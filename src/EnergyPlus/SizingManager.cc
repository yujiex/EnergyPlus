// EnergyPlus, Copyright (c) 1996-2020, The Board of Trustees of the University of Illinois,
// The Regents of the University of California, through Lawrence Berkeley National Laboratory
// (subject to receipt of any required approvals from the U.S. Dept. of Energy), Oak Ridge
// National Laboratory, managed by UT-Battelle, Alliance for Sustainable Energy, LLC, and other
// contributors. All rights reserved.
//
// NOTICE: This Software was developed under funding from the U.S. Department of Energy and the
// U.S. Government consequently retains certain rights. As such, the U.S. Government has been
// granted for itself and others acting on its behalf a paid-up, nonexclusive, irrevocable,
// worldwide license in the Software to reproduce, distribute copies to the public, prepare
// derivative works, and perform publicly and display publicly, and to permit others to do so.
//
// Redistribution and use in source and binary forms, with or without modification, are permitted
// provided that the following conditions are met:
//
// (1) Redistributions of source code must retain the above copyright notice, this list of
//     conditions and the following disclaimer.
//
// (2) Redistributions in binary form must reproduce the above copyright notice, this list of
//     conditions and the following disclaimer in the documentation and/or other materials
//     provided with the distribution.
//
// (3) Neither the name of the University of California, Lawrence Berkeley National Laboratory,
//     the University of Illinois, U.S. Dept. of Energy nor the names of its contributors may be
//     used to endorse or promote products derived from this software without specific prior
//     written permission.
//
// (4) Use of EnergyPlus(TM) Name. If Licensee (i) distributes the software in stand-alone form
//     without changes from the version obtained under this License, or (ii) Licensee makes a
//     reference solely to the software portion of its product, Licensee must refer to the
//     software as "EnergyPlus version X" software, where "X" is the version number Licensee
//     obtained under this License and may not use a different name for the software. Except as
//     specifically required in this Section (4), Licensee shall not use in a company name, a
//     product name, in advertising, publicity, or other promotional activities any name, trade
//     name, trademark, logo, or other designation of "EnergyPlus", "E+", "e+" or confusingly
//     similar designation, without the U.S. Department of Energy's prior written consent.
//
// THIS SOFTWARE IS PROVIDED BY THE COPYRIGHT HOLDERS AND CONTRIBUTORS "AS IS" AND ANY EXPRESS OR
// IMPLIED WARRANTIES, INCLUDING, BUT NOT LIMITED TO, THE IMPLIED WARRANTIES OF MERCHANTABILITY
// AND FITNESS FOR A PARTICULAR PURPOSE ARE DISCLAIMED. IN NO EVENT SHALL THE COPYRIGHT OWNER OR
// CONTRIBUTORS BE LIABLE FOR ANY DIRECT, INDIRECT, INCIDENTAL, SPECIAL, EXEMPLARY, OR
// CONSEQUENTIAL DAMAGES (INCLUDING, BUT NOT LIMITED TO, PROCUREMENT OF SUBSTITUTE GOODS OR
// SERVICES; LOSS OF USE, DATA, OR PROFITS; OR BUSINESS INTERRUPTION) HOWEVER CAUSED AND ON ANY
// THEORY OF LIABILITY, WHETHER IN CONTRACT, STRICT LIABILITY, OR TORT (INCLUDING NEGLIGENCE OR
// OTHERWISE) ARISING IN ANY WAY OUT OF THE USE OF THIS SOFTWARE, EVEN IF ADVISED OF THE
// POSSIBILITY OF SUCH DAMAGE.

// C++ Headers
#include <cmath>
#include <string>

// EnergyPlus Headers
#include <EnergyPlus/Autosizing/Base.hh>
#include <EnergyPlus/Data/EnergyPlusData.hh>
#include <EnergyPlus/DataAirSystems.hh>
#include <EnergyPlus/DataDefineEquip.hh>
#include <EnergyPlus/DataEnvironment.hh>
#include <EnergyPlus/DataGlobalConstants.hh>
#include <EnergyPlus/DataHVACGlobals.hh>
#include <EnergyPlus/DataHeatBalance.hh>
#include <EnergyPlus/DataIPShortCuts.hh>
#include <EnergyPlus/DataSizing.hh>
#include <EnergyPlus/DataStringGlobals.hh>
#include <EnergyPlus/DataZoneEquipment.hh>
#include <EnergyPlus/DisplayRoutines.hh>
#include <EnergyPlus/DualDuct.hh>
#include <EnergyPlus/EMSManager.hh>
#include <EnergyPlus/General.hh>
#include <EnergyPlus/HVACCooledBeam.hh>
#include <EnergyPlus/HVACSingleDuctInduc.hh>
#include <EnergyPlus/HeatBalanceManager.hh>
#include <EnergyPlus/InputProcessing/InputProcessor.hh>
#include <EnergyPlus/OutputReportPredefined.hh>
#include <EnergyPlus/OutputReportTabular.hh>
#include <EnergyPlus/PoweredInductionUnits.hh>
#include <EnergyPlus/SQLiteProcedures.hh>
#include <EnergyPlus/ScheduleManager.hh>
#include <EnergyPlus/SimAirServingZones.hh>
#include <EnergyPlus/SingleDuct.hh>
#include <EnergyPlus/SizingManager.hh>
#include <EnergyPlus/UtilityRoutines.hh>
#include <EnergyPlus/WeatherManager.hh>
#include <EnergyPlus/ZoneEquipmentManager.hh>

namespace EnergyPlus {

namespace SizingManager {

    // MODULE INFORMATION:
    //       AUTHOR         Fred Buhl
    //       DATE WRITTEN   December 2000
    //       MODIFIED       na
    //       RE-ENGINEERED  na

    // PURPOSE OF THIS MODULE:
    // This module contains the data and routines relating to managing the sizing
    // simulations.

    // METHODOLOGY EMPLOYED:
    // na

    // REFERENCES: none

    // OTHER NOTES: none

    // Using/Aliasing
    using namespace HeatBalanceManager;
    using namespace WeatherManager;
    using namespace DataSizing;
    using DataHVACGlobals::NumPrimaryAirSys;
    using DataStringGlobals::CharComma;
    using DataStringGlobals::CharSpace;
    using DataStringGlobals::CharTab;
    using DataZoneEquipment::ZoneEquipConfig;

    // Data
    // MODULE PARAMETER DEFINITIONS: none

    // DERIVED TYPE DEFINITIONS: none

    // INTERFACE BLOCK SPECIFICATIONS: none

    // MODULE VARIABLE DECLARATIONS:
    int NumAirLoops(0);
    bool ReportZoneSizingMyOneTimeFlag(true);
    bool ReportSysSizingMyOneTimeFlag(true);
    bool runZeroingOnce(true);

    // SUBROUTINE SPECIFICATIONS FOR MODULE SimulationManager

    // MODULE SUBROUTINES:

    // Functions
    void clear_state()
    {
        NumAirLoops = 0;
        ReportZoneSizingMyOneTimeFlag = true;
        ReportSysSizingMyOneTimeFlag = true;
        runZeroingOnce = true;
    }

    void ManageSizing(EnergyPlusData &state)
    {

        // SUBROUTINE INFORMATION:
        //       AUTHOR         Fred Buhl
        //       DATE WRITTEN   December 2000
        //       MODIFIED       na
        //       RE-ENGINEERED  na

        // PURPOSE OF THIS SUBROUTINE:
        // This subroutine manages the sizing simulations (using design day condiions)
        // for zones, central air systems, and central plants and zone heating and cooling

        // METHODOLOGY EMPLOYED:
        // Design day simulations are run with the zones supplied with "Ideal Loads",
        // yielding zone design supply air flow rates and zone heating and cooling capacities.
        // Design day simulations are run again with central air systems supplied by
        // purchased hot and cold water, yielding central heating and cooling capacities.

        // Using/Aliasing
        using DataEnvironment::DayOfMonth;
        using DataEnvironment::EndMonthFlag;
        using DataEnvironment::EnvironmentName;
        using DataEnvironment::Month;
        using DataEnvironment::OutBaroPress;
        using DataEnvironment::OutDryBulbTemp;
        using DataEnvironment::OutHumRat;
        using SimAirServingZones::ManageAirLoops;
        using SimAirServingZones::UpdateSysSizing;
        using ZoneEquipmentManager::ManageZoneEquipment;
        using ZoneEquipmentManager::RezeroZoneSizingArrays;
        using ZoneEquipmentManager::UpdateZoneSizing;
        using namespace OutputReportPredefined;
        using DataHeatBalance::Zone;
        using General::RoundSigDigits;
        using General::TrimSigDigits;
        using OutputReportTabular::AllocateLoadComponentArrays;
        using OutputReportTabular::ComputeLoadComponentDecayCurve;
        using OutputReportTabular::DeallocateLoadComponentArrays;
        using OutputReportTabular::hasSizingPeriodsDays;
        using OutputReportTabular::isCompLoadRepReq;

        // SUBROUTINE PARAMETER DEFINITIONS:
        static std::string const RoutineName("ManageSizing: ");

        // SUBROUTINE LOCAL VARIABLE DECLARATIONS:
        static bool Available(false); // an environment is available to process
        static bool ErrorsFound(false);
        static bool SimAir(false);
        static bool SimZoneEquip(false);
        static int TimeStepInDay(0); // time step number
        static int LastMonth(0);
        static int LastDayOfMonth(0);
        static int CtrlZoneNum(0);       // controlled zone index
        static int ZoneNum(0);           // index into the Zone data array for the controlled zone
        static Real64 TempAtPeak(0.0);   // Outside temperature at peak cooling/heating for reporting
        static Real64 HumRatAtPeak(0.0); // Outside humidity ratio at peak cooling/heating for reporting
        static int TimeStepAtPeak(0);    // time step number at heat or cool peak
        static int DDNum(0);             // Design Day index
        static int AirLoopNum(0);        // air loop index
        //  EXTERNAL            ReportZoneSizing
        //  EXTERNAL            ReportSysSizing
        std::string curName;
        int NumSizingPeriodsPerformed;
        int numZoneSizeIter; // number of times to repeat zone sizing calcs. 1 normal, 2 load component reporting
        int iZoneCalcIter;   // index for repeating the zone sizing calcs
        bool isUserReqCompLoadReport;
        Real64 DOASHeatGainRateAtHtPk(0.0); // zone heat gain rate from the DOAS at the heating peak [W]
        Real64 DOASHeatGainRateAtClPk(0.0); // zone heat gain rate from the DOAS at the cooling peak [W]
        Real64 TStatSetPtAtPk(0.0);         // thermostat set point at peak

        // FLOW:

        TimeStepInDay = 0;
        SysSizingRunDone = false;
        ZoneSizingRunDone = false;
        curName = "Unknown";
        GetOARequirements(state);          // get the OA requirements object
        GetZoneAirDistribution(state);     // get zone air distribution objects
        GetZoneHVACSizing(state);          // get zone HVAC sizing object
        GetAirTerminalSizing(state);       // get air terminal sizing object
        GetSizingParams(state); // get the building level sizing paramets
        GetZoneSizingInput(state);         // get the Zone Sizing input
        GetSystemSizingInput(state);       // get the System Sizing input
        GetPlantSizingInput(state);        // get the Plant Sizing input

        // okay, check sizing inputs vs desires vs requirements
        if (state.dataGlobal->DoZoneSizing || state.dataGlobal->DoSystemSizing) {
            if ((NumSysSizInput > 0 && NumZoneSizingInput == 0) || (!state.dataGlobal->DoZoneSizing && state.dataGlobal->DoSystemSizing && NumSysSizInput > 0)) {
                ShowSevereError(state, RoutineName + "Requested System Sizing but did not request Zone Sizing.");
                ShowContinueError(state, "System Sizing cannot be done without Zone Sizing");
                ShowFatalError(state, "Program terminates for preceding conditions.");
            }
        }

        // determine if the second set of zone sizing calculations should be performed
        // that include a pulse for the load component reporting
        isUserReqCompLoadReport = isCompLoadRepReq(state); // check getinput structure if load component report is requested
        bool fileHasSizingPeriodDays =
            hasSizingPeriodsDays(state); // check getinput if SizingPeriod:DesignDays or SizingPeriod:WeatherFileDays are present
        if (state.dataGlobal->DoZoneSizing && (NumZoneSizingInput > 0) && fileHasSizingPeriodDays) {
            state.dataGlobal->CompLoadReportIsReq = isUserReqCompLoadReport;
        } else { // produce a warning if the user asked for the report but it will not be generated because sizing is not done
            if (isUserReqCompLoadReport) {
                if (fileHasSizingPeriodDays) {
                    ShowWarningError(state,
                        RoutineName +
                        "The ZoneComponentLoadSummary report was requested but no sizing objects were found so that report cannot be generated.");
                } else {
                    ShowWarningError(state, RoutineName + "The ZoneComponentLoadSummary report was requested but no SizingPeriod:DesignDay or "
                                                   "SizingPeriod:WeatherFileDays objects were found so that report cannot be generated.");
                }
            }
        }
        if (state.dataGlobal->CompLoadReportIsReq) { // if that report is created then zone sizing calculations are repeated
            numZoneSizeIter = 2;
        } else {
            numZoneSizeIter = 1;
        }

        if ((state.dataGlobal->DoZoneSizing) && (NumZoneSizingInput == 0)) {
            ShowWarningError(state,
                RoutineName +
                "For a zone sizing run, there must be at least 1 Sizing:Zone input object. SimulationControl Zone Sizing option ignored.");
        }

        if ((NumZoneSizingInput > 0) && (state.dataGlobal->DoZoneSizing || state.dataGlobal->DoSystemSizing || state.dataGlobal->DoPlantSizing)) {

            if (state.dataGlobal->DoDesDaySim || state.dataGlobal->DoWeathSim) {
                state.dataGlobal->DoOutputReporting = false;
            }
            state.dataGlobal->DoOutputReporting = false;
            state.dataGlobal->ZoneSizingCalc = true;
            Available = true;

            if (SizingFileColSep == CharComma) {
                state.files.zsz.fileName = state.files.outputZszCsvFileName;
            } else if (SizingFileColSep == CharTab) {
                state.files.zsz.fileName = state.files.outputZszTabFileName;
            } else {
                state.files.zsz.fileName = state.files.outputZszTxtFileName;
            }

            state.files.zsz.ensure_open(state, "ManageSizing", state.files.outputControl.zsz);

            ShowMessage(state, "Beginning Zone Sizing Calculations");

            ResetEnvironmentCounter(state);
            state.dataGlobal->KickOffSizing = true;
            SetupZoneSizing(state, ErrorsFound); // Should only be done ONCE
            state.dataGlobal->KickOffSizing = false;

            for (iZoneCalcIter = 1; iZoneCalcIter <= numZoneSizeIter; ++iZoneCalcIter) { // normally this is performed once but if load component
                // report is requested, these are repeated with a pulse in
                // each zone.

                // set flag if performing a "pulse" set of sizing calcs
                // the pulse simulation needs to be done first (the 1 in the following line) otherwise
                // the difference seen in the loads in the epluspls and epluszsz files are not
                // simple decreasing curves but appear as amost random fluctuations.
                state.dataGlobal->isPulseZoneSizing = (state.dataGlobal->CompLoadReportIsReq && (iZoneCalcIter == 1));

                Available = true;

                ResetEnvironmentCounter(state);
                CurOverallSimDay = 0;
                NumSizingPeriodsPerformed = 0;
                while (Available) { // loop over environments

                    GetNextEnvironment(state, Available, ErrorsFound); // get an environment

                    if (!Available) break;
                    if (ErrorsFound) break;

                    // check that environment is one of the design days
                    if (state.dataGlobal->KindOfSim == DataGlobalConstants::KindOfSim::RunPeriodWeather) {
                        continue;
                    }

                    ++NumSizingPeriodsPerformed;

                    state.dataGlobal->BeginEnvrnFlag = true;
                    if ((state.dataGlobal->KindOfSim == DataGlobalConstants::KindOfSim::DesignDay) && (state.dataWeatherManager->DesDayInput(state.dataWeatherManager->Environment(state.dataWeatherManager->Envrn).DesignDayNum).suppressBegEnvReset)) {
                        // user has input in SizingPeriod:DesignDay directing to skip begin environment rests, for accuracy-with-speed as zones can
                        // more easily converge fewer warmup days are allowed
                        DisplayString(state, "Suppressing Initialization of New Environment Parameters");
                        state.dataGlobal->beginEnvrnWarmStartFlag = true;
                    } else {
                        state.dataGlobal->beginEnvrnWarmStartFlag = false;
                    }
                    state.dataGlobal->EndEnvrnFlag = false;
                    EndMonthFlag = false;
                    state.dataGlobal->WarmupFlag = true;
                    state.dataGlobal->DayOfSim = 0;
                    state.dataGlobal->DayOfSimChr = "0";
                    CurEnvirNumSimDay = 1;
                    ++CurOverallSimDay;
                    while ((state.dataGlobal->DayOfSim < state.dataGlobal->NumOfDayInEnvrn) || (state.dataGlobal->WarmupFlag)) { // Begin day loop ...

                        ++state.dataGlobal->DayOfSim;
                        if (!state.dataGlobal->WarmupFlag && state.dataGlobal->DayOfSim > 1) {
                            ++CurEnvirNumSimDay;
                        }

                        state.dataGlobal->DayOfSimChr = fmt::to_string(state.dataGlobal->DayOfSim);
                        state.dataGlobal->BeginDayFlag = true;
                        state.dataGlobal->EndDayFlag = false;

                        if (state.dataGlobal->WarmupFlag) {
                            DisplayString(state, "Warming up");
                        } else { // (.NOT.WarmupFlag)
                            if (state.dataGlobal->DayOfSim == 1) {
                                if (!state.dataGlobal->isPulseZoneSizing) {
                                    DisplayString(state, "Performing Zone Sizing Simulation");
                                    DisplayString(state, "...for Sizing Period: #" + RoundSigDigits(NumSizingPeriodsPerformed) + ' ' + EnvironmentName);
                                } else {
                                    DisplayString(state, "Performing Zone Sizing Simulation for Load Component Report");
                                    DisplayString(state, "...for Sizing Period: #" + RoundSigDigits(NumSizingPeriodsPerformed) + ' ' + EnvironmentName);
                                }
                            }
                            UpdateZoneSizing(state, DataGlobalConstants::CallIndicator::BeginDay);
                            UpdateFacilitySizing(state, DataGlobalConstants::CallIndicator::BeginDay);
                        }

                        for (state.dataGlobal->HourOfDay = 1; state.dataGlobal->HourOfDay <= 24; ++state.dataGlobal->HourOfDay) { // Begin hour loop ...

                            state.dataGlobal->BeginHourFlag = true;
                            state.dataGlobal->EndHourFlag = false;

                            for (state.dataGlobal->TimeStep = 1; state.dataGlobal->TimeStep <= state.dataGlobal->NumOfTimeStepInHour; ++state.dataGlobal->TimeStep) { // Begin time step (TINC) loop ...

                                state.dataGlobal->BeginTimeStepFlag = true;

                                // Set the End__Flag variables to true if necessary.  Note that
                                // each flag builds on the previous level.  EndDayFlag cannot be
                                // .TRUE. unless EndHourFlag is also .TRUE., etc.  Note that the
                                // EndEnvrnFlag and the EndSimFlag cannot be set during warmup.
                                // Note also that BeginTimeStepFlag, EndTimeStepFlag, and the
                                // SubTimeStepFlags can/will be set/reset in the HVAC Manager.

                                if (state.dataGlobal->TimeStep == state.dataGlobal->NumOfTimeStepInHour) {
                                    state.dataGlobal->EndHourFlag = true;
                                    if (state.dataGlobal->HourOfDay == 24) {
                                        state.dataGlobal->EndDayFlag = true;
                                        if ((!state.dataGlobal->WarmupFlag) && (state.dataGlobal->DayOfSim == state.dataGlobal->NumOfDayInEnvrn)) {
                                            state.dataGlobal->EndEnvrnFlag = true;
                                        }
                                    }
                                }

                                // set flag for pulse used in load component reporting
                                state.dataGlobal->doLoadComponentPulseNow =
                                    CalcdoLoadComponentPulseNow(state, state.dataGlobal->isPulseZoneSizing, state.dataGlobal->WarmupFlag, state.dataGlobal->HourOfDay, state.dataGlobal->TimeStep, state.dataGlobal->KindOfSim);

                                ManageWeather(state);

                                if (!state.dataGlobal->WarmupFlag) {
                                    TimeStepInDay = (state.dataGlobal->HourOfDay - 1) * state.dataGlobal->NumOfTimeStepInHour + state.dataGlobal->TimeStep;
                                    if (state.dataGlobal->HourOfDay == 1 && state.dataGlobal->TimeStep == 1) {
                                        DesDayWeath(CurOverallSimDay).DateString = TrimSigDigits(Month) + '/' + TrimSigDigits(DayOfMonth);
                                    }
                                    DesDayWeath(CurOverallSimDay).Temp(TimeStepInDay) = OutDryBulbTemp;
                                    DesDayWeath(CurOverallSimDay).HumRat(TimeStepInDay) = OutHumRat;
                                    DesDayWeath(CurOverallSimDay).Press(TimeStepInDay) = OutBaroPress;
                                }

                                ManageHeatBalance(state);

                                state.dataGlobal->BeginHourFlag = false;
                                state.dataGlobal->BeginDayFlag = false;
                                state.dataGlobal->BeginEnvrnFlag = false;
                                state.dataGlobal->BeginSimFlag = false;

                            } // ... End time step (TINC) loop.

                            state.dataGlobal->PreviousHour = state.dataGlobal->HourOfDay;

                        } // ... End hour loop.

                        if (state.dataGlobal->EndDayFlag) {
                            UpdateZoneSizing(state, DataGlobalConstants::CallIndicator::EndDay);
                            UpdateFacilitySizing(state, DataGlobalConstants::CallIndicator::EndDay);
                        }

                        if (!state.dataGlobal->WarmupFlag && (state.dataGlobal->DayOfSim > 0) && (state.dataGlobal->DayOfSim < state.dataGlobal->NumOfDayInEnvrn)) {
                            ++CurOverallSimDay;
                        }

                    } // ... End day loop.

                    LastMonth = Month;
                    LastDayOfMonth = DayOfMonth;

                } // ... End environment loop

                if (NumSizingPeriodsPerformed > 0) {
                    UpdateZoneSizing(state, DataGlobalConstants::CallIndicator::EndZoneSizingCalc);
                    UpdateFacilitySizing(state, DataGlobalConstants::CallIndicator::EndZoneSizingCalc);
                    ZoneSizingRunDone = true;
                } else {
                    ShowSevereError(state, RoutineName + "No Sizing periods were performed for Zone Sizing. No Zone Sizing calculations saved.");
                    ErrorsFound = true;
                }

                if (state.dataGlobal->isPulseZoneSizing && runZeroingOnce) {
                    RezeroZoneSizingArrays(state); // zero all arrays related to zone sizing.
                    runZeroingOnce = false;
                }
            } // loop that repeats the zone sizing calcs for the load component report, if requested

            // both the pulse and normal zone sizing is complete so now post processing of the results is performed
            if (state.dataGlobal->CompLoadReportIsReq) {
                // call the routine that computes the decay curve
                ComputeLoadComponentDecayCurve(state);
                // remove some of the arrays used to derive the decay curves
                DeallocateLoadComponentArrays();
            }
        }

        state.dataGlobal->ZoneSizingCalc = false;
        state.dataGlobal->DoOutputReporting = false;
        Month = LastMonth;
        DayOfMonth = LastDayOfMonth;

        if ((state.dataGlobal->DoSystemSizing) && (NumSysSizInput == 0) && (NumAirLoops > 0)) {
            ShowWarningError(state,
                RoutineName +
                "For a system sizing run, there must be at least 1 Sizing:System object input. SimulationControl System Sizing option ignored.");
        }

        if ((NumSysSizInput > 0) && (state.dataGlobal->DoSystemSizing || state.dataGlobal->DoPlantSizing) && !ErrorsFound) {

            ShowMessage(state, "Beginning System Sizing Calculations");

            state.dataGlobal->SysSizingCalc = true;
            Available = true;
            if (SizingFileColSep == CharComma) {
                state.files.ssz.fileName = state.files.outputSszCsvFileName;
            } else if (SizingFileColSep == CharTab) {
                state.files.ssz.fileName = state.files.outputSszTabFileName;
            } else {
                state.files.ssz.fileName = state.files.outputSszTxtFileName;
            }
            state.files.ssz.ensure_open(state, "ManageSizing", state.files.outputControl.ssz);

            SimAir = true;
            SimZoneEquip = true;

            ManageZoneEquipment(state, true, SimZoneEquip, SimAir);
            ManageAirLoops(state, true, SimAir, SimZoneEquip);
            SizingManager::UpdateTermUnitFinalZoneSizing(state); // AirDistUnits have been loaded now so TermUnitSizing values are all in place
            SimAirServingZones::SizeSysOutdoorAir(state);        // System OA can be sized now that TermUnitFinalZoneSizing is initialized
            ResetEnvironmentCounter(state);
            CurEnvirNumSimDay = 0;
            CurOverallSimDay = 0;
            NumSizingPeriodsPerformed = 0;
            while (Available) { // loop over environments

                GetNextEnvironment(state, Available, ErrorsFound); // get an environment

                // check that environment is one of the design days
                if (state.dataGlobal->KindOfSim == DataGlobalConstants::KindOfSim::RunPeriodWeather) {
                    continue;
                }

                if (!Available) break;
                if (ErrorsFound) break;

                ++NumSizingPeriodsPerformed;

                state.dataGlobal->BeginEnvrnFlag = true;
                if ((state.dataGlobal->KindOfSim == DataGlobalConstants::KindOfSim::DesignDay) && (state.dataWeatherManager->DesDayInput(state.dataWeatherManager->Environment(state.dataWeatherManager->Envrn).DesignDayNum).suppressBegEnvReset)) {
                    // user has input in SizingPeriod:DesignDay directing to skip begin environment rests, for accuracy-with-speed as zones can more
                    // easily converge fewer warmup days are allowed
                    DisplayString(state, "Suppressing Initialization of New Environment Parameters");
                    state.dataGlobal->beginEnvrnWarmStartFlag = true;
                } else {
                    state.dataGlobal->beginEnvrnWarmStartFlag = false;
                }
                state.dataGlobal->EndEnvrnFlag = false;
                state.dataGlobal->WarmupFlag = false;
                state.dataGlobal->DayOfSim = 0;
                state.dataGlobal->DayOfSimChr = "0";
                CurEnvirNumSimDay = 1;
                ++CurOverallSimDay;

                while ((state.dataGlobal->DayOfSim < state.dataGlobal->NumOfDayInEnvrn) || (state.dataGlobal->WarmupFlag)) { // Begin day loop ...

                    ++state.dataGlobal->DayOfSim;
                    if (!state.dataGlobal->WarmupFlag && state.dataGlobal->DayOfSim > 1) {
                        ++CurEnvirNumSimDay;
                    }
                    state.dataGlobal->DayOfSimChr = fmt::to_string(state.dataGlobal->DayOfSim);
                    state.dataGlobal->BeginDayFlag = true;
                    state.dataGlobal->EndDayFlag = false;

                    if (state.dataGlobal->WarmupFlag) {
                        DisplayString(state, "Warming up");
                    } else { // (.NOT.WarmupFlag)
                        if (state.dataGlobal->DayOfSim == 1) {
                            DisplayString(state, "Calculating System sizing");
                            DisplayString(state, "...for Sizing Period: #" + RoundSigDigits(NumSizingPeriodsPerformed) + ' ' + EnvironmentName);
                        }
                        UpdateSysSizing(state, DataGlobalConstants::CallIndicator::BeginDay);
                    }

                    for (state.dataGlobal->HourOfDay = 1; state.dataGlobal->HourOfDay <= 24; ++state.dataGlobal->HourOfDay) { // Begin hour loop ...

                        state.dataGlobal->BeginHourFlag = true;
                        state.dataGlobal->EndHourFlag = false;

                        for (state.dataGlobal->TimeStep = 1; state.dataGlobal->TimeStep <= state.dataGlobal->NumOfTimeStepInHour; ++state.dataGlobal->TimeStep) { // Begin time step (TINC) loop ...

                            state.dataGlobal->BeginTimeStepFlag = true;

                            // Set the End__Flag variables to true if necessary.  Note that
                            // each flag builds on the previous level.  EndDayFlag cannot be
                            // .TRUE. unless EndHourFlag is also .TRUE., etc.  Note that the
                            // EndEnvrnFlag and the EndSimFlag cannot be set during warmup.

                            if (state.dataGlobal->TimeStep == state.dataGlobal->NumOfTimeStepInHour) {
                                state.dataGlobal->EndHourFlag = true;
                                if (state.dataGlobal->HourOfDay == 24) {
                                    state.dataGlobal->EndDayFlag = true;
                                    if ((!state.dataGlobal->WarmupFlag) && (state.dataGlobal->DayOfSim == state.dataGlobal->NumOfDayInEnvrn)) {
                                        state.dataGlobal->EndEnvrnFlag = true;
                                    }
                                }
                            }

                            ManageWeather(state);

                            UpdateSysSizing(state, DataGlobalConstants::CallIndicator::DuringDay);

                            state.dataGlobal->BeginHourFlag = false;
                            state.dataGlobal->BeginDayFlag = false;
                            state.dataGlobal->BeginEnvrnFlag = false;

                        } // ... End time step (TINC) loop.

                        state.dataGlobal->PreviousHour = state.dataGlobal->HourOfDay;

                    } // ... End hour loop.

                    if (state.dataGlobal->EndDayFlag) UpdateSysSizing(state, DataGlobalConstants::CallIndicator::EndDay);

                    if (!state.dataGlobal->WarmupFlag && (state.dataGlobal->DayOfSim > 0) && (state.dataGlobal->DayOfSim < state.dataGlobal->NumOfDayInEnvrn)) {
                        ++CurOverallSimDay;
                    }

                } // ... End day loop.

            } // ... End environment loop

            if (NumSizingPeriodsPerformed > 0) {
                UpdateSysSizing(state, DataGlobalConstants::CallIndicator::EndSysSizingCalc);
                SysSizingRunDone = true;
            } else {
                ShowSevereError(state, RoutineName + "No Sizing periods were performed for System Sizing. No System Sizing calculations saved.");
                ErrorsFound = true;
            }
        } else if ((NumZoneSizingInput > 0) && (state.dataGlobal->DoZoneSizing || state.dataGlobal->DoSystemSizing || state.dataGlobal->DoPlantSizing)) {
            // If zone sizing but no system sizing - still need to set up system zone equipment and transfer zone sizing data to
            // TermUnitFinalZoneSizing
            state.dataGlobal->SysSizingCalc = true; // set true here so equipment does not try to size yet
            SimAir = true;
            SimZoneEquip = true;

            ManageZoneEquipment(state, true, SimZoneEquip, SimAir);
            SizingManager::UpdateTermUnitFinalZoneSizing(state); // AirDistUnits have been loaded now so TermUnitSizing values are all in place
        }
        state.dataGlobal->SysSizingCalc = false;

        // report sizing results to eio file
        if (ZoneSizingRunDone) {
            for (CtrlZoneNum = 1; CtrlZoneNum <= state.dataGlobal->NumOfZones; ++CtrlZoneNum) {
                if (!ZoneEquipConfig(CtrlZoneNum).IsControlled) continue;
                ZoneNum = FinalZoneSizing(CtrlZoneNum).ActualZoneNum;
                if (FinalZoneSizing(CtrlZoneNum).DesCoolVolFlow > 0.0) {
                    TimeStepAtPeak = FinalZoneSizing(CtrlZoneNum).TimeStepNumAtCoolMax;
                    DDNum = FinalZoneSizing(CtrlZoneNum).CoolDDNum;
                    if (DDNum > 0 && TimeStepAtPeak > 0) {
                        TempAtPeak = DesDayWeath(DDNum).Temp(TimeStepAtPeak);
                        HumRatAtPeak = DesDayWeath(DDNum).HumRat(TimeStepAtPeak);
                        DOASHeatGainRateAtClPk = CalcZoneSizing(DDNum, CtrlZoneNum).DOASHeatAddSeq(TimeStepAtPeak);
                        TStatSetPtAtPk = ZoneSizing(DDNum, CtrlZoneNum).CoolTstatTempSeq(TimeStepAtPeak);
                    } else {
                        TempAtPeak = 0.0;
                        HumRatAtPeak = 0.0;
                        DOASHeatGainRateAtClPk = 0.0;
                        TStatSetPtAtPk = 0.0;
                    }
                    ReportZoneSizing(state,
                                     FinalZoneSizing(CtrlZoneNum).ZoneName,
                                     "Cooling",
                                     CalcFinalZoneSizing(CtrlZoneNum).DesCoolLoad,
                                     FinalZoneSizing(CtrlZoneNum).DesCoolLoad,
                                     CalcFinalZoneSizing(CtrlZoneNum).DesCoolVolFlow,
                                     FinalZoneSizing(CtrlZoneNum).DesCoolVolFlow,
                                     FinalZoneSizing(CtrlZoneNum).CoolDesDay,
                                     CoolPeakDateHrMin(CtrlZoneNum),
                                     TempAtPeak,
                                     HumRatAtPeak,
                                     Zone(ZoneNum).FloorArea,
                                     Zone(ZoneNum).TotOccupants,
                                     FinalZoneSizing(CtrlZoneNum).MinOA,
                                     DOASHeatGainRateAtClPk);
                    curName = FinalZoneSizing(CtrlZoneNum).ZoneName;
                    PreDefTableEntry(pdchZnClCalcDesLd, curName, CalcFinalZoneSizing(CtrlZoneNum).DesCoolLoad);
                    PreDefTableEntry(pdchZnClUserDesLd, curName, FinalZoneSizing(CtrlZoneNum).DesCoolLoad);
                    if (Zone(ZoneNum).FloorArea != 0.0) {
                        PreDefTableEntry(pdchZnClUserDesLdPerArea, curName, FinalZoneSizing(CtrlZoneNum).DesCoolLoad / Zone(ZoneNum).FloorArea);
                    }
                    PreDefTableEntry(pdchZnClCalcDesAirFlow, curName, CalcFinalZoneSizing(CtrlZoneNum).DesCoolVolFlow, 3);
                    PreDefTableEntry(pdchZnClUserDesAirFlow, curName, FinalZoneSizing(CtrlZoneNum).DesCoolVolFlow, 3);
                    PreDefTableEntry(pdchZnClDesDay, curName, FinalZoneSizing(CtrlZoneNum).CoolDesDay);
                    PreDefTableEntry(pdchZnClPkTime, curName, CoolPeakDateHrMin(CtrlZoneNum));
                    PreDefTableEntry(pdchZnClPkTstatTemp, curName, TStatSetPtAtPk);
                    PreDefTableEntry(pdchZnClPkIndTemp, curName, CalcFinalZoneSizing(CtrlZoneNum).ZoneTempAtCoolPeak);
                    PreDefTableEntry(pdchZnClPkIndHum, curName, CalcFinalZoneSizing(CtrlZoneNum).ZoneHumRatAtCoolPeak, 5);
                    PreDefTableEntry(pdchZnClPkOATemp, curName, TempAtPeak);
                    PreDefTableEntry(pdchZnClPkOAHum, curName, HumRatAtPeak, 5);
                    PreDefTableEntry(pdchZnClPkOAMinFlow, curName, FinalZoneSizing(CtrlZoneNum).MinOA, 3);
                    PreDefTableEntry(pdchZnClPkDOASHeatGain, curName, DOASHeatGainRateAtClPk);
                } else {
                    curName = FinalZoneSizing(CtrlZoneNum).ZoneName;
                    PreDefTableEntry(pdchZnClCalcDesLd, curName, 0.0, 1);
                    PreDefTableEntry(pdchZnClUserDesLd, curName, 0.0, 1);
                    PreDefTableEntry(pdchZnClUserDesLdPerArea, curName, 0.0, 1);
                    PreDefTableEntry(pdchZnClCalcDesAirFlow, curName, 0.0, 1);
                    PreDefTableEntry(pdchZnClUserDesAirFlow, curName, 0.0, 1);
                    PreDefTableEntry(pdchZnClDesDay, curName, "N/A");
                    PreDefTableEntry(pdchZnClPkTime, curName, "N/A");
                    PreDefTableEntry(pdchZnClPkTstatTemp, curName, 0.0, 1);
                    PreDefTableEntry(pdchZnClPkIndTemp, curName, 0.0, 1);
                    PreDefTableEntry(pdchZnClPkIndHum, curName, 0.0, 1);
                    PreDefTableEntry(pdchZnClPkOATemp, curName, 0.0, 1);
                    PreDefTableEntry(pdchZnClPkOAHum, curName, 0.0, 1);
                    PreDefTableEntry(pdchZnClPkOAMinFlow, curName, 0.0, 1);
                    PreDefTableEntry(pdchZnClPkDOASHeatGain, curName, 0.0, 1);
                }
                if (FinalZoneSizing(CtrlZoneNum).DesHeatVolFlow > 0.0) {
                    TimeStepAtPeak = FinalZoneSizing(CtrlZoneNum).TimeStepNumAtHeatMax;
                    DDNum = FinalZoneSizing(CtrlZoneNum).HeatDDNum;
                    if (DDNum > 0 && TimeStepAtPeak > 0) {
                        TempAtPeak = DesDayWeath(DDNum).Temp(TimeStepAtPeak);
                        HumRatAtPeak = DesDayWeath(DDNum).HumRat(TimeStepAtPeak);
                        DOASHeatGainRateAtHtPk = CalcZoneSizing(DDNum, CtrlZoneNum).DOASHeatAddSeq(TimeStepAtPeak);
                        TStatSetPtAtPk = ZoneSizing(DDNum, CtrlZoneNum).HeatTstatTempSeq(TimeStepAtPeak);
                    } else {
                        TempAtPeak = 0.0;
                        HumRatAtPeak = 0.0;
                        DOASHeatGainRateAtHtPk = 0.0;
                        TStatSetPtAtPk = 0.0;
                    }
                    ReportZoneSizing(state,
                                     FinalZoneSizing(CtrlZoneNum).ZoneName,
                                     "Heating",
                                     CalcFinalZoneSizing(CtrlZoneNum).DesHeatLoad,
                                     FinalZoneSizing(CtrlZoneNum).DesHeatLoad,
                                     CalcFinalZoneSizing(CtrlZoneNum).DesHeatVolFlow,
                                     FinalZoneSizing(CtrlZoneNum).DesHeatVolFlow,
                                     FinalZoneSizing(CtrlZoneNum).HeatDesDay,
                                     HeatPeakDateHrMin(CtrlZoneNum),
                                     TempAtPeak,
                                     HumRatAtPeak,
                                     Zone(ZoneNum).FloorArea,
                                     Zone(ZoneNum).TotOccupants,
                                     FinalZoneSizing(CtrlZoneNum).MinOA,
                                     DOASHeatGainRateAtHtPk);
                    curName = FinalZoneSizing(CtrlZoneNum).ZoneName;
                    PreDefTableEntry(pdchZnHtCalcDesLd, curName, CalcFinalZoneSizing(CtrlZoneNum).DesHeatLoad);
                    PreDefTableEntry(pdchZnHtUserDesLd, curName, FinalZoneSizing(CtrlZoneNum).DesHeatLoad);
                    if (Zone(ZoneNum).FloorArea != 0.0) {
                        PreDefTableEntry(pdchZnHtUserDesLdPerArea, curName, FinalZoneSizing(CtrlZoneNum).DesHeatLoad / Zone(ZoneNum).FloorArea);
                    }
                    PreDefTableEntry(pdchZnHtCalcDesAirFlow, curName, CalcFinalZoneSizing(CtrlZoneNum).DesHeatVolFlow, 3);
                    PreDefTableEntry(pdchZnHtUserDesAirFlow, curName, FinalZoneSizing(CtrlZoneNum).DesHeatVolFlow, 3);
                    PreDefTableEntry(pdchZnHtDesDay, curName, FinalZoneSizing(CtrlZoneNum).HeatDesDay);
                    PreDefTableEntry(pdchZnHtPkTime, curName, HeatPeakDateHrMin(CtrlZoneNum));
                    PreDefTableEntry(pdchZnHtPkTstatTemp, curName, TStatSetPtAtPk);
                    PreDefTableEntry(pdchZnHtPkIndTemp, curName, CalcFinalZoneSizing(CtrlZoneNum).ZoneTempAtHeatPeak);
                    PreDefTableEntry(pdchZnHtPkIndHum, curName, CalcFinalZoneSizing(CtrlZoneNum).ZoneHumRatAtHeatPeak, 5);
                    PreDefTableEntry(pdchZnHtPkOATemp, curName, TempAtPeak);
                    PreDefTableEntry(pdchZnHtPkOAHum, curName, HumRatAtPeak, 5);
                    PreDefTableEntry(pdchZnHtPkOAMinFlow, curName, FinalZoneSizing(CtrlZoneNum).MinOA, 3);
                    PreDefTableEntry(pdchZnHtPkDOASHeatGain, curName, DOASHeatGainRateAtHtPk);
                } else {
                    curName = FinalZoneSizing(CtrlZoneNum).ZoneName;
                    PreDefTableEntry(pdchZnHtCalcDesLd, curName, 0.0, 1);
                    PreDefTableEntry(pdchZnHtUserDesLd, curName, 0.0, 1);
                    PreDefTableEntry(pdchZnHtUserDesLdPerArea, curName, 0.0, 1);
                    PreDefTableEntry(pdchZnHtCalcDesAirFlow, curName, 0.0, 1);
                    PreDefTableEntry(pdchZnHtUserDesAirFlow, curName, 0.0, 1);
                    PreDefTableEntry(pdchZnHtDesDay, curName, "N/A");
                    PreDefTableEntry(pdchZnHtPkTime, curName, "N/A");
                    PreDefTableEntry(pdchZnHtPkTstatTemp, curName, 0.0, 1);
                    PreDefTableEntry(pdchZnHtPkIndTemp, curName, 0.0, 1);
                    PreDefTableEntry(pdchZnHtPkIndHum, curName, 0.0, 1);
                    PreDefTableEntry(pdchZnHtPkOATemp, curName, 0.0, 1);
                    PreDefTableEntry(pdchZnHtPkOAHum, curName, 0.0, 1);
                    PreDefTableEntry(pdchZnHtPkOAMinFlow, curName, 0.0, 1);
                    PreDefTableEntry(pdchZnHtPkDOASHeatGain, curName, 0.0, 1);
                }
            }
            // Deallocate arrays no longer needed
            ZoneSizing.deallocate();
            // CalcZoneSizing.deallocate();
        }
        if (SysSizingRunDone) {
            for (AirLoopNum = 1; AirLoopNum <= NumPrimaryAirSys; ++AirLoopNum) {
                curName = FinalSysSizing(AirLoopNum).AirPriLoopName;
                PreDefTableEntry(pdchSysSizCalcClAir, curName, CalcSysSizing(AirLoopNum).DesCoolVolFlow);
                if (std::abs(CalcSysSizing(AirLoopNum).DesCoolVolFlow) <= 1.e-8) {
                    ShowWarningError(state, RoutineName + "Calculated Cooling Design Air Flow Rate for System=" + FinalSysSizing(AirLoopNum).AirPriLoopName +
                                     " is zero.");
                    ShowContinueError(state, "Check Sizing:Zone and ZoneControl:Thermostat inputs.");
                }
                PreDefTableEntry(pdchSysSizUserClAir, curName, FinalSysSizing(AirLoopNum).DesCoolVolFlow);
                PreDefTableEntry(pdchSysSizCalcHtAir, curName, CalcSysSizing(AirLoopNum).DesHeatVolFlow);
                if (std::abs(CalcSysSizing(AirLoopNum).DesHeatVolFlow) <= 1.e-8) {
                    ShowWarningError(state, RoutineName + "Calculated Heating Design Air Flow Rate for System=" + FinalSysSizing(AirLoopNum).AirPriLoopName +
                                     " is zero.");
                    ShowContinueError(state, "Check Sizing:Zone and ZoneControl:Thermostat inputs.");
                }
                std::string coolPeakLoadKind = "";
                std::string coolPeakDDDate = "";
                int coolPeakDD = 0;
                Real64 coolCap = 0.;
                if (FinalSysSizing(AirLoopNum).CoolingPeakLoadType == SensibleCoolingLoad) {
                    coolPeakLoadKind = "Sensible";
                    coolPeakDDDate = SysSizPeakDDNum(AirLoopNum).cSensCoolPeakDDDate;
                    coolPeakDD = SysSizPeakDDNum(AirLoopNum).SensCoolPeakDD;
                    coolCap = FinalSysSizing(AirLoopNum).SensCoolCap;
                } else if (FinalSysSizing(AirLoopNum).CoolingPeakLoadType == TotalCoolingLoad) {
                    coolPeakLoadKind = "Total";
                    coolPeakDDDate = SysSizPeakDDNum(AirLoopNum).cTotCoolPeakDDDate;
                    coolPeakDD = SysSizPeakDDNum(AirLoopNum).TotCoolPeakDD;
                    coolCap = FinalSysSizing(AirLoopNum).TotCoolCap;
                }
                if (coolPeakDD > 0) {
                    ReportSysSizing(state,
                                    curName,
                                    "Cooling",
                                    coolPeakLoadKind,
                                    coolCap,
                                    CalcSysSizing(AirLoopNum).DesCoolVolFlow,
                                    FinalSysSizing(AirLoopNum).DesCoolVolFlow,
                                    FinalSysSizing(AirLoopNum).CoolDesDay,
                                    coolPeakDDDate,
                                    SysSizPeakDDNum(AirLoopNum).TimeStepAtHeatPk(coolPeakDD));
                } else {
                    ReportSysSizing(state,
                                    curName,
                                    "Cooling",
                                    coolPeakLoadKind,
                                    coolCap,
                                    CalcSysSizing(AirLoopNum).DesCoolVolFlow,
                                    FinalSysSizing(AirLoopNum).DesCoolVolFlow,
                                    FinalSysSizing(AirLoopNum).CoolDesDay,
                                    coolPeakDDDate,
                                    0);
                }
                int heatPeakDD = SysSizPeakDDNum(AirLoopNum).HeatPeakDD;
                if (heatPeakDD > 0) {
                    ReportSysSizing(state,
                                    curName,
                                    "Heating",
                                    "Sensible",
                                    FinalSysSizing(AirLoopNum).HeatCap,
                                    CalcSysSizing(AirLoopNum).DesHeatVolFlow,
                                    FinalSysSizing(AirLoopNum).DesHeatVolFlow,
                                    FinalSysSizing(AirLoopNum).HeatDesDay,
                                    SysSizPeakDDNum(AirLoopNum).cHeatPeakDDDate,
                                    SysSizPeakDDNum(AirLoopNum).TimeStepAtHeatPk(heatPeakDD));
                } else {
                    ReportSysSizing(state,
                                    curName,
                                    "Heating",
                                    "Sensible",
                                    FinalSysSizing(AirLoopNum).HeatCap,
                                    CalcSysSizing(AirLoopNum).DesHeatVolFlow,
                                    FinalSysSizing(AirLoopNum).DesHeatVolFlow,
                                    FinalSysSizing(AirLoopNum).HeatDesDay,
                                    SysSizPeakDDNum(AirLoopNum).cHeatPeakDDDate,
                                    0);
                }
                PreDefTableEntry(pdchSysSizUserHtAir, curName, FinalSysSizing(AirLoopNum).DesHeatVolFlow);
            }
            // Deallocate arrays no longer needed
            SysSizing.deallocate();
        }

        if ((state.dataGlobal->DoPlantSizing) && (NumPltSizInput == 0)) {
            ShowWarningError(state,
                RoutineName +
                "For a plant sizing run, there must be at least 1 Sizing:Plant object input. SimulationControl Plant Sizing option ignored.");
        }

        if ((NumPltSizInput > 0) && (state.dataGlobal->DoPlantSizing) && !ErrorsFound) {

            ShowMessage(state, "Beginning Plant Sizing Calculations");
        }

        if (ErrorsFound) {
            ShowFatalError(state, "Program terminates due to preceding conditions.");
        }
    }

    bool CalcdoLoadComponentPulseNow(
        EnergyPlusData &state,
        bool const isPulseZoneSizing,
        bool const WarmupFlag,
        int const HourOfDay,
        int const TimeStep,
        DataGlobalConstants::KindOfSim const KindOfSim)
    {
        // This routine decides whether or not to do a Load Component Pulse.  True when yes it should, false when in shouldn't
        // This check looks to do the pulse at the first time step of the 10th hour of the day while not in warmup mode.
        // This needs to be done not just on the first day of a simulation because when the user picks a design day derived from
        // an attached weather file the design day is not necessarily the first day of the simulation.

        int const HourDayToPulse(10);
        int const TimeStepToPulse(1);

        if ((isPulseZoneSizing) && (!WarmupFlag) && (HourOfDay == HourDayToPulse) && (TimeStep == TimeStepToPulse) &&
            ((KindOfSim == DataGlobalConstants::KindOfSim::RunPeriodDesign) || (state.dataGlobal->DayOfSim == 1))) {
            return true;
        } else {
            return false;
        }
    }

    void ManageSystemSizingAdjustments(EnergyPlusData &state)
    {
        // This routine adjusts system sizing outcomes based on how the zone air terminals finish out their sizing.
        // The zone models are executed to trigger their sizing routines
        // Then the air terminal units are scanned to sum design flow rates. Every air terminal connected to a particular air loop is summed for
        //  1. minimum heating flow rate, 2. maximum heating flow rate, and 3. maximum flow rate.
        // the summed values are used to "Adjust" the system sizing results
        // the corrected values are used to autosize the central heating flow ratio, if set to autosize by the user.

        // Also store zone level flow information for Standard 62.1 calculations, Vpz, Vpz_min, Vdz, and Vdz_min for both cooling and heating

        if ((NumSysSizInput > 0) && (state.dataGlobal->DoSystemSizing)) { // only if there is system sizing

            // call zone component models to execute their component sizing routines
            bool t_SimZoneEquip(true);
            bool t_SimAir(false);
            state.dataGlobal->BeginEnvrnFlag = true; // trigger begin envrn blocks in zone equipment models
            ZoneEquipmentManager::ManageZoneEquipment(state, true, t_SimZoneEquip, t_SimAir);
            state.dataGlobal->BeginEnvrnFlag = false;

            for (int AirLoopNum = 1; AirLoopNum <= NumPrimaryAirSys; ++AirLoopNum) {
                // Mine data from ATUs to find new design heating flow rates and new maximum flow rates
                Real64 airLoopMaxFlowRateSum(0.0);
                Real64 airLoopHeatingMinimumFlowRateSum(0.0);
                Real64 airLoopHeatingMaximumFlowRateSum(0.0);

                // sum up heating and max flows for any single duct systems, store 62.1 values by zone
                if (allocated(SingleDuct::sd_airterminal) && SingleDuct::NumSDAirTerminal > 0) {
                    for (int singleDuctATUNum = 1; singleDuctATUNum <= SingleDuct::NumSDAirTerminal; ++singleDuctATUNum) {
                        if (AirLoopNum == SingleDuct::sd_airterminal(singleDuctATUNum).AirLoopNum) {
                            int termUnitSizingIndex =
                                DataDefineEquip::AirDistUnit(SingleDuct::sd_airterminal(singleDuctATUNum).ADUNum).TermUnitSizingNum;
                            airLoopMaxFlowRateSum += SingleDuct::sd_airterminal(singleDuctATUNum).MaxAirVolFlowRate;

                            DataSizing::VpzClgByZone(termUnitSizingIndex) =
                                SingleDuct::sd_airterminal(singleDuctATUNum).MaxAirVolFlowRate; // store std 62.1 values

                            if (SingleDuct::sd_airterminal(singleDuctATUNum).SysType_Num == SingleDuct::SingleDuctConstVolReheat ||
                                SingleDuct::sd_airterminal(singleDuctATUNum).SysType_Num == SingleDuct::SingleDuctConstVolNoReheat) {
                                airLoopHeatingMinimumFlowRateSum += SingleDuct::sd_airterminal(singleDuctATUNum).MaxAirVolFlowRate;
                                airLoopHeatingMaximumFlowRateSum += SingleDuct::sd_airterminal(singleDuctATUNum).MaxAirVolFlowRate;

                                DataSizing::VpzHtgByZone(termUnitSizingIndex) =
                                    SingleDuct::sd_airterminal(singleDuctATUNum).MaxAirVolFlowRate; // store std 62.1 values
                                DataSizing::VpzMinClgByZone(termUnitSizingIndex) =
                                    SingleDuct::sd_airterminal(singleDuctATUNum).MaxAirVolFlowRate; // store std 62.1 values
                                DataSizing::VpzMinHtgByZone(termUnitSizingIndex) =
                                    SingleDuct::sd_airterminal(singleDuctATUNum).MaxAirVolFlowRate; // store std 62.1 values

                            } else {
                                airLoopHeatingMinimumFlowRateSum += SingleDuct::sd_airterminal(singleDuctATUNum).MaxAirVolFlowRate *
                                                                    SingleDuct::sd_airterminal(singleDuctATUNum).ZoneMinAirFrac;
                                DataSizing::VpzMinClgByZone(termUnitSizingIndex) =
                                    SingleDuct::sd_airterminal(singleDuctATUNum).MaxAirVolFlowRate *
                                    SingleDuct::sd_airterminal(singleDuctATUNum).ZoneMinAirFrac; // store std 62.1 values
                                DataSizing::VpzMinHtgByZone(termUnitSizingIndex) =
                                    SingleDuct::sd_airterminal(singleDuctATUNum).MaxAirVolFlowRate *
                                    SingleDuct::sd_airterminal(singleDuctATUNum).ZoneMinAirFrac; // store std 62.1 values
                                if (SingleDuct::sd_airterminal(singleDuctATUNum).MaxHeatAirVolFlowRate >
                                    0.0) { // VS fan ATU has this non zero, so use it
                                    airLoopHeatingMaximumFlowRateSum += SingleDuct::sd_airterminal(singleDuctATUNum).MaxHeatAirVolFlowRate;
                                    DataSizing::VpzHtgByZone(termUnitSizingIndex) =
                                        SingleDuct::sd_airterminal(singleDuctATUNum).MaxHeatAirVolFlowRate; // store std 62.1 values
                                } else {
                                    if (SingleDuct::sd_airterminal(singleDuctATUNum).DamperHeatingAction == SingleDuct::ReverseAction) {
                                        airLoopHeatingMaximumFlowRateSum += SingleDuct::sd_airterminal(singleDuctATUNum).MaxAirVolFlowRate;
                                        DataSizing::VpzHtgByZone(termUnitSizingIndex) =
                                            SingleDuct::sd_airterminal(singleDuctATUNum).MaxAirVolFlowRate; // store std 62.1 values
                                    } else if (SingleDuct::sd_airterminal(singleDuctATUNum).DamperHeatingAction ==
                                               SingleDuct::ReverseActionWithLimits) {
                                        airLoopHeatingMaximumFlowRateSum +=
                                            max(SingleDuct::sd_airterminal(singleDuctATUNum).MaxAirVolFlowRateDuringReheat,
                                                (SingleDuct::sd_airterminal(singleDuctATUNum).MaxAirVolFlowRate *
                                                 SingleDuct::sd_airterminal(singleDuctATUNum).ZoneMinAirFrac));
                                        DataSizing::VpzHtgByZone(termUnitSizingIndex) =
                                            max(SingleDuct::sd_airterminal(singleDuctATUNum).MaxAirVolFlowRateDuringReheat,
                                                (SingleDuct::sd_airterminal(singleDuctATUNum).MaxAirVolFlowRate *
                                                 SingleDuct::sd_airterminal(singleDuctATUNum).ZoneMinAirFrac)); // store std 62.1 values
                                    } else {
                                        airLoopHeatingMaximumFlowRateSum += SingleDuct::sd_airterminal(singleDuctATUNum).MaxAirVolFlowRate *
                                                                            SingleDuct::sd_airterminal(singleDuctATUNum).ZoneMinAirFrac;
                                        DataSizing::VpzHtgByZone(termUnitSizingIndex) =
                                            SingleDuct::sd_airterminal(singleDuctATUNum).MaxAirVolFlowRate *
                                            SingleDuct::sd_airterminal(singleDuctATUNum).ZoneMinAirFrac; // store std 62.1 values
                                    }
                                }
                            }
                            // single-path air terminal so Vdz = Vpz
                            DataSizing::VdzClgByZone(termUnitSizingIndex) = DataSizing::VpzClgByZone(termUnitSizingIndex); // store std 62.1 values
                            DataSizing::VdzMinClgByZone(termUnitSizingIndex) =
                                DataSizing::VpzMinClgByZone(termUnitSizingIndex);                                          // store std 62.1 values
                            DataSizing::VdzHtgByZone(termUnitSizingIndex) = DataSizing::VpzHtgByZone(termUnitSizingIndex); // store std 62.1 values
                            DataSizing::VdzMinHtgByZone(termUnitSizingIndex) =
                                DataSizing::VpzMinHtgByZone(termUnitSizingIndex); // store std 62.1 values
                        }
                    }
                }

                // sum up heating and max flows for any dual duct air terminals
                if (allocated(DualDuct::dd_airterminal) && DualDuct::NumDDAirTerminal > 0) {
                    for (int dualDuctATUNum = 1; dualDuctATUNum <= DualDuct::NumDDAirTerminal; ++dualDuctATUNum) {
                        if (AirLoopNum == DualDuct::dd_airterminal(dualDuctATUNum).AirLoopNum) {
                            int termUnitSizingIndex = DataDefineEquip::AirDistUnit(DualDuct::dd_airterminal(dualDuctATUNum).ADUNum).TermUnitSizingNum;
                            airLoopMaxFlowRateSum += DualDuct::dd_airterminal(dualDuctATUNum).MaxAirVolFlowRate;
                            DataSizing::VpzClgByZone(termUnitSizingIndex) =
                                DualDuct::dd_airterminal(dualDuctATUNum).MaxAirVolFlowRate; // store std 62.1 value

                            if (DualDuct::dd_airterminal(dualDuctATUNum).DamperType == DualDuct::DualDuct_ConstantVolume) {
                                airLoopHeatingMaximumFlowRateSum += DualDuct::dd_airterminal(dualDuctATUNum).MaxAirVolFlowRate;
                                airLoopHeatingMinimumFlowRateSum += DualDuct::dd_airterminal(dualDuctATUNum).MaxAirVolFlowRate;
                                DataSizing::VpzMinClgByZone(termUnitSizingIndex) =
                                    DualDuct::dd_airterminal(dualDuctATUNum).MaxAirVolFlowRate; // store std 62.1 value
                                DataSizing::VpzHtgByZone(termUnitSizingIndex) =
                                    DualDuct::dd_airterminal(dualDuctATUNum).MaxAirVolFlowRate; // store std 62.1 value
                                DataSizing::VpzMinHtgByZone(termUnitSizingIndex) =
                                    DualDuct::dd_airterminal(dualDuctATUNum).MaxAirVolFlowRate; // store std 62.1 value
                                DataSizing::VdzClgByZone(termUnitSizingIndex) = DataSizing::VpzClgByZone(termUnitSizingIndex);
                                DataSizing::VdzMinClgByZone(termUnitSizingIndex) = DataSizing::VpzMinClgByZone(termUnitSizingIndex);
                                DataSizing::VdzHtgByZone(termUnitSizingIndex) = DataSizing::VpzHtgByZone(termUnitSizingIndex);
                                DataSizing::VdzMinHtgByZone(termUnitSizingIndex) = DataSizing::VpzMinHtgByZone(termUnitSizingIndex);

                            } else if (DualDuct::dd_airterminal(dualDuctATUNum).DamperType == DualDuct::DualDuct_VariableVolume) {
                                airLoopHeatingMaximumFlowRateSum += DualDuct::dd_airterminal(dualDuctATUNum).MaxAirVolFlowRate;
                                airLoopHeatingMinimumFlowRateSum += DualDuct::dd_airterminal(dualDuctATUNum).MaxAirVolFlowRate *
                                                                    DualDuct::dd_airterminal(dualDuctATUNum).ZoneMinAirFrac;
                                DataSizing::VpzMinClgByZone(termUnitSizingIndex) =
                                    DualDuct::dd_airterminal(dualDuctATUNum).MaxAirVolFlowRate *
                                    DualDuct::dd_airterminal(dualDuctATUNum).ZoneMinAirFrac; // store std 62.1 value
                                DataSizing::VpzHtgByZone(termUnitSizingIndex) =
                                    DualDuct::dd_airterminal(dualDuctATUNum).MaxAirVolFlowRate; // store std 62.1 value
                                DataSizing::VpzMinHtgByZone(termUnitSizingIndex) =
                                    DualDuct::dd_airterminal(dualDuctATUNum).MaxAirVolFlowRate *
                                    DualDuct::dd_airterminal(dualDuctATUNum).ZoneMinAirFrac; // store std 62.1 value
                                DataSizing::VdzClgByZone(termUnitSizingIndex) = DataSizing::VpzClgByZone(termUnitSizingIndex);
                                DataSizing::VdzMinClgByZone(termUnitSizingIndex) = DataSizing::VpzMinClgByZone(termUnitSizingIndex);
                                DataSizing::VdzHtgByZone(termUnitSizingIndex) = DataSizing::VpzHtgByZone(termUnitSizingIndex);
                                DataSizing::VdzMinHtgByZone(termUnitSizingIndex) = DataSizing::VpzMinHtgByZone(termUnitSizingIndex);
                            } else if (DualDuct::dd_airterminal(dualDuctATUNum).DamperType == DualDuct::DualDuct_OutdoorAir) {
                                airLoopHeatingMaximumFlowRateSum += DualDuct::dd_airterminal(dualDuctATUNum).MaxAirVolFlowRate;
                                // Calculate the design OA flow rate for this zone
                                bool UseOccSchFlag = false;
                                bool UseMinOASchFlag = false;
                                Real64 designOAductFlow(0.0);
                                designOAductFlow =
                                    DataZoneEquipment::CalcDesignSpecificationOutdoorAir(state, DualDuct::dd_airterminal(dualDuctATUNum).OARequirementsPtr,
                                                                                         DualDuct::dd_airterminal(dualDuctATUNum).ActualZoneNum,
                                                                                         UseOccSchFlag,
                                                                                         UseMinOASchFlag);
                                airLoopHeatingMinimumFlowRateSum += designOAductFlow;
                                // is this a dual duct is dual path for Std 62.1 ?? not sure, assume not because Vpz = Vdz
                                // anyDualPathAirTerminals = true;
                                DataSizing::VpzMinClgByZone(termUnitSizingIndex) = designOAductFlow; // not sure about this
                                DataSizing::VpzHtgByZone(termUnitSizingIndex) = designOAductFlow;    // no heating for this terminal
                                DataSizing::VpzMinHtgByZone(termUnitSizingIndex) = designOAductFlow;
                                DataSizing::VdzClgByZone(termUnitSizingIndex) = DualDuct::dd_airterminal(dualDuctATUNum).MaxAirVolFlowRate;
                                DataSizing::VdzMinClgByZone(termUnitSizingIndex) = designOAductFlow;
                                DataSizing::VdzHtgByZone(termUnitSizingIndex) = designOAductFlow;
                                DataSizing::VdzMinHtgByZone(termUnitSizingIndex) = designOAductFlow;
                            }
                        }
                    }
                }

                // sum up heating and max flows for any PIU air terminals
                if (allocated(PoweredInductionUnits::PIU) && PoweredInductionUnits::NumPIUs > 0) {
                    for (int pIUATUNum = 1; pIUATUNum <= PoweredInductionUnits::NumPIUs; ++pIUATUNum) {
                        if (AirLoopNum == PoweredInductionUnits::PIU(pIUATUNum).AirLoopNum) {
                            int termUnitSizingIndex = DataDefineEquip::AirDistUnit(PoweredInductionUnits::PIU(pIUATUNum).ADUNum).TermUnitSizingNum;
                            airLoopMaxFlowRateSum += PoweredInductionUnits::PIU(pIUATUNum).MaxPriAirVolFlow;
                            if (PoweredInductionUnits::PIU(pIUATUNum).UnitType_Num == PoweredInductionUnits::SingleDuct_SeriesPIU_Reheat) {
                                airLoopHeatingMaximumFlowRateSum +=
                                    PoweredInductionUnits::PIU(pIUATUNum).MinPriAirFlowFrac * PoweredInductionUnits::PIU(pIUATUNum).MaxPriAirVolFlow;
                                airLoopHeatingMinimumFlowRateSum +=
                                    PoweredInductionUnits::PIU(pIUATUNum).MinPriAirFlowFrac * PoweredInductionUnits::PIU(pIUATUNum).MaxPriAirVolFlow;

                                // dual path for std 62.1
                                DataSizing::VpzClgByZone(termUnitSizingIndex) = PoweredInductionUnits::PIU(pIUATUNum).MaxPriAirVolFlow;
                                DataSizing::VpzMinClgByZone(termUnitSizingIndex) =
                                    PoweredInductionUnits::PIU(pIUATUNum).MinPriAirFlowFrac * PoweredInductionUnits::PIU(pIUATUNum).MaxPriAirVolFlow;
                                DataSizing::VdzClgByZone(termUnitSizingIndex) =
                                    PoweredInductionUnits::PIU(pIUATUNum).MaxTotAirVolFlow; // which is constant for series PIU
                                DataSizing::VdzMinClgByZone(termUnitSizingIndex) =
                                    PoweredInductionUnits::PIU(pIUATUNum)
                                        .MaxTotAirVolFlow; // min dz is the same as max because series PIU has constant discharge volume

                                DataSizing::VpzHtgByZone(termUnitSizingIndex) =
                                    PoweredInductionUnits::PIU(pIUATUNum).MinPriAirFlowFrac *
                                    PoweredInductionUnits::PIU(pIUATUNum).MaxPriAirVolFlow; // runs at minimum primary for heating always
                                DataSizing::VpzMinHtgByZone(termUnitSizingIndex) =
                                    PoweredInductionUnits::PIU(pIUATUNum).MinPriAirFlowFrac *
                                    PoweredInductionUnits::PIU(pIUATUNum).MaxPriAirVolFlow; // runs at minimum primary for heating always
                                DataSizing::VdzHtgByZone(termUnitSizingIndex) =
                                    PoweredInductionUnits::PIU(pIUATUNum).MaxTotAirVolFlow; // which is constant for series PIU
                                DataSizing::VdzMinHtgByZone(termUnitSizingIndex) =
                                    PoweredInductionUnits::PIU(pIUATUNum).MaxTotAirVolFlow; // which is constant for series PIU

                                // store Ep for 62.1 calculations
                                DataSizing::TermUnitFinalZoneSizing(termUnitSizingIndex).ZonePrimaryAirFraction =
                                    DataSizing::VpzMinClgByZone(termUnitSizingIndex) /
                                    DataSizing::VdzClgByZone(termUnitSizingIndex); // min primary divided by max total
                                DataSizing::TermUnitFinalZoneSizing(termUnitSizingIndex).ZonePrimaryAirFractionHtg =
                                    DataSizing::VpzMinHtgByZone(termUnitSizingIndex) / DataSizing::VdzHtgByZone(termUnitSizingIndex);

                            } else if (PoweredInductionUnits::PIU(pIUATUNum).UnitType_Num == PoweredInductionUnits::SingleDuct_ParallelPIU_Reheat) {
                                airLoopHeatingMaximumFlowRateSum +=
                                    PoweredInductionUnits::PIU(pIUATUNum).MinPriAirFlowFrac * PoweredInductionUnits::PIU(pIUATUNum).MaxPriAirVolFlow;
                                airLoopHeatingMinimumFlowRateSum +=
                                    PoweredInductionUnits::PIU(pIUATUNum).MinPriAirFlowFrac * PoweredInductionUnits::PIU(pIUATUNum).MaxPriAirVolFlow;

                                // dual path for std 62.1
                                DataSizing::VpzClgByZone(termUnitSizingIndex) = PoweredInductionUnits::PIU(pIUATUNum).MaxPriAirVolFlow;
                                DataSizing::VpzMinClgByZone(termUnitSizingIndex) =
                                    PoweredInductionUnits::PIU(pIUATUNum).MinPriAirFlowFrac * PoweredInductionUnits::PIU(pIUATUNum).MaxPriAirVolFlow;
                                DataSizing::VdzClgByZone(termUnitSizingIndex) =
                                    PoweredInductionUnits::PIU(pIUATUNum)
                                        .MaxPriAirVolFlow; // for Parallel PIU expect Fan off durign max cooling, so discharge is all primary
                                DataSizing::VdzMinClgByZone(termUnitSizingIndex) =
                                    PoweredInductionUnits::PIU(pIUATUNum).MinPriAirFlowFrac * PoweredInductionUnits::PIU(pIUATUNum).MaxPriAirVolFlow +
                                    PoweredInductionUnits::PIU(pIUATUNum)
                                        .MaxSecAirVolFlow; // expect secondary fan to be running at min cooling, for reheat

                                DataSizing::VpzHtgByZone(termUnitSizingIndex) =
                                    PoweredInductionUnits::PIU(pIUATUNum).MinPriAirFlowFrac *
                                    PoweredInductionUnits::PIU(pIUATUNum).MaxPriAirVolFlow; // primary at minimum
                                DataSizing::VpzMinHtgByZone(termUnitSizingIndex) =
                                    PoweredInductionUnits::PIU(pIUATUNum).MinPriAirFlowFrac *
                                    PoweredInductionUnits::PIU(pIUATUNum).MaxPriAirVolFlow; // primary at minimum
                                DataSizing::VdzHtgByZone(termUnitSizingIndex) =
                                    PoweredInductionUnits::PIU(pIUATUNum).MinPriAirFlowFrac * PoweredInductionUnits::PIU(pIUATUNum).MaxPriAirVolFlow +
                                    PoweredInductionUnits::PIU(pIUATUNum).MaxSecAirVolFlow; // expect min primary and CV fan running
                                DataSizing::VdzMinHtgByZone(termUnitSizingIndex) =
                                    PoweredInductionUnits::PIU(pIUATUNum).MinPriAirFlowFrac * PoweredInductionUnits::PIU(pIUATUNum).MaxPriAirVolFlow +
                                    PoweredInductionUnits::PIU(pIUATUNum).MaxSecAirVolFlow; // expect min primary and CV fan running

                                DataSizing::TermUnitFinalZoneSizing(termUnitSizingIndex).ZonePrimaryAirFraction =
                                    DataSizing::VpzMinClgByZone(termUnitSizingIndex) /
                                    DataSizing::VdzClgByZone(termUnitSizingIndex); // min primary divided by max total
                                DataSizing::TermUnitFinalZoneSizing(termUnitSizingIndex).ZonePrimaryAirFractionHtg =
                                    DataSizing::VpzMinHtgByZone(termUnitSizingIndex) / DataSizing::VdzHtgByZone(termUnitSizingIndex);
                            }
                        }
                    }
                }

                // sum up heating and max flows for any four pipe induction units
                // dual path for std 62.1
                if (allocated(HVACSingleDuctInduc::IndUnit) && (HVACSingleDuctInduc::NumIndUnits > 0)) {
                    for (int indUnitNum = 1; indUnitNum <= HVACSingleDuctInduc::NumIndUnits; ++indUnitNum) {
                        if (AirLoopNum == HVACSingleDuctInduc::IndUnit(indUnitNum).AirLoopNum) {
                            int termUnitSizingIndex = DataDefineEquip::AirDistUnit(HVACSingleDuctInduc::IndUnit(indUnitNum).ADUNum).TermUnitSizingNum;

                            airLoopHeatingMaximumFlowRateSum +=
                                HVACSingleDuctInduc::IndUnit(indUnitNum).MaxPriAirMassFlow / DataEnvironment::StdRhoAir;
                            airLoopHeatingMinimumFlowRateSum +=
                                HVACSingleDuctInduc::IndUnit(indUnitNum).MaxPriAirMassFlow / DataEnvironment::StdRhoAir;
                            airLoopMaxFlowRateSum += HVACSingleDuctInduc::IndUnit(indUnitNum).MaxPriAirMassFlow / DataEnvironment::StdRhoAir;
                            // store Std 62.1 values, CV system
                            DataSizing::VpzClgByZone(termUnitSizingIndex) =
                                HVACSingleDuctInduc::IndUnit(indUnitNum).MaxPriAirMassFlow / DataEnvironment::StdRhoAir;
                            DataSizing::VpzMinClgByZone(termUnitSizingIndex) =
                                HVACSingleDuctInduc::IndUnit(indUnitNum).MaxPriAirMassFlow / DataEnvironment::StdRhoAir;
                            DataSizing::VdzClgByZone(termUnitSizingIndex) = HVACSingleDuctInduc::IndUnit(indUnitNum).MaxTotAirVolFlow;
                            DataSizing::VdzMinClgByZone(termUnitSizingIndex) = HVACSingleDuctInduc::IndUnit(indUnitNum).MaxTotAirVolFlow;
                            DataSizing::VpzHtgByZone(termUnitSizingIndex) =
                                HVACSingleDuctInduc::IndUnit(indUnitNum).MaxPriAirMassFlow / DataEnvironment::StdRhoAir;
                            DataSizing::VpzMinHtgByZone(termUnitSizingIndex) =
                                HVACSingleDuctInduc::IndUnit(indUnitNum).MaxPriAirMassFlow / DataEnvironment::StdRhoAir;
                            DataSizing::VdzHtgByZone(termUnitSizingIndex) = HVACSingleDuctInduc::IndUnit(indUnitNum).MaxTotAirVolFlow;
                            DataSizing::VdzMinHtgByZone(termUnitSizingIndex) = HVACSingleDuctInduc::IndUnit(indUnitNum).MaxTotAirVolFlow;
                        }
                    }
                }

                // sum up heating and max flows for any two pipe constant volume cooled beam terminal units
                if (allocated(HVACCooledBeam::CoolBeam) && (HVACCooledBeam::NumCB > 0)) {
                    for (int coolBeamNum = 1; coolBeamNum <= HVACCooledBeam::NumCB; ++coolBeamNum) {
                        if (AirLoopNum == HVACCooledBeam::CoolBeam(coolBeamNum).AirLoopNum) {
                            int termUnitSizingIndex = DataDefineEquip::AirDistUnit(HVACCooledBeam::CoolBeam(coolBeamNum).ADUNum).TermUnitSizingNum;
                            airLoopHeatingMaximumFlowRateSum += HVACCooledBeam::CoolBeam(coolBeamNum).MaxAirVolFlow;
                            airLoopHeatingMinimumFlowRateSum += HVACCooledBeam::CoolBeam(coolBeamNum).MaxAirVolFlow;
                            airLoopMaxFlowRateSum += HVACCooledBeam::CoolBeam(coolBeamNum).MaxAirVolFlow;

                            // store std 62.1 values, beam will actually have secondary flow but that is not part of the model since it uses non air
                            // system term, we have no secondary flow rate information to work with
                            DataSizing::VpzClgByZone(termUnitSizingIndex) = HVACCooledBeam::CoolBeam(coolBeamNum).MaxAirVolFlow;
                            DataSizing::VpzMinClgByZone(termUnitSizingIndex) = HVACCooledBeam::CoolBeam(coolBeamNum).MaxAirVolFlow;
                            DataSizing::VpzHtgByZone(termUnitSizingIndex) = HVACCooledBeam::CoolBeam(coolBeamNum).MaxAirVolFlow;
                            DataSizing::VpzMinHtgByZone(termUnitSizingIndex) = HVACCooledBeam::CoolBeam(coolBeamNum).MaxAirVolFlow;
                            DataSizing::VdzClgByZone(termUnitSizingIndex) = HVACCooledBeam::CoolBeam(coolBeamNum).MaxAirVolFlow;
                            DataSizing::VdzMinClgByZone(termUnitSizingIndex) = HVACCooledBeam::CoolBeam(coolBeamNum).MaxAirVolFlow;
                            DataSizing::VdzHtgByZone(termUnitSizingIndex) = HVACCooledBeam::CoolBeam(coolBeamNum).MaxAirVolFlow;
                            DataSizing::VdzMinHtgByZone(termUnitSizingIndex) = HVACCooledBeam::CoolBeam(coolBeamNum).MaxAirVolFlow;
                        }
                    }
                }

                // sum up heating and max flows for any four pipe cooled beam terminal units (the only one using the airTerminalPtr at this point)
                if (allocated(DataDefineEquip::AirDistUnit) && DataDefineEquip::NumAirDistUnits > 0) {
                    for (int aDUNum = 1; aDUNum <= DataDefineEquip::NumAirDistUnits; ++aDUNum) {
                        if (DataDefineEquip::AirDistUnit(aDUNum).airTerminalPtr.get() != nullptr) {
                            if (AirLoopNum == DataDefineEquip::AirDistUnit(aDUNum).airTerminalPtr->getAirLoopNum()) {
                                airLoopHeatingMaximumFlowRateSum += DataDefineEquip::AirDistUnit(aDUNum).airTerminalPtr->getPrimAirDesignVolFlow();
                                airLoopHeatingMinimumFlowRateSum += DataDefineEquip::AirDistUnit(aDUNum).airTerminalPtr->getPrimAirDesignVolFlow();
                                airLoopMaxFlowRateSum += DataDefineEquip::AirDistUnit(aDUNum).airTerminalPtr->getPrimAirDesignVolFlow();
                                // store Std 62.1 values, have no modeling of secondary flow rates for induced flow from beam
                                int termUnitSizingIndex = DataDefineEquip::AirDistUnit(aDUNum).airTerminalPtr->getTermUnitSizingIndex();
                                DataSizing::VpzClgByZone(termUnitSizingIndex) =
                                    DataDefineEquip::AirDistUnit(aDUNum).airTerminalPtr->getPrimAirDesignVolFlow();
                                DataSizing::VpzMinClgByZone(termUnitSizingIndex) =
                                    DataDefineEquip::AirDistUnit(aDUNum).airTerminalPtr->getPrimAirDesignVolFlow();
                                DataSizing::VpzHtgByZone(termUnitSizingIndex) =
                                    DataDefineEquip::AirDistUnit(aDUNum).airTerminalPtr->getPrimAirDesignVolFlow();
                                DataSizing::VpzMinHtgByZone(termUnitSizingIndex) =
                                    DataDefineEquip::AirDistUnit(aDUNum).airTerminalPtr->getPrimAirDesignVolFlow();
                                DataSizing::VdzClgByZone(termUnitSizingIndex) =
                                    DataDefineEquip::AirDistUnit(aDUNum).airTerminalPtr->getPrimAirDesignVolFlow();
                                DataSizing::VdzMinClgByZone(termUnitSizingIndex) =
                                    DataDefineEquip::AirDistUnit(aDUNum).airTerminalPtr->getPrimAirDesignVolFlow();
                                DataSizing::VdzHtgByZone(termUnitSizingIndex) =
                                    DataDefineEquip::AirDistUnit(aDUNum).airTerminalPtr->getPrimAirDesignVolFlow();
                                DataSizing::VdzMinHtgByZone(termUnitSizingIndex) =
                                    DataDefineEquip::AirDistUnit(aDUNum).airTerminalPtr->getPrimAirDesignVolFlow();
                            }
                        }
                    }
                }

                // sum up flows for any air terminal mixers
                if (allocated(SingleDuct::SysATMixer) && (SingleDuct::NumATMixers > 0)) {
                    for (int aTMixerNum = 1; aTMixerNum <= SingleDuct::NumATMixers; ++aTMixerNum) {
                        if (AirLoopNum == SingleDuct::SysATMixer(aTMixerNum).AirLoopNum) {
                            int termUnitSizingIndex = DataDefineEquip::AirDistUnit(SingleDuct::SysATMixer(aTMixerNum).ADUNum).TermUnitSizingNum;
                            airLoopHeatingMaximumFlowRateSum += SingleDuct::SysATMixer(aTMixerNum).DesignPrimaryAirVolRate;
                            airLoopHeatingMinimumFlowRateSum += SingleDuct::SysATMixer(aTMixerNum).DesignPrimaryAirVolRate;
                            airLoopMaxFlowRateSum += SingleDuct::SysATMixer(aTMixerNum).DesignPrimaryAirVolRate;

                            DataSizing::VpzClgByZone(termUnitSizingIndex) = SingleDuct::SysATMixer(aTMixerNum).DesignPrimaryAirVolRate;
                            DataSizing::VpzMinClgByZone(termUnitSizingIndex) = SingleDuct::SysATMixer(aTMixerNum).DesignPrimaryAirVolRate;
                            DataSizing::VpzHtgByZone(termUnitSizingIndex) = SingleDuct::SysATMixer(aTMixerNum).DesignPrimaryAirVolRate;
                            DataSizing::VpzMinHtgByZone(termUnitSizingIndex) = SingleDuct::SysATMixer(aTMixerNum).DesignPrimaryAirVolRate;
                            // the ZoneHVAC devices will have secondary flow but how to get it, future work
                            DataSizing::VdzClgByZone(termUnitSizingIndex) = SingleDuct::SysATMixer(aTMixerNum).DesignPrimaryAirVolRate;
                            DataSizing::VdzMinClgByZone(termUnitSizingIndex) = SingleDuct::SysATMixer(aTMixerNum).DesignPrimaryAirVolRate;
                            DataSizing::VdzHtgByZone(termUnitSizingIndex) = SingleDuct::SysATMixer(aTMixerNum).DesignPrimaryAirVolRate;
                            DataSizing::VdzMinHtgByZone(termUnitSizingIndex) = SingleDuct::SysATMixer(aTMixerNum).DesignPrimaryAirVolRate;
                        }
                    }
                }

                std::string curName = FinalSysSizing(AirLoopNum).AirPriLoopName;
                BaseSizer::reportSizerOutput(state,
                    "AirLoopHVAC", curName, "Sum of Air Terminal Maximum Heating Flow Rates [m3/s]", airLoopHeatingMaximumFlowRateSum);
                BaseSizer::reportSizerOutput(state,
                    "AirLoopHVAC", curName, "Sum of Air Terminal Minimum Heating Flow Rates [m3/s]", airLoopHeatingMinimumFlowRateSum);
                BaseSizer::reportSizerOutput(state, "AirLoopHVAC", curName, "Sum of Air Terminal Maximum Flow Rates [m3/s]", airLoopMaxFlowRateSum);

                // Adjust system sizing info
                if (allocated(FinalSysSizing)) {
                    // correct sizing design heating volume flow rate based on finalized air terminal unit operation

                    if (FinalSysSizing(AirLoopNum).SizingOption ==
                        NonCoincident) { // If non-coincident sizing method for this air loop, the we can use these sum's from air terminals directly
                        FinalSysSizing(AirLoopNum).DesHeatVolFlow = max(airLoopHeatingMaximumFlowRateSum, FinalSysSizing(AirLoopNum).DesHeatVolFlow);
                        FinalSysSizing(AirLoopNum).DesMainVolFlow = max(airLoopMaxFlowRateSum, FinalSysSizing(AirLoopNum).DesMainVolFlow);
                        if (FinalSysSizing(AirLoopNum).sysSizeCoolingDominant) {
                            FinalSysSizing(AirLoopNum).DesCoolVolFlow = FinalSysSizing(AirLoopNum).DesMainVolFlow;
                            FinalSysSizing(AirLoopNum).MassFlowAtCoolPeak = FinalSysSizing(AirLoopNum).DesCoolVolFlow * DataEnvironment::StdRhoAir;
                        } else if (FinalSysSizing(AirLoopNum).sysSizeHeatingDominant) { // make sure cooling is at least at minimum.
                            FinalSysSizing(AirLoopNum).DesCoolVolFlow =
                                max(airLoopHeatingMinimumFlowRateSum, FinalSysSizing(AirLoopNum).DesCoolVolFlow);
                            FinalSysSizing(AirLoopNum).MassFlowAtCoolPeak = FinalSysSizing(AirLoopNum).DesCoolVolFlow * DataEnvironment::StdRhoAir;
                        }
                    } else if (FinalSysSizing(AirLoopNum).SizingOption == Coincident) {

                        if (FinalSysSizing(AirLoopNum).sysSizeCoolingDominant) { // use minimum heating flow sum from air terminals
                            // know that minimum heating flow is a hard minimum regardless of concurrence situation, so make sure that design is at
                            // least that high.
                            FinalSysSizing(AirLoopNum).DesHeatVolFlow =
                                max(airLoopHeatingMinimumFlowRateSum, FinalSysSizing(AirLoopNum).DesHeatVolFlow);
                            FinalSysSizing(AirLoopNum).DesMainVolFlow =
                                max(airLoopHeatingMinimumFlowRateSum, FinalSysSizing(AirLoopNum).DesMainVolFlow);
                            FinalSysSizing(AirLoopNum).DesCoolVolFlow = FinalSysSizing(AirLoopNum).DesMainVolFlow;
                            FinalSysSizing(AirLoopNum).MassFlowAtCoolPeak = FinalSysSizing(AirLoopNum).DesCoolVolFlow * DataEnvironment::StdRhoAir;
                        } else if (FinalSysSizing(AirLoopNum).sysSizeHeatingDominant) { // use maximum heating flow sum from air terminals
                            FinalSysSizing(AirLoopNum).DesHeatVolFlow =
                                max(airLoopHeatingMaximumFlowRateSum, FinalSysSizing(AirLoopNum).DesHeatVolFlow);
                            FinalSysSizing(AirLoopNum).DesMainVolFlow =
                                max(airLoopHeatingMaximumFlowRateSum, FinalSysSizing(AirLoopNum).DesMainVolFlow);
                            // make sure cooling is at least at minimum.
                            FinalSysSizing(AirLoopNum).DesCoolVolFlow =
                                max(airLoopHeatingMinimumFlowRateSum, FinalSysSizing(AirLoopNum).DesCoolVolFlow);
                            FinalSysSizing(AirLoopNum).MassFlowAtCoolPeak = FinalSysSizing(AirLoopNum).DesCoolVolFlow * DataEnvironment::StdRhoAir;
                        }
                    }
                    // report out adjusted design flow rates
                    BaseSizer::reportSizerOutput(state,
                        "AirLoopHVAC", curName, "Adjusted Heating Design Air Flow Rate [m3/s]", FinalSysSizing(AirLoopNum).DesHeatVolFlow);
                    OutputReportPredefined::PreDefTableEntry(
                        OutputReportPredefined::pdchSysSizAdjustedHtAir, curName, FinalSysSizing(AirLoopNum).DesHeatVolFlow, 4);
                    BaseSizer::reportSizerOutput(state,
                        "AirLoopHVAC", curName, "Adjusted Cooling Design Air Flow Rate [m3/s]", FinalSysSizing(AirLoopNum).DesCoolVolFlow);
                    OutputReportPredefined::PreDefTableEntry(
                        OutputReportPredefined::pdchSysSizAdjustedClAir, curName, FinalSysSizing(AirLoopNum).DesCoolVolFlow, 4);
                    BaseSizer::reportSizerOutput(state,
                        "AirLoopHVAC", curName, "Adjusted Main Design Air Flow Rate [m3/s]", FinalSysSizing(AirLoopNum).DesMainVolFlow);
                    OutputReportPredefined::PreDefTableEntry(
                        OutputReportPredefined::pdchSysSizAdjustedMainAir, curName, FinalSysSizing(AirLoopNum).DesMainVolFlow, 4);

                    // Autosize central heating min system air flow rate, using corrected design heating flow, using maximum heating flow summation
                    if (FinalSysSizing(AirLoopNum).SysAirMinFlowRatWasAutoSized) {
                        if (FinalSysSizing(AirLoopNum).DesMainVolFlow > 0.0) { // protect div by zero
                            FinalSysSizing(AirLoopNum).SysAirMinFlowRat =
                                FinalSysSizing(AirLoopNum).DesHeatVolFlow / FinalSysSizing(AirLoopNum).DesMainVolFlow;
                        } else { // big trouble anyway.
                            FinalSysSizing(AirLoopNum).SysAirMinFlowRat = 1.0;
                        }
                        BaseSizer::reportSizerOutput(state,
                            "AirLoopHVAC", curName, "Calculated Heating Air Flow Ratio []", FinalSysSizing(AirLoopNum).SysAirMinFlowRat);
                        OutputReportPredefined::PreDefTableEntry(
                            OutputReportPredefined::pdchSysSizCalcHeatFlowRatio, curName, FinalSysSizing(AirLoopNum).SysAirMinFlowRat, 4);
                        BaseSizer::reportSizerOutput(state,
                            "AirLoopHVAC", curName, "User Heating Air Flow Ratio []", FinalSysSizing(AirLoopNum).SysAirMinFlowRat);
                        OutputReportPredefined::PreDefTableEntry(
                            OutputReportPredefined::pdchSysSizUserHeatFlowRatio, curName, FinalSysSizing(AirLoopNum).SysAirMinFlowRat, 4);
                    } else {
                        BaseSizer::reportSizerOutput(state,
                            "AirLoopHVAC", curName, "User Heating Air Flow Ratio []", FinalSysSizing(AirLoopNum).SysAirMinFlowRat);
                        OutputReportPredefined::PreDefTableEntry(
                            OutputReportPredefined::pdchSysSizUserHeatFlowRatio, curName, FinalSysSizing(AirLoopNum).SysAirMinFlowRat, 4);
                        Real64 calcSysAirMinFlowRat(0.0);
                        if (FinalSysSizing(AirLoopNum).DesMainVolFlow > 0.0) { // protect div by zero
                            calcSysAirMinFlowRat = FinalSysSizing(AirLoopNum).DesHeatVolFlow / FinalSysSizing(AirLoopNum).DesMainVolFlow;
                        }
                        BaseSizer::reportSizerOutput(state, "AirLoopHVAC", curName, "Calculated Heating Air Flow Ratio []", calcSysAirMinFlowRat);
                        OutputReportPredefined::PreDefTableEntry(
                            OutputReportPredefined::pdchSysSizCalcHeatFlowRatio, curName, calcSysAirMinFlowRat, 4);
                    }
                }
            }

        } // if doing any system sizing
    }

    void ManageSystemVentilationAdjustments(EnergyPlusData &state)
    {
        // redo std 62.1 calculations using latest information on zone flows and report to tables

        // redo 62.1 zone calculations with final (or user) zone terminal flow sizes, only redo calculations that might change with final flows
        for (int AirLoopNum = 1; AirLoopNum <= NumPrimaryAirSys; ++AirLoopNum) {
            int SysSizNum =
                UtilityRoutines::FindItemInList(FinalSysSizing(AirLoopNum).AirPriLoopName, SysSizInput, &SystemSizingInputData::AirPriLoopName);
            if (SysSizNum == 0) SysSizNum = 1; // use first when none applicable
            if (FinalSysSizing(AirLoopNum).OAAutoSized && SysSizInput(SysSizNum).SystemOAMethod == SOAM_VRP &&
                state.dataAirLoop->AirLoopZoneInfo(AirLoopNum).NumZones > 1 && FinalSysSizing(AirLoopNum).LoadSizeType != Ventilation) {

                // Loop over all zones connected to air loop, redo both cooling and heating calcs for Zdz minimum discharge outdoor air fraction for
                // each zone
                for (int zoneNum = 1; zoneNum <= state.dataAirLoop->AirToZoneNodeInfo(AirLoopNum).NumZonesCooled; ++zoneNum) {
                    int termUnitSizingIndex = state.dataAirLoop->AirToZoneNodeInfo(AirLoopNum).TermUnitCoolSizingIndex(zoneNum);
                    if (DataSizing::VdzMinClgByZone(termUnitSizingIndex) > 0.0) {
                        DataSizing::ZdzClgByZone(termUnitSizingIndex) =
                            min(1.0, TermUnitFinalZoneSizing(termUnitSizingIndex).VozClgByZone / DataSizing::VdzMinClgByZone(termUnitSizingIndex));
                    } else { // would divide by zero, so set to max ??
                        DataSizing::ZdzClgByZone(termUnitSizingIndex) = 1.0;
                    }
                    if (DataSizing::VdzMinHtgByZone(termUnitSizingIndex) > 0.0) {
                        DataSizing::ZdzHtgByZone(termUnitSizingIndex) =
                            min(1.0, TermUnitFinalZoneSizing(termUnitSizingIndex).VozHtgByZone / DataSizing::VdzMinHtgByZone(termUnitSizingIndex));
                    } else { // would divide by zero, so set to max
                        DataSizing::ZdzHtgByZone(termUnitSizingIndex) = 1.0;
                    }
                }
                for (int zoneNum = 1; zoneNum <= state.dataAirLoop->AirToZoneNodeInfo(AirLoopNum).NumZonesHeated; ++zoneNum) {
                    int termUnitSizingIndex = state.dataAirLoop->AirToZoneNodeInfo(AirLoopNum).TermUnitHeatSizingIndex(zoneNum);
                    if (DataSizing::VdzMinClgByZone(termUnitSizingIndex) > 0.0) {
                        DataSizing::ZdzClgByZone(termUnitSizingIndex) =
                            min(1.0, TermUnitFinalZoneSizing(termUnitSizingIndex).VozClgByZone / DataSizing::VdzMinClgByZone(termUnitSizingIndex));
                    } else { // would divide by zero, so set to max ??
                        DataSizing::ZdzClgByZone(termUnitSizingIndex) = 1.0;
                    }
                    if (DataSizing::VdzMinHtgByZone(termUnitSizingIndex) > 0.0) {
                        DataSizing::ZdzHtgByZone(termUnitSizingIndex) =
                            min(1.0, TermUnitFinalZoneSizing(termUnitSizingIndex).VozHtgByZone / DataSizing::VdzMinHtgByZone(termUnitSizingIndex));
                    } else { // would divide by zero, so set to max
                        DataSizing::ZdzHtgByZone(termUnitSizingIndex) = 1.0;
                    }
                } // end loop over zones on air loop to calculate Zdz values

                // Sum Voz values for System Vou, in E+ the Vbz value has now been corrected to remove population Diversity, so we add the term back
                // in here directly to get Vou, now corrected again to only apply D to the people part
                DataSizing::VouBySys(AirLoopNum) = DataSizing::DBySys(AirLoopNum) * SumRpxPzBySys(AirLoopNum) + SumRaxAzBySys(AirLoopNum);
                // redo VpzClgSumBySys( AirLoopNum ) with latest values, for reporting
                DataSizing::VpzClgSumBySys(AirLoopNum) = 0.0;
                for (int zoneNum = 1; zoneNum <= state.dataAirLoop->AirToZoneNodeInfo(AirLoopNum).NumZonesCooled; ++zoneNum) {
                    int termUnitSizingIndex = state.dataAirLoop->AirToZoneNodeInfo(AirLoopNum).TermUnitCoolSizingIndex(zoneNum);
                    DataSizing::VpzClgSumBySys(AirLoopNum) += DataSizing::VdzClgByZone(termUnitSizingIndex);
                }
                for (int zoneNum = 1; zoneNum <= state.dataAirLoop->AirToZoneNodeInfo(AirLoopNum).NumZonesHeated; ++zoneNum) {
                    int termUnitSizingIndex = state.dataAirLoop->AirToZoneNodeInfo(AirLoopNum).TermUnitHeatSizingIndex(zoneNum);
                    int MatchingCooledZoneNum = General::FindNumberInList(termUnitSizingIndex,
                                                                          state.dataAirLoop->AirToZoneNodeInfo(AirLoopNum).TermUnitCoolSizingIndex,
                                                                          state.dataAirLoop->AirToZoneNodeInfo(AirLoopNum).NumZonesCooled);
                    if (MatchingCooledZoneNum == 0) {
                        DataSizing::VpzClgSumBySys(AirLoopNum) += DataSizing::VdzClgByZone(termUnitSizingIndex);
                    }
                }

                // Fill Vps for cooling VRP calculation, use cooling design flow rate as adjusted in ManageSystemSizingAdjustments ( to use
                // conincident sizing result if available for block air flow
                DataSizing::VpsClgBySys(AirLoopNum) = FinalSysSizing(SysSizNum).DesCoolVolFlow;

                // Fill Vps for heating VRP calculation, use heating min by zone from air terminal scan in ManageSystemSizingAdjustments
                DataSizing::VpsHtgBySys(AirLoopNum) = 0.0;
                DataSizing::VpzHtgSumBySys(AirLoopNum) = 0.0; // for reporting only
                for (int zoneNum = 1; zoneNum <= state.dataAirLoop->AirToZoneNodeInfo(AirLoopNum).NumZonesCooled; ++zoneNum) {
                    int termUnitSizingIndex = state.dataAirLoop->AirToZoneNodeInfo(AirLoopNum).TermUnitCoolSizingIndex(zoneNum);
                    DataSizing::VpsHtgBySys(AirLoopNum) += DataSizing::VpzMinHtgByZone(termUnitSizingIndex);
                    DataSizing::VpzHtgSumBySys(AirLoopNum) += DataSizing::VpzHtgByZone(termUnitSizingIndex);
                }
                for (int zoneNum = 1; zoneNum <= state.dataAirLoop->AirToZoneNodeInfo(AirLoopNum).NumZonesHeated; ++zoneNum) {
                    int termUnitSizingIndex = state.dataAirLoop->AirToZoneNodeInfo(AirLoopNum).TermUnitHeatSizingIndex(zoneNum);
                    int MatchingCooledZoneNum = General::FindNumberInList(termUnitSizingIndex,
                                                                          state.dataAirLoop->AirToZoneNodeInfo(AirLoopNum).TermUnitCoolSizingIndex,
                                                                          state.dataAirLoop->AirToZoneNodeInfo(AirLoopNum).NumZonesCooled);
                    if (MatchingCooledZoneNum == 0) {
                        DataSizing::VpsHtgBySys(AirLoopNum) += DataSizing::VpzMinHtgByZone(termUnitSizingIndex);
                        DataSizing::VpzHtgSumBySys(AirLoopNum) += DataSizing::VpzHtgByZone(termUnitSizingIndex);
                    }
                }
                // Fill Xs values
                DataSizing::XsBySysCool(AirLoopNum) = DataSizing::VouBySys(AirLoopNum) / DataSizing::VpsClgBySys(AirLoopNum);
                DataSizing::XsBySysHeat(AirLoopNum) = DataSizing::VouBySys(AirLoopNum) / DataSizing::VpsHtgBySys(AirLoopNum);

                // Loop over zones and calculate Evz for each for both cooling and heating, and find mins
                DataSizing::EvzMinBySysCool(AirLoopNum) = 1.0;
                DataSizing::EvzMinBySysHeat(AirLoopNum) = 1.0;

                // make two passes, one for cooled zone and one for heated zones, if some zones are duplicate, it's OK, it'll just redo the same calcs
                for (int coolHeatPass = 1; coolHeatPass <= 2; ++coolHeatPass) {
                    int numZones = 0;
                    if (coolHeatPass == 1) {
                        numZones = state.dataAirLoop->AirToZoneNodeInfo(AirLoopNum).NumZonesCooled;
                    } else {
                        numZones = state.dataAirLoop->AirToZoneNodeInfo(AirLoopNum).NumZonesHeated;
                    }
                    for (int zoneNum = 1; zoneNum <= numZones; ++zoneNum) {
                        int termUnitSizingIndex = 0;
                        if (coolHeatPass == 1) {
                            termUnitSizingIndex = state.dataAirLoop->AirToZoneNodeInfo(AirLoopNum).TermUnitCoolSizingIndex(zoneNum);
                        } else {
                            termUnitSizingIndex = state.dataAirLoop->AirToZoneNodeInfo(AirLoopNum).TermUnitHeatSizingIndex(zoneNum);
                        }
                        Real64 Er = TermUnitFinalZoneSizing(termUnitSizingIndex)
                                        .ZoneSecondaryRecirculation; // user input in Zone Air Distribution design spec object

                        if (Er > 0.0) { // multi path zone
                            // Find Evz for cooling
                            Real64 Ep_Clg = TermUnitFinalZoneSizing(termUnitSizingIndex)
                                                .ZonePrimaryAirFraction; // as adjusted in ManageSystemSizingAdjustments();
                            Real64 Fa_Clg = Ep_Clg + (1.0 - Ep_Clg) * Er;
                            FaByZoneCool(termUnitSizingIndex) = Fa_Clg;
                            Real64 Fb_Clg = Ep_Clg;
                            FbByZoneCool(termUnitSizingIndex) = Fb_Clg;
                            Real64 Ez_Clg = TermUnitFinalZoneSizing(termUnitSizingIndex)
                                                .ZoneADEffCooling; // user input in Zone Air Distribution design spec object
                            Real64 Fc_Clg = 1.0 - (1.0 - Ez_Clg) * (1.0 - Er) * (1 - Ep_Clg);
                            FcByZoneCool(termUnitSizingIndex) = Fc_Clg;
                            DataSizing::EvzByZoneCool(termUnitSizingIndex) =
                                (Fa_Clg + DataSizing::XsBySysCool(AirLoopNum) * Fb_Clg - DataSizing::ZdzClgByZone(termUnitSizingIndex) * Fc_Clg) /
                                Fa_Clg;
                            // note that SimAirServingZones::LimitZoneVentEff is intended only for single path per I/O ref

                            // find Evz for heating
                            Real64 Ep_Htg = TermUnitFinalZoneSizing(termUnitSizingIndex)
                                                .ZonePrimaryAirFractionHtg; // as adjusted in ManageSystemSizingAdjustments();
                            Real64 Fa_Htg = Ep_Htg + (1.0 - Ep_Htg) * Er;
                            FaByZoneHeat(termUnitSizingIndex) = Fa_Htg;
                            Real64 Fb_Htg = Ep_Htg;
                            FbByZoneCool(termUnitSizingIndex) = Fb_Htg;
                            Real64 Ez_Htg = TermUnitFinalZoneSizing(termUnitSizingIndex)
                                                .ZoneADEffHeating; // user input in Zone Air Distribution design spec object
                            Real64 Fc_Htg = 1.0 - (1.0 - Ez_Htg) * (1.0 - Er) * (1 - Ep_Htg);
                            FcByZoneHeat(termUnitSizingIndex) = Fc_Htg;
                            DataSizing::EvzByZoneHeat(termUnitSizingIndex) =
                                (Fa_Htg + DataSizing::XsBySysHeat(AirLoopNum) * Fb_Htg - DataSizing::ZdzHtgByZone(termUnitSizingIndex) * Fc_Htg) /
                                Fa_Htg;

                        } else { // single path zone
                            DataSizing::EvzByZoneCool(termUnitSizingIndex) =
                                1.0 + DataSizing::XsBySysCool(AirLoopNum) - DataSizing::ZdzClgByZone(termUnitSizingIndex);
                            SimAirServingZones::LimitZoneVentEff(DataSizing::XsBySysCool(AirLoopNum),
                                                                 VbzByZone(termUnitSizingIndex) / DataSizing::EvzByZoneCool(termUnitSizingIndex),
                                                                 termUnitSizingIndex,
                                                                 DataSizing::EvzByZoneCool(termUnitSizingIndex));
                            DataSizing::EvzByZoneHeat(termUnitSizingIndex) =
                                1.0 + DataSizing::XsBySysHeat(AirLoopNum) - DataSizing::ZdzHtgByZone(termUnitSizingIndex);
                            SimAirServingZones::LimitZoneVentEff(DataSizing::XsBySysHeat(AirLoopNum),
                                                                 VbzByZone(termUnitSizingIndex) / DataSizing::EvzByZoneHeat(termUnitSizingIndex),
                                                                 termUnitSizingIndex,
                                                                 DataSizing::EvzByZoneHeat(termUnitSizingIndex));
                        }

                        if (DataSizing::EvzByZoneCool(termUnitSizingIndex) < DataSizing::EvzMinBySysCool(AirLoopNum)) {
                            DataSizing::EvzMinBySysCool(AirLoopNum) = DataSizing::EvzByZoneCool(termUnitSizingIndex);
                        }
                        if (DataSizing::EvzByZoneHeat(termUnitSizingIndex) < DataSizing::EvzMinBySysHeat(AirLoopNum)) {
                            DataSizing::EvzMinBySysHeat(AirLoopNum) = DataSizing::EvzByZoneHeat(termUnitSizingIndex);
                        }
                    } // end loop over zones on air loop to calculate Evz by zone and find mins

                    // calculate Vot for both cooling and heating
                    DataSizing::VotClgBySys(AirLoopNum) = DataSizing::VouBySys(AirLoopNum) / DataSizing::EvzMinBySysCool(AirLoopNum);
                    DataSizing::VotHtgBySys(AirLoopNum) = DataSizing::VouBySys(AirLoopNum) / DataSizing::EvzMinBySysHeat(AirLoopNum);
                    // the design zone ventilation value is based on the larger of the system-level cooling Vot and/or heating Vot
                    FinalSysSizing(AirLoopNum).DesOutAirVolFlow = max(VotClgBySys(AirLoopNum), VotHtgBySys(AirLoopNum));
                }
            } // system OA is autosized and VRP
            else if ((FinalSysSizing(AirLoopNum).OAAutoSized && SysSizInput(SysSizNum).SystemOAMethod == SOAM_VRP &&
                      state.dataAirLoop->AirLoopZoneInfo(AirLoopNum).NumZones == 1)) { // single zone VRP
                int termUnitSizingIndex = 0;
                termUnitSizingIndex = state.dataAirLoop->AirToZoneNodeInfo(AirLoopNum).TermUnitCoolSizingIndex(1);
                if (termUnitSizingIndex == 0) {
                    termUnitSizingIndex = state.dataAirLoop->AirToZoneNodeInfo(AirLoopNum).TermUnitHeatSizingIndex(1);
                }
                // single zone cooling
                DataSizing::VotClgBySys(AirLoopNum) = VbzByZone(termUnitSizingIndex) / TermUnitFinalZoneSizing(termUnitSizingIndex).ZoneADEffCooling;
                DataSizing::EvzByZoneCool(termUnitSizingIndex) = TermUnitFinalZoneSizing(termUnitSizingIndex).ZoneADEffCooling;
                DataSizing::EvzMinBySysCool(AirLoopNum) = DataSizing::EvzByZoneCool(termUnitSizingIndex);
                DataSizing::VpsClgBySys(AirLoopNum) = FinalSysSizing(SysSizNum).DesCoolVolFlow;
                DataSizing::VpzClgSumBySys(AirLoopNum) = DataSizing::VdzClgByZone(termUnitSizingIndex);
                // single zone heating
                DataSizing::VotHtgBySys(AirLoopNum) = VbzByZone(termUnitSizingIndex) / TermUnitFinalZoneSizing(termUnitSizingIndex).ZoneADEffHeating;
                DataSizing::EvzByZoneHeat(termUnitSizingIndex) = TermUnitFinalZoneSizing(termUnitSizingIndex).ZoneADEffHeating;
                DataSizing::EvzMinBySysHeat(AirLoopNum) = DataSizing::EvzByZoneHeat(termUnitSizingIndex);
                DataSizing::VpsHtgBySys(AirLoopNum) = DataSizing::VpzMinHtgByZone(termUnitSizingIndex);
                DataSizing::VpzHtgSumBySys(AirLoopNum) = DataSizing::VpzHtgByZone(termUnitSizingIndex);

                // the design zone ventilation value is based on the larger of the system-level cooling Vot and/or heating Vot
                FinalSysSizing(AirLoopNum).DesOutAirVolFlow = max(VotClgBySys(AirLoopNum), VotHtgBySys(AirLoopNum));
                // Fill Xs values for reporting
                DataSizing::XsBySysCool(AirLoopNum) = FinalSysSizing(AirLoopNum).DesOutAirVolFlow / DataSizing::VpsClgBySys(AirLoopNum);
                DataSizing::XsBySysHeat(AirLoopNum) = FinalSysSizing(AirLoopNum).DesOutAirVolFlow / DataSizing::VpsHtgBySys(AirLoopNum);

            } else { // not vrp, zone sum, fill out values that still apply
                // redo VpzClgSumBySys( AirLoopNum ) with latest values, for reporting
                DataSizing::VpzClgSumBySys(AirLoopNum) = 0.0;
                // Fill Vps for cooling VRP calculation, use cooling design flow rate as adjusted in ManageSystemSizingAdjustments ( to use
                // conincident sizing result if available for block air flow
                DataSizing::VpsClgBySys(AirLoopNum) = FinalSysSizing(SysSizNum).DesCoolVolFlow;
                // Fill Vps for heating VRP calculation, use heating min by zone from air terminal scan in ManageSystemSizingAdjustments
                DataSizing::VpsHtgBySys(AirLoopNum) = 0.0;
                DataSizing::VpzHtgSumBySys(AirLoopNum) = 0.0; // for reporting only
                for (int zoneNum = 1; zoneNum <= state.dataAirLoop->AirToZoneNodeInfo(AirLoopNum).NumZonesCooled; ++zoneNum) {
                    int termUnitSizingIndex = state.dataAirLoop->AirToZoneNodeInfo(AirLoopNum).TermUnitCoolSizingIndex(zoneNum);
                    DataSizing::VpzClgSumBySys(AirLoopNum) += DataSizing::VdzClgByZone(termUnitSizingIndex);
                    DataSizing::VpsHtgBySys(AirLoopNum) += DataSizing::VpzMinHtgByZone(termUnitSizingIndex);
                    DataSizing::VpzHtgSumBySys(AirLoopNum) += DataSizing::VpzHtgByZone(termUnitSizingIndex);
                }
                for (int zoneNum = 1; zoneNum <= state.dataAirLoop->AirToZoneNodeInfo(AirLoopNum).NumZonesHeated; ++zoneNum) {
                    int termUnitSizingIndex = state.dataAirLoop->AirToZoneNodeInfo(AirLoopNum).TermUnitHeatSizingIndex(zoneNum);
                    int MatchingCooledZoneNum = General::FindNumberInList(termUnitSizingIndex,
                                                                          state.dataAirLoop->AirToZoneNodeInfo(AirLoopNum).TermUnitCoolSizingIndex,
                                                                          state.dataAirLoop->AirToZoneNodeInfo(AirLoopNum).NumZonesCooled);
                    if (MatchingCooledZoneNum == 0) {
                        DataSizing::VpzClgSumBySys(AirLoopNum) += DataSizing::VdzClgByZone(termUnitSizingIndex);
                        DataSizing::VpsHtgBySys(AirLoopNum) += DataSizing::VpzMinHtgByZone(termUnitSizingIndex);
                        DataSizing::VpzHtgSumBySys(AirLoopNum) += DataSizing::VpzHtgByZone(termUnitSizingIndex);
                    }
                }
            }
        } // airloop loop

        // write out predefined standard 62.1 report data, total of 8 tables
        for (int AirLoopNum = 1; AirLoopNum <= NumPrimaryAirSys; ++AirLoopNum) {

            // System Ventilation Requirements for Cooling (table 1)
            OutputReportPredefined::PreDefTableEntry(
                OutputReportPredefined::pdchS62svrClSumVpz, FinalSysSizing(AirLoopNum).AirPriLoopName, VpzClgSumBySys(AirLoopNum), 4); // Vpz-sum
            OutputReportPredefined::PreDefTableEntry(
                OutputReportPredefined::pdchS62svrClPs, FinalSysSizing(AirLoopNum).AirPriLoopName, PsBySys(AirLoopNum), 4); // Ps
            OutputReportPredefined::PreDefTableEntry(
                OutputReportPredefined::pdchS62svrClSumPz, FinalSysSizing(AirLoopNum).AirPriLoopName, PzSumBySys(AirLoopNum), 4); // Pz-sum
            OutputReportPredefined::PreDefTableEntry(
                OutputReportPredefined::pdchS62svrClD, FinalSysSizing(AirLoopNum).AirPriLoopName, DBySys(AirLoopNum), 4); // D
            OutputReportPredefined::PreDefTableEntry(
                OutputReportPredefined::pdchS62svrClVou, FinalSysSizing(AirLoopNum).AirPriLoopName, VouBySys(AirLoopNum), 4); // Vou
            OutputReportPredefined::PreDefTableEntry(
                OutputReportPredefined::pdchS62svrClVps, FinalSysSizing(AirLoopNum).AirPriLoopName, DataSizing::VpsClgBySys(AirLoopNum), 4); // Vps
            OutputReportPredefined::PreDefTableEntry(
                OutputReportPredefined::pdchS62svrClXs, FinalSysSizing(AirLoopNum).AirPriLoopName, XsBySysCool(AirLoopNum), 4); // Xs
            OutputReportPredefined::PreDefTableEntry(
                OutputReportPredefined::pdchS62svrClEv, FinalSysSizing(AirLoopNum).AirPriLoopName, EvzMinBySysCool(AirLoopNum), 4); // Ev
            OutputReportPredefined::PreDefTableEntry(
                OutputReportPredefined::pdchS62svrClVot, FinalSysSizing(AirLoopNum).AirPriLoopName, VotClgBySys(AirLoopNum), 4); // Vot
            if (DataSizing::VpsClgBySys(AirLoopNum) != 0.0) {                                                                    // Move here
                OutputReportPredefined::PreDefTableEntry(OutputReportPredefined::pdchS62svrClPercOA,
                                                         FinalSysSizing(AirLoopNum).AirPriLoopName,
                                                         VotClgBySys(AirLoopNum) / DataSizing::VpsClgBySys(AirLoopNum),
                                                         4); //%OA
            }
            OutputReportPredefined::PreDefTableEntry(OutputReportPredefined::pdchS62svrClEnvironmentOfPs,
                                                     FinalSysSizing(AirLoopNum).AirPriLoopName,
                                                     DataSizing::PeakPsOccurrenceEnvironmentStringBySys(AirLoopNum));
            OutputReportPredefined::PreDefTableEntry(OutputReportPredefined::pdchS62svrClTimeOfPs,
                                                     FinalSysSizing(AirLoopNum).AirPriLoopName,
                                                     DataSizing::PeakPsOccurrenceDateTimeStringBySys(AirLoopNum));

            // system ventilation requirements for heating ( table 2 )
            OutputReportPredefined::PreDefTableEntry(
                OutputReportPredefined::pdchS62svrHtSumVpz, FinalSysSizing(AirLoopNum).AirPriLoopName, VpzHtgSumBySys(AirLoopNum), 4); // Vpz-sum
            OutputReportPredefined::PreDefTableEntry(
                OutputReportPredefined::pdchS62svrHtPs, FinalSysSizing(AirLoopNum).AirPriLoopName, PsBySys(AirLoopNum), 4); // Ps
            OutputReportPredefined::PreDefTableEntry(
                OutputReportPredefined::pdchS62svrHtSumPz, FinalSysSizing(AirLoopNum).AirPriLoopName, PzSumBySys(AirLoopNum), 4); // Pz-sum
            OutputReportPredefined::PreDefTableEntry(
                OutputReportPredefined::pdchS62svrHtD, FinalSysSizing(AirLoopNum).AirPriLoopName, DBySys(AirLoopNum), 4); // D
            OutputReportPredefined::PreDefTableEntry(
                OutputReportPredefined::pdchS62svrHtVou, FinalSysSizing(AirLoopNum).AirPriLoopName, DataSizing::VouBySys(AirLoopNum), 4); // Vou
            OutputReportPredefined::PreDefTableEntry(
                OutputReportPredefined::pdchS62svrHtVps, FinalSysSizing(AirLoopNum).AirPriLoopName, DataSizing::VpsHtgBySys(AirLoopNum), 4); // Vps
            OutputReportPredefined::PreDefTableEntry(
                OutputReportPredefined::pdchS62svrHtXs, FinalSysSizing(AirLoopNum).AirPriLoopName, XsBySysHeat(AirLoopNum), 4); // Xs
            OutputReportPredefined::PreDefTableEntry(
                OutputReportPredefined::pdchS62svrHtEv, FinalSysSizing(AirLoopNum).AirPriLoopName, EvzMinBySysHeat(AirLoopNum), 4); // Ev
            OutputReportPredefined::PreDefTableEntry(
                OutputReportPredefined::pdchS62svrHtVot, FinalSysSizing(AirLoopNum).AirPriLoopName, VotHtgBySys(AirLoopNum), 4); // Vot
            if (DataSizing::VpsHtgBySys(AirLoopNum) != 0.0) {
                OutputReportPredefined::PreDefTableEntry(OutputReportPredefined::pdchS62svrHtPercOA,
                                                         FinalSysSizing(AirLoopNum).AirPriLoopName,
                                                         VotHtgBySys(AirLoopNum) / DataSizing::VpsHtgBySys(AirLoopNum),
                                                         4); //%OA
            }
            // heating time of peak Ps is the same as for cooling (for now)
            OutputReportPredefined::PreDefTableEntry(OutputReportPredefined::pdchS62svrHtEnvironmentOfPs,
                                                     FinalSysSizing(AirLoopNum).AirPriLoopName,
                                                     DataSizing::PeakPsOccurrenceEnvironmentStringBySys(AirLoopNum));
            OutputReportPredefined::PreDefTableEntry(OutputReportPredefined::pdchS62svrHtTimeOfPs,
                                                     FinalSysSizing(AirLoopNum).AirPriLoopName,
                                                     DataSizing::PeakPsOccurrenceDateTimeStringBySys(AirLoopNum));

            // Zone ventilation parameters, (table 3)
            // make two passes, one for cooled zones and one for heated zones, if a zone is the same on the second pass, skip it
            for (int coolHeatPass = 1; coolHeatPass <= 2; ++coolHeatPass) {
                int numZones = 0;
                if (coolHeatPass == 1) {
                    numZones = state.dataAirLoop->AirToZoneNodeInfo(AirLoopNum).NumZonesCooled;
                } else {
                    numZones = state.dataAirLoop->AirToZoneNodeInfo(AirLoopNum).NumZonesHeated;
                }
                for (int zoneNum = 1; zoneNum <= numZones; ++zoneNum) {
                    int termUnitSizingIndex = 0;
                    int MatchingCooledZoneNum = 0;
                    if (coolHeatPass == 1) {
                        termUnitSizingIndex = state.dataAirLoop->AirToZoneNodeInfo(AirLoopNum).TermUnitCoolSizingIndex(zoneNum);
                    } else {
                        termUnitSizingIndex = state.dataAirLoop->AirToZoneNodeInfo(AirLoopNum).TermUnitHeatSizingIndex(zoneNum);
                        MatchingCooledZoneNum = General::FindNumberInList(termUnitSizingIndex,
                                                                          state.dataAirLoop->AirToZoneNodeInfo(AirLoopNum).TermUnitCoolSizingIndex,
                                                                          state.dataAirLoop->AirToZoneNodeInfo(AirLoopNum).NumZonesCooled);
                    }
                    if (MatchingCooledZoneNum == 0) {
                        OutputReportPredefined::PreDefTableEntry(OutputReportPredefined::pdchS62zvpAlN,
                                                                 TermUnitFinalZoneSizing(termUnitSizingIndex).ZoneName,
                                                                 DataAirSystems::PrimaryAirSystem(AirLoopNum).Name); // Air loop name
                        OutputReportPredefined::PreDefTableEntry(OutputReportPredefined::pdchS62zvpRp,
                                                                 TermUnitFinalZoneSizing(termUnitSizingIndex).ZoneName,
                                                                 TermUnitFinalZoneSizing(termUnitSizingIndex).DesOAFlowPPer,
                                                                 6); // Rp
                        OutputReportPredefined::PreDefTableEntry(OutputReportPredefined::pdchS62zvpPz,
                                                                 TermUnitFinalZoneSizing(termUnitSizingIndex).ZoneName,
                                                                 TermUnitFinalZoneSizing(termUnitSizingIndex).TotPeopleInZone,
                                                                 4); // Pz
                        OutputReportPredefined::PreDefTableEntry(OutputReportPredefined::pdchS62zvpRa,
                                                                 TermUnitFinalZoneSizing(termUnitSizingIndex).ZoneName,
                                                                 TermUnitFinalZoneSizing(termUnitSizingIndex).DesOAFlowPerArea,
                                                                 6); // Ra
                        OutputReportPredefined::PreDefTableEntry(OutputReportPredefined::pdchS62zvpAz,
                                                                 TermUnitFinalZoneSizing(termUnitSizingIndex).ZoneName,
                                                                 TermUnitFinalZoneSizing(termUnitSizingIndex).TotalZoneFloorArea); // Az
                        OutputReportPredefined::PreDefTableEntry(
                            OutputReportPredefined::pdchS62zvpVbz,
                            TermUnitFinalZoneSizing(termUnitSizingIndex).ZoneName,
                            VbzByZone(termUnitSizingIndex),
                            4); // Vbz, now corrected so that Vbz does not already have system population term multiplied into it
                        OutputReportPredefined::PreDefTableEntry(OutputReportPredefined::pdchS62zvpClEz,
                                                                 TermUnitFinalZoneSizing(termUnitSizingIndex).ZoneName,
                                                                 TermUnitFinalZoneSizing(termUnitSizingIndex).ZoneADEffCooling,
                                                                 4); // Ez-clg
                        if (TermUnitFinalZoneSizing(termUnitSizingIndex).ZoneADEffCooling > 0.0) {
                            OutputReportPredefined::PreDefTableEntry(OutputReportPredefined::pdchS62zvpClVoz,
                                                                     TermUnitFinalZoneSizing(termUnitSizingIndex).ZoneName,
                                                                     VbzByZone(termUnitSizingIndex) /
                                                                         TermUnitFinalZoneSizing(termUnitSizingIndex).ZoneADEffCooling,
                                                                     4); // Voz-clg
                        }
                        OutputReportPredefined::PreDefTableEntry(OutputReportPredefined::pdchS62zvpHtEz,
                                                                 TermUnitFinalZoneSizing(termUnitSizingIndex).ZoneName,
                                                                 TermUnitFinalZoneSizing(termUnitSizingIndex).ZoneADEffHeating,
                                                                 3); // Ez-htg
                        if (TermUnitFinalZoneSizing(termUnitSizingIndex).ZoneADEffHeating != 0.0) {
                            OutputReportPredefined::PreDefTableEntry(OutputReportPredefined::pdchS62zvpHtVoz,
                                                                     TermUnitFinalZoneSizing(termUnitSizingIndex).ZoneName,
                                                                     VbzByZone(termUnitSizingIndex) /
                                                                         TermUnitFinalZoneSizing(termUnitSizingIndex).ZoneADEffHeating,
                                                                     4); // Voz-htg
                        }
                    }
                }
            }

            // System Ventilation Parameters, (Table 4)

            // first do some summations needed
            Real64 RpPzSum(0.0);
            Real64 RaAzSum(0.0);
            Real64 AzSum(0.0);
            Real64 VbzSum(0.0);
            Real64 VozClgSum(0.0);
            Real64 VozHtgSum(0.0);
            Real64 VdzClgSum(0.0);
            Real64 VdzHtgSum(0.0);
            Real64 VpzMinClgSum(0.0);
            Real64 VpzMinHtgSum(0.0);
            // make two passes, one for cooled zones and one for heated zones, if a zone is the same on the second pass, skip it
            for (int coolHeatPass = 1; coolHeatPass <= 2; ++coolHeatPass) {
                int numZones = 0;
                if (coolHeatPass == 1) {
                    numZones = state.dataAirLoop->AirToZoneNodeInfo(AirLoopNum).NumZonesCooled;
                } else {
                    numZones = state.dataAirLoop->AirToZoneNodeInfo(AirLoopNum).NumZonesHeated;
                }
                for (int zoneNum = 1; zoneNum <= numZones; ++zoneNum) {
                    int termUnitSizingIndex = 0;
                    int MatchingCooledZoneNum = 0;
                    if (coolHeatPass == 1) {
                        termUnitSizingIndex = state.dataAirLoop->AirToZoneNodeInfo(AirLoopNum).TermUnitCoolSizingIndex(zoneNum);
                    } else {
                        termUnitSizingIndex = state.dataAirLoop->AirToZoneNodeInfo(AirLoopNum).TermUnitHeatSizingIndex(zoneNum);
                        MatchingCooledZoneNum = General::FindNumberInList(termUnitSizingIndex,
                                                                          state.dataAirLoop->AirToZoneNodeInfo(AirLoopNum).TermUnitCoolSizingIndex,
                                                                          state.dataAirLoop->AirToZoneNodeInfo(AirLoopNum).NumZonesCooled);
                    }
                    if (MatchingCooledZoneNum == 0) {

                        // Zone ventilation parameters, (table 3)
                        RpPzSum +=
                            TermUnitFinalZoneSizing(termUnitSizingIndex).DesOAFlowPPer * TermUnitFinalZoneSizing(termUnitSizingIndex).TotPeopleInZone;
                        RaAzSum += TermUnitFinalZoneSizing(termUnitSizingIndex).DesOAFlowPerArea *
                                   TermUnitFinalZoneSizing(termUnitSizingIndex).TotalZoneFloorArea;
                        AzSum += TermUnitFinalZoneSizing(termUnitSizingIndex).TotalZoneFloorArea;
                        VbzSum += VbzByZone(termUnitSizingIndex);
                        if (TermUnitFinalZoneSizing(termUnitSizingIndex).ZoneADEffCooling != 0.0) {
                            VozClgSum += VbzByZone(termUnitSizingIndex) / TermUnitFinalZoneSizing(termUnitSizingIndex).ZoneADEffCooling;
                        }
                        if (TermUnitFinalZoneSizing(termUnitSizingIndex).ZoneADEffHeating != 0.0) {
                            VozHtgSum += VbzByZone(termUnitSizingIndex) / TermUnitFinalZoneSizing(termUnitSizingIndex).ZoneADEffHeating;
                        }

                        VpzMinClgSum += VpzMinClgByZone(termUnitSizingIndex);
                        VdzClgSum += VdzClgByZone(termUnitSizingIndex);
                        VpzMinHtgSum += VpzMinHtgByZone(termUnitSizingIndex);
                        VdzHtgSum += VdzMinHtgByZone(termUnitSizingIndex);

                        // Zone Ventilation Calculations for Cooling Design, (Table 5)
                        OutputReportPredefined::PreDefTableEntry(OutputReportPredefined::pdchS62zcdAlN,
                                                                 TermUnitFinalZoneSizing(termUnitSizingIndex).ZoneName,
                                                                 state.dataAirLoop->AirToZoneNodeInfo(AirLoopNum).AirLoopName); // Air loop name
                        for (int iAirDistUnit = 1; iAirDistUnit <= DataDefineEquip::NumAirDistUnits; ++iAirDistUnit) {
                            if (DataDefineEquip::AirDistUnit(iAirDistUnit).TermUnitSizingNum == termUnitSizingIndex) {
                                OutputReportPredefined::PreDefTableEntry(
                                    OutputReportPredefined::pdchS62zcdBox,
                                    TermUnitFinalZoneSizing(termUnitSizingIndex).ZoneName,
                                    DataDefineEquip::AirDistUnit(iAirDistUnit).EquipType(1)); // use first type of equipment listed
                                break;                                                        // if it has been found no more searching is needed
                            }
                        }
                        OutputReportPredefined::PreDefTableEntry(OutputReportPredefined::pdchS62zcdVpz,
                                                                 TermUnitFinalZoneSizing(termUnitSizingIndex).ZoneName,
                                                                 VpzClgByZone(termUnitSizingIndex),
                                                                 4); // Vpz LS:
                        OutputReportPredefined::PreDefTableEntry(OutputReportPredefined::pdchS62zcdVdz,
                                                                 TermUnitFinalZoneSizing(termUnitSizingIndex).ZoneName,
                                                                 VdzClgByZone(termUnitSizingIndex),
                                                                 4); // Vdz
                        OutputReportPredefined::PreDefTableEntry(OutputReportPredefined::pdchS62zcdVpzmin,
                                                                 TermUnitFinalZoneSizing(termUnitSizingIndex).ZoneName,
                                                                 VpzMinClgByZone(termUnitSizingIndex),
                                                                 4); // Vpz-min
                        if (TermUnitFinalZoneSizing(termUnitSizingIndex).ZoneADEffCooling > 0.0) {
                            OutputReportPredefined::PreDefTableEntry(OutputReportPredefined::pdchS62zcdVozclg,
                                                                     TermUnitFinalZoneSizing(termUnitSizingIndex).ZoneName,
                                                                     VbzByZone(termUnitSizingIndex) /
                                                                         TermUnitFinalZoneSizing(termUnitSizingIndex).ZoneADEffCooling,
                                                                     4); // Voz-clg
                        }
                        OutputReportPredefined::PreDefTableEntry(OutputReportPredefined::pdchS62zcdZpz,
                                                                 TermUnitFinalZoneSizing(termUnitSizingIndex).ZoneName,
                                                                 DataSizing::ZdzClgByZone(termUnitSizingIndex),
                                                                 4); // Zpz = Voz/Vpz (see eq 6-5 in 62.1-2010)
                        OutputReportPredefined::PreDefTableEntry(OutputReportPredefined::pdchS62zcdEp,
                                                                 TermUnitFinalZoneSizing(termUnitSizingIndex).ZoneName,
                                                                 TermUnitFinalZoneSizing(termUnitSizingIndex).ZonePrimaryAirFraction,
                                                                 4); // Ep
                        OutputReportPredefined::PreDefTableEntry(OutputReportPredefined::pdchS62zcdEr,
                                                                 TermUnitFinalZoneSizing(termUnitSizingIndex).ZoneName,
                                                                 TermUnitFinalZoneSizing(termUnitSizingIndex).ZoneSecondaryRecirculation,
                                                                 4); // Er
                        OutputReportPredefined::PreDefTableEntry(OutputReportPredefined::pdchS62zcdFa,
                                                                 TermUnitFinalZoneSizing(termUnitSizingIndex).ZoneName,
                                                                 FaByZoneCool(termUnitSizingIndex),
                                                                 4); // Fa
                        OutputReportPredefined::PreDefTableEntry(OutputReportPredefined::pdchS62zcdFb,
                                                                 TermUnitFinalZoneSizing(termUnitSizingIndex).ZoneName,
                                                                 FbByZoneCool(termUnitSizingIndex),
                                                                 4); // Fb
                        OutputReportPredefined::PreDefTableEntry(OutputReportPredefined::pdchS62zcdFc,
                                                                 TermUnitFinalZoneSizing(termUnitSizingIndex).ZoneName,
                                                                 FcByZoneCool(termUnitSizingIndex),
                                                                 4); // Fc
                        OutputReportPredefined::PreDefTableEntry(OutputReportPredefined::pdchS62zcdEvz,
                                                                 TermUnitFinalZoneSizing(termUnitSizingIndex).ZoneName,
                                                                 EvzByZoneCool(termUnitSizingIndex),
                                                                 4); // Evz

                        // Zone Ventilation Calculations for Heating Design (Table 7)
                        OutputReportPredefined::PreDefTableEntry(OutputReportPredefined::pdchS62zhdAlN,
                                                                 TermUnitFinalZoneSizing(termUnitSizingIndex).ZoneName,
                                                                 state.dataAirLoop->AirToZoneNodeInfo(AirLoopNum).AirLoopName); // Air loop name
                        for (int iAirDistUnit = 1; iAirDistUnit <= DataDefineEquip::NumAirDistUnits; ++iAirDistUnit) {
                            if (DataDefineEquip::AirDistUnit(iAirDistUnit).TermUnitSizingNum == termUnitSizingIndex) {
                                OutputReportPredefined::PreDefTableEntry(
                                    OutputReportPredefined::pdchS62zhdBox,
                                    TermUnitFinalZoneSizing(termUnitSizingIndex).ZoneName,
                                    DataDefineEquip::AirDistUnit(iAirDistUnit).EquipType(1)); // use first type of equipment listed
                                break;                                                        // if it has been found no more searching is needed
                            }
                        }
                        OutputReportPredefined::PreDefTableEntry(OutputReportPredefined::pdchS62zhdVpz,
                                                                 TermUnitFinalZoneSizing(termUnitSizingIndex).ZoneName,
                                                                 VpzHtgByZone(termUnitSizingIndex),
                                                                 4); // Vpz
                        OutputReportPredefined::PreDefTableEntry(OutputReportPredefined::pdchS62zhdVdz,
                                                                 TermUnitFinalZoneSizing(termUnitSizingIndex).ZoneName,
                                                                 VdzHtgByZone(termUnitSizingIndex),
                                                                 4); // Vdz
                        OutputReportPredefined::PreDefTableEntry(OutputReportPredefined::pdchS62zhdVpzmin,
                                                                 TermUnitFinalZoneSizing(termUnitSizingIndex).ZoneName,
                                                                 VpzMinHtgByZone(termUnitSizingIndex),
                                                                 4); // Vpz-min
                        if (TermUnitFinalZoneSizing(termUnitSizingIndex).ZoneADEffHeating != 0.0) {
                            OutputReportPredefined::PreDefTableEntry(OutputReportPredefined::pdchS62zhdVozhtg,
                                                                     TermUnitFinalZoneSizing(termUnitSizingIndex).ZoneName,
                                                                     VbzByZone(termUnitSizingIndex) /
                                                                         TermUnitFinalZoneSizing(termUnitSizingIndex).ZoneADEffHeating,
                                                                     4); // Voz-htg
                        }
                        OutputReportPredefined::PreDefTableEntry(OutputReportPredefined::pdchS62zhdZpz,
                                                                 TermUnitFinalZoneSizing(termUnitSizingIndex).ZoneName,
                                                                 TermUnitFinalZoneSizing(termUnitSizingIndex).ZpzHtgByZone,
                                                                 4); // Zpz = Voz/Vpz (see eq 6-5 in 62.1-2010)
                        OutputReportPredefined::PreDefTableEntry(OutputReportPredefined::pdchS62zhdEp,
                                                                 TermUnitFinalZoneSizing(termUnitSizingIndex).ZoneName,
                                                                 TermUnitFinalZoneSizing(termUnitSizingIndex).ZonePrimaryAirFractionHtg,
                                                                 4); // Ep
                        OutputReportPredefined::PreDefTableEntry(OutputReportPredefined::pdchS62zhdEr,
                                                                 TermUnitFinalZoneSizing(termUnitSizingIndex).ZoneName,
                                                                 TermUnitFinalZoneSizing(termUnitSizingIndex).ZoneSecondaryRecirculation,
                                                                 4); // Er
                        OutputReportPredefined::PreDefTableEntry(OutputReportPredefined::pdchS62zhdFa,
                                                                 TermUnitFinalZoneSizing(termUnitSizingIndex).ZoneName,
                                                                 FaByZoneHeat(termUnitSizingIndex),
                                                                 4); // Fa
                        OutputReportPredefined::PreDefTableEntry(OutputReportPredefined::pdchS62zhdFb,
                                                                 TermUnitFinalZoneSizing(termUnitSizingIndex).ZoneName,
                                                                 FbByZoneHeat(termUnitSizingIndex),
                                                                 4); // Fb
                        OutputReportPredefined::PreDefTableEntry(OutputReportPredefined::pdchS62zhdFc,
                                                                 TermUnitFinalZoneSizing(termUnitSizingIndex).ZoneName,
                                                                 FcByZoneHeat(termUnitSizingIndex),
                                                                 4); // Fc
                        OutputReportPredefined::PreDefTableEntry(OutputReportPredefined::pdchS62zhdEvz,
                                                                 TermUnitFinalZoneSizing(termUnitSizingIndex).ZoneName,
                                                                 EvzByZoneHeat(termUnitSizingIndex),
                                                                 4); // Evz
                    }
                }
            }

            // System Ventilation Parameters, (Table 4)
            if (PzSumBySys(AirLoopNum) != 0.0) {
                OutputReportPredefined::PreDefTableEntry(OutputReportPredefined::pdchS62svpRp,
                                                         FinalSysSizing(AirLoopNum).AirPriLoopName,
                                                         RpPzSum / PzSumBySys(AirLoopNum),
                                                         6); // Average Rp for system
            }
            OutputReportPredefined::PreDefTableEntry(
                OutputReportPredefined::pdchS62svpPz, FinalSysSizing(AirLoopNum).AirPriLoopName, PzSumBySys(AirLoopNum));
            if (AzSum != 0.0) {
                OutputReportPredefined::PreDefTableEntry(
                    OutputReportPredefined::pdchS62svpRa, FinalSysSizing(AirLoopNum).AirPriLoopName, RaAzSum / AzSum, 6); // average Ra for system
            }
            OutputReportPredefined::PreDefTableEntry(OutputReportPredefined::pdchS62svpAz,
                                                     FinalSysSizing(AirLoopNum).AirPriLoopName,
                                                     AzSum,
                                                     4); // Az sum
            OutputReportPredefined::PreDefTableEntry(OutputReportPredefined::pdchS62svpVbz, FinalSysSizing(AirLoopNum).AirPriLoopName, VbzSum, 4);
            OutputReportPredefined::PreDefTableEntry(OutputReportPredefined::pdchS62svpClVoz,
                                                     FinalSysSizing(AirLoopNum).AirPriLoopName,
                                                     VozClgSum,
                                                     4); // Voz-clg
            OutputReportPredefined::PreDefTableEntry(OutputReportPredefined::pdchS62svpHtVoz,
                                                     FinalSysSizing(AirLoopNum).AirPriLoopName,
                                                     VozHtgSum,
                                                     4); // Voz-htg

            // System Ventilation Calculations for Cooling Design (Table 6)
            OutputReportPredefined::PreDefTableEntry(
                OutputReportPredefined::pdchS62scdVpz, FinalSysSizing(AirLoopNum).AirPriLoopName, VpzClgSumBySys(AirLoopNum), 4); // Vpz-sum
            OutputReportPredefined::PreDefTableEntry(
                OutputReportPredefined::pdchS62scdVps, FinalSysSizing(AirLoopNum).AirPriLoopName, DataSizing::VpsClgBySys(AirLoopNum), 4); // Vps
            OutputReportPredefined::PreDefTableEntry(
                OutputReportPredefined::pdchS62scdVpzmin, FinalSysSizing(AirLoopNum).AirPriLoopName, VpzMinClgSum, 4); // Vpz-min
            OutputReportPredefined::PreDefTableEntry(OutputReportPredefined::pdchS62scdVdz,
                                                     FinalSysSizing(AirLoopNum).AirPriLoopName,
                                                     VdzClgSum,
                                                     4); // Vdz-sum
            OutputReportPredefined::PreDefTableEntry(OutputReportPredefined::pdchS62scdVozclg,
                                                     FinalSysSizing(AirLoopNum).AirPriLoopName,
                                                     VozClgSum,
                                                     4); // Voz-clg
            OutputReportPredefined::PreDefTableEntry(
                OutputReportPredefined::pdchS62scdEvz, FinalSysSizing(AirLoopNum).AirPriLoopName, EvzMinBySysCool(AirLoopNum), 4); // Evz-min

            // System Ventilation Calculations for Heating Design (Table 8)
            OutputReportPredefined::PreDefTableEntry(
                OutputReportPredefined::pdchS62shdVpz, FinalSysSizing(AirLoopNum).AirPriLoopName, VpzHtgSumBySys(AirLoopNum), 4); // Vpz-sum
            OutputReportPredefined::PreDefTableEntry(
                OutputReportPredefined::pdchS62shdVps, FinalSysSizing(AirLoopNum).AirPriLoopName, DataSizing::VpsHtgBySys(AirLoopNum), 4); // Vps
            OutputReportPredefined::PreDefTableEntry(OutputReportPredefined::pdchS62shdVdz,
                                                     FinalSysSizing(AirLoopNum).AirPriLoopName,
                                                     VdzHtgSum,
                                                     4); // Vdz-sum
            OutputReportPredefined::PreDefTableEntry(
                OutputReportPredefined::pdchS62shdVpzmin, FinalSysSizing(AirLoopNum).AirPriLoopName, VpzMinHtgSum, 4); // Vpz-min
            OutputReportPredefined::PreDefTableEntry(OutputReportPredefined::pdchS62shdVozhtg,
                                                     FinalSysSizing(AirLoopNum).AirPriLoopName,
                                                     VozHtgSum,
                                                     4); // Voz-htg
            OutputReportPredefined::PreDefTableEntry(
                OutputReportPredefined::pdchS62shdEvz, FinalSysSizing(AirLoopNum).AirPriLoopName, EvzMinBySysHeat(AirLoopNum), 4); // Evz-min
        } // loop over air loops for table writing
    }

    void DetermineSystemPopulationDiversity(EnergyPlusData &state)
    {
        // determine Pz sum, Ps, and D for each air system for standard 62.1

        // first determine if any airloops use VRP, if not then don't need to march thru year of schedules for performance
        bool anyVRPinModel(false);
        for (int AirLoopNum = 1; AirLoopNum <= NumPrimaryAirSys; ++AirLoopNum) {
            if (FinalSysSizing(AirLoopNum).SystemOAMethod == SOAM_VRP) {
                anyVRPinModel = true;
                break;
            }
        }
        // First get the design (max) level of people in all zones connected to air loop
        for (int AirLoopNum = 1; AirLoopNum <= NumPrimaryAirSys; ++AirLoopNum) {
            int SysSizNum =
                UtilityRoutines::FindItemInList(FinalSysSizing(AirLoopNum).AirPriLoopName, SysSizInput, &SystemSizingInputData::AirPriLoopName);
            if (SysSizNum == 0) SysSizNum = 1; // use first when none applicable
            if (FinalSysSizing(AirLoopNum).OAAutoSized) {
                PzSumBySys(AirLoopNum) = 0.0;
                PsBySys(AirLoopNum) = 0.0;
                for (int zoneNumOnLoop = 1; zoneNumOnLoop <= state.dataAirLoop->AirLoopZoneInfo(AirLoopNum).NumZones; ++zoneNumOnLoop) {
                    int CtrlZoneNum = state.dataAirLoop->AirLoopZoneInfo(AirLoopNum).ActualZoneNumber(zoneNumOnLoop);
                    for (int PeopleNum = 1; PeopleNum <= DataHeatBalance::TotPeople; ++PeopleNum) {
                        if (DataHeatBalance::People(PeopleNum).ZonePtr == FinalZoneSizing(CtrlZoneNum).ActualZoneNum) {
                            PzSumBySys(AirLoopNum) += (DataHeatBalance::People(PeopleNum).NumberOfPeople *
                                                       DataHeatBalance::Zone(FinalZoneSizing(CtrlZoneNum).ActualZoneNum).Multiplier *
                                                       DataHeatBalance::Zone(FinalZoneSizing(CtrlZoneNum).ActualZoneNum).ListMultiplier);
                        }
                    }
                }
            }
        }

        if (!anyVRPinModel) {
            for (int AirLoopNum = 1; AirLoopNum <= NumPrimaryAirSys; ++AirLoopNum) {
                DBySys(AirLoopNum) = 1.0;
            }
            return; // early return to not march through schedules
        }

        DisplayString(state, "Standard 62.1 Ventilation Rate Procedure: Process Concurrent People by Air System");
        // now march through all zone timesteps for entire year to find the concurrent max
        int DaysInYear(366);  // assume leap year
        int dayOfWeekType(1); // assume year starts on Sunday
        WeatherManager::CalcSpecialDayTypes(state);
        for (int DayLoop = 1; DayLoop <= DaysInYear; ++DayLoop) { // loop over all days in year
            DataEnvironment::HolidayIndex = state.dataWeatherManager->SpecialDayTypes(DayLoop);
            DataEnvironment::DayOfYear_Schedule = DayLoop;
            DataEnvironment::DayOfWeek = dayOfWeekType;
            ++dayOfWeekType;
            if (dayOfWeekType > 7) dayOfWeekType = 1;
            for (int hrOfDay = 1; hrOfDay <= 24; ++hrOfDay) {       // loop over all hours in day
                state.dataGlobal->HourOfDay = hrOfDay;                   // avoid crash in schedule manager
                for (int TS = 1; TS <= state.dataGlobal->NumOfTimeStepInHour; ++TS) { // loop over all timesteps in hour
                    state.dataGlobal->TimeStep = TS;                     // avoid crash in schedule manager
                    Real64 TSfraction(0.0);
                    if (state.dataGlobal->NumOfTimeStepInHour > 0.0) TSfraction = 1.0 / double(state.dataGlobal->NumOfTimeStepInHour);
                    for (int AirLoopNum = 1; AirLoopNum <= NumPrimaryAirSys; ++AirLoopNum) { // loop over all the air systems
                        int SysSizNum = UtilityRoutines::FindItemInList(
                            FinalSysSizing(AirLoopNum).AirPriLoopName, SysSizInput, &SystemSizingInputData::AirPriLoopName);
                        if (SysSizNum == 0) SysSizNum = 1; // use first when none applicable
                        if (FinalSysSizing(AirLoopNum).OAAutoSized) {

                            // Loop over all zones connected to air loop
                            Real64 TotConcurrentPeopleOnSys = 0.0;
                            for (int zoneNumOnLoop = 1; zoneNumOnLoop <= state.dataAirLoop->AirLoopZoneInfo(AirLoopNum).NumZones; ++zoneNumOnLoop) {
                                int CtrlZoneNum = state.dataAirLoop->AirLoopZoneInfo(AirLoopNum).ActualZoneNumber(zoneNumOnLoop);

                                for (int PeopleNum = 1; PeopleNum <= DataHeatBalance::TotPeople; ++PeopleNum) {
                                    if (DataHeatBalance::People(PeopleNum).ZonePtr == FinalZoneSizing(CtrlZoneNum).ActualZoneNum) {
                                        Real64 PeopleInZone = (DataHeatBalance::People(PeopleNum).NumberOfPeople *
                                                               DataHeatBalance::Zone(FinalZoneSizing(CtrlZoneNum).ActualZoneNum).Multiplier *
                                                               DataHeatBalance::Zone(FinalZoneSizing(CtrlZoneNum).ActualZoneNum).ListMultiplier);
                                        Real64 schMultiplier =
                                            ScheduleManager::LookUpScheduleValue(state, DataHeatBalance::People(PeopleNum).NumberOfPeoplePtr, hrOfDay, TS);
                                        PeopleInZone = PeopleInZone * schMultiplier;
                                        TotConcurrentPeopleOnSys += PeopleInZone;
                                    }
                                }
                            }
                            if (TotConcurrentPeopleOnSys >= DataSizing::PsBySys(AirLoopNum)) {
                                DataSizing::PsBySys(AirLoopNum) = TotConcurrentPeopleOnSys; // store max concurrent occupancy on system
                                // store timing description of Last occurrence of max
                                int Month(0);
                                int DayOfMonth(0);
                                General::InvOrdinalDay(DayLoop, Month, DayOfMonth, 1);
                                Real64 TimeHrsFraction = (double(hrOfDay) - 1.0) + double(TS) * TSfraction;
                                int TimeHrsInt = int(TimeHrsFraction);
                                int TimeMinsInt = nint((TimeHrsFraction - TimeHrsInt) * 60.0);
                                if (TimeMinsInt == 60) {
                                    ++TimeHrsInt;
                                    TimeMinsInt = 0;
                                }
                                DataSizing::PeakPsOccurrenceDateTimeStringBySys(AirLoopNum) =
                                    format("{:02}/{:02} {:02}:{:02}", Month, DayOfMonth, TimeHrsInt, TimeMinsInt);
                                DataSizing::PeakPsOccurrenceEnvironmentStringBySys(AirLoopNum) = "Full Year Schedule";
                            }
                        } // if autosizied and VRP
                    }     // air loops
                }
            }
        }

        // compute D for standard 62.1 by system
        for (int AirLoopNum = 1; AirLoopNum <= NumPrimaryAirSys; ++AirLoopNum) {
            if (PzSumBySys(AirLoopNum) > 0.0) {
                DBySys(AirLoopNum) = PsBySys(AirLoopNum) / PzSumBySys(AirLoopNum);
            } else {
                DBySys(AirLoopNum) = 1.0;
            }
            DBySys(AirLoopNum) = min(1.0, DBySys(AirLoopNum));

            // For single zone systems, D should be 1.0.
            if (state.dataAirLoop->AirLoopZoneInfo(AirLoopNum).NumZones == 1) {
                DBySys(AirLoopNum) = 1.0;
            }
        }
    }

    void GetOARequirements(EnergyPlusData &state)
    {

        // SUBROUTINE INFORMATION:
        //       AUTHOR         R. Raustad - FSEC
        //       DATE WRITTEN   February 2010
        //       MODIFIED       na
        //       RE-ENGINEERED  na

        // PURPOSE OF THIS SUBROUTINE:
        // Obtains input data for the OA Requirements object and stores it in
        // appropriate data structure.

        // METHODOLOGY EMPLOYED:
        // Uses InputProcessor "Get" routines to obtain data.
        // This object requires only a name where the default values are assumed
        // if subsequent fields are not entered.

        // Using/Aliasing
        using ScheduleManager::CheckScheduleValueMinMax;
        using ScheduleManager::GetScheduleIndex;
        using ScheduleManager::GetScheduleMaxValue;
        using namespace DataIPShortCuts;
        using General::RoundSigDigits;

        // SUBROUTINE PARAMETER DEFINITIONS:
        static std::string const RoutineName("GetOARequirements: "); // include trailing blank space

        // SUBROUTINE LOCAL VARIABLE DECLARATIONS:
        int NumAlphas;  // Number of Alphas for each GetObjectItem call
        int NumNumbers; // Number of Numbers for each GetObjectItem call
        int TotalArgs;  // Total number of alpha and numeric arguments (max) for a
        int IOStatus;   // Used in GetObjectItem
        int OAIndex;
        static bool ErrorsFound(false); // If errors detected in input
        //  REAL(r64) :: CalcAmt

        std::string CurrentModuleObject; // for ease in getting objects
        Array1D_string Alphas;           // Alpha input items for object
        Array1D_string cAlphaFields;     // Alpha field names
        Array1D_string cNumericFields;   // Numeric field names
        Array1D<Real64> Numbers;         // Numeric input items for object
        Array1D_bool lAlphaBlanks;       // Logical array, alpha field input BLANK = .TRUE.
        Array1D_bool lNumericBlanks;     // Logical array, numeric field input BLANK = .TRUE.

        CurrentModuleObject = "DesignSpecification:OutdoorAir";
        NumOARequirements = inputProcessor->getNumObjectsFound(state, CurrentModuleObject);
        inputProcessor->getObjectDefMaxArgs(state, CurrentModuleObject, TotalArgs, NumAlphas, NumNumbers);

        Alphas.allocate(NumAlphas);
        cAlphaFields.allocate(NumAlphas);
        cNumericFields.allocate(NumNumbers);
        Numbers.dimension(NumNumbers, 0.0);
        lAlphaBlanks.dimension(NumAlphas, true);
        lNumericBlanks.dimension(NumNumbers, true);

        if (NumOARequirements > 0) {
            OARequirements.allocate(NumOARequirements);

            // Start Loading the System Input
            for (OAIndex = 1; OAIndex <= NumOARequirements; ++OAIndex) {

                inputProcessor->getObjectItem(state,
                                              CurrentModuleObject,
                                              OAIndex,
                                              Alphas,
                                              NumAlphas,
                                              Numbers,
                                              NumNumbers,
                                              IOStatus,
                                              lNumericBlanks,
                                              lAlphaBlanks,
                                              cAlphaFields,
                                              cNumericFields);
                UtilityRoutines::IsNameEmpty(state, Alphas(1), CurrentModuleObject, ErrorsFound);

                OARequirements(OAIndex).Name = Alphas(1);

                ProcessInputOARequirements(state,
                                           CurrentModuleObject,
                                           OAIndex,
                                           Alphas,
                                           NumAlphas,
                                           Numbers,
                                           NumNumbers,
                                           lNumericBlanks,
                                           lAlphaBlanks,
                                           cAlphaFields,
                                           cNumericFields,
                                           ErrorsFound);
            }

            Alphas.deallocate();
            cAlphaFields.deallocate();
            cNumericFields.deallocate();
            Numbers.deallocate();
            lAlphaBlanks.deallocate();
            lNumericBlanks.deallocate();

            if (ErrorsFound) {
                ShowFatalError(state, RoutineName + "Errors found in input.  Preceding condition(s) cause termination.");
            }
        }
    }

    void ProcessInputOARequirements(EnergyPlusData &state,
                                    std::string const &CurrentModuleObject,
                                    int const OAIndex,
                                    Array1D_string const &Alphas,
                                    int &NumAlphas,
                                    Array1D<Real64> const &Numbers,
                                    int &NumNumbers,
                                    [[maybe_unused]] Array1D_bool const &lNumericBlanks, // Unused
                                    Array1D_bool const &lAlphaBlanks,
                                    Array1D_string const &cAlphaFields,
                                    [[maybe_unused]] Array1D_string const &cNumericFields, // Unused
                                    bool &ErrorsFound                                      // If errors found in input
    )
    {

        // SUBROUTINE INFORMATION:
        //       AUTHOR         R. Raustad - FSEC
        //       DATE WRITTEN   February 2010
        //       MODIFIED       na
        //       RE-ENGINEERED  na

        // PURPOSE OF THIS SUBROUTINE:
        // Obtains input data for the OA Requirements object and stores it in
        // appropriate data structure.

        // METHODOLOGY EMPLOYED:
        // Uses InputProcessor "Get" routines to obtain data.
        // This object requires only a name where the default values are assumed
        // if subsequent fields are not entered.

        // REFERENCES:
        // na

        using ScheduleManager::CheckScheduleValueMinMax;
        using ScheduleManager::GetScheduleIndex;
        using ScheduleManager::GetScheduleMaxValue;
        using namespace DataIPShortCuts;
        using General::RoundSigDigits;

        // Locals
        // SUBROUTINE ARGUMENT DEFINITIONS:
        // na

        // SUBROUTINE PARAMETER DEFINITIONS:
        static std::string const RoutineName("GetOARequirements: "); // include trailing blank space

        // INTERFACE BLOCK SPECIFICATIONS
        // na

        // DERIVED TYPE DEFINITIONS
        // na

        if (NumAlphas > 1) {
            if (UtilityRoutines::SameString(Alphas(2), "Flow/Person")) {
                OARequirements(OAIndex).OAFlowMethod = OAFlowPPer;
            } else if (UtilityRoutines::SameString(Alphas(2), "Flow/Zone")) {
                OARequirements(OAIndex).OAFlowMethod = OAFlow;
            } else if (UtilityRoutines::SameString(Alphas(2), "Flow/Area")) {
                OARequirements(OAIndex).OAFlowMethod = OAFlowPerArea;
            } else if (UtilityRoutines::SameString(Alphas(2), "AirChanges/Hour")) {
                OARequirements(OAIndex).OAFlowMethod = OAFlowACH;
            } else if (UtilityRoutines::SameString(Alphas(2), "Sum")) {
                OARequirements(OAIndex).OAFlowMethod = OAFlowSum;
            } else if (UtilityRoutines::SameString(Alphas(2), "Maximum")) {
                OARequirements(OAIndex).OAFlowMethod = OAFlowMax;
            } else if (UtilityRoutines::SameString(Alphas(2),
                                                   "INDOORAIRQUALITYPROCEDURE")) { // Indoor Air Quality Procedure based on ASHRAE Standard 62.1-2007
                OARequirements(OAIndex).OAFlowMethod = ZOAM_IAQP;
            } else if (UtilityRoutines::SameString(
                           Alphas(2), "PROPORTIONALCONTROLBASEDONOCCUPANCYSCHEDULE")) { // Proportional Control based on ASHRAE Standard 62.1-2004
                OARequirements(OAIndex).OAFlowMethod = ZOAM_ProportionalControlSchOcc;
            } else if (UtilityRoutines::SameString(
                           Alphas(2), "PROPORTIONALCONTROLBASEDONDESIGNOCCUPANCY")) { // Proportional Control based on ASHRAE Standard 62.1-2004
                OARequirements(OAIndex).OAFlowMethod = ZOAM_ProportionalControlDesOcc;
            } else {
                ShowSevereError(state, RoutineName + CurrentModuleObject + "=\"" + OARequirements(OAIndex).Name + "\",");
                ShowContinueError(state, "...Invalid " + cAlphaFields(2) + "=\"" + Alphas(2) + "\",");
                ShowContinueError(state, "...Valid choices are Flow/Person, Flow/Zone, Flow/Area, AirChanges/Hour, Sum, Maximum, IndoorAirQualityProcedure, "
                                  "ProportionalControlBasedOnDesignOccupancy, and ProportionalControlBasedonOccupancySchedule.");
                ErrorsFound = true;
            }
        } else {
            // default value for Outdoor Air Method
            OARequirements(OAIndex).OAFlowMethod = OAFlowPPer;
        }
        if (NumNumbers > 0) {
            OARequirements(OAIndex).OAFlowPerPerson = Numbers(1);
        } else {
            // default value for Outdoor Air Flow per Person when per person flow is counted
            OARequirements(OAIndex).OAFlowPerPerson = 0.00944;
        }
        // if one of the methods that should not use the flow per person field is chosen then zero out the flow per person to avoid it
        // being counted later #4378
        if (OARequirements(OAIndex).OAFlowMethod != OAFlowPPer && OARequirements(OAIndex).OAFlowMethod != OAFlowSum &&
            OARequirements(OAIndex).OAFlowMethod != OAFlowMax && OARequirements(OAIndex).OAFlowMethod != ZOAM_ProportionalControlSchOcc &&
            OARequirements(OAIndex).OAFlowMethod != ZOAM_ProportionalControlDesOcc && OARequirements(OAIndex).OAFlowMethod != ZOAM_IAQP) {
            OARequirements(OAIndex).OAFlowPerPerson = 0.0;
        }
        // remaining fields default to 0
        if (NumNumbers > 1) {
            if (OARequirements(OAIndex).OAFlowMethod == OAFlowPerArea || OARequirements(OAIndex).OAFlowMethod == OAFlowSum ||
                OARequirements(OAIndex).OAFlowMethod == OAFlowMax) {
                OARequirements(OAIndex).OAFlowPerArea = Numbers(2);
            } else if (OARequirements(OAIndex).OAFlowMethod == ZOAM_ProportionalControlSchOcc ||
                       OARequirements(OAIndex).OAFlowMethod == ZOAM_ProportionalControlDesOcc || OARequirements(OAIndex).OAFlowMethod == ZOAM_IAQP) {
                OARequirements(OAIndex).OAFlowPerArea = Numbers(2);
            } else {
                OARequirements(OAIndex).OAFlowPerArea = 0.0;
            }
        }
        if (NumNumbers > 2) {
            if (OARequirements(OAIndex).OAFlowMethod == OAFlow || OARequirements(OAIndex).OAFlowMethod == OAFlowSum ||
                OARequirements(OAIndex).OAFlowMethod == OAFlowMax || OARequirements(OAIndex).OAFlowMethod == ZOAM_IAQP) {
                OARequirements(OAIndex).OAFlowPerZone = Numbers(3);
            } else {
                OARequirements(OAIndex).OAFlowPerZone = 0.0;
            }
        }

        if (NumNumbers > 3) {
            if (OARequirements(OAIndex).OAFlowMethod == OAFlowACH || OARequirements(OAIndex).OAFlowMethod == OAFlowSum ||
                OARequirements(OAIndex).OAFlowMethod == OAFlowMax || OARequirements(OAIndex).OAFlowMethod == ZOAM_IAQP) {
                OARequirements(OAIndex).OAFlowACH = Numbers(4);
            } else {
                OARequirements(OAIndex).OAFlowACH = 0.0;
            }
        }

        // Set default schedule
        OARequirements(OAIndex).OAFlowFracSchPtr = DataGlobalConstants::ScheduleAlwaysOn();
        if (NumAlphas > 2) {
            if (!lAlphaBlanks(3)) {
                OARequirements(OAIndex).OAFlowFracSchPtr = GetScheduleIndex(state, Alphas(3));
                if (OARequirements(OAIndex).OAFlowFracSchPtr > 0) {
                    if (!CheckScheduleValueMinMax(state, OARequirements(OAIndex).OAFlowFracSchPtr, ">=", 0.0, "<=", 1.0)) {
                        ShowSevereError(state, RoutineName + CurrentModuleObject + "=\"" + OARequirements(OAIndex).Name + "\",");
                        ShowContinueError(state, "Error found in " + cAlphaFields(3) + " = " + Alphas(3));
                        ShowContinueError(state, "Schedule values must be (>=0., <=1.)");
                        ErrorsFound = true;
                    }
                } else {
                    ShowSevereError(state, RoutineName + CurrentModuleObject + "=\"" + OARequirements(OAIndex).Name + "\",");
                    ShowContinueError(state, "...Not Found " + cAlphaFields(3) + "=\"" + Alphas(3) + "\".");
                    ErrorsFound = true;
                }
            }
        }

        if (NumAlphas > 3) {
            if (!lAlphaBlanks(4)) {
                OARequirements(OAIndex).OAPropCtlMinRateSchPtr = GetScheduleIndex(state, Alphas(4));
                if (OARequirements(OAIndex).OAPropCtlMinRateSchPtr > 0) {
                    if (!CheckScheduleValueMinMax(state, OARequirements(OAIndex).OAPropCtlMinRateSchPtr, ">=", 0.0, "<=", 1.0)) {
                        ShowSevereError(state, RoutineName + CurrentModuleObject + "=\"" + OARequirements(OAIndex).Name + "\",");
                        ShowContinueError(state, "Error found in " + cAlphaFields(4) + " = " + Alphas(4));
                        ShowContinueError(state, "Schedule values must be (>=0., <=1.)");
                        ErrorsFound = true;
                    }
                } else {
                    ShowSevereError(state, RoutineName + CurrentModuleObject + "=\"" + OARequirements(OAIndex).Name + "\",");
                    ShowContinueError(state, "...Not Found " + cAlphaFields(4) + "=\"" + Alphas(4) + "\".");
                    ErrorsFound = true;
                }
            }
        }
    }

    void GetZoneAirDistribution(EnergyPlusData &state)
    {

        // SUBROUTINE INFORMATION:
        //       AUTHOR         T. Hong - LBNL
        //       DATE WRITTEN   March 2012
        //       MODIFIED       na
        //       RE-ENGINEERED  na

        // PURPOSE OF THIS SUBROUTINE:
        // Obtains input data for the zone air distribution objects and stores it in
        // appropriate data structure.

        // METHODOLOGY EMPLOYED:
        // Uses InputProcessor "Get" routines to obtain data.
        // This object requires only a name where the default values are assumed
        // if subsequent fields are not entered.

        // Using/Aliasing
        using ScheduleManager::CheckScheduleValueMinMax;
        using ScheduleManager::GetScheduleIndex;
        using namespace DataIPShortCuts;

        // SUBROUTINE PARAMETER DEFINITIONS:
        static std::string const RoutineName("GetZoneAirDistribution: "); // include trailing blank space

        // SUBROUTINE LOCAL VARIABLE DECLARATIONS:
        int NumAlphas;  // Number of Alphas for each GetObjectItem call
        int NumNumbers; // Number of Numbers for each GetObjectItem call
        int TotalArgs;  // Total number of alpha and numeric arguments (max) for a
        int IOStatus;   // Used in GetObjectItem
        int ZADIndex;
        static bool ErrorsFound(false); // If errors detected in input

        std::string CurrentModuleObject; // for ease in getting objects
        Array1D_string Alphas;           // Alpha input items for object
        Array1D_string cAlphaFields;     // Alpha field names
        Array1D_string cNumericFields;   // Numeric field names
        Array1D<Real64> Numbers;         // Numeric input items for object
        Array1D_bool lAlphaBlanks;       // Logical array, alpha field input BLANK = .TRUE.
        Array1D_bool lNumericBlanks;     // Logical array, numeric field input BLANK = .TRUE.

        CurrentModuleObject = "DesignSpecification:ZoneAirDistribution";
        NumZoneAirDistribution = inputProcessor->getNumObjectsFound(state, CurrentModuleObject);
        inputProcessor->getObjectDefMaxArgs(state, CurrentModuleObject, TotalArgs, NumAlphas, NumNumbers);

        Alphas.allocate(NumAlphas);
        cAlphaFields.allocate(NumAlphas);
        cNumericFields.allocate(NumNumbers);
        Numbers.dimension(NumNumbers, 0.0);
        lAlphaBlanks.dimension(NumAlphas, true);
        lNumericBlanks.dimension(NumNumbers, true);

        if (NumZoneAirDistribution > 0) {
            ZoneAirDistribution.allocate(NumZoneAirDistribution);

            // Start Loading the zone air distribution input
            for (ZADIndex = 1; ZADIndex <= NumZoneAirDistribution; ++ZADIndex) {

                inputProcessor->getObjectItem(state, CurrentModuleObject,
                                              ZADIndex,
                                              Alphas,
                                              NumAlphas,
                                              Numbers,
                                              NumNumbers,
                                              IOStatus,
                                              lNumericBlanks,
                                              lAlphaBlanks,
                                              cAlphaFields,
                                              cNumericFields);
                UtilityRoutines::IsNameEmpty(state, Alphas(1), CurrentModuleObject, ErrorsFound);

                ZoneAirDistribution(ZADIndex).Name = Alphas(1);

                // Zone Air Distribution Effectiveness in Cooling Mode
                if (NumNumbers > 0) {
                    ZoneAirDistribution(ZADIndex).ZoneADEffCooling = Numbers(1);
                } else {
                    // default value
                    ZoneAirDistribution(ZADIndex).ZoneADEffCooling = 1.0;
                }

                // Zone Air Distribution Effectiveness in Heating Mode
                if (NumNumbers > 1) {
                    ZoneAirDistribution(ZADIndex).ZoneADEffHeating = Numbers(2);
                } else {
                    // default value
                    ZoneAirDistribution(ZADIndex).ZoneADEffHeating = 1.0;
                }

                // Zone Secondary Recirculation Fraction
                if (NumNumbers > 2) {
                    ZoneAirDistribution(ZADIndex).ZoneSecondaryRecirculation = Numbers(3);
                } else {
                    // default value
                    ZoneAirDistribution(ZADIndex).ZoneSecondaryRecirculation = 0.0;
                }

                // Zone Ventilation Efficiency
                if (NumNumbers > 3) {
                    ZoneAirDistribution(ZADIndex).ZoneVentilationEff = Numbers(4);
                } else {
                    // default value
                    ZoneAirDistribution(ZADIndex).ZoneVentilationEff = 0.0;
                }

                if (NumAlphas > 1) {
                    if (!lAlphaBlanks(2)) {
                        ZoneAirDistribution(ZADIndex).ZoneADEffSchName = Alphas(2);
                        ZoneAirDistribution(ZADIndex).ZoneADEffSchPtr = GetScheduleIndex(state, Alphas(2));
                        if (ZoneAirDistribution(ZADIndex).ZoneADEffSchPtr > 0) {
                            if (!CheckScheduleValueMinMax(state, ZoneAirDistribution(ZADIndex).ZoneADEffSchPtr, ">", 0.0)) {
                                ShowSevereError(state, RoutineName + CurrentModuleObject + "=\"" + ZoneAirDistribution(ZADIndex).Name + "\",");
                                ShowContinueError(state, "Error found in " + cAlphaFields(2) + " = " + Alphas(2));
                                ShowContinueError(state, "Schedule values must be >0.0)");
                                ErrorsFound = true;
                            }
                        } else {
                            ShowSevereError(state, RoutineName + CurrentModuleObject + "=\"" + ZoneAirDistribution(ZADIndex).Name + "\",");
                            ShowContinueError(state, "...Not Found " + cAlphaFields(2) + "=\"" + Alphas(2) + "\".");
                            ErrorsFound = true;
                        }
                    }
                }
            }

            Alphas.deallocate();
            cAlphaFields.deallocate();
            cNumericFields.deallocate();
            Numbers.deallocate();
            lAlphaBlanks.deallocate();
            lNumericBlanks.deallocate();

            if (ErrorsFound) {
                ShowFatalError(state, RoutineName + "Errors found in input.  Preceding condition(s) cause termination.");
            }
        }
    }

    void GetSizingParams(EnergyPlusData &state)
    {

        // SUBROUTINE INFORMATION:
        //       AUTHOR         Fred Buhl
        //       DATE WRITTEN   January 2002
        //       MODIFIED       na
        //       RE-ENGINEERED  na

        // PURPOSE OF THIS SUBROUTINE:
        // Obtains input data for the Sizing Parameters object and stores it in
        // appropriate data structure.

        // METHODOLOGY EMPLOYED:
        // Uses InputProcessor "Get" routines to obtain data.

        // Using/Aliasing
        using namespace DataIPShortCuts;
        using General::RoundSigDigits;

        // SUBROUTINE LOCAL VARIABLE DECLARATIONS:
        int NumAlphas;  // Number of Alphas for each GetObjectItem call
        int NumNumbers; // Number of Numbers for each GetObjectItem call
        int IOStatus;   // Used in GetObjectItem
        int NumSizParams;
        int Temp;

        cCurrentModuleObject = "Sizing:Parameters";
        NumSizParams = inputProcessor->getNumObjectsFound(state, cCurrentModuleObject);

        if (NumSizParams == 1) {
            inputProcessor->getObjectItem(state,
                                          cCurrentModuleObject,
                                          1,
                                          cAlphaArgs,
                                          NumAlphas,
                                          rNumericArgs,
                                          NumNumbers,
                                          IOStatus,
                                          lNumericFieldBlanks,
                                          lAlphaFieldBlanks,
                                          cAlphaFieldNames,
                                          cNumericFieldNames);
            if (lNumericFieldBlanks(1) || rNumericArgs(1) < 0.0) {
                GlobalHeatSizingFactor = 1.0;
            } else {
                GlobalHeatSizingFactor = rNumericArgs(1);
            }
            if (lNumericFieldBlanks(2) || rNumericArgs(2) < 0.0) {
                GlobalCoolSizingFactor = 1.0;
            } else {
                GlobalCoolSizingFactor = rNumericArgs(2);
            }
            if (lNumericFieldBlanks(3) || rNumericArgs(3) <= 0.0) {
                NumTimeStepsInAvg = state.dataGlobal->NumOfTimeStepInHour;
            } else {
                NumTimeStepsInAvg = int(rNumericArgs(3));
            }
        } else if (NumSizParams == 0) {
            GlobalHeatSizingFactor = 1.0;
            GlobalCoolSizingFactor = 1.0;
            NumTimeStepsInAvg = state.dataGlobal->NumOfTimeStepInHour;
        } else {
            ShowFatalError(state, cCurrentModuleObject + ": More than 1 occurrence of this object; only 1 allowed");
        }

        if (NumTimeStepsInAvg < state.dataGlobal->NumOfTimeStepInHour) {
            ShowWarningError(state, cCurrentModuleObject + ": note " + cNumericFieldNames(3) + " entered value=[" + RoundSigDigits(NumTimeStepsInAvg) +
                             "] is less than 1 hour (i.e., " + RoundSigDigits(state.dataGlobal->NumOfTimeStepInHour) + " timesteps).");
        }

        cCurrentModuleObject = "OutputControl:Sizing:Style";
        Temp = inputProcessor->getNumObjectsFound(state, cCurrentModuleObject);

        if (Temp == 0) {
            cAlphaArgs(1) = "Comma";
            SizingFileColSep = CharComma; // comma
        } else if (Temp == 1) {
            inputProcessor->getObjectItem(state,
                                          cCurrentModuleObject,
                                          1,
                                          cAlphaArgs,
                                          NumAlphas,
                                          rNumericArgs,
                                          NumNumbers,
                                          IOStatus,
                                          lNumericFieldBlanks,
                                          lAlphaFieldBlanks,
                                          cAlphaFieldNames,
                                          cNumericFieldNames);
            if (cAlphaArgs(1) == "COMMA") {
                SizingFileColSep = CharComma; // comma
                cAlphaArgs(1) = "Comma";
            } else if (cAlphaArgs(1) == "TAB") {
                SizingFileColSep = CharTab; // tab
                cAlphaArgs(1) = "Tab";
            } else if (cAlphaArgs(1) == "FIXED" || cAlphaArgs(1) == "SPACE") {
                SizingFileColSep = CharSpace; // space
                cAlphaArgs(1) = "Space";
            } else {
                SizingFileColSep = CharComma; // comma
                ShowWarningError(state, cCurrentModuleObject + ": invalid " + cAlphaFieldNames(1) + " entered value=\"" + cAlphaArgs(1) +
                                 "\", Commas will be used to separate fields.");
                cAlphaArgs(1) = "Comma";
            }
            print(state.files.eio, "! <Sizing Output Files>,Style\n");
            print(state.files.eio, "Sizing Output Files,{}\n", cAlphaArgs(1));
        }
    }

    void GetZoneSizingInput(EnergyPlusData &state)
    {

        // SUBROUTINE INFORMATION:
        //       AUTHOR         Fred Buhl
        //       DATE WRITTEN   December 2000
        //       MODIFIED       Mangesh Basarkar, 06/2011: Specifying zone outside air based on design specification object
        //       RE-ENGINEERED  na

        // PURPOSE OF THIS SUBROUTINE:
        // Obtains input data for zone sizing objects and stores it in
        // appropriate data structures.

        // METHODOLOGY EMPLOYED:
        // Uses InputProcessor "Get" routines to obtain data.

        // Using/Aliasing
        using namespace DataIPShortCuts;
        using General::RoundSigDigits;

        // SUBROUTINE LOCAL VARIABLE DECLARATIONS:
        int ZoneSizIndex;               // loop index
        int NumAlphas;                  // Number of Alphas for each GetObjectItem call
        int NumNumbers;                 // Number of Numbers for each GetObjectItem call
        int IOStatus;                   // Used in GetObjectItem
        static bool ErrorsFound(false); // Set to true if errors in input, fatal at end of routine
        int NumDesDays;                 // Number of design days in input
        int NumSizingZoneStatements;
        int Item;
        int Item1;
        int ZLItem;
        bool errFlag;
        Array1D_string ZoneNames;
        int NumZones;
        int NumZoneLists;
        int OAIndex;  // Index of design specification object
        int ObjIndex; // Index of zone air distribution effectiveness object name
        bool DesHeatMaxAirFlowPerAreaUsrInp;
        bool DesHeatMaxAirFlowUsrInp;
        bool DesHeatMaxAirFlowFracUsrInp;

        struct GlobalMiscObject
        {
            // Members
            std::string Name;
            int ZoneOrZoneListPtr;
            int NumOfZones;
            int StartPtr;
            bool ZoneListActive;

            // Default Constructor
            GlobalMiscObject() : ZoneOrZoneListPtr(0), NumOfZones(0), StartPtr(0), ZoneListActive(false)
            {
            }
        };

        // Object Data
        Array1D<ZoneListData> ZoneListNames;
        Array1D<GlobalMiscObject> SizingZoneObjects;

        cCurrentModuleObject = "Sizing:Zone";
        NumSizingZoneStatements = inputProcessor->getNumObjectsFound(state, cCurrentModuleObject);
        SizingZoneObjects.allocate(NumSizingZoneStatements);

        if (NumSizingZoneStatements > 0) {
            errFlag = false;
            GetZoneAndZoneListNames(state, errFlag, NumZones, ZoneNames, NumZoneLists, ZoneListNames);
        }

        cCurrentModuleObject = "Sizing:Zone";
        NumZoneSizingInput = 0;
        errFlag = false;
        for (Item = 1; Item <= NumSizingZoneStatements; ++Item) {
            inputProcessor->getObjectItem(state,
                                          cCurrentModuleObject,
                                          Item,
                                          cAlphaArgs,
                                          NumAlphas,
                                          rNumericArgs,
                                          NumNumbers,
                                          IOStatus,
                                          lNumericFieldBlanks,
                                          lAlphaFieldBlanks,
                                          cAlphaFieldNames,
                                          cNumericFieldNames);
            UtilityRoutines::IsNameEmpty(state, cAlphaArgs(1), cCurrentModuleObject, ErrorsFound);

            SizingZoneObjects(Item).Name = cAlphaArgs(1);

            Item1 = UtilityRoutines::FindItemInList(cAlphaArgs(1), ZoneNames, NumZones);
            ZLItem = 0;
            if (Item1 == 0 && NumZoneLists > 0) ZLItem = UtilityRoutines::FindItemInList(cAlphaArgs(1), ZoneListNames);
            if (Item1 > 0) {
                SizingZoneObjects(Item).StartPtr = NumZoneSizingInput + 1;
                ++NumZoneSizingInput;
                SizingZoneObjects(Item).NumOfZones = 1;
                SizingZoneObjects(Item).ZoneListActive = false;
                SizingZoneObjects(Item).ZoneOrZoneListPtr = Item1;
            } else if (ZLItem > 0) {
                SizingZoneObjects(Item).StartPtr = NumZoneSizingInput + 1;
                NumZoneSizingInput += ZoneListNames(ZLItem).NumOfZones;
                SizingZoneObjects(Item).NumOfZones = ZoneListNames(ZLItem).NumOfZones;
                SizingZoneObjects(Item).ZoneListActive = true;
                SizingZoneObjects(Item).ZoneOrZoneListPtr = ZLItem;
            } else {
                ShowSevereError(state, cCurrentModuleObject + "=\"" + cAlphaArgs(1) + "\" invalid " + cAlphaFieldNames(1) + " not found.");
                ErrorsFound = true;
                errFlag = true;
            }
        }

        if (errFlag) {
            ShowSevereError(state, "GetZoneSizingInput: Errors with invalid names in " + cCurrentModuleObject + " objects.");
            ShowContinueError(state, "...These will not be read in.  Other errors may occur.");
            NumZoneSizingInput = 0;
        }

        if (NumZoneSizingInput > 0) {
            NumDesDays = inputProcessor->getNumObjectsFound(state, "SizingPeriod:DesignDay") +
                         inputProcessor->getNumObjectsFound(state, "SizingPeriod:WeatherFileDays") +
                         inputProcessor->getNumObjectsFound(state, "SizingPeriod:WeatherFileConditionType");
            if (NumDesDays == 0 && (state.dataGlobal->DoZoneSizing || state.dataGlobal->DoSystemSizing || state.dataGlobal->DoPlantSizing)) {
                ShowSevereError(state, "Zone Sizing calculations need SizingPeriod:* input. None found.");
                ErrorsFound = true;
            }
            ZoneSizingInput.allocate(NumZoneSizingInput);

            ZoneSizIndex = 0;
            for (Item = 1; Item <= NumSizingZoneStatements; ++Item) {

                inputProcessor->getObjectItem(state,
                                              cCurrentModuleObject,
                                              Item,
                                              cAlphaArgs,
                                              NumAlphas,
                                              rNumericArgs,
                                              NumNumbers,
                                              IOStatus,
                                              lNumericFieldBlanks,
                                              lAlphaFieldBlanks,
                                              cAlphaFieldNames,
                                              cNumericFieldNames);

                for (Item1 = 1; Item1 <= SizingZoneObjects(Item).NumOfZones; ++Item1) {
                    ++ZoneSizIndex;
                    if (!SizingZoneObjects(Item).ZoneListActive) {
                        if (SizingZoneObjects(Item).ZoneOrZoneListPtr > 0) {
                            ZoneSizingInput(ZoneSizIndex).ZoneName = ZoneNames(SizingZoneObjects(Item).ZoneOrZoneListPtr);
                        } else {
                            // Invalid zone, will be caught later
                            ZoneSizingInput(ZoneSizIndex).ZoneName = "Invalid Zone Name";
                        }
                    } else { // Zone list active
                        if (SizingZoneObjects(Item).ZoneOrZoneListPtr > 0 &&
                            ZoneListNames(SizingZoneObjects(Item).ZoneOrZoneListPtr).Zones(Item1) > 0) {
                            ZoneSizingInput(ZoneSizIndex).ZoneName = ZoneNames(ZoneListNames(SizingZoneObjects(Item).ZoneOrZoneListPtr).Zones(Item1));
                        } else {
                            // Invalid zone, will be caught later
                            ZoneSizingInput(ZoneSizIndex).ZoneName = "Invalid Zone Name";
                        }
                    }
                    bool const nameEmpty = UtilityRoutines::IsNameEmpty(state, cAlphaArgs(1), cCurrentModuleObject, ErrorsFound);
                    if (nameEmpty && !SizingZoneObjects(Item).ZoneListActive) {
                        ShowContinueError(state, "Zone may have been entered in a ZoneList assignment.");
                    }

                    //  A2, \field Zone Cooling Design Supply Air Temperature Input Method
                    //      \required-field
                    //      \type choice
                    //      \key SupplyAirTemperature
                    //      \key TemperatureDifference
                    //      \default SupplyAirTemperature
                    {
                        auto const coolingSATMethod(cAlphaArgs(2));
                        if (coolingSATMethod == "SUPPLYAIRTEMPERATURE") {
                            ZoneSizingInput(ZoneSizIndex).ZnCoolDgnSAMethod = SupplyAirTemperature;
                        } else if (coolingSATMethod == "TEMPERATUREDIFFERENCE") {
                            ZoneSizingInput(ZoneSizIndex).ZnCoolDgnSAMethod = TemperatureDifference;
                        } else {
                            ShowSevereError(state, cCurrentModuleObject + "=\"" + cAlphaArgs(1) + "\", invalid data.");
                            ShowContinueError(state, "... incorrect " + cAlphaFieldNames(2) + "=\"" + cAlphaArgs(2) + "\"");
                            ShowContinueError(state, "... valid values are SupplyAirTemperature or TemperatureDifference.");
                            ErrorsFound = true;
                        }
                    }
                    //  N1, \field Zone Cooling Design Supply Air Temperature
                    //      \type real
                    //      \units C
                    //      \note Zone Cooling Design Supply Air Temperature is only used when Zone Cooling Design
                    //      \note Supply Air Temperature Input Method = SupplyAirTemperature
                    if (lNumericFieldBlanks(1)) {
                        ZoneSizingInput(ZoneSizIndex).CoolDesTemp = 0.0;
                    } else if (rNumericArgs(1) < 0.0 && ZoneSizingInput(ZoneSizIndex).ZnCoolDgnSAMethod == SupplyAirTemperature) {
                        ShowSevereError(state, cCurrentModuleObject + "=\"" + cAlphaArgs(1) + "\", invalid data.");
                        ShowContinueError(state, "... incorrect " + cNumericFieldNames(1) + "=[" + RoundSigDigits(rNumericArgs(1), 2) +
                                          "],  value should not be negative.");
                        ErrorsFound = true;
                    } else if (rNumericArgs(1) >= 0.0 && ZoneSizingInput(ZoneSizIndex).ZnCoolDgnSAMethod == SupplyAirTemperature) {
                        ZoneSizingInput(ZoneSizIndex).CoolDesTemp = rNumericArgs(1);
                    } else {
                        ZoneSizingInput(ZoneSizIndex).CoolDesTemp = 0.0;
                    }
                    //  N2, \field Zone Cooling Design Supply Air Temperature Difference
                    //      \type real
                    //      \units delta C
                    //      \note Zone Cooling Design Supply Air Temperature is only used when Zone Cooling Design
                    //      \note Supply Air Temperature Input Method = TemperatureDifference
                    //      \note The absolute of this value is value will be subtracted from room temperature
                    //      \note at peak load to calculate Zone Cooling Design Supply Air Temperature.
                    if (lNumericFieldBlanks(2)) {
                        ZoneSizingInput(ZoneSizIndex).CoolDesTempDiff = 0.0;
                    } else if (ZoneSizingInput(ZoneSizIndex).ZnCoolDgnSAMethod == TemperatureDifference) {
                        ZoneSizingInput(ZoneSizIndex).CoolDesTempDiff = rNumericArgs(2);
                    } else {
                        ZoneSizingInput(ZoneSizIndex).CoolDesTempDiff = 0.0;
                    }
                    //  A3, \field Zone Heating Design Supply Air Temperature Input Method
                    //      \required-field
                    //      \type choice
                    //      \key SupplyAirTemperature
                    //      \key TemperatureDifference
                    //      \default SupplyAirTemperature
                    {
                        auto const heatingSATMethod(cAlphaArgs(3));
                        if (heatingSATMethod == "SUPPLYAIRTEMPERATURE") {
                            ZoneSizingInput(ZoneSizIndex).ZnHeatDgnSAMethod = SupplyAirTemperature;
                        } else if (heatingSATMethod == "TEMPERATUREDIFFERENCE") {
                            ZoneSizingInput(ZoneSizIndex).ZnHeatDgnSAMethod = TemperatureDifference;
                        } else {
                            ShowSevereError(state, cCurrentModuleObject + "=\"" + cAlphaArgs(1) + "\", invalid data.");
                            ShowContinueError(state, "... incorrect " + cAlphaFieldNames(3) + "=\"" + cAlphaArgs(3) + "\"");
                            ShowContinueError(state, "... valid values are SupplyAirTemperature or TemperatureDifference.");
                            ErrorsFound = true;
                        }
                    }
                    //  N3, \field Zone Heating Design Supply Air Temperature
                    //      \type real
                    //      \units C
                    //      \note Zone Heating Design Supply Air Temperature is only used when Zone Heating Design
                    //      \note Supply Air Temperature Input Method = SupplyAirTemperature
                    if (lNumericFieldBlanks(3)) {
                        ZoneSizingInput(ZoneSizIndex).HeatDesTemp = 0.0;
                    } else if (rNumericArgs(3) < 0.0 && ZoneSizingInput(ZoneSizIndex).ZnHeatDgnSAMethod == SupplyAirTemperature) {
                        ShowSevereError(state, cCurrentModuleObject + "=\"" + cAlphaArgs(1) + "\", invalid data.");
                        ShowContinueError(state, "... incorrect " + cNumericFieldNames(3) + "=[" + RoundSigDigits(rNumericArgs(3), 2) +
                                          "],  value should not be negative.");
                        ErrorsFound = true;
                    } else if (rNumericArgs(3) >= 0.0 && ZoneSizingInput(ZoneSizIndex).ZnHeatDgnSAMethod == SupplyAirTemperature) {
                        ZoneSizingInput(ZoneSizIndex).HeatDesTemp = rNumericArgs(3);
                    } else {
                        ZoneSizingInput(ZoneSizIndex).HeatDesTemp = 0.0;
                    }
                    //  N4, \field Zone Heating Design Supply Air Temperature Difference
                    //      \type real
                    //      \units deltaC
                    //      \note Zone Heating Design Supply Air Temperature is only used when Zone Heating Design
                    //      \note Supply Air Temperature Input Method = TemperatureDifference
                    //      \note The absolute of this value is value will be added to room temperature
                    //      \note at peak load to calculate Zone Heating Design Supply Air Temperature.
                    if (lNumericFieldBlanks(4)) {
                        ZoneSizingInput(ZoneSizIndex).HeatDesTempDiff = 0.0;
                    } else if (ZoneSizingInput(ZoneSizIndex).ZnHeatDgnSAMethod == TemperatureDifference) {
                        ZoneSizingInput(ZoneSizIndex).HeatDesTempDiff = rNumericArgs(4);
                    } else {
                        ZoneSizingInput(ZoneSizIndex).HeatDesTempDiff = 0.0;
                    }
                    //  N5, \field Zone Cooling Design Supply Air Humidity Ratio
                    //      \required-field
                    //      \minimum 0.0
                    //      \type real
                    //      \units kgWater/kgDryAir
                    if (lNumericFieldBlanks(5)) {
                        ZoneSizingInput(ZoneSizIndex).CoolDesHumRat = 0.0;
                    } else if (rNumericArgs(5) < 0.0) {
                        ShowSevereError(state, cCurrentModuleObject + ": incorrect " + cNumericFieldNames(5) + ": " + RoundSigDigits(rNumericArgs(5), 2));
                        ShowContinueError(state, ".. value should not be negative. Occurs in Sizing Object=" + cAlphaArgs(1));
                        ErrorsFound = true;
                    } else {
                        ZoneSizingInput(ZoneSizIndex).CoolDesHumRat = rNumericArgs(5);
                    }
                    //  N6, \field Zone Heating Design Supply Air Humidity Ratio
                    //      \required-field
                    //      \minimum 0.0
                    //      \type real
                    //      \units kgWater/kgDryAir
                    if (lNumericFieldBlanks(6)) {
                        ZoneSizingInput(ZoneSizIndex).HeatDesHumRat = 0.0;
                    } else if (rNumericArgs(6) < 0.0) {
                        ShowSevereError(state, cCurrentModuleObject + ": incorrect " + cNumericFieldNames(6) + ": " + RoundSigDigits(rNumericArgs(6), 2));
                        ShowContinueError(state, ".. value should not be negative. Occurs in Sizing Object=" + cAlphaArgs(1));
                        ErrorsFound = true;
                    } else {
                        ZoneSizingInput(ZoneSizIndex).HeatDesHumRat = rNumericArgs(6);
                    }
                    //  A4, \field Design Specification Outdoor Air Object Name
                    //      \type object-list
                    //      \object-list DesignSpecificationOutdoorAirNames
                    ZoneSizingInput(ZoneSizIndex).DesignSpecOAObjName = cAlphaArgs(4);

                    // Getting zone OA parameters from Design Specification object
                    if (!lAlphaFieldBlanks(4)) {
                        OAIndex = UtilityRoutines::FindItemInList(ZoneSizingInput(ZoneSizIndex).DesignSpecOAObjName, OARequirements);
                        if (OAIndex > 0) {
                            ZoneSizingInput(ZoneSizIndex).OADesMethod = OARequirements(OAIndex).OAFlowMethod;
                            ZoneSizingInput(ZoneSizIndex).DesOAFlowPPer = OARequirements(OAIndex).OAFlowPerPerson;
                            ZoneSizingInput(ZoneSizIndex).DesOAFlowPerArea = OARequirements(OAIndex).OAFlowPerArea;
                            ZoneSizingInput(ZoneSizIndex).DesOAFlow = OARequirements(OAIndex).OAFlowPerZone;
                            ZoneSizingInput(ZoneSizIndex).ZoneDesignSpecOAIndex = OAIndex;
                        } else {
                            ShowSevereError(state, cCurrentModuleObject + "=\"" + cAlphaArgs(1) + "\", invalid data.");
                            ShowContinueError(state, "... incorrect " + cAlphaFieldNames(4) + "=\"" + cAlphaArgs(4) + "\".");
                            ErrorsFound = true;
                        }
                    } else { // If no design spec object specified, i.e. no OA, then set OA method to None as default but flows to 0
                        ZoneSizingInput(ZoneSizIndex).OADesMethod = 0;
                        ZoneSizingInput(ZoneSizIndex).DesOAFlowPPer = 0.0;
                        ZoneSizingInput(ZoneSizIndex).DesOAFlowPerArea = 0.0;
                        ZoneSizingInput(ZoneSizIndex).DesOAFlow = 0.0;
                    }

                    //  N7, \field Zone Heating Sizing Factor
                    //      \note if blank, global heating sizing factor from Sizing:Parameters is used.
                    //      \minimum> 0
                    if (lNumericFieldBlanks(7) || rNumericArgs(7) == 0.0) {
                        ZoneSizingInput(ZoneSizIndex).HeatSizingFactor = GlobalHeatSizingFactor;
                    } else if (rNumericArgs(7) < 0.0) {
                        ShowSevereError(state, cCurrentModuleObject + "=\"" + cAlphaArgs(1) + "\", invalid data.");
                        ShowContinueError(state, "... incorrect " + cNumericFieldNames(7) + "=[" + RoundSigDigits(rNumericArgs(7), 2) +
                                          "],  value should not be negative.");
                        ErrorsFound = true;
                    } else {
                        ZoneSizingInput(ZoneSizIndex).HeatSizingFactor = rNumericArgs(7);
                    }
                    //  N8, \field Zone Cooling Sizing Factor
                    //      \note if blank, global cooling sizing factor from Sizing:Parameters is used.
                    //      \minimum> 0
                    if (lNumericFieldBlanks(8) || rNumericArgs(8) == 0.0) {
                        ZoneSizingInput(ZoneSizIndex).CoolSizingFactor = GlobalCoolSizingFactor;
                    } else if (rNumericArgs(8) < 0.0) {
                        ShowSevereError(state, cCurrentModuleObject + "=\"" + cAlphaArgs(1) + "\", invalid data.");
                        ShowContinueError(state, "... incorrect " + cNumericFieldNames(8) + "=[" + RoundSigDigits(rNumericArgs(8), 2) +
                                          "],  value should not be negative.");
                        ErrorsFound = true;
                    } else {
                        ZoneSizingInput(ZoneSizIndex).CoolSizingFactor = rNumericArgs(8);
                    }
                    //  N9, \field Cooling Design Air Flow Rate
                    //      \type real
                    //      \units m3/s
                    //      \minimum 0
                    //      \default 0
                    //      \note This input is used if Cooling Design Air Flow Method is Flow/Zone
                    //      \note This value will be multiplied by the global or zone sizing factor and
                    //      \note by zone multipliers.
                    if (lNumericFieldBlanks(9)) {
                        ZoneSizingInput(ZoneSizIndex).DesCoolAirFlow = 0.0;
                    } else if (rNumericArgs(9) < 0.0) {
                        ShowSevereError(state, cCurrentModuleObject + "=\"" + cAlphaArgs(1) + "\", invalid data.");
                        ShowContinueError(state, "... incorrect " + cNumericFieldNames(9) + "=[" + RoundSigDigits(rNumericArgs(9), 2) +
                                          "],  value should not be negative.");
                        ErrorsFound = true;
                    } else {
                        ZoneSizingInput(ZoneSizIndex).DesCoolAirFlow = rNumericArgs(9);
                    }
                    //  N10,\field Cooling Minimum Air Flow per Zone Floor Area
                    //      \type real
                    //      \units m3/s-m2
                    //      \minimum 0
                    //      \default .000762
                    //      \note default is .15 cfm/ft2
                    //      \note This input is used if Cooling Design Air Flow Method is design day with limit
                    if (lNumericFieldBlanks(10)) {
                        if (rNumericArgs(10) <= 0.0) { // in case someone changes the default in the IDD
                            ZoneSizingInput(ZoneSizIndex).DesCoolMinAirFlowPerArea = 0.000762;
                        } else {
                            ZoneSizingInput(ZoneSizIndex).DesCoolMinAirFlowPerArea = rNumericArgs(10);
                        }
                    } else if (rNumericArgs(10) < 0.0) {
                        ShowSevereError(state, cCurrentModuleObject + "=\"" + cAlphaArgs(1) + "\", invalid data.");
                        ShowContinueError(state, "... incorrect " + cNumericFieldNames(108) + "=[" + RoundSigDigits(rNumericArgs(10), 2) +
                                          "],  value should not be negative.");
                        ErrorsFound = true;
                    } else {
                        ZoneSizingInput(ZoneSizIndex).DesCoolMinAirFlowPerArea = rNumericArgs(10);
                    }
                    //  N11,\field Cooling Minimum Air Flow
                    //      \type real
                    //      \units m3/s
                    //      \minimum 0
                    //      \default 0
                    //      \note This input is used if Cooling Design Air Flow Method is design day with limit
                    if (lNumericFieldBlanks(11)) {
                        ZoneSizingInput(ZoneSizIndex).DesCoolMinAirFlow = 0.0;
                    } else if (rNumericArgs(11) < 0.0) {
                        ShowSevereError(state, cCurrentModuleObject + "=\"" + cAlphaArgs(1) + "\", invalid data.");
                        ShowContinueError(state, "... incorrect " + cNumericFieldNames(11) + "=[" + RoundSigDigits(rNumericArgs(11), 2) +
                                          "],  value should not be negative.");
                        ErrorsFound = true;
                    } else {
                        ZoneSizingInput(ZoneSizIndex).DesCoolMinAirFlow = rNumericArgs(11);
                    }
                    //  N12,\field Cooling Minimum Air Flow Fraction
                    if (rNumericArgs(12) < 0.0) {
                        ShowSevereError(state, cCurrentModuleObject + "=\"" + cAlphaArgs(1) + "\", invalid data.");
                        ShowContinueError(state, "... incorrect " + cNumericFieldNames(12) + "=[" + RoundSigDigits(rNumericArgs(12), 2) +
                                          "],  value should not be negative.");
                        ErrorsFound = true;
                    } else {
                        ZoneSizingInput(ZoneSizIndex).DesCoolMinAirFlowFrac = rNumericArgs(12);
                    }

                    //  N13,\field Heating Design Air Flow Rate
                    //      \type real
                    //      \units m3/s
                    //      \minimum 0
                    //      \default 0
                    //      \note This input is used if Heating Design Air Flow Method is Flow/Zone.
                    //      \note This value will be multiplied by the global or zone sizing factor and
                    //      \note by zone multipliers.
                    if (lNumericFieldBlanks(13)) {
                        ZoneSizingInput(ZoneSizIndex).DesHeatAirFlow = 0.0;
                    } else if (rNumericArgs(13) < 0.0) {
                        ShowSevereError(state, cCurrentModuleObject + "=\"" + cAlphaArgs(1) + "\", invalid data.");
                        ShowContinueError(state, "... incorrect " + cNumericFieldNames(13) + "=[" + RoundSigDigits(rNumericArgs(13), 2) +
                                          "],  value should not be negative.");
                        ErrorsFound = true;
                    } else {
                        ZoneSizingInput(ZoneSizIndex).DesHeatAirFlow = rNumericArgs(13);
                    }
                    //  N14,\field Heating Maximum Air Flow per Zone Floor Area
                    //      \type real
                    //      \units m3/s-m2
                    //      \minimum 0
                    //      \default .002032
                    //      \note default is .40 cfm/ft2
                    //      \note This input is not currently used for autosizing any of the components.
                    DesHeatMaxAirFlowPerAreaUsrInp = false;
                    if (lNumericFieldBlanks(14)) {
                        if (rNumericArgs(14) <= 0.0) { // in case someone changes the default in the IDD
                            ZoneSizingInput(ZoneSizIndex).DesHeatMaxAirFlowPerArea = 0.002032;
                        } else {
                            ZoneSizingInput(ZoneSizIndex).DesHeatMaxAirFlowPerArea = rNumericArgs(14);
                        }
                    } else if (rNumericArgs(14) < 0.0) {
                        ShowSevereError(state, cCurrentModuleObject + "=\"" + cAlphaArgs(1) + "\", invalid data.");
                        ShowContinueError(state, "... incorrect " + cNumericFieldNames(14) + "=[" + RoundSigDigits(rNumericArgs(14), 2) +
                                          "],  value should not be negative.");
                        ErrorsFound = true;
                    } else {
                        ZoneSizingInput(ZoneSizIndex).DesHeatMaxAirFlowPerArea = rNumericArgs(14);
                        DesHeatMaxAirFlowPerAreaUsrInp = true;
                    }
                    //  N15,\field Heating Maximum Air Flow
                    //      \type real
                    //      \units m3/s
                    //      \minimum 0
                    //      \default .1415762
                    //      \note default is 300 cfm
                    //      \note This input is not currently used for autosizing any of the components.
                    DesHeatMaxAirFlowUsrInp = false;
                    if (lNumericFieldBlanks(15)) {
                        if (rNumericArgs(15) <= 0.0) { // in case someone changes the default in the IDD
                            ZoneSizingInput(ZoneSizIndex).DesHeatMaxAirFlow = 0.1415762;
                        } else {
                            ZoneSizingInput(ZoneSizIndex).DesHeatMaxAirFlow = rNumericArgs(15);
                        }
                    } else if (rNumericArgs(15) < 0.0) {
                        ShowSevereError(state, cCurrentModuleObject + "=\"" + cAlphaArgs(1) + "\", invalid data.");
                        ShowContinueError(state, "... incorrect " + cNumericFieldNames(15) + "=[" + RoundSigDigits(rNumericArgs(15), 2) +
                                          "],  value should not be negative.");
                        ErrorsFound = true;
                    } else {
                        ZoneSizingInput(ZoneSizIndex).DesHeatMaxAirFlow = rNumericArgs(15);
                        DesHeatMaxAirFlowUsrInp = true;
                    }
                    //  N16;\field Heating Maximum Air Flow Fraction
                    //      \note fraction of the Heating Design Air Flow Rate
                    //      \note This input is not currently used for autosizing any of the components.
                    //      \type real
                    //      \minimum 0
                    //      \default 0.3
                    DesHeatMaxAirFlowFracUsrInp = false;
                    if (lNumericFieldBlanks(16)) {
                        if (rNumericArgs(16) <= 0.0) { // in case someone changes the default in the IDD
                            ZoneSizingInput(ZoneSizIndex).DesHeatMaxAirFlowFrac = 0.3;
                        } else {
                            ZoneSizingInput(ZoneSizIndex).DesHeatMaxAirFlowFrac = rNumericArgs(16);
                        }
                    } else if (rNumericArgs(16) < 0.0) {
                        ShowSevereError(state, cCurrentModuleObject + "=\"" + cAlphaArgs(1) + "\", invalid data.");
                        ShowContinueError(state, "... incorrect " + cNumericFieldNames(16) + "=[" + RoundSigDigits(rNumericArgs(16), 2) +
                                          "],  value should not be negative.");
                        ErrorsFound = true;
                    } else {
                        ZoneSizingInput(ZoneSizIndex).DesHeatMaxAirFlowFrac = rNumericArgs(16);
                        DesHeatMaxAirFlowFracUsrInp = true;
                    }
                    // make sure the user specified inputs of the previous 3 inputs override the defaults
                    if (DesHeatMaxAirFlowPerAreaUsrInp || DesHeatMaxAirFlowUsrInp || DesHeatMaxAirFlowFracUsrInp) {
                        if (!DesHeatMaxAirFlowPerAreaUsrInp) {
                            ZoneSizingInput(ZoneSizIndex).DesHeatMaxAirFlowPerArea = 0.0;
                        }
                        if (!DesHeatMaxAirFlowUsrInp) {
                            ZoneSizingInput(ZoneSizIndex).DesHeatMaxAirFlow = 0.0;
                        }
                        if (!DesHeatMaxAirFlowFracUsrInp) {
                            ZoneSizingInput(ZoneSizIndex).DesHeatMaxAirFlowFrac = 0.0;
                        }
                    }

                    //  A7, \field Zone Air Distribution Object Name and add its inputs
                    if (!lAlphaFieldBlanks(7)) {
                        ZoneSizingInput(ZoneSizIndex).ZoneAirDistEffObjName = cAlphaArgs(7);
                        ObjIndex = UtilityRoutines::FindItemInList(ZoneSizingInput(ZoneSizIndex).ZoneAirDistEffObjName, ZoneAirDistribution);
                        if (ObjIndex > 0) {
                            ZoneSizingInput(ZoneSizIndex).ZoneADEffCooling = ZoneAirDistribution(ObjIndex).ZoneADEffCooling;
                            ZoneSizingInput(ZoneSizIndex).ZoneADEffHeating = ZoneAirDistribution(ObjIndex).ZoneADEffHeating;
                            ZoneSizingInput(ZoneSizIndex).ZoneSecondaryRecirculation = ZoneAirDistribution(ObjIndex).ZoneSecondaryRecirculation;
                            ZoneSizingInput(ZoneSizIndex).ZoneAirDistributionIndex = ObjIndex;
                            ZoneSizingInput(ZoneSizIndex).ZoneVentilationEff = ZoneAirDistribution(ObjIndex).ZoneVentilationEff;
                        } else {
                            // generate a warning message
                            ShowSevereError(state, cCurrentModuleObject + "=\"" + cAlphaArgs(1) + "\", invalid data.");
                            ShowContinueError(state, "... not found " + cAlphaFieldNames(7) + "=\"" + cAlphaArgs(7) + "\".");
                            ErrorsFound = true;
                        }
                    } else {
                        // assume defaults
                        ZoneSizingInput(ZoneSizIndex).ZoneADEffCooling = 1.0;
                        ZoneSizingInput(ZoneSizIndex).ZoneADEffHeating = 1.0;
                        ZoneSizingInput(ZoneSizIndex).ZoneSecondaryRecirculation = 0.0;
                    }

                    {
                        auto const coolAirDesMethod(cAlphaArgs(5));
                        if (coolAirDesMethod == "DESIGNDAY") {
                            ZoneSizingInput(ZoneSizIndex).CoolAirDesMethod = FromDDCalc;
                        } else if (coolAirDesMethod == "FLOW/ZONE") {
                            ZoneSizingInput(ZoneSizIndex).CoolAirDesMethod = InpDesAirFlow;
                        } else if (coolAirDesMethod == "DESIGNDAYWITHLIMIT") {
                            ZoneSizingInput(ZoneSizIndex).CoolAirDesMethod = DesAirFlowWithLim;
                        } else {
                            ShowSevereError(state, cCurrentModuleObject + "=\"" + cAlphaArgs(1) + "\", invalid data.");
                            ShowContinueError(state, "... incorrect " + cAlphaFieldNames(5) + "=\"" + cAlphaArgs(5) + "\".");
                            ShowContinueError(state, "... valid values are DesignDay, Flow/Zone or DesignDayWithLimit.");
                            ErrorsFound = true;
                        }
                    }
                    {
                        auto const heatAirDesMethod(cAlphaArgs(6));
                        if (heatAirDesMethod == "DESIGNDAY") {
                            ZoneSizingInput(ZoneSizIndex).HeatAirDesMethod = FromDDCalc;
                        } else if (heatAirDesMethod == "FLOW/ZONE") {
                            ZoneSizingInput(ZoneSizIndex).HeatAirDesMethod = InpDesAirFlow;
                        } else if (heatAirDesMethod == "DESIGNDAYWITHLIMIT") {
                            ZoneSizingInput(ZoneSizIndex).HeatAirDesMethod = DesAirFlowWithLim;
                        } else {
                            ShowSevereError(state, cCurrentModuleObject + "=\"" + cAlphaArgs(1) + "\", invalid data.");
                            ShowContinueError(state, "... incorrect " + cAlphaFieldNames(6) + "=\"" + cAlphaArgs(6) + "\".");
                            ShowContinueError(state, "... valid values are DesignDay, Flow/Zone or DesignDayWithLimit.");
                            ErrorsFound = true;
                        }
                    }
                    if (cAlphaArgs(8) == "YES") {
                        ZoneSizingInput(ZoneSizIndex).AccountForDOAS = true;
                    } else {
                        ZoneSizingInput(ZoneSizIndex).AccountForDOAS = false;
                    }
                    if (ZoneSizingInput(ZoneSizIndex).AccountForDOAS) {
                        {
                            auto const DOASControlMethod(cAlphaArgs(9));
                            if (DOASControlMethod == "NEUTRALSUPPLYAIR") {
                                ZoneSizingInput(ZoneSizIndex).DOASControlStrategy = DOANeutralSup;
                            } else if (DOASControlMethod == "NEUTRALDEHUMIDIFIEDSUPPLYAIR") {
                                ZoneSizingInput(ZoneSizIndex).DOASControlStrategy = DOANeutralDehumSup;
                            } else if (DOASControlMethod == "COLDSUPPLYAIR") {
                                ZoneSizingInput(ZoneSizIndex).DOASControlStrategy = DOACoolSup;
                            } else {
                                ShowSevereError(state, cCurrentModuleObject + "=\"" + cAlphaArgs(1) + "\", invalid data.");
                                ShowContinueError(state, "... incorrect " + cAlphaFieldNames(9) + "=\"" + cAlphaArgs(9) + "\".");
                                ShowContinueError(state, "... valid values are NeutralSupplyAir, NeutralDehumidifiedSupplyAir or ColdSupplyAir.");
                                ErrorsFound = true;
                            }
                        }
                        ZoneSizingInput(ZoneSizIndex).DOASLowSetpoint = rNumericArgs(17);
                        ZoneSizingInput(ZoneSizIndex).DOASHighSetpoint = rNumericArgs(18);
                        if (rNumericArgs(17) > 0.0 && rNumericArgs(18) > 0.0 && rNumericArgs(17) >= rNumericArgs(18)) {
                            ShowSevereError(state, cCurrentModuleObject + "=\"" + cAlphaArgs(1) + "\", invalid data.");
                            ShowContinueError(state, "... Dedicated Outside Air Low Setpoint for Design must be less than the High Setpoint");
                            ErrorsFound = true;
                        }
                    }
                }
            }
        }

        if (ErrorsFound) {
            ShowFatalError(state, cCurrentModuleObject + ": Errors found in getting input. Program terminates.");
        }
    }

    void GetZoneAndZoneListNames(EnergyPlusData &state, bool &ErrorsFound, int &NumZones, Array1D_string &ZoneNames, int &NumZoneLists, Array1D<ZoneListData> &ZoneListNames)
    {

        // SUBROUTINE INFORMATION:
        //       AUTHOR         Linda Lawrie
        //       DATE WRITTEN   October 2010
        //       MODIFIED       na
        //       RE-ENGINEERED  na

        // PURPOSE OF THIS SUBROUTINE:
        // Get Zone and ZoneList Names so Sizing:Zone can use global ZoneList.
        // This is not a full validation of these objects -- only enough to fill
        // structures for the Sizing:Zone object.

        // Using/Aliasing
        using namespace DataIPShortCuts;

        // SUBROUTINE LOCAL VARIABLE DECLARATIONS:
        int Item;
        int Found;
        int Item1;
        int NumAlphas;
        int NumNumbers;
        int IOStatus;
        bool InErrFlag; // Preserve (no current use) the input status of ErrorsFound

        InErrFlag = ErrorsFound;
        cCurrentModuleObject = "Zone";
        NumZones = inputProcessor->getNumObjectsFound(state, cCurrentModuleObject);
        ZoneNames.allocate(NumZones);

        for (Item = 1; Item <= NumZones; ++Item) {
            inputProcessor->getObjectItem(state,
                                          cCurrentModuleObject,
                                          Item,
                                          cAlphaArgs,
                                          NumAlphas,
                                          rNumericArgs,
                                          NumNumbers,
                                          IOStatus,
                                          lNumericFieldBlanks,
                                          lAlphaFieldBlanks,
                                          cAlphaFieldNames,
                                          cNumericFieldNames);
            // validation, but no error
            Found = UtilityRoutines::FindItemInList(cAlphaArgs(1), ZoneNames, Item - 1);
            if (Found == 0) {
                ZoneNames(Item) = cAlphaArgs(1);
            } else {
                ZoneNames(Item) = "xxxxx";
            }
        }

        cCurrentModuleObject = "ZoneList";
        NumZoneLists = inputProcessor->getNumObjectsFound(state, cCurrentModuleObject);
        ZoneListNames.allocate(NumZoneLists);

        for (Item = 1; Item <= NumZoneLists; ++Item) {
            inputProcessor->getObjectItem(state,
                                          cCurrentModuleObject,
                                          Item,
                                          cAlphaArgs,
                                          NumAlphas,
                                          rNumericArgs,
                                          NumNumbers,
                                          IOStatus,
                                          lNumericFieldBlanks,
                                          lAlphaFieldBlanks,
                                          cAlphaFieldNames,
                                          cNumericFieldNames);
            // validation, but no error
            Found = UtilityRoutines::FindItemInList(cAlphaArgs(1), ZoneListNames, Item - 1);
            if (Found == 0) {
                ZoneListNames(Item).Name = cAlphaArgs(1);
            } else {
                ZoneListNames(Item).Name = "xxxxx";
            }
            ZoneListNames(Item).Zones.allocate(NumAlphas - 1);
            ZoneListNames(Item).NumOfZones = NumAlphas - 1;
            for (Item1 = 2; Item1 <= NumAlphas; ++Item1) {
                Found = UtilityRoutines::FindItemInList(cAlphaArgs(Item1), ZoneNames, NumZones);
                ZoneListNames(Item).Zones(Item1 - 1) = Found;
            }
        }
    }

    void GetSystemSizingInput(EnergyPlusData &state)
    {

        // SUBROUTINE INFORMATION:
        //       AUTHOR         Fred Buhl
        //       DATE WRITTEN   January 2001
        //       MODIFIED       na
        //       RE-ENGINEERED  na

        // PURPOSE OF THIS SUBROUTINE:
        // Obtains input data for System Sizing objects and stores it in
        // appropriate data structures.

        // METHODOLOGY EMPLOYED:
        // Uses InputProcessor "Get" routines to obtain data.

        // Using/Aliasing
        using namespace DataIPShortCuts;
        using General::RoundSigDigits;
        using General::TrimSigDigits;

        // Sizing:System;
        int const iNameAlphaNum = 1;                          // A1, \field AirLoop Name
        int const iLoadTypeSizeAlphaNum = 2;                  // A2, \field Type of Load to Size On
        int const iCoolCapControlAlphaNum = 11;               // A11 \field Central Cooling Capacity Control Method
        int const iDesignOAVolFlowNumericNum = 1;             // N1, \field Design Outdoor Air Flow Rate
        int const iMinSysAirFlowRatioNumericNum = 2;          // N2, \field Minimum System Air Flow Ratio
        int const iPreheatDesignTempNumericNum = 3;           // N3, \field Preheat Design Temperature
        int const iPreheatDesignHumRatNumericNum = 4;         // N4, \field Preheat Design Humidity Ratio
        int const iPrecoolDesignTempNumericNum = 5;           // N5, \field Precool Design Temperature
        int const iPrecoolDesignHumRatNumericNum = 6;         // N6, \field Precool Design Humidity Ratio
        int const iCentralCoolDesignSATempNumericNum = 7;     // N7, \field Central Cooling Design Supply Air Temperature
        int const iCentralHeatDesignSATempNumericNum = 8;     // N8, \field Central Heating Design Supply Air Temperature
        int const iSizingOptionAlphaNum = 3;                  //  A3, \field Sizing Option
        int const i100PercentOACoolingAlphaNum = 4;           //  A4, \field 100% Outdoor Air in Cooling
        int const i100PercentOAHeatingAlphaNum = 5;           //  A5, \field 100% Outdoor Air in Heating
        int const iCentralCoolDesignSAHumRatNumericNum = 9;   // N9, \field Central Cooling Design Supply Air Humidity Ratio
        int const iCentralHeatDesignSAHumRatNumericNum = 10;  // N10, \field Central Heating Design Supply Air Humidity Ratio
        int const iCoolSAFMAlphaNum = 6;                      // A6, \field Cooling Design Air Flow Method
        int const iMaxCoolAirVolFlowNumericNum = 11;          // N11, \field Cooling Design Air Flow Rate {m3/s}
        int const iCoolFlowPerFloorAreaNumericNum = 12;       // N12, \field Supply Air Flow Rate Per Floor Area During Cooling Operation {m3/s-m2}
        int const iCoolFlowPerFracCoolNumericNum = 13;        // N13, \field Fraction of Autosized Design Cooling Supply Air Flow Rate {-}
        int const iCoolFlowPerCoolCapNumericNum = 14;         // N14, \field Design Supply Air Flow Rate Per Unit Cooling Capacity {m3/s-W}
        int const iHeatSAFMAlphaNum = 7;                      // A7, \field Heating Design Air Flow Method
        int const iMaxHeatAirVolFlowNumericNum = 15;          // N15, \field Heating Design Air Flow Rate {m3/s}
        int const iHeatFlowPerFloorAreaNumericNum = 16;       // N16, \field Supply Air Flow Rate Per Floor Area During Heating Operation {m3/s-m2}
        int const iHeatFlowPerFracHeatNumericNum = 17;        // N17, \field Fraction of Autosized Design Heating Supply Air Flow Rate {-}
        int const iHeatFlowPerFracCoolNumericNum = 18;        // N18, \field Fraction of Autosized Design Cooling Supply Air Flow Rate {-}
        int const iHeatFlowPerHeatCapNumericNum = 19;         // N19, \field Design Supply Air Flow Rate Per Unit Heating Capacity {m3/s-W}
        int const iSystemOASMethodAlphaNum = 8;               // A8,  \field System Outdoor Air Method
        int const iZoneMaxOAFractionNumericNum = 20;          // N20, \field Zone Maximum Outdoor Air Fraction
        int const iCoolCAPMAlphaNum(9);                       // A9, \field Cooling Design Capacity Method
        int const iCoolDesignCapacityNumericNum(21);          // N21, \field Cooling Design Capacity {W}
        int const iCoolCapacityPerFloorAreaNumericNum(22);    // N22, \field Cooling Design Capacity Per Floor Area {W/m2}
        int const iCoolFracOfAutosizedCapacityNumericNum(23); // N23, \field Fraction of Autosized Cooling Design Capacity {-}
        int const iHeatCAPMAlphaNum(10);                      // A10, \field Heating Design Capacity Method
        int const iHeatDesignCapacityNumericNum(24);          // N24, \field Heating Design Capacity {W}
        int const iHeatCapacityPerFloorAreaNumericNum(25);    // N25, \field Heating Design Capacity Per Floor Area {W/m2}
        int const iHeatFracOfAutosizedCapacityNumericNum(26); // N26, \field Fraction of Autosized Cooling Design Capacity {-}

        // SUBROUTINE LOCAL VARIABLE DECLARATIONS:
        int SysSizIndex;                // loop index
        int NumAlphas;                  // Number of Alphas for each GetObjectItem call
        int NumNumbers;                 // Number of Numbers for each GetObjectItem call
        int IOStatus;                   // Used in GetObjectItem
        static bool ErrorsFound(false); // Set to true if errors in input, fatal at end of routine
        int NumDesDays;                 // Number of design days in input

        NumAirLoops = inputProcessor->getNumObjectsFound(state, "AirLoopHVAC");
        cCurrentModuleObject = "Sizing:System";
        NumSysSizInput = inputProcessor->getNumObjectsFound(state, cCurrentModuleObject);

        if (NumSysSizInput > 0) {
            NumDesDays = inputProcessor->getNumObjectsFound(state, "SizingPeriod:DesignDay") +
                         inputProcessor->getNumObjectsFound(state, "SizingPeriod:WeatherFileDays") +
                         inputProcessor->getNumObjectsFound(state, "SizingPeriod:WeatherFileConditionType");
            if (NumDesDays == 0 && (state.dataGlobal->DoSystemSizing || state.dataGlobal->DoPlantSizing)) {
                ShowSevereError(state, "System Sizing calculations need SizingPeriod:* input. None found.");
                ErrorsFound = true;
            }
            SysSizInput.allocate(NumSysSizInput);
        }

        for (SysSizIndex = 1; SysSizIndex <= NumSysSizInput; ++SysSizIndex) {
            inputProcessor->getObjectItem(state,
                                          cCurrentModuleObject,
                                          SysSizIndex,
                                          cAlphaArgs,
                                          NumAlphas,
                                          rNumericArgs,
                                          NumNumbers,
                                          IOStatus,
                                          lNumericFieldBlanks,
                                          lAlphaFieldBlanks,
                                          cAlphaFieldNames,
                                          cNumericFieldNames);
            UtilityRoutines::IsNameEmpty(state, cAlphaArgs(iNameAlphaNum), cCurrentModuleObject, ErrorsFound);

            SysSizInput(SysSizIndex).AirPriLoopName = cAlphaArgs(iNameAlphaNum);
            {
                auto const loadSizeType(cAlphaArgs(iLoadTypeSizeAlphaNum));
                if (loadSizeType == "SENSIBLE") {
                    SysSizInput(SysSizIndex).LoadSizeType = Sensible;
                    // } else if ( loadSizeType == "LATENT" ) {
                    // SysSizInput( SysSizIndex ).LoadSizeType = Latent;
                } else if (loadSizeType == "TOTAL") {
                    SysSizInput(SysSizIndex).LoadSizeType = Total;
                } else if (loadSizeType == "VENTILATIONREQUIREMENT") {
                    SysSizInput(SysSizIndex).LoadSizeType = Ventilation;
                } else {
                    ShowSevereError(state, cCurrentModuleObject + "=\"" + cAlphaArgs(iNameAlphaNum) + "\", invalid data.");
                    ShowContinueError(state, "... incorrect " + cAlphaFieldNames(iLoadTypeSizeAlphaNum) + "=\"" + cAlphaArgs(iLoadTypeSizeAlphaNum) + "\".");
                    ShowContinueError(state, "... valid values are Sensible, Total, or VentilationRequirement.");
                    ErrorsFound = true;
                }
            }
            // assign CoolingPeakLoadType based on LoadSizeType for now
            if (SysSizInput(SysSizIndex).LoadSizeType == Sensible) {
                SysSizInput(SysSizIndex).CoolingPeakLoadType = SensibleCoolingLoad;
            } else if (SysSizInput(SysSizIndex).LoadSizeType == Total) {
                SysSizInput(SysSizIndex).CoolingPeakLoadType = TotalCoolingLoad;
            } else {
                SysSizInput(SysSizIndex).CoolingPeakLoadType = SensibleCoolingLoad;
            }
            // set the CoolCapControl input
            SysSizInput(SysSizIndex).CoolCapControl = VAV;
            {
                auto const CoolCapCtrl(cAlphaArgs(iCoolCapControlAlphaNum));
                if (CoolCapCtrl == "VAV") {
                    SysSizInput(SysSizIndex).CoolCapControl = VAV;
                } else if (CoolCapCtrl == "BYPASS") {
                    SysSizInput(SysSizIndex).CoolCapControl = Bypass;
                } else if (CoolCapCtrl == "VT") {
                    SysSizInput(SysSizIndex).CoolCapControl = VT;
                } else if (CoolCapCtrl == "ONOFF") {
                    SysSizInput(SysSizIndex).CoolCapControl = OnOff;
                } else {
                    ShowSevereError(state, cCurrentModuleObject + "=\"" + cAlphaArgs(iNameAlphaNum) + "\", invalid data.");
                    ShowContinueError(state, "... incorrect " + cAlphaFieldNames(iCoolCapControlAlphaNum) + "=\"" + cAlphaArgs(iCoolCapControlAlphaNum) +
                                      "\".");
                    ShowContinueError(state, "... valid values are VAV, Bypass, VT, or OnOff.");
                    ErrorsFound = true;
                }
            }
            {
                auto const sizingOption(cAlphaArgs(iSizingOptionAlphaNum));
                if (sizingOption == "COINCIDENT") {
                    SysSizInput(SysSizIndex).SizingOption = Coincident;
                } else if (sizingOption == "NONCOINCIDENT") {
                    SysSizInput(SysSizIndex).SizingOption = NonCoincident;
                } else {
                    ShowSevereError(state, cCurrentModuleObject + "=\"" + cAlphaArgs(iNameAlphaNum) + "\", invalid data.");
                    ShowContinueError(state, "... incorrect " + cAlphaFieldNames(iSizingOptionAlphaNum) + "=\"" + cAlphaArgs(iSizingOptionAlphaNum) + "\".");
                    ShowContinueError(state, "... valid values are Coincident or NonCoincident.");
                    ErrorsFound = true;
                }
            }
            {
                auto const coolOAOption(cAlphaArgs(i100PercentOACoolingAlphaNum));
                if (coolOAOption == "YES") {
                    SysSizInput(SysSizIndex).CoolOAOption = AllOA;
                } else if (coolOAOption == "NO") {
                    SysSizInput(SysSizIndex).CoolOAOption = MinOA;
                } else {
                    ShowSevereError(state, cCurrentModuleObject + "=\"" + cAlphaArgs(iNameAlphaNum) + "\", invalid data.");
                    ShowContinueError(state, "... incorrect " + cAlphaFieldNames(i100PercentOACoolingAlphaNum) + "=\"" +
                                      cAlphaArgs(i100PercentOACoolingAlphaNum) + "\".");
                    ShowContinueError(state, "... valid values are Yes or No.");
                    ErrorsFound = true;
                }
            }
            {
                auto const heatOAOption(cAlphaArgs(i100PercentOAHeatingAlphaNum));
                if (heatOAOption == "YES") {
                    SysSizInput(SysSizIndex).HeatOAOption = 1;
                } else if (heatOAOption == "NO") {
                    SysSizInput(SysSizIndex).HeatOAOption = 2;
                } else {
                    ShowSevereError(state, cCurrentModuleObject + "=\"" + cAlphaArgs(iNameAlphaNum) + "\", invalid data.");
                    ShowContinueError(state, "... incorrect " + cAlphaFieldNames(i100PercentOAHeatingAlphaNum) + "=\"" +
                                      cAlphaArgs(i100PercentOAHeatingAlphaNum) + "\".");
                    ShowContinueError(state, "... valid values are Yes or No.");
                    ErrorsFound = true;
                }
            }

            //  N1, \field Design Outdoor Air Flow Rate
            //      \type real
            //      \default autosize
            //      \minimum 0.0
            // int const  iDesignOAVolFlowNumericNum = 1;     // N1, \field Design Outdoor Air Flow Rate
            if (lNumericFieldBlanks(iDesignOAVolFlowNumericNum)) {
                SysSizInput(SysSizIndex).DesOutAirVolFlow = AutoSize;
            } else if (rNumericArgs(iDesignOAVolFlowNumericNum) < 0.0 && rNumericArgs(iDesignOAVolFlowNumericNum) != AutoSize) {
                ShowSevereError(state, cCurrentModuleObject + "=\"" + cAlphaArgs(iNameAlphaNum) + "\", invalid data.");
                ShowContinueError(state, "... incorrect " + cNumericFieldNames(iDesignOAVolFlowNumericNum) + "=[" +
                                  RoundSigDigits(rNumericArgs(iDesignOAVolFlowNumericNum), 2) + "],  value should not be negative.");
                ErrorsFound = true;
            } else {
                SysSizInput(SysSizIndex).DesOutAirVolFlow = rNumericArgs(iDesignOAVolFlowNumericNum);
            }
            if (SysSizInput(SysSizIndex).DesOutAirVolFlow == AutoSize) {
                SysSizInput(SysSizIndex).OAAutoSized = true;
            }

            //  N2, \field Minimum System Air Flow Ratio
            //      \required-field
            //      \type real
            //      \minimum 0.0
            //      \maximum 1.0
            // int const iMinSysAirFlowRatioNumericNum = 2;  // N2, \field Minimum System Air Flow Ratio
            if (lNumericFieldBlanks(iMinSysAirFlowRatioNumericNum)) {
                SysSizInput(SysSizIndex).SysAirMinFlowRat = 0.0;
            } else if ((rNumericArgs(iMinSysAirFlowRatioNumericNum) < 0.0) && (rNumericArgs(iMinSysAirFlowRatioNumericNum) != DataSizing::AutoSize)) {
                ShowSevereError(state, cCurrentModuleObject + "=\"" + cAlphaArgs(iMinSysAirFlowRatioNumericNum) + "\", invalid data.");
                ShowContinueError(state, "... incorrect " + cNumericFieldNames(iMinSysAirFlowRatioNumericNum) + "=[" +
                                  RoundSigDigits(rNumericArgs(iMinSysAirFlowRatioNumericNum), 2) + "],  value should not be negative.");
                ErrorsFound = true;
            } else {
                SysSizInput(SysSizIndex).SysAirMinFlowRat = rNumericArgs(iMinSysAirFlowRatioNumericNum);
                if (rNumericArgs(iMinSysAirFlowRatioNumericNum) == DataSizing::AutoSize) {
                    SysSizInput(SysSizIndex).SysAirMinFlowRatWasAutoSized = true;
                }
            }
            // int const iPreheatDesignTempNumericNum = 3; // N3, \field Preheat Design Temperature
            // int const iPreheatDesignHumRatNumericNum = 4; // N4, \field Preheat Design Humidity Ratio
            // int const iPrecoolDesignTempNumericNum = 5; // N5, \field Precool Design Temperature
            // int const iPrecoolDesignHumRatNumericNum = 6; // N6, \field Precool Design Humidity Ratio
            // int const iCentralCoolDesignSATempNumericNum = 7; // N7, \field Central Cooling Design Supply Air Temperature
            // int const iCentralHeatDesignSATempNumericNum = 8; // N8, \field Central Heating Design Supply Air Temperature
            // int const iCentralCoolDesignSAHumRatNumericNum = 9; // N9, \field Central Cooling Design Supply Air Humidity Ratio
            // int const iCentralHeatDesignSAHumRatNumericNum = 10; // N10, \field Central Heating Design Supply Air Humidity Ratio
            SysSizInput(SysSizIndex).PreheatTemp = rNumericArgs(iPreheatDesignTempNumericNum);
            SysSizInput(SysSizIndex).PreheatHumRat = rNumericArgs(iPreheatDesignHumRatNumericNum);
            SysSizInput(SysSizIndex).PrecoolTemp = rNumericArgs(iPrecoolDesignTempNumericNum);
            SysSizInput(SysSizIndex).PrecoolHumRat = rNumericArgs(iPrecoolDesignHumRatNumericNum);
            SysSizInput(SysSizIndex).CoolSupTemp = rNumericArgs(iCentralCoolDesignSATempNumericNum);
            SysSizInput(SysSizIndex).HeatSupTemp = rNumericArgs(iCentralHeatDesignSATempNumericNum);
            SysSizInput(SysSizIndex).CoolSupHumRat = rNumericArgs(iCentralCoolDesignSAHumRatNumericNum);
            SysSizInput(SysSizIndex).HeatSupHumRat = rNumericArgs(iCentralHeatDesignSAHumRatNumericNum);
            //  N11, \field Cooling Design Air Flow Rate
            //      \note This input is used if Cooling Design Air Flow Method is Flow/System
            //      \note This value will *not* be multiplied by any sizing factor or by zone multipliers.
            //      \note If using zone multipliers, this value must be large enough to serve the multiplied zones.
            //      \type real
            //      \units m3/s
            //      \minimum 0
            //      \default 0
            // int const iCoolSAFMAlphaNum = 6; // A6, \field Cooling Design Air Flow Method
            // int const iMaxCoolAirVolFlowNumericNum = 11; // N11, \field Cooling Design Air Flow Rate {m3/s}
            // int const iCoolFlowPerFloorAreaNumericNum = 12; // N12, \field Supply Air Flow Rate Per Floor Area During Cooling Operation {m3/s-m2}
            // int const iCoolFlowPerFracCoolNumericNum = 13; // N13, \field Fraction of Autosized Design Cooling Supply Air Flow Rate {-}
            // int const iCoolFlowPerCoolCapNumericNum = 14; // N14, \field Design Supply Air Flow Rate Per Unit Cooling Capacity {m3/s-W}

            if (lNumericFieldBlanks(iMaxCoolAirVolFlowNumericNum)) {
                SysSizInput(SysSizIndex).DesCoolAirFlow = 0.0;
            } else if (rNumericArgs(iMaxCoolAirVolFlowNumericNum) < 0.0) {
                ShowSevereError(state, cCurrentModuleObject + "=\"" + cAlphaArgs(iNameAlphaNum) + "\", invalid data.");
                ShowContinueError(state, "... incorrect " + cNumericFieldNames(iMaxCoolAirVolFlowNumericNum) + "=[" +
                                  RoundSigDigits(rNumericArgs(iMaxCoolAirVolFlowNumericNum), 2) + "],  value should not be negative.");
                ErrorsFound = true;
            } else {
                SysSizInput(SysSizIndex).DesCoolAirFlow = rNumericArgs(iMaxCoolAirVolFlowNumericNum);
            }
            //  N12;\field Heating Design Air Flow Rate
            //      \note This input is used if Heating Design Air Flow Method is Flow/System
            //      \note This value will *not* be multiplied by any sizing factor or by zone multipliers.
            //      \note If using zone multipliers, this value must be large enough to serve the multiplied zones.
            //      \type real
            //      \units m3/s
            //      \minimum 0
            //      \default 0
            // int const iHeatSAFMAlphaNum = 7; // A7, \field Heating Design Air Flow Method
            // int const iMaxHeatAirVolFlowNumericNum = 12; // N15, \field Heating Design Air Flow Rate {m3/s}
            // int const iHeatFlowPerFloorAreaNumericNum = 16; // N16, \field Supply Air Flow Rate Per Floor Area During Heating Operation {m3/s-m2}
            // int const iHeatFlowPerFracHeatNumericNum = 17; // N17, \field Fraction of Autosized Design Heating Supply Air Flow Rate {-}
            // int const iHeatFlowPerFracCoolNumericNum = 18; // N18, \field Fraction of Autosized Design Cooling Supply Air Flow Rate {-}
            // int const iHeatFlowPerHeatCapNumericNum = 19; // N19, \field Design Supply Air Flow Rate Per Unit Heating Capacity {m3/s-W}
            // add input fields for other cooling sizing methods
            if (lNumericFieldBlanks(iMaxHeatAirVolFlowNumericNum)) {
                SysSizInput(SysSizIndex).DesHeatAirFlow = 0.0;
            } else if (rNumericArgs(iMaxHeatAirVolFlowNumericNum) < 0.0) {
                ShowSevereError(state, cCurrentModuleObject + "=\"" + cAlphaArgs(iNameAlphaNum) + "\", invalid data.");
                ShowContinueError(state, "... incorrect " + cNumericFieldNames(iMaxHeatAirVolFlowNumericNum) + "=[" +
                                  RoundSigDigits(rNumericArgs(iMaxHeatAirVolFlowNumericNum), 2) + "],  value should not be negative.");
                ErrorsFound = true;
            } else {
                SysSizInput(SysSizIndex).DesHeatAirFlow = rNumericArgs(iMaxHeatAirVolFlowNumericNum);
            }
            //  N13;\field Maximum Zone Outdoor Air Fraction
            //      \type real
            //      \default 1.0
            //      \minimum> 0.0
            //      \units dimensionless
            // int const iSystemOASMethodAlphaNum = 8; // A8,  \field System Outdoor Air Method
            // int const iZoneMaxOAFractionNumericNum = 13; // N20, \field Zone Maximum Outdoor Air Fraction

            // add input fields for other heating sizing methods
            if (lNumericFieldBlanks(iZoneMaxOAFractionNumericNum)) {
                SysSizInput(SysSizIndex).MaxZoneOAFraction = 0.0;
            } else if (rNumericArgs(iZoneMaxOAFractionNumericNum) < 0.0) {
                ShowSevereError(state, cCurrentModuleObject + "=\"" + cAlphaArgs(iNameAlphaNum) + "\", invalid data.");
                ShowContinueError(state, "... incorrect " + cNumericFieldNames(iZoneMaxOAFractionNumericNum) + "=[" +
                                  RoundSigDigits(rNumericArgs(iZoneMaxOAFractionNumericNum), 2) + "],  value should not be negative.");
                ErrorsFound = true;
            } else {
                SysSizInput(SysSizIndex).MaxZoneOAFraction = rNumericArgs(iZoneMaxOAFractionNumericNum);
            }
            {
                auto const coolAirDesMethod(cAlphaArgs(iCoolSAFMAlphaNum));
                if (coolAirDesMethod == "DESIGNDAY") {
                    SysSizInput(SysSizIndex).CoolAirDesMethod = FromDDCalc;
                } else if (coolAirDesMethod == "FLOW/SYSTEM") {
                    SysSizInput(SysSizIndex).CoolAirDesMethod = InpDesAirFlow;
                } else if (coolAirDesMethod == "FLOWPERFLOORAREA") {
                    SysSizInput(SysSizIndex).CoolAirDesMethod = InpDesAirFlow;
                    SysSizInput(SysSizIndex).ScaleCoolSAFMethod = FlowPerFloorArea;
                    SysSizInput(SysSizIndex).FlowPerFloorAreaCooled = rNumericArgs(iCoolFlowPerFloorAreaNumericNum);
                } else if (coolAirDesMethod == "FRACTIONOFAUTOSIZEDCOOLINGAIRFLOW") {
                    SysSizInput(SysSizIndex).CoolAirDesMethod = FromDDCalc;
                    SysSizInput(SysSizIndex).ScaleCoolSAFMethod = FractionOfAutosizedCoolingAirflow;
                    SysSizInput(SysSizIndex).FractionOfAutosizedCoolingAirflow = rNumericArgs(iCoolFlowPerFracCoolNumericNum);
                } else if (coolAirDesMethod == "FLOWPERCOOLINGCAPACITY") {
                    SysSizInput(SysSizIndex).CoolAirDesMethod = FromDDCalc;
                    SysSizInput(SysSizIndex).ScaleCoolSAFMethod = FlowPerCoolingCapacity;
                    SysSizInput(SysSizIndex).FlowPerCoolingCapacity = rNumericArgs(iCoolFlowPerCoolCapNumericNum);
                } else {
                    ShowSevereError(state, cCurrentModuleObject + "=\"" + cAlphaArgs(iNameAlphaNum) + "\", invalid data.");
                    ShowContinueError(state, "... incorrect " + cAlphaFieldNames(iCoolSAFMAlphaNum) + "=\"" + cAlphaArgs(iCoolSAFMAlphaNum) + "\".");
                    ShowContinueError(state, "... valid values are DesignDay, Flow/System, FlowPerFloorArea, FractionOfAutosizedCoolingAirflow, or "
                                      "FlowPerCoolingCapacity.");
                    ErrorsFound = true;
                }
            }
            {
                auto const heatAirDesMethod(cAlphaArgs(iHeatSAFMAlphaNum));
                if (heatAirDesMethod == "DESIGNDAY") {
                    SysSizInput(SysSizIndex).HeatAirDesMethod = FromDDCalc;
                } else if (heatAirDesMethod == "FLOW/SYSTEM") {
                    SysSizInput(SysSizIndex).HeatAirDesMethod = InpDesAirFlow;
                } else if (heatAirDesMethod == "FLOWPERFLOORAREA") {
                    SysSizInput(SysSizIndex).HeatAirDesMethod = InpDesAirFlow;
                    SysSizInput(SysSizIndex).ScaleHeatSAFMethod = FlowPerFloorArea;
                    SysSizInput(SysSizIndex).FlowPerFloorAreaHeated = rNumericArgs(iHeatFlowPerFloorAreaNumericNum);
                } else if (heatAirDesMethod == "FRACTIONOFAUTOSIZEDHEATINGAIRFLOW") {
                    SysSizInput(SysSizIndex).HeatAirDesMethod = FromDDCalc;
                    SysSizInput(SysSizIndex).ScaleHeatSAFMethod = FractionOfAutosizedHeatingAirflow;
                    SysSizInput(SysSizIndex).FractionOfAutosizedHeatingAirflow = rNumericArgs(iHeatFlowPerFracHeatNumericNum);
                } else if (heatAirDesMethod == "FRACTIONOFAUTOSIZEDCOOLINGAIRFLOW") {
                    SysSizInput(SysSizIndex).HeatAirDesMethod = FromDDCalc;
                    SysSizInput(SysSizIndex).ScaleHeatSAFMethod = FractionOfAutosizedCoolingAirflow;
                    SysSizInput(SysSizIndex).FractionOfAutosizedCoolingAirflow = rNumericArgs(iHeatFlowPerFracCoolNumericNum);
                } else if (heatAirDesMethod == "FLOWPERHEATINGCAPACITY") {
                    SysSizInput(SysSizIndex).HeatAirDesMethod = FromDDCalc;
                    SysSizInput(SysSizIndex).ScaleHeatSAFMethod = FlowPerHeatingCapacity;
                    SysSizInput(SysSizIndex).FlowPerHeatingCapacity = rNumericArgs(iHeatFlowPerHeatCapNumericNum);
                } else {
                    ShowSevereError(state, cCurrentModuleObject + "=\"" + cAlphaArgs(iNameAlphaNum) + "\", invalid data.");
                    ShowContinueError(state, "... incorrect " + cAlphaFieldNames(iHeatSAFMAlphaNum) + "=\"" + cAlphaArgs(iHeatSAFMAlphaNum) + "\".");
                    ShowContinueError(state, "... valid values are DesignDay, Flow/System, FlowPerFloorArea, FractionOfAutosizedHeatingAirflow, or "
                                      "FlowPerHeatingCapacity.");
                    ErrorsFound = true;
                }
            }
            {
                auto const systemOAMethod(cAlphaArgs(iSystemOASMethodAlphaNum));
                if (systemOAMethod == "ZONESUM") {
                    SysSizInput(SysSizIndex).SystemOAMethod = SOAM_ZoneSum;
                } else if (systemOAMethod == "VENTILATIONRATEPROCEDURE") {
                    SysSizInput(SysSizIndex).SystemOAMethod = SOAM_VRP;
                    if (SysSizInput(SysSizIndex).LoadSizeType == Ventilation) {
                        ShowWarningError(state, cCurrentModuleObject + "=\"" + cAlphaArgs(iNameAlphaNum) + "\", invalid combination of inputs.");
                        ShowContinueError(state, cAlphaFieldNames(iLoadTypeSizeAlphaNum) + " = " + cAlphaArgs(iLoadTypeSizeAlphaNum) + " and " +
                                          cAlphaFieldNames(iSystemOASMethodAlphaNum) + " = " + cAlphaArgs(iSystemOASMethodAlphaNum) + ".");
                        ShowContinueError(state, "Resetting System Outdoor Air Method to ZoneSum.");
                        SysSizInput(SysSizIndex).SystemOAMethod = SOAM_ZoneSum;
                    } else {
                        if (SysSizInput(SysSizIndex).DesOutAirVolFlow > 0) {
                            ShowSevereError(state, cCurrentModuleObject + "=\"" + cAlphaArgs(iNameAlphaNum) + "\", invalid data.");
                            ShowContinueError(state, "SystemOAMethod is set to VRP and " + cNumericFieldNames(iDesignOAVolFlowNumericNum) +
                                              " > 0, user entry will be ignored.");
                        }
                    }
                } else {
                    ShowSevereError(state, cCurrentModuleObject + "=\"" + cAlphaArgs(iNameAlphaNum) + "\", invalid data.");
                    ShowContinueError(state, "... incorrect " + cAlphaFieldNames(iSystemOASMethodAlphaNum) + "=\"" + cAlphaArgs(iSystemOASMethodAlphaNum) +
                                      "\".");
                    ShowContinueError(state, "... valid values are ZoneSum or VentilationRateProcedure.");
                    ErrorsFound = true;
                }
            }

            // Determine SysSizInput electric Cooling design capacity sizing method
            if (UtilityRoutines::SameString(cAlphaArgs(iCoolCAPMAlphaNum), "COOLINGDESIGNCAPACITY")) {
                SysSizInput(SysSizIndex).CoolingCapMethod = CoolingDesignCapacity;
                // SysSizInput( SysSizIndex ).ScaledCoolingCapacity = AutoSize can be set to autosize cooling capacity
                SysSizInput(SysSizIndex).ScaledCoolingCapacity = rNumericArgs(iCoolDesignCapacityNumericNum);
                if (SysSizInput(SysSizIndex).ScaledCoolingCapacity < 0.0 && SysSizInput(SysSizIndex).ScaledCoolingCapacity != AutoSize) {
                    ShowSevereError(state, cCurrentModuleObject + " = " + SysSizInput(SysSizIndex).AirPriLoopName);
                    ShowContinueError(state, "Illegal " + cNumericFieldNames(iCoolDesignCapacityNumericNum) + " = " +
                                      TrimSigDigits(rNumericArgs(iCoolDesignCapacityNumericNum), 7));
                    ErrorsFound = true;
                }
            } else if (UtilityRoutines::SameString(cAlphaArgs(iCoolCAPMAlphaNum), "CAPACITYPERFLOORAREA")) {
                SysSizInput(SysSizIndex).CoolingCapMethod = CapacityPerFloorArea;
                if (!lNumericFieldBlanks(iCoolCapacityPerFloorAreaNumericNum)) {
                    SysSizInput(SysSizIndex).ScaledCoolingCapacity = rNumericArgs(iCoolCapacityPerFloorAreaNumericNum);
                    if (SysSizInput(SysSizIndex).ScaledCoolingCapacity <= 0.0) {
                        ShowSevereError(state, cCurrentModuleObject + " = " + SysSizInput(SysSizIndex).AirPriLoopName);
                        ShowContinueError(state, "Input for " + cAlphaFieldNames(iCoolCAPMAlphaNum) + " = " + cAlphaArgs(iCoolCAPMAlphaNum));
                        ShowContinueError(state, "Illegal " + cNumericFieldNames(iCoolCapacityPerFloorAreaNumericNum) + " = " +
                                          TrimSigDigits(rNumericArgs(iCoolCapacityPerFloorAreaNumericNum), 7));
                        ErrorsFound = true;
                    } else if (SysSizInput(SysSizIndex).ScaledCoolingCapacity == AutoSize) {
                        ShowSevereError(state, cCurrentModuleObject + " = " + SysSizInput(SysSizIndex).AirPriLoopName);
                        ShowContinueError(state, "Input for " + cAlphaFieldNames(iCoolCAPMAlphaNum) + " = " + cAlphaArgs(iCoolCAPMAlphaNum));
                        ShowContinueError(state, "Illegal " + cNumericFieldNames(iCoolCapacityPerFloorAreaNumericNum) + " = Autosize");
                        ErrorsFound = true;
                    }
                } else {
                    ShowSevereError(state, cCurrentModuleObject + " = " + SysSizInput(SysSizIndex).AirPriLoopName);
                    ShowContinueError(state, "Input for " + cAlphaFieldNames(iCoolCAPMAlphaNum) + " = " + cAlphaArgs(iCoolCAPMAlphaNum));
                    ShowContinueError(state, "Blank field not allowed for " + cNumericFieldNames(iCoolCapacityPerFloorAreaNumericNum));
                    ErrorsFound = true;
                }
            } else if (UtilityRoutines::SameString(cAlphaArgs(iCoolCAPMAlphaNum), "FRACTIONOFAUTOSIZEDCOOLINGCAPACITY")) {
                SysSizInput(SysSizIndex).CoolingCapMethod = FractionOfAutosizedCoolingCapacity;
                if (!lNumericFieldBlanks(iCoolFracOfAutosizedCapacityNumericNum)) {
                    SysSizInput(SysSizIndex).ScaledCoolingCapacity = rNumericArgs(iCoolFracOfAutosizedCapacityNumericNum);
                    if (SysSizInput(SysSizIndex).ScaledCoolingCapacity < 0.0) {
                        ShowSevereError(state, cCurrentModuleObject + " = " + SysSizInput(SysSizIndex).AirPriLoopName);
                        ShowContinueError(state, "Illegal " + cNumericFieldNames(iCoolFracOfAutosizedCapacityNumericNum) + " = " +
                                          TrimSigDigits(rNumericArgs(iCoolFracOfAutosizedCapacityNumericNum), 7));
                        ErrorsFound = true;
                    }
                } else {
                    ShowSevereError(state, cCurrentModuleObject + " = " + SysSizInput(SysSizIndex).AirPriLoopName);
                    ShowContinueError(state, "Input for " + cAlphaFieldNames(iCoolCAPMAlphaNum) + " = " + cAlphaArgs(iCoolCAPMAlphaNum));
                    ShowContinueError(state, "Blank field not allowed for " + cNumericFieldNames(iCoolFracOfAutosizedCapacityNumericNum));
                    ErrorsFound = true;
                }
            } else if (UtilityRoutines::SameString(cAlphaArgs(iCoolCAPMAlphaNum), "NONE")) {
                SysSizInput(SysSizIndex).CoolingCapMethod = None;
                SysSizInput(SysSizIndex).ScaledCoolingCapacity = 0.0;
            } else {
                ShowSevereError(state, cCurrentModuleObject + "=\"" + cAlphaArgs(iNameAlphaNum) + "\", invalid data.");
                ShowContinueError(state, "... incorrect " + cAlphaFieldNames(iCoolCAPMAlphaNum) + "=\"" + cAlphaArgs(iCoolCAPMAlphaNum) + "\".");
                ShowContinueError(state, "... valid values are CoolingDesignCapacity, CapacityPerFloorArea, FractionOfAutosizedCoolingCapacity, or None.");
                ErrorsFound = true;
            }

            // Determine SysSizInput electric heating design capacity sizing method
            if (UtilityRoutines::SameString(cAlphaArgs(iHeatCAPMAlphaNum), "HEATINGDESIGNCAPACITY")) {
                SysSizInput(SysSizIndex).HeatingCapMethod = HeatingDesignCapacity;
                // SysSizInput( SysSizIndex ).ScaledHeatingCapacity = AutoSize can be set to autosize heating capacity
                SysSizInput(SysSizIndex).ScaledHeatingCapacity = rNumericArgs(iHeatDesignCapacityNumericNum);
                if (SysSizInput(SysSizIndex).ScaledHeatingCapacity < 0.0 && SysSizInput(SysSizIndex).ScaledHeatingCapacity != AutoSize) {
                    ShowSevereError(state, cCurrentModuleObject + " = " + SysSizInput(SysSizIndex).AirPriLoopName);
                    ShowContinueError(state, "Illegal " + cNumericFieldNames(iHeatDesignCapacityNumericNum) + " = " +
                                      TrimSigDigits(rNumericArgs(iHeatDesignCapacityNumericNum), 7));
                    ErrorsFound = true;
                }
            } else if (UtilityRoutines::SameString(cAlphaArgs(iHeatCAPMAlphaNum), "CAPACITYPERFLOORAREA")) {
                SysSizInput(SysSizIndex).HeatingCapMethod = CapacityPerFloorArea;
                if (!lNumericFieldBlanks(iHeatCapacityPerFloorAreaNumericNum)) {
                    SysSizInput(SysSizIndex).ScaledHeatingCapacity = rNumericArgs(iHeatCapacityPerFloorAreaNumericNum);
                    if (SysSizInput(SysSizIndex).ScaledHeatingCapacity <= 0.0) {
                        ShowSevereError(state, cCurrentModuleObject + " = " + SysSizInput(SysSizIndex).AirPriLoopName);
                        ShowContinueError(state, "Input for " + cAlphaFieldNames(iHeatCAPMAlphaNum) + " = " + cAlphaArgs(iHeatCAPMAlphaNum));
                        ShowContinueError(state, "Illegal " + cNumericFieldNames(iHeatCapacityPerFloorAreaNumericNum) + " = " +
                                          TrimSigDigits(rNumericArgs(iHeatCapacityPerFloorAreaNumericNum), 7));
                        ErrorsFound = true;
                    } else if (SysSizInput(SysSizIndex).ScaledHeatingCapacity == AutoSize) {
                        ShowSevereError(state, cCurrentModuleObject + " = " + SysSizInput(SysSizIndex).AirPriLoopName);
                        ShowContinueError(state, "Input for " + cAlphaFieldNames(iHeatCAPMAlphaNum) + " = " + cAlphaArgs(iHeatCAPMAlphaNum));
                        ShowContinueError(state, "Illegal " + cNumericFieldNames(iHeatCapacityPerFloorAreaNumericNum) + " = Autosize");
                        ErrorsFound = true;
                    }
                } else {
                    ShowSevereError(state, cCurrentModuleObject + " = " + SysSizInput(SysSizIndex).AirPriLoopName);
                    ShowContinueError(state, "Input for " + cAlphaFieldNames(iHeatCAPMAlphaNum) + " = " + cAlphaArgs(iHeatCAPMAlphaNum));
                    ShowContinueError(state, "Blank field not allowed for " + cNumericFieldNames(iHeatCapacityPerFloorAreaNumericNum));
                    ErrorsFound = true;
                }
            } else if (UtilityRoutines::SameString(cAlphaArgs(iHeatCAPMAlphaNum), "FRACTIONOFAUTOSIZEDHEATINGCAPACITY")) {
                SysSizInput(SysSizIndex).HeatingCapMethod = FractionOfAutosizedHeatingCapacity;
                if (!lNumericFieldBlanks(iHeatFracOfAutosizedCapacityNumericNum)) {
                    SysSizInput(SysSizIndex).ScaledHeatingCapacity = rNumericArgs(iHeatFracOfAutosizedCapacityNumericNum);
                    if (SysSizInput(SysSizIndex).ScaledHeatingCapacity < 0.0) {
                        ShowSevereError(state, cCurrentModuleObject + " = " + SysSizInput(SysSizIndex).AirPriLoopName);
                        ShowContinueError(state, "Illegal " + cNumericFieldNames(iHeatFracOfAutosizedCapacityNumericNum) + " = " +
                                          TrimSigDigits(rNumericArgs(iHeatFracOfAutosizedCapacityNumericNum), 7));
                        ErrorsFound = true;
                    }
                } else {
                    ShowSevereError(state, cCurrentModuleObject + " = " + SysSizInput(SysSizIndex).AirPriLoopName);
                    ShowContinueError(state, "Input for " + cAlphaFieldNames(iHeatCAPMAlphaNum) + " = " + cAlphaArgs(iHeatCAPMAlphaNum));
                    ShowContinueError(state, "Blank field not allowed for " + cNumericFieldNames(iHeatFracOfAutosizedCapacityNumericNum));
                    ErrorsFound = true;
                }
            } else if (UtilityRoutines::SameString(cAlphaArgs(iHeatCAPMAlphaNum), "NONE")) {
                SysSizInput(SysSizIndex).HeatingCapMethod = None;
                SysSizInput(SysSizIndex).ScaledHeatingCapacity = 0.0;
            } else {
                ShowSevereError(state, cCurrentModuleObject + "=\"" + cAlphaArgs(iNameAlphaNum) + "\", invalid data.");
                ShowContinueError(state, "... incorrect " + cAlphaFieldNames(iHeatCAPMAlphaNum) + "=\"" + cAlphaArgs(iHeatCAPMAlphaNum) + "\".");
                ShowContinueError(state, "... valid values are HeatingDesignCapacity, CapacityPerFloorArea, FractionOfAutosizedHeatingCapacity, or None.");
                ErrorsFound = true;
            }
        }

        if (ErrorsFound) {
            ShowFatalError(state, cCurrentModuleObject + ": Errors found in getting input. Program terminates.");
        }
    }

    void GetPlantSizingInput(EnergyPlusData &state)
    {

        // SUBROUTINE INFORMATION:
        //       AUTHOR         Fred Buhl
        //       DATE WRITTEN   October 2001
        //       MODIFIED       na
        //       RE-ENGINEERED  na

        // PURPOSE OF THIS SUBROUTINE:
        // Obtains input data for Plant Sizing objects and stores it in
        // appropriate data structures.

        // METHODOLOGY EMPLOYED:
        // Uses InputProcessor "Get" routines to obtain data.

        // Using/Aliasing
        using namespace DataIPShortCuts;

        // SUBROUTINE LOCAL VARIABLE DECLARATIONS:
        int PltSizIndex;                // loop index
        int NumAlphas;                  // Number of Alphas for each GetObjectItem call
        int NumNumbers;                 // Number of Numbers for each GetObjectItem call
        int IOStatus;                   // Used in GetObjectItem
        static bool ErrorsFound(false); // Set to true if errors in input, fatal at end of routine
        int NumDesDays;                 // Number of design days in input

        cCurrentModuleObject = "Sizing:Plant";
        NumPltSizInput = inputProcessor->getNumObjectsFound(state, cCurrentModuleObject);

        if (NumPltSizInput > 0) {
            NumDesDays = inputProcessor->getNumObjectsFound(state, "SizingPeriod:DesignDay") +
                         inputProcessor->getNumObjectsFound(state, "SizingPeriod:WeatherFileDays") +
                         inputProcessor->getNumObjectsFound(state, "SizingPeriod:WeatherFileConditionType");
            if (NumDesDays == 0 && state.dataGlobal->DoPlantSizing) {
                ShowSevereError(state, "Plant Sizing calculations need SizingPeriod:* input");
                ErrorsFound = true;
            }
            PlantSizData.allocate(NumPltSizInput);
            for (auto &e : PlantSizData) {
                e.PlantLoopName.clear();
                e.ExitTemp = 0.0;
                e.DeltaT = 0.0;
                e.LoopType = 0;
                e.DesVolFlowRate = 0.0;
            }
            for (int i = 1; i <= NumPltSizInput; ++i) {
                PlantSizData(i).ConcurrenceOption = NonCoincident;
                PlantSizData(i).NumTimeStepsInAvg = 1;
            }
        }

        for (PltSizIndex = 1; PltSizIndex <= NumPltSizInput; ++PltSizIndex) {
            inputProcessor->getObjectItem(state,
                                          cCurrentModuleObject,
                                          PltSizIndex,
                                          cAlphaArgs,
                                          NumAlphas,
                                          rNumericArgs,
                                          NumNumbers,
                                          IOStatus,
                                          lNumericFieldBlanks,
                                          lAlphaFieldBlanks,
                                          cAlphaFieldNames,
                                          cNumericFieldNames);
            UtilityRoutines::IsNameEmpty(state, cAlphaArgs(1), cCurrentModuleObject, ErrorsFound);

            PlantSizData(PltSizIndex).PlantLoopName = cAlphaArgs(1);
            PlantSizData(PltSizIndex).ExitTemp = rNumericArgs(1);
            PlantSizData(PltSizIndex).DeltaT = rNumericArgs(2);
            if (NumNumbers > 2) {
                PlantSizData(PltSizIndex).NumTimeStepsInAvg = rNumericArgs(3);
            } else {
                PlantSizData(PltSizIndex).NumTimeStepsInAvg = 1.0;
            }

            {
                auto const loopType(cAlphaArgs(2));
                if (loopType == "HEATING") {
                    PlantSizData(PltSizIndex).LoopType = HeatingLoop;
                } else if (loopType == "COOLING") {
                    PlantSizData(PltSizIndex).LoopType = CoolingLoop;
                } else if (loopType == "CONDENSER") {
                    PlantSizData(PltSizIndex).LoopType = CondenserLoop;
                } else if (loopType == "STEAM") {
                    PlantSizData(PltSizIndex).LoopType = SteamLoop;
                } else {
                    ShowSevereError(state, cCurrentModuleObject + "=\"" + cAlphaArgs(1) + "\", invalid data.");
                    ShowContinueError(state, "...incorrect " + cAlphaFieldNames(2) + "=\"" + cAlphaArgs(2) + "\".");
                    ShowContinueError(state, "...Valid values are \"Heating\", \"Cooling\", \"Condenser\" or \"Steam\".");
                    ErrorsFound = true;
                }
            }

            if (NumAlphas > 2) {
                {
                    auto const concurrenceOption(cAlphaArgs(3));
                    if (concurrenceOption == "NONCOINCIDENT") {
                        PlantSizData(PltSizIndex).ConcurrenceOption = NonCoincident;
                    } else if (concurrenceOption == "COINCIDENT") {
                        PlantSizData(PltSizIndex).ConcurrenceOption = Coincident;
                    } else {
                        ShowSevereError(state, cCurrentModuleObject + "=\"" + cAlphaArgs(1) + "\", invalid data.");
                        ShowContinueError(state, "...incorrect " + cAlphaFieldNames(3) + "=\"" + cAlphaArgs(3) + "\".");
                        ShowContinueError(state, "...Valid values are \"NonCoincident\" or \"Coincident\".");
                        ErrorsFound = true;
                    }
                }
            }
            if (NumAlphas > 3) {
                {
                    auto const sizingFactorOption(cAlphaArgs(4));
                    if (sizingFactorOption == "NONE") {
                        PlantSizData(PltSizIndex).SizingFactorOption = NoSizingFactorMode;
                    } else if (sizingFactorOption == "GLOBALHEATINGSIZINGFACTOR") {
                        PlantSizData(PltSizIndex).SizingFactorOption = GlobalHeatingSizingFactorMode;
                    } else if (sizingFactorOption == "GLOBALCOOLINGSIZINGFACTOR") {
                        PlantSizData(PltSizIndex).SizingFactorOption = GlobalCoolingSizingFactorMode;
                    } else if (sizingFactorOption == "LOOPCOMPONENTSIZINGFACTOR") {
                        PlantSizData(PltSizIndex).SizingFactorOption = LoopComponentSizingFactorMode;
                    }
                }
            }
            SetupEMSInternalVariable(state,
                "Plant Design Volume Flow Rate", PlantSizData(PltSizIndex).PlantLoopName, "[m3/s]", PlantSizData(PltSizIndex).DesVolFlowRate);
        }

        if (ErrorsFound) {
            ShowFatalError(state, cCurrentModuleObject + ": Errors found in getting input. Program terminates.");
        }
    }

    void SetupZoneSizing(EnergyPlusData &state, bool &ErrorsFound)
    {

        // SUBROUTINE INFORMATION:
        //       AUTHOR         L. Lawrie/F. Buhl
        //       DATE WRITTEN   March 2010
        //       MODIFIED       na
        //       RE-ENGINEERED  na

        // PURPOSE OF THIS SUBROUTINE:
        //  execute a few (1) time steps of a simulation to facilitate setting up model for zone sizing
        //  developed to resolve reverse DD problems caused be the differences
        //  that stem from setup and information gathering that occurs during the first pass.

        // METHODOLOGY EMPLOYED:
        // Using global flag (kickoff sizing simulation), only a few time steps are executed.
        // global flag is used in other parts of simulation to terminate quickly.

        // Using/Aliasing
        using DataEnvironment::EndMonthFlag;

        // SUBROUTINE LOCAL VARIABLE DECLARATIONS:

        bool Available = true;

        CurOverallSimDay = 0;
        while (Available) { // do for each environment

            GetNextEnvironment(state, Available, ErrorsFound);

            if (!Available) break;
            if (ErrorsFound) break;

            // check that environment is one of the design days
            if (state.dataGlobal->KindOfSim == DataGlobalConstants::KindOfSim::RunPeriodWeather) {
                continue;
            }

            state.dataGlobal->BeginEnvrnFlag = true;
            state.dataGlobal->EndEnvrnFlag = false;
            EndMonthFlag = false;
            state.dataGlobal->WarmupFlag = true;
            state.dataGlobal->DayOfSim = 0;

            CurEnvirNumSimDay = 1;
            ++CurOverallSimDay;

            ++state.dataGlobal->DayOfSim;
            state.dataGlobal->BeginDayFlag = true;
            state.dataGlobal->EndDayFlag = false;

            state.dataGlobal->HourOfDay = 1;

            state.dataGlobal->BeginHourFlag = true;
            state.dataGlobal->EndHourFlag = false;

            state.dataGlobal->TimeStep = 1;

            state.dataGlobal->BeginTimeStepFlag = true;

            ManageWeather(state);

            ManageHeatBalance(state);

            state.dataGlobal->BeginHourFlag = false;
            state.dataGlobal->BeginDayFlag = false;
            state.dataGlobal->BeginEnvrnFlag = false;
            state.dataGlobal->BeginSimFlag = false;
            state.dataGlobal->BeginFullSimFlag = false;

            //          ! do another timestep=1
            ManageWeather(state);

            ManageHeatBalance(state);

            //         do an end of day, end of environment time step

            state.dataGlobal->HourOfDay = 24;
            state.dataGlobal->TimeStep = state.dataGlobal->NumOfTimeStepInHour;
            state.dataGlobal->EndEnvrnFlag = true;

            ManageWeather(state);

            ManageHeatBalance(state);

        } // ... End environment loop.
    }

    void ReportZoneSizing(EnergyPlusData &state,
                          std::string const &ZoneName,   // the name of the zone
                          std::string const &LoadType,   // the description of the input variable
                          Real64 const CalcDesLoad,      // the value from the sizing calculation [W]
                          Real64 const UserDesLoad,      // the value from the sizing calculation modified by user input [W]
                          Real64 const CalcDesFlow,      // calculated design air flow rate [m3/s]
                          Real64 const UserDesFlow,      // user input or modified design air flow rate [m3/s]
                          std::string const &DesDayName, // the name of the design day that produced the peak
                          std::string const &PeakHrMin,  // time stamp of the peak
                          Real64 const PeakTemp,         // temperature at peak [C]
                          Real64 const PeakHumRat,       // humidity ratio at peak [kg water/kg dry air]
                          Real64 const FloorArea,        // zone floor area [m2]
                          Real64 const TotOccs,          // design number of occupants for the zone
                          Real64 const MinOAVolFlow,     // zone design minimum outside air flow rate [m3/s]
                          Real64 const DOASHeatAddRate   // zone design heat addition rate from the DOAS [W]
    )
    {

        // SUBROUTINE INFORMATION:
        //       AUTHOR         Fred Buhl
        //       DATE WRITTEN   Decenber 2001
        //       MODIFIED       August 2008, Greg Stark
        //       RE-ENGINEERED  na

        // PURPOSE OF THIS SUBROUTINE:
        // This subroutine writes one item of zone sizing data to the "eio" file..

        // METHODOLOGY EMPLOYED:
        // na

        // REFERENCES:
        // na

        // Using/Aliasing
        using DataStringGlobals::VerString;
        using General::RoundSigDigits;

        // Locals
        // SUBROUTINE ARGUMENT DEFINITIONS:

        // SUBROUTINE PARAMETER DEFINITIONS:

        // INTERFACE BLOCK SPECIFICATIONS
        // na

        // DERIVED TYPE DEFINITIONS
        // na

        // SUBROUTINE LOCAL VARIABLE DECLARATIONS:

        if (ReportZoneSizingMyOneTimeFlag) {
            static constexpr auto Format_990(
                "! <Zone Sizing Information>, Zone Name, Load Type, Calc Des Load {W}, User Des Load {W}, Calc Des Air Flow "
                "Rate {m3/s}, User Des Air Flow Rate {m3/s}, Design Day Name, Date/Time of Peak, Temperature at Peak {C}, "
                "Humidity Ratio at Peak {kgWater/kgDryAir}, Floor Area {m2}, # Occupants, Calc Outdoor Air Flow Rate {m3/s}, "
                "Calc DOAS Heat Addition Rate {W}");
            print(state.files.eio, "{}\n", Format_990);
            ReportZoneSizingMyOneTimeFlag = false;
        }

        static constexpr auto Format_991(
            " Zone Sizing Information, {}, {}, {:.5R}, {:.5R}, {:.5R}, {:.5R}, {}, {}, {:.5R}, {:.5R}, {:.5R}, {:.5R}, {:.5R}, {:.5R}\n");
        print(state.files.eio,
              Format_991,
              ZoneName,
              LoadType,
              CalcDesLoad,
              UserDesLoad,
              CalcDesFlow,
              UserDesFlow,
              DesDayName,
              PeakHrMin,
              PeakTemp,
              PeakHumRat,
              FloorArea,
              TotOccs,
              MinOAVolFlow,
              DOASHeatAddRate);

        // BSLLC Start
        if (sqlite) {
            sqlite->addSQLiteZoneSizingRecord(ZoneName,
                                              LoadType,
                                              CalcDesLoad,
                                              UserDesLoad,
                                              CalcDesFlow,
                                              UserDesFlow,
                                              DesDayName,
                                              PeakHrMin,
                                              PeakTemp,
                                              PeakHumRat,
                                              MinOAVolFlow,
                                              DOASHeatAddRate);
        }
        // BSLLC Finish
    }

    // Writes system sizing data to EIO file using one row per system
    void ReportSysSizing(EnergyPlusData &state,
                         std::string const &SysName,      // the name of the zone
                         std::string const &LoadType,     // either "Cooling" or "Heating"
                         std::string const &PeakLoadKind, // either "Sensible" or "Total"
                         Real64 const &UserDesCap,        // User  Design Capacity
                         Real64 const &CalcDesVolFlow,    // Calculated  Design Air Flow Rate
                         Real64 const &UserDesVolFlow,    // User Design Air Flow Rate
                         std::string const &DesDayName,   // the name of the design day that produced the peak
                         std::string const &DesDayDate,   // the date that produced the peak
                         int const &TimeStepIndex         // time step of the peak
    )
    {
        using General::RoundSigDigits;

        if (ReportSysSizingMyOneTimeFlag) {
            print(state.files.eio,
                  "{}\n",
                  "! <System Sizing Information>, System Name, Load Type, Peak Load Kind, User Design Capacity, Calc Des Air "
                  "Flow Rate [m3/s], User Des Air Flow Rate [m3/s], Design Day Name, Date/Time of Peak");
            ReportSysSizingMyOneTimeFlag = false;
        }
        std::string dateHrMin = DesDayDate + " " + TimeIndexToHrMinString(state, TimeStepIndex);
        print(state.files.eio,
              " System Sizing Information, {}, {}, {}, {:.2R}, {:.5R}, {:.5R}, {}, {}\n",
              SysName,
              LoadType,
              PeakLoadKind,
              UserDesCap,
              CalcDesVolFlow,
              UserDesVolFlow,
              DesDayName,
              dateHrMin);

        // BSLLC Start
        if (sqlite)
            sqlite->addSQLiteSystemSizingRecord(SysName, LoadType, PeakLoadKind, UserDesCap, CalcDesVolFlow, UserDesVolFlow, DesDayName, dateHrMin);
        // BSLLC Finish
    }

    // convert an index for the timestep of the day into a hour minute string in the format 00:00
    std::string TimeIndexToHrMinString(EnergyPlusData &state, int timeIndex)
    {
        int tMinOfDay = timeIndex * state.dataGlobal->MinutesPerTimeStep;
        int tHr = int(tMinOfDay / 60.);
        int tMin = tMinOfDay - tHr * 60;
        return format(PeakHrMinFmt, tHr, tMin);
    }

    void GetZoneHVACSizing(EnergyPlusData &state)
    {
        // SUBROUTINE INFORMATION:
        //       AUTHOR         B. Nigusse - FSEC
        //       DATE WRITTEN   July 2014
        //       MODIFIED       na
        //       RE-ENGINEERED  na

        // PURPOSE OF THIS SUBROUTINE:
        // Obtains input data for the ZoneHVAC sizing methods object and stores it in
        // appropriate data structure.

        // METHODOLOGY EMPLOYED:
        // Uses InputProcessor "Get" routines to obtain data.
        // This object requires only a name where the default values are assumed
        // if subsequent fields are not entered.

        // Using/Aliasing
        using namespace DataIPShortCuts;
        using DataSizing::NumZoneHVACSizing;
        using DataSizing::ZoneHVACSizing;
        using General::RoundSigDigits;
        using General::TrimSigDigits;

        // SUBROUTINE PARAMETER DEFINITIONS:
        static std::string const RoutineName("GetZoneHVACSizing: "); // include trailing blank space

        // SUBROUTINE LOCAL VARIABLE DECLARATIONS:

        int iHeatSAFMAlphaNum;                     // get input index to Zone HVAC sizing heat supp air flow method
        int iCoolSAFMAlphaNum;                     // get input index to Zone HVAC sizing cool supp air flow method
        int iMaxCoolAirVolFlowNumericNum;          // get input index to Zone HVAC sizing cool supply air flow
        int iMaxHeatAirVolFlowNumericNum;          // get input index to Zone HVAC sizing heat supply air flow
        int iNoCoolHeatSAFMAlphaNum;               // get input index to Zone HVAC sizing no cool/heat supply air flow
        int iMaxNoCoolHeatAirVolFlowNumericNum;    // get input index to Zone HVAC sizing no cool/heat supply air flow
        int iCoolFlowPerFloorAreaNumericNum;       // get input index to Zone HVAC sizing cool flow per floor area
        int iCoolFlowPerFracCoolNumericNum;        // get input index to Zone HVAC sizing cool flow per fraction cool
        int iCoolFlowPerCoolCapNumericNum;         // get input index to Zone HVAC sizing cool flow per cooling cap
        int iHeatFlowPerFloorAreaNumericNum;       // get input index to Zone HVAC sizing heat flow per floor area
        int iHeatFlowPerFracCoolNumericNum;        // get input index to Zone HVAC sizing heat flow per fraction heat
        int iHeatFlowPerHeatCapNumericNum;         // get input index to Zone HVAC sizing heat flow per heating cap
        int iNoCoolHeatFlowPerFloorAreaNumericNum; // get input index to Zone HVAC sizing no cool/heat FPA
        int iNoCoolHeatFlowPerFracCoolNumericNum;  // get input index to Zone HVAC sizing no cool/heat FPFC
        int iNoCoolHeatFlowPerFracHeatNumericNum;  // get input index to Zone HVAC sizing no cool/heat FPFH

        int iCoolCAPMAlphaNum;                      // get input index to Zone HVAC sizing chilled water flow method
        int iCoolDesignCapacityNumericNum;          // get input index to Zone HVAC sizing chilled water flow
        int iCoolCapacityPerFloorAreaNumericNum;    // get input index to Zone HVAC sizing cooling capacity per floor area
        int iCoolFracOfAutosizedCapacityNumericNum; // get input index to Zone HVAC sizing capacity as fraction autozized cooling capacity

        int iHeatCAPMAlphaNum;                      // get input index to Zone HVAC sizing heating capacity
        int iHeatDesignCapacityNumericNum;          // get input index to Zone HVAC sizing heating design capacity
        int iHeatCapacityPerFloorAreaNumericNum;    // get input index to Zone HVAC sizing heating capacity per floor area
        int iHeatFracOfAutosizedCapacityNumericNum; // get input index to Zone HVAC sizing capacity as fraction autozized cooling capacity

        iCoolSAFMAlphaNum = 2;               // get input index to Zone HVAC sizing heat supp air flow method
        iMaxCoolAirVolFlowNumericNum = 1;    // get input index to Zone HVAC sizing cool supply air flow
        iCoolFlowPerFloorAreaNumericNum = 2; // get input index to Zone HVAC sizing cool flow per floor area
        iCoolFlowPerFracCoolNumericNum = 3;  // get input index to Zone HVAC sizing cool flow per fraction cool
        iCoolFlowPerCoolCapNumericNum = 4;   // get input index to Zone HVAC sizing cool flow per cooling cap

        iNoCoolHeatSAFMAlphaNum = 3;               // get input index to Zone HVAC sizing no cool/heat supply air flow
        iMaxNoCoolHeatAirVolFlowNumericNum = 5;    // get input index to Zone HVAC sizing no cool/heat supply air flow
        iNoCoolHeatFlowPerFloorAreaNumericNum = 6; // get input index to Zone HVAC sizing no cool/heat FPA
        iNoCoolHeatFlowPerFracCoolNumericNum = 7;  // get input index to Zone HVAC sizing no cool/heat FPFC
        iNoCoolHeatFlowPerFracHeatNumericNum = 8;  // get input index to Zone HVAC sizing no cool/heat FPFH

        iHeatSAFMAlphaNum = 4;                // get input index to Zone HVAC sizing cool supp air flow method
        iMaxHeatAirVolFlowNumericNum = 9;     // get input index to Zone HVAC sizing heat supply air flow
        iHeatFlowPerFloorAreaNumericNum = 10; // get input index to Zone HVAC sizing heat flow per floor area
        iHeatFlowPerFracCoolNumericNum = 11;  // get input index to Zone HVAC sizing heat flow per fraction heat
        iHeatFlowPerHeatCapNumericNum = 12;   // get input index to Zone HVAC sizing heat flow per heating cap

        iCoolCAPMAlphaNum = 5;                       // get input index to Zone HVAC sizing cooling design capacity method
        iCoolDesignCapacityNumericNum = 13;          // get input index to Zone HVAC sizing cooling design capacity
        iCoolCapacityPerFloorAreaNumericNum = 14;    // get input index to Zone HVAC sizing cooling design capacity per floor area
        iCoolFracOfAutosizedCapacityNumericNum = 15; // get input index to Zone HVAC sizing as a fraction of cooling design capacity

        iHeatCAPMAlphaNum = 6;                       // get input index to Zone HVAC sizing heating capacity
        iHeatDesignCapacityNumericNum = 16;          // get input index to Zone HVAC sizing heating design capacity
        iHeatCapacityPerFloorAreaNumericNum = 17;    // get input index to Zone HVAC sizing heating capacity per floor area
        iHeatFracOfAutosizedCapacityNumericNum = 18; // get input index to Zone HVAC sizing capacity as fraction autozized heating capacity

        int NumAlphas;                  // Number of Alphas for each GetObjectItem call
        int NumNumbers;                 // Number of Numbers for each GetObjectItem call
        int TotalArgs;                  // Total number of alpha and numeric arguments (max) for a
        int IOStatus;                   // Used in GetObjectItem
        int zSIndex;                    // index of "DesignSpecification:ZoneHVAC:Sizing" objects
        static bool ErrorsFound(false); // If errors detected in input
        //  REAL(r64) :: CalcAmt

        std::string CurrentModuleObject; // for ease in getting objects
        Array1D_string Alphas;           // Alpha input items for object
        Array1D_string cAlphaFields;     // Alpha field names
        Array1D_string cNumericFields;   // Numeric field names
        Array1D<Real64> Numbers;         // Numeric input items for object
        Array1D_bool lAlphaBlanks;       // Logical array, alpha field input BLANK = .TRUE.
        Array1D_bool lNumericBlanks;     // Logical array, numeric field input BLANK = .TRUE.

        CurrentModuleObject = "DesignSpecification:ZoneHVAC:Sizing";
        NumZoneHVACSizing = inputProcessor->getNumObjectsFound(state, CurrentModuleObject);
        inputProcessor->getObjectDefMaxArgs(state, CurrentModuleObject, TotalArgs, NumAlphas, NumNumbers);

        Alphas.allocate(NumAlphas);
        cAlphaFields.allocate(NumAlphas);
        cNumericFields.allocate(NumNumbers);
        Numbers.dimension(NumNumbers, 0.0);
        lAlphaBlanks.dimension(NumAlphas, true);
        lNumericBlanks.dimension(NumNumbers, true);

        if (NumZoneHVACSizing > 0) {
            ZoneHVACSizing.allocate(NumZoneHVACSizing);

            // Start Loading the System Input
            for (zSIndex = 1; zSIndex <= NumZoneHVACSizing; ++zSIndex) {

                Alphas = "";
                cAlphaFields = "";
                cNumericFields = "";
                Numbers = 0;
                lAlphaBlanks = true;
                lNumericBlanks = true;

                inputProcessor->getObjectItem(state,
                                              CurrentModuleObject,
                                              zSIndex,
                                              Alphas,
                                              NumAlphas,
                                              Numbers,
                                              NumNumbers,
                                              IOStatus,
                                              lNumericBlanks,
                                              lAlphaBlanks,
                                              cAlphaFields,
                                              cNumericFields);
                UtilityRoutines::IsNameEmpty(state, Alphas(1), CurrentModuleObject, ErrorsFound);

                ZoneHVACSizing(zSIndex).Name = Alphas(1);

                // Determine supply air flow rate sizing method for cooling mode
                if (UtilityRoutines::SameString(Alphas(iCoolSAFMAlphaNum), "SupplyAirFlowRate")) {
                    ZoneHVACSizing(zSIndex).CoolingSAFMethod = SupplyAirFlowRate;

                    if (!lNumericBlanks(iMaxCoolAirVolFlowNumericNum)) {
                        ZoneHVACSizing(zSIndex).MaxCoolAirVolFlow = Numbers(iMaxCoolAirVolFlowNumericNum);
                        if (ZoneHVACSizing(zSIndex).MaxCoolAirVolFlow == AutoSize) ZoneHVACSizing(zSIndex).RequestAutoSize = true;
                        if (ZoneHVACSizing(zSIndex).MaxCoolAirVolFlow <= 0.0 && ZoneHVACSizing(zSIndex).MaxCoolAirVolFlow != AutoSize) {
                            ShowSevereError(state, CurrentModuleObject + " = " + ZoneHVACSizing(zSIndex).Name);
                            ShowContinueError(state, "Illegal " + cNumericFields(iMaxCoolAirVolFlowNumericNum) + " = " +
                                              TrimSigDigits(Numbers(iMaxCoolAirVolFlowNumericNum), 7));
                            ErrorsFound = true;
                        }
                    } else {
                        ShowSevereError(state, CurrentModuleObject + " = " + ZoneHVACSizing(zSIndex).Name);
                        ShowContinueError(state, "Input for " + cAlphaFields(iCoolSAFMAlphaNum) + " = " + Alphas(iCoolSAFMAlphaNum));
                        ShowContinueError(state, "Blank field not allowed for " + cNumericFields(iMaxCoolAirVolFlowNumericNum));
                        ErrorsFound = true;
                    }
                } else if (UtilityRoutines::SameString(Alphas(iCoolSAFMAlphaNum), "FlowPerFloorArea")) {
                    ZoneHVACSizing(zSIndex).CoolingSAFMethod = FlowPerFloorArea;
                    if (!lNumericBlanks(iCoolFlowPerFloorAreaNumericNum)) {
                        ZoneHVACSizing(zSIndex).MaxCoolAirVolFlow = Numbers(iCoolFlowPerFloorAreaNumericNum);
                        if (ZoneHVACSizing(zSIndex).MaxCoolAirVolFlow <= 0.0 && ZoneHVACSizing(zSIndex).MaxCoolAirVolFlow != AutoSize) {
                            ShowSevereError(state, CurrentModuleObject + " = " + ZoneHVACSizing(zSIndex).Name);
                            ShowContinueError(state, "Input for " + cAlphaFields(iCoolSAFMAlphaNum) + " = " + Alphas(iCoolSAFMAlphaNum));
                            ShowContinueError(state, "Illegal " + cNumericFields(iCoolFlowPerFloorAreaNumericNum) + " = " +
                                              TrimSigDigits(Numbers(iCoolFlowPerFloorAreaNumericNum), 7));
                            ErrorsFound = true;
                            // Autosized input is not allowed
                        } else if (ZoneHVACSizing(zSIndex).MaxCoolAirVolFlow == AutoSize) {
                            ShowSevereError(state, CurrentModuleObject + " = " + ZoneHVACSizing(zSIndex).Name);
                            ShowContinueError(state, "Input for " + cAlphaFields(iCoolSAFMAlphaNum) + " = " + Alphas(iCoolSAFMAlphaNum));
                            ShowContinueError(state, "Illegal " + cNumericFields(iCoolFlowPerFloorAreaNumericNum) + " = Autosize");
                            ErrorsFound = true;
                        } else {
                            // user input cooling supply air flow per unit conditioned area is saved in ZoneHVACSizing(zSIndex).MaxCoolAirVolFlow
                            ZoneHVACSizing(zSIndex).RequestAutoSize = true;
                        }
                    } else {
                        ShowSevereError(state, CurrentModuleObject + " = " + ZoneHVACSizing(zSIndex).Name);
                        ShowContinueError(state, "Input for " + cAlphaFields(iCoolSAFMAlphaNum) + " = " + Alphas(iCoolSAFMAlphaNum));
                        ShowContinueError(state, "Blank field not allowed for " + cNumericFields(iCoolFlowPerFloorAreaNumericNum));
                        ErrorsFound = true;
                    }
                } else if (UtilityRoutines::SameString(Alphas(iCoolSAFMAlphaNum), "FractionOfAutosizedCoolingAirflow")) {
                    ZoneHVACSizing(zSIndex).CoolingSAFMethod = FractionOfAutosizedCoolingAirflow;
                    if (!lNumericBlanks(iCoolFlowPerFracCoolNumericNum)) {
                        ZoneHVACSizing(zSIndex).MaxCoolAirVolFlow = Numbers(iCoolFlowPerFracCoolNumericNum);
                        if (ZoneHVACSizing(zSIndex).MaxCoolAirVolFlow <= 0.0 && ZoneHVACSizing(zSIndex).MaxCoolAirVolFlow != AutoSize) {
                            ShowSevereError(state, CurrentModuleObject + " = " + ZoneHVACSizing(zSIndex).Name);
                            ShowContinueError(state, "Input for " + cAlphaFields(iCoolSAFMAlphaNum) + " = " + Alphas(iCoolSAFMAlphaNum));
                            ShowContinueError(state, "Illegal " + cNumericFields(iCoolFlowPerFracCoolNumericNum) + " = " +
                                              TrimSigDigits(Numbers(iCoolFlowPerFracCoolNumericNum), 7));
                            ErrorsFound = true;
                            // Autosized input is not allowed
                        } else if (ZoneHVACSizing(zSIndex).MaxCoolAirVolFlow == AutoSize) {
                            ShowSevereError(state, CurrentModuleObject + " = " + ZoneHVACSizing(zSIndex).Name);
                            ShowContinueError(state, "Input for " + cAlphaFields(iCoolSAFMAlphaNum) + " = " + Alphas(iCoolSAFMAlphaNum));
                            ShowContinueError(state, "Illegal " + cNumericFields(iCoolFlowPerFracCoolNumericNum) + " = Autosize");
                            ErrorsFound = true;
                        } else {
                            // user input fraction of cooling supply air flow rate is saved in ZoneHVACSizing(zSIndex).MaxCoolAirVolFlow
                            ZoneHVACSizing(zSIndex).RequestAutoSize = true;
                        }
                    } else {
                        ShowSevereError(state, CurrentModuleObject + " = " + ZoneHVACSizing(zSIndex).Name);
                        ShowContinueError(state, "Input for " + cAlphaFields(iCoolSAFMAlphaNum) + " = " + Alphas(iCoolSAFMAlphaNum));
                        ShowContinueError(state, "Blank field not allowed for " + cNumericFields(iCoolFlowPerFracCoolNumericNum));
                        ErrorsFound = true;
                    }
                } else if (UtilityRoutines::SameString(Alphas(iCoolSAFMAlphaNum), "FlowPerCoolingCapacity")) {

                    ZoneHVACSizing(zSIndex).CoolingSAFMethod = FlowPerCoolingCapacity;
                    if (!lNumericBlanks(iCoolFlowPerCoolCapNumericNum)) {
                        ZoneHVACSizing(zSIndex).MaxCoolAirVolFlow = Numbers(iCoolFlowPerCoolCapNumericNum);
                        if (ZoneHVACSizing(zSIndex).MaxCoolAirVolFlow <= 0.0 && ZoneHVACSizing(zSIndex).MaxCoolAirVolFlow != AutoSize) {
                            ShowSevereError(state, CurrentModuleObject + " = " + ZoneHVACSizing(zSIndex).Name);
                            ShowContinueError(state, "Input for " + cAlphaFields(iCoolSAFMAlphaNum) + " = " + Alphas(iCoolSAFMAlphaNum));
                            ShowContinueError(state, "Illegal " + cNumericFields(iCoolFlowPerCoolCapNumericNum) + " = " +
                                              TrimSigDigits(Numbers(iCoolFlowPerCoolCapNumericNum), 7));
                            ErrorsFound = true;
                            // Autosized input is not allowed
                        } else if (ZoneHVACSizing(zSIndex).MaxCoolAirVolFlow == AutoSize) {
                            ShowSevereError(state, CurrentModuleObject + " = " + ZoneHVACSizing(zSIndex).Name);
                            ShowContinueError(state, "Input for " + cAlphaFields(iCoolSAFMAlphaNum) + " = " + Alphas(iCoolSAFMAlphaNum));
                            ShowContinueError(state, "Illegal " + cNumericFields(iCoolFlowPerCoolCapNumericNum) + " = Autosize");
                            ErrorsFound = true;
                        } else {
                            // user input cooling supply air flow per unit cooling capacity is saved in ZoneHVACSizing(zSIndex).MaxCoolAirVolFlow
                            ZoneHVACSizing(zSIndex).RequestAutoSize = true;
                        }
                    } else {
                        ShowSevereError(state, CurrentModuleObject + " = " + ZoneHVACSizing(zSIndex).Name);
                        ShowContinueError(state, "Input for " + cAlphaFields(iCoolSAFMAlphaNum) + " = " + Alphas(iCoolSAFMAlphaNum));
                        ShowContinueError(state, "Blank field not allowed for " + cNumericFields(iCoolFlowPerCoolCapNumericNum));
                        ErrorsFound = true;
                    }
                } else if (UtilityRoutines::SameString(Alphas(iCoolSAFMAlphaNum), "None") || lAlphaBlanks(iCoolSAFMAlphaNum)) {
                    ZoneHVACSizing(zSIndex).CoolingSAFMethod = None;
                    ZoneHVACSizing(zSIndex).MaxCoolAirVolFlow = 0.0;
                    // cooling supply air flow rate will not be sized, may be cooling coil does not exist
                } else {
                    ShowSevereError(state, CurrentModuleObject + " = " + ZoneHVACSizing(zSIndex).Name);
                    ShowContinueError(state, "Illegal " + cAlphaFields(iCoolSAFMAlphaNum) + " = " + Alphas(iCoolSAFMAlphaNum));
                    ErrorsFound = true;
                }
                // Determine supply air flow rate sizing method for heating mode
                if (UtilityRoutines::SameString(Alphas(iHeatSAFMAlphaNum), "SupplyAirFlowRate")) {
                    ZoneHVACSizing(zSIndex).HeatingSAFMethod = SupplyAirFlowRate;
                    if (!lNumericBlanks(iMaxHeatAirVolFlowNumericNum)) {
                        ZoneHVACSizing(zSIndex).MaxHeatAirVolFlow = Numbers(iMaxHeatAirVolFlowNumericNum);
                        if (ZoneHVACSizing(zSIndex).MaxHeatAirVolFlow == AutoSize) ZoneHVACSizing(zSIndex).RequestAutoSize = true;

                        if (ZoneHVACSizing(zSIndex).MaxHeatAirVolFlow <= 0.0 && ZoneHVACSizing(zSIndex).MaxHeatAirVolFlow != AutoSize) {
                            ShowSevereError(state, CurrentModuleObject + " = " + ZoneHVACSizing(zSIndex).Name);
                            ShowContinueError(state, "Illegal " + cNumericFields(iMaxHeatAirVolFlowNumericNum) + " = " +
                                              TrimSigDigits(Numbers(iMaxHeatAirVolFlowNumericNum), 7));
                            ErrorsFound = true;
                        }
                    } else {
                        ShowSevereError(state, CurrentModuleObject + " = " + ZoneHVACSizing(zSIndex).Name);
                        ShowContinueError(state, "Input for " + cAlphaFields(iHeatSAFMAlphaNum) + " = " + Alphas(iHeatSAFMAlphaNum));
                        ShowContinueError(state, "Blank field not allowed for " + cNumericFields(iMaxHeatAirVolFlowNumericNum));
                        ErrorsFound = true;
                    }
                } else if (UtilityRoutines::SameString(Alphas(iHeatSAFMAlphaNum), "FlowPerFloorArea")) {
                    ZoneHVACSizing(zSIndex).HeatingSAFMethod = FlowPerFloorArea;
                    if (!lNumericBlanks(iHeatFlowPerFloorAreaNumericNum)) {
                        ZoneHVACSizing(zSIndex).MaxHeatAirVolFlow = Numbers(iHeatFlowPerFloorAreaNumericNum);
                        if (ZoneHVACSizing(zSIndex).MaxHeatAirVolFlow <= 0.0 && ZoneHVACSizing(zSIndex).MaxHeatAirVolFlow != AutoSize) {
                            ShowSevereError(state, CurrentModuleObject + " = " + ZoneHVACSizing(zSIndex).Name);
                            ShowContinueError(state, "Input for " + cAlphaFields(iHeatSAFMAlphaNum) + " = " + Alphas(iHeatSAFMAlphaNum));
                            ShowContinueError(state, "Illegal " + cNumericFields(iHeatFlowPerFloorAreaNumericNum) + " = " +
                                              TrimSigDigits(Numbers(iHeatFlowPerFloorAreaNumericNum), 7));
                            ErrorsFound = true;
                            // Autosized input is not allowed
                        } else if (ZoneHVACSizing(zSIndex).MaxHeatAirVolFlow == AutoSize) {
                            ShowSevereError(state, CurrentModuleObject + " = " + ZoneHVACSizing(zSIndex).Name);
                            ShowContinueError(state, "Input for " + cAlphaFields(iHeatSAFMAlphaNum) + " = " + Alphas(iHeatSAFMAlphaNum));
                            ShowContinueError(state, "Illegal " + cNumericFields(iHeatFlowPerFloorAreaNumericNum) + " = Autosize");
                            ErrorsFound = true;
                        } else {
                            // user input heating supply air flow per unit conditioned area is saved in ZoneHVACSizing(zSIndex).MaxHeatAirVolFlow
                            ZoneHVACSizing(zSIndex).RequestAutoSize = true;
                        }
                    } else {
                        ShowSevereError(state, CurrentModuleObject + " = " + ZoneHVACSizing(zSIndex).Name);
                        ShowContinueError(state, "Input for " + cAlphaFields(iHeatSAFMAlphaNum) + " = " + Alphas(iHeatSAFMAlphaNum));
                        ShowContinueError(state, "Blank field not allowed for " + cNumericFields(iHeatFlowPerFloorAreaNumericNum));
                        ErrorsFound = true;
                    }
                } else if (UtilityRoutines::SameString(Alphas(iHeatSAFMAlphaNum), "FractionOfAutosizedHeatingAirflow")) {
                    ZoneHVACSizing(zSIndex).HeatingSAFMethod = FractionOfAutosizedHeatingAirflow;
                    if (!lNumericBlanks(iHeatFlowPerFracCoolNumericNum)) {
                        ZoneHVACSizing(zSIndex).MaxHeatAirVolFlow = Numbers(iHeatFlowPerFracCoolNumericNum);
                        if (ZoneHVACSizing(zSIndex).MaxHeatAirVolFlow <= 0.0 && ZoneHVACSizing(zSIndex).MaxHeatAirVolFlow != AutoSize) {
                            ShowSevereError(state, CurrentModuleObject + " = " + ZoneHVACSizing(zSIndex).Name);
                            ShowContinueError(state, "Input for " + cAlphaFields(iHeatSAFMAlphaNum) + " = " + Alphas(iHeatSAFMAlphaNum));
                            ShowContinueError(state, "Illegal " + cNumericFields(iHeatFlowPerFracCoolNumericNum) + " = " +
                                              TrimSigDigits(Numbers(iHeatFlowPerFracCoolNumericNum), 7));
                            ErrorsFound = true;
                            // Autosized input is not allowed
                        } else if (ZoneHVACSizing(zSIndex).MaxHeatAirVolFlow == AutoSize) {
                            ShowSevereError(state, CurrentModuleObject + " = " + ZoneHVACSizing(zSIndex).Name);
                            ShowContinueError(state, "Input for " + cAlphaFields(iHeatSAFMAlphaNum) + " = " + Alphas(iHeatSAFMAlphaNum));
                            ShowContinueError(state, "Illegal " + cNumericFields(iHeatFlowPerFracCoolNumericNum) + " = Autosize");
                            ErrorsFound = true;
                        } else {
                            // user input fraction of heating supply air flow rate is saved in ZoneHVACSizing(zSIndex).MaxHeatAirVolFlow
                            ZoneHVACSizing(zSIndex).RequestAutoSize = true;
                        }
                    } else {
                        ShowSevereError(state, CurrentModuleObject + " = " + ZoneHVACSizing(zSIndex).Name);
                        ShowContinueError(state, "Input for " + cAlphaFields(iHeatSAFMAlphaNum) + " = " + Alphas(iHeatSAFMAlphaNum));
                        ShowContinueError(state, "Blank field not allowed for " + cNumericFields(iHeatFlowPerFracCoolNumericNum));
                        ErrorsFound = true;
                    }
                } else if (UtilityRoutines::SameString(Alphas(iHeatSAFMAlphaNum), "FlowPerHeatingCapacity")) {
                    ZoneHVACSizing(zSIndex).HeatingSAFMethod = FlowPerHeatingCapacity;
                    if (!lNumericBlanks(iHeatFlowPerHeatCapNumericNum)) {
                        ZoneHVACSizing(zSIndex).MaxHeatAirVolFlow = Numbers(iHeatFlowPerHeatCapNumericNum);
                        if (ZoneHVACSizing(zSIndex).MaxHeatAirVolFlow <= 0.0 && ZoneHVACSizing(zSIndex).MaxHeatAirVolFlow != AutoSize) {
                            ShowSevereError(state, CurrentModuleObject + " = " + ZoneHVACSizing(zSIndex).Name);
                            ShowContinueError(state, "Input for " + cAlphaFields(iHeatSAFMAlphaNum) + " = " + Alphas(iHeatSAFMAlphaNum));
                            ShowContinueError(state, "Illegal " + cNumericFields(iHeatFlowPerHeatCapNumericNum) + " = " +
                                              TrimSigDigits(Numbers(iHeatFlowPerHeatCapNumericNum), 7));
                            ErrorsFound = true;
                            // Autosized input is not allowed
                        } else if (ZoneHVACSizing(zSIndex).MaxHeatAirVolFlow == AutoSize) {
                            ShowSevereError(state, CurrentModuleObject + " = " + ZoneHVACSizing(zSIndex).Name);
                            ShowContinueError(state, "Input for " + cAlphaFields(iHeatSAFMAlphaNum) + " = " + Alphas(iHeatSAFMAlphaNum));
                            ShowContinueError(state, "Illegal " + cNumericFields(iHeatFlowPerHeatCapNumericNum) + " = Autosize");
                            ErrorsFound = true;
                        } else {
                            // user input heating supply air flow per unit heating capacity is saved in ZoneHVACSizing(zSIndex).MaxHeatAirVolFlow
                            ZoneHVACSizing(zSIndex).RequestAutoSize = true;
                        }
                    } else {
                        ShowSevereError(state, CurrentModuleObject + " = " + ZoneHVACSizing(zSIndex).Name);
                        ShowContinueError(state, "Input for " + cAlphaFields(iHeatSAFMAlphaNum) + " = " + Alphas(iHeatSAFMAlphaNum));
                        ShowContinueError(state, "Blank field not allowed for " + cNumericFields(iHeatFlowPerHeatCapNumericNum));
                        ErrorsFound = true;
                    }
                } else if (UtilityRoutines::SameString(Alphas(iHeatSAFMAlphaNum), "None") || lAlphaBlanks(iHeatSAFMAlphaNum)) {
                    ZoneHVACSizing(zSIndex).HeatingSAFMethod = None;
                    ZoneHVACSizing(zSIndex).MaxHeatAirVolFlow = 0.0;
                } else {
                    ShowSevereError(state, CurrentModuleObject + " = " + ZoneHVACSizing(zSIndex).Name);
                    ShowContinueError(state, "Illegal " + cAlphaFields(iHeatSAFMAlphaNum) + " = " + Alphas(iHeatSAFMAlphaNum));
                    ErrorsFound = true;
                }

                // Determine supply air flow rate sizing method when cooling or heating is not needed
                if (UtilityRoutines::SameString(Alphas(iNoCoolHeatSAFMAlphaNum), "SupplyAirFlowRate")) {
                    ZoneHVACSizing(zSIndex).NoCoolHeatSAFMethod = SupplyAirFlowRate;
                    if (!lNumericBlanks(iMaxNoCoolHeatAirVolFlowNumericNum)) {
                        ZoneHVACSizing(zSIndex).MaxNoCoolHeatAirVolFlow = Numbers(iMaxNoCoolHeatAirVolFlowNumericNum);
                        if (ZoneHVACSizing(zSIndex).MaxNoCoolHeatAirVolFlow == AutoSize) ZoneHVACSizing(zSIndex).RequestAutoSize = true;
                        if (ZoneHVACSizing(zSIndex).MaxNoCoolHeatAirVolFlow < 0.0 && ZoneHVACSizing(zSIndex).MaxNoCoolHeatAirVolFlow != AutoSize) {
                            ShowSevereError(state, CurrentModuleObject + " = " + ZoneHVACSizing(zSIndex).Name);
                            ShowContinueError(state, "Illegal " + cNumericFields(iMaxNoCoolHeatAirVolFlowNumericNum) + " = " +
                                              TrimSigDigits(Numbers(iMaxNoCoolHeatAirVolFlowNumericNum), 7));
                            ErrorsFound = true;
                        }
                    } else {
                        ShowSevereError(state, CurrentModuleObject + " = " + ZoneHVACSizing(zSIndex).Name);
                        ShowContinueError(state, "Input for " + cAlphaFields(iNoCoolHeatSAFMAlphaNum) + " = " + Alphas(iNoCoolHeatSAFMAlphaNum));
                        ShowContinueError(state, "Blank field not allowed for " + cNumericFields(iMaxNoCoolHeatAirVolFlowNumericNum));
                        ErrorsFound = true;
                    }
                } else if (UtilityRoutines::SameString(Alphas(iNoCoolHeatSAFMAlphaNum), "FlowPerFloorArea")) {
                    ZoneHVACSizing(zSIndex).NoCoolHeatSAFMethod = FlowPerFloorArea;
                    if (!lNumericBlanks(iNoCoolHeatFlowPerFloorAreaNumericNum)) {
                        ZoneHVACSizing(zSIndex).MaxNoCoolHeatAirVolFlow = Numbers(iNoCoolHeatFlowPerFloorAreaNumericNum);
                        if (ZoneHVACSizing(zSIndex).MaxNoCoolHeatAirVolFlow < 0.0 && ZoneHVACSizing(zSIndex).MaxNoCoolHeatAirVolFlow != AutoSize) {
                            ShowSevereError(state, CurrentModuleObject + " = " + ZoneHVACSizing(zSIndex).Name);
                            ShowContinueError(state, "Input for " + cAlphaFields(iNoCoolHeatSAFMAlphaNum) + " = " + Alphas(iNoCoolHeatSAFMAlphaNum));
                            ShowContinueError(state, "Illegal " + cNumericFields(iNoCoolHeatFlowPerFloorAreaNumericNum) + " = " +
                                              TrimSigDigits(Numbers(iNoCoolHeatFlowPerFloorAreaNumericNum), 7));
                            ErrorsFound = true;
                            // Autosized input is not allowed
                        } else if (ZoneHVACSizing(zSIndex).MaxNoCoolHeatAirVolFlow == AutoSize) {
                            ShowSevereError(state, CurrentModuleObject + " = " + ZoneHVACSizing(zSIndex).Name);
                            ShowContinueError(state, "Input for " + cAlphaFields(iNoCoolHeatSAFMAlphaNum) + " = " + Alphas(iNoCoolHeatSAFMAlphaNum));
                            ShowContinueError(state, "Illegal " + cNumericFields(iNoCoolHeatFlowPerFloorAreaNumericNum) + " = Autosize");
                            ErrorsFound = true;
                        } else {
                            // user input supply air flow per unit floor area during no cooling or heating area is saved in
                            // ZoneHVACSizing(zSIndex).MaxNoCoolHeatAirVolFlow
                            ZoneHVACSizing(zSIndex).RequestAutoSize = true;
                        }
                    } else {
                        ShowSevereError(state, CurrentModuleObject + " = " + ZoneHVACSizing(zSIndex).Name);
                        ShowContinueError(state, "Input for " + cAlphaFields(iNoCoolHeatSAFMAlphaNum) + " = " + Alphas(iNoCoolHeatSAFMAlphaNum));
                        ShowContinueError(state, "Blank field not allowed for " + cNumericFields(iNoCoolHeatFlowPerFloorAreaNumericNum));
                        ErrorsFound = true;
                    }
                } else if (UtilityRoutines::SameString(Alphas(iNoCoolHeatSAFMAlphaNum), "FractionOfAutosizedCoolingAirflow")) {
                    ZoneHVACSizing(zSIndex).NoCoolHeatSAFMethod = FractionOfAutosizedCoolingAirflow;
                    if (!lNumericBlanks(iNoCoolHeatFlowPerFracCoolNumericNum)) {
                        ZoneHVACSizing(zSIndex).MaxNoCoolHeatAirVolFlow = Numbers(iNoCoolHeatFlowPerFracCoolNumericNum);
                        if (ZoneHVACSizing(zSIndex).MaxNoCoolHeatAirVolFlow < 0.0 && ZoneHVACSizing(zSIndex).MaxNoCoolHeatAirVolFlow != AutoSize) {
                            ShowSevereError(state, CurrentModuleObject + " = " + ZoneHVACSizing(zSIndex).Name);
                            ShowContinueError(state, "Input for " + cAlphaFields(iNoCoolHeatSAFMAlphaNum) + " = " + Alphas(iNoCoolHeatSAFMAlphaNum));
                            ShowContinueError(state, "Illegal " + cNumericFields(iNoCoolHeatFlowPerFracCoolNumericNum) + " = " +
                                              TrimSigDigits(Numbers(iNoCoolHeatFlowPerFracCoolNumericNum), 7));
                            ErrorsFound = true;
                            // Autosized input is not allowed
                        } else if (ZoneHVACSizing(zSIndex).MaxNoCoolHeatAirVolFlow == AutoSize) {
                            ShowSevereError(state, CurrentModuleObject + " = " + ZoneHVACSizing(zSIndex).Name);
                            ShowContinueError(state, "Input for " + cAlphaFields(iNoCoolHeatSAFMAlphaNum) + " = " + Alphas(iNoCoolHeatSAFMAlphaNum));
                            ShowContinueError(state, "Illegal " + cNumericFields(iNoCoolHeatFlowPerFracCoolNumericNum) + " = Autosize");
                            ErrorsFound = true;
                        } else {
                            // user input frcation of cooling supply air flow rate during no cooling or heating area is saved in
                            // ZoneHVACSizing(zSIndex).MaxNoCoolHeatAirVolFlow
                            ZoneHVACSizing(zSIndex).RequestAutoSize = true;
                        }
                    } else {
                        ShowSevereError(state, CurrentModuleObject + " = " + ZoneHVACSizing(zSIndex).Name);
                        ShowContinueError(state, "Input for " + cAlphaFields(iNoCoolHeatSAFMAlphaNum) + " = " + Alphas(iNoCoolHeatSAFMAlphaNum));
                        ShowContinueError(state, "Blank field not allowed for " + cNumericFields(iNoCoolHeatFlowPerFracCoolNumericNum));
                        ErrorsFound = true;
                    }
                } else if (UtilityRoutines::SameString(Alphas(iNoCoolHeatSAFMAlphaNum), "FractionOfAutosizedHeatingAirflow")) {
                    ZoneHVACSizing(zSIndex).NoCoolHeatSAFMethod = FractionOfAutosizedHeatingAirflow;
                    if (!lNumericBlanks(iNoCoolHeatFlowPerFracHeatNumericNum)) {
                        ZoneHVACSizing(zSIndex).MaxNoCoolHeatAirVolFlow = Numbers(iNoCoolHeatFlowPerFracHeatNumericNum);
                        if (ZoneHVACSizing(zSIndex).MaxNoCoolHeatAirVolFlow < 0.0 && ZoneHVACSizing(zSIndex).MaxNoCoolHeatAirVolFlow != AutoSize) {
                            ShowSevereError(state, CurrentModuleObject + " = " + ZoneHVACSizing(zSIndex).Name);
                            ShowContinueError(state, "Input for " + cAlphaFields(iNoCoolHeatSAFMAlphaNum) + " = " + Alphas(iNoCoolHeatSAFMAlphaNum));
                            ShowContinueError(state, "Illegal " + cNumericFields(iNoCoolHeatFlowPerFracHeatNumericNum) + " = " +
                                              TrimSigDigits(Numbers(iNoCoolHeatFlowPerFracHeatNumericNum), 7));
                            ErrorsFound = true;
                            // Autosized input is not allowed
                        } else if (ZoneHVACSizing(zSIndex).MaxNoCoolHeatAirVolFlow == AutoSize) {
                            ShowSevereError(state, CurrentModuleObject + " = " + ZoneHVACSizing(zSIndex).Name);
                            ShowContinueError(state, "Input for " + cAlphaFields(iNoCoolHeatSAFMAlphaNum) + " = " + Alphas(iNoCoolHeatSAFMAlphaNum));
                            ShowContinueError(state, "Illegal " + cNumericFields(iNoCoolHeatFlowPerFracHeatNumericNum) + " = Autosize");
                            ErrorsFound = true;
                        } else {
                            // user input frcation of heating supply air flow rate during no cooling or heating area is saved in
                            // ZoneHVACSizing(zSIndex).MaxNoCoolHeatAirVolFlow
                            ZoneHVACSizing(zSIndex).RequestAutoSize = true;
                        }
                    } else {
                        ShowSevereError(state, CurrentModuleObject + " = " + ZoneHVACSizing(zSIndex).Name);
                        ShowContinueError(state, "Input for " + cAlphaFields(iNoCoolHeatSAFMAlphaNum) + " = " + Alphas(iNoCoolHeatSAFMAlphaNum));
                        ShowContinueError(state, "Blank field not allowed for " + cNumericFields(iNoCoolHeatFlowPerFracHeatNumericNum));
                        ErrorsFound = true;
                    }
                } else if (UtilityRoutines::SameString(Alphas(iNoCoolHeatSAFMAlphaNum), "None") || lAlphaBlanks(iNoCoolHeatSAFMAlphaNum)) {
                    ZoneHVACSizing(zSIndex).NoCoolHeatSAFMethod = None;
                    ZoneHVACSizing(zSIndex).MaxNoCoolHeatAirVolFlow = 0.0;
                } else {
                    ShowSevereError(state, CurrentModuleObject + " = " + ZoneHVACSizing(zSIndex).Name);
                    ShowContinueError(state, "Illegal " + cAlphaFields(iNoCoolHeatSAFMAlphaNum) + " = " + Alphas(iNoCoolHeatSAFMAlphaNum));
                    ErrorsFound = true;
                }

                // Determine cooling design capacity of zoneHVAC equipment
                if (UtilityRoutines::SameString(Alphas(iCoolCAPMAlphaNum), "CoolingDesignCapacity")) {
                    ZoneHVACSizing(zSIndex).CoolingCapMethod = CoolingDesignCapacity;
                    if (!lNumericBlanks(iCoolDesignCapacityNumericNum)) {
                        ZoneHVACSizing(zSIndex).ScaledCoolingCapacity = Numbers(iCoolDesignCapacityNumericNum);
                        if (ZoneHVACSizing(zSIndex).ScaledCoolingCapacity == AutoSize) ZoneHVACSizing(zSIndex).RequestAutoSize = true;
                        if (ZoneHVACSizing(zSIndex).ScaledCoolingCapacity < 0.0 && ZoneHVACSizing(zSIndex).ScaledCoolingCapacity != AutoSize) {
                            ShowSevereError(state, CurrentModuleObject + " = " + ZoneHVACSizing(zSIndex).Name);
                            ShowContinueError(state, "Illegal " + cNumericFields(iCoolDesignCapacityNumericNum) + " = " +
                                              TrimSigDigits(Numbers(iCoolDesignCapacityNumericNum), 7));
                            ErrorsFound = true;
                        }
                    } else {
                        ShowSevereError(state, CurrentModuleObject + " = " + ZoneHVACSizing(zSIndex).Name);
                        ShowContinueError(state, "Input for " + cAlphaFields(iCoolCAPMAlphaNum) + " = " + Alphas(iCoolCAPMAlphaNum));
                        ShowContinueError(state, "Blank field not allowed for " + cNumericFields(iCoolDesignCapacityNumericNum));
                        ErrorsFound = true;
                    }
                } else if (UtilityRoutines::SameString(Alphas(iCoolCAPMAlphaNum), "CapacityPerFloorArea")) {
                    ZoneHVACSizing(zSIndex).CoolingCapMethod = CapacityPerFloorArea;
                    if (!lNumericBlanks(iCoolCapacityPerFloorAreaNumericNum)) {
                        ZoneHVACSizing(zSIndex).ScaledCoolingCapacity = Numbers(iCoolCapacityPerFloorAreaNumericNum);
                        if (ZoneHVACSizing(zSIndex).ScaledCoolingCapacity <= 0.0) {
                            ShowSevereError(state, CurrentModuleObject + " = " + ZoneHVACSizing(zSIndex).Name);
                            ShowContinueError(state, "Input for " + cAlphaFields(iCoolCAPMAlphaNum) + " = " + Alphas(iCoolCAPMAlphaNum));
                            ShowContinueError(state, "Illegal " + cNumericFields(iCoolCapacityPerFloorAreaNumericNum) + " = " +
                                              TrimSigDigits(Numbers(iCoolCapacityPerFloorAreaNumericNum), 7));
                            ErrorsFound = true;
                            // Autosized input is not allowed
                        } else if (ZoneHVACSizing(zSIndex).ScaledCoolingCapacity == AutoSize) {
                            ShowSevereError(state, CurrentModuleObject + " = " + ZoneHVACSizing(zSIndex).Name);
                            ShowContinueError(state, "Input for " + cAlphaFields(iCoolCAPMAlphaNum) + " = " + Alphas(iCoolCAPMAlphaNum));
                            ShowContinueError(state, "Illegal " + cNumericFields(iCoolCapacityPerFloorAreaNumericNum) + " = Autosize");
                            ErrorsFound = true;
                        }
                    } else {
                        ShowSevereError(state, CurrentModuleObject + " = " + ZoneHVACSizing(zSIndex).Name);
                        ShowContinueError(state, "Input for " + cAlphaFields(iCoolCAPMAlphaNum) + " = " + Alphas(iCoolCAPMAlphaNum));
                        ShowContinueError(state, "Blank field not allowed for " + cNumericFields(iCoolCapacityPerFloorAreaNumericNum));
                        ErrorsFound = true;
                    }
                } else if (UtilityRoutines::SameString(Alphas(iCoolCAPMAlphaNum), "FractionOfAutosizedCoolingCapacity")) {
                    ZoneHVACSizing(zSIndex).CoolingCapMethod = FractionOfAutosizedCoolingCapacity;
                    if (!lNumericBlanks(iCoolFracOfAutosizedCapacityNumericNum)) {
                        ZoneHVACSizing(zSIndex).ScaledCoolingCapacity = Numbers(iCoolFracOfAutosizedCapacityNumericNum);
                        if (ZoneHVACSizing(zSIndex).ScaledCoolingCapacity == AutoSize) ZoneHVACSizing(zSIndex).RequestAutoSize = true;
                        if (ZoneHVACSizing(zSIndex).ScaledCoolingCapacity < 0.0 && ZoneHVACSizing(zSIndex).ScaledCoolingCapacity != AutoSize) {
                            ShowSevereError(state, CurrentModuleObject + " = " + ZoneHVACSizing(zSIndex).Name);
                            ShowContinueError(state, "Illegal " + cNumericFields(iCoolFracOfAutosizedCapacityNumericNum) + " = " +
                                              TrimSigDigits(Numbers(iCoolFracOfAutosizedCapacityNumericNum), 7));
                            ErrorsFound = true;
                        }
                    } else {
                        ShowSevereError(state, CurrentModuleObject + " = " + ZoneHVACSizing(zSIndex).Name);
                        ShowContinueError(state, "Input for " + cAlphaFields(iCoolCAPMAlphaNum) + " = " + Alphas(iCoolCAPMAlphaNum));
                        ShowContinueError(state, "Blank field not allowed for " + cNumericFields(iCoolFracOfAutosizedCapacityNumericNum));
                        ErrorsFound = true;
                    }
                } else if (UtilityRoutines::SameString(Alphas(iCoolCAPMAlphaNum), "None") || lAlphaBlanks(iCoolCAPMAlphaNum)) {
                    ZoneHVACSizing(zSIndex).CoolingCapMethod = None;
                } else {
                    ShowSevereError(state, CurrentModuleObject + " = " + ZoneHVACSizing(zSIndex).Name);
                    ShowContinueError(state, "Illegal " + cAlphaFields(iCoolCAPMAlphaNum) + " = " + Alphas(iCoolCAPMAlphaNum));
                    ErrorsFound = true;
                }

                // Determine heating design capacity of zone HVAC equipment
                if (UtilityRoutines::SameString(Alphas(iHeatCAPMAlphaNum), "HeatingDesignCapacity")) {
                    ZoneHVACSizing(zSIndex).HeatingCapMethod = HeatingDesignCapacity;
                    if (!lNumericBlanks(iHeatDesignCapacityNumericNum)) {
                        ZoneHVACSizing(zSIndex).ScaledHeatingCapacity = Numbers(iHeatDesignCapacityNumericNum);
                        if (ZoneHVACSizing(zSIndex).ScaledHeatingCapacity == AutoSize) ZoneHVACSizing(zSIndex).RequestAutoSize = true;
                        if (ZoneHVACSizing(zSIndex).ScaledHeatingCapacity < 0.0 && ZoneHVACSizing(zSIndex).ScaledHeatingCapacity != AutoSize) {
                            ShowSevereError(state, CurrentModuleObject + " = " + ZoneHVACSizing(zSIndex).Name);
                            ShowContinueError(state, "Illegal " + cNumericFields(iHeatDesignCapacityNumericNum) + " = " +
                                              TrimSigDigits(Numbers(iHeatDesignCapacityNumericNum), 7));
                            ErrorsFound = true;
                        }
                    } else {
                        ShowSevereError(state, CurrentModuleObject + " = " + ZoneHVACSizing(zSIndex).Name);
                        ShowContinueError(state, "Input for " + cAlphaFields(iHeatCAPMAlphaNum) + " = " + Alphas(iHeatCAPMAlphaNum));
                        ShowContinueError(state, "Blank field not allowed for " + cNumericFields(iHeatDesignCapacityNumericNum));
                        ErrorsFound = true;
                    }
                } else if (UtilityRoutines::SameString(Alphas(iHeatCAPMAlphaNum), "CapacityPerFloorArea")) {
                    ZoneHVACSizing(zSIndex).HeatingCapMethod = CapacityPerFloorArea;
                    if (!lNumericBlanks(iHeatCapacityPerFloorAreaNumericNum)) {
                        ZoneHVACSizing(zSIndex).ScaledHeatingCapacity = Numbers(iHeatCapacityPerFloorAreaNumericNum);
                        if (ZoneHVACSizing(zSIndex).ScaledHeatingCapacity <= 0.0) {
                            ShowSevereError(state, CurrentModuleObject + " = " + ZoneHVACSizing(zSIndex).Name);
                            ShowContinueError(state, "Input for " + cAlphaFields(iHeatCAPMAlphaNum) + " = " + Alphas(iHeatCAPMAlphaNum));
                            ShowContinueError(state, "Illegal " + cNumericFields(iHeatCapacityPerFloorAreaNumericNum) + " = " +
                                              TrimSigDigits(Numbers(iHeatCapacityPerFloorAreaNumericNum), 7));
                            ErrorsFound = true;
                            // Autosized input is not allowed
                        } else if (ZoneHVACSizing(zSIndex).ScaledHeatingCapacity == AutoSize) {
                            ShowSevereError(state, CurrentModuleObject + " = " + ZoneHVACSizing(zSIndex).Name);
                            ShowContinueError(state, "Input for " + cAlphaFields(iHeatCAPMAlphaNum) + " = " + Alphas(iHeatCAPMAlphaNum));
                            ShowContinueError(state, "Illegal " + cNumericFields(iHeatCapacityPerFloorAreaNumericNum) + " = Autosize");
                            ErrorsFound = true;
                        }
                    } else {
                        ShowSevereError(state, CurrentModuleObject + " = " + ZoneHVACSizing(zSIndex).Name);
                        ShowContinueError(state, "Input for " + cAlphaFields(iHeatCAPMAlphaNum) + " = " + Alphas(iHeatCAPMAlphaNum));
                        ShowContinueError(state, "Blank field not allowed for " + cNumericFields(iHeatCapacityPerFloorAreaNumericNum));
                        ErrorsFound = true;
                    }
                } else if (UtilityRoutines::SameString(Alphas(iHeatCAPMAlphaNum), "FractionOfAutosizedHeatingCapacity")) {
                    ZoneHVACSizing(zSIndex).HeatingCapMethod = FractionOfAutosizedHeatingCapacity;
                    if (!lNumericBlanks(iHeatFracOfAutosizedCapacityNumericNum)) {
                        ZoneHVACSizing(zSIndex).ScaledHeatingCapacity = Numbers(iHeatFracOfAutosizedCapacityNumericNum);
                        if (ZoneHVACSizing(zSIndex).ScaledHeatingCapacity == AutoSize) ZoneHVACSizing(zSIndex).RequestAutoSize = true;
                        if (ZoneHVACSizing(zSIndex).ScaledHeatingCapacity < 0.0 && ZoneHVACSizing(zSIndex).ScaledCoolingCapacity != AutoSize) {
                            ShowSevereError(state, CurrentModuleObject + " = " + ZoneHVACSizing(zSIndex).Name);
                            ShowContinueError(state, "Illegal " + cNumericFields(iHeatFracOfAutosizedCapacityNumericNum) + " = " +
                                              TrimSigDigits(Numbers(iHeatFracOfAutosizedCapacityNumericNum), 7));
                            ErrorsFound = true;
                        }
                    } else {
                        ShowSevereError(state, CurrentModuleObject + " = " + ZoneHVACSizing(zSIndex).Name);
                        ShowContinueError(state, "Input for " + cAlphaFields(iHeatCAPMAlphaNum) + " = " + Alphas(iHeatCAPMAlphaNum));
                        ShowContinueError(state, "Blank field not allowed for " + cNumericFields(iHeatFracOfAutosizedCapacityNumericNum));
                        ErrorsFound = true;
                    }
                } else if (UtilityRoutines::SameString(Alphas(iHeatCAPMAlphaNum), "None") || lAlphaBlanks(iHeatCAPMAlphaNum)) {
                    ZoneHVACSizing(zSIndex).HeatingCapMethod = None;
                } else {
                    ShowSevereError(state, CurrentModuleObject + " = " + ZoneHVACSizing(zSIndex).Name);
                    ShowContinueError(state, "Illegal " + cAlphaFields(iHeatCAPMAlphaNum) + " = " + Alphas(iHeatCAPMAlphaNum));
                    ErrorsFound = true;
                }
            }
        }

        Alphas.deallocate();
        cAlphaFields.deallocate();
        cNumericFields.deallocate();
        Numbers.deallocate();
        lAlphaBlanks.deallocate();
        lNumericBlanks.deallocate();

        if (ErrorsFound) {
            ShowFatalError(state, RoutineName + "Errors found in input.  Preceding condition(s) cause termination.");
        }
    }

    void GetAirTerminalSizing(EnergyPlusData &state)
    {
        // SUBROUTINE INFORMATION:
        //       AUTHOR         M.J. Witte
        //       DATE WRITTEN   February 2017

        // PURPOSE OF THIS SUBROUTINE:
        // Obtains input data for the AirTerminal sizing methods object and stores it in
        // appropriate data structure.

        using namespace DataIPShortCuts;
        using General::RoundSigDigits;
        using General::TrimSigDigits;

        static std::string const RoutineName("GetAirTerminalSizing: "); // include trailing blank space

        int NumAlphas;           // Number of Alphas for each GetObjectItem call
        int NumNumbers;          // Number of Numbers for each GetObjectItem call
        int TotalArgs;           // Total number of alpha and numeric arguments (max) for a
        int IOStatus;            // Used in GetObjectItem
        bool ErrorsFound(false); // If errors detected in input

        cCurrentModuleObject = "DesignSpecification:AirTerminal:Sizing";
        DataSizing::NumAirTerminalSizingSpec = inputProcessor->getNumObjectsFound(state, cCurrentModuleObject);
        inputProcessor->getObjectDefMaxArgs(state, cCurrentModuleObject, TotalArgs, NumAlphas, NumNumbers);

        if (DataSizing::NumAirTerminalSizingSpec > 0) {
            AirTerminalSizingSpec.allocate(DataSizing::NumAirTerminalSizingSpec);

            // Start Loading the System Input
            for (int zSIndex = 1; zSIndex <= DataSizing::NumAirTerminalSizingSpec; ++zSIndex) {

                inputProcessor->getObjectItem(state,
                                              cCurrentModuleObject,
                                              zSIndex,
                                              cAlphaArgs,
                                              NumAlphas,
                                              rNumericArgs,
                                              NumNumbers,
                                              IOStatus,
                                              lNumericFieldBlanks,
                                              lAlphaFieldBlanks,
                                              cAlphaFieldNames,
                                              cNumericFieldNames);

                UtilityRoutines::IsNameEmpty(state, cAlphaArgs(1), cCurrentModuleObject, ErrorsFound);

                auto &thisATSizing(DataSizing::AirTerminalSizingSpec(zSIndex));
                thisATSizing.Name = cAlphaArgs(1);
                thisATSizing.DesSensCoolingFrac = rNumericArgs(1);
                thisATSizing.DesCoolSATRatio = rNumericArgs(2);
                thisATSizing.DesSensHeatingFrac = rNumericArgs(3);
                thisATSizing.DesHeatSATRatio = rNumericArgs(4);
                thisATSizing.MinOAFrac = rNumericArgs(5);
            }
        }

        if (ErrorsFound) {
            ShowFatalError(state, RoutineName + "Errors found in input.  Preceding condition(s) cause termination.");
        }
    }

<<<<<<< HEAD
    // Update the sizing for the entire facility to gather values for reporting - Glazer January 2017
    void UpdateFacilitySizing(EnergyPlusData &state, DataGlobalConstants::CallIndicator const CallIndicator)
=======
    // Update the sizing for the entire facilty to gather values for reporting - Glazer January 2017
    void UpdateFacilitySizing([[maybe_unused]] EnergyPlusData &state, DataGlobalConstants::CallIndicator const CallIndicator)
>>>>>>> 9056eff2
    {
        int NumOfTimeStepInDay = state.dataGlobal->NumOfTimeStepInHour * 24;

        //  test if allocated here
        if (!CalcFacilitySizing.allocated()) {
            CalcFacilitySizing.allocate(DataEnvironment::TotDesDays + DataEnvironment::TotRunDesPersDays);
            for (int DDNum = 1; DDNum <= DataEnvironment::TotDesDays + DataEnvironment::TotRunDesPersDays; ++DDNum) {
                CalcFacilitySizing(DDNum).DOASHeatAddSeq.allocate(NumOfTimeStepInDay);
                CalcFacilitySizing(DDNum).DOASLatAddSeq.allocate(NumOfTimeStepInDay);
                CalcFacilitySizing(DDNum).CoolOutHumRatSeq.allocate(NumOfTimeStepInDay);
                CalcFacilitySizing(DDNum).CoolOutTempSeq.allocate(NumOfTimeStepInDay);
                CalcFacilitySizing(DDNum).CoolZoneTempSeq.allocate(NumOfTimeStepInDay);
                CalcFacilitySizing(DDNum).CoolLoadSeq.allocate(NumOfTimeStepInDay);
                CalcFacilitySizing(DDNum).HeatOutHumRatSeq.allocate(NumOfTimeStepInDay);
                CalcFacilitySizing(DDNum).HeatOutTempSeq.allocate(NumOfTimeStepInDay);
                CalcFacilitySizing(DDNum).HeatZoneTempSeq.allocate(NumOfTimeStepInDay);
                CalcFacilitySizing(DDNum).HeatLoadSeq.allocate(NumOfTimeStepInDay);

                CalcFacilitySizing(DDNum).DOASHeatAddSeq = 0.;
                CalcFacilitySizing(DDNum).DOASLatAddSeq = 0.;
                CalcFacilitySizing(DDNum).CoolOutHumRatSeq = 0.;
                CalcFacilitySizing(DDNum).CoolOutTempSeq = 0.;
                CalcFacilitySizing(DDNum).CoolZoneTempSeq = 0.;
                CalcFacilitySizing(DDNum).CoolLoadSeq = 0.;
                CalcFacilitySizing(DDNum).HeatOutHumRatSeq = 0.;
                CalcFacilitySizing(DDNum).HeatOutTempSeq = 0.;
                CalcFacilitySizing(DDNum).HeatZoneTempSeq = 0.;
                CalcFacilitySizing(DDNum).HeatLoadSeq = 0.;
            }
        }
        if (!CalcFinalFacilitySizing.DOASHeatAddSeq.allocated()) {
            CalcFinalFacilitySizing.DOASHeatAddSeq.allocate(NumOfTimeStepInDay);
            CalcFinalFacilitySizing.DOASLatAddSeq.allocate(NumOfTimeStepInDay);
            CalcFinalFacilitySizing.CoolOutHumRatSeq.allocate(NumOfTimeStepInDay);
            CalcFinalFacilitySizing.CoolOutTempSeq.allocate(NumOfTimeStepInDay);
            CalcFinalFacilitySizing.CoolZoneTempSeq.allocate(NumOfTimeStepInDay);
            CalcFinalFacilitySizing.CoolLoadSeq.allocate(NumOfTimeStepInDay);
            CalcFinalFacilitySizing.HeatOutHumRatSeq.allocate(NumOfTimeStepInDay);
            CalcFinalFacilitySizing.HeatOutTempSeq.allocate(NumOfTimeStepInDay);
            CalcFinalFacilitySizing.HeatZoneTempSeq.allocate(NumOfTimeStepInDay);
            CalcFinalFacilitySizing.HeatLoadSeq.allocate(NumOfTimeStepInDay);

            CalcFinalFacilitySizing.DOASHeatAddSeq = 0.;
            CalcFinalFacilitySizing.DOASLatAddSeq = 0.;
            CalcFinalFacilitySizing.CoolOutHumRatSeq = 0.;
            CalcFinalFacilitySizing.CoolOutTempSeq = 0.;
            CalcFinalFacilitySizing.CoolZoneTempSeq = 0.;
            CalcFinalFacilitySizing.CoolLoadSeq = 0.;
            CalcFinalFacilitySizing.HeatOutHumRatSeq = 0.;
            CalcFinalFacilitySizing.HeatOutTempSeq = 0.;
            CalcFinalFacilitySizing.HeatZoneTempSeq = 0.;
            CalcFinalFacilitySizing.HeatLoadSeq = 0.;
        }
        if (CallIndicator == DataGlobalConstants::CallIndicator::BeginDay) {
            CalcFacilitySizing(CurOverallSimDay).HeatDDNum = CurOverallSimDay;
            CalcFacilitySizing(CurOverallSimDay).CoolDDNum = CurOverallSimDay;
        } else if (CallIndicator == DataGlobalConstants::CallIndicator::DuringDay) {
            int TimeStepInDay = (state.dataGlobal->HourOfDay - 1) * state.dataGlobal->NumOfTimeStepInHour + state.dataGlobal->TimeStep;
            // save the results of the ideal zone component calculation in the CalcZoneSizing sequence variables
            Real64 sumCoolLoad = 0.;
            Real64 sumHeatLoad = 0.;
            Real64 wghtdCoolZoneTemp = 0.;
            Real64 wghtdHeatZoneTemp = 0.;
            Real64 wghtdCoolHumRat = 0.;
            Real64 wghtdHeatHumRat = 0.;
            Real64 wghtdCoolDOASHeatAdd = 0.;
            Real64 wghtdCoolDOASLatAdd = 0.;
            for (int CtrlZoneNum = 1; CtrlZoneNum <= state.dataGlobal->NumOfZones; ++CtrlZoneNum) {
                if (!ZoneEquipConfig(CtrlZoneNum).IsControlled) continue;
                Real64 curCoolLoad = CalcZoneSizing(CurOverallSimDay, CtrlZoneNum).CoolLoadSeq(TimeStepInDay);
                if (curCoolLoad > 0.0) {
                    sumCoolLoad += curCoolLoad;
                    wghtdCoolZoneTemp += CalcZoneSizing(CurOverallSimDay, CtrlZoneNum).CoolZoneTempSeq(TimeStepInDay) * curCoolLoad;
                    wghtdCoolHumRat += CalcZoneSizing(CurOverallSimDay, CtrlZoneNum).CoolZoneHumRatSeq(TimeStepInDay) * curCoolLoad;
                    wghtdCoolDOASHeatAdd += CalcZoneSizing(CurOverallSimDay, CtrlZoneNum).DOASHeatAddSeq(TimeStepInDay) * curCoolLoad;
                    wghtdCoolDOASLatAdd += CalcZoneSizing(CurOverallSimDay, CtrlZoneNum).DOASLatAddSeq(TimeStepInDay) * curCoolLoad;
                }
                Real64 curHeatLoad = CalcZoneSizing(CurOverallSimDay, CtrlZoneNum).HeatLoadSeq(TimeStepInDay);
                if (curHeatLoad > 0.0) {
                    sumHeatLoad += curHeatLoad;
                    wghtdHeatZoneTemp += CalcZoneSizing(CurOverallSimDay, CtrlZoneNum).HeatZoneTempSeq(TimeStepInDay) * curHeatLoad;
                    wghtdHeatHumRat += CalcZoneSizing(CurOverallSimDay, CtrlZoneNum).HeatZoneHumRatSeq(TimeStepInDay) * curHeatLoad;
                }
            }

            CalcFacilitySizing(CurOverallSimDay).CoolLoadSeq(TimeStepInDay) = sumCoolLoad;
            CalcFacilitySizing(CurOverallSimDay).HeatLoadSeq(TimeStepInDay) = sumHeatLoad;

            if (sumCoolLoad != 0.) {
                CalcFacilitySizing(CurOverallSimDay).CoolZoneTempSeq(TimeStepInDay) = wghtdCoolZoneTemp / sumCoolLoad;
                CalcFacilitySizing(CurOverallSimDay).CoolOutHumRatSeq(TimeStepInDay) = wghtdCoolHumRat / sumCoolLoad;
                CalcFacilitySizing(CurOverallSimDay).DOASHeatAddSeq(TimeStepInDay) = wghtdCoolDOASHeatAdd / sumCoolLoad;
                CalcFacilitySizing(CurOverallSimDay).DOASLatAddSeq(TimeStepInDay) = wghtdCoolDOASLatAdd / sumCoolLoad;
            }
            if (sumHeatLoad != 0.) {
                CalcFacilitySizing(CurOverallSimDay).HeatZoneTempSeq(TimeStepInDay) = wghtdHeatZoneTemp / sumHeatLoad;
                CalcFacilitySizing(CurOverallSimDay).HeatOutHumRatSeq(TimeStepInDay) = wghtdHeatHumRat / sumHeatLoad;
            }

        } else if (CallIndicator == DataGlobalConstants::CallIndicator::EndDay) {
            for (int TimeStepIndex = 1; TimeStepIndex <= NumOfTimeStepInDay; ++TimeStepIndex) {
                if (CalcFacilitySizing(CurOverallSimDay).CoolLoadSeq(TimeStepIndex) > CalcFacilitySizing(CurOverallSimDay).DesCoolLoad) {
                    CalcFacilitySizing(CurOverallSimDay).DesCoolLoad = CalcFacilitySizing(CurOverallSimDay).CoolLoadSeq(TimeStepIndex);
                    CalcFacilitySizing(CurOverallSimDay).TimeStepNumAtCoolMax = TimeStepIndex;
                }
                if (CalcFacilitySizing(CurOverallSimDay).HeatLoadSeq(TimeStepIndex) > CalcFacilitySizing(CurOverallSimDay).DesHeatLoad) {
                    CalcFacilitySizing(CurOverallSimDay).DesHeatLoad = CalcFacilitySizing(CurOverallSimDay).HeatLoadSeq(TimeStepIndex);
                    CalcFacilitySizing(CurOverallSimDay).TimeStepNumAtHeatMax = TimeStepIndex;
                }
            }

        } else if (CallIndicator == DataGlobalConstants::CallIndicator::EndZoneSizingCalc) {
            for (int DDNum = 1; DDNum <= DataEnvironment::TotDesDays + DataEnvironment::TotRunDesPersDays; ++DDNum) {
                if (CalcFacilitySizing(DDNum).DesCoolLoad > CalcFinalFacilitySizing.DesCoolLoad) {
                    CalcFinalFacilitySizing.DesCoolLoad = CalcFacilitySizing(DDNum).DesCoolLoad;
                    CalcFinalFacilitySizing.TimeStepNumAtCoolMax = CalcFacilitySizing(DDNum).TimeStepNumAtCoolMax;
                    CalcFinalFacilitySizing.CoolDDNum = CalcFacilitySizing(DDNum).CoolDDNum;
                    for (int TimeStepIndex = 1; TimeStepIndex <= NumOfTimeStepInDay; ++TimeStepIndex) {
                        CalcFinalFacilitySizing.CoolOutHumRatSeq(TimeStepIndex) = CalcFacilitySizing(DDNum).CoolOutHumRatSeq(TimeStepIndex);
                        CalcFinalFacilitySizing.CoolOutTempSeq(TimeStepIndex) = CalcFacilitySizing(DDNum).CoolOutTempSeq(TimeStepIndex);
                        CalcFinalFacilitySizing.CoolZoneTempSeq(TimeStepIndex) = CalcFacilitySizing(DDNum).CoolZoneTempSeq(TimeStepIndex);
                        CalcFinalFacilitySizing.DOASHeatAddSeq(TimeStepIndex) = CalcFacilitySizing(DDNum).DOASHeatAddSeq(TimeStepIndex);
                        CalcFinalFacilitySizing.DOASLatAddSeq(TimeStepIndex) = CalcFacilitySizing(DDNum).DOASLatAddSeq(TimeStepIndex);
                    }
                }
                if (CalcFacilitySizing(DDNum).DesHeatLoad > CalcFinalFacilitySizing.DesHeatLoad) {
                    CalcFinalFacilitySizing.DesHeatLoad = CalcFacilitySizing(DDNum).DesHeatLoad;
                    CalcFinalFacilitySizing.TimeStepNumAtHeatMax = CalcFacilitySizing(DDNum).TimeStepNumAtHeatMax;
                    CalcFinalFacilitySizing.HeatDDNum = CalcFacilitySizing(DDNum).HeatDDNum;
                    for (int TimeStepIndex = 1; TimeStepIndex <= NumOfTimeStepInDay; ++TimeStepIndex) {
                        CalcFinalFacilitySizing.HeatOutHumRatSeq(TimeStepIndex) = CalcFacilitySizing(DDNum).HeatOutHumRatSeq(TimeStepIndex);
                        CalcFinalFacilitySizing.HeatOutTempSeq(TimeStepIndex) = CalcFacilitySizing(DDNum).HeatOutTempSeq(TimeStepIndex);
                        CalcFinalFacilitySizing.HeatZoneTempSeq(TimeStepIndex) = CalcFacilitySizing(DDNum).HeatZoneTempSeq(TimeStepIndex);
                    }
                }
            }
        }
    }

    void UpdateTermUnitFinalZoneSizing(EnergyPlusData &state)
    {
        // Move data from FinalZoneSizing to TermUnitFinalZoneSizing and apply terminal unit sizing adjustments
        // Called once to initialize before system sizing
        // M.J. Witte, July 2017

        for (int termUnitSizingIndex = 1; termUnitSizingIndex <= DataSizing::NumAirTerminalUnits; ++termUnitSizingIndex) {
            auto &thisTUFZSizing(TermUnitFinalZoneSizing(termUnitSizingIndex));
            auto &thisTUSizing(TermUnitSizing(termUnitSizingIndex));
            int ctrlZoneNum = thisTUSizing.CtrlZoneNum;
            auto const &thisFZSizing(FinalZoneSizing(ctrlZoneNum));

            // Copy everything from FinalZoneSizing to TermUnitFinalZoneSizing
            thisTUFZSizing = thisFZSizing;
            thisTUFZSizing.ADUName = thisTUSizing.ADUName;

            if (DataSizing::NumAirTerminalSizingSpec > 0) {
                // Apply DesignSpecification:AirTerminal:Sizing adjustments - default ratios are 1.0
                Real64 minOAFrac = thisTUSizing.SpecMinOAFrac;
                // Outdoor air
                thisTUFZSizing.MinOA = thisFZSizing.MinOA * minOAFrac;
                thisTUFZSizing.TotalOAFromPeople = thisFZSizing.TotalOAFromPeople * minOAFrac;
                thisTUFZSizing.TotalOAFromArea = thisFZSizing.TotalOAFromArea * minOAFrac;
                Real64 minOACoolMassFlow = thisTUFZSizing.MinOA * thisFZSizing.DesCoolDens;
                Real64 minOAHeatMassFlow = thisTUFZSizing.MinOA * thisFZSizing.DesHeatDens;
                // Cooling
                Real64 coolFlowRatio = 1.0;
                if (thisTUSizing.SpecDesCoolSATRatio > 0.0) {
                    coolFlowRatio = thisTUSizing.SpecDesSensCoolingFrac / thisTUSizing.SpecDesCoolSATRatio;
                } else {
                    coolFlowRatio = thisTUSizing.SpecDesSensCoolingFrac;
                }
                Real64 coolLoadRatio = thisTUSizing.SpecDesSensCoolingFrac;
                thisTUFZSizing.DesCoolLoad = thisFZSizing.DesCoolLoad * coolLoadRatio;
                thisTUFZSizing.CoolMassFlow = thisFZSizing.CoolMassFlow * coolFlowRatio; // this field in TUFSizing doesn't appear to be used
                thisTUFZSizing.CoolLoadSeq = thisFZSizing.CoolLoadSeq * coolLoadRatio;   // this field in TUFSizing doesn't appear to be used
                thisTUFZSizing.NonAirSysDesCoolLoad = thisFZSizing.NonAirSysDesCoolLoad * coolLoadRatio;
                thisTUFZSizing.NonAirSysDesCoolVolFlow = thisFZSizing.NonAirSysDesCoolVolFlow * coolFlowRatio;
                // Adjust DesCoolVolFlow, DesCoolMassFlow, and CoolFlowSeq with cooling frac, SAT ratio, and minOA frac adjustments
                thisTUFZSizing.DesCoolVolFlow =
                    thisTUSizing.applyTermUnitSizingCoolFlow(thisFZSizing.DesCoolVolFlow, thisFZSizing.DesCoolVolFlowNoOA);
                thisTUFZSizing.DesCoolVolFlow = max(thisTUFZSizing.DesCoolVolFlow, thisTUFZSizing.MinOA);
                thisTUFZSizing.DesCoolVolFlowNoOA = thisFZSizing.DesCoolVolFlowNoOA * coolFlowRatio;
                thisTUFZSizing.DesCoolMassFlow = thisTUFZSizing.DesCoolVolFlow * thisFZSizing.DesCoolDens;
                thisTUFZSizing.DesCoolMassFlow = max(thisTUFZSizing.DesCoolMassFlow, minOACoolMassFlow);
                thisTUFZSizing.DesCoolMassFlowNoOA = thisTUFZSizing.DesCoolVolFlowNoOA * thisFZSizing.DesCoolDens;
                for (int timeIndex = 1; timeIndex <= (state.dataGlobal->NumOfTimeStepInHour * 24); ++timeIndex) {
                    thisTUFZSizing.CoolFlowSeq(timeIndex) =
                        thisTUSizing.applyTermUnitSizingCoolFlow(thisFZSizing.CoolFlowSeq(timeIndex), thisFZSizing.CoolFlowSeqNoOA(timeIndex));
                    thisTUFZSizing.CoolFlowSeq(timeIndex) = max(thisTUFZSizing.CoolFlowSeq(timeIndex), minOACoolMassFlow);
                    thisTUFZSizing.CoolFlowSeqNoOA(timeIndex) = thisFZSizing.CoolFlowSeqNoOA(timeIndex) * coolFlowRatio;
                }
                // Adjust for possible MinOA impact on DesCoolVolFlowMin, with cooling frac adjustment but no SAT adjustment
                thisTUFZSizing.DesCoolMinAirFlow =
                    thisFZSizing.DesCoolMinAirFlow * thisTUSizing.SpecDesSensCoolingFrac; // no SAT adjustment, this is a straight flow rate input
                thisTUFZSizing.DesCoolMinAirFlow2 =
                    thisFZSizing.DesCoolMinAirFlow2 * thisTUSizing.SpecDesSensCoolingFrac; // no SAT adjustment, this is based on area
                thisTUFZSizing.DesCoolVolFlowMin = max(thisTUFZSizing.DesCoolMinAirFlow,
                                                       thisTUFZSizing.DesCoolMinAirFlow2,
                                                       thisTUFZSizing.DesCoolVolFlow * thisTUFZSizing.DesCoolMinAirFlowFrac);

                // Heating
                Real64 heatFlowRatio = 1.0;
                if (thisTUSizing.SpecDesHeatSATRatio > 0.0) {
                    heatFlowRatio = thisTUSizing.SpecDesSensHeatingFrac / thisTUSizing.SpecDesHeatSATRatio;
                } else {
                    heatFlowRatio = thisTUSizing.SpecDesSensHeatingFrac;
                }
                Real64 heatLoadRatio = thisTUSizing.SpecDesSensHeatingFrac;
                thisTUFZSizing.DesHeatLoad = thisFZSizing.DesHeatLoad * heatLoadRatio;
                thisTUFZSizing.HeatMassFlow = thisFZSizing.HeatMassFlow * heatFlowRatio; // this field in TUFSizing doesn't appear to be used
                thisTUFZSizing.HeatLoadSeq = thisFZSizing.HeatLoadSeq * heatLoadRatio;   // this field in TUFSizing doesn't appear to be used
                thisTUFZSizing.NonAirSysDesHeatLoad = thisFZSizing.NonAirSysDesHeatLoad * heatLoadRatio;
                thisTUFZSizing.NonAirSysDesHeatVolFlow = thisFZSizing.NonAirSysDesHeatVolFlow * heatFlowRatio;
                // Adjust DesHeatVolFlow, DesHeatMassFlow, and HeatFlowSeq with Heating frac, SAT ratio, and minOA frac adjustments
                thisTUFZSizing.DesHeatVolFlow =
                    thisTUSizing.applyTermUnitSizingHeatFlow(thisFZSizing.DesHeatVolFlow, thisFZSizing.DesHeatVolFlowNoOA);
                thisTUFZSizing.DesHeatVolFlow = max(thisTUFZSizing.DesHeatVolFlow, thisTUFZSizing.MinOA);
                thisTUFZSizing.DesHeatVolFlowNoOA = thisFZSizing.DesHeatVolFlowNoOA * heatFlowRatio;
                thisTUFZSizing.DesHeatMassFlow = thisTUFZSizing.DesHeatVolFlow * thisFZSizing.DesHeatDens;
                thisTUFZSizing.DesHeatMassFlow = max(thisTUFZSizing.DesHeatMassFlow, minOAHeatMassFlow);
                thisTUFZSizing.DesHeatMassFlowNoOA = thisTUFZSizing.DesHeatVolFlowNoOA * thisFZSizing.DesHeatDens;
                for (int timeIndex = 1; timeIndex <= (state.dataGlobal->NumOfTimeStepInHour * 24); ++timeIndex) {
                    thisTUFZSizing.HeatFlowSeq(timeIndex) =
                        thisTUSizing.applyTermUnitSizingHeatFlow(thisFZSizing.HeatFlowSeq(timeIndex), thisFZSizing.HeatFlowSeqNoOA(timeIndex));
                    thisTUFZSizing.HeatFlowSeq(timeIndex) = max(thisTUFZSizing.HeatFlowSeq(timeIndex), minOAHeatMassFlow);
                    thisTUFZSizing.HeatFlowSeqNoOA(timeIndex) = thisFZSizing.HeatFlowSeqNoOA(timeIndex) * heatFlowRatio;
                }
                // DesHeatVolFlowMax is a mixed bag, so just repeat the original comparison from UpdateZoneSizing using the new flows
                thisTUFZSizing.DesHeatMaxAirFlow =
                    thisFZSizing.DesHeatMaxAirFlow * thisTUSizing.SpecDesSensHeatingFrac; // no SAT adjustment, this is a straight flow rate input
                thisTUFZSizing.DesHeatMaxAirFlow2 =
                    thisFZSizing.DesHeatMaxAirFlow2 * thisTUSizing.SpecDesSensHeatingFrac; // no SAT adjustment, this is based on area
                thisTUFZSizing.DesHeatVolFlowMax =
                    max(thisTUFZSizing.DesHeatMaxAirFlow,
                        thisTUFZSizing.DesHeatMaxAirFlow2,
                        max(thisTUFZSizing.DesCoolVolFlow, thisTUFZSizing.DesHeatVolFlow) * thisTUFZSizing.DesHeatMaxAirFlowFrac);
                // Outdoor air fractions
                if (thisTUFZSizing.DesCoolVolFlow > 0.0) {
                    thisTUFZSizing.DesCoolOAFlowFrac = min(thisFZSizing.MinOA / thisTUFZSizing.DesCoolVolFlow, 1.0);
                } else {
                    thisTUFZSizing.DesCoolOAFlowFrac = 0.0;
                }
                if (thisTUFZSizing.DesHeatVolFlow > 0.0) {
                    thisTUFZSizing.DesHeatOAFlowFrac = min(thisFZSizing.MinOA / thisTUFZSizing.DesHeatVolFlow, 1.0);
                } else {
                    thisTUFZSizing.DesHeatOAFlowFrac = 0.0;
                }
            }
        }
    }
} // namespace SizingManager

} // namespace EnergyPlus<|MERGE_RESOLUTION|>--- conflicted
+++ resolved
@@ -4802,13 +4802,8 @@
         }
     }
 
-<<<<<<< HEAD
-    // Update the sizing for the entire facility to gather values for reporting - Glazer January 2017
-    void UpdateFacilitySizing(EnergyPlusData &state, DataGlobalConstants::CallIndicator const CallIndicator)
-=======
     // Update the sizing for the entire facilty to gather values for reporting - Glazer January 2017
     void UpdateFacilitySizing([[maybe_unused]] EnergyPlusData &state, DataGlobalConstants::CallIndicator const CallIndicator)
->>>>>>> 9056eff2
     {
         int NumOfTimeStepInDay = state.dataGlobal->NumOfTimeStepInHour * 24;
 
