// EnergyPlus, Copyright (c) 1996-2020, The Board of Trustees of the University of Illinois,
// The Regents of the University of California, through Lawrence Berkeley National Laboratory
// (subject to receipt of any required approvals from the U.S. Dept. of Energy), Oak Ridge
// National Laboratory, managed by UT-Battelle, Alliance for Sustainable Energy, LLC, and other
// contributors. All rights reserved.
//
// NOTICE: This Software was developed under funding from the U.S. Department of Energy and the
// U.S. Government consequently retains certain rights. As such, the U.S. Government has been
// granted for itself and others acting on its behalf a paid-up, nonexclusive, irrevocable,
// worldwide license in the Software to reproduce, distribute copies to the public, prepare
// derivative works, and perform publicly and display publicly, and to permit others to do so.
//
// Redistribution and use in source and binary forms, with or without modification, are permitted
// provided that the following conditions are met:
//
// (1) Redistributions of source code must retain the above copyright notice, this list of
//     conditions and the following disclaimer.
//
// (2) Redistributions in binary form must reproduce the above copyright notice, this list of
//     conditions and the following disclaimer in the documentation and/or other materials
//     provided with the distribution.
//
// (3) Neither the name of the University of California, Lawrence Berkeley National Laboratory,
//     the University of Illinois, U.S. Dept. of Energy nor the names of its contributors may be
//     used to endorse or promote products derived from this software without specific prior
//     written permission.
//
// (4) Use of EnergyPlus(TM) Name. If Licensee (i) distributes the software in stand-alone form
//     without changes from the version obtained under this License, or (ii) Licensee makes a
//     reference solely to the software portion of its product, Licensee must refer to the
//     software as "EnergyPlus version X" software, where "X" is the version number Licensee
//     obtained under this License and may not use a different name for the software. Except as
//     specifically required in this Section (4), Licensee shall not use in a company name, a
//     product name, in advertising, publicity, or other promotional activities any name, trade
//     name, trademark, logo, or other designation of "EnergyPlus", "E+", "e+" or confusingly
//     similar designation, without the U.S. Department of Energy's prior written consent.
//
// THIS SOFTWARE IS PROVIDED BY THE COPYRIGHT HOLDERS AND CONTRIBUTORS "AS IS" AND ANY EXPRESS OR
// IMPLIED WARRANTIES, INCLUDING, BUT NOT LIMITED TO, THE IMPLIED WARRANTIES OF MERCHANTABILITY
// AND FITNESS FOR A PARTICULAR PURPOSE ARE DISCLAIMED. IN NO EVENT SHALL THE COPYRIGHT OWNER OR
// CONTRIBUTORS BE LIABLE FOR ANY DIRECT, INDIRECT, INCIDENTAL, SPECIAL, EXEMPLARY, OR
// CONSEQUENTIAL DAMAGES (INCLUDING, BUT NOT LIMITED TO, PROCUREMENT OF SUBSTITUTE GOODS OR
// SERVICES; LOSS OF USE, DATA, OR PROFITS; OR BUSINESS INTERRUPTION) HOWEVER CAUSED AND ON ANY
// THEORY OF LIABILITY, WHETHER IN CONTRACT, STRICT LIABILITY, OR TORT (INCLUDING NEGLIGENCE OR
// OTHERWISE) ARISING IN ANY WAY OUT OF THE USE OF THIS SOFTWARE, EVEN IF ADVISED OF THE
// POSSIBILITY OF SUCH DAMAGE.

#ifndef HeatBalanceSurfaceManager_hh_INCLUDED
#define HeatBalanceSurfaceManager_hh_INCLUDED

// ObjexxFCL Headers
#include <ObjexxFCL/Optional.hh>

// EnergyPlus Headers
#include <EnergyPlus/EnergyPlus.hh>

namespace EnergyPlus {

    // Forward declarations
    class IOFiles;
<<<<<<< HEAD
=======
    struct ConvectionCoefficientsData;
>>>>>>> 0d3adc45
    struct EnergyPlusData;
    struct WindowComplexManagerData;
    struct WindowEquivalentLayerData;
    struct WindowManagerData;
    struct ZoneTempPredictorCorrectorData;

namespace DataSurfaces {
    struct SurfaceData;
}
namespace DataHeatBalance {
    struct ZoneData;
}

namespace HeatBalanceSurfaceManager {

    // Initialization routines for module

    // Algorithms for the module
    // These old external subroutines have been moved into the namespace and are no longer externals
    // CalcHeatBalanceOutsideSurf  ! The heat balance routines are now public because the
    //  CalcHeatBalanceInsideSurf   ! radiant systems need access to them in order to simulate

    // Record Keeping/Utility Routines for Module

    // Reporting routines for module

    // Functions
    void clear_state();

    void ManageSurfaceHeatBalance(EnergyPlusData &state);

    // Beginning Initialization Section of the Module
    //******************************************************************************

    void InitSurfaceHeatBalance(EnergyPlusData &state);

    void GatherForPredefinedReport(WindowManagerData &dataWindowManager);

    void AllocateSurfaceHeatBalArrays();

    void InitThermalAndFluxHistories();

    void InitSolarHeatGains(EnergyPlusData &state);

    void InitIntSolarDistribution();

    void ComputeIntThermalAbsorpFactors();

    void ComputeIntSWAbsorpFactors();

    void ComputeDifSolExcZonesWIZWindows(int NumberOfEnclosures); // Number of solar enclosures

    void InitEMSControlledSurfaceProperties();

    void InitEMSControlledConstructions();

    // End Initialization Section of the Module
    //******************************************************************************

    // Begin Algorithm Section of the Module
    //******************************************************************************

    // Beginning of Record Keeping subroutines for the HB Module
    // *****************************************************************************

    void UpdateFinalSurfaceHeatBalance(EnergyPlusData &state);

    void UpdateThermalHistories();

    void CalculateZoneMRT(Optional_int_const ZoneToResimulate = _); // if passed in, then only calculate surfaces that have this zone

    // End of Record Keeping subroutines for the HB Module
    // *****************************************************************************

    // Beginning of Reporting subroutines for the HB Module
    // *****************************************************************************

    void ReportSurfaceHeatBalance();

    void ReportIntMovInsInsideSurfTemp();

    void CalcThermalResilience();

    void ReportThermalResilience();

    void ReportCO2Resilience();

    void ReportVisualResilience();

    // End of Reporting subroutines for the HB Module

    // Formerly EXTERNAL SUBROUTINES (heavily related to HeatBalanceSurfaceManager) but now moved into namespace HeatBalanceSurfaceManager

    void CalcHeatBalanceOutsideSurf(EnergyPlusData &state,
                                    IOFiles &ioFiles,
                                    Optional_int_const ZoneToResimulate = _); // if passed in, then only calculate surfaces that have this zone

    Real64 GetQdotConvOutRepPerArea(int SurfNum);

    void CalcHeatBalanceInsideSurf(EnergyPlusData &state,
                                   Optional_int_const ZoneToResimulate = _); // if passed in, then only calculate surfaces that have this zone

    void CalcHeatBalanceInsideSurf2(EnergyPlusData &state,
<<<<<<< HEAD
                                    WindowComplexManagerData &dataWindowComplexManager,
                                    WindowEquivalentLayerData &dataWindowEquivalentLayer,
                                    WindowManagerData &dataWindowManager,
=======
>>>>>>> 0d3adc45
                                    IOFiles &ioFiles,
                                    const std::vector<int> &HTSurfs,          // Heat transfer surfaces to simulate (opaque and windows)
                                    const std::vector<int> &IZSurfs,          // Interzone heat transfer surfaces to simulate
                                    const std::vector<int> &HTNonWindowSurfs, // Non-window heat transfer surfaces to simulate
                                    const std::vector<int> &HTWindowSurfs,    // Window heat transfer surfaces to simulate
                                    Optional_int_const ZoneToResimulate = _);

    void CalcHeatBalanceInsideSurf2CTFOnly(EnergyPlusData &state,
<<<<<<< HEAD
                                           WindowComplexManagerData &dataWindowComplexManager,
                                           WindowEquivalentLayerData &dataWindowEquivalentLayer,
                                           WindowManagerData &dataWindowManager,
=======
>>>>>>> 0d3adc45
                                           IOFiles &ioFiles,
                                           const int FirstZone,             // First zone to simulate
                                           const int LastZone,              // Last zone to simulate
                                           const std::vector<int> &IZSurfs, // Last zone to simulate
                                           Optional_int_const ZoneToResimulate = _);

    void TestSurfTempCalcHeatBalanceInsideSurf(Real64 TH12,
                                               DataSurfaces::SurfaceData &surface,
                                               DataHeatBalance::ZoneData &zone,
                                               int WarmupSurfTemp);

    void CalcOutsideSurfTemp(int SurfNum,      // Surface number DO loop counter
                             int ZoneNum,      // Zone number the current surface is attached to
                             int ConstrNum,    // Construction index for the current surface
                             Real64 HMovInsul, // "Convection" coefficient of movable insulation
                             Real64 TempExt,   // Exterior temperature boundary condition
                             bool &ErrorFlag         // Error flag for movable insulation problem
    );

    void CalcExteriorVentedCavity(EnergyPlusData &state, IOFiles &ioFiles, int const SurfNum); // index of surface

    void GatherComponentLoadsSurfAbsFact();

} // namespace HeatBalanceSurfaceManager

} // namespace EnergyPlus

#endif<|MERGE_RESOLUTION|>--- conflicted
+++ resolved
@@ -58,10 +58,6 @@
 
     // Forward declarations
     class IOFiles;
-<<<<<<< HEAD
-=======
-    struct ConvectionCoefficientsData;
->>>>>>> 0d3adc45
     struct EnergyPlusData;
     struct WindowComplexManagerData;
     struct WindowEquivalentLayerData;
@@ -165,12 +161,6 @@
                                    Optional_int_const ZoneToResimulate = _); // if passed in, then only calculate surfaces that have this zone
 
     void CalcHeatBalanceInsideSurf2(EnergyPlusData &state,
-<<<<<<< HEAD
-                                    WindowComplexManagerData &dataWindowComplexManager,
-                                    WindowEquivalentLayerData &dataWindowEquivalentLayer,
-                                    WindowManagerData &dataWindowManager,
-=======
->>>>>>> 0d3adc45
                                     IOFiles &ioFiles,
                                     const std::vector<int> &HTSurfs,          // Heat transfer surfaces to simulate (opaque and windows)
                                     const std::vector<int> &IZSurfs,          // Interzone heat transfer surfaces to simulate
@@ -179,12 +169,6 @@
                                     Optional_int_const ZoneToResimulate = _);
 
     void CalcHeatBalanceInsideSurf2CTFOnly(EnergyPlusData &state,
-<<<<<<< HEAD
-                                           WindowComplexManagerData &dataWindowComplexManager,
-                                           WindowEquivalentLayerData &dataWindowEquivalentLayer,
-                                           WindowManagerData &dataWindowManager,
-=======
->>>>>>> 0d3adc45
                                            IOFiles &ioFiles,
                                            const int FirstZone,             // First zone to simulate
                                            const int LastZone,              // Last zone to simulate
