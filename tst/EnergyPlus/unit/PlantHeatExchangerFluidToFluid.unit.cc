// EnergyPlus, Copyright (c) 1996-2020, The Board of Trustees of the University of Illinois,
// The Regents of the University of California, through Lawrence Berkeley National Laboratory
// (subject to receipt of any required approvals from the U.S. Dept. of Energy), Oak Ridge
// National Laboratory, managed by UT-Battelle, Alliance for Sustainable Energy, LLC, and other
// contributors. All rights reserved.
//
// NOTICE: This Software was developed under funding from the U.S. Department of Energy and the
// U.S. Government consequently retains certain rights. As such, the U.S. Government has been
// granted for itself and others acting on its behalf a paid-up, nonexclusive, irrevocable,
// worldwide license in the Software to reproduce, distribute copies to the public, prepare
// derivative works, and perform publicly and display publicly, and to permit others to do so.
//
// Redistribution and use in source and binary forms, with or without modification, are permitted
// provided that the following conditions are met:
//
// (1) Redistributions of source code must retain the above copyright notice, this list of
//     conditions and the following disclaimer.
//
// (2) Redistributions in binary form must reproduce the above copyright notice, this list of
//     conditions and the following disclaimer in the documentation and/or other materials
//     provided with the distribution.
//
// (3) Neither the name of the University of California, Lawrence Berkeley National Laboratory,
//     the University of Illinois, U.S. Dept. of Energy nor the names of its contributors may be
//     used to endorse or promote products derived from this software without specific prior
//     written permission.
//
// (4) Use of EnergyPlus(TM) Name. If Licensee (i) distributes the software in stand-alone form
//     without changes from the version obtained under this License, or (ii) Licensee makes a
//     reference solely to the software portion of its product, Licensee must refer to the
//     software as "EnergyPlus version X" software, where "X" is the version number Licensee
//     obtained under this License and may not use a different name for the software. Except as
//     specifically required in this Section (4), Licensee shall not use in a company name, a
//     product name, in advertising, publicity, or other promotional activities any name, trade
//     name, trademark, logo, or other designation of "EnergyPlus", "E+", "e+" or confusingly
//     similar designation, without the U.S. Department of Energy's prior written consent.
//
// THIS SOFTWARE IS PROVIDED BY THE COPYRIGHT HOLDERS AND CONTRIBUTORS "AS IS" AND ANY EXPRESS OR
// IMPLIED WARRANTIES, INCLUDING, BUT NOT LIMITED TO, THE IMPLIED WARRANTIES OF MERCHANTABILITY
// AND FITNESS FOR A PARTICULAR PURPOSE ARE DISCLAIMED. IN NO EVENT SHALL THE COPYRIGHT OWNER OR
// CONTRIBUTORS BE LIABLE FOR ANY DIRECT, INDIRECT, INCIDENTAL, SPECIAL, EXEMPLARY, OR
// CONSEQUENTIAL DAMAGES (INCLUDING, BUT NOT LIMITED TO, PROCUREMENT OF SUBSTITUTE GOODS OR
// SERVICES; LOSS OF USE, DATA, OR PROFITS; OR BUSINESS INTERRUPTION) HOWEVER CAUSED AND ON ANY
// THEORY OF LIABILITY, WHETHER IN CONTRACT, STRICT LIABILITY, OR TORT (INCLUDING NEGLIGENCE OR
// OTHERWISE) ARISING IN ANY WAY OUT OF THE USE OF THIS SOFTWARE, EVEN IF ADVISED OF THE
// POSSIBILITY OF SUCH DAMAGE.

// EnergyPlus::PlantHeatExchangerFluidToFluid Unit Tests

// Google Test Headers
#include <gtest/gtest.h>

#include "Fixtures/EnergyPlusFixture.hh"
#include <EnergyPlus/BranchInputManager.hh>
#include <EnergyPlus/DataEnvironment.hh>
#include <EnergyPlus/DataHVACGlobals.hh>
#include <EnergyPlus/DataLoopNode.hh>
#include <EnergyPlus/ElectricPowerServiceManager.hh>
#include <EnergyPlus/General.hh>
#include <EnergyPlus/Data/EnergyPlusData.hh>
#include <EnergyPlus/HeatBalanceManager.hh>
#include <EnergyPlus/OutputFiles.hh>
#include <EnergyPlus/OutputProcessor.hh>
#include <EnergyPlus/OutputReportPredefined.hh>
#include <EnergyPlus/Plant/PlantManager.hh>
#include <EnergyPlus/PlantHeatExchangerFluidToFluid.hh>
#include <EnergyPlus/ScheduleManager.hh>
#include <EnergyPlus/SimulationManager.hh>
#include <EnergyPlus/WeatherManager.hh>

namespace EnergyPlus {

TEST_F(EnergyPlusFixture, PlantHXModulatedDualDeadDefectFileHi)
{
    // this unit test was devised for issue #5258 which involves control logic related to plant HX not controlling well when the setpoint cannot be
    // met this test has complete IDF input to set up a system of four plant loops taken from the PlantLoopChain* integration tests.  This test checks
    // that the HX will attempt to meet setpoint of 19 when the conditioning fluid is 20 and cannot really make it to 19.  The HX still cools to down
    // to 20.

    std::string const idf_objects = delimited_string({
        "Building,",
        "Plant Load Profile Example,  !- Name",
        "    0.0,                     !- North Axis {deg}",
        "    Suburbs,                 !- Terrain",
        "    0.04,                    !- Loads Convergence Tolerance Value",
        "    0.04,                    !- Temperature Convergence Tolerance Value {deltaC}",
        "    FullInteriorAndExterior, !- Solar Distribution",
        "    25,                      !- Maximum Number of Warmup Days",
        "    6;                       !- Minimum Number of Warmup Days",

        "  Timestep,6;",

        "  GlobalGeometryRules,",
        "    UpperLeftCorner,         !- Starting Vertex Position",
        "    CounterClockWise,        !- Vertex Entry Direction",
        "    Relative;                !- Coordinate System",

        "  Site:Location,",
        "    CHICAGO_IL_USA_WMO_725300,  !- Name",
        "    42.00,                   !- Latitude {deg}",
        "    -87.88,                  !- Longitude {deg}",
        "    -6.00,                   !- Time Zone {hr}",
        "    190.00;                  !- Elevation {m}",

        "  SizingPeriod:DesignDay,",
        "    CHICAGO Ann Htg 99% Condns DB,  !- Name",
        "    1,                       !- Month",
        "    21,                      !- Day of Month",
        "    WinterDesignDay,         !- Day Type",
        "    -17.3,                   !- Maximum Dry-Bulb Temperature {C}",
        "    0.0,                     !- Daily Dry-Bulb Temperature Range {deltaC}",
        "    ,                        !- Dry-Bulb Temperature Range Modifier Type",
        "    ,                        !- Dry-Bulb Temperature Range Modifier Day Schedule Name",
        "    Wetbulb,                 !- Humidity Condition Type",
        "    -17.3,                   !- Wetbulb or DewPoint at Maximum Dry-Bulb {C}",
        "    ,                        !- Humidity Condition Day Schedule Name",
        "    ,                        !- Humidity Ratio at Maximum Dry-Bulb {kgWater/kgDryAir}",
        "    ,                        !- Enthalpy at Maximum Dry-Bulb {J/kg}",
        "    ,                        !- Daily Wet-Bulb Temperature Range {deltaC}",
        "    99063.,                  !- Barometric Pressure {Pa}",
        "    4.9,                     !- Wind Speed {m/s}",
        "    270,                     !- Wind Direction {deg}",
        "    No,                      !- Rain Indicator",
        "    No,                      !- Snow Indicator",
        "    No,                      !- Daylight Saving Time Indicator",
        "    ASHRAEClearSky,          !- Solar Model Indicator",
        "    ,                        !- Beam Solar Day Schedule Name",
        "    ,                        !- Diffuse Solar Day Schedule Name",
        "    ,                        !- ASHRAE Clear Sky Optical Depth for Beam Irradiance (taub) {dimensionless}",
        "    ,                        !- ASHRAE Clear Sky Optical Depth for Diffuse Irradiance (taud) {dimensionless}",
        "    0.00;                    !- Sky Clearness",

        "  RunPeriod,",
        "    Jan,                     !- Name",
        "    1,                       !- Begin Month",
        "    1,                       !- Begin Day of Month",
        "    ,                        !- Begin Year",
        "    1,                       !- End Month",
        "    2,                       !- End Day of Month",
        "    ,                        !- End Year",
        "    Tuesday,                 !- Day of Week for Start Day",
        "    Yes,                     !- Use Weather File Holidays and Special Days",
        "    Yes,                     !- Use Weather File Daylight Saving Period",
        "    No,                      !- Apply Weekend Holiday Rule",
        "    Yes,                     !- Use Weather File Rain Indicators",
        "    Yes;                     !- Use Weather File Snow Indicators",

        "  SimulationControl,",
        "    NO,                      !- Do Zone Sizing Calculation",
        "    NO,                      !- Do System Sizing Calculation",
        "    NO,                      !- Do Plant Sizing Calculation",
        "    Yes,                     !- Run Simulation for Sizing Periods",
        "    No;                      !- Run Simulation for Weather File Run Periods",

        "  PlantLoop,",
        "    Use Heat Loop,           !- Name",
        "    WATER,                   !- Fluid Type",
        "    ,                        !- User Defined Fluid Type",
        "    Use Heat Loop Operation, !- Plant Equipment Operation Scheme Name",
        "    Use Heat Supply Outlet Node,  !- Loop Temperature Setpoint Node Name",
        "    100,                     !- Maximum Loop Temperature {C}",
        "    3,                       !- Minimum Loop Temperature {C}",
        "    0.003,                   !- Maximum Loop Flow Rate {m3/s}",
        "    0,                       !- Minimum Loop Flow Rate {m3/s}",
        "    1.0,                     !- Plant Loop Volume {m3}",
        "    Use Heat Supply Inlet Node,  !- Plant Side Inlet Node Name",
        "    Use Heat Supply Outlet Node,  !- Plant Side Outlet Node Name",
        "    Use Heat Supply Branches,!- Plant Side Branch List Name",
        "    Use Heat Supply Connectors,  !- Plant Side Connector List Name",
        "    Use Heat Demand Inlet Node,  !- Demand Side Inlet Node Name",
        "    Use Heat Demand Outlet Node,  !- Demand Side Outlet Node Name",
        "    Use Heat Demand Branches,!- Demand Side Branch List Name",
        "    Use Heat Demand Connectors,  !- Demand Side Connector List Name",
        "    Optimal,                 !- Load Distribution Scheme",
        "    ,                        !- Availability Manager List Name",
        "    ,                        !- Plant Loop Demand Calculation Scheme",
        "    ,                        !- Common Pipe Simulation",
        "    ,                        !- Pressure Simulation Type",
        "    2.0;                     !- Loop Circulation Time {minutes}",

        "  SetpointManager:Scheduled,",
        "    Use Heat Loop Setpoint Manager,  !- Name",
        "    Temperature,             !- Control Variable",
        "    Use Heat Loop Temp Sch,  !- Schedule Name",
        "    Use Heat Loop Setpoint Node List;  !- Setpoint Node or NodeList Name",

        "  NodeList,",
        "    Use Heat Loop Setpoint Node List,  !- Name",
        "    Use Heat Supply Outlet Node;  !- Node 1 Name",

        "  PlantEquipmentOperationSchemes,",
        "    Use Heat Loop Operation, !- Name",
        "    PlantEquipmentOperation:Uncontrolled,  !- Control Scheme 1 Object Type",
        "    USE Heat operation,      !- Control Scheme 1 Name",
        "    AlwaysOnSchedule;        !- Control Scheme 1 Schedule Name",

        "  PlantEquipmentOperation:Uncontrolled,",
        "    USE Heat operation,      !- Name",
        "    TRANSFER to USE Heat HX equip;  !- Equipment List Name",

        "  PlantEquipmentList,",
        "    TRANSFER to USE Heat HX equip,  !- Name",
        "    HeatExchanger:FluidToFluid,  !- Equipment 1 Object Type",
        "    TRANSFER to USE Heat HX; !- Equipment 1 Name",

        "  BranchList,",
        "    USE Heat Supply Branches,!- Name",
        "    USE Heat Supply Inlet Branch,  !- Branch 1 Name",
        "    USE Heat Heating Branch, !- Branch 2 Name",
        "    USE Heat Supply Outlet Branch;  !- Branch 3 Name",

        "  ConnectorList,",
        "    USE Heat Supply Connectors,  !- Name",
        "    Connector:Splitter,      !- Connector 1 Object Type",
        "    USE Heat Supply Splitter,!- Connector 1 Name",
        "    Connector:Mixer,         !- Connector 2 Object Type",
        "    USE Heat Supply Mixer;   !- Connector 2 Name",

        "  Connector:Splitter,",
        "    USE Heat Supply Splitter,!- Name",
        "    USE Heat Supply Inlet Branch,  !- Inlet Branch Name",
        "    USE Heat Heating Branch; !- Outlet Branch 1 Name",

        "  Connector:Mixer,",
        "    USE Heat Supply Mixer,   !- Name",
        "    USE Heat Supply Outlet Branch,  !- Outlet Branch Name",
        "    USE Heat Heating Branch; !- Inlet Branch 1 Name",

        "  Branch,",
        "    USE Heat Supply Inlet Branch,  !- Name",
        "    ,                        !- Pressure Drop Curve Name",
        "    Pump:VariableSpeed,      !- Component 1 Object Type",
        "    USE Heat Pump,           !- Component 1 Name",
        "    USE Heat Supply Inlet Node,  !- Component 1 Inlet Node Name",
        "    USE Heat Supply Pump-Heating Node;  !- Component 1 Outlet Node Name",

        "  Pump:VariableSpeed,",
        "    USE Heat Pump,           !- Name",
        "    USE Heat Supply Inlet Node,  !- Inlet Node Name",
        "    USE Heat Supply Pump-Heating Node,  !- Outlet Node Name",
        "    0.005,                   !- Rated Flow Rate {m3/s}",
        "    1,                       !- Rated Pump Head {Pa}",
        "    0.01,                    !- Rated Power Consumption {W}",
        "    0.87,                    !- Motor Efficiency",
        "    0.0,                     !- Fraction of Motor Inefficiencies to Fluid Stream",
        "    0,                       !- Coefficient 1 of the Part Load Performance Curve",
        "    1,                       !- Coefficient 2 of the Part Load Performance Curve",
        "    0,                       !- Coefficient 3 of the Part Load Performance Curve",
        "    0,                       !- Coefficient 4 of the Part Load Performance Curve",
        "    0,                       !- Minimum Flow Rate {m3/s}",
        "    INTERMITTENT;            !- Pump Control Type",

        "  Branch,",
        "    USE Heat Heating Branch, !- Name",
        "    ,                        !- Pressure Drop Curve Name",
        "    HeatExchanger:FluidToFluid,  !- Component 1 Object Type",
        "    TRANSFER to USE Heat HX, !- Component 1 Name",
        "    USE Heat Supply Heating Inlet Node,  !- Component 1 Inlet Node Name",
        "    USE Heat Supply Heating Outlet Node;  !- Component 1 Outlet Node Name",

        "  HeatExchanger:FluidToFluid,",
        "    TRANSFER to USE Heat HX, !- Name",
        "    AlwaysOnSchedule,        !- Availability Schedule Name",
        "    TRANSFER Heat Demand HX Inlet Node,  !- Loop Demand Side Inlet Node Name",
        "    TRANSFER Heat Demand HX Outlet Node,  !- Loop Demand Side Outlet Node Name",
        "    0.003,                   !- Loop Demand Side Design Flow Rate {m3/s}",
        "    USE Heat Supply Heating Inlet Node,  !- Loop Supply Side Inlet Node Name",
        "    USE Heat Supply Heating Outlet Node,  !- Loop Supply Side Outlet Node Name",
        "    0.003,                   !- Loop Supply Side Design Flow Rate {m3/s}",
        "    CrossFlowBothUnMixed,    !- Heat Exchange Model Type",
        "    15000,                   !- Heat Exchanger U-Factor Times Area Value {W/k}",
        "    HeatingSetpointModulated,!- Control Type",
        "    Use heat Supply Outlet Node,  !- Heat Exchanger Setpoint Node Name",
        "    0.2,                     !- Minimum Temperature Difference to Activate Heat Exchanger {deltaC}",
        "   LoopToLoop;              !- Heat Transfer Metering End Use Type",

        "  Branch,",
        "    USE Heat Supply Outlet Branch,  !- Name",
        "    ,                        !- Pressure Drop Curve Name",
        "    Pipe:Adiabatic,          !- Component 1 Object Type",
        "    USE Heat Supply Outlet Pipe,  !- Component 1 Name",
        "    USE Heat Supply Heating-Pipe Node,  !- Component 1 Inlet Node Name",
        "    USE Heat Supply Outlet Node;  !- Component 1 Outlet Node Name",

        "  Pipe:Adiabatic,",
        "    USE Heat Supply Outlet Pipe,  !- Name",
        "    USE Heat Supply Heating-Pipe Node,  !- Inlet Node Name",
        "    USE Heat Supply Outlet Node;  !- Outlet Node Name",

        "  BranchList,",
        "    USE Heat Demand Branches,!- Name",
        "    USE Heat Demand Inlet Branch,  !- Branch 1 Name",
        "    USE Heat Load Profile Branch 1,  !- Branch 2 Name",
        "    USE Heat Demand Outlet Branch;  !- Branch 3 Name",

        "  ConnectorList,",
        "    USE Heat Demand Connectors,  !- Name",
        "    Connector:Splitter,      !- Connector 1 Object Type",
        "    USE Heat Demand Splitter,!- Connector 1 Name",
        "    Connector:Mixer,         !- Connector 2 Object Type",
        "    USE Heat Demand Mixer;   !- Connector 2 Name",

        "  Connector:Splitter,",
        "    USE Heat Demand Splitter,!- ",
        "    USE Heat Demand Inlet Branch,  !- Inlet Branch Name",
        "    USE Heat Load Profile Branch 1;  !- Outlet Branch 1 Name",

        "  Connector:Mixer,",
        "    USE Heat Demand Mixer,   !- Name",
        "    USE Heat Demand Outlet Branch,  !- Outlet Branch Name",
        "    USE Heat Load Profile Branch 1;  !- Inlet Branch 1 Name",

        "  Branch,",
        "    USE Heat Demand Inlet Branch,  !- Name",
        "    ,                        !- Pressure Drop Curve Name",
        "    Pipe:Adiabatic,          !- Component 1 Object Type",
        "    USE Heat Demand Inlet Pipe,  !- Component 1 Name",
        "    USE Heat Demand Inlet Node,  !- Component 1 Inlet Node Name",
        "    USE Heat Demand Pipe-Load Profile Node;  !- Component 1 Outlet Node Name",

        "  Pipe:Adiabatic,",
        "    USE Heat Demand Inlet Pipe,  !- Name",
        "    USE Heat Demand Inlet Node,  !- Inlet Node Name",
        "    USE Heat Demand Pipe-Load Profile Node;  !- Outlet Node Name",

        "  Branch,",
        "    USE Heat Load Profile Branch 1,  !- Name",
        "    ,                        !- Pressure Drop Curve Name",
        "    LoadProfile:Plant,       !- Component 1 Object Type",
        "    Heat Load Profile 1,     !- Component 1 Name",
        "    Heat Demand Load Profile 1 Inlet Node,  !- Component 1 Inlet Node Name",
        "    Heat Demand Load Profile 1 Outlet Node;  !- Component 1 Outlet Node Name",

        "  LoadProfile:Plant,",
        "    Heat Load Profile 1,     !- Name",
        "    Heat Demand Load Profile 1 Inlet Node,  !- Inlet Node Name",
        "    Heat Demand Load Profile 1 Outlet Node,  !- Outlet Node Name",
        "    Heat Load Profile 1 Load Schedule,  !- Load Schedule Name",
        "    0.002,                   !- Peak Flow Rate {m3/s}",
        "    Heat Load Profile 1 Flow Frac Schedule;  !- Flow Rate Fraction Schedule Name",

        "  Branch,",
        "    USE Heat Demand Outlet Branch,  !- Name",
        "    ,                        !- Pressure Drop Curve Name",
        "    Pipe:Adiabatic,          !- Component 1 Object Type",
        "    USE Heat Demand Outlet Pipe,  !- Component 1 Name",
        "    USE Heat Demand Load Profile-Pipe Node,  !- Component 1 Inlet Node Name",
        "    USE Heat Demand Outlet Node;  !- Component 1 Outlet Node Name",

        "  Pipe:Adiabatic,",
        "    USE Heat Demand Outlet Pipe,  !- Name",
        "    USE Heat Demand Load Profile-Pipe Node,  !- Inlet Node Name",
        "    USE Heat Demand Outlet Node;  !- Outlet Node Name",

        "  PlantLoop,",
        "    Use Cool Loop,           !- Name",
        "    WATER,                   !- Fluid Type",
        "    ,                        !- User Defined Fluid Type",
        "    Use Cool Loop Operation, !- Plant Equipment Operation Scheme Name",
        "    Use Cool Supply Outlet Node,  !- Loop Temperature Setpoint Node Name",
        "    100,                     !- Maximum Loop Temperature {C}",
        "    3,                       !- Minimum Loop Temperature {C}",
        "    0.003,                   !- Maximum Loop Flow Rate {m3/s}",
        "    0,                       !- Minimum Loop Flow Rate {m3/s}",
        "    1.0,                     !- Plant Loop Volume {m3}",
        "    Use Cool Supply Inlet Node,  !- Plant Side Inlet Node Name",
        "    Use Cool Supply Outlet Node,  !- Plant Side Outlet Node Name",
        "    Use Cool Supply Branches,!- Plant Side Branch List Name",
        "    Use Cool Supply Connectors,  !- Plant Side Connector List Name",
        "    Use Cool Demand Inlet Node,  !- Demand Side Inlet Node Name",
        "    Use Cool Demand Outlet Node,  !- Demand Side Outlet Node Name",
        "    Use Cool Demand Branches,!- Demand Side Branch List Name",
        "    Use Cool Demand Connectors,  !- Demand Side Connector List Name",
        "    Optimal,                 !- Load Distribution Scheme",
        "    ,                        !- Availability Manager List Name",
        "    ,                        !- Plant Loop Demand Calculation Scheme",
        "    ,                        !- Common Pipe Simulation",
        "    ,                        !- Pressure Simulation Type",
        "    2.0;                     !- Loop Circulation Time {minutes}",

        "  SetpointManager:Scheduled,",
        "    Use Cool Loop Setpoint Manager,  !- Name",
        "    Temperature,             !- Control Variable",
        "    Use Cool Loop Temp Sch,  !- Schedule Name",
        "    Use Cool Loop Setpoint Node List;  !- Setpoint Node or NodeList Name",

        "  NodeList,",
        "    Use Cool Loop Setpoint Node List,  !- Name",
        "    Use Cool Supply Outlet Node;  !- Node 1 Name",

        "  PlantEquipmentOperationSchemes,",
        "    Use Cool Loop Operation, !- Name",
        "    PlantEquipmentOperation:Uncontrolled,  !- Control Scheme 1 Object Type",
        "    USE Cool operation,      !- Control Scheme 1 Name",
        "    AlwaysOnSchedule;        !- Control Scheme 1 Schedule Name",

        "  PlantEquipmentOperation:Uncontrolled,",
        "    USE Cool operation,      !- Name",
        "    TRANSFER to USE Cool HX equip;  !- Equipment List Name",

        "  PlantEquipmentList,",
        "    TRANSFER to USE Cool HX equip,  !- Name",
        "    HeatExchanger:FluidToFluid,  !- Equipment 1 Object Type",
        "    TRANSFER to USE Cool HX; !- Equipment 1 Name",

        "  BranchList,",
        "    USE Cool Supply Branches,!- Name",
        "    USE Cool Supply Inlet Branch,  !- Branch 1 Name",
        "    USE Cooling Branch,      !- Branch 2 Name",
        "    USE Cool Supply Outlet Branch;  !- Branch 3 Name",

        "  ConnectorList,",
        "    USE Cool Supply Connectors,  !- Name",
        "    Connector:Splitter,      !- Connector 1 Object Type",
        "    USE Cool Supply Splitter,!- Connector 1 Name",
        "    Connector:Mixer,         !- Connector 2 Object Type",
        "    USE Cool Supply Mixer;   !- Connector 2 Name",

        "  Connector:Splitter,",
        "    USE Cool Supply Splitter,!- Name",
        "    USE Cool Supply Inlet Branch,  !- Inlet Branch Name",
        "    USE Cooling Branch;      !- Outlet Branch 1 Name",

        "  Connector:Mixer,",
        "    USE Cool Supply Mixer,   !- Name",
        "    USE Cool Supply Outlet Branch,  !- Outlet Branch Name",
        "    USE Cooling Branch;      !- Inlet Branch 1 Name",

        "  Branch,",
        "    USE Cool Supply Inlet Branch,  !- Name",
        "    ,                        !- Pressure Drop Curve Name",
        "    Pump:VariableSpeed,      !- Component 1 Object Type",
        "    USE Cool Pump,           !- Component 1 Name",
        "    USE Cool Supply Inlet Node,  !- Component 1 Inlet Node Name",
        "    USE Cool Supply Pump-Heating Node;  !- Component 1 Outlet Node Name",

        "  Pump:VariableSpeed,",
        "    USE Cool Pump,           !- Name",
        "    USE Cool Supply Inlet Node,  !- Inlet Node Name",
        "    USE Cool Supply Pump-Heating Node,  !- Outlet Node Name",
        "    0.005,                   !- Rated Flow Rate {m3/s}",
        "    1,                       !- Rated Pump Head {Pa}",
        "    0.01,                    !- Rated Power Consumption {W}",
        "    0.87,                    !- Motor Efficiency",
        "    0.0,                     !- Fraction of Motor Inefficiencies to Fluid Stream",
        "    0,                       !- Coefficient 1 of the Part Load Performance Curve",
        "    1,                       !- Coefficient 2 of the Part Load Performance Curve",
        "    0,                       !- Coefficient 3 of the Part Load Performance Curve",
        "    0,                       !- Coefficient 4 of the Part Load Performance Curve",
        "    0,                       !- Minimum Flow Rate {m3/s}",
        "    INTERMITTENT;            !- Pump Control Type",

        "  Branch,",
        "    USE Cooling Branch,      !- Name",
        "    ,                        !- Pressure Drop Curve Name",
        "    HeatExchanger:FluidToFluid,  !- Component 1 Object Type",
        "    TRANSFER to USE Cool HX, !- Component 1 Name",
        "    USE Cool Supply Cooling Inlet Node,  !- Component 1 Inlet Node Name",
        "    USE Cool Supply Cooling Outlet Node;  !- Component 1 Outlet Node Name",

        "  HeatExchanger:FluidToFluid,",
        "    TRANSFER to USE Cool HX, !- Name",
        "    AlwaysOnSchedule,        !- Availability Schedule Name",
        "    TRANSFER Demand HX Cool Inlet Node,  !- Loop Demand Side Inlet Node Name",
        "    TRANSFER Demand HX Cool Outlet Node,  !- Loop Demand Side Outlet Node Name",
        "    0.003,                   !- Loop Demand Side Design Flow Rate {m3/s}",
        "    USE Cool Supply Cooling Inlet Node,  !- Loop Supply Side Inlet Node Name",
        "    USE Cool Supply Cooling Outlet Node,  !- Loop Supply Side Outlet Node Name",
        "    0.003,                   !- Loop Supply Side Design Flow Rate {m3/s}",
        "    CrossFlowBothUnMixed,    !- Heat Exchange Model Type",
        "    15000,                   !- Heat Exchanger U-Factor Times Area Value {W/k}",
        "    CoolingSetpointModulated,!- Control Type",
        "    Use Cool Supply Outlet Node,  !- Heat Exchanger Setpoint Node Name",
        "    0.2,                     !- Minimum Temperature Difference to Activate Heat Exchanger {deltaC}",
        "    LoopToLoop;              !- Heat Transfer Metering End Use Type",

        "  Branch,",
        "    USE Cool Supply Outlet Branch,  !- Name",
        "    ,                        !- Pressure Drop Curve Name",
        "    Pipe:Adiabatic,          !- Component 1 Object Type",
        "    USE Cool Supply Outlet Pipe,  !- Component 1 Name",
        "    USE Cool Supply Heating-Pipe Node,  !- Component 1 Inlet Node Name",
        "    USE Cool Supply Outlet Node;  !- Component 1 Outlet Node Name",

        "  Pipe:Adiabatic,",
        "    USE Cool Supply Outlet Pipe,  !- Name",
        "    USE Cool Supply Heating-Pipe Node,  !- Inlet Node Name",
        "    USE Cool Supply Outlet Node;  !- Outlet Node Name",

        "  BranchList,",
        "    USE Cool Demand Branches,!- Name",
        "    USE Cool Demand Inlet Branch,  !- Branch 1 Name",
        "    USE Cool Load Profile Branch 1,  !- Branch 2 Name",
        "    USE Cool Demand Outlet Branch;  !- Branch 3 Name",

        "  ConnectorList,",
        "    USE Cool Demand Connectors,  !- Name",
        "    Connector:Splitter,      !- Connector 1 Object Type",
        "    USE Cool Demand Splitter,!- Connector 1 Name",
        "    Connector:Mixer,         !- Connector 2 Object Type",
        "    USE Cool Demand Mixer;   !- Connector 2 Name",

        "  Connector:Splitter,",
        "    USE Cool Demand Splitter,!- Name",
        "    USE Cool Demand Inlet Branch,  !- Inlet Branch Name",
        "    USE Cool Load Profile Branch 1;  !- Outlet Branch 1 Name",

        "  Connector:Mixer,",
        "    USE Cool Demand Mixer,   !- Name",
        "    USE Cool Demand Outlet Branch,  !- Outlet Branch Name",
        "    USE Cool Load Profile Branch 1;  !- Inlet Branch 1 Name",

        "  Branch,",
        "    USE Cool Demand Inlet Branch,  !- Name",
        "    ,                        !- Pressure Drop Curve Name",
        "    Pipe:Adiabatic,          !- Component 1 Object Type",
        "    USE Cool Demand Inlet Pipe,  !- Component 1 Name",
        "    USE Cool Demand Inlet Node,  !- Component 1 Inlet Node Name",
        "    USE Cool Demand Pipe-Load Profile Node;  !- Component 1 Outlet Node Name",

        "  Pipe:Adiabatic,",
        "    USE Cool Demand Inlet Pipe,  !- Name",
        "    USE Cool Demand Inlet Node,  !- Inlet Node Name",
        "    USE Cool Demand Pipe-Load Profile Node;  !- Outlet Node Name",

        "  Branch,",
        "    USE Cool Load Profile Branch 1,  !- Name",
        "    ,                        !- Pressure Drop Curve Name",
        "    LoadProfile:Plant,       !- Component 1 Object Type",
        "    Cool Load Profile 1,     !- Component 1 Name",
        "    Demand Cool Load Profile 1 Inlet Node,  !- Component 1 Inlet Node Name",
        "    Demand Cool Load Profile 1 Outlet Node;  !- Component 1 Outlet Node Name",

        "  LoadProfile:Plant,",
        "    Cool Load Profile 1,     !- Name",
        "    Demand Cool Load Profile 1 Inlet Node,  !- Inlet Node Name",
        "    Demand Cool Load Profile 1 Outlet Node,  !- Outlet Node Name",
        "    Cool Load Profile 1 Load Schedule,  !- Load Schedule Name",
        "    0.002,                   !- Peak Flow Rate {m3/s}",
        "    Cool Load Profile 1 Flow Frac Schedule;  !- Flow Rate Fraction Schedule Name",

        "  Branch,",
        "    USE Cool Demand Outlet Branch,  !- Name",
        "    ,                        !- Pressure Drop Curve Name",
        "    Pipe:Adiabatic,          !- Component 1 Object Type",
        "    USE Cool Demand Outlet Pipe,  !- Component 1 Name",
        "    USE Cool Demand Load Profile-Pipe Node,  !- Component 1 Inlet Node Name",
        "    USE Cool Demand Outlet Node;  !- Component 1 Outlet Node Name",

        "  Pipe:Adiabatic,",
        "    USE Cool Demand Outlet Pipe,  !- Name",
        "    USE Cool Demand Load Profile-Pipe Node,  !- Inlet Node Name",
        "    USE Cool Demand Outlet Node;  !- Outlet Node Name",

        "  PlantLoop,",
        "    TRANSFER Loop,           !- Name",
        "    WATER,                   !- Fluid Type",
        "    ,                        !- User Defined Fluid Type",
        "    TRANSFER Loop Operation, !- Plant Equipment Operation Scheme Name",
        "    TRANSFER Supply Outlet Node,  !- Loop Temperature Setpoint Node Name",
        "    100,                     !- Maximum Loop Temperature {C}",
        "    3,                       !- Minimum Loop Temperature {C}",
        "    0.003,                   !- Maximum Loop Flow Rate {m3/s}",
        "    0,                       !- Minimum Loop Flow Rate {m3/s}",
        "    1.0,                     !- Plant Loop Volume {m3}",
        "    TRANSFER Supply Inlet Node,  !- Plant Side Inlet Node Name",
        "    TRANSFER Supply Outlet Node,  !- Plant Side Outlet Node Name",
        "    TRANSFER Supply Branches,!- Plant Side Branch List Name",
        "    TRANSFER Supply Connectors,  !- Plant Side Connector List Name",
        "    TRANSFER Demand Inlet Node,  !- Demand Side Inlet Node Name",
        "    TRANSFER Demand Outlet Node,  !- Demand Side Outlet Node Name",
        "    TRANSFER Demand Branches,!- Demand Side Branch List Name",
        "    TRANSFER Demand Connectors,  !- Demand Side Connector List Name",
        "    OPTIMAL,                 !- Load Distribution Scheme",
        "    ,                        !- Availability Manager List Name",
        "    DualSetpointDeadband,    !- Plant Loop Demand Calculation Scheme",
        "    ,                        !- Common Pipe Simulation",
        "    ,                        !- Pressure Simulation Type",
        "    2.0;                     !- Loop Circulation Time {minutes}",

        "  SetpointManager:Scheduled:dualSetpoint,",
        "    TRANSFER Loop Dual Setpoint Manager,  !- Name",
        "    Temperature,             !- Control Variable",
        "    TRANSFER Dual Loop Hi Temp Sch,  !- High Setpoint Schedule Name",
        "    TRANSFER Dual Loop Lo Temp Sch,  !- Low Setpoint Schedule Name",
        "    TRANSFER Loop Setpoint Node List;  !- Setpoint Node or NodeList Name",

        "  NodeList,",
        "    TRANSFER Loop Setpoint Node List,  !- Name",
        "    TRANSFER Supply Outlet Node;  !- Node 1 Name",

        "  PlantEquipmentOperationSchemes,",
        "    TRANSFER Loop Operation, !- Name",
        "    PlantEquipmentOperation:Uncontrolled,  !- Control Scheme 1 Object Type",
        "    TRANSFER HX,             !- Control Scheme 1 Name",
        "    AlwaysOnSchedule;        !- Control Scheme 1 Schedule Name",

        "  PlantEquipmentOperation:Uncontrolled,",
        "    TRANSFER HX,             !- Name",
        "    TRANSFER Plant;          !- Equipment List Name",

        "  PlantEquipmentList,",
        "    TRANSFER Plant,          !- Name",
        "    HeatExchanger:FluidToFluid,  !- Equipment 1 Object Type",
        "    SOURCE to TRANSFER HX;   !- Equipment 1 Name",

        "  BranchList,",
        "    TRANSFER Supply Branches,!- Name",
        "    TRANSFER Supply Inlet Branch,  !- Branch 1 Name",
        "    TRANSFER HX Branch,      !- Branch 2 Name",
        "    TRANSFER Supply Outlet Branch;  !- Branch 3 Name",

        "  ConnectorList,",
        "    TRANSFER Supply Connectors,  !- Name",
        "    Connector:Splitter,      !- Connector 1 Object Type",
        "    TRANSFER Supply Splitter,!- Connector 1 Name",
        "    Connector:Mixer,         !- Connector 2 Object Type",
        "    TRANSFER Supply Mixer;   !- Connector 2 Name",

        "  Connector:Splitter,",
        "    TRANSFER Supply Splitter,!- Name",
        "    TRANSFER Supply Inlet Branch,  !- Inlet Branch Name",
        "    TRANSFER HX Branch;      !- Outlet Branch 1 Name",

        "  Connector:Mixer,",
        "    TRANSFER Supply Mixer,   !- Name",
        "    TRANSFER Supply Outlet Branch,  !- Outlet Branch Name",
        "    TRANSFER HX Branch;      !- Inlet Branch 1 Name",

        "  Branch,",
        "    TRANSFER Supply Inlet Branch,  !- Name",
        "    ,                        !- Pressure Drop Curve Name",
        "    Pump:VariableSpeed,      !- Component 1 Object Type",
        "    TRANSFER Pump,           !- Component 1 Name",
        "    TRANSFER Supply Inlet Node,  !- Component 1 Inlet Node Name",
        "    TRANSFER Supply Pump-Heating Node;  !- Component 1 Outlet Node Name",

        "  Pump:VariableSpeed,",
        "    TRANSFER Pump,           !- Name",
        "    TRANSFER Supply Inlet Node,  !- Inlet Node Name",
        "    TRANSFER Supply Pump-Heating Node,  !- Outlet Node Name",
        "    0.005,                   !- Rated Flow Rate {m3/s}",
        "    1,                       !- Rated Pump Head {Pa}",
        "    0.01,                    !- Rated Power Consumption {W}",
        "    0.87,                    !- Motor Efficiency",
        "    0.0,                     !- Fraction of Motor Inefficiencies to Fluid Stream",
        "    0,                       !- Coefficient 1 of the Part Load Performance Curve",
        "    1,                       !- Coefficient 2 of the Part Load Performance Curve",
        "    0,                       !- Coefficient 3 of the Part Load Performance Curve",
        "    0,                       !- Coefficient 4 of the Part Load Performance Curve",
        "    0,                       !- Minimum Flow Rate {m3/s}",
        "    INTERMITTENT;            !- Pump Control Type",

        "  Branch,",
        "    TRANSFER HX Branch,      !- Name",
        "    ,                        !- Pressure Drop Curve Name",
        "    HeatExchanger:FluidToFluid,  !- Component 1 Object Type",
        "    SOURCE to TRANSFER HX,   !- Component 1 Name",
        "    TRANSFER HX Supply Inlet Node,  !- Component 1 Inlet Node Name",
        "    TRANSFER HX Supply Outlet Node;  !- Component 1 Outlet Node Name",

        "  HeatExchanger:FluidToFluid,",
        "    SOURCE to TRANSFER HX,   !- Name",
        "    AlwaysOnSchedule,        !- Availability Schedule Name",
        "    SOURCE Demand HX Inlet Node,  !- Loop Demand Side Inlet Node Name",
        "    SOURCE Demand HX Outlet Node,  !- Loop Demand Side Outlet Node Name",
        "    0.003,                   !- Loop Demand Side Design Flow Rate {m3/s}",
        "    TRANSFER HX Supply Inlet Node,  !- Loop Supply Side Inlet Node Name",
        "    TRANSFER HX Supply Outlet Node,  !- Loop Supply Side Outlet Node Name",
        "    0.003,                   !- Loop Supply Side Design Flow Rate {m3/s}",
        "    CrossFlowBothUnMixed,    !- Heat Exchange Model Type",
        "    15000,                   !- Heat Exchanger U-Factor Times Area Value {W/k}",
        "    DualDeadbandSetpointModulated,  !- Control Type",
        "    TRANSFER Supply Outlet Node,  !- Heat Exchanger Setpoint Node Name",
        "    0.2,                     !- Minimum Temperature Difference to Activate Heat Exchanger {deltaC}",
        "    LoopToLoop;              !- Heat Transfer Metering End Use Type",

        "  Branch,",
        "    TRANSFER Supply Outlet Branch,  !- Name",
        "    ,                        !- Pressure Drop Curve Name",
        "    Pipe:Adiabatic,          !- Component 1 Object Type",
        "    TRANSFER Supply Outlet Pipe,  !- Component 1 Name",
        "    TRANSFER Supply HX-Pipe Node,  !- Component 1 Inlet Node Name",
        "    TRANSFER Supply Outlet Node;  !- Component 1 Outlet Node Name",

        "  Pipe:Adiabatic,",
        "    TRANSFER Supply Outlet Pipe,  !- Name",
        "    TRANSFER Supply HX-Pipe Node,  !- Inlet Node Name",
        "    TRANSFER Supply Outlet Node;  !- Outlet Node Name",

        "  BranchList,",
        "    TRANSFER Demand Branches,!- Name",
        "    TRANSFER Demand Inlet Branch,  !- Branch 1 Name",
        "    TRANSFER Demand HX Branch 1,  !- Branch 2 Name",
        "    TRANSFER Demand HX Branch 2,  !- Branch 3 Name",
        "    TRANSFER Demand Outlet Branch;  !- Branch 4 Name",

        "  ConnectorList,",
        "    TRANSFER Demand Connectors,  !- Name",
        "    Connector:Splitter,      !- Connector 1 Object Type",
        "    TRANSFER Demand Splitter,!- Connector 1 Name",
        "    Connector:Mixer,         !- Connector 2 Object Type",
        "    TRANSFER Demand Mixer;   !- Connector 2 Name",

        "  Connector:Splitter,",
        "    TRANSFER Demand Splitter,!- Name",
        "    TRANSFER Demand Inlet Branch,  !- Inlet Branch Name",
        "    TRANSFER Demand HX Branch 1,  !- Outlet Branch 1 Name",
        "    TRANSFER Demand HX Branch 2;  !- Outlet Branch 2 Name",

        "  Connector:Mixer,",
        "    TRANSFER Demand Mixer,   !- Name",
        "    TRANSFER Demand Outlet Branch,  !- Outlet Branch Name",
        "    TRANSFER Demand HX Branch 1,  !- Inlet Branch 1 Name",
        "    TRANSFER Demand HX Branch 2;  !- Inlet Branch 2 Name",

        "  Branch,",
        "    TRANSFER Demand Inlet Branch,  !- Name",
        "    ,                        !- Pressure Drop Curve Name",
        "    Pipe:Adiabatic,          !- Component 1 Object Type",
        "    TRANSFER Demand Inlet Pipe,  !- Component 1 Name",
        "    TRANSFER Demand Inlet Node,  !- Component 1 Inlet Node Name",
        "    TRANSFER Demand Pipe-Load Profile Node;  !- Component 1 Outlet Node Name",

        "  Pipe:Adiabatic,",
        "    TRANSFER Demand Inlet Pipe,  !- Name",
        "    TRANSFER Demand Inlet Node,  !- Inlet Node Name",
        "    TRANSFER Demand Pipe-Load Profile Node;  !- Outlet Node Name",

        "  Branch,",
        "    TRANSFER Demand HX Branch 1,  !- Name",
        "    ,                        !- Pressure Drop Curve Name",
        "    HeatExchanger:FluidToFluid,  !- Component 1 Object Type",
        "    TRANSFER to USE Heat HX, !- Component 1 Name",
        "    TRANSFER heat Demand HX Inlet Node,  !- Component 1 Inlet Node Name",
        "    TRANSFER heat Demand HX Outlet Node;  !- Component 1 Outlet Node Name",

        "  Branch,",
        "    TRANSFER Demand HX Branch 2,  !- Name",
        "    ,                        !- Pressure Drop Curve ",
        "    HeatExchanger:FluidToFluid,  !- Component 1 Object Type",
        "    TRANSFER to USE cool HX, !- Component 1 Name",
        "    TRANSFER Demand HX Cool Inlet Node,  !- Component 1 Inlet Node Name",
        "    TRANSFER Demand HX cool Outlet Node;  !- Component 1 Outlet Node Name",

        "  Branch,",
        "    TRANSFER Demand Outlet Branch,  !- Name",
        "    ,                        !- Pressure Drop Curve Name",
        "    Pipe:Adiabatic,          !- Component 1 Object Type",
        "    TRANSFER Demand Outlet Pipe,  !- Component 1 Name",
        "    TRANSFER Demand Load Profile-Pipe Node,  !- Component 1 Inlet Node Name",
        "    TRANSFER Demand Outlet Node;  !- Component 1 Outlet Node Name",

        "  Pipe:Adiabatic,",
        "    TRANSFER Demand Outlet Pipe,  !- Name",
        "    TRANSFER Demand Load Profile-Pipe Node,  !- Inlet Node Name",
        "    TRANSFER Demand Outlet Node;  !- Outlet Node Name",

        "  PlantLoop,",
        "    SOURCE Loop,             !- Name",
        "    WATER,                   !- Fluid Type",
        "    ,                        !- User Defined Fluid Type",
        "    SOURCE Loop Operation,   !- Plant Equipment Operation Scheme Name",
        "    SOURCE Supply Outlet Node,  !- Loop Temperature Setpoint Node Name",
        "    100,                     !- Maximum Loop Temperature {C}",
        "    3,                       !- Minimum Loop Temperature {C}",
        "    0.003,                   !- Maximum Loop Flow Rate {m3/s}",
        "    0,                       !- Minimum Loop Flow Rate {m3/s}",
        "    1.0,                     !- Plant Loop Volume {m3}",
        "    SOURCE Supply Inlet Node,!- Plant Side Inlet Node Name",
        "    SOURCE Supply Outlet Node,  !- Plant Side Outlet Node Name",
        "    SOURCE Supply Branches,  !- Plant Side Branch List Name",
        "    SOURCE Supply Connectors,!- Plant Side Connector List Name",
        "    SOURCE Demand Inlet Node,!- Demand Side Inlet Node Name",
        "    SOURCE Demand Outlet Node,  !- Demand Side Outlet Node Name",
        "    SOURCE Demand Branches,  !- Demand Side Branch List Name",
        "    SOURCE Demand Connectors,!- Demand Side Connector List Name",
        "    Optimal,                 !- Load Distribution Scheme",
        "    ,                        !- Availability Manager List Name",
        "    ,                        !- Plant Loop Demand Calculation Scheme",
        "    ,                        !- Common Pipe Simulation",
        "    ,                        !- Pressure Simulation Type",
        "    2.0;                     !- Loop Circulation Time {minutes}",

        "  SetpointManager:Scheduled,",
        "    SOURCE Loop Setpoint Manager,  !- Name",
        "    Temperature,             !- Control Variable",
        "    SOURCE Loop Temp Sch,    !- Schedule Name",
        "    SOURCE Loop Setpoint Node List;  !- Setpoint Node or NodeList Name",

        "  NodeList,",
        "    SOURCE Loop Setpoint Node List,  !- Name",
        "    SOURCE Supply Outlet Node,  !- Node 1 Name",
        "    SOURCE Supply Heating Outlet Node,  !- Node 2 Name",
        "    SOURCE Supply Cooling Outlet Node;  !- Node 3 Name",

        "  PlantEquipmentOperationSchemes,",
        "    SOURCE Loop Operation,   !- Name",
        "    PlantEquipmentOperation:ComponentSetpoint,  !- Control Scheme 1 Object Type",
        "    SOURCE Purchased Only,   !- Control Scheme 1 Name",
        "    AlwaysOnSchedule;        !- Control Scheme 1 Schedule Name",

        "  PlantEquipmentOperation:ComponentSetpoint,",
        "    SOURCE Purchased Only,   !- Name",
        "    DistrictCooling,         !- Equipment 1 Object Type",
        "    SOURCE Purchased Cooling,!- Equipment 1 Name",
        "    SOURCE Supply Cooling Inlet Node,  !- Demand Calculation 1 Node Name",
        "    SOURCE Supply Cooling Outlet Node,  !- Setpoint 1 Node Name",
        "    0.003,                   !- Component 1 Flow Rate {m3/s}",
        "    Cooling,                 !- Operation 1 Type",
        "    DistrictHeating,         !- Equipment 2 Object Type",
        "    SOURCE Purchased Heating,!- Equipment 2 Name",
        "    SOURCE Supply Heating Inlet Node,  !- Demand Calculation 2 Node Name",
        "    SOURCE Supply Heating Outlet Node,  !- Setpoint 2 Node Name",
        "    0.003,                   !- Component 2 Flow Rate {m3/s}",
        "    HEATINg;                 !- Operation 2 Type",

        "  PlantEquipmentList,",
        "    SOURCE cooling Plant,    !- Name",
        "    DistrictCooling,         !- Equipment 1 Object Type",
        "    SOURCE Purchased Cooling;!- Equipment 1 Name",

        "  BranchList,",
        "    SOURCE Supply Branches,  !- Name",
        "    SOURCE Supply Inlet Branch,  !- Branch 1 Name",
        "    SOURCE Cooling Branch,   !- Branch 2 Name",
        "    SOURCE Heating Branch,   !- Branch 3 Name",
        "    SOURCE Supply Outlet Branch;  !- Branch 4 Name",

        "  ConnectorList,",
        "    SOURCE Supply Connectors,!- Name",
        "    Connector:Splitter,      !- Connector 1 Object Type",
        "    SOURCE Supply Splitter,  !- Connector 1 Name",
        "    Connector:Mixer,         !- Connector 2 Object Type",
        "    SOURCE Supply Mixer;     !- Connector 2 Name",

        "  Connector:Splitter,",
        "    SOURCE Supply Splitter,  !- Name",
        "    SOURCE Supply Inlet Branch,  !- Inlet Branch Name",
        "    SOURCE Cooling Branch,   !- Outlet Branch 1 Name",
        "    SOURCE Heating Branch;   !- Outlet Branch 2 Name",

        "  Connector:Mixer,",
        "    SOURCE Supply Mixer,     !- Name",
        "    SOURCE Supply Outlet Branch,  !- Outlet Branch Name",
        "    SOURCE Cooling Branch,   !- Inlet Branch 1 Name",
        "    SOURCE Heating Branch;   !- Inlet Branch 2 Name",

        "  Branch,",
        "    SOURCE Supply Inlet Branch,  !- Name",
        "    ,                        !- Pressure Drop Curve Name",
        "    Pump:VariableSpeed,      !- Component 1 Object Type",
        "    SOURCE Pump,             !- Component 1 Name",
        "    SOURCE Supply Inlet Node,!- Component 1 Inlet Node Name",
        "    SOURCE Supply Pump-district Node;  !- Component 1 Outlet Node Name",

        "  Pump:VariableSpeed,",
        "    SOURCE Pump,             !- Name",
        "    SOURCE Supply Inlet Node,!- Inlet Node Name",
        "    SOURCE Supply Pump-district Node,  !- Outlet Node Name",
        "    0.005,                   !- Rated Flow Rate {m3/s}",
        "    1,                       !- Rated Pump Head {Pa}",
        "    0.01,                    !- Rated Power Consumption {W}",
        "    0.87,                    !- Motor Efficiency",
        "    0.0,                     !- Fraction of Motor Inefficiencies to Fluid Stream",
        "    0,                       !- Coefficient 1 of the Part Load Performance Curve",
        "    1,                       !- Coefficient 2 of the Part Load Performance Curve",
        "    0,                       !- Coefficient 3 of the Part Load Performance Curve",
        "    0,                       !- Coefficient 4 of the Part Load Performance ",
        "    0,                       !- Minimum Flow Rate {m3/s}",
        "    INTERMITTENT;            !- Pump Control Type",

        "  Branch,",
        "    SOURCE Cooling Branch,   !- Name",
        "    ,                        !- Pressure Drop Curve Name",
        "    DistrictCooling,         !- Component 1 Object Type",
        "    SOURCE Purchased Cooling,!- Component 1 Name",
        "    SOURCE Supply Cooling Inlet Node,  !- Component 1 Inlet Node Name",
        "    SOURCE Supply Cooling Outlet Node;  !- Component 1 Outlet Node Name",

        "  DistrictCooling,",
        "    SOURCE Purchased Cooling,!- Name",
        "    SOURCE Supply Cooling Inlet Node,  !- Chilled Water Inlet Node Name",
        "    SOURCE Supply Cooling Outlet Node,  !- Chilled Water Outlet Node Name",
        "    1000000;                 !- Nominal Capacity {W}",

        "  Branch,",
        "    SOURCE Heating Branch,   !- Name",
        "    ,                        !- Pressure Drop Curve Name",
        "    DistrictHeating,         !- Component 1 Object Type",
        "    SOURCE Purchased Heating,!- Component 1 Name",
        "    SOURCE Supply Heating Inlet Node,  !- Component 1 Inlet Node Name",
        "    SOURCE Supply Heating Outlet Node;  !- Component 1 Outlet Node Name",

        "  DistrictHeating,",
        "    SOURCE Purchased Heating,!- Name",
        "    SOURCE Supply Heating Inlet Node,  !- Hot Water Inlet Node Name",
        "    SOURCE Supply Heating Outlet Node,  !- Hot Water Outlet Node Name",
        "    1000000;                 !- Nominal Capacity {W}",

        "  Branch,",
        "    SOURCE Supply Outlet Branch,  !- Name",
        "    ,                        !- Pressure Drop Curve Name",
        "    Pipe:Adiabatic,          !- Component 1 Object Type",
        "    SOURCE Supply Outlet Pipe,  !- Component 1 Name",
        "    SOURCE Supply Heating-Pipe Node,  !- Component 1 Inlet Node Name",
        "    SOURCE Supply Outlet Node;  !- Component 1 Outlet Node Name",

        "  Pipe:Adiabatic,",
        "    SOURCE Supply Outlet Pipe,  !- Name",
        "    SOURCE Supply Heating-Pipe Node,  !- Inlet Node Name",
        "    SOURCE Supply Outlet Node;  !- Outlet Node Name",

        "  BranchList,",
        "    SOURCE Demand Branches,  !- Name",
        "    SOURCE Demand Inlet Branch,  !- Branch 1 Name",
        "    SOURCE Demand HX Branch, !- Branch 2 Name",
        "    SOURCE Demand Outlet Branch;  !- Branch 3 Name",

        "  ConnectorList,",
        "    SOURCE Demand Connectors,!- Name",
        "    Connector:Splitter,      !- Connector 1 Object Type",
        "    SOURCE Demand Splitter,  !- Connector 1 Name",
        "    Connector:Mixer,         !- Connector 2 Object Type",
        "    SOURCE Demand Mixer;     !- Connector 2 Name",

        "  Connector:Splitter,",
        "    SOURCE Demand Splitter,  !- Nam",
        "    SOURCE Demand Inlet Branch,  !- Inlet Branch Name",
        "    SOURCE Demand HX Branch; !- Outlet Branch 1 Name",

        "  Connector:Mixer,",
        "    SOURCE Demand Mixer,     !- Name",
        "    SOURCE Demand Outlet Branch,  !- Outlet Branch Name",
        "    SOURCE Demand HX Branch; !- Inlet Branch 1 Name",

        "  Branch,",
        "    SOURCE Demand Inlet Branch,  !- Name",
        "    ,                        !- Pressure Drop Curve Name",
        "    Pipe:Adiabatic,          !- Component 1 Object Type",
        "    SOURCE Demand Inlet Pipe,!- Component 1 Name",
        "    SOURCE Demand Inlet Node,!- Component 1 Inlet Node Name",
        "    SOURCE Demand Pipe-HX Node;  !- Component 1 Outlet Node Name",

        "  Pipe:Adiabatic,",
        "    SOURCE Demand Inlet Pipe,!- Name",
        "    SOURCE Demand Inlet Node,!- Inlet Node Name",
        "    SOURCE Demand Pipe-HX Node;  !- Outlet Node Name",

        "  Branch,",
        "    SOURCE Demand HX Branch, !- Name",
        "    ,                        !- Pressure Drop Curve Name",
        "    HeatExchanger:FluidToFluid,  !- Component 1 Object Type",
        "    SOURCE to TRANSFER HX,   !- Component 1 Name",
        "    SOURCE Demand HX Inlet Node,  !- Component 1 Inlet Node Name",
        "    SOURCE Demand HX Outlet Node;  !- Component 1 Outlet Node Name",

        "  Branch,",
        "    SOURCE Demand Outlet Branch,  !- Name",
        "    ,                        !- Pressure Drop Curve Name",
        "    Pipe:Adiabatic,          !- Component 1 Object Type",
        "    SOURCE Demand Outlet Pipe,  !- Component 1 Name",
        "    SOURCE Demand Load Profile-Pipe Node,  !- Component 1 Inlet Node Name",
        "    SOURCE Demand Outlet Node;  !- Component 1 Outlet Node Name",

        "  Pipe:Adiabatic,",
        "    SOURCE Demand Outlet Pipe,  !- Name",
        "    SOURCE Demand Load Profile-Pipe Node,  !- Inlet Node Name",
        "    SOURCE Demand Outlet Node;  !- Outlet Node Name",

        "  ScheduleTypeLimits,",
        "    Any Number;              !- Name",

        "  ScheduleTypeLimits,",
        "    On/Off,                  !- Name",
        "    0,                       !- Lower Limit Value",
        "    1,                       !- Upper Limit Value",
        "    DISCRETE;                !- Numeric Type",

        "  Schedule:Compact,",
        "    Use Cool Loop Temp Sch,  !- Name",
        "    Any Number,              !- Schedule Type Limits Name",
        "    THROUGH: 12/31,          !- Field 1",
        "    FOR: AllDays,            !- Field 2",
        "    UNTIL: 24:00,25.0;       !- Field 3",

        "  Schedule:Compact,",
        "    Use Heat Loop Temp Sch,  !- Name",
        "    Any Number,              !- Schedule Type Limits Name",
        "    THROUGH: 12/31,          !- Field 1",
        "    FOR: AllDays,            !- Field 2",
        "    UNTIL: 24:00,15.0;       !- Field 3",

        "  Schedule:Compact,",
        "    TRANSFER Dual Loop Hi Temp Sch,  !- Name",
        "    Any Number,              !- Schedule Type Limits Name",
        "    THROUGH: 12/31,          !- Field 1",
        "    FOR: AllDays,            !- Field 2",
        "    UNTIL: 24:00,19.0;       !- Field 3",

        "  Schedule:Compact,",
        "    TRANSFER Dual Loop Lo Temp Sch,  !- Name",
        "    Any Number,              !- Schedule Type Limits Name",
        "    THROUGH: 12/31,          !- Field 1",
        "    FOR: AllDays,            !- Field 2",
        "    UNTIL: 24:00,17.5;       !- Field 3",

        "  Schedule:Compact,",
        "    SOURCE Loop Temp Sch,    !- Name",
        "    Any Number,              !- Schedule Type Limits Name",
        "    THROUGH: 12/31,          !- Field 1",
        "    FOR: AllDays,            !- Field 2",
        "    UNTIL: 24:00,20.0;       !- Field 3",

        "  Schedule:Compact,",
        "    AlwaysOnSchedule,        !- Name",
        "    On/Off,                  !- Schedule Type Limits Name",
        "    THROUGH: 12/31,          !- Field 1",
        "    FOR: AllDays,            !- Field 2",
        "    UNTIL: 24:00,1;          !- Field 3",

        "  Schedule:Compact,",
        "    Heat Load Profile 1 Load Schedule,  !- Name",
        "    Any Number,              !- Schedule Type Limits Name",
        "    THROUGH: 12/31,          !- Field 1",
        "    FOR: AllDays,            !- Field 2",
        "    UNTIL: 12:00,0,          !- Field 3",
        "    UNTIL: 14:00,0,       !- Field 5",
        "    UNTIL: 16:00,0,       !- Field 7",
        "    UNTIL: 17:00,0,          !- Field 9",
        "    UNTIL: 20:00,0,       !- Field 11",
        "    UNTIL: 24:00,0;      !- Field 13",

        "  Schedule:Compact,",
        "    Heat Load Profile 1 Flow Frac Schedule,  !- Name",
        "    Any Number,              !- Schedule Type Limits Name",
        "    THROUGH: 12/31,          !- Field 1",
        "    FOR: AllDays,            !- Field 2",
        "    UNTIL: 24:00,0.0;        !- Field 3",

        "  Schedule:Compact,",
        "    Cool Load Profile 1 Load Schedule,  !- Name",
        "    Any Number,              !- Schedule Type Limits Name",
        "    THROUGH: 12/31,          !- Field 1",
        "    FOR: AllDays,            !- Field 2",
        "    UNTIL: 2:00,-8000,       !- Field 3",
        "    UNTIL: 4:00,-8000,       !- Field 5",
        "    UNTIL: 5:00,-8000,           !- Field 7",
        "    UNTIL: 8:00,-8000,       !- Field 9",
        "    UNTIL: 12:00,-8000,     !- Field 11",
        "    UNTIL: 24:00,-8000;          !- Field 13",

        "  Schedule:Compact,",
        "    cool Load Profile 1 Flow Frac Schedule,  !- Name",
        "    Any Number,              !- Schedule Type Limits Name",
        "    THROUGH: 12/31,          !- Field 1",
        "    FOR: AllDays,            !- Field 2",
        "    UNTIL: 24:00,1.0;        !- Field 3",
    });

    ASSERT_TRUE(process_idf(idf_objects));
    bool ErrorsFound = false;

    DataGlobals::BeginSimFlag = true;
    SimulationManager::GetProjectData(outputFiles());

    OutputReportPredefined::SetPredefinedTables();
    HeatBalanceManager::SetPreConstructionInputParameters(); // establish array bounds for constructions early
    // OutputProcessor::TimeValue.allocate(2);
    OutputProcessor::SetupTimePointers("Zone", DataGlobals::TimeStepZone); // Set up Time pointer for HB/Zone Simulation
    OutputProcessor::SetupTimePointers("HVAC", DataHVACGlobals::TimeStepSys);
    PlantManager::CheckIfAnyPlant();
    createFacilityElectricPowerServiceObject();
    BranchInputManager::ManageBranchInput(); // just gets input and returns.
    DataGlobals::DoingSizing = false;
    DataGlobals::KickOffSimulation = true;

    WeatherManager::ResetEnvironmentCounter();
<<<<<<< HEAD
    SimulationManager::SetupSimulation(state, OutputFiles::getSingleton(), ErrorsFound);
=======
    SimulationManager::SetupSimulation(outputFiles(), ErrorsFound);
>>>>>>> f531a56e
    DataGlobals::KickOffSimulation = false;

    int EnvCount = 0;
    DataGlobals::WarmupFlag = true;
    bool Available(true);

    while (Available) {

<<<<<<< HEAD
        WeatherManager::GetNextEnvironment(state, OutputFiles::getSingleton(), Available, ErrorsFound);
=======
        WeatherManager::GetNextEnvironment(outputFiles(), Available, ErrorsFound);
>>>>>>> f531a56e

        if (!Available) break;
        if (ErrorsFound) break;

        ++EnvCount;

        DataGlobals::BeginEnvrnFlag = true;
        DataGlobals::EndEnvrnFlag = false;
        DataEnvironment::EndMonthFlag = false;
        DataGlobals::WarmupFlag = true;
        DataGlobals::DayOfSim = 0;
        state.dataGlobals.DayOfSimChr = "0";

        while ((DataGlobals::DayOfSim < DataGlobals::NumOfDayInEnvrn) || (DataGlobals::WarmupFlag)) { // Begin day loop ...

            ++DataGlobals::DayOfSim;

            if (!DataGlobals::WarmupFlag) {
                ++DataEnvironment::CurrentOverallSimDay;
            }
            DataGlobals::BeginDayFlag = true;
            DataGlobals::EndDayFlag = false;

            for (DataGlobals::HourOfDay = 1; DataGlobals::HourOfDay <= 24; ++DataGlobals::HourOfDay) { // Begin hour loop ...

                DataGlobals::BeginHourFlag = true;
                DataGlobals::EndHourFlag = false;

                for (DataGlobals::TimeStep = 1; DataGlobals::TimeStep <= DataGlobals::NumOfTimeStepInHour; ++DataGlobals::TimeStep) {

                    DataGlobals::BeginTimeStepFlag = true;

                    // Set the End__Flag variables to true if necessary.  Note that
                    // each flag builds on the previous level.  EndDayFlag cannot be
                    // .TRUE. unless EndHourFlag is also .TRUE., etc.  Note that the
                    // EndEnvrnFlag and the EndSimFlag cannot be set during warmup.
                    // Note also that BeginTimeStepFlag, EndTimeStepFlag, and the
                    // SubTimeStepFlags can/will be set/reset in the HVAC Manager.

                    if (DataGlobals::TimeStep == DataGlobals::NumOfTimeStepInHour) {
                        DataGlobals::EndHourFlag = true;
                        if (DataGlobals::HourOfDay == 24) {
                            DataGlobals::EndDayFlag = true;
                            if ((!DataGlobals::WarmupFlag) && (DataGlobals::DayOfSim == DataGlobals::NumOfDayInEnvrn)) {
                                DataGlobals::EndEnvrnFlag = true;
                            }
                        }
                    }

                    WeatherManager::ManageWeather();

<<<<<<< HEAD
                    HeatBalanceManager::ManageHeatBalance(state, OutputFiles::getSingleton());
=======
                    HeatBalanceManager::ManageHeatBalance(outputFiles());
>>>>>>> f531a56e

                    //  After the first iteration of HeatBalance, all the 'input' has been gotten

                    DataGlobals::BeginHourFlag = false;
                    DataGlobals::BeginDayFlag = false;
                    DataGlobals::BeginEnvrnFlag = false;
                    DataGlobals::BeginSimFlag = false;
                    DataGlobals::BeginFullSimFlag = false;

                } // TimeStep loop

                DataGlobals::PreviousHour = DataGlobals::HourOfDay;

            } // ... End hour loop.

        } // ... End day loop.

    } // ... End environment loop.

    EXPECT_NEAR(DataLoopNode::Node(4).Temp, 20.0, 0.01);
}

TEST_F(EnergyPlusFixture, PlantHXModulatedDualDeadDefectFileLo)
{

    // this unit test was devised for issue #5258 which involves control logic related to plant HX not controlling well when the setpoint cannot be
    // met this test has complete IDF input to set up a system of four plant loops taken from the PlantLoopChain* integration tests.
    // This test checks that the HX will attempt to meet setpoint of 21 when the conditioning fluid is 20 and cannot really make it to 21.  The HX
    // still heats up to 20.

    std::string const idf_objects = delimited_string({
        "Building,",
        "Plant Load Profile Example,  !- Name",
        "    0.0,                     !- North Axis {deg}",
        "    Suburbs,                 !- Terrain",
        "    0.04,                    !- Loads Convergence Tolerance Value",
        "    0.04,                    !- Temperature Convergence Tolerance Value {deltaC}",
        "    FullInteriorAndExterior, !- Solar Distribution",
        "    25,                      !- Maximum Number of Warmup Days",
        "    6;                       !- Minimum Number of Warmup Days",

        "  Timestep,6;",

        "  GlobalGeometryRules,",
        "    UpperLeftCorner,         !- Starting Vertex Position",
        "    CounterClockWise,        !- Vertex Entry Direction",
        "    Relative;                !- Coordinate System",

        "  Site:Location,",
        "    CHICAGO_IL_USA_WMO_725300,  !- Name",
        "    42.00,                   !- Latitude {deg}",
        "    -87.88,                  !- Longitude {deg}",
        "    -6.00,                   !- Time Zone {hr}",
        "    190.00;                  !- Elevation {m}",

        "  SizingPeriod:DesignDay,",
        "    CHICAGO Ann Htg 99% Condns DB,  !- Name",
        "    1,                       !- Month",
        "    21,                      !- Day of Month",
        "    WinterDesignDay,         !- Day Type",
        "    -17.3,                   !- Maximum Dry-Bulb Temperature {C}",
        "    0.0,                     !- Daily Dry-Bulb Temperature Range {deltaC}",
        "    ,                        !- Dry-Bulb Temperature Range Modifier Type",
        "    ,                        !- Dry-Bulb Temperature Range Modifier Day Schedule Name",
        "    Wetbulb,                 !- Humidity Condition Type",
        "    -17.3,                   !- Wetbulb or DewPoint at Maximum Dry-Bulb {C}",
        "    ,                        !- Humidity Condition Day Schedule Name",
        "    ,                        !- Humidity Ratio at Maximum Dry-Bulb {kgWater/kgDryAir}",
        "    ,                        !- Enthalpy at Maximum Dry-Bulb {J/kg}",
        "    ,                        !- Daily Wet-Bulb Temperature Range {deltaC}",
        "    99063.,                  !- Barometric Pressure {Pa}",
        "    4.9,                     !- Wind Speed {m/s}",
        "    270,                     !- Wind Direction {deg}",
        "    No,                      !- Rain Indicator",
        "    No,                      !- Snow Indicator",
        "    No,                      !- Daylight Saving Time Indicator",
        "    ASHRAEClearSky,          !- Solar Model Indicator",
        "    ,                        !- Beam Solar Day Schedule Name",
        "    ,                        !- Diffuse Solar Day Schedule Name",
        "    ,                        !- ASHRAE Clear Sky Optical Depth for Beam Irradiance (taub) {dimensionless}",
        "    ,                        !- ASHRAE Clear Sky Optical Depth for Diffuse Irradiance (taud) {dimensionless}",
        "    0.00;                    !- Sky Clearness",

        "  RunPeriod,",
        "    Jan,                     !- Name",
        "    1,                       !- Begin Month",
        "    1,                       !- Begin Day of Month",
        "    ,                        !- Begin Year",
        "    1,                       !- End Month",
        "    2,                       !- End Day of Month",
        "    ,                        !- End Year",
        "    Tuesday,                 !- Day of Week for Start Day",
        "    Yes,                     !- Use Weather File Holidays and Special Days",
        "    Yes,                     !- Use Weather File Daylight Saving Period",
        "    No,                      !- Apply Weekend Holiday Rule",
        "    Yes,                     !- Use Weather File Rain Indicators",
        "    Yes;                     !- Use Weather File Snow Indicators",

        "  SimulationControl,",
        "    NO,                      !- Do Zone Sizing Calculation",
        "    NO,                      !- Do System Sizing Calculation",
        "    NO,                      !- Do Plant Sizing Calculation",
        "    Yes,                     !- Run Simulation for Sizing Periods",
        "    No;                      !- Run Simulation for Weather File Run Periods",

        "  PlantLoop,",
        "    Use Heat Loop,           !- Name",
        "    WATER,                   !- Fluid Type",
        "    ,                        !- User Defined Fluid Type",
        "    Use Heat Loop Operation, !- Plant Equipment Operation Scheme Name",
        "    Use Heat Supply Outlet Node,  !- Loop Temperature Setpoint Node Name",
        "    100,                     !- Maximum Loop Temperature {C}",
        "    3,                       !- Minimum Loop Temperature {C}",
        "    0.003,                   !- Maximum Loop Flow Rate {m3/s}",
        "    0,                       !- Minimum Loop Flow Rate {m3/s}",
        "    1.0,                     !- Plant Loop Volume {m3}",
        "    Use Heat Supply Inlet Node,  !- Plant Side Inlet Node Name",
        "    Use Heat Supply Outlet Node,  !- Plant Side Outlet Node Name",
        "    Use Heat Supply Branches,!- Plant Side Branch List Name",
        "    Use Heat Supply Connectors,  !- Plant Side Connector List Name",
        "    Use Heat Demand Inlet Node,  !- Demand Side Inlet Node Name",
        "    Use Heat Demand Outlet Node,  !- Demand Side Outlet Node Name",
        "    Use Heat Demand Branches,!- Demand Side Branch List Name",
        "    Use Heat Demand Connectors,  !- Demand Side Connector List Name",
        "    Optimal,                 !- Load Distribution Scheme",
        "    ,                        !- Availability Manager List Name",
        "    ,                        !- Plant Loop Demand Calculation Scheme",
        "    ,                        !- Common Pipe Simulation",
        "    ,                        !- Pressure Simulation Type",
        "    2.0;                     !- Loop Circulation Time {minutes}",

        "  SetpointManager:Scheduled,",
        "    Use Heat Loop Setpoint Manager,  !- Name",
        "    Temperature,             !- Control Variable",
        "    Use Heat Loop Temp Sch,  !- Schedule Name",
        "    Use Heat Loop Setpoint Node List;  !- Setpoint Node or NodeList Name",

        "  NodeList,",
        "    Use Heat Loop Setpoint Node List,  !- Name",
        "    Use Heat Supply Outlet Node;  !- Node 1 Name",

        "  PlantEquipmentOperationSchemes,",
        "    Use Heat Loop Operation, !- Name",
        "    PlantEquipmentOperation:Uncontrolled,  !- Control Scheme 1 Object Type",
        "    USE Heat operation,      !- Control Scheme 1 Name",
        "    AlwaysOnSchedule;        !- Control Scheme 1 Schedule Name",

        "  PlantEquipmentOperation:Uncontrolled,",
        "    USE Heat operation,      !- Name",
        "    TRANSFER to USE Heat HX equip;  !- Equipment List Name",

        "  PlantEquipmentList,",
        "    TRANSFER to USE Heat HX equip,  !- Name",
        "    HeatExchanger:FluidToFluid,  !- Equipment 1 Object Type",
        "    TRANSFER to USE Heat HX; !- Equipment 1 Name",

        "  BranchList,",
        "    USE Heat Supply Branches,!- Name",
        "    USE Heat Supply Inlet Branch,  !- Branch 1 Name",
        "    USE Heat Heating Branch, !- Branch 2 Name",
        "    USE Heat Supply Outlet Branch;  !- Branch 3 Name",

        "  ConnectorList,",
        "    USE Heat Supply Connectors,  !- Name",
        "    Connector:Splitter,      !- Connector 1 Object Type",
        "    USE Heat Supply Splitter,!- Connector 1 Name",
        "    Connector:Mixer,         !- Connector 2 Object Type",
        "    USE Heat Supply Mixer;   !- Connector 2 Name",

        "  Connector:Splitter,",
        "    USE Heat Supply Splitter,!- Name",
        "    USE Heat Supply Inlet Branch,  !- Inlet Branch Name",
        "    USE Heat Heating Branch; !- Outlet Branch 1 Name",

        "  Connector:Mixer,",
        "    USE Heat Supply Mixer,   !- Name",
        "    USE Heat Supply Outlet Branch,  !- Outlet Branch Name",
        "    USE Heat Heating Branch; !- Inlet Branch 1 Name",

        "  Branch,",
        "    USE Heat Supply Inlet Branch,  !- Name",
        "    ,                        !- Pressure Drop Curve Name",
        "    Pump:VariableSpeed,      !- Component 1 Object Type",
        "    USE Heat Pump,           !- Component 1 Name",
        "    USE Heat Supply Inlet Node,  !- Component 1 Inlet Node Name",
        "    USE Heat Supply Pump-Heating Node;  !- Component 1 Outlet Node Name",

        "  Pump:VariableSpeed,",
        "    USE Heat Pump,           !- Name",
        "    USE Heat Supply Inlet Node,  !- Inlet Node Name",
        "    USE Heat Supply Pump-Heating Node,  !- Outlet Node Name",
        "    0.005,                   !- Rated Flow Rate {m3/s}",
        "    1,                       !- Rated Pump Head {Pa}",
        "    0.01,                    !- Rated Power Consumption {W}",
        "    0.87,                    !- Motor Efficiency",
        "    0.0,                     !- Fraction of Motor Inefficiencies to Fluid Stream",
        "    0,                       !- Coefficient 1 of the Part Load Performance Curve",
        "    1,                       !- Coefficient 2 of the Part Load Performance Curve",
        "    0,                       !- Coefficient 3 of the Part Load Performance Curve",
        "    0,                       !- Coefficient 4 of the Part Load Performance Curve",
        "    0,                       !- Minimum Flow Rate {m3/s}",
        "    INTERMITTENT;            !- Pump Control Type",

        "  Branch,",
        "    USE Heat Heating Branch, !- Name",
        "    ,                        !- Pressure Drop Curve Name",
        "    HeatExchanger:FluidToFluid,  !- Component 1 Object Type",
        "    TRANSFER to USE Heat HX, !- Component 1 Name",
        "    USE Heat Supply Heating Inlet Node,  !- Component 1 Inlet Node Name",
        "    USE Heat Supply Heating Outlet Node;  !- Component 1 Outlet Node Name",

        "  HeatExchanger:FluidToFluid,",
        "    TRANSFER to USE Heat HX, !- Name",
        "    AlwaysOnSchedule,        !- Availability Schedule Name",
        "    TRANSFER Heat Demand HX Inlet Node,  !- Loop Demand Side Inlet Node Name",
        "    TRANSFER Heat Demand HX Outlet Node,  !- Loop Demand Side Outlet Node Name",
        "    0.003,                   !- Loop Demand Side Design Flow Rate {m3/s}",
        "    USE Heat Supply Heating Inlet Node,  !- Loop Supply Side Inlet Node Name",
        "    USE Heat Supply Heating Outlet Node,  !- Loop Supply Side Outlet Node Name",
        "    0.003,                   !- Loop Supply Side Design Flow Rate {m3/s}",
        "    CrossFlowBothUnMixed,    !- Heat Exchange Model Type",
        "    15000,                   !- Heat Exchanger U-Factor Times Area Value {W/k}",
        "    HeatingSetpointModulated,!- Control Type",
        "    Use heat Supply Outlet Node,  !- Heat Exchanger Setpoint Node Name",
        "    0.2,                     !- Minimum Temperature Difference to Activate Heat Exchanger {deltaC}",
        "   LoopToLoop;              !- Heat Transfer Metering End Use Type",

        "  Branch,",
        "    USE Heat Supply Outlet Branch,  !- Name",
        "    ,                        !- Pressure Drop Curve Name",
        "    Pipe:Adiabatic,          !- Component 1 Object Type",
        "    USE Heat Supply Outlet Pipe,  !- Component 1 Name",
        "    USE Heat Supply Heating-Pipe Node,  !- Component 1 Inlet Node Name",
        "    USE Heat Supply Outlet Node;  !- Component 1 Outlet Node Name",

        "  Pipe:Adiabatic,",
        "    USE Heat Supply Outlet Pipe,  !- Name",
        "    USE Heat Supply Heating-Pipe Node,  !- Inlet Node Name",
        "    USE Heat Supply Outlet Node;  !- Outlet Node Name",

        "  BranchList,",
        "    USE Heat Demand Branches,!- Name",
        "    USE Heat Demand Inlet Branch,  !- Branch 1 Name",
        "    USE Heat Load Profile Branch 1,  !- Branch 2 Name",
        "    USE Heat Demand Outlet Branch;  !- Branch 3 Name",

        "  ConnectorList,",
        "    USE Heat Demand Connectors,  !- Name",
        "    Connector:Splitter,      !- Connector 1 Object Type",
        "    USE Heat Demand Splitter,!- Connector 1 Name",
        "    Connector:Mixer,         !- Connector 2 Object Type",
        "    USE Heat Demand Mixer;   !- Connector 2 Name",

        "  Connector:Splitter,",
        "    USE Heat Demand Splitter,!- ",
        "    USE Heat Demand Inlet Branch,  !- Inlet Branch Name",
        "    USE Heat Load Profile Branch 1;  !- Outlet Branch 1 Name",

        "  Connector:Mixer,",
        "    USE Heat Demand Mixer,   !- Name",
        "    USE Heat Demand Outlet Branch,  !- Outlet Branch Name",
        "    USE Heat Load Profile Branch 1;  !- Inlet Branch 1 Name",

        "  Branch,",
        "    USE Heat Demand Inlet Branch,  !- Name",
        "    ,                        !- Pressure Drop Curve Name",
        "    Pipe:Adiabatic,          !- Component 1 Object Type",
        "    USE Heat Demand Inlet Pipe,  !- Component 1 Name",
        "    USE Heat Demand Inlet Node,  !- Component 1 Inlet Node Name",
        "    USE Heat Demand Pipe-Load Profile Node;  !- Component 1 Outlet Node Name",

        "  Pipe:Adiabatic,",
        "    USE Heat Demand Inlet Pipe,  !- Name",
        "    USE Heat Demand Inlet Node,  !- Inlet Node Name",
        "    USE Heat Demand Pipe-Load Profile Node;  !- Outlet Node Name",

        "  Branch,",
        "    USE Heat Load Profile Branch 1,  !- Name",
        "    ,                        !- Pressure Drop Curve Name",
        "    LoadProfile:Plant,       !- Component 1 Object Type",
        "    Heat Load Profile 1,     !- Component 1 Name",
        "    Heat Demand Load Profile 1 Inlet Node,  !- Component 1 Inlet Node Name",
        "    Heat Demand Load Profile 1 Outlet Node;  !- Component 1 Outlet Node Name",

        "  LoadProfile:Plant,",
        "    Heat Load Profile 1,     !- Name",
        "    Heat Demand Load Profile 1 Inlet Node,  !- Inlet Node Name",
        "    Heat Demand Load Profile 1 Outlet Node,  !- Outlet Node Name",
        "    Heat Load Profile 1 Load Schedule,  !- Load Schedule Name",
        "    0.002,                   !- Peak Flow Rate {m3/s}",
        "    Heat Load Profile 1 Flow Frac Schedule;  !- Flow Rate Fraction Schedule Name",

        "  Branch,",
        "    USE Heat Demand Outlet Branch,  !- Name",
        "    ,                        !- Pressure Drop Curve Name",
        "    Pipe:Adiabatic,          !- Component 1 Object Type",
        "    USE Heat Demand Outlet Pipe,  !- Component 1 Name",
        "    USE Heat Demand Load Profile-Pipe Node,  !- Component 1 Inlet Node Name",
        "    USE Heat Demand Outlet Node;  !- Component 1 Outlet Node Name",

        "  Pipe:Adiabatic,",
        "    USE Heat Demand Outlet Pipe,  !- Name",
        "    USE Heat Demand Load Profile-Pipe Node,  !- Inlet Node Name",
        "    USE Heat Demand Outlet Node;  !- Outlet Node Name",

        "  PlantLoop,",
        "    Use Cool Loop,           !- Name",
        "    WATER,                   !- Fluid Type",
        "    ,                        !- User Defined Fluid Type",
        "    Use Cool Loop Operation, !- Plant Equipment Operation Scheme Name",
        "    Use Cool Supply Outlet Node,  !- Loop Temperature Setpoint Node Name",
        "    100,                     !- Maximum Loop Temperature {C}",
        "    3,                       !- Minimum Loop Temperature {C}",
        "    0.003,                   !- Maximum Loop Flow Rate {m3/s}",
        "    0,                       !- Minimum Loop Flow Rate {m3/s}",
        "    1.0,                     !- Plant Loop Volume {m3}",
        "    Use Cool Supply Inlet Node,  !- Plant Side Inlet Node Name",
        "    Use Cool Supply Outlet Node,  !- Plant Side Outlet Node Name",
        "    Use Cool Supply Branches,!- Plant Side Branch List Name",
        "    Use Cool Supply Connectors,  !- Plant Side Connector List Name",
        "    Use Cool Demand Inlet Node,  !- Demand Side Inlet Node Name",
        "    Use Cool Demand Outlet Node,  !- Demand Side Outlet Node Name",
        "    Use Cool Demand Branches,!- Demand Side Branch List Name",
        "    Use Cool Demand Connectors,  !- Demand Side Connector List Name",
        "    Optimal,                 !- Load Distribution Scheme",
        "    ,                        !- Availability Manager List Name",
        "    ,                        !- Plant Loop Demand Calculation Scheme",
        "    ,                        !- Common Pipe Simulation",
        "    ,                        !- Pressure Simulation Type",
        "    2.0;                     !- Loop Circulation Time {minutes}",

        "  SetpointManager:Scheduled,",
        "    Use Cool Loop Setpoint Manager,  !- Name",
        "    Temperature,             !- Control Variable",
        "    Use Cool Loop Temp Sch,  !- Schedule Name",
        "    Use Cool Loop Setpoint Node List;  !- Setpoint Node or NodeList Name",

        "  NodeList,",
        "    Use Cool Loop Setpoint Node List,  !- Name",
        "    Use Cool Supply Outlet Node;  !- Node 1 Name",

        "  PlantEquipmentOperationSchemes,",
        "    Use Cool Loop Operation, !- Name",
        "    PlantEquipmentOperation:Uncontrolled,  !- Control Scheme 1 Object Type",
        "    USE Cool operation,      !- Control Scheme 1 Name",
        "    AlwaysOnSchedule;        !- Control Scheme 1 Schedule Name",

        "  PlantEquipmentOperation:Uncontrolled,",
        "    USE Cool operation,      !- Name",
        "    TRANSFER to USE Cool HX equip;  !- Equipment List Name",

        "  PlantEquipmentList,",
        "    TRANSFER to USE Cool HX equip,  !- Name",
        "    HeatExchanger:FluidToFluid,  !- Equipment 1 Object Type",
        "    TRANSFER to USE Cool HX; !- Equipment 1 Name",

        "  BranchList,",
        "    USE Cool Supply Branches,!- Name",
        "    USE Cool Supply Inlet Branch,  !- Branch 1 Name",
        "    USE Cooling Branch,      !- Branch 2 Name",
        "    USE Cool Supply Outlet Branch;  !- Branch 3 Name",

        "  ConnectorList,",
        "    USE Cool Supply Connectors,  !- Name",
        "    Connector:Splitter,      !- Connector 1 Object Type",
        "    USE Cool Supply Splitter,!- Connector 1 Name",
        "    Connector:Mixer,         !- Connector 2 Object Type",
        "    USE Cool Supply Mixer;   !- Connector 2 Name",

        "  Connector:Splitter,",
        "    USE Cool Supply Splitter,!- Name",
        "    USE Cool Supply Inlet Branch,  !- Inlet Branch Name",
        "    USE Cooling Branch;      !- Outlet Branch 1 Name",

        "  Connector:Mixer,",
        "    USE Cool Supply Mixer,   !- Name",
        "    USE Cool Supply Outlet Branch,  !- Outlet Branch Name",
        "    USE Cooling Branch;      !- Inlet Branch 1 Name",

        "  Branch,",
        "    USE Cool Supply Inlet Branch,  !- Name",
        "    ,                        !- Pressure Drop Curve Name",
        "    Pump:VariableSpeed,      !- Component 1 Object Type",
        "    USE Cool Pump,           !- Component 1 Name",
        "    USE Cool Supply Inlet Node,  !- Component 1 Inlet Node Name",
        "    USE Cool Supply Pump-Heating Node;  !- Component 1 Outlet Node Name",

        "  Pump:VariableSpeed,",
        "    USE Cool Pump,           !- Name",
        "    USE Cool Supply Inlet Node,  !- Inlet Node Name",
        "    USE Cool Supply Pump-Heating Node,  !- Outlet Node Name",
        "    0.005,                   !- Rated Flow Rate {m3/s}",
        "    1,                       !- Rated Pump Head {Pa}",
        "    0.01,                    !- Rated Power Consumption {W}",
        "    0.87,                    !- Motor Efficiency",
        "    0.0,                     !- Fraction of Motor Inefficiencies to Fluid Stream",
        "    0,                       !- Coefficient 1 of the Part Load Performance Curve",
        "    1,                       !- Coefficient 2 of the Part Load Performance Curve",
        "    0,                       !- Coefficient 3 of the Part Load Performance Curve",
        "    0,                       !- Coefficient 4 of the Part Load Performance Curve",
        "    0,                       !- Minimum Flow Rate {m3/s}",
        "    INTERMITTENT;            !- Pump Control Type",

        "  Branch,",
        "    USE Cooling Branch,      !- Name",
        "    ,                        !- Pressure Drop Curve Name",
        "    HeatExchanger:FluidToFluid,  !- Component 1 Object Type",
        "    TRANSFER to USE Cool HX, !- Component 1 Name",
        "    USE Cool Supply Cooling Inlet Node,  !- Component 1 Inlet Node Name",
        "    USE Cool Supply Cooling Outlet Node;  !- Component 1 Outlet Node Name",

        "  HeatExchanger:FluidToFluid,",
        "    TRANSFER to USE Cool HX, !- Name",
        "    AlwaysOnSchedule,        !- Availability Schedule Name",
        "    TRANSFER Demand HX Cool Inlet Node,  !- Loop Demand Side Inlet Node Name",
        "    TRANSFER Demand HX Cool Outlet Node,  !- Loop Demand Side Outlet Node Name",
        "    0.003,                   !- Loop Demand Side Design Flow Rate {m3/s}",
        "    USE Cool Supply Cooling Inlet Node,  !- Loop Supply Side Inlet Node Name",
        "    USE Cool Supply Cooling Outlet Node,  !- Loop Supply Side Outlet Node Name",
        "    0.003,                   !- Loop Supply Side Design Flow Rate {m3/s}",
        "    CrossFlowBothUnMixed,    !- Heat Exchange Model Type",
        "    15000,                   !- Heat Exchanger U-Factor Times Area Value {W/k}",
        "    CoolingSetpointModulated,!- Control Type",
        "    Use Cool Supply Outlet Node,  !- Heat Exchanger Setpoint Node Name",
        "    0.2,                     !- Minimum Temperature Difference to Activate Heat Exchanger {deltaC}",
        "    LoopToLoop;              !- Heat Transfer Metering End Use Type",

        "  Branch,",
        "    USE Cool Supply Outlet Branch,  !- Name",
        "    ,                        !- Pressure Drop Curve Name",
        "    Pipe:Adiabatic,          !- Component 1 Object Type",
        "    USE Cool Supply Outlet Pipe,  !- Component 1 Name",
        "    USE Cool Supply Heating-Pipe Node,  !- Component 1 Inlet Node Name",
        "    USE Cool Supply Outlet Node;  !- Component 1 Outlet Node Name",

        "  Pipe:Adiabatic,",
        "    USE Cool Supply Outlet Pipe,  !- Name",
        "    USE Cool Supply Heating-Pipe Node,  !- Inlet Node Name",
        "    USE Cool Supply Outlet Node;  !- Outlet Node Name",

        "  BranchList,",
        "    USE Cool Demand Branches,!- Name",
        "    USE Cool Demand Inlet Branch,  !- Branch 1 Name",
        "    USE Cool Load Profile Branch 1,  !- Branch 2 Name",
        "    USE Cool Demand Outlet Branch;  !- Branch 3 Name",

        "  ConnectorList,",
        "    USE Cool Demand Connectors,  !- Name",
        "    Connector:Splitter,      !- Connector 1 Object Type",
        "    USE Cool Demand Splitter,!- Connector 1 Name",
        "    Connector:Mixer,         !- Connector 2 Object Type",
        "    USE Cool Demand Mixer;   !- Connector 2 Name",

        "  Connector:Splitter,",
        "    USE Cool Demand Splitter,!- Name",
        "    USE Cool Demand Inlet Branch,  !- Inlet Branch Name",
        "    USE Cool Load Profile Branch 1;  !- Outlet Branch 1 Name",

        "  Connector:Mixer,",
        "    USE Cool Demand Mixer,   !- Name",
        "    USE Cool Demand Outlet Branch,  !- Outlet Branch Name",
        "    USE Cool Load Profile Branch 1;  !- Inlet Branch 1 Name",

        "  Branch,",
        "    USE Cool Demand Inlet Branch,  !- Name",
        "    ,                        !- Pressure Drop Curve Name",
        "    Pipe:Adiabatic,          !- Component 1 Object Type",
        "    USE Cool Demand Inlet Pipe,  !- Component 1 Name",
        "    USE Cool Demand Inlet Node,  !- Component 1 Inlet Node Name",
        "    USE Cool Demand Pipe-Load Profile Node;  !- Component 1 Outlet Node Name",

        "  Pipe:Adiabatic,",
        "    USE Cool Demand Inlet Pipe,  !- Name",
        "    USE Cool Demand Inlet Node,  !- Inlet Node Name",
        "    USE Cool Demand Pipe-Load Profile Node;  !- Outlet Node Name",

        "  Branch,",
        "    USE Cool Load Profile Branch 1,  !- Name",
        "    ,                        !- Pressure Drop Curve Name",
        "    LoadProfile:Plant,       !- Component 1 Object Type",
        "    Cool Load Profile 1,     !- Component 1 Name",
        "    Demand Cool Load Profile 1 Inlet Node,  !- Component 1 Inlet Node Name",
        "    Demand Cool Load Profile 1 Outlet Node;  !- Component 1 Outlet Node Name",

        "  LoadProfile:Plant,",
        "    Cool Load Profile 1,     !- Name",
        "    Demand Cool Load Profile 1 Inlet Node,  !- Inlet Node Name",
        "    Demand Cool Load Profile 1 Outlet Node,  !- Outlet Node Name",
        "    Cool Load Profile 1 Load Schedule,  !- Load Schedule Name",
        "    0.002,                   !- Peak Flow Rate {m3/s}",
        "    Cool Load Profile 1 Flow Frac Schedule;  !- Flow Rate Fraction Schedule Name",

        "  Branch,",
        "    USE Cool Demand Outlet Branch,  !- Name",
        "    ,                        !- Pressure Drop Curve Name",
        "    Pipe:Adiabatic,          !- Component 1 Object Type",
        "    USE Cool Demand Outlet Pipe,  !- Component 1 Name",
        "    USE Cool Demand Load Profile-Pipe Node,  !- Component 1 Inlet Node Name",
        "    USE Cool Demand Outlet Node;  !- Component 1 Outlet Node Name",

        "  Pipe:Adiabatic,",
        "    USE Cool Demand Outlet Pipe,  !- Name",
        "    USE Cool Demand Load Profile-Pipe Node,  !- Inlet Node Name",
        "    USE Cool Demand Outlet Node;  !- Outlet Node Name",

        "  PlantLoop,",
        "    TRANSFER Loop,           !- Name",
        "    WATER,                   !- Fluid Type",
        "    ,                        !- User Defined Fluid Type",
        "    TRANSFER Loop Operation, !- Plant Equipment Operation Scheme Name",
        "    TRANSFER Supply Outlet Node,  !- Loop Temperature Setpoint Node Name",
        "    100,                     !- Maximum Loop Temperature {C}",
        "    3,                       !- Minimum Loop Temperature {C}",
        "    0.003,                   !- Maximum Loop Flow Rate {m3/s}",
        "    0,                       !- Minimum Loop Flow Rate {m3/s}",
        "    1.0,                     !- Plant Loop Volume {m3}",
        "    TRANSFER Supply Inlet Node,  !- Plant Side Inlet Node Name",
        "    TRANSFER Supply Outlet Node,  !- Plant Side Outlet Node Name",
        "    TRANSFER Supply Branches,!- Plant Side Branch List Name",
        "    TRANSFER Supply Connectors,  !- Plant Side Connector List Name",
        "    TRANSFER Demand Inlet Node,  !- Demand Side Inlet Node Name",
        "    TRANSFER Demand Outlet Node,  !- Demand Side Outlet Node Name",
        "    TRANSFER Demand Branches,!- Demand Side Branch List Name",
        "    TRANSFER Demand Connectors,  !- Demand Side Connector List Name",
        "    OPTIMAL,                 !- Load Distribution Scheme",
        "    ,                        !- Availability Manager List Name",
        "    DualSetpointDeadband,    !- Plant Loop Demand Calculation Scheme",
        "    ,                        !- Common Pipe Simulation",
        "    ,                        !- Pressure Simulation Type",
        "    2.0;                     !- Loop Circulation Time {minutes}",

        "  SetpointManager:Scheduled:dualSetpoint,",
        "    TRANSFER Loop Dual Setpoint Manager,  !- Name",
        "    Temperature,             !- Control Variable",
        "    TRANSFER Dual Loop Hi Temp Sch,  !- High Setpoint Schedule Name",
        "    TRANSFER Dual Loop Lo Temp Sch,  !- Low Setpoint Schedule Name",
        "    TRANSFER Loop Setpoint Node List;  !- Setpoint Node or NodeList Name",

        "  NodeList,",
        "    TRANSFER Loop Setpoint Node List,  !- Name",
        "    TRANSFER Supply Outlet Node;  !- Node 1 Name",

        "  PlantEquipmentOperationSchemes,",
        "    TRANSFER Loop Operation, !- Name",
        "    PlantEquipmentOperation:Uncontrolled,  !- Control Scheme 1 Object Type",
        "    TRANSFER HX,             !- Control Scheme 1 Name",
        "    AlwaysOnSchedule;        !- Control Scheme 1 Schedule Name",

        "  PlantEquipmentOperation:Uncontrolled,",
        "    TRANSFER HX,             !- Name",
        "    TRANSFER Plant;          !- Equipment List Name",

        "  PlantEquipmentList,",
        "    TRANSFER Plant,          !- Name",
        "    HeatExchanger:FluidToFluid,  !- Equipment 1 Object Type",
        "    SOURCE to TRANSFER HX;   !- Equipment 1 Name",

        "  BranchList,",
        "    TRANSFER Supply Branches,!- Name",
        "    TRANSFER Supply Inlet Branch,  !- Branch 1 Name",
        "    TRANSFER HX Branch,      !- Branch 2 Name",
        "    TRANSFER Supply Outlet Branch;  !- Branch 3 Name",

        "  ConnectorList,",
        "    TRANSFER Supply Connectors,  !- Name",
        "    Connector:Splitter,      !- Connector 1 Object Type",
        "    TRANSFER Supply Splitter,!- Connector 1 Name",
        "    Connector:Mixer,         !- Connector 2 Object Type",
        "    TRANSFER Supply Mixer;   !- Connector 2 Name",

        "  Connector:Splitter,",
        "    TRANSFER Supply Splitter,!- Name",
        "    TRANSFER Supply Inlet Branch,  !- Inlet Branch Name",
        "    TRANSFER HX Branch;      !- Outlet Branch 1 Name",

        "  Connector:Mixer,",
        "    TRANSFER Supply Mixer,   !- Name",
        "    TRANSFER Supply Outlet Branch,  !- Outlet Branch Name",
        "    TRANSFER HX Branch;      !- Inlet Branch 1 Name",

        "  Branch,",
        "    TRANSFER Supply Inlet Branch,  !- Name",
        "    ,                        !- Pressure Drop Curve Name",
        "    Pump:VariableSpeed,      !- Component 1 Object Type",
        "    TRANSFER Pump,           !- Component 1 Name",
        "    TRANSFER Supply Inlet Node,  !- Component 1 Inlet Node Name",
        "    TRANSFER Supply Pump-Heating Node;  !- Component 1 Outlet Node Name",

        "  Pump:VariableSpeed,",
        "    TRANSFER Pump,           !- Name",
        "    TRANSFER Supply Inlet Node,  !- Inlet Node Name",
        "    TRANSFER Supply Pump-Heating Node,  !- Outlet Node Name",
        "    0.005,                   !- Rated Flow Rate {m3/s}",
        "    1,                       !- Rated Pump Head {Pa}",
        "    0.01,                    !- Rated Power Consumption {W}",
        "    0.87,                    !- Motor Efficiency",
        "    0.0,                     !- Fraction of Motor Inefficiencies to Fluid Stream",
        "    0,                       !- Coefficient 1 of the Part Load Performance Curve",
        "    1,                       !- Coefficient 2 of the Part Load Performance Curve",
        "    0,                       !- Coefficient 3 of the Part Load Performance Curve",
        "    0,                       !- Coefficient 4 of the Part Load Performance Curve",
        "    0,                       !- Minimum Flow Rate {m3/s}",
        "    INTERMITTENT;            !- Pump Control Type",

        "  Branch,",
        "    TRANSFER HX Branch,      !- Name",
        "    ,                        !- Pressure Drop Curve Name",
        "    HeatExchanger:FluidToFluid,  !- Component 1 Object Type",
        "    SOURCE to TRANSFER HX,   !- Component 1 Name",
        "    TRANSFER HX Supply Inlet Node,  !- Component 1 Inlet Node Name",
        "    TRANSFER HX Supply Outlet Node;  !- Component 1 Outlet Node Name",

        "  HeatExchanger:FluidToFluid,",
        "    SOURCE to TRANSFER HX,   !- Name",
        "    AlwaysOnSchedule,        !- Availability Schedule Name",
        "    SOURCE Demand HX Inlet Node,  !- Loop Demand Side Inlet Node Name",
        "    SOURCE Demand HX Outlet Node,  !- Loop Demand Side Outlet Node Name",
        "    0.003,                   !- Loop Demand Side Design Flow Rate {m3/s}",
        "    TRANSFER HX Supply Inlet Node,  !- Loop Supply Side Inlet Node Name",
        "    TRANSFER HX Supply Outlet Node,  !- Loop Supply Side Outlet Node Name",
        "    0.003,                   !- Loop Supply Side Design Flow Rate {m3/s}",
        "    CrossFlowBothUnMixed,    !- Heat Exchange Model Type",
        "    15000,                   !- Heat Exchanger U-Factor Times Area Value {W/k}",
        "    DualDeadbandSetpointModulated,  !- Control Type",
        "    TRANSFER Supply Outlet Node,  !- Heat Exchanger Setpoint Node Name",
        "    0.2,                     !- Minimum Temperature Difference to Activate Heat Exchanger {deltaC}",
        "    LoopToLoop;              !- Heat Transfer Metering End Use Type",

        "  Branch,",
        "    TRANSFER Supply Outlet Branch,  !- Name",
        "    ,                        !- Pressure Drop Curve Name",
        "    Pipe:Adiabatic,          !- Component 1 Object Type",
        "    TRANSFER Supply Outlet Pipe,  !- Component 1 Name",
        "    TRANSFER Supply HX-Pipe Node,  !- Component 1 Inlet Node Name",
        "    TRANSFER Supply Outlet Node;  !- Component 1 Outlet Node Name",

        "  Pipe:Adiabatic,",
        "    TRANSFER Supply Outlet Pipe,  !- Name",
        "    TRANSFER Supply HX-Pipe Node,  !- Inlet Node Name",
        "    TRANSFER Supply Outlet Node;  !- Outlet Node Name",

        "  BranchList,",
        "    TRANSFER Demand Branches,!- Name",
        "    TRANSFER Demand Inlet Branch,  !- Branch 1 Name",
        "    TRANSFER Demand HX Branch 1,  !- Branch 2 Name",
        "    TRANSFER Demand HX Branch 2,  !- Branch 3 Name",
        "    TRANSFER Demand Outlet Branch;  !- Branch 4 Name",

        "  ConnectorList,",
        "    TRANSFER Demand Connectors,  !- Name",
        "    Connector:Splitter,      !- Connector 1 Object Type",
        "    TRANSFER Demand Splitter,!- Connector 1 Name",
        "    Connector:Mixer,         !- Connector 2 Object Type",
        "    TRANSFER Demand Mixer;   !- Connector 2 Name",

        "  Connector:Splitter,",
        "    TRANSFER Demand Splitter,!- Name",
        "    TRANSFER Demand Inlet Branch,  !- Inlet Branch Name",
        "    TRANSFER Demand HX Branch 1,  !- Outlet Branch 1 Name",
        "    TRANSFER Demand HX Branch 2;  !- Outlet Branch 2 Name",

        "  Connector:Mixer,",
        "    TRANSFER Demand Mixer,   !- Name",
        "    TRANSFER Demand Outlet Branch,  !- Outlet Branch Name",
        "    TRANSFER Demand HX Branch 1,  !- Inlet Branch 1 Name",
        "    TRANSFER Demand HX Branch 2;  !- Inlet Branch 2 Name",

        "  Branch,",
        "    TRANSFER Demand Inlet Branch,  !- Name",
        "    ,                        !- Pressure Drop Curve Name",
        "    Pipe:Adiabatic,          !- Component 1 Object Type",
        "    TRANSFER Demand Inlet Pipe,  !- Component 1 Name",
        "    TRANSFER Demand Inlet Node,  !- Component 1 Inlet Node Name",
        "    TRANSFER Demand Pipe-Load Profile Node;  !- Component 1 Outlet Node Name",

        "  Pipe:Adiabatic,",
        "    TRANSFER Demand Inlet Pipe,  !- Name",
        "    TRANSFER Demand Inlet Node,  !- Inlet Node Name",
        "    TRANSFER Demand Pipe-Load Profile Node;  !- Outlet Node Name",

        "  Branch,",
        "    TRANSFER Demand HX Branch 1,  !- Name",
        "    ,                        !- Pressure Drop Curve Name",
        "    HeatExchanger:FluidToFluid,  !- Component 1 Object Type",
        "    TRANSFER to USE Heat HX, !- Component 1 Name",
        "    TRANSFER heat Demand HX Inlet Node,  !- Component 1 Inlet Node Name",
        "    TRANSFER heat Demand HX Outlet Node;  !- Component 1 Outlet Node Name",

        "  Branch,",
        "    TRANSFER Demand HX Branch 2,  !- Name",
        "    ,                        !- Pressure Drop Curve ",
        "    HeatExchanger:FluidToFluid,  !- Component 1 Object Type",
        "    TRANSFER to USE cool HX, !- Component 1 Name",
        "    TRANSFER Demand HX Cool Inlet Node,  !- Component 1 Inlet Node Name",
        "    TRANSFER Demand HX cool Outlet Node;  !- Component 1 Outlet Node Name",

        "  Branch,",
        "    TRANSFER Demand Outlet Branch,  !- Name",
        "    ,                        !- Pressure Drop Curve Name",
        "    Pipe:Adiabatic,          !- Component 1 Object Type",
        "    TRANSFER Demand Outlet Pipe,  !- Component 1 Name",
        "    TRANSFER Demand Load Profile-Pipe Node,  !- Component 1 Inlet Node Name",
        "    TRANSFER Demand Outlet Node;  !- Component 1 Outlet Node Name",

        "  Pipe:Adiabatic,",
        "    TRANSFER Demand Outlet Pipe,  !- Name",
        "    TRANSFER Demand Load Profile-Pipe Node,  !- Inlet Node Name",
        "    TRANSFER Demand Outlet Node;  !- Outlet Node Name",

        "  PlantLoop,",
        "    SOURCE Loop,             !- Name",
        "    WATER,                   !- Fluid Type",
        "    ,                        !- User Defined Fluid Type",
        "    SOURCE Loop Operation,   !- Plant Equipment Operation Scheme Name",
        "    SOURCE Supply Outlet Node,  !- Loop Temperature Setpoint Node Name",
        "    100,                     !- Maximum Loop Temperature {C}",
        "    3,                       !- Minimum Loop Temperature {C}",
        "    0.003,                   !- Maximum Loop Flow Rate {m3/s}",
        "    0,                       !- Minimum Loop Flow Rate {m3/s}",
        "    1.0,                     !- Plant Loop Volume {m3}",
        "    SOURCE Supply Inlet Node,!- Plant Side Inlet Node Name",
        "    SOURCE Supply Outlet Node,  !- Plant Side Outlet Node Name",
        "    SOURCE Supply Branches,  !- Plant Side Branch List Name",
        "    SOURCE Supply Connectors,!- Plant Side Connector List Name",
        "    SOURCE Demand Inlet Node,!- Demand Side Inlet Node Name",
        "    SOURCE Demand Outlet Node,  !- Demand Side Outlet Node Name",
        "    SOURCE Demand Branches,  !- Demand Side Branch List Name",
        "    SOURCE Demand Connectors,!- Demand Side Connector List Name",
        "    Optimal,                 !- Load Distribution Scheme",
        "    ,                        !- Availability Manager List Name",
        "    ,                        !- Plant Loop Demand Calculation Scheme",
        "    ,                        !- Common Pipe Simulation",
        "    ,                        !- Pressure Simulation Type",
        "    2.0;                     !- Loop Circulation Time {minutes}",

        "  SetpointManager:Scheduled,",
        "    SOURCE Loop Setpoint Manager,  !- Name",
        "    Temperature,             !- Control Variable",
        "    SOURCE Loop Temp Sch,    !- Schedule Name",
        "    SOURCE Loop Setpoint Node List;  !- Setpoint Node or NodeList Name",

        "  NodeList,",
        "    SOURCE Loop Setpoint Node List,  !- Name",
        "    SOURCE Supply Outlet Node,  !- Node 1 Name",
        "    SOURCE Supply Heating Outlet Node,  !- Node 2 Name",
        "    SOURCE Supply Cooling Outlet Node;  !- Node 3 Name",

        "  PlantEquipmentOperationSchemes,",
        "    SOURCE Loop Operation,   !- Name",
        "    PlantEquipmentOperation:ComponentSetpoint,  !- Control Scheme 1 Object Type",
        "    SOURCE Purchased Only,   !- Control Scheme 1 Name",
        "    AlwaysOnSchedule;        !- Control Scheme 1 Schedule Name",

        "  PlantEquipmentOperation:ComponentSetpoint,",
        "    SOURCE Purchased Only,   !- Name",
        "    DistrictCooling,         !- Equipment 1 Object Type",
        "    SOURCE Purchased Cooling,!- Equipment 1 Name",
        "    SOURCE Supply Cooling Inlet Node,  !- Demand Calculation 1 Node Name",
        "    SOURCE Supply Cooling Outlet Node,  !- Setpoint 1 Node Name",
        "    0.003,                   !- Component 1 Flow Rate {m3/s}",
        "    Cooling,                 !- Operation 1 Type",
        "    DistrictHeating,         !- Equipment 2 Object Type",
        "    SOURCE Purchased Heating,!- Equipment 2 Name",
        "    SOURCE Supply Heating Inlet Node,  !- Demand Calculation 2 Node Name",
        "    SOURCE Supply Heating Outlet Node,  !- Setpoint 2 Node Name",
        "    0.003,                   !- Component 2 Flow Rate {m3/s}",
        "    HEATINg;                 !- Operation 2 Type",

        "  PlantEquipmentList,",
        "    SOURCE cooling Plant,    !- Name",
        "    DistrictCooling,         !- Equipment 1 Object Type",
        "    SOURCE Purchased Cooling;!- Equipment 1 Name",

        "  BranchList,",
        "    SOURCE Supply Branches,  !- Name",
        "    SOURCE Supply Inlet Branch,  !- Branch 1 Name",
        "    SOURCE Cooling Branch,   !- Branch 2 Name",
        "    SOURCE Heating Branch,   !- Branch 3 Name",
        "    SOURCE Supply Outlet Branch;  !- Branch 4 Name",

        "  ConnectorList,",
        "    SOURCE Supply Connectors,!- Name",
        "    Connector:Splitter,      !- Connector 1 Object Type",
        "    SOURCE Supply Splitter,  !- Connector 1 Name",
        "    Connector:Mixer,         !- Connector 2 Object Type",
        "    SOURCE Supply Mixer;     !- Connector 2 Name",

        "  Connector:Splitter,",
        "    SOURCE Supply Splitter,  !- Name",
        "    SOURCE Supply Inlet Branch,  !- Inlet Branch Name",
        "    SOURCE Cooling Branch,   !- Outlet Branch 1 Name",
        "    SOURCE Heating Branch;   !- Outlet Branch 2 Name",

        "  Connector:Mixer,",
        "    SOURCE Supply Mixer,     !- Name",
        "    SOURCE Supply Outlet Branch,  !- Outlet Branch Name",
        "    SOURCE Cooling Branch,   !- Inlet Branch 1 Name",
        "    SOURCE Heating Branch;   !- Inlet Branch 2 Name",

        "  Branch,",
        "    SOURCE Supply Inlet Branch,  !- Name",
        "    ,                        !- Pressure Drop Curve Name",
        "    Pump:VariableSpeed,      !- Component 1 Object Type",
        "    SOURCE Pump,             !- Component 1 Name",
        "    SOURCE Supply Inlet Node,!- Component 1 Inlet Node Name",
        "    SOURCE Supply Pump-district Node;  !- Component 1 Outlet Node Name",

        "  Pump:VariableSpeed,",
        "    SOURCE Pump,             !- Name",
        "    SOURCE Supply Inlet Node,!- Inlet Node Name",
        "    SOURCE Supply Pump-district Node,  !- Outlet Node Name",
        "    0.005,                   !- Rated Flow Rate {m3/s}",
        "    1,                       !- Rated Pump Head {Pa}",
        "    0.01,                    !- Rated Power Consumption {W}",
        "    0.87,                    !- Motor Efficiency",
        "    0.0,                     !- Fraction of Motor Inefficiencies to Fluid Stream",
        "    0,                       !- Coefficient 1 of the Part Load Performance Curve",
        "    1,                       !- Coefficient 2 of the Part Load Performance Curve",
        "    0,                       !- Coefficient 3 of the Part Load Performance Curve",
        "    0,                       !- Coefficient 4 of the Part Load Performance ",
        "    0,                       !- Minimum Flow Rate {m3/s}",
        "    INTERMITTENT;            !- Pump Control Type",

        "  Branch,",
        "    SOURCE Cooling Branch,   !- Name",
        "    ,                        !- Pressure Drop Curve Name",
        "    DistrictCooling,         !- Component 1 Object Type",
        "    SOURCE Purchased Cooling,!- Component 1 Name",
        "    SOURCE Supply Cooling Inlet Node,  !- Component 1 Inlet Node Name",
        "    SOURCE Supply Cooling Outlet Node;  !- Component 1 Outlet Node Name",

        "  DistrictCooling,",
        "    SOURCE Purchased Cooling,!- Name",
        "    SOURCE Supply Cooling Inlet Node,  !- Chilled Water Inlet Node Name",
        "    SOURCE Supply Cooling Outlet Node,  !- Chilled Water Outlet Node Name",
        "    1000000;                 !- Nominal Capacity {W}",

        "  Branch,",
        "    SOURCE Heating Branch,   !- Name",
        "    ,                        !- Pressure Drop Curve Name",
        "    DistrictHeating,         !- Component 1 Object Type",
        "    SOURCE Purchased Heating,!- Component 1 Name",
        "    SOURCE Supply Heating Inlet Node,  !- Component 1 Inlet Node Name",
        "    SOURCE Supply Heating Outlet Node;  !- Component 1 Outlet Node Name",

        "  DistrictHeating,",
        "    SOURCE Purchased Heating,!- Name",
        "    SOURCE Supply Heating Inlet Node,  !- Hot Water Inlet Node Name",
        "    SOURCE Supply Heating Outlet Node,  !- Hot Water Outlet Node Name",
        "    1000000;                 !- Nominal Capacity {W}",

        "  Branch,",
        "    SOURCE Supply Outlet Branch,  !- Name",
        "    ,                        !- Pressure Drop Curve Name",
        "    Pipe:Adiabatic,          !- Component 1 Object Type",
        "    SOURCE Supply Outlet Pipe,  !- Component 1 Name",
        "    SOURCE Supply Heating-Pipe Node,  !- Component 1 Inlet Node Name",
        "    SOURCE Supply Outlet Node;  !- Component 1 Outlet Node Name",

        "  Pipe:Adiabatic,",
        "    SOURCE Supply Outlet Pipe,  !- Name",
        "    SOURCE Supply Heating-Pipe Node,  !- Inlet Node Name",
        "    SOURCE Supply Outlet Node;  !- Outlet Node Name",

        "  BranchList,",
        "    SOURCE Demand Branches,  !- Name",
        "    SOURCE Demand Inlet Branch,  !- Branch 1 Name",
        "    SOURCE Demand HX Branch, !- Branch 2 Name",
        "    SOURCE Demand Outlet Branch;  !- Branch 3 Name",

        "  ConnectorList,",
        "    SOURCE Demand Connectors,!- Name",
        "    Connector:Splitter,      !- Connector 1 Object Type",
        "    SOURCE Demand Splitter,  !- Connector 1 Name",
        "    Connector:Mixer,         !- Connector 2 Object Type",
        "    SOURCE Demand Mixer;     !- Connector 2 Name",

        "  Connector:Splitter,",
        "    SOURCE Demand Splitter,  !- Nam",
        "    SOURCE Demand Inlet Branch,  !- Inlet Branch Name",
        "    SOURCE Demand HX Branch; !- Outlet Branch 1 Name",

        "  Connector:Mixer,",
        "    SOURCE Demand Mixer,     !- Name",
        "    SOURCE Demand Outlet Branch,  !- Outlet Branch Name",
        "    SOURCE Demand HX Branch; !- Inlet Branch 1 Name",

        "  Branch,",
        "    SOURCE Demand Inlet Branch,  !- Name",
        "    ,                        !- Pressure Drop Curve Name",
        "    Pipe:Adiabatic,          !- Component 1 Object Type",
        "    SOURCE Demand Inlet Pipe,!- Component 1 Name",
        "    SOURCE Demand Inlet Node,!- Component 1 Inlet Node Name",
        "    SOURCE Demand Pipe-HX Node;  !- Component 1 Outlet Node Name",

        "  Pipe:Adiabatic,",
        "    SOURCE Demand Inlet Pipe,!- Name",
        "    SOURCE Demand Inlet Node,!- Inlet Node Name",
        "    SOURCE Demand Pipe-HX Node;  !- Outlet Node Name",

        "  Branch,",
        "    SOURCE Demand HX Branch, !- Name",
        "    ,                        !- Pressure Drop Curve Name",
        "    HeatExchanger:FluidToFluid,  !- Component 1 Object Type",
        "    SOURCE to TRANSFER HX,   !- Component 1 Name",
        "    SOURCE Demand HX Inlet Node,  !- Component 1 Inlet Node Name",
        "    SOURCE Demand HX Outlet Node;  !- Component 1 Outlet Node Name",

        "  Branch,",
        "    SOURCE Demand Outlet Branch,  !- Name",
        "    ,                        !- Pressure Drop Curve Name",
        "    Pipe:Adiabatic,          !- Component 1 Object Type",
        "    SOURCE Demand Outlet Pipe,  !- Component 1 Name",
        "    SOURCE Demand Load Profile-Pipe Node,  !- Component 1 Inlet Node Name",
        "    SOURCE Demand Outlet Node;  !- Component 1 Outlet Node Name",

        "  Pipe:Adiabatic,",
        "    SOURCE Demand Outlet Pipe,  !- Name",
        "    SOURCE Demand Load Profile-Pipe Node,  !- Inlet Node Name",
        "    SOURCE Demand Outlet Node;  !- Outlet Node Name",

        "  ScheduleTypeLimits,",
        "    Any Number;              !- Name",

        "  ScheduleTypeLimits,",
        "    On/Off,                  !- Name",
        "    0,                       !- Lower Limit Value",
        "    1,                       !- Upper Limit Value",
        "    DISCRETE;                !- Numeric Type",

        "  Schedule:Compact,",
        "    Use Cool Loop Temp Sch,  !- Name",
        "    Any Number,              !- Schedule Type Limits Name",
        "    THROUGH: 12/31,          !- Field 1",
        "    FOR: AllDays,            !- Field 2",
        "    UNTIL: 24:00,25.0;       !- Field 3",

        "  Schedule:Compact,",
        "    Use Heat Loop Temp Sch,  !- Name",
        "    Any Number,              !- Schedule Type Limits Name",
        "    THROUGH: 12/31,          !- Field 1",
        "    FOR: AllDays,            !- Field 2",
        "    UNTIL: 24:00,15.0;       !- Field 3",

        "  Schedule:Compact,",
        "    TRANSFER Dual Loop Hi Temp Sch,  !- Name",
        "    Any Number,              !- Schedule Type Limits Name",
        "    THROUGH: 12/31,          !- Field 1",
        "    FOR: AllDays,            !- Field 2",
        "    UNTIL: 24:00,22.5;       !- Field 3",

        "  Schedule:Compact,",
        "    TRANSFER Dual Loop Lo Temp Sch,  !- Name",
        "    Any Number,              !- Schedule Type Limits Name",
        "    THROUGH: 12/31,          !- Field 1",
        "    FOR: AllDays,            !- Field 2",
        "    UNTIL: 24:00,21.0;       !- Field 3",

        "  Schedule:Compact,",
        "    SOURCE Loop Temp Sch,    !- Name",
        "    Any Number,              !- Schedule Type Limits Name",
        "    THROUGH: 12/31,          !- Field 1",
        "    FOR: AllDays,            !- Field 2",
        "    UNTIL: 24:00,20.0;       !- Field 3",

        "  Schedule:Compact,",
        "    AlwaysOnSchedule,        !- Name",
        "    On/Off,                  !- Schedule Type Limits Name",
        "    THROUGH: 12/31,          !- Field 1",
        "    FOR: AllDays,            !- Field 2",
        "    UNTIL: 24:00,1;          !- Field 3",

        "  Schedule:Compact,",
        "    Heat Load Profile 1 Load Schedule,  !- Name",
        "    Any Number,              !- Schedule Type Limits Name",
        "    THROUGH: 12/31,          !- Field 1",
        "    FOR: AllDays,            !- Field 2",
        "    UNTIL: 12:00,8000,          !- Field 3",
        "    UNTIL: 14:00,8000,       !- Field 5",
        "    UNTIL: 16:00,8000,       !- Field 7",
        "    UNTIL: 17:00,8000,          !- Field 9",
        "    UNTIL: 20:00,8000,       !- Field 11",
        "    UNTIL: 24:00,8000;      !- Field 13",

        "  Schedule:Compact,",
        "    Heat Load Profile 1 Flow Frac Schedule,  !- Name",
        "    Any Number,              !- Schedule Type Limits Name",
        "    THROUGH: 12/31,          !- Field 1",
        "    FOR: AllDays,            !- Field 2",
        "    UNTIL: 24:00,1.0;        !- Field 3",

        "  Schedule:Compact,",
        "    Cool Load Profile 1 Load Schedule,  !- Name",
        "    Any Number,              !- Schedule Type Limits Name",
        "    THROUGH: 12/31,          !- Field 1",
        "    FOR: AllDays,            !- Field 2",
        "    UNTIL: 2:00,0.0,       !- Field 3",
        "    UNTIL: 4:00,0.0,       !- Field 5",
        "    UNTIL: 5:00,0.0,           !- Field 7",
        "    UNTIL: 8:00,0.0,       !- Field 9",
        "    UNTIL: 12:00,0.0,     !- Field 11",
        "    UNTIL: 24:00,0.0;          !- Field 13",

        "  Schedule:Compact,",
        "    cool Load Profile 1 Flow Frac Schedule,  !- Name",
        "    Any Number,              !- Schedule Type Limits Name",
        "    THROUGH: 12/31,          !- Field 1",
        "    FOR: AllDays,            !- Field 2",
        "    UNTIL: 24:00,0.0;        !- Field 3",
    });

    ASSERT_TRUE(process_idf(idf_objects));
    bool ErrorsFound = false;

    DataGlobals::BeginSimFlag = true;
    SimulationManager::GetProjectData(outputFiles());

    OutputReportPredefined::SetPredefinedTables();
    HeatBalanceManager::SetPreConstructionInputParameters(); // establish array bounds for constructions early
    // OutputProcessor::TimeValue.allocate(2);
    OutputProcessor::SetupTimePointers("Zone", DataGlobals::TimeStepZone); // Set up Time pointer for HB/Zone Simulation
    OutputProcessor::SetupTimePointers("HVAC", DataHVACGlobals::TimeStepSys);
    PlantManager::CheckIfAnyPlant();
    createFacilityElectricPowerServiceObject();
    BranchInputManager::ManageBranchInput(); // just gets input and returns.
    DataGlobals::DoingSizing = false;
    DataGlobals::KickOffSimulation = true;

    WeatherManager::ResetEnvironmentCounter();
<<<<<<< HEAD
    SimulationManager::SetupSimulation(state, OutputFiles::getSingleton(), ErrorsFound);
=======
    SimulationManager::SetupSimulation(outputFiles(), ErrorsFound);
>>>>>>> f531a56e
    DataGlobals::KickOffSimulation = false;

    int EnvCount = 0;
    DataGlobals::WarmupFlag = true;
    bool Available(true);

    while (Available) {

<<<<<<< HEAD
        WeatherManager::GetNextEnvironment(state, OutputFiles::getSingleton(), Available, ErrorsFound);
=======
        WeatherManager::GetNextEnvironment(outputFiles(), Available, ErrorsFound);
>>>>>>> f531a56e

        if (!Available) break;
        if (ErrorsFound) break;

        ++EnvCount;

        DataGlobals::BeginEnvrnFlag = true;
        DataGlobals::EndEnvrnFlag = false;
        DataEnvironment::EndMonthFlag = false;
        DataGlobals::WarmupFlag = true;
        DataGlobals::DayOfSim = 0;
        state.dataGlobals.DayOfSimChr = "0";

        while ((DataGlobals::DayOfSim < DataGlobals::NumOfDayInEnvrn) || (DataGlobals::WarmupFlag)) { // Begin day loop ...

            ++DataGlobals::DayOfSim;

            if (!DataGlobals::WarmupFlag) {
                ++DataEnvironment::CurrentOverallSimDay;
            }
            DataGlobals::BeginDayFlag = true;
            DataGlobals::EndDayFlag = false;

            for (DataGlobals::HourOfDay = 1; DataGlobals::HourOfDay <= 24; ++DataGlobals::HourOfDay) { // Begin hour loop ...

                DataGlobals::BeginHourFlag = true;
                DataGlobals::EndHourFlag = false;

                for (DataGlobals::TimeStep = 1; DataGlobals::TimeStep <= DataGlobals::NumOfTimeStepInHour; ++DataGlobals::TimeStep) {

                    DataGlobals::BeginTimeStepFlag = true;

                    // Set the End__Flag variables to true if necessary.  Note that
                    // each flag builds on the previous level.  EndDayFlag cannot be
                    // .TRUE. unless EndHourFlag is also .TRUE., etc.  Note that the
                    // EndEnvrnFlag and the EndSimFlag cannot be set during warmup.
                    // Note also that BeginTimeStepFlag, EndTimeStepFlag, and the
                    // SubTimeStepFlags can/will be set/reset in the HVAC Manager.

                    if (DataGlobals::TimeStep == DataGlobals::NumOfTimeStepInHour) {
                        DataGlobals::EndHourFlag = true;
                        if (DataGlobals::HourOfDay == 24) {
                            DataGlobals::EndDayFlag = true;
                            if ((!DataGlobals::WarmupFlag) && (DataGlobals::DayOfSim == DataGlobals::NumOfDayInEnvrn)) {
                                DataGlobals::EndEnvrnFlag = true;
                            }
                        }
                    }

                    WeatherManager::ManageWeather();

<<<<<<< HEAD
                    HeatBalanceManager::ManageHeatBalance(state, OutputFiles::getSingleton());
=======
                    HeatBalanceManager::ManageHeatBalance(outputFiles());
>>>>>>> f531a56e

                    //  After the first iteration of HeatBalance, all the 'input' has been gotten

                    DataGlobals::BeginHourFlag = false;
                    DataGlobals::BeginDayFlag = false;
                    DataGlobals::BeginEnvrnFlag = false;
                    DataGlobals::BeginSimFlag = false;
                    DataGlobals::BeginFullSimFlag = false;

                } // TimeStep loop

                DataGlobals::PreviousHour = DataGlobals::HourOfDay;

            } // ... End hour loop.

        } // ... End day loop.

    } // ... End environment loop.
      //

    // Index 4 corresponds to NodeNumOut of "TRANSFER SUPPLY OUTLET PIPE", which is a component of
    // "TRANSFER SUPPLY OUTLET BRANCH" in "TRANSFER SUPPLY BRANCHES" OF "TRANSFER LOOP" (part of PlantLoop data)
    EXPECT_NEAR(DataLoopNode::Node(4).Temp, 20.0, 0.01);
}

TEST_F(EnergyPlusFixture, PlantHXControlWithFirstHVACIteration)
{
    // this unit test is for issue #4959.  Added FirstHVACIteration to simulate and control routines
    // unit test checks that the change to logic for #4959 does work to affect node mass flow rate.  The conditions are set up such that the demand
    // side inlet is too warm to cool the supply side, so previous behavior would shut down flow.  Now if firstHVACIteration is true is should set
    // flow request at the design max and if it is false set the flow request to 0.0.  The intent is setup enough structures to be able to call the
    // routine ControlFluidHeatExchanger and check its behavior with FirstHVACIteration.

    PlantHeatExchangerFluidToFluid::FluidHX.allocate(1);

    // get availability schedule to work
    DataGlobals::NumOfTimeStepInHour = 1;    // must initialize this to get schedules initialized
    DataGlobals::MinutesPerTimeStep = 60;    // must initialize this to get schedules initialized
    ScheduleManager::ProcessScheduleInput(outputFiles()); // read schedules
    ScheduleManager::ScheduleInputProcessed = true;
    DataEnvironment::Month = 1;
    DataEnvironment::DayOfMonth = 21;
    DataGlobals::HourOfDay = 1;
    DataGlobals::TimeStep = 1;
    DataEnvironment::DSTIndicator = 0;
    DataEnvironment::DayOfWeek = 2;
    DataEnvironment::HolidayIndex = 0;
    DataEnvironment::DayOfYear_Schedule = General::OrdinalDay(DataEnvironment::Month, DataEnvironment::DayOfMonth, 1);
    ScheduleManager::UpdateScheduleValues();
    PlantHeatExchangerFluidToFluid::FluidHX(1).AvailSchedNum = -1;

    // setup four plant nodes for HX
    DataLoopNode::Node.allocate(4);
    PlantHeatExchangerFluidToFluid::FluidHX(1).SupplySideLoop.inletNodeNum = 1;
    PlantHeatExchangerFluidToFluid::FluidHX(1).SupplySideLoop.outletNodeNum = 3;
    DataLoopNode::Node(1).Temp = 18.0;
    DataLoopNode::Node(1).MassFlowRateMaxAvail = 2.0;
    DataLoopNode::Node(1).MassFlowRateMax = 2.0;
    DataLoopNode::Node(3).MassFlowRateMaxAvail = 2.0;
    DataLoopNode::Node(3).MassFlowRateMax = 2.0;

    PlantHeatExchangerFluidToFluid::FluidHX(1).SupplySideLoop.InletTemp = 18.0;

    PlantHeatExchangerFluidToFluid::FluidHX(1).DemandSideLoop.inletNodeNum = 2;
    PlantHeatExchangerFluidToFluid::FluidHX(1).DemandSideLoop.outletNodeNum = 4;
    DataLoopNode::Node(2).Temp = 19.0;
    DataLoopNode::Node(2).MassFlowRateMaxAvail = 2.0;
    DataLoopNode::Node(2).MassFlowRateMax = 2.0;
    DataLoopNode::Node(4).MassFlowRateMaxAvail = 2.0;
    DataLoopNode::Node(4).MassFlowRateMax = 2.0;
    PlantHeatExchangerFluidToFluid::FluidHX(1).DemandSideLoop.InletTemp = 19.0;

    PlantHeatExchangerFluidToFluid::FluidHX(1).ControlMode = PlantHeatExchangerFluidToFluid::CoolingDifferentialOnOff;
    PlantHeatExchangerFluidToFluid::FluidHX(1).MinOperationTemp = 10.0;
    PlantHeatExchangerFluidToFluid::FluidHX(1).MaxOperationTemp = 30.0;
    PlantHeatExchangerFluidToFluid::FluidHX(1).Name = "Test HX";

    // setup two plant loops, need for SetComponenetFlowRate
    DataPlant::TotNumLoops = 2;
    DataPlant::PlantLoop.allocate(DataPlant::TotNumLoops);

    for (int l = 1; l <= DataPlant::TotNumLoops; ++l) {
        auto &loop(DataPlant::PlantLoop(l));
        loop.LoopSide.allocate(2);
        auto &loopside(DataPlant::PlantLoop(l).LoopSide(1));
        loopside.TotalBranches = 1;
        loopside.Branch.allocate(1);
        auto &loopsidebranch(DataPlant::PlantLoop(l).LoopSide(1).Branch(1));
        loopsidebranch.TotalComponents = 1;
        loopsidebranch.Comp.allocate(1);
    }

    DataPlant::PlantLoop(1).Name = "HX supply side loop ";
    DataPlant::PlantLoop(1).FluidIndex = 1;
    DataPlant::PlantLoop(1).FluidName = "WATER";
    DataPlant::PlantLoop(1).LoopSide(1).Branch(1).Comp(1).Name = PlantHeatExchangerFluidToFluid::FluidHX(1).Name;
    DataPlant::PlantLoop(1).LoopSide(1).Branch(1).Comp(1).TypeOf_Num = DataPlant::TypeOf_FluidToFluidPlantHtExchg;
    DataPlant::PlantLoop(1).LoopSide(1).Branch(1).Comp(1).NodeNumIn = PlantHeatExchangerFluidToFluid::FluidHX(1).SupplySideLoop.inletNodeNum;
    PlantHeatExchangerFluidToFluid::FluidHX(1).SupplySideLoop.loopNum = 1;
    PlantHeatExchangerFluidToFluid::FluidHX(1).SupplySideLoop.loopSideNum = 1;
    PlantHeatExchangerFluidToFluid::FluidHX(1).SupplySideLoop.branchNum = 1;
    PlantHeatExchangerFluidToFluid::FluidHX(1).SupplySideLoop.compNum = 1;

    DataPlant::PlantLoop(2).Name = "HX demand side loop ";
    DataPlant::PlantLoop(2).FluidIndex = 1;
    DataPlant::PlantLoop(2).FluidName = "WATER";
    DataPlant::PlantLoop(2).LoopSide(1).Branch(1).Comp(1).Name = PlantHeatExchangerFluidToFluid::FluidHX(1).Name;
    DataPlant::PlantLoop(2).LoopSide(1).Branch(1).Comp(1).TypeOf_Num = DataPlant::TypeOf_FluidToFluidPlantHtExchg;
    DataPlant::PlantLoop(2).LoopSide(1).Branch(1).Comp(1).NodeNumIn = PlantHeatExchangerFluidToFluid::FluidHX(1).DemandSideLoop.inletNodeNum;
    PlantHeatExchangerFluidToFluid::FluidHX(1).DemandSideLoop.loopNum = 2;
    PlantHeatExchangerFluidToFluid::FluidHX(1).DemandSideLoop.loopSideNum = 1;
    PlantHeatExchangerFluidToFluid::FluidHX(1).DemandSideLoop.branchNum = 1;
    PlantHeatExchangerFluidToFluid::FluidHX(1).DemandSideLoop.compNum = 1;
    PlantHeatExchangerFluidToFluid::FluidHX(1).DemandSideLoop.MassFlowRateMax = 2.0;

    // when FirstHVACIteration is true, mass flow should match design max
    bool testFirstHVACIteration = true;
    PlantHeatExchangerFluidToFluid::FluidHX(1).control(1, -1000.0, testFirstHVACIteration);

    EXPECT_NEAR(DataLoopNode::Node(2).MassFlowRate, PlantHeatExchangerFluidToFluid::FluidHX(1).DemandSideLoop.MassFlowRateMax, 0.001);

    // when FirstHVACIteration is false, mass flow should be zero
    testFirstHVACIteration = false;
    PlantHeatExchangerFluidToFluid::FluidHX(1).control(1, -1000.0, testFirstHVACIteration);
    EXPECT_NEAR(DataLoopNode::Node(2).MassFlowRate, 0.0, 0.001);
}

TEST_F(EnergyPlusFixture, PlantHXControl_CoolingSetpointOnOffWithComponentOverride)
{
    // this unit test is for issue #5626.  Fixed logic for CoolingSetpointOnOffWithComponentOverride.
    // unit test checks that the change for #5626 adjusts the temperature value used in central plant dispatch routines by the tolerance value.

    PlantHeatExchangerFluidToFluid::FluidHX.allocate(1);

    // get availability schedule to work
    DataGlobals::NumOfTimeStepInHour = 1;    // must initialize this to get schedules initialized
    DataGlobals::MinutesPerTimeStep = 60;    // must initialize this to get schedules initialized
    ScheduleManager::ProcessScheduleInput(outputFiles()); // read schedules
    ScheduleManager::ScheduleInputProcessed = true;
    DataEnvironment::Month = 1;
    DataEnvironment::DayOfMonth = 21;
    DataGlobals::HourOfDay = 1;
    DataGlobals::TimeStep = 1;
    DataEnvironment::DSTIndicator = 0;
    DataEnvironment::DayOfWeek = 2;
    DataEnvironment::HolidayIndex = 0;
    DataEnvironment::DayOfYear_Schedule = General::OrdinalDay(DataEnvironment::Month, DataEnvironment::DayOfMonth, 1);
    ScheduleManager::UpdateScheduleValues();
    PlantHeatExchangerFluidToFluid::FluidHX(1).AvailSchedNum = -1;

    // setup four plant nodes for HX
    DataLoopNode::Node.allocate(6);
    PlantHeatExchangerFluidToFluid::FluidHX(1).SupplySideLoop.inletNodeNum = 1;
    PlantHeatExchangerFluidToFluid::FluidHX(1).SupplySideLoop.outletNodeNum = 3;
    PlantHeatExchangerFluidToFluid::FluidHX(1).SetPointNodeNum = 3;
    PlantHeatExchangerFluidToFluid::FluidHX(1).SupplySideLoop.MassFlowRateMax = 2.0;

    DataLoopNode::Node(1).Temp = 18.0;
    DataLoopNode::Node(1).MassFlowRateMaxAvail = 2.0;
    DataLoopNode::Node(1).MassFlowRateMax = 2.0;
    DataLoopNode::Node(3).MassFlowRateMaxAvail = 2.0;
    DataLoopNode::Node(3).MassFlowRateMax = 2.0;

    PlantHeatExchangerFluidToFluid::FluidHX(1).SupplySideLoop.InletTemp = 18.0;

    PlantHeatExchangerFluidToFluid::FluidHX(1).DemandSideLoop.inletNodeNum = 2;
    PlantHeatExchangerFluidToFluid::FluidHX(1).DemandSideLoop.outletNodeNum = 4;
    DataLoopNode::Node(2).Temp = 19.0;
    DataLoopNode::Node(2).MassFlowRateMaxAvail = 2.0;
    DataLoopNode::Node(2).MassFlowRateMax = 2.0;
    DataLoopNode::Node(4).MassFlowRateMaxAvail = 2.0;
    DataLoopNode::Node(4).MassFlowRateMax = 2.0;
    PlantHeatExchangerFluidToFluid::FluidHX(1).DemandSideLoop.InletTemp = 19.0;

    PlantHeatExchangerFluidToFluid::FluidHX(1).ControlMode = PlantHeatExchangerFluidToFluid::CoolingSetPointOnOffWithComponentOverride;
    PlantHeatExchangerFluidToFluid::FluidHX(1).MinOperationTemp = 10.0;
    PlantHeatExchangerFluidToFluid::FluidHX(1).MaxOperationTemp = 30.0;
    PlantHeatExchangerFluidToFluid::FluidHX(1).Name = "Test HX";

    // setup two plant loops, need for SetComponenetFlowRate
    DataPlant::TotNumLoops = 2;
    DataPlant::PlantLoop.allocate(DataPlant::TotNumLoops);

    for (int l = 1; l <= DataPlant::TotNumLoops; ++l) {
        auto &loop(DataPlant::PlantLoop(l));
        loop.LoopSide.allocate(2);
    }
    // loop 1 is like a chilled water loop, supply side of HX, two branches on supply side
    DataPlant::PlantLoop(1).LoopSide(1).TotalBranches = 1;
    DataPlant::PlantLoop(1).LoopSide(1).Branch.allocate(1);
    DataPlant::PlantLoop(1).LoopSide(1).Branch(1).TotalComponents = 1;
    DataPlant::PlantLoop(1).LoopSide(1).Branch(1).Comp.allocate(1);
    DataPlant::PlantLoop(1).LoopSide(2).TotalBranches = 2;
    DataPlant::PlantLoop(1).LoopSide(2).Branch.allocate(2);
    DataPlant::PlantLoop(1).LoopSide(2).Branch(1).TotalComponents = 1;
    DataPlant::PlantLoop(1).LoopSide(2).Branch(1).Comp.allocate(1);
    DataPlant::PlantLoop(1).LoopSide(2).Branch(2).TotalComponents = 1;
    DataPlant::PlantLoop(1).LoopSide(2).Branch(2).Comp.allocate(1);
    DataPlant::PlantLoop(1).LoopSide(2).Branch(2).Comp(1).NodeNumIn = 5;

    // loop 2 is like a condenser loop, demand side of HX
    DataPlant::PlantLoop(2).LoopSide(1).TotalBranches = 1;
    DataPlant::PlantLoop(2).LoopSide(1).Branch.allocate(1);
    DataPlant::PlantLoop(2).LoopSide(1).Branch(1).TotalComponents = 1;
    DataPlant::PlantLoop(2).LoopSide(1).Branch(1).Comp.allocate(1);
    DataPlant::PlantLoop(2).LoopSide(2).TotalBranches = 1;
    DataPlant::PlantLoop(2).LoopSide(2).Branch.allocate(1);
    DataPlant::PlantLoop(2).LoopSide(2).Branch(1).TotalComponents = 1;
    DataPlant::PlantLoop(2).LoopSide(2).Branch(1).Comp.allocate(1);

    DataPlant::PlantLoop(1).Name = "HX supply side loop ";
    DataPlant::PlantLoop(1).FluidIndex = 1;
    DataPlant::PlantLoop(1).FluidName = "WATER";
    DataPlant::PlantLoop(1).LoopSide(2).Branch(1).Comp(1).Name = PlantHeatExchangerFluidToFluid::FluidHX(1).Name;
    DataPlant::PlantLoop(1).LoopSide(2).Branch(1).Comp(1).TypeOf_Num = DataPlant::TypeOf_FluidToFluidPlantHtExchg;
    DataPlant::PlantLoop(1).LoopSide(2).Branch(1).Comp(1).NodeNumIn = PlantHeatExchangerFluidToFluid::FluidHX(1).SupplySideLoop.inletNodeNum;

    DataPlant::PlantLoop(2).Name = "HX demand side loop ";
    DataPlant::PlantLoop(2).FluidIndex = 1;
    DataPlant::PlantLoop(2).FluidName = "WATER";
    DataPlant::PlantLoop(2).LoopSide(1).Branch(1).Comp(1).Name = PlantHeatExchangerFluidToFluid::FluidHX(1).Name;
    DataPlant::PlantLoop(2).LoopSide(1).Branch(1).Comp(1).TypeOf_Num = DataPlant::TypeOf_FluidToFluidPlantHtExchg;
    DataPlant::PlantLoop(2).LoopSide(1).Branch(1).Comp(1).NodeNumIn = PlantHeatExchangerFluidToFluid::FluidHX(1).DemandSideLoop.inletNodeNum;

    PlantHeatExchangerFluidToFluid::FluidHX(1).DemandSideLoop.MassFlowRateMax = 2.0;
    PlantHeatExchangerFluidToFluid::FluidHX(1).ControlSignalTemp = PlantHeatExchangerFluidToFluid::DryBulbTemperature;
    PlantHeatExchangerFluidToFluid::FluidHX(1).OtherCompSupplySideLoop.inletNodeNum = 5;
    PlantHeatExchangerFluidToFluid::FluidHX(1).OtherCompSupplySideLoop.loopNum = 1;
    PlantHeatExchangerFluidToFluid::FluidHX(1).OtherCompSupplySideLoop.loopSideNum = 2;
    PlantHeatExchangerFluidToFluid::FluidHX(1).OtherCompSupplySideLoop.branchNum = 2;
    PlantHeatExchangerFluidToFluid::FluidHX(1).OtherCompSupplySideLoop.compNum = 1;

    PlantHeatExchangerFluidToFluid::NumberOfPlantFluidHXs = 1;

    DataPlant::PlantLoop(1).LoopSide(2).Branch(2).Comp(1).HowLoadServed = DataPlant::HowMet_ByNominalCap;
    DataEnvironment::OutDryBulbTemp = 9.0;
    PlantHeatExchangerFluidToFluid::FluidHX(1).TempControlTol = 0.0;
    DataLoopNode::Node(3).TempSetPoint = 11.0;

    // now call the init routine
    PlantHeatExchangerFluidToFluid::FluidHX(1).initialize();

    // check value in FreeCoolCntrlMinCntrlTemp
    EXPECT_NEAR(DataPlant::PlantLoop(1).LoopSide(2).Branch(2).Comp(1).FreeCoolCntrlMinCntrlTemp, 11.0, 0.001);

    // change the tolerance and check the result, issue 5626 fix subtracts tolerance
    PlantHeatExchangerFluidToFluid::FluidHX(1).TempControlTol = 1.5;
    PlantHeatExchangerFluidToFluid::FluidHX(1).initialize();
}

} // namespace EnergyPlus<|MERGE_RESOLUTION|>--- conflicted
+++ resolved
@@ -1076,11 +1076,7 @@
     DataGlobals::KickOffSimulation = true;
 
     WeatherManager::ResetEnvironmentCounter();
-<<<<<<< HEAD
-    SimulationManager::SetupSimulation(state, OutputFiles::getSingleton(), ErrorsFound);
-=======
-    SimulationManager::SetupSimulation(outputFiles(), ErrorsFound);
->>>>>>> f531a56e
+    SimulationManager::SetupSimulation(state, outputFiles(), ErrorsFound);
     DataGlobals::KickOffSimulation = false;
 
     int EnvCount = 0;
@@ -1089,11 +1085,7 @@
 
     while (Available) {
 
-<<<<<<< HEAD
-        WeatherManager::GetNextEnvironment(state, OutputFiles::getSingleton(), Available, ErrorsFound);
-=======
-        WeatherManager::GetNextEnvironment(outputFiles(), Available, ErrorsFound);
->>>>>>> f531a56e
+        WeatherManager::GetNextEnvironment(state, outputFiles(), Available, ErrorsFound);
 
         if (!Available) break;
         if (ErrorsFound) break;
@@ -1145,11 +1137,7 @@
 
                     WeatherManager::ManageWeather();
 
-<<<<<<< HEAD
-                    HeatBalanceManager::ManageHeatBalance(state, OutputFiles::getSingleton());
-=======
-                    HeatBalanceManager::ManageHeatBalance(outputFiles());
->>>>>>> f531a56e
+                    HeatBalanceManager::ManageHeatBalance(state, outputFiles());
 
                     //  After the first iteration of HeatBalance, all the 'input' has been gotten
 
@@ -2179,11 +2167,7 @@
     DataGlobals::KickOffSimulation = true;
 
     WeatherManager::ResetEnvironmentCounter();
-<<<<<<< HEAD
-    SimulationManager::SetupSimulation(state, OutputFiles::getSingleton(), ErrorsFound);
-=======
-    SimulationManager::SetupSimulation(outputFiles(), ErrorsFound);
->>>>>>> f531a56e
+    SimulationManager::SetupSimulation(state, outputFiles(), ErrorsFound);
     DataGlobals::KickOffSimulation = false;
 
     int EnvCount = 0;
@@ -2192,11 +2176,7 @@
 
     while (Available) {
 
-<<<<<<< HEAD
-        WeatherManager::GetNextEnvironment(state, OutputFiles::getSingleton(), Available, ErrorsFound);
-=======
-        WeatherManager::GetNextEnvironment(outputFiles(), Available, ErrorsFound);
->>>>>>> f531a56e
+        WeatherManager::GetNextEnvironment(state, outputFiles(), Available, ErrorsFound);
 
         if (!Available) break;
         if (ErrorsFound) break;
@@ -2248,11 +2228,7 @@
 
                     WeatherManager::ManageWeather();
 
-<<<<<<< HEAD
-                    HeatBalanceManager::ManageHeatBalance(state, OutputFiles::getSingleton());
-=======
-                    HeatBalanceManager::ManageHeatBalance(outputFiles());
->>>>>>> f531a56e
+                    HeatBalanceManager::ManageHeatBalance(state, outputFiles());
 
                     //  After the first iteration of HeatBalance, all the 'input' has been gotten
 
