--- conflicted
+++ resolved
@@ -90,11 +90,7 @@
 
     EXPECT_TRUE(process_idf(idf_objects));
 
-<<<<<<< HEAD
-    SimulationManager::GetProjectData(state.files);
-=======
-    SimulationManager::GetProjectData(state.dataZoneTempPredictorCorrector, state.outputFiles);
->>>>>>> 686ceeb8
+    SimulationManager::GetProjectData(state.dataZoneTempPredictorCorrector, state.files);
 
     // no error message from PerformancePrecisionTradeoffs objects
     EXPECT_TRUE(compare_err_stream("", true));
@@ -112,11 +108,7 @@
 
     EXPECT_TRUE(process_idf(idf_objects, false));
 
-<<<<<<< HEAD
-    SimulationManager::GetProjectData(state.files);
-=======
-    SimulationManager::GetProjectData(state.dataZoneTempPredictorCorrector, state.outputFiles);
->>>>>>> 686ceeb8
+    SimulationManager::GetProjectData(state.dataZoneTempPredictorCorrector, state.files);
 
     std::string const error_string = delimited_string({
         "   ** Warning ** PerformancePrecisionTradeoffs: Coil Direct Solution simulation is selected.",
