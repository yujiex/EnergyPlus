// EnergyPlus, Copyright (c) 1996-2023, The Board of Trustees of the University of Illinois,
// The Regents of the University of California, through Lawrence Berkeley National Laboratory
// (subject to receipt of any required approvals from the U.S. Dept. of Energy), Oak Ridge
// National Laboratory, managed by UT-Battelle, Alliance for Sustainable Energy, LLC, and other
// contributors. All rights reserved.
//
// NOTICE: This Software was developed under funding from the U.S. Department of Energy and the
// U.S. Government consequently retains certain rights. As such, the U.S. Government has been
// granted for itself and others acting on its behalf a paid-up, nonexclusive, irrevocable,
// worldwide license in the Software to reproduce, distribute copies to the public, prepare
// derivative works, and perform publicly and display publicly, and to permit others to do so.
//
// Redistribution and use in source and binary forms, with or without modification, are permitted
// provided that the following conditions are met:
//
// (1) Redistributions of source code must retain the above copyright notice, this list of
//     conditions and the following disclaimer.
//
// (2) Redistributions in binary form must reproduce the above copyright notice, this list of
//     conditions and the following disclaimer in the documentation and/or other materials
//     provided with the distribution.
//
// (3) Neither the name of the University of California, Lawrence Berkeley National Laboratory,
//     the University of Illinois, U.S. Dept. of Energy nor the names of its contributors may be
//     used to endorse or promote products derived from this software without specific prior
//     written permission.
//
// (4) Use of EnergyPlus(TM) Name. If Licensee (i) distributes the software in stand-alone form
//     without changes from the version obtained under this License, or (ii) Licensee makes a
//     reference solely to the software portion of its product, Licensee must refer to the
//     software as "EnergyPlus version X" software, where "X" is the version number Licensee
//     obtained under this License and may not use a different name for the software. Except as
//     specifically required in this Section (4), Licensee shall not use in a company name, a
//     product name, in advertising, publicity, or other promotional activities any name, trade
//     name, trademark, logo, or other designation of "EnergyPlus", "E+", "e+" or confusingly
//     similar designation, without the U.S. Department of Energy's prior written consent.
//
// THIS SOFTWARE IS PROVIDED BY THE COPYRIGHT HOLDERS AND CONTRIBUTORS "AS IS" AND ANY EXPRESS OR
// IMPLIED WARRANTIES, INCLUDING, BUT NOT LIMITED TO, THE IMPLIED WARRANTIES OF MERCHANTABILITY
// AND FITNESS FOR A PARTICULAR PURPOSE ARE DISCLAIMED. IN NO EVENT SHALL THE COPYRIGHT OWNER OR
// CONTRIBUTORS BE LIABLE FOR ANY DIRECT, INDIRECT, INCIDENTAL, SPECIAL, EXEMPLARY, OR
// CONSEQUENTIAL DAMAGES (INCLUDING, BUT NOT LIMITED TO, PROCUREMENT OF SUBSTITUTE GOODS OR
// SERVICES; LOSS OF USE, DATA, OR PROFITS; OR BUSINESS INTERRUPTION) HOWEVER CAUSED AND ON ANY
// THEORY OF LIABILITY, WHETHER IN CONTRACT, STRICT LIABILITY, OR TORT (INCLUDING NEGLIGENCE OR
// OTHERWISE) ARISING IN ANY WAY OUT OF THE USE OF THIS SOFTWARE, EVEN IF ADVISED OF THE
// POSSIBILITY OF SUCH DAMAGE.

// C++ Headers
#include <cassert>
#include <cmath>
#include <cstdlib>

// ObjexxFCL Headers
#include <ObjexxFCL/Fmath.hh>
#include <ObjexxFCL/string.functions.hh>

// EnergyPlus Headers
#include <EnergyPlus/Data/EnergyPlusData.hh>
#include <EnergyPlus/DataEnvironment.hh>
#include <EnergyPlus/DataHVACGlobals.hh>
#include <EnergyPlus/DataIPShortCuts.hh>
#include <EnergyPlus/DataRuntimeLanguage.hh>
#include <EnergyPlus/DataSurfaces.hh>
#include <EnergyPlus/General.hh>
#include <EnergyPlus/HVACSystemRootFindingAlgorithm.hh>
#include <EnergyPlus/InputProcessing/InputProcessor.hh>
#include <EnergyPlus/OutputProcessor.hh>
#include <EnergyPlus/UtilityRoutines.hh>
#include <EnergyPlus/WeatherManager.hh>

#if defined(_WIN32) && _MSC_VER < 1900
#define snprintf _snprintf
#endif

namespace EnergyPlus::General {

// Module containing routines for general use

// MODULE INFORMATION:
//       AUTHOR         Fred Buhl, Linda Lawrie
//       DATE WRITTEN   December 2001

// PURPOSE OF THIS MODULE:
// contains routines (most likely numeric) that may be needed in several parts
// of EnergyPlus

// MODULE PARAMETER DEFINITIONS
static constexpr std::string_view BlankString;

enum class ReportType
{
    Invalid = -1,
    DXF,
    DXFWireFrame,
    VRML,
    Num
};

constexpr std::array<std::string_view, static_cast<int>(ReportType::Num)> ReportTypeNamesUC{"DXF", "DXF:WIREFRAME", "VRML"};

enum class AvailRpt
{
    Invalid = -1,
    None,
    NotByUniqueKeyNames,
    Verbose,
    Num
};

constexpr std::array<std::string_view, static_cast<int>(AvailRpt::Num)> AvailRptNamesUC{"NONE", "NOTBYUNIQUEKEYNAMES", "VERBOSE"};

enum class ERLdebugOutputLevel
{
    Invalid = -1,
    None,
    ErrorsOnly,
    Verbose,
    Num
};

constexpr std::array<std::string_view, static_cast<int>(ERLdebugOutputLevel::Num)> ERLdebugOutputLevelNamesUC{"NONE", "ERRORSONLY", "VERBOSE"};

enum class ReportName
{
    Invalid = -1,
    Constructions,
    Viewfactorinfo,
    Variabledictionary,
    Surfaces,
    Energymanagementsystem,
    Num
};

constexpr std::array<std::string_view, static_cast<int>(ReportName::Num)> ReportNamesUC{
    "CONSTRUCTIONS", "VIEWFACTORINFO", "VARIABLEDICTIONARY", "SURFACES", "ENERGYMANAGEMENTSYSTEM"};

enum class RptKey
{
    Invalid = -1,
    Costinfo,
    DXF,
    DXFwireframe,
    VRML,
    Vertices,
    Details,
    DetailsWithVertices,
    Lines,
    Num
};

constexpr std::array<std::string_view, static_cast<int>(RptKey::Num)> RptKeyNamesUC{
    "COSTINFO", "DXF", "DXF:WIREFRAME", "VRML", "VERTICES", "DETAILS", "DETAILSWITHVERTICES", "LINES"};

// A second version that does not require a payload -- use lambdas
void SolveRoot(const EnergyPlusData &state,
               Real64 Eps,   // required absolute accuracy
               int MaxIte,   // maximum number of allowed iterations
               int &Flag,    // integer storing exit status
               Real64 &XRes, // value of x that solves f(x,Par) = 0
               const std::function<Real64(Real64)> &f,
               Real64 X_0, // 1st bound of interval that contains the solution
               Real64 X_1) // 2nd bound of interval that contains the solution
{
    // SUBROUTINE INFORMATION:
    //       AUTHOR         Michael Wetter
    //       DATE WRITTEN   March 1999
    //       MODIFIED       Fred Buhl November 2000, R. Raustad October 2006 - made subroutine RECURSIVE
    //                      L. Gu, May 2017 - allow both Bisection and RegulaFalsi

    // PURPOSE OF THIS SUBROUTINE:
    // Find the value of x between x0 and x1 such that f(x,Par)
    // is equal to zero.

    // METHODOLOGY EMPLOYED:
    // Uses the Regula Falsi (false position) method (similar to secant method)

    // REFERENCES:
    // See Press et al., Numerical Recipes in Fortran, Cambridge University Press,
    // 2nd edition, 1992. Page 347 ff.

    // SUBROUTINE ARGUMENT DEFINITIONS:
    // = -2: f(x0) and f(x1) have the same sign
    // = -1: no convergence
    // >  0: number of iterations performed

    Real64 constexpr SMALL(1.e-10);
    Real64 X0 = X_0;   // present 1st bound
    Real64 X1 = X_1;   // present 2nd bound
    Real64 XTemp = X0; // new estimate
    int NIte = 0;      // number of interations
    int AltIte = 0;    // an accounter used for Alternation choice

    Real64 Y0 = f(X0); // f at X0
    Real64 Y1 = f(X1); // f at X1
    // check initial values
    if (Y0 * Y1 > 0) {
        Flag = -2;
        XRes = X0;
        return;
    }
    XRes = XTemp;

    while (true) {

        Real64 DY = Y0 - Y1;
        if (std::abs(DY) < SMALL) DY = SMALL;
        if (std::abs(X1 - X0) < SMALL) {
            break;
        }
        // new estimation
        switch (state.dataRootFinder->HVACSystemRootFinding.HVACSystemRootSolver) {
        case HVACSystemRootSolverAlgorithm::RegulaFalsi: {
            XTemp = (Y0 * X1 - Y1 * X0) / DY;
            break;
        }
        case HVACSystemRootSolverAlgorithm::Bisection: {
            XTemp = (X1 + X0) / 2.0;
            break;
        }
        case HVACSystemRootSolverAlgorithm::RegulaFalsiThenBisection: {
            if (NIte > state.dataRootFinder->HVACSystemRootFinding.NumOfIter) {
                XTemp = (X1 + X0) / 2.0;
            } else {
                XTemp = (Y0 * X1 - Y1 * X0) / DY;
            }
            break;
        }
        case HVACSystemRootSolverAlgorithm::BisectionThenRegulaFalsi: {
            if (NIte <= state.dataRootFinder->HVACSystemRootFinding.NumOfIter) {
                XTemp = (X1 + X0) / 2.0;
            } else {
                XTemp = (Y0 * X1 - Y1 * X0) / DY;
            }
            break;
        }
        case HVACSystemRootSolverAlgorithm::Alternation: {
            if (AltIte > state.dataRootFinder->HVACSystemRootFinding.NumOfIter) {
                XTemp = (X1 + X0) / 2.0;
                if (AltIte >= 2 * state.dataRootFinder->HVACSystemRootFinding.NumOfIter) AltIte = 0;
            } else {
                XTemp = (Y0 * X1 - Y1 * X0) / DY;
            }
            break;
        }
        default: {
            XTemp = (Y0 * X1 - Y1 * X0) / DY;
        }
        }

        Real64 const YTemp = f(XTemp);

        ++NIte;
        ++AltIte;

        // check convergence
        if (std::abs(YTemp) < Eps) {
            Flag = NIte;
            XRes = XTemp;
            return;
        };

        // OK, so we didn't converge, lets check max iterations to see if we should break early
        if (NIte > MaxIte) break;

        // Finally, if we make it here, we have not converged, and we still have iterations left, so continue
        // and reassign values (only if further iteration required)
        if (Y0 < 0.0) {
            if (YTemp < 0.0) {
                X0 = XTemp;
                Y0 = YTemp;
            } else {
                X1 = XTemp;
                Y1 = YTemp;
            }
        } else {
            if (YTemp < 0.0) {
                X1 = XTemp;
                Y1 = YTemp;
            } else {
                X0 = XTemp;
                Y0 = YTemp;
            }
        } // ( Y0 < 0 )
    }     // Cont

    // if we make it here we haven't converged, so just set the flag and leave
    Flag = -1;
    XRes = XTemp;
}

void MovingAvg(Array1D<Real64> &DataIn, int const NumItemsInAvg)
{
    if (NumItemsInAvg <= 1) return; // no need to average/smooth

    Array1D<Real64> TempData(2 * DataIn.size()); // a scratch array twice the size, bottom end duplicate of top end

    for (std::size_t i = 1; i <= DataIn.size(); ++i) {
        TempData(i) = TempData(DataIn.size() + i) = DataIn(i); // initialize both bottom and top end
        DataIn(i) = 0.0;
    }

    for (std::size_t i = 1; i <= DataIn.size(); ++i) {
        for (int j = 1; j <= NumItemsInAvg; ++j) {
            DataIn(i) += TempData(DataIn.size() - NumItemsInAvg + i + j); // sum top end including NumItemsInAvg history terms
        }
        DataIn(i) /= NumItemsInAvg; // average to smooth over NumItemsInAvg window
    }
}

void ProcessDateString(EnergyPlusData &state,
                       std::string const &String,
                       int &PMonth,
                       int &PDay,
                       int &PWeekDay,
                       Weather::DateType &DateType, // DateType found (-1=invalid, 1=month/day, 2=nth day in month, 3=last day in month)
                       bool &ErrorsFound,
                       ObjexxFCL::Optional_int PYear)
{

    // SUBROUTINE INFORMATION:
    //       AUTHOR         Linda Lawrie
    //       DATE WRITTEN   December 1999

    // PURPOSE OF THIS SUBROUTINE:
    // This subroutine will process a date from a string and determine
    // the proper month and day for that date string.

    // SUBROUTINE LOCAL VARIABLE DECLARATIONS:
    bool errFlag;

    int FstNum = int(Util::ProcessNumber(String, errFlag));
    DateType = Weather::DateType::Invalid;
    if (!errFlag) {
        // Entered single number, do inverse JDay
        if (FstNum == 0) {
            PMonth = 0;
            PDay = 0;
            DateType = Weather::DateType::MonthDay;
        } else if (FstNum < 0 || FstNum > 366) {
            ShowSevereError(state, format("Invalid Julian date Entered={}", String));
            ErrorsFound = true;
        } else {
            InvOrdinalDay(FstNum, PMonth, PDay, 0);
            DateType = Weather::DateType::LastDayInMonth;
        }
    } else {
        int NumTokens = 0;
        int TokenDay = 0;
        int TokenMonth = 0;
        int TokenWeekday = 0;
        // Error when processing as number, try x/x
        if (!present(PYear)) {
            DetermineDateTokens(state, String, NumTokens, TokenDay, TokenMonth, TokenWeekday, DateType, ErrorsFound);
        } else {
            int TokenYear = 0;
            DetermineDateTokens(state, String, NumTokens, TokenDay, TokenMonth, TokenWeekday, DateType, ErrorsFound, TokenYear);
            PYear = TokenYear;
        }
        if (DateType == Weather::DateType::MonthDay) {
            PDay = TokenDay;
            PMonth = TokenMonth;
        } else if (DateType == Weather::DateType::NthDayInMonth || DateType == Weather::DateType::LastDayInMonth) {
            // interpret as TokenDay TokenWeekday in TokenMonth
            PDay = TokenDay;
            PMonth = TokenMonth;
            PWeekDay = TokenWeekday;
        }
    }
}

void DetermineDateTokens(EnergyPlusData &state,
                         std::string const &String,
                         int &NumTokens,                     // Number of tokens found in string
                         int &TokenDay,                      // Value of numeric field found
                         int &TokenMonth,                    // Value of Month field found (1=Jan, 2=Feb, etc)
                         int &TokenWeekday,                  // Value of Weekday field found (1=Sunday, 2=Monday, etc), 0 if none
                         Weather::DateType &DateType, // DateType found (-1=invalid, 1=month/day, 2=nth day in month, 3=last day in month)
                         bool &ErrorsFound,                  // Set to true if cannot process this string as a date
                         ObjexxFCL::Optional_int TokenYear   // Value of Year if one appears to be present and this argument is present
)
{

    // SUBROUTINE INFORMATION:
    //       AUTHOR         Linda Lawrie
    //       DATE WRITTEN   August 2000

    // PURPOSE OF THIS SUBROUTINE:
    // This subroutine is invoked for date fields that appear to be strings (give
    // error when ProcessNumber is used).

    // METHODOLOGY EMPLOYED:
    // Delete everything that is extraneous to the date information needed.  Process what
    // is left.

    // SUBROUTINE PARAMETER DEFINITIONS:
    static constexpr int NumSingleChars(3);
    static constexpr std::array<std::string_view, NumSingleChars> SingleChars{"/", ":", "-"};
    static constexpr int NumDoubleChars(6);
    static constexpr std::array<std::string_view, NumDoubleChars> DoubleChars{
        "ST ", "ND ", "RD ", "TH ", "OF ", "IN "}; // Need trailing spaces: Want thse only at end of words
    static constexpr std::array<std::string_view, 12> Months{"JAN", "FEB", "MAR", "APR", "MAY", "JUN", "JUL", "AUG", "SEP", "OCT", "NOV", "DEC"};
    static constexpr std::array<std::string_view, 7> Weekdays{"SUN", "MON", "TUE", "WED", "THU", "FRI", "SAT"};

    // SUBROUTINE LOCAL VARIABLE DECLARATIONS:
    std::string CurrentString = String;
    Array1D_string Fields(3);
    bool InternalError = false;
    bool WkDayInMonth = false;

    NumTokens = 0;
    TokenDay = 0;
    TokenMonth = 0;
    TokenWeekday = 0;
    DateType = Weather::DateType::Invalid;
    if (present(TokenYear)) TokenYear = 0;
    // Take out separator characters, other extraneous stuff

    for (int Loop = 0; Loop < NumSingleChars; ++Loop) {
        size_t Pos = index(CurrentString, SingleChars[Loop]);
        while (Pos != std::string::npos) {
            CurrentString[Pos] = ' ';
            Pos = index(CurrentString, SingleChars[Loop]);
        }
    }

    for (int Loop = 0; Loop < NumDoubleChars; ++Loop) {
        size_t Pos = index(CurrentString, DoubleChars[Loop]);
        while (Pos != std::string::npos) {
            CurrentString.replace(Pos, 2, "  ");
            Pos = index(CurrentString, DoubleChars[Loop]);
            WkDayInMonth = true;
        }
    }

    strip(CurrentString);
    if (CurrentString == BlankString) {
        ShowSevereError(state, format("Invalid date field={}", String));
        ErrorsFound = true;
    } else {
        int Loop = 0;
        bool errFlag = false;
        int NumField1;
        int NumField2;
        int NumField3;
        while (Loop < 3) { // Max of 3 fields
            if (CurrentString == BlankString) break;
            size_t Pos = index(CurrentString, ' ');
            ++Loop;
            if (Pos == std::string::npos) Pos = CurrentString.length();
            Fields(Loop) = CurrentString.substr(0, Pos);
            CurrentString.erase(0, Pos);
            strip(CurrentString);
        }
        if (not_blank(CurrentString)) {
            ShowSevereError(state, format("Invalid date field={}", String));
            ErrorsFound = true;
        } else if (Loop == 2) {
            // Field must be Day Month or Month Day (if both numeric, mon / day)
            InternalError = false;
            NumField1 = int(Util::ProcessNumber(Fields(1), errFlag));
            if (errFlag) {
                // Month day, but first field is not numeric, 2nd must be
                NumField2 = int(Util::ProcessNumber(Fields(2), errFlag));
                if (errFlag) {
                    ShowSevereError(state, format("Invalid date field={}", String));
                    InternalError = true;
                } else {
                    TokenDay = NumField2;
                }
                TokenMonth = Util::FindItemInList(Fields(1).substr(0, 3), Months.begin(), Months.end());
                ValidateMonthDay(state, String, TokenDay, TokenMonth, InternalError);
                if (!InternalError) {
                    DateType = Weather::DateType::MonthDay;
                } else {
                    ErrorsFound = true;
                }
            } else {
                // Month Day, first field was numeric, if 2nd is, then it's month<num> day<num>
                NumField2 = int(Util::ProcessNumber(Fields(2), errFlag));
                if (!errFlag) {
                    TokenMonth = NumField1;
                    TokenDay = NumField2;
                    ValidateMonthDay(state, String, TokenDay, TokenMonth, InternalError);
                    if (!InternalError) {
                        DateType = Weather::DateType::MonthDay;
                    } else {
                        ErrorsFound = true;
                    }
                } else { // 2nd field was not numeric.  Must be Month
                    TokenDay = NumField1;
                    TokenMonth = Util::FindItemInList(Fields(2).substr(0, 3), Months.begin(), Months.end());
                    ValidateMonthDay(state, String, TokenDay, TokenMonth, InternalError);
                    if (!InternalError) {
                        DateType = Weather::DateType::MonthDay;
                        NumTokens = 2;
                    } else {
                        ErrorsFound = true;
                    }
                }
            }
        } else if (Loop == 3) {
            // Field must be some combination of <num> Weekday Month (if WkDayInMonth true)
            if (WkDayInMonth) {
                NumField1 = int(Util::ProcessNumber(Fields(1), errFlag));
                if (!errFlag) { // the expected result
                    TokenDay = NumField1;
                    TokenWeekday = Util::FindItemInList(Fields(2).substr(0, 3), Weekdays.begin(), Weekdays.end());
                    if (TokenWeekday == 0) {
                        TokenMonth = Util::FindItemInList(Fields(2).substr(0, 3), Months.begin(), Months.end());
                        TokenWeekday = Util::FindItemInList(Fields(3).substr(0, 3), Weekdays.begin(), Weekdays.end());
                        if (TokenMonth == 0 || TokenWeekday == 0) InternalError = true;
                    } else {
                        TokenMonth = Util::FindItemInList(Fields(3).substr(0, 3), Months.begin(), Months.end());
                        if (TokenMonth == 0) InternalError = true;
                    }
                    DateType = Weather::DateType::NthDayInMonth;
                    NumTokens = 3;
                    if (TokenDay < 0 || TokenDay > 5) InternalError = true;
                } else { // first field was not numeric....
                    if (Fields(1) == "LA") {
                        DateType = Weather::DateType::LastDayInMonth;
                        NumTokens = 3;
                        TokenWeekday = Util::FindItemInList(Fields(2).substr(0, 3), Weekdays.begin(), Weekdays.end());
                        if (TokenWeekday == 0) {
                            TokenMonth = Util::FindItemInList(Fields(2).substr(0, 3), Months.begin(), Months.end());
                            TokenWeekday = Util::FindItemInList(Fields(3).substr(0, 3), Weekdays.begin(), Weekdays.end());
                            if (TokenMonth == 0 || TokenWeekday == 0) InternalError = true;
                        } else {
                            TokenMonth = Util::FindItemInList(Fields(3).substr(0, 3), Months.begin(), Months.end());
                            if (TokenMonth == 0) InternalError = true;
                        }
                    } else { // error....
                        ShowSevereError(state, format("First date field not numeric, field={}", String));
                    }
                }
            } else { // mm/dd/yyyy or yyyy/mm/dd
                NumField1 = int(Util::ProcessNumber(Fields(1), errFlag));
                NumField2 = int(Util::ProcessNumber(Fields(2), errFlag));
                NumField3 = int(Util::ProcessNumber(Fields(3), errFlag));
                DateType = Weather::DateType::MonthDay;
                // error detection later..
                if (NumField1 > 100) {
                    if (present(TokenYear)) {
                        TokenYear = NumField1;
                    }
                    TokenMonth = NumField2;
                    TokenDay = NumField3;
                } else if (NumField3 > 100) {
                    if (present(TokenYear)) {
                        TokenYear = NumField3;
                    }
                    TokenMonth = NumField1;
                    TokenDay = NumField2;
                }
            }
        } else {
            // Not enough or too many fields
            ShowSevereError(state, format("Invalid date field={}", String));
            ErrorsFound = true;
        }
    }

    if (InternalError) {
        DateType = Weather::DateType::Invalid;
        ErrorsFound = true;
    }
}

void ValidateMonthDay(EnergyPlusData &state,
                      std::string const &String, // REAL(r64) string being processed
                      int const Day,
                      int const Month,
                      bool &ErrorsFound)
{

    // SUBROUTINE INFORMATION:
    //       AUTHOR         Linda Lawrie
    //       DATE WRITTEN   August 2000

    // PURPOSE OF THIS SUBROUTINE:
    // This subroutine validates a potential Day, Month values, produces an error
    // message when not valid, and sets error flag.

    // SUBROUTINE PARAMETER DEFINITIONS:
    static constexpr std::array<int, 12> EndMonthDay = {31, 29, 31, 30, 31, 30, 31, 31, 30, 31, 30, 31};

    bool InternalError = false;
    if (Month < 1 || Month > 12) InternalError = true;
    if (!InternalError) {
        if (Day < 1 || Day > EndMonthDay[Month - 1]) InternalError = true;
    }
    if (InternalError) {
        ShowSevereError(state, format("Invalid Month Day date format={}", String));
        ErrorsFound = true;
    } else {
        ErrorsFound = false;
    }
}

int OrdinalDay(int const Month,        // Month, 1..12
               int const Day,          // Day of Month, not validated by month
               int const LeapYearValue // 1 if leap year indicated, 0 if not
)
{

    // FUNCTION INFORMATION:
    //       AUTHOR         Linda K. Lawrie
    //       DATE WRITTEN   September 1997
    //       RE-ENGINEERED  from JDAYF in BLAST/IBLAST

    // PURPOSE OF THIS SUBROUTINE:
    // This subroutine returns the appropriate Julian Day value for the input
    // Month and Day.

    // SUBROUTINE LOCAL VARIABLE DECLARATIONS:
    static constexpr std::array<int, 12> EndDayofMonth = {31, 59, 90, 120, 151, 181, 212, 243, 273, 304, 334, 365};
    // End day numbers of each month (without Leap Year)

    if (Month == 1) {
        //                                       CASE 1: JANUARY
        return Day;

    } else if (Month == 2) {
        //                                       CASE 2: FEBRUARY
        return Day + EndDayofMonth[0];

    } else if ((Month >= 3) && (Month <= 12)) {
        //                                       CASE 3: REMAINING MONTHS
        return Day + EndDayofMonth[Month - 2] + LeapYearValue;

    } else {
        return 0;
    }
}

void InvOrdinalDay(int const Number, int &PMonth, int &PDay, int const LeapYr)
{

    // SUBROUTINE INFORMATION:
    //       AUTHOR         Linda Lawrie
    //       DATE WRITTEN   December 1999

    // PURPOSE OF THIS SUBROUTINE:
    // This subroutine performs and inverse Julian Day
    // calculation, using an input JulianDay and returning
    // appropriate Month and Day.

    // SUBROUTINE PARAMETER DEFINITIONS:
    static constexpr std::array<int, 13> EndOfMonth = {0, 31, 59, 90, 120, 151, 181, 212, 243, 273, 304, 334, 365};

    // SUBROUTINE LOCAL VARIABLE DECLARATIONS:
    int WMonth;
    int LeapAddPrev;
    int LeapAddCur;

    if (Number < 0 || Number > 366) return;
    for (WMonth = 1; WMonth <= 12; ++WMonth) {
        if (WMonth == 1) {
            LeapAddPrev = 0;
            LeapAddCur = 0;
        } else if (WMonth == 2) {
            LeapAddPrev = 0;
            LeapAddCur = LeapYr;
        } else {
            LeapAddPrev = LeapYr;
            LeapAddCur = LeapYr;
        }
        if (Number > (EndOfMonth[WMonth - 1] + LeapAddPrev) && Number <= (EndOfMonth[WMonth] + LeapAddCur)) break;
    }
    PMonth = WMonth;
    PDay = Number - (EndOfMonth[WMonth - 1] + LeapAddCur);
}

bool BetweenDateHoursLeftInclusive(
    int const TestDate, int const TestHour, int const StartDate, int const StartHour, int const EndDate, int const EndHour)
{
    Real64 TestRatioOfDay = TestHour / 24.0;
    Real64 StartRatioOfDay = StartHour / 24.0;
    Real64 EndRatioOfDay = EndHour / 24.0;

    if (StartDate + StartRatioOfDay <= EndDate + EndRatioOfDay) { // Start Date <= End Date
        return (StartDate + StartRatioOfDay <= TestDate + TestRatioOfDay) && (TestDate + TestRatioOfDay <= EndDate + EndRatioOfDay);
    } else { // EndDate < StartDate
        return (EndDate + EndRatioOfDay <= TestDate + TestRatioOfDay) && (TestDate + TestRatioOfDay <= StartDate + StartRatioOfDay);
    }
}

bool BetweenDates(int const TestDate,  // Date to test
                  int const StartDate, // Start date in sequence
                  int const EndDate    // End date in sequence
)
{

    // FUNCTION INFORMATION:
    //       AUTHOR         Linda K. Lawrie
    //       DATE WRITTEN   June 2000

    // PURPOSE OF THIS FUNCTION:
    // This function returns true if the TestDate is between
    // (StartDate <= TestDate <= EndDate).

    // METHODOLOGY EMPLOYED:
    // The input dates are Julian Day format, year is irrelevant.
    // Thus, if StartDate > EndDate (i.e. StartDate = 1Dec and EndDate = 31Jan),
    // this routine accomodates.

    // REFERENCES:
    // Adapted from BLAST BTWEEN function.

    bool BetweenDates = false; // Default case

    if (StartDate <= EndDate) { // Start Date <= End Date
        if (TestDate >= StartDate && TestDate <= EndDate) BetweenDates = true;
    } else { // EndDate < StartDate
        if (TestDate <= EndDate || TestDate >= StartDate) BetweenDates = true;
    }

    return BetweenDates;
}

std::string CreateSysTimeIntervalString(EnergyPlusData &state)
{

    // FUNCTION INFORMATION:
    //       AUTHOR         Linda K. Lawrie
    //       DATE WRITTEN   April 2003

    // PURPOSE OF THIS FUNCTION:
    // This function creates the current time interval of the system time step.

    // Using/Aliasing
    Real64 SysTimeElapsed = state.dataHVACGlobal->SysTimeElapsed;
    Real64 TimeStepSys = state.dataHVACGlobal->TimeStepSys;

    Real64 constexpr FracToMin(60.0);

    //  ActualTimeS=INT(CurrentTime)+(SysTimeElapsed+(CurrentTime - INT(CurrentTime)))
    // CR6902  ActualTimeS=INT(CurrentTime-TimeStepZone)+SysTimeElapsed
    // [DC] TODO: Improve display accuracy up to fractional seconds using hh:mm:ss.0 format
    Real64 ActualTimeS = state.dataGlobal->CurrentTime - state.dataGlobal->TimeStepZone + SysTimeElapsed;
    Real64 ActualTimeE = ActualTimeS + TimeStepSys;
    int ActualTimeHrS = int(ActualTimeS);
    //  ActualTimeHrE=INT(ActualTimeE)
    int ActualTimeMinS = nint((ActualTimeS - ActualTimeHrS) * FracToMin);

    if (ActualTimeMinS == 60) {
        ++ActualTimeHrS;
        ActualTimeMinS = 0;
    }
    const std::string TimeStmpS = format("{:02}:{:02}", ActualTimeHrS, ActualTimeMinS);
    Real64 minutes = ((ActualTimeE - static_cast<int>(ActualTimeE)) * FracToMin);

    std::string TimeStmpE = format("{:02}:{:2.0F}", static_cast<int>(ActualTimeE), minutes);

    if (TimeStmpE[3] == ' ') {
        TimeStmpE[3] = '0';
    }
    return TimeStmpS + " - " + TimeStmpE;
}

// returns the Julian date for the first, second, etc. day of week for a given month
int nthDayOfWeekOfMonth(const EnergyPlusData &state,
                        int const dayOfWeek,  // day of week (Sunday=1, Monday=2, ...)
                        int const nthTime,    // nth time the day of the week occurs (first monday, third tuesday, ..)
                        int const monthNumber // January = 1
)
{
    // J. Glazer - August 2017
    int firstDayOfMonth = OrdinalDay(monthNumber, 1, state.dataEnvrn->CurrentYearIsLeapYear);
    int dayOfWeekForFirstDay = (state.dataEnvrn->RunPeriodStartDayOfWeek + firstDayOfMonth - 1) % 7;
    if (dayOfWeek >= dayOfWeekForFirstDay) {
        return firstDayOfMonth + (dayOfWeek - dayOfWeekForFirstDay) + 7 * (nthTime - 1);
    } else {
        return firstDayOfMonth + ((dayOfWeek + 7) - dayOfWeekForFirstDay) + 7 * (nthTime - 1);
    }
}

Real64 SafeDivide(Real64 const a, Real64 const b)
{

    // returns a / b while preventing division by zero

    // Locals
    Real64 constexpr SMALL(1.E-10);

    if (std::abs(b) >= SMALL) {
        return a / b;
    } else {
        return a / sign(SMALL, b);
    }
}

void Iterate(Real64 &ResultX,  // ResultX is the final Iteration result passed back to the calling routine
             Real64 const Tol, // Tolerance for Convergence
             Real64 const X0,  // Current value of X
             Real64 const Y0,  // Current value of the function Y(X)
             Real64 &X1,       // First Previous values of X
             Real64 &Y1,       // First Previous values of Y(X1)
             int const Iter,   // Number of iterations
             int &Cnvg         // Convergence flag  Cnvg = 0:  Not converged
)
{

    // SUBROUTINE INFORMATION:
    //       AUTHOR         Richard Liesen
    //       DATE WRITTEN   March 2004

    // PURPOSE OF THIS SUBROUTINE:
    // Iterately solves for the value of X which satisfies Y(X)=0.
    // The subroutine tests for convergence and provides a new guess for the value of the
    // independent variable X.

    // REFERENCES:
    // Linear Correction based on the RegulaFalsi routine in EnergyPlus

    // SUBROUTINE PARAMETER DEFINITIONS:
    Real64 constexpr small(1.e-9); // Small Number used to approximate zero
    Real64 constexpr Perturb(0.1); // Perturbation applied to X to initialize iteration

    // Check for convergence by comparing change in X
    if (Iter != 1) {
        if (std::abs(X0 - X1) < Tol || Y0 == 0.0) {
            ResultX = X0;
            Cnvg = 1;
            return;
        }
    }

    // Not converged.
    Cnvg = 0;
    if (Iter == 1) {

        // New guess is specified by Perturb
        if (std::abs(X0) > small) {
            ResultX = X0 * (1.0 + Perturb);
        } else {
            ResultX = Perturb;
        }

    } else {

        // New guess calculated from LINEAR FIT of most recent two points
        Real64 DY = Y0 - Y1;
        if (std::abs(DY) < small) {
            DY = small;
        }
        // new estimation

        ResultX = (Y0 * X1 - Y1 * X0) / DY;
    }

    X1 = X0;
    Y1 = Y0;
}

int FindNumberInList(int const WhichNumber, Array1A_int const ListOfItems, int const NumItems)
{

    // FUNCTION INFORMATION:
    //       AUTHOR         Linda K. Lawrie
    //       DATE WRITTEN   September 2001

    // PURPOSE OF THIS FUNCTION:
    // This function looks up a number(integer) in a similar list of
    // items and returns the index of the item in the list, if found.

    // Argument array dimensioning
    ListOfItems.dim(_);

    for (int Count = 1; Count <= NumItems; ++Count) {
        if (WhichNumber == ListOfItems(Count)) {
            return Count;
        }
    }

    return 0;
}

void DecodeMonDayHrMin(int const Item, // word containing encoded month, day, hour, minute
                       int &Month,     // month in integer format (1-12)
                       int &Day,       // day in integer format (1-31)
                       int &Hour,      // hour in integer format (1-24)
                       int &Minute     // minute in integer format (0:59)
)
{

    // SUBROUTINE INFORMATION:
    //       AUTHOR         Linda Lawrie
    //       DATE WRITTEN   March 2000

    // PURPOSE OF THIS SUBROUTINE:
    // This subroutine decodes the "packed" integer representation of
    // the Month, Day, Hour, and Minute.  Packed integers are used to
    // save memory allocation.  Original idea for this routine is contained
    // in DECMDH, BLAST code, by Jean Baugh.

    // METHODOLOGY EMPLOYED:
    // Using maximum integer concept the original date can be decoded
    // from the packed single word.  This relies on 4 byte integer representation
    // as a minimum (capable of representing up to 2,147,483,647).

    // SUBROUTINE PARAMETER DEFINITIONS:
    static constexpr int DecMon(100 * 100 * 100);
    static constexpr int DecDay(100 * 100);
    static constexpr int DecHr(100);

    int TmpItem = Item;
    Month = TmpItem / DecMon;
    TmpItem = (TmpItem - Month * DecMon);
    Day = TmpItem / DecDay;
    TmpItem -= Day * DecDay;
    Hour = TmpItem / DecHr;
    Minute = mod(TmpItem, DecHr);
}

void EncodeMonDayHrMin(int &Item,       // word containing encoded month, day, hour, minute
                       int const Month, // month in integer format (1:12)
                       int const Day,   // day in integer format (1:31)
                       int const Hour,  // hour in integer format (1:24)
                       int const Minute // minute in integer format (0:59)
)
{

    // SUBROUTINE INFORMATION:
    //       AUTHOR         Linda Lawrie
    //       DATE WRITTEN   March 2000

    // PURPOSE OF THIS SUBROUTINE:
    // This subroutine encodes the "packed" integer representation of
    // the Month, Day, Hour, and Minute.  Packed integers are used to
    // save memory allocation.  Original idea for this routine is contained
    // in DECMDH, BLAST code, by Jean Baugh.

    // METHODOLOGY EMPLOYED:
    // Using maximum integer concept the original date can be decoded
    // from the packed single word.  This relies on 4 byte integer representation
    // as a minimum (capable of representing up to 2,147,483,647).

    Item = ((Month * 100 + Day) * 100 + Hour) * 100 + Minute;
}

std::string CreateTimeString(Real64 const Time) // Time in seconds
{

    // FUNCTION INFORMATION:
    //       AUTHOR         Dimitri Curtil
    //       DATE WRITTEN   January 2005

    // PURPOSE OF THIS FUNCTION:
    // This function creates the time stamp string from the time value specified in seconds.
    // Inspired by similar function CreateSysTimeIntervalString() in General.cc
    // However, this function provides better accuracy for sub-minute time steps
    // by also showing information down to the 10th of a second.
    // Note that Time is expected to be specified in REAL(r64).

    // FUNCTION LOCAL VARIABLE DECLARATIONS:
    int Hours;      // Number of hours <= 24
    int Minutes;    // Remaining minutes < 60
    Real64 Seconds; // Remaining seconds < 60

    ParseTime(Time, Hours, Minutes, Seconds);

    // TimeStamp written with formatting
    // "hh:mm:ss.s"
    return fmt::format("{:02d}:{:02d}:{:04.1f}", Hours, Minutes, Seconds);
}

void ParseTime(Real64 const Time, // Time value in seconds
               int &Hours,        // Number of hours
               int &Minutes,      // Number of minutes < 60
               Real64 &Seconds    // Number of seconds < 60
)
{
    // FUNCTION INFORMATION:
    //       AUTHOR         Dimitri Curtil
    //       DATE WRITTEN   January 2005

    // PURPOSE OF THIS FUNCTION:
    // This subroutine decomposes a time value specified in seconds
    // into a triplet { hours : minutes : seconds } such that
    // - minutes < 60
    // - seconds < 60

    // SUBROUTINE LOCAL VARIABLE DECLARATIONS:
    int constexpr MinToSec = 60;
    int constexpr HourToSec = 60 * 60;

    // Get number of hours
    // This might undershoot the actual number of hours. See DO WHILE loop.
    Hours = int(Time) / HourToSec;

    // Compute remainder in seconds
    Real64 Remainder = (Time - Hours * HourToSec);

    // Compute minutes
    Minutes = int(Remainder) / MinToSec;

    // Compute remainder in seconds
    Remainder -= Minutes * MinToSec;

    // Compute seconds
    Seconds = Remainder;
}

void ScanForReports(EnergyPlusData &state,
                    std::string const &reportName,
                    bool &DoReport,
                    ObjexxFCL::Optional_string_const ReportKey,
                    ObjexxFCL::Optional_string Option1,
                    ObjexxFCL::Optional_string Option2)
{

    // SUBROUTINE INFORMATION:
    //       AUTHOR         Linda Lawrie
    //       DATE WRITTEN   March 2009

    // PURPOSE OF THIS SUBROUTINE:
    // This routine scans for the global "reports" settings, such as Variable Dictionary,
    // Surfaces (and options), Constructions, etc.

    // METHODOLOGY EMPLOYED:
    // First time routine is called, all the viable combinations/settings for the reports are
    // stored in SAVEd variables.  Later callings will retrieve those.

    if (state.dataGeneral->GetReportInput) {

        int NumNames;
        int NumNumbers;
        int IOStat;
        int RepNum;

        auto &cCurrentModuleObject = state.dataIPShortCut->cCurrentModuleObject;
        cCurrentModuleObject = "Output:Surfaces:List";

        int NumReports = state.dataInputProcessing->inputProcessor->getNumObjectsFound(state, cCurrentModuleObject);

        enum
        {
            EMPTY,
            LINES,
            VERTICES,
            DETAILS,
            DETAILSWITHVERTICES,
            COSTINFO,
            VIEWFACTORINFO,
            DECAYCURVESFROMCOMPONENTLOADSSUMMARY
        };
        std::map<std::string, int> localMap = {{"", EMPTY},
                                               {"LINES", LINES},
                                               {"VERTICES", VERTICES},
                                               {"DETAILS", DETAILS},
                                               {"DETAILED", DETAILS},
                                               {"DETAIL", DETAILS},
                                               {"DETAILSWITHVERTICES", DETAILSWITHVERTICES},
                                               {"DETAILVERTICES", DETAILSWITHVERTICES},
                                               {"COSTINFO", COSTINFO},
                                               {"VIEWFACTORINFO", VIEWFACTORINFO},
                                               {"DECAYCURVESFROMCOMPONENTLOADSSUMMARY", DECAYCURVESFROMCOMPONENTLOADSSUMMARY}};

        for (RepNum = 1; RepNum <= NumReports; ++RepNum) {
            state.dataInputProcessing->inputProcessor->getObjectItem(state,
                                                                     cCurrentModuleObject,
                                                                     RepNum,
                                                                     state.dataIPShortCut->cAlphaArgs,
                                                                     NumNames,
                                                                     state.dataIPShortCut->rNumericArgs,
                                                                     NumNumbers,
                                                                     IOStat,
                                                                     state.dataIPShortCut->lNumericFieldBlanks,
                                                                     state.dataIPShortCut->lAlphaFieldBlanks,
                                                                     state.dataIPShortCut->cAlphaFieldNames,
                                                                     state.dataIPShortCut->cNumericFieldNames);

            try {
                int value = localMap[state.dataIPShortCut->cAlphaArgs(1)];
                switch (value) {
                case LINES:
                    state.dataGeneral->LineRpt = true;
                    state.dataGeneral->LineRptOption1 = state.dataIPShortCut->cAlphaArgs(2);
                    break;
                case VERTICES:
                    state.dataGeneral->SurfVert = true;
                    break;
                case DETAILS:
                    state.dataGeneral->SurfDet = true;
                    break;
                case DETAILSWITHVERTICES:
                    state.dataGeneral->SurfDetWVert = true;
                    break;
                case COSTINFO:
                    //   Custom case for reporting surface info for cost estimates (for first costs in opitimzing)
                    state.dataGeneral->CostInfo = true;
                    break;
                case VIEWFACTORINFO: // actual reporting is in HeatBalanceIntRadExchange
                    state.dataGeneral->ViewFactorInfo = true;
                    state.dataGeneral->ViewRptOption1 = state.dataIPShortCut->cAlphaArgs(2);
                    break;
                case DECAYCURVESFROMCOMPONENTLOADSSUMMARY: // Should the Radiant to Convective Decay Curves from the
                                                           // load component report appear in the EIO file
                    state.dataGlobal->ShowDecayCurvesInEIO = true;
                    break;
                default: // including empty
                    ShowWarningError(state, format("{}: No {} supplied.", cCurrentModuleObject, state.dataIPShortCut->cAlphaFieldNames(1)));
                    ShowContinueError(state,
                                      R"( Legal values are: "Lines", "Vertices", "Details", "DetailsWithVertices", "CostInfo", "ViewFactorIinfo".)");
                }
            } catch (int e) {
                ShowWarningError(state,
                                 format("{}: Invalid {}=\"{}\" supplied.",
                                        cCurrentModuleObject,
                                        state.dataIPShortCut->cAlphaFieldNames(1),
                                        state.dataIPShortCut->cAlphaArgs(1)));
                ShowContinueError(state,
                                  R"( Legal values are: "Lines", "Vertices", "Details", "DetailsWithVertices", "CostInfo", "ViewFactorIinfo".)");
            }
        }

        cCurrentModuleObject = "Output:Surfaces:Drawing";

        NumReports = state.dataInputProcessing->inputProcessor->getNumObjectsFound(state, cCurrentModuleObject);
        for (RepNum = 1; RepNum <= NumReports; ++RepNum) {
            state.dataInputProcessing->inputProcessor->getObjectItem(state,
                                                                     cCurrentModuleObject,
                                                                     RepNum,
                                                                     state.dataIPShortCut->cAlphaArgs,
                                                                     NumNames,
                                                                     state.dataIPShortCut->rNumericArgs,
                                                                     NumNumbers,
                                                                     IOStat,
                                                                     state.dataIPShortCut->lNumericFieldBlanks,
                                                                     state.dataIPShortCut->lAlphaFieldBlanks,
                                                                     state.dataIPShortCut->cAlphaFieldNames,
                                                                     state.dataIPShortCut->cNumericFieldNames);

            ReportType checkReportType =
<<<<<<< HEAD
                static_cast<ReportType>(getEnumerationValue(ReportTypeNamesUC, Util::MakeUPPERCase(state.dataIPShortCut->cAlphaArgs(1))));
=======
                static_cast<ReportType>(getEnumValue(ReportTypeNamesUC, UtilityRoutines::makeUPPER(state.dataIPShortCut->cAlphaArgs(1))));
>>>>>>> 07b51a2c

            switch (checkReportType) {
            case ReportType::DXF: {
                state.dataGeneral->DXFReport = true;
                state.dataGeneral->DXFOption1 = state.dataIPShortCut->cAlphaArgs(2);
                state.dataGeneral->DXFOption2 = state.dataIPShortCut->cAlphaArgs(3);
            } break;
            case ReportType::DXFWireFrame: {
                state.dataGeneral->DXFWFReport = true;
                state.dataGeneral->DXFWFOption1 = state.dataIPShortCut->cAlphaArgs(2);
                state.dataGeneral->DXFWFOption2 = state.dataIPShortCut->cAlphaArgs(3);
            } break;
            case ReportType::VRML: {
                state.dataGeneral->VRMLReport = true;
                state.dataGeneral->VRMLOption1 = state.dataIPShortCut->cAlphaArgs(2);
                state.dataGeneral->VRMLOption2 = state.dataIPShortCut->cAlphaArgs(3);
            } break;
            default:
                break;
            }
        }

        RepNum = state.dataInputProcessing->inputProcessor->getNumSectionsFound("Report Variable Dictionary");
        if (RepNum > 0) {
            state.dataGeneral->VarDict = true;
            state.dataGeneral->VarDictOption1 = "REGULAR";
            state.dataGeneral->VarDictOption2 = "";
        }

        cCurrentModuleObject = "Output:VariableDictionary";

        NumReports = state.dataInputProcessing->inputProcessor->getNumObjectsFound(state, cCurrentModuleObject);
        for (RepNum = 1; RepNum <= NumReports; ++RepNum) {
            state.dataInputProcessing->inputProcessor->getObjectItem(state,
                                                                     cCurrentModuleObject,
                                                                     RepNum,
                                                                     state.dataIPShortCut->cAlphaArgs,
                                                                     NumNames,
                                                                     state.dataIPShortCut->rNumericArgs,
                                                                     NumNumbers,
                                                                     IOStat,
                                                                     state.dataIPShortCut->lNumericFieldBlanks,
                                                                     state.dataIPShortCut->lAlphaFieldBlanks,
                                                                     state.dataIPShortCut->cAlphaFieldNames,
                                                                     state.dataIPShortCut->cNumericFieldNames);
            state.dataGeneral->VarDict = true;
            state.dataGeneral->VarDictOption1 = state.dataIPShortCut->cAlphaArgs(1);
            state.dataGeneral->VarDictOption2 = state.dataIPShortCut->cAlphaArgs(2);
        }

        cCurrentModuleObject = "Output:Constructions";
        NumReports = state.dataInputProcessing->inputProcessor->getNumObjectsFound(state, cCurrentModuleObject);
        for (RepNum = 1; RepNum <= NumReports; ++RepNum) {
            state.dataInputProcessing->inputProcessor->getObjectItem(state,
                                                                     cCurrentModuleObject,
                                                                     RepNum,
                                                                     state.dataIPShortCut->cAlphaArgs,
                                                                     NumNames,
                                                                     state.dataIPShortCut->rNumericArgs,
                                                                     NumNumbers,
                                                                     IOStat,
                                                                     state.dataIPShortCut->lNumericFieldBlanks,
                                                                     state.dataIPShortCut->lAlphaFieldBlanks,
                                                                     state.dataIPShortCut->cAlphaFieldNames,
                                                                     state.dataIPShortCut->cNumericFieldNames);
            if (Util::SameString(state.dataIPShortCut->cAlphaArgs(1), "CONSTRUCTIONS")) {
                state.dataGeneral->Constructions = true;
            } else if (Util::SameString(state.dataIPShortCut->cAlphaArgs(1), "MATERIALS")) {
                state.dataGeneral->Materials = true;
            }
            if (NumNames > 1) {
                if (Util::SameString(state.dataIPShortCut->cAlphaArgs(2), "CONSTRUCTIONS")) {
                    state.dataGeneral->Constructions = true;
                } else if (Util::SameString(state.dataIPShortCut->cAlphaArgs(2), "MATERIALS")) {
                    state.dataGeneral->Materials = true;
                }
            }
        }

        cCurrentModuleObject = "Output:EnergyManagementSystem";
        NumReports = state.dataInputProcessing->inputProcessor->getNumObjectsFound(state, cCurrentModuleObject);
        for (RepNum = 1; RepNum <= NumReports; ++RepNum) {
            state.dataInputProcessing->inputProcessor->getObjectItem(state,
                                                                     cCurrentModuleObject,
                                                                     RepNum,
                                                                     state.dataIPShortCut->cAlphaArgs,
                                                                     NumNames,
                                                                     state.dataIPShortCut->rNumericArgs,
                                                                     NumNumbers,
                                                                     IOStat,
                                                                     state.dataIPShortCut->lNumericFieldBlanks,
                                                                     state.dataIPShortCut->lAlphaFieldBlanks,
                                                                     state.dataIPShortCut->cAlphaFieldNames,
                                                                     state.dataIPShortCut->cNumericFieldNames);

            state.dataGeneral->EMSoutput = true;

            AvailRpt CheckAvailRpt =
<<<<<<< HEAD
                static_cast<AvailRpt>(getEnumerationValue(AvailRptNamesUC, Util::MakeUPPERCase(state.dataIPShortCut->cAlphaArgs(1))));
            state.dataRuntimeLang->OutputEMSActuatorAvailSmall = (CheckAvailRpt == AvailRpt::NotByUniqueKeyNames);
            state.dataRuntimeLang->OutputEMSActuatorAvailFull = (CheckAvailRpt == AvailRpt::Verbose);

            CheckAvailRpt =
                static_cast<AvailRpt>(getEnumerationValue(AvailRptNamesUC, Util::MakeUPPERCase(state.dataIPShortCut->cAlphaArgs(2))));
=======
                static_cast<AvailRpt>(getEnumValue(AvailRptNamesUC, UtilityRoutines::makeUPPER(state.dataIPShortCut->cAlphaArgs(1))));
            state.dataRuntimeLang->OutputEMSActuatorAvailSmall = (CheckAvailRpt == AvailRpt::NotByUniqueKeyNames);
            state.dataRuntimeLang->OutputEMSActuatorAvailFull = (CheckAvailRpt == AvailRpt::Verbose);

            CheckAvailRpt = static_cast<AvailRpt>(getEnumValue(AvailRptNamesUC, UtilityRoutines::makeUPPER(state.dataIPShortCut->cAlphaArgs(2))));
>>>>>>> 07b51a2c
            state.dataRuntimeLang->OutputEMSInternalVarsSmall = (CheckAvailRpt == AvailRpt::NotByUniqueKeyNames);
            state.dataRuntimeLang->OutputEMSInternalVarsFull = (CheckAvailRpt == AvailRpt::Verbose);

            ERLdebugOutputLevel CheckERLlevel = static_cast<ERLdebugOutputLevel>(
<<<<<<< HEAD
                getEnumerationValue(ERLdebugOutputLevelNamesUC, Util::MakeUPPERCase(state.dataIPShortCut->cAlphaArgs(3))));
=======
                getEnumValue(ERLdebugOutputLevelNamesUC, UtilityRoutines::makeUPPER(state.dataIPShortCut->cAlphaArgs(3))));
>>>>>>> 07b51a2c
            state.dataRuntimeLang->OutputEMSErrors =
                (CheckERLlevel == ERLdebugOutputLevel::ErrorsOnly || CheckERLlevel == ERLdebugOutputLevel::Verbose);
            state.dataRuntimeLang->OutputFullEMSTrace = (CheckERLlevel == ERLdebugOutputLevel::Verbose);
        }

        state.dataGeneral->GetReportInput = false;
    }

    // Process the Scan Request
    DoReport = false;

<<<<<<< HEAD
    ReportName rptName =
        static_cast<ReportName>(getEnumerationValue(ReportNamesUC, Util::MakeUPPERCase(Util::MakeUPPERCase(reportName))));
=======
    ReportName rptName = static_cast<ReportName>(getEnumValue(ReportNamesUC, UtilityRoutines::makeUPPER(UtilityRoutines::makeUPPER(reportName))));
>>>>>>> 07b51a2c
    switch (rptName) {
    case ReportName::Constructions: {
        if (present(ReportKey)) {
            if (Util::SameString(ReportKey(), "Constructions")) DoReport = state.dataGeneral->Constructions;
            if (Util::SameString(ReportKey(), "Materials")) DoReport = state.dataGeneral->Materials;
        }
    } break;
    case ReportName::Viewfactorinfo: {
        DoReport = state.dataGeneral->ViewFactorInfo;
        if (present(Option1)) Option1 = state.dataGeneral->ViewRptOption1;
    } break;
    case ReportName::Variabledictionary: {
        DoReport = state.dataGeneral->VarDict;
        if (present(Option1)) Option1 = state.dataGeneral->VarDictOption1;
        if (present(Option2)) Option2 = state.dataGeneral->VarDictOption2;
        //    CASE ('SCHEDULES')
        //     DoReport=SchRpt
        //      IF (PRESENT(Option1)) Option1=SchRptOption
    } break;
    case ReportName::Surfaces: {
<<<<<<< HEAD
        RptKey rptKey = static_cast<RptKey>(getEnumerationValue(RptKeyNamesUC, Util::MakeUPPERCase(ReportKey())));
=======
        RptKey rptKey = static_cast<RptKey>(getEnumValue(RptKeyNamesUC, UtilityRoutines::makeUPPER(ReportKey())));
>>>>>>> 07b51a2c
        switch (rptKey) { // Autodesk:OPTIONAL ReportKey used without PRESENT check
        case RptKey::Costinfo: {
            DoReport = state.dataGeneral->CostInfo;
        } break;
        case RptKey::DXF: {
            DoReport = state.dataGeneral->DXFReport;
            if (present(Option1)) Option1 = state.dataGeneral->DXFOption1;
            if (present(Option2)) Option2 = state.dataGeneral->DXFOption2;
        } break;
        case RptKey::DXFwireframe: {
            DoReport = state.dataGeneral->DXFWFReport;
            if (present(Option1)) Option1 = state.dataGeneral->DXFWFOption1;
            if (present(Option2)) Option2 = state.dataGeneral->DXFWFOption2;
        } break;
        case RptKey::VRML: {
            DoReport = state.dataGeneral->VRMLReport;
            if (present(Option1)) Option1 = state.dataGeneral->VRMLOption1;
            if (present(Option2)) Option2 = state.dataGeneral->VRMLOption2;
        } break;
        case RptKey::Vertices: {
            DoReport = state.dataGeneral->SurfVert;
        } break;
        case RptKey::Details: {
            DoReport = state.dataGeneral->SurfDet;
        } break;
        case RptKey::DetailsWithVertices: {
            DoReport = state.dataGeneral->SurfDetWVert;
        } break;
        case RptKey::Lines: {
            DoReport = state.dataGeneral->LineRpt;
            if (present(Option1)) Option1 = state.dataGeneral->LineRptOption1;
        } break;
        default:
            break;
        }
    } break;
    case ReportName::Energymanagementsystem: {
        DoReport = state.dataGeneral->EMSoutput;
    } break;
    default:
        break;
    }
}

void CheckCreatedZoneItemName(EnergyPlusData &state,
                              std::string_view const calledFrom,              // routine called from
                              std::string const &CurrentObject,               // object being parsed
                              std::string const &ZoneName,                    // Zone Name associated
                              std::string::size_type const MaxZoneNameLength, // maximum length of zonelist zone names
                              std::string const &ItemName,                    // Item name (People, Lights, etc object)
                              Array1_string const &ItemNames,                 // Item Names to check for duplication
                              int const NumItems,                             // Number of items in ItemNames array
                              std::string &ResultName,                        // Resultant name
                              bool &errFlag                                   // Error flag set to true if error found here.
)
{

    // SUBROUTINE INFORMATION:
    //       AUTHOR         Linda Lawrie
    //       DATE WRITTEN   December 2012

    // PURPOSE OF THIS SUBROUTINE:
    // This routine checks "global" objects (that is, ones with ZoneList used in the name
    // specification) along with a specific name for the current object for length and duplication
    // with previous objects of that class.

    errFlag = false;
    std::string::size_type const ItemNameLength = len(ItemName);
    std::string::size_type const ItemLength = len(ZoneName) + ItemNameLength;
    ResultName = ZoneName + ' ' + ItemName;
    bool TooLong = false;
    if (ItemLength > Constant::MaxNameLength) {
        ShowWarningError(state, fmt::format("{}{} Combination of ZoneList and Object Name generate a name too long.", calledFrom, CurrentObject));
        ShowContinueError(state, format("Object Name=\"{}\".", ItemName));
        ShowContinueError(state, format("ZoneList/Zone Name=\"{}\".", ZoneName));
        ShowContinueError(state,
                          format("Item length=[{}] > Maximum Length=[{}]. You may need to shorten the names.", ItemLength, Constant::MaxNameLength));
        ShowContinueError(state,
                          format("Shortening the Object Name by [{}] characters will assure uniqueness for this ZoneList.",
                                 MaxZoneNameLength + 1 + ItemNameLength - Constant::MaxNameLength));
        ShowContinueError(state, format("name that will be used (may be needed in reporting)=\"{}\".", ResultName));
        TooLong = true;
    }

    int FoundItem = Util::FindItemInList(ResultName, ItemNames, NumItems);

    if (FoundItem != 0) {
        ShowSevereError(state, fmt::format("{}{}=\"{}\", Duplicate Generated name encountered.", calledFrom, CurrentObject, ItemName));
        ShowContinueError(state, format("name=\"{}\" has already been generated or entered as {} item=[{}].", ResultName, CurrentObject, FoundItem));
        if (TooLong) ShowContinueError(state, "Duplicate name likely caused by the previous \"too long\" warning.");
        ResultName = "xxxxxxx";
        errFlag = true;
    }
}

bool isReportPeriodBeginning(EnergyPlusData &state, const int periodIdx)
{
    int currentDate;
    int reportStartDate = state.dataWeather->ReportPeriodInput(periodIdx).startJulianDate;
    int reportStartHour = state.dataWeather->ReportPeriodInput(periodIdx).startHour;
    if (state.dataWeather->ReportPeriodInput(periodIdx).startYear > 0) {
        currentDate = Weather::computeJulianDate(state.dataEnvrn->Year, state.dataEnvrn->Month, state.dataEnvrn->DayOfMonth);
    } else {
        currentDate = Weather::computeJulianDate(0, state.dataEnvrn->Month, state.dataEnvrn->DayOfMonth);
    }
    return (currentDate == reportStartDate && state.dataGlobal->HourOfDay == reportStartHour);
}

void findReportPeriodIdx(EnergyPlusData &state,
                         const Array1D<Weather::ReportPeriodData> &ReportPeriodInputData,
                         const int nReportPeriods,
                         Array1D_bool &inReportPeriodFlags)
{
    // return an array of flags, indicating whether the current time is in reporting period i
    int currentDate;
    for (int i = 1; i <= nReportPeriods; i++) {
        int reportStartDate = ReportPeriodInputData(i).startJulianDate;
        int reportStartHour = ReportPeriodInputData(i).startHour;
        int reportEndDate = ReportPeriodInputData(i).endJulianDate;
        int reportEndHour = ReportPeriodInputData(i).endHour;
        if (ReportPeriodInputData(i).startYear > 0) {
            currentDate = Weather::computeJulianDate(state.dataEnvrn->Year, state.dataEnvrn->Month, state.dataEnvrn->DayOfMonth);
        } else {
            currentDate = Weather::computeJulianDate(0, state.dataEnvrn->Month, state.dataEnvrn->DayOfMonth);
        }
        if (General::BetweenDateHoursLeftInclusive(
                currentDate, state.dataGlobal->HourOfDay, reportStartDate, reportStartHour, reportEndDate, reportEndHour)) {
            inReportPeriodFlags(i) = true;
        }
    }
}

} // namespace EnergyPlus::General<|MERGE_RESOLUTION|>--- conflicted
+++ resolved
@@ -1132,12 +1132,7 @@
                                                                      state.dataIPShortCut->cAlphaFieldNames,
                                                                      state.dataIPShortCut->cNumericFieldNames);
 
-            ReportType checkReportType =
-<<<<<<< HEAD
-                static_cast<ReportType>(getEnumerationValue(ReportTypeNamesUC, Util::MakeUPPERCase(state.dataIPShortCut->cAlphaArgs(1))));
-=======
-                static_cast<ReportType>(getEnumValue(ReportTypeNamesUC, UtilityRoutines::makeUPPER(state.dataIPShortCut->cAlphaArgs(1))));
->>>>>>> 07b51a2c
+            ReportType checkReportType = static_cast<ReportType>(getEnumValue(ReportTypeNamesUC, Util::makeUPPER(state.dataIPShortCut->cAlphaArgs(1))));
 
             switch (checkReportType) {
             case ReportType::DXF: {
@@ -1235,30 +1230,16 @@
 
             state.dataGeneral->EMSoutput = true;
 
-            AvailRpt CheckAvailRpt =
-<<<<<<< HEAD
-                static_cast<AvailRpt>(getEnumerationValue(AvailRptNamesUC, Util::MakeUPPERCase(state.dataIPShortCut->cAlphaArgs(1))));
+            AvailRpt CheckAvailRpt = static_cast<AvailRpt>(getEnumValue(AvailRptNamesUC, Util::makeUPPER(state.dataIPShortCut->cAlphaArgs(1))));
             state.dataRuntimeLang->OutputEMSActuatorAvailSmall = (CheckAvailRpt == AvailRpt::NotByUniqueKeyNames);
             state.dataRuntimeLang->OutputEMSActuatorAvailFull = (CheckAvailRpt == AvailRpt::Verbose);
 
-            CheckAvailRpt =
-                static_cast<AvailRpt>(getEnumerationValue(AvailRptNamesUC, Util::MakeUPPERCase(state.dataIPShortCut->cAlphaArgs(2))));
-=======
-                static_cast<AvailRpt>(getEnumValue(AvailRptNamesUC, UtilityRoutines::makeUPPER(state.dataIPShortCut->cAlphaArgs(1))));
-            state.dataRuntimeLang->OutputEMSActuatorAvailSmall = (CheckAvailRpt == AvailRpt::NotByUniqueKeyNames);
-            state.dataRuntimeLang->OutputEMSActuatorAvailFull = (CheckAvailRpt == AvailRpt::Verbose);
-
-            CheckAvailRpt = static_cast<AvailRpt>(getEnumValue(AvailRptNamesUC, UtilityRoutines::makeUPPER(state.dataIPShortCut->cAlphaArgs(2))));
->>>>>>> 07b51a2c
+            CheckAvailRpt = static_cast<AvailRpt>(getEnumValue(AvailRptNamesUC, Util::makeUPPER(state.dataIPShortCut->cAlphaArgs(2))));
             state.dataRuntimeLang->OutputEMSInternalVarsSmall = (CheckAvailRpt == AvailRpt::NotByUniqueKeyNames);
             state.dataRuntimeLang->OutputEMSInternalVarsFull = (CheckAvailRpt == AvailRpt::Verbose);
 
             ERLdebugOutputLevel CheckERLlevel = static_cast<ERLdebugOutputLevel>(
-<<<<<<< HEAD
-                getEnumerationValue(ERLdebugOutputLevelNamesUC, Util::MakeUPPERCase(state.dataIPShortCut->cAlphaArgs(3))));
-=======
-                getEnumValue(ERLdebugOutputLevelNamesUC, UtilityRoutines::makeUPPER(state.dataIPShortCut->cAlphaArgs(3))));
->>>>>>> 07b51a2c
+                getEnumValue(ERLdebugOutputLevelNamesUC, Util::makeUPPER(state.dataIPShortCut->cAlphaArgs(3))));
             state.dataRuntimeLang->OutputEMSErrors =
                 (CheckERLlevel == ERLdebugOutputLevel::ErrorsOnly || CheckERLlevel == ERLdebugOutputLevel::Verbose);
             state.dataRuntimeLang->OutputFullEMSTrace = (CheckERLlevel == ERLdebugOutputLevel::Verbose);
@@ -1270,12 +1251,7 @@
     // Process the Scan Request
     DoReport = false;
 
-<<<<<<< HEAD
-    ReportName rptName =
-        static_cast<ReportName>(getEnumerationValue(ReportNamesUC, Util::MakeUPPERCase(Util::MakeUPPERCase(reportName))));
-=======
-    ReportName rptName = static_cast<ReportName>(getEnumValue(ReportNamesUC, UtilityRoutines::makeUPPER(UtilityRoutines::makeUPPER(reportName))));
->>>>>>> 07b51a2c
+    ReportName rptName = static_cast<ReportName>(getEnumValue(ReportNamesUC, Util::makeUPPER(Util::makeUPPER(reportName))));
     switch (rptName) {
     case ReportName::Constructions: {
         if (present(ReportKey)) {
@@ -1296,11 +1272,7 @@
         //      IF (PRESENT(Option1)) Option1=SchRptOption
     } break;
     case ReportName::Surfaces: {
-<<<<<<< HEAD
-        RptKey rptKey = static_cast<RptKey>(getEnumerationValue(RptKeyNamesUC, Util::MakeUPPERCase(ReportKey())));
-=======
-        RptKey rptKey = static_cast<RptKey>(getEnumValue(RptKeyNamesUC, UtilityRoutines::makeUPPER(ReportKey())));
->>>>>>> 07b51a2c
+        RptKey rptKey = static_cast<RptKey>(getEnumValue(RptKeyNamesUC, Util::makeUPPER(ReportKey())));
         switch (rptKey) { // Autodesk:OPTIONAL ReportKey used without PRESENT check
         case RptKey::Costinfo: {
             DoReport = state.dataGeneral->CostInfo;
