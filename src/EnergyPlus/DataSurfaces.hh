// EnergyPlus, Copyright (c) 1996-2021, The Board of Trustees of the University of Illinois,
// The Regents of the University of California, through Lawrence Berkeley National Laboratory
// (subject to receipt of any required approvals from the U.S. Dept. of Energy), Oak Ridge
// National Laboratory, managed by UT-Battelle, Alliance for Sustainable Energy, LLC, and other
// contributors. All rights reserved.
//
// NOTICE: This Software was developed under funding from the U.S. Department of Energy and the
// U.S. Government consequently retains certain rights. As such, the U.S. Government has been
// granted for itself and others acting on its behalf a paid-up, nonexclusive, irrevocable,
// worldwide license in the Software to reproduce, distribute copies to the public, prepare
// derivative works, and perform publicly and display publicly, and to permit others to do so.
//
// Redistribution and use in source and binary forms, with or without modification, are permitted
// provided that the following conditions are met:
//
// (1) Redistributions of source code must retain the above copyright notice, this list of
//     conditions and the following disclaimer.
//
// (2) Redistributions in binary form must reproduce the above copyright notice, this list of
//     conditions and the following disclaimer in the documentation and/or other materials
//     provided with the distribution.
//
// (3) Neither the name of the University of California, Lawrence Berkeley National Laboratory,
//     the University of Illinois, U.S. Dept. of Energy nor the names of its contributors may be
//     used to endorse or promote products derived from this software without specific prior
//     written permission.
//
// (4) Use of EnergyPlus(TM) Name. If Licensee (i) distributes the software in stand-alone form
//     without changes from the version obtained under this License, or (ii) Licensee makes a
//     reference solely to the software portion of its product, Licensee must refer to the
//     software as "EnergyPlus version X" software, where "X" is the version number Licensee
//     obtained under this License and may not use a different name for the software. Except as
//     specifically required in this Section (4), Licensee shall not use in a company name, a
//     product name, in advertising, publicity, or other promotional activities any name, trade
//     name, trademark, logo, or other designation of "EnergyPlus", "E+", "e+" or confusingly
//     similar designation, without the U.S. Department of Energy's prior written consent.
//
// THIS SOFTWARE IS PROVIDED BY THE COPYRIGHT HOLDERS AND CONTRIBUTORS "AS IS" AND ANY EXPRESS OR
// IMPLIED WARRANTIES, INCLUDING, BUT NOT LIMITED TO, THE IMPLIED WARRANTIES OF MERCHANTABILITY
// AND FITNESS FOR A PARTICULAR PURPOSE ARE DISCLAIMED. IN NO EVENT SHALL THE COPYRIGHT OWNER OR
// CONTRIBUTORS BE LIABLE FOR ANY DIRECT, INDIRECT, INCIDENTAL, SPECIAL, EXEMPLARY, OR
// CONSEQUENTIAL DAMAGES (INCLUDING, BUT NOT LIMITED TO, PROCUREMENT OF SUBSTITUTE GOODS OR
// SERVICES; LOSS OF USE, DATA, OR PROFITS; OR BUSINESS INTERRUPTION) HOWEVER CAUSED AND ON ANY
// THEORY OF LIABILITY, WHETHER IN CONTRACT, STRICT LIABILITY, OR TORT (INCLUDING NEGLIGENCE OR
// OTHERWISE) ARISING IN ANY WAY OUT OF THE USE OF THIS SOFTWARE, EVEN IF ADVISED OF THE
// POSSIBILITY OF SUCH DAMAGE.

#ifndef DataSurfaces_hh_INCLUDED
#define DataSurfaces_hh_INCLUDED

// C++ Headers
#include <cstddef>
#include <vector>

// ObjexxFCL Headers
#include <ObjexxFCL/Array1D.hh>
#include <ObjexxFCL/Array2D.hh>
#include <ObjexxFCL/Vector4.hh>

// EnergyPlus Headers
#include <EnergyPlus/Data/BaseData.hh>
#include <EnergyPlus/DataBSDFWindow.hh>
#include <EnergyPlus/DataGlobals.hh>
#include <EnergyPlus/DataVectorTypes.hh>
#include <EnergyPlus/EnergyPlus.hh>
#include <EnergyPlus/Shape.hh>

namespace EnergyPlus {

// Forward declarations
struct EnergyPlusData;

namespace DataSurfaces {

    // Using/Aliasing
    using DataBSDFWindow::BSDFWindowDescript;
    using DataVectorTypes::Vector;

    // Data
    // -only module should be available to other modules and routines.
    // Thus, all variables in this module must be PUBLIC.

    // MODULE PARAMETER DEFINITIONS:
    extern int const MaxSlatAngs;

    // Parameters to indicate surface shape for use with the Surface
    // derived type (see below):

    enum class SurfaceShape : int
    {
        None = 0,
        Triangle,
        Quadrilateral,
        Rectangle,
        RectangularDoorWindow,
        RectangularOverhang,
        RectangularLeftFin,
        RectangularRightFin,
        TriangularWindow,
        TriangularDoor,
        Polygonal
    };

    enum class SurfaceClass : int
    {
        INVALID = -1,
        None = 0,
        Wall,
        Floor,
        Roof,
        IntMass,
        Detached_B,
        Detached_F,
        Window,
        GlassDoor,
        Door,
        Shading,
        Overhang,
        Fin,
        TDD_Dome,
        TDD_Diffuser,
        Count // The counter representing the total number of surface class, always stays at the bottom
    };

    // Parameters to indicate exterior boundary conditions for use with
    // the Surface derived type (see below):
    // Note:  Positive values correspond to an interzone adjacent surface

    extern int const ExternalEnvironment;
    extern int const Ground;
    extern int const OtherSideCoefNoCalcExt;
    extern int const OtherSideCoefCalcExt;
    extern int const OtherSideCondModeledExt;
    extern int const KivaFoundation;
    extern int const GroundFCfactorMethod;

    extern Array1D_string const cExtBoundCondition;

    // Parameters to indicate the first "corner" of a surface
    // Currently, these are used only during input of surfaces
    // They are here in order to facilitate later use in shading setup/calculations.
    extern int const UpperLeftCorner;
    extern int const LowerLeftCorner;
    extern int const LowerRightCorner;
    extern int const UpperRightCorner;

    // Parameters to indicate user specified convection coefficients (for surface)
    extern int const ConvCoefValue;          // User specified "value" as the override type
    extern int const ConvCoefSchedule;       // User specified "schedule" as the override type
    extern int const ConvCoefUserCurve;      // User specified "UserCurve" as the override type
    extern int const ConvCoefSpecifiedModel; // one of the direct named model equation keys

    // Parameters to indicate reference air temperatures for inside surface temperature calculations
    extern int const ZoneMeanAirTemp;   // mean air temperature of the zone => MAT
    extern int const AdjacentAirTemp;   // air temperature adjacent ot surface => TempEffBulkAir
    extern int const ZoneSupplyAirTemp; // supply air temperature of the zone

    extern int const AltAngStepsForSolReflCalc;  // Number of steps in altitude angle for solar reflection calc
    extern int const AzimAngStepsForSolReflCalc; // Number of steps in azimuth angle of solar reflection calc

    // Parameters to indicate surface classes
    // Surface Class (FLOOR, WALL, ROOF (incl's CEILING), WINDOW, DOOR, GLASSDOOR,
    // SHADING (includes OVERHANG, WING), DETACHED, INTMASS),
    // TDD:DOME, TDD:DIFFUSER (for tubular daylighting device)
    // (Note: GLASSDOOR and TDD:DIFFUSER get overwritten as WINDOW
    // in SurfaceGeometry.cc, SurfaceWindow%OriginalClass holds the true value)
    // why aren't these sequential (LKL - 13 Aug 2007)

    // Parameters to indicate heat transfer model to use for surface
    extern Array1D_string const HeatTransferModelNames;
    extern int const HeatTransferModel_NotSet;
    extern int const HeatTransferModel_None; // shading surfaces for example
    extern int const HeatTransferModel_CTF;
    extern int const HeatTransferModel_EMPD;
    extern int const HeatTransferModel_CondFD;
    extern int const HeatTransferModel_HAMT;
    extern int const HeatTransferModel_Window5;             // original detailed layer-by-layer based on window 4 and window 5
    extern int const HeatTransferModel_ComplexFenestration; // BSDF
    extern int const HeatTransferModel_TDD;                 // tubular daylighting device
    extern int const HeatTransferModel_Kiva;                // Kiva ground calculations
    extern int const HeatTransferModel_AirBoundaryNoHT;     // Construction:AirBoundary - not IRT or interior window

    // Parameters for classification of outside face of surfaces
    extern int const OutConvClass_WindwardVertWall;
    extern int const OutConvClass_LeewardVertWall;
    extern int const OutConvClass_RoofStable;
    extern int const OutConvClass_RoofUnstable;

    // Parameters for adpative convection algorithm's classification of inside face of surfaces
    extern int const InConvClass_A1_VertWalls;          // flow regime A1, vertical walls
    extern int const InConvClass_A1_StableHoriz;        // flow regime A1
    extern int const InConvClass_A1_UnstableHoriz;      // flow regime A1
    extern int const InConvClass_A1_HeatedFloor;        // flow regime A1
    extern int const InConvClass_A1_ChilledCeil;        // flow regime A1
    extern int const InConvClass_A1_StableTilted;       // flow regime A1
    extern int const InConvClass_A1_UnstableTilted;     // flow regime A1
    extern int const InConvClass_A1_Windows;            // flow regime A1
    extern int const InConvClass_A2_VertWallsNonHeated; // flow regime A2
    extern int const InConvClass_A2_HeatedVerticalWall; // flow regime A2
    extern int const InConvClass_A2_StableHoriz;        // flow regime A2
    extern int const InConvClass_A2_UnstableHoriz;      // flow regime A2
    extern int const InConvClass_A2_StableTilted;       // flow regime A2
    extern int const InConvClass_A2_UnstableTilted;     // flow regime A2
    extern int const InConvClass_A2_Windows;            // flow regime A2
    extern int const InConvClass_A3_VertWalls;          // flow regime A3
    extern int const InConvClass_A3_StableHoriz;        // flow regime A3
    extern int const InConvClass_A3_UnstableHoriz;      // flow regime A3
    extern int const InConvClass_A3_StableTilted;       // flow regime A3
    extern int const InConvClass_A3_UnstableTilted;     // flow regime A3
    extern int const InConvClass_A3_Windows;            // flow regime A3
    extern int const InConvClass_B_VertWalls;           // flow regime B
    extern int const InConvClass_B_VertWallsNearHeat;   // flow regime B
    extern int const InConvClass_B_StableHoriz;         // flow regime B
    extern int const InConvClass_B_UnstableHoriz;       // flow regime B
    extern int const InConvClass_B_StableTilted;        // flow regime B
    extern int const InConvClass_B_UnstableTilted;      // flow regime B
    extern int const InConvClass_B_Windows;             // flow regime B
    extern int const InConvClass_C_Walls;               // flow regime C
    extern int const InConvClass_C_Ceiling;             // flow regime C
    extern int const InConvClass_C_Floor;               // flow regime C
    extern int const InConvClass_C_Windows;             // flow regime C
    extern int const InConvClass_D_Walls;               // flow regime D
    extern int const InConvClass_D_StableHoriz;         // flow regime D
    extern int const InConvClass_D_UnstableHoriz;       // flow regime D
    extern int const InConvClass_D_StableTilted;        // flow regime D
    extern int const InConvClass_D_UnstableTilted;      // flow regime D
    extern int const InConvClass_D_Windows;             // flow regime D
    extern int const InConvClass_E_AssistFlowWalls;     // flow regime E
    extern int const InConvClass_E_OpposFlowWalls;      // flow regime E
    extern int const InConvClass_E_StableFloor;         // flow regime E
    extern int const InConvClass_E_UnstableFloor;       // flow regime E
    extern int const InConvClass_E_StableCeiling;       // flow regime E
    extern int const InConvClass_E_UnstableCieling;     // flow regime E
    extern int const InConvClass_E_Windows;             // flow regime E

    // Parameters for fenestration relative location in zone
    extern int const InConvWinLoc_NotSet;
    extern int const InConvWinLoc_LowerPartOfExteriorWall; // this is a window in the lower part of wall
    extern int const InConvWinLoc_UpperPartOfExteriorWall; // this is a window in the upper part of wall
    extern int const InConvWinLoc_WindowAboveThis;         // this is a wall with window above it
    extern int const InConvWinLoc_WindowBelowThis;         // this is a wall with window below it
    extern int const InConvWinLoc_LargePartOfExteriorWall; // this is a big window taking up most of wall

    // Parameters for window shade status
    extern int const NoShade;
    extern int const ShadeOff;
    extern int const IntShadeOn; // Interior shade on
    extern int const SwitchableGlazing;
    extern int const ExtShadeOn;  // Exterior shade on
    extern int const ExtScreenOn; // Exterior screen on
    extern int const IntBlindOn;  // Interior blind on
    extern int const ExtBlindOn;  // Exterior blind on
    extern int const BGShadeOn;   // Between-glass shade on
    extern int const BGBlindOn;   // Between-glass blind on
    extern int const IntShadeConditionallyOff;
    extern int const GlassConditionallyLightened;
    extern int const ExtShadeConditionallyOff;
    extern int const IntBlindConditionallyOff;
    extern int const ExtBlindConditionallyOff;

    // WindowShadingControl Shading Types
    extern int const WSC_ST_NoShade;
    extern int const WSC_ST_InteriorShade;
    extern int const WSC_ST_SwitchableGlazing;
    extern int const WSC_ST_ExteriorShade;
    extern int const WSC_ST_InteriorBlind;
    extern int const WSC_ST_ExteriorBlind;
    extern int const WSC_ST_BetweenGlassShade;
    extern int const WSC_ST_BetweenGlassBlind;
    extern int const WSC_ST_ExteriorScreen;

    // WindowShadingControl Control Types
    extern int const WSCT_AlwaysOn;                      // AlwaysOn
    extern int const WSCT_AlwaysOff;                     // AlwaysOff
    extern int const WSCT_OnIfScheduled;                 // OnIfScheduleAllows
    extern int const WSCT_HiSolar;                       // OnIfHighSolarOnWindow
    extern int const WSCT_HiHorzSolar;                   // OnIfHighHorizontalSolar
    extern int const WSCT_HiOutAirTemp;                  // OnIfHighOutsideAirTemp
    extern int const WSCT_HiZoneAirTemp;                 // OnIfHighZoneAirTemp
    extern int const WSCT_HiZoneCooling;                 // OnIfHighZoneCooling
    extern int const WSCT_HiGlare;                       // OnIfHighGlare
    extern int const WSCT_MeetDaylIlumSetp;              // MeetDaylightIlluminanceSetpoint
    extern int const WSCT_OnNightLoOutTemp_OffDay;       // OnNightIfLowOutsideTemp/OffDay
    extern int const WSCT_OnNightLoInTemp_OffDay;        // OnNightIfLowInsideTemp/OffDay
    extern int const WSCT_OnNightIfHeating_OffDay;       // OnNightIfHeating/OffDay
    extern int const WSCT_OnNightLoOutTemp_OnDayCooling; // OnNightIfLowOutsideTemp/OnDayIfCooling
    extern int const WSCT_OnNightIfHeating_OnDayCooling; // OnNightIfHeating/OnDayIfCooling
    extern int const WSCT_OffNight_OnDay_HiSolarWindow;  // OffNight/OnDayIfCoolingAndHighSolarOnWindow
    extern int const WSCT_OnNight_OnDay_HiSolarWindow;   // OnNight/OnDayIfCoolingAndHighSolarOnWindow
    extern int const WSCT_OnHiOutTemp_HiSolarWindow;     // OnIfHighOutsideAirTempAndHighSolarOnWindow
    extern int const WSCT_OnHiOutTemp_HiHorzSolar;       // OnIfHighOutsideAirTempAndHighHorizontalSolar
    extern int const WSCT_OnHiZoneTemp_HiSolarWindow;    // OnIfHighZoneAirTempAndHighSolarOnWindow
    extern int const WSCT_OnHiZoneTemp_HiHorzSolar;      // OnIfHighZoneAirTempAndHighHorizontalSolar

    // WindowShadingControl Slat Angle Control for Blinds
    extern int const WSC_SAC_FixedSlatAngle;
    extern int const WSC_SAC_ScheduledSlatAngle;
    extern int const WSC_SAC_BlockBeamSolar;

    // Parameter for window screens beam reflectance accounting
    extern int const DoNotModel;
    extern int const ModelAsDirectBeam;
    extern int const ModelAsDiffuse;

    // Parameters for window divider type
    extern int const DividedLite;
    extern int const Suspended;

    // Parameters for air flow window source
    extern int const AirFlowWindow_Source_IndoorAir;
    extern int const AirFlowWindow_Source_OutdoorAir;

    // Parameters for air flow window destination
    extern int const AirFlowWindow_Destination_IndoorAir;
    extern int const AirFlowWindow_Destination_OutdoorAir;
    extern int const AirFlowWindow_Destination_ReturnAir;

    // Parameters for air flow window control
    extern int const AirFlowWindow_ControlType_MaxFlow;
    extern int const AirFlowWindow_ControlType_AlwaysOff;
    extern int const AirFlowWindow_ControlType_Schedule;

    // Parameters for window model selection
    extern int const Window5DetailedModel; // indicates original winkelmann window 5 implementation
    extern int const WindowBSDFModel;      // indicates complex fenestration window 6 implementation
    extern int const WindowEQLModel;       // indicates equivalent layer winodw model implementation

    // Parameters for PierceSurface
    extern std::size_t const nVerticesBig; // Number of convex surface vertices at which to switch to PierceSurface O( log N ) method

    // DERIVED TYPE DEFINITIONS:

    // Definitions used for scheduled surface gains

    // INTERFACE BLOCK SPECIFICATIONS:
    // na

    // MODULE VARIABLE DECLARATIONS:

    extern int TotSurfaces;          // Total number of surfaces (walls, floors, roofs, windows, shading surfaces, etc.--everything)
    extern int TotWindows;           // Total number of windows
    extern int TotComplexWin;        // Total number of windows with complex optical properties
    extern int TotStormWin;          // Total number of storm window blocks
    extern int TotWinShadingControl; // Total number of window shading control blocks
    extern int TotIntConvCoeff;      // Total number of interior convection coefficient (overrides)
    extern int TotExtConvCoeff;      // Total number of exterior convection coefficient (overrides)
    extern int TotOSC;               // Total number of Other Side Coefficient Blocks
    extern int TotOSCM;              // Total number of Other Side Conditions Model Blocks.
    extern int TotExtVentCav;
    extern int TotSurfLocalEnv;       // Total number of surface level outdoor air node.
    extern int TotSurfIncSolSSG;      // Total number of scheduled surface gains for incident solar radiation on surface
    extern int TotFenLayAbsSSG;       // Total number of scheduled surface gains for absorbed solar radiation in window layers
    extern int Corner;                // Which corner is specified as the first vertice
    extern int MaxVerticesPerSurface; // Maximum number of vertices allowed for a single surface (default -- can go higher)

    extern int BuildingShadingCount; // Total number of Building External Shades
    extern int FixedShadingCount;    // Total number of Fixed External Shades
    extern int AttachedShadingCount; // Total number of Shades attached to Zones
    extern int ShadingSurfaceFirst;  // Start index of shading surfaces (Building External Shades, Fixed External Shades and Shades attached to Zone)
    extern int ShadingSurfaceLast;   // End index of shading surfaces (Building External Shades, Fixed External Shades and Shades attached to Zone)

    extern bool AspectTransform;  // Set to true when GeometryTransform object is used
    extern bool CalcSolRefl;      // Set to true when Solar Reflection Calculations object is used
    extern bool CCW;              // True if vertices will be entered in CounterClockWise Order
    extern bool WorldCoordSystem; // True if vertices will be "World Coordinates"
    // False means relative coordinates
    extern bool DaylRefWorldCoordSystem; // True if Daylight Reference Point vertices will be "World Coordinates"
    // False means relative coordinates
    extern int MaxRecPts;       // Max number of receiving points on a surface for solar reflection calc
    extern int MaxReflRays;     // Max number of rays from a receiving surface for solar reflection calc
    extern Real64 GroundLevelZ; // Z value of ground level for solar refl calc (m)
    extern bool AirflowWindows; // TRUE if one or more airflow windows

    extern bool ShadingTransmittanceVaries; // overall, shading transmittance varies for the building

    extern Array1D_int InsideGlassCondensationFlag; // 1 if innermost glass inside surface temp < zone air dew point;
    // 0 otherwise
    extern Array1D_int InsideFrameCondensationFlag; // 1 if frame inside surface temp < zone air dew point;
    // 0 otherwise
    extern Array1D_int InsideDividerCondensationFlag; // 1 if divider inside surface temp < zone air dew point;
    // 0 otherwise
    extern Array1D_int AdjacentZoneToSurface; // Array of adjacent zones to each surface

    extern Array1D<Real64> X0; // X-component of translation vector
    extern Array1D<Real64> Y0; // Y-component of translation vector
    extern Array1D<Real64> Z0; // Z-component of translation vector
    extern Array1D<Real64>
        EnclSolDBSSG; // Factor for diffuse radiation in a zone from beam reflecting from inside surfaces. Used only for scheduled surface gains
    extern Array1D<Real64> EnclSolDB;              // Factor for diffuse radiation in a zone from beam reflecting from inside surfaces
    extern Array1D<Real64> SurfOpaqAI;             // Time step value of factor for beam absorbed on inside of opaque surface
    extern Array1D<Real64> SurfOpaqAO;             // Time step value of factor for beam absorbed on outside of opaque surface
    extern Array1D<Real64> SurfBmToBmReflFacObs;   // Factor for incident solar from specular beam refl from obstructions (W/m2)/(W/m2)
    extern Array1D<Real64> SurfBmToDiffReflFacObs; // Factor for incident solar from diffuse beam refl from obstructions (W/m2)/(W/m2)
    extern Array1D<Real64> SurfBmToDiffReflFacGnd; // Factor for incident solar from diffuse beam refl from ground
    extern Array1D<Real64> SurfSkyDiffReflFacGnd;  // sky diffuse reflection view factors from ground

    extern Array2D<Real64> SurfWinA; // Time step value of factor for beam
    // absorbed in window glass layers

    // Time step value of factor for diffuse absorbed in window layers
    extern Array2D<Real64> SurfWinADiffFront;
    extern Array2D<Real64> SurfWinADiffBack;

    extern Array2D<Real64> SurfWinACFOverlap; // Time step value of factor for beam
    // absorbed in window glass layers which comes from other windows
    // It happens sometimes that beam enters one window and hits back of
    // second window. It is used in complex fenestration only

    extern Array1D<Real64> AirSkyRadSplit; // Fractional split between the air and
    // the sky for radiation from the surface
    // Fraction of sky IR coming from sky itself; 1-AirSkyRadSplit comes from the atmosphere.

    extern Array2D<Real64> SUNCOSHR; // Hourly values of SUNCOS (solar direction cosines)
    // Autodesk:Init Zero-initialization added to avoid use uninitialized
    extern Array2D<Real64> ReflFacBmToDiffSolObs;
    extern Array2D<Real64> ReflFacBmToDiffSolGnd;
    extern Array2D<Real64> ReflFacBmToBmSolObs;
    extern Array1D<Real64> ReflFacSkySolObs;
    extern Array1D<Real64> ReflFacSkySolGnd;
    extern Array2D<Real64> CosIncAveBmToBmSolObs;
    extern Array1D<Real64> EnclSolDBIntWin; // Value of factor for beam solar entering a zone through interior windows
    // (considered to contribute to diffuse in zone)
    extern Array1D<Real64> SurfSunlitArea; // Sunlit area by surface number
    extern Array1D<Real64> SurfSunlitFrac; // Sunlit fraction by surface number

    extern Array1D<Real64> SurfSkySolarInc; // Incident diffuse solar from sky; if CalcSolRefl is true, includes reflection of sky diffuse and beam
                                            // solar from exterior obstructions [W/m2]
    extern Array1D<Real64> SurfGndSolarInc; // Incident diffuse solar from ground; if CalcSolRefl is true, accounts for shadowing of ground by
                                            // building and obstructions [W/m2]

    extern std::vector<int> AllHTSurfaceList;          // List of all heat transfer surfaces - simulation order
    extern std::vector<int> AllIZSurfaceList;          // List of all interzone heat transfer surfaces
    extern std::vector<int> AllHTNonWindowSurfaceList; // List of all non-window heat transfer surfaces
    extern std::vector<int> AllHTWindowSurfaceList;    // List of all window surfaces
    extern std::vector<int> AllSurfaceListReportOrder; // List of all surfaces - output reporting order

    extern Array1D<Real64>
        SurfWinTransSolar;                   // Exterior beam plus diffuse solar transmitted through window, or window plus shade/blind, into zone (W)
    extern Array1D<Real64> SurfWinBmSolar;   // Exterior beam solar transmitted through window, or window plus blind, into zone (W)
    extern Array1D<Real64> SurfWinBmBmSolar; // Exterior beam-to-beam solar transmitted through window, or window plus blind, into zone (W)
    extern Array1D<Real64> SurfWinBmDifSolar; // Exterior beam-to-diffuse solar transmitted through window, or window plus blind, into zone (W)
    extern Array1D<Real64> SurfWinDifSolar;   // Exterior diffuse solar transmitted through window, or window plus shade/blind, into zone (W)
    extern Array1D<Real64> SurfWinHeatGain;   // Total heat gain from window = WinTransSolar + (IR and convection from glazing, or,
    // if interior shade, IR and convection from zone-side of shade plus gap air convection to zone) +
    // (IR convection from frame) + (IR and convection from divider if no interior shade) (W)
    extern Array1D<Real64> SurfWinHeatTransfer; // Total heat transfer through the window = WinTransSolar + conduction through glazing and frame
    extern Array1D<Real64> SurfWinHeatGainRep;  // Equals WinHeatGain when WinHeatGain >= 0.0
    extern Array1D<Real64> SurfWinHeatLossRep;  // Equals -WinHeatGain when WinHeatGain < 0.0
    extern Array1D<Real64> SurfWinGainConvGlazToZoneRep;        // component of WinHeatGain convect to zone from glazing (W)
    extern Array1D<Real64> SurfWinGainIRGlazToZoneRep;          // component of WinHeatGain net IR to zone from glazing (W)
    extern Array1D<Real64> SurfWinLossSWZoneToOutWinRep;        // component of WinHeatGain shortwave transmit back out (W)
    extern Array1D<Real64> SurfWinGainFrameDividerToZoneRep;    // component of WinHeatGain to zone from frame/divider (W)
    extern Array1D<Real64> SurfWinGainConvGlazShadGapToZoneRep; // component of WinHeatGain convection to zone from the gap between the inner most
                                                                // glazing and the shade   (W)
    extern Array1D<Real64> SurfWinGainConvShadeToZoneRep;       // component of WinHeatGain convect to zone from front shade (W)
    extern Array1D<Real64> SurfWinGainIRShadeToZoneRep;         // component of WinHeatGain net IR to zone from front shade (W)
    extern Array1D<Real64>
        SurfWinOtherConvGainInsideFaceToZoneRep;        // net imbalance of convection heat gain from equivalent Layer window inside face to zone air
    extern Array1D<Real64> SurfWinGapConvHtFlowRep;     // Convective heat flow from gap in airflow window (W)
    extern Array1D<Real64> SurfWinShadingAbsorbedSolar; // Exterior beam plus diffuse solar absorbed by window shading device (W)
    extern Array1D<Real64> SurfWinSysSolTransmittance;  // Effective solar transmittance of window + shading device, if present
    extern Array1D<Real64> SurfWinSysSolReflectance;    // Effective solar reflectance of window + shading device, if present
    extern Array1D<Real64> SurfWinSysSolAbsorptance;    // Effective solar absorptance of window + shading device, if present

    // Surface Window Energy
    extern Array1D<Real64> SurfWinTransSolarEnergy; // Energy of WinTransSolar [J]
    extern Array1D<Real64> SurfWinBmSolarEnergy;    // Energy of WinBmSolar [J]

    extern Array1D<Real64> SurfWinBmBmSolarEnergy;  // Beam-to-beam energy of WinBmSolar [J]
    extern Array1D<Real64> SurfWinBmDifSolarEnergy; // Beam-to-diffuse energy of WinBmSolar [J]

    extern Array1D<Real64> SurfWinDifSolarEnergy;             // Energy of WinDifSolar [J]
    extern Array1D<Real64> SurfWinHeatGainRepEnergy;          // Energy of WinHeatGainRep [J]
    extern Array1D<Real64> SurfWinHeatLossRepEnergy;          // Energy of WinHeatLossRep [J]
    extern Array1D<Real64> SurfWinShadingAbsorbedSolarEnergy; // Energy of WinShadingAbsorbedSolar [J]
    extern Array1D<Real64> SurfWinGapConvHtFlowRepEnergy;     // Energy of WinGapConvHtFlowRep [J]
    extern Array1D<Real64> SurfWinHeatTransferRepEnergy;      // Energy of WinHeatTransfer [J]

    // SurfaceWindow Struct
    extern Array1D<Real64> SurfWinIRfromParentZone;
    extern Array1D<Real64> SurfWinFrameQRadOutAbs;
    extern Array1D<Real64> SurfWinFrameQRadInAbs;
    extern Array1D<Real64> SurfWinDividerQRadOutAbs;
    extern Array1D<Real64> SurfWinDividerQRadInAbs;
    extern Array1D<Real64> SurfWinExtBeamAbsByShade;       // Exterior beam solar absorbed by window shade (W/m2)
    extern Array1D<Real64> SurfWinExtDiffAbsByShade;       // Exterior diffuse solar absorbed by window shade (W/m2)
    extern Array1D<Real64> SurfWinIntBeamAbsByShade;       // Interior beam solar absorbed by window shade (W/m2)
    extern Array1D<Real64> SurfWinIntSWAbsByShade;         // Interior diffuse solar plus short-wave from lights absorbed by window shade (W/m2)
    extern Array1D<Real64> SurfWinInitialDifSolAbsByShade; // Initial diffuse solar from ext and int windows absorbed by window shade (W/m2)
    extern Array1D<Real64> SurfWinIntLWAbsByShade;         // Interior long-wave from zone lights and equipment absorbed by window shade (W/m2)
    extern Array1D<Real64> SurfWinConvHeatFlowNatural;     // Convective heat flow from gap between glass and interior shade or blind (W)
    extern Array1D<Real64> SurfWinConvHeatGainToZoneAir;   // Convective heat gain to zone air from window gap airflow (W)
    extern Array1D<Real64> SurfWinRetHeatGainToZoneAir;    // Convective heat gain to return air sent to zone [W]
    extern Array1D<Real64> SurfWinDividerHeatGain;
    extern Array1D<Real64> SurfWinBlTsolBmBm;                 // Time-step value of blind beam-beam solar transmittance (-)
    extern Array1D<Real64> SurfWinBlTsolBmDif;                // Time-step value of blind beam-diffuse solar transmittance (-)
    extern Array1D<Real64> SurfWinBlTsolDifDif;               // Time-step value of blind diffuse-diffuse solar transmittance (-)
    extern Array1D<Real64> SurfWinBlGlSysTsolBmBm;            // Time-step value of blind/glass system beam-beam solar transmittance (-)
    extern Array1D<Real64> SurfWinBlGlSysTsolDifDif;          // Time-step value of blind/glass system diffuse-diffuse solar transmittance (-)
    extern Array1D<Real64> SurfWinScTsolBmBm;                 // Time-step value of screen beam-beam solar transmittance (-)
    extern Array1D<Real64> SurfWinScTsolBmDif;                // Time-step value of screen beam-diffuse solar transmittance (-)
    extern Array1D<Real64> SurfWinScTsolDifDif;               // Time-step value of screen diffuse-diffuse solar transmittance (-)
    extern Array1D<Real64> SurfWinScGlSysTsolBmBm;            // Time-step value of screen/glass system beam-beam solar transmittance (-)
    extern Array1D<Real64> SurfWinScGlSysTsolDifDif;          // Time-step value of screen/glass system diffuse-diffuse solar transmittance (-)
    extern Array1D<Real64> SurfWinGlTsolBmBm;                 // Time-step value of glass beam-beam solar transmittance (-)
    extern Array1D<Real64> SurfWinGlTsolBmDif;                // Time-step value of glass beam-diffuse solar transmittance (-)
    extern Array1D<Real64> SurfWinGlTsolDifDif;               // Time-step value of glass diffuse-diffuse solar transmittance (-)
    extern Array1D<Real64> SurfWinBmSolTransThruIntWinRep;    // Beam solar transmitted through interior window [W]
    extern Array1D<Real64> SurfWinBmSolAbsdOutsReveal;        // Multiplied by BeamSolarRad, gives beam solar absorbed by outside reveal surfaces (m2)
    extern Array1D<Real64> SurfWinBmSolRefldOutsRevealReport; // Beam solar reflected by outside reveal surfaces, for reporting (m2)
    extern Array1D<Real64> SurfWinBmSolAbsdInsReveal;         // Multiplied by BeamSolarRad, gives beam solar absorbed by inside reveal surfaces (m2)
    extern Array1D<Real64> SurfWinBmSolRefldInsReveal;        // Multiplied by BeamSolarRad, gives beam solar reflected by inside reveal surfaces (m2)
    extern Array1D<Real64> SurfWinBmSolRefldInsRevealReport;  // Beam solar reflected by inside reveal surfaces, for reporting (W)
    extern Array1D<Real64> SurfWinOutsRevealDiffOntoGlazing;  // Multiplied by BeamSolarRad, gives diffuse from beam reflection from outside reveal
                                                              // that is incident on the glazing per m2 of glazing (-)
    extern Array1D<Real64> SurfWinInsRevealDiffOntoGlazing; // Multiplied by BeamSolarRad, gives diffuse from beam reflection from inside reveal that
                                                            // is incident on the glazing per m2 of glazing (-)
    extern Array1D<Real64> SurfWinInsRevealDiffIntoZone;    // Multiplied by BeamSolarRad, gives diffuse from beam reflection from inside reveal that
                                                            // goes into zone directly or reflected from glazing (m2)
    extern Array1D<Real64> SurfWinOutsRevealDiffOntoFrame;  // Multiplied by BeamSolarRad, gives diffuse from beam reflection from outside reveal that
                                                            // is incident on the outside of the frame per m2 of frame (-)
    extern Array1D<Real64>
        SurfWinInsRevealDiffOntoFrame; // Multiplied by BeamSolarRad, gives diffuse from beam reflection from inside reveal that is incident on the
                                       // outside of the frame per m2 of frame (-) for debugging CR 7596. TH 5/26/2009
    extern Array1D<Real64>
        SurfWinInsRevealDiffOntoGlazingReport; // Diffuse solar from beam reflection from inside reveal that is incident on the glazing (W)
    extern Array1D<Real64> SurfWinInsRevealDiffIntoZoneReport;   // Diffuse from beam reflection from inside reveal that goes into zone directly or
                                                                 // reflected from glazing (W)
    extern Array1D<Real64> SurfWinInsRevealDiffOntoFrameReport;  // Diffuse from beam reflection from inside reveal that is incident on the frame (W)
    extern Array1D<Real64> SurfWinBmSolAbsdInsRevealReport;      // Beam solar absorbed by inside reveal (W)  energy
    extern Array1D<Real64> SurfWinBmSolTransThruIntWinRepEnergy; // energy of BmSolTransThruIntWinRep [J]
    extern Array1D<Real64> SurfWinBmSolRefldOutsRevealRepEnergy; // energy of BmSolRefldOutsRevealReport [J]
    extern Array1D<Real64> SurfWinBmSolRefldInsRevealRepEnergy;  // energy of BmSolRefldInsRevealReport [J]
    extern Array1D<Real64> SurfWinProfileAngHor;                 // Horizontal beam solar profile angle (degrees)
    extern Array1D<Real64> SurfWinProfileAngVert;                // Vertical beam solar profile angle (degrees)

    extern Array1D<int> SurfWinShadingFlag;         // -1: window has no shading device
    extern Array1D<bool> SurfWinShadingFlagEMSOn;   // EMS control flag, true if EMS is controlling ShadingFlag with ShadingFlagEMSValue
    extern Array1D<int> SurfWinShadingFlagEMSValue; // EMS control value for Shading Flag
    extern Array1D<int>
        SurfWinStormWinFlag; // -1: Storm window not applicable; 0: Window has storm window but it is off 1: Window has storm window and it is on
    extern Array1D<int> SurfWinStormWinFlagPrevDay; // Previous time step value of StormWinFlag
    extern Array1D<Real64>
        SurfWinFracTimeShadingDeviceOn; // For a single time step, = 0.0 if no shading device or shading device is off = 1.0 if shading device is on;
                                        // For time intervals longer than a time step, = fraction of time that shading device is on.
    extern Array1D<int> SurfWinExtIntShadePrevTS;     // 1 if exterior or interior blind or shade in place previous time step;0 otherwise
    extern Array1D<bool> SurfWinHasShadeOrBlindLayer; // mark as true if the window construction has a shade or a blind layer
    extern Array1D<bool> SurfWinSurfDayLightInit;     // surface has been initialized for following 5 arrays
    extern Array1D<int> SurfWinDaylFacPoint;          // Pointer to daylight factors for the window
    extern Array1D<Real64> SurfWinVisTransSelected;   // Window vis trans at normal incidence selected for use in dayltg calculation
    extern Array1D<Real64> SurfWinSwitchingFactor;    // Window switching factor (0.0 = unswitched; 1.0 = fully switched)
    extern Array1D<Real64> SurfWinTheta;              // Azimuth of window normal (rad)
    extern Array1D<Real64> SurfWinPhi;                // Altitude of window normal (rad)
    extern Array1D<Real64>
        SurfWinRhoCeilingWall;                  // Average interior reflectance seen by light moving up across horizontal plane thru center of window
    extern Array1D<Real64> SurfWinRhoFloorWall; // Same as above, but for light moving down
    extern Array1D<Real64> SurfWinFractionUpgoing; // Fraction light entering window that goes upward
    extern Array1D<Real64>
        SurfWinVisTransRatio; // For windows with switchable glazing, ratio of normal transmittance in switched state to that in unswitched state
    extern Array1D<Real64> SurfWinFrameArea;                  // Frame projected area (m2)
    extern Array1D<Real64> SurfWinFrameConductance;           // Frame conductance [no air films] (W/m2-K)
    extern Array1D<Real64> SurfWinFrameSolAbsorp;             // Frame solar absorptance (assumed same inside and outside)
    extern Array1D<Real64> SurfWinFrameVisAbsorp;             // Frame visible absorptance (assumed same inside and outside)
    extern Array1D<Real64> SurfWinFrameEmis;                  // Frame thermal emissivity (thermal absorptance) (assumed same inside and outside)
    extern Array1D<Real64> SurfWinFrEdgeToCenterGlCondRatio;  // Ratio of frame edge of glass conductance (without air films) to center of glass
                                                              // conductance (without air films)
    extern Array1D<Real64> SurfWinFrameEdgeArea;              // Area of glass near frame (m2)
    extern Array1D<Real64> SurfWinFrameTempSurfIn;            // Frame inside surface temperature (C)
    extern Array1D<Real64> SurfWinFrameTempSurfInOld;         // Previous value of frame inside surface temperature (C)
    extern Array1D<Real64> SurfWinFrameTempSurfOut;           // Frame outside surface temperature (C)
    extern Array1D<Real64> SurfWinProjCorrFrOut;              // Correction factor to absorbed radiation due to frame outside projection
    extern Array1D<Real64> SurfWinProjCorrFrIn;               // Correction factor to absorbed radiation due to frame inside projection
    extern Array1D<int> SurfWinDividerType;                   // Divider type (1=DividedLite, 2=Suspended (between-pane))
    extern Array1D<Real64> SurfWinDividerArea;                // Divider projected area (m2)
    extern Array1D<Real64> SurfWinDividerConductance;         // Divider conductance [no air films] (W/m2-K)
    extern Array1D<Real64> SurfWinDividerSolAbsorp;           // Divider solar absorptance (assumed same inside and outside)
    extern Array1D<Real64> SurfWinDividerVisAbsorp;           // Divider visible absorptance (assumed same inside and outside)
    extern Array1D<Real64> SurfWinDividerEmis;                // Divider thermal emissivity (thermal absorptance) (assumed same inside and outside)
    extern Array1D<Real64> SurfWinDivEdgeToCenterGlCondRatio; // Ratio of divider edge of glass conductance (without air films) to center of glass
                                                              // conductance (without air films)
    extern Array1D<Real64> SurfWinDividerEdgeArea;            // Area of glass near dividers (m2)
    extern Array1D<Real64> SurfWinDividerTempSurfIn;          // Divider inside surface temperature (C)
    extern Array1D<Real64> SurfWinDividerTempSurfInOld;       // Previous value of divider inside surface temperature (C)
    extern Array1D<Real64> SurfWinDividerTempSurfOut;         // Divider outside surface temperature (C)
    extern Array1D<Real64> SurfWinProjCorrDivOut;             // Correction factor to absorbed radiation due to divider outside projection
    extern Array1D<Real64> SurfWinProjCorrDivIn;              // Correction factor to absorbed radiation due to divider inside projection
    extern Array1D<Real64> SurfWinGlazedFrac;                 // (Glazed area)/(Glazed area + divider area)
    extern Array1D<Real64> SurfWinCenterGlArea;               // Center of glass area (m2); area of glass where 1-D conduction dominates
    extern Array1D<Real64> SurfWinEdgeGlCorrFac;       // Correction factor to center-of-glass conductance to account for 2-D glass conduction thermal
                                                       // bridging effects near frame and divider
    extern Array1D<SurfaceClass> SurfWinOriginalClass; // 0 or if entered originally as:
    extern Array1D<Real64> SurfWinShadeAbsFacFace1;    // Fraction of short-wave radiation incident that is absorbed by face 1 when total absorbed
                                                       // radiation is apportioned to the two faces
    extern Array1D<Real64> SurfWinShadeAbsFacFace2;    // Fraction of short-wave radiation incident that is absorbed by face 2 when total absorbed
                                                       // radiation is apportioned to the two faces
    extern Array1D<Real64>
        SurfWinConvCoeffWithShade; // Convection coefficient from glass or shade to gap air when interior or exterior shade is present (W/m2-K)
    extern Array1D<Real64> SurfWinOtherConvHeatGain;   // other convective = total conv - standard model prediction for EQL window model (W)
    extern Array1D<int> SurfWinBlindNumber;            // Blind number for a window with a blind
    extern Array1D<Real64> SurfWinEffInsSurfTemp;      // Effective inside surface temperature for window with interior blind or shade; combination of
                                                       // shade/blind and glass temperatures (C)
    extern Array1D<bool> SurfWinMovableSlats;          // True if window has a blind with movable slats
    extern Array1D<Real64> SurfWinSlatAngThisTS;       // Slat angle this time step for window with blind on (radians)
    extern Array1D<Real64> SurfWinSlatAngThisTSDeg;    // Slat angle this time step for window with blind on (deg)
    extern Array1D<bool> SurfWinSlatAngThisTSDegEMSon; // flag that indicate EMS system is actuating SlatAngThisTSDeg
    extern Array1D<Real64> SurfWinSlatAngThisTSDegEMSValue; // value that EMS sets for slat angle in degrees
    extern Array1D<bool> SurfWinSlatsBlockBeam;             // True if blind slats block incident beam solar
    extern Array1D<Real64>
        SurfWinBlindAirFlowPermeability; // Blind air-flow permeability for calculation of convective flow in gap between blind and glass
    extern Array1D<Real64> SurfWinTotGlazingThickness;      // Total glazing thickness from outside of outer glass to inside of inner glass (m)
    extern Array1D<Real64> SurfWinTanProfileAngHor;         // Tangent of horizontal profile angle
    extern Array1D<Real64> SurfWinTanProfileAngVert;        // Tangent of vertical profile angle
    extern Array1D<Real64> SurfWinInsideSillDepth;          // Depth of inside sill (m)
    extern Array1D<Real64> SurfWinInsideReveal;             // Depth of inside reveal (m)
    extern Array1D<Real64> SurfWinInsideSillSolAbs;         // Solar absorptance of inside sill
    extern Array1D<Real64> SurfWinInsideRevealSolAbs;       // Solar absorptance of inside reveal
    extern Array1D<Real64> SurfWinOutsideRevealSolAbs;      // Solar absorptance of outside reveal
    extern Array1D<int> SurfWinScreenNumber;                // Screen number for a window with a screen (do not confuse with material number)
    extern Array1D<int> SurfWinAirflowSource;               // Source of gap airflow (INSIDEAIR, OUTSIDEAIR, etc.)
    extern Array1D<int> SurfWinAirflowDestination;          // Destination of gap airflow (INSIDEAIR, OUTSIDEAIR, etc.)
    extern Array1D<int> SurfWinAirflowReturnNodePtr;        // Return node pointer for destination = ReturnAir
    extern Array1D<Real64> SurfWinMaxAirflow;               // Maximum gap airflow (m3/s per m of glazing width)
    extern Array1D<int> SurfWinAirflowControlType;          // Gap airflow control type (ALWAYSONATMAXFLOW, etc.)
    extern Array1D<bool> SurfWinAirflowHasSchedule;         // True if gap airflow is scheduled
    extern Array1D<int> SurfWinAirflowSchedulePtr;          // Gap airflow schedule pointer
    extern Array1D<Real64> SurfWinAirflowThisTS;            // Gap airflow this timestep (m3/s per m of glazing width)
    extern Array1D<Real64> SurfWinTAirflowGapOutlet;        // Temperature of air leaving airflow gap between glass panes (C)
    extern Array1D<int> SurfWinWindowCalcIterationsRep;     // Number of iterations in window heat balance calculation
    extern Array1D<Real64> SurfWinVentingOpenFactorMultRep; // Window/door opening modulation multiplier on venting open factor, for reporting
    extern Array1D<Real64> SurfWinInsideTempForVentingRep;  // Inside air temp used to control window/door venting, for reporting (C)
    extern Array1D<Real64> SurfWinVentingAvailabilityRep;   // Venting availability schedule value (0.0/1.0 = no venting allowed/not allowed)
    extern Array1D<Real64> SurfWinSkyGndSolarInc; // Incident diffuse solar from ground-reflected sky radiation; used for Complex Fen; if CalcSolRefl
                                                  // is true, accounts for shadowing of ground by building and obstructions [W/m2]
    extern Array1D<Real64> SurfWinBmGndSolarInc;  // Incident diffuse solar from ground-reflected beam radiation; used for Complex Fen; if CalcSolRefl
                                                  // is true, accounts for shadowing of ground by building and obstructions [W/m2]
    extern Array1D<Real64> SurfWinLightWellEff;   // Light well efficiency (multiplier on exterior window vis trans due to light well losses)
    extern Array1D<bool> SurfWinSolarDiffusing;   // True if exterior window with a construction that contains a diffusing glass layer
    extern Array1D<Real64> SurfWinFrameHeatGain;
    extern Array1D<Real64> SurfWinFrameHeatLoss;
    extern Array1D<Real64> SurfWinDividerHeatLoss;
    extern Array1D<Real64> SurfWinTCLayerTemp;     // The temperature of the thermochromic layer of the window
    extern Array1D<Real64> SurfWinSpecTemp;        // The specification temperature of the TC layer glass Added for W6 integration June 2010
    extern Array1D<Real64> SurfWinWindowModelType; // if set to WindowBSDFModel, then uses BSDF methods
    extern Array1D<Real64> SurfWinTDDPipeNum;      // Tubular daylighting device pipe number for TDD domes and diffusers

    extern bool AnyHeatBalanceInsideSourceTerm;  // True if any SurfaceProperty:HeatBalanceSourceTerm inside face used
    extern bool AnyHeatBalanceOutsideSourceTerm; // True if any SurfaceProperty:HeatBalanceSourceTerm outside face used

    // SUBROUTINE SPECIFICATIONS FOR MODULE DataSurfaces:

    // Types

    // Y Slab for Surface2D for PierceSurface support of Nonconvex and Many-Vertex Surfaces
    struct Surface2DSlab
    {

    public: // Types
        using Vertex = ObjexxFCL::Vector2<Real64>;
        using Vertices = ObjexxFCL::Array1D<Vertex>;
        using Edge = Vertices::size_type; // The Surface2D vertex and edge index
        using EdgeXY = Real64;            // The edge x/y inverse slope
        using Edges = std::vector<Edge>;
        using EdgesXY = std::vector<EdgeXY>;

    public: // Creation
            // Constructor
        Surface2DSlab(Real64 const yl, Real64 const yu) : xl(0.0), xu(0.0), yl(yl), yu(yu)
        {
        }

    public:              // Data
        Real64 xl, xu;   // Lower and upper x coordinates of slab bounding box
        Real64 yl, yu;   // Lower and upper y coordinates of slab
        Edges edges;     // Left-to-right ordered edges crossing the slab
        EdgesXY edgesXY; // Edge x/y inverse slopes

    }; // Surface2DSlab

    // Projected 2D Surface Representation for Fast Computational Geometry Operations
    struct Surface2D
    {

    public: // Types
        using Vector2D = Vector2<Real64>;
        using Edge = Vector2D;
        using Vertices = Array1D<Vector2D>;
        using Vectors = Array1D<Vector2D>;
        using Edges = Vectors;
        using Slab = Surface2DSlab;
        using Slabs = std::vector<Surface2DSlab>;
        using SlabYs = std::vector<Real64>;
        using size_type = Vertices::size_type;

    public: // Creation
        // Default constructor
        Surface2D()
        {
        }

        // Constructor
        Surface2D(ShapeCat const shapeCat, int const axis, Vertices const &v, Vector2D const &vl, Vector2D const &vu);

    public: // Predicates
            // Bounding box contains a point?
        bool bb_contains(Vector2D const &v) const
        {
            return (vl.x <= v.x) && (v.x <= vu.x) && (vl.y <= v.y) && (v.y <= vu.y);
        }

    public: // Comparison
            // Equality
        friend bool operator==(Surface2D const &a, Surface2D const &b)
        {
            auto const &v1 = a.vertices;
            auto const &v2 = b.vertices;
            return eq(v1, v2);
        }

        // Inequality
        friend bool operator!=(Surface2D const &a, Surface2D const &b)
        {
            return !(a == b);
        }

    public:                                              // Data
        int axis = 0;                                    // Axis of projection (0=x, 1=y, 2=z)
        Vertices vertices;                               // Vertices
        Vector2D vl = Vector2D(0.0), vu = Vector2D(0.0); // Bounding box lower and upper corner vertices
        Vectors edges;                                   // Edge vectors around the vertices
        Real64 s1 = 0.0, s3 = 0.0;                       // Rectangle side widths squared
        SlabYs slabYs;                                   // Y coordinates of slabs
        Slabs slabs;                                     // Y slice slabs for fast nonconvex and many vertex intersections

    }; // Surface2D

    struct SurfaceData
    {

        // Types
        using Vertices = Array1D<Vector>;
        using Plane = Vector4<Real64>;

        // Members
        std::string Name;                 // User supplied name of the surface (must be unique)
        int Construction;                 // Pointer to the construction in the Construct derived type
        bool EMSConstructionOverrideON;   // if true, EMS is calling to override the construction value
        int EMSConstructionOverrideValue; // pointer value to use for Construction when overridden
        int ConstructionStoredInputValue; // holds the original value for Construction per surface input
        SurfaceClass Class;
        // Geometry related parameters
        SurfaceShape Shape; // Surface shape (Triangle=1,Quadrilateral=2,Rectangle=3,
        //                Rectangular Window/Door=4,Rectangular Overhang=5,
        //                Rectangular Left Fin=6,Rectangular Right Fin=7,
        //                Triangular Window=8)
        int Sides;                // Number of side/vertices for this surface (based on Shape)
        Real64 Area;              // Surface area of the surface (less any subsurfaces) {m2}
        Real64 GrossArea;         // Surface area of the surface (including subsurfaces) {m2}
        Real64 NetAreaShadowCalc; // Area of a wall/floor/ceiling less subsurfaces assuming
        //  all windows, if present, have unity multiplier.
        // Wall/floor/ceiling/roof areas that include windows include
        //  frame (unity) areas.
        // Areas of Windows including divider (unity) area.
        // These areas are used in shadowing / sunlit area calculations.
        Real64 Perimeter; // Perimeter length of the surface {m}
        Real64 Azimuth;   // Direction the surface outward normal faces (degrees) or FACING
        Real64 Height;    // Height of the surface (m)
        Real64 Reveal;    // Depth of the window reveal (m) if this surface is a window
        Real64 Tilt;      // Angle (deg) between the ground outward normal and the surface outward normal
        Real64 Width;     // Width of the surface (m)
        // Boundary conditions and interconnections
        bool HeatTransSurf;                // True if surface is a heat transfer surface,
        int OutsideHeatSourceTermSchedule; // Pointer to the schedule of additional source of heat flux rate applied to the outside surface
        int InsideHeatSourceTermSchedule;  // Pointer to the schedule of additional source of heat flux rate applied to the inside surface
        // False if a (detached) shadowing (sub)surface
        int HeatTransferAlgorithm; // used for surface-specific heat transfer algorithm.
        std::string BaseSurfName;  // Name of BaseSurf
        int BaseSurf;              // "Base surface" for this surface.  Applies mainly to subsurfaces
        // in which case it points back to the base surface number.
        // Equals 0 for detached shading.
        // BaseSurf equals surface number for all other surfaces.
        int NumSubSurfaces;   // Number of subsurfaces this surface has (doors/windows)
        std::string ZoneName; // User supplied name of the Zone
        int Zone;             // Interior environment or zone the surface is a part of
        // Note that though attached shading surfaces are part of a zone, this
        // value is 0 there to facilitate using them as detached surfaces (more
        // accurate shading.
        std::string ExtBoundCondName; // Name for the Outside Environment Object
        int ExtBoundCond;             // For an "interzone" surface, this is the adjacent surface number.
        // for an internal/adiabatic surface this is the current surface number.
        // Otherwise, 0=external environment, -1=ground,
        // -2=other side coefficients (OSC--won't always use CTFs)
        // -3=other side conditions model
        // During input, interim values of UnreconciledZoneSurface ("Surface") and
        // UnenteredAdjacentZoneSurface ("Zone") are used until reconciled.
        int LowTempErrCount;
        int HighTempErrCount;
        bool ExtSolar; // True if the "outside" of the surface is exposed to solar
        bool ExtWind;  // True if the "outside" of the surface is exposed to wind
        // Heat transfer coefficients
        int IntConvCoeff; // Interior Convection Coefficient pointer (different data structure)
        // when being overridden
        bool EMSOverrideIntConvCoef;   // if true, EMS is calling to override interior convection coefficeint
        Real64 EMSValueForIntConvCoef; // Value EMS is calling to use for interior convection coefficient [W/m2-K]
        int ExtConvCoeff;              // Exterior Convection Coefficient pointer (different data structure)
        // when being overridden
        bool EMSOverrideExtConvCoef;   // if true, EMS is calling to override exterior convection coefficeint
        Real64 EMSValueForExtConvCoef; // Value EMS is calling to use for exterior convection coefficient [W/m2-K]
        Real64 ViewFactorGround;       // View factor to the ground from the exterior of the surface
        //   for diffuse solar radiation
        Real64 ViewFactorSky; // View factor to the sky from the exterior of the surface
        //   for diffuse solar radiation
        Real64 ViewFactorGroundIR; // View factor to the ground and shadowing surfaces from the
        //    exterior of the surface for IR radiation
        Real64 ViewFactorSkyIR; // View factor to the sky from the exterior of the surface for IR radiation
        // Special/optional other side coefficients (OSC)
        int OSCPtr;  // Pointer to OSC data structure
        int OSCMPtr; // "Pointer" to OSCM data structure (other side conditions from a model)
        // Optional parameters specific to shadowing surfaces and subsurfaces (detached shading, overhangs, wings, etc.)
        int SchedShadowSurfIndex;   // Schedule for a shadowing (sub)surface
        bool ShadowSurfSchedVaries; // true if the scheduling (transmittance) on a shading surface varies.
        bool ShadowingSurf;         // True if a surface is a shadowing surface
        bool IsTransparent;         // True if the schedule values are always 1.0 (or the minimum is 1.0)
        Real64 SchedMinValue;       // Schedule minimum value.
        // Optional parameters specific to solar reflection from surfaces
        Real64 ShadowSurfDiffuseSolRefl;    // Diffuse solar reflectance of opaque portion
        Real64 ShadowSurfDiffuseVisRefl;    // Diffuse visible reflectance of opaque portion
        Real64 ShadowSurfGlazingFrac;       // Glazing fraction
        int ShadowSurfGlazingConstruct;     // Glazing construction number
        bool ShadowSurfPossibleObstruction; // True if a surface can be an exterior obstruction
        bool ShadowSurfPossibleReflector;   // True if a surface can be an exterior reflector, not used!
        int ShadowSurfRecSurfNum;           // Receiving surface number
        // Optional movable insulation parameters
        int MaterialMovInsulExt;       // Pointer to the material used for exterior movable insulation
        int MaterialMovInsulInt;       // Pointer to the material used for interior movable insulation
        int SchedMovInsulExt;          // Schedule for exterior movable insulation
        int SchedMovInsulInt;          // Schedule for interior movable insulation
        bool MovInsulIntPresent;       // True when movable insulation is present
        bool MovInsulIntPresentPrevTS; // True when movable insulation was present during the previous time step
        // Vertices
        Array1D<Vector> NewVertex;
        Vertices Vertex; // Surface Vertices are represented by Number of Sides and Vector (type)
        Vector Centroid; // computed centroid (also known as center of mass or surface balance point)
        Vector lcsx;
        Vector lcsy;
        Vector lcsz;
        Vector NewellAreaVector;
        Vector NewellSurfaceNormalVector; // same as OutNormVec in vector notation
        Array1D<Real64> OutNormVec;       // Direction cosines (outward normal vector) for surface
        Real64 SinAzim;                   // Sine of surface azimuth angle
        Real64 CosAzim;                   // Cosine of surface azimuth angle
        Real64 SinTilt;                   // Sine of surface tilt angle
        Real64 CosTilt;                   // Cosine of surface tilt angle
        bool IsConvex;                    // true if the surface is convex.
        bool IsDegenerate;                // true if the surface is degenerate.
        bool VerticesProcessed;           // true if vertices have been processed (only used for base surfaces)
        Real64 XShift;                    // relative coordinate shift data - used by child subsurfaces
        Real64 YShift;                    // relative coordinate shift data - used by child subsurfaces
        // Precomputed parameters for PierceSurface performance
        ShapeCat shapeCat;   // Shape category
        Plane plane;         // Plane
        Surface2D surface2d; // 2D projected surface for efficient intersection testing
        // Window Parameters (when surface is Window)
        int activeWindowShadingControl;            // Active window shading control (windows only)
        std::vector<int> windowShadingControlList; // List of possible window shading controls
        bool HasShadeControl;                      // True if the surface is listed in a WindowShadingControl object
        int activeShadedConstruction;              // The currently active shaded construction (windows only)
        std::vector<int> shadedConstructionList;   // List of shaded constructions that correspond with window shading controls (windows only - same
                                                   // indexes as windowShadingControlList)
        int StormWinConstruction;                  // Construction with storm window (windows only)
        int activeStormWinShadedConstruction;      // The currently active shaded construction with storm window (windows only)
        std::vector<int> shadedStormWinConstructionList; // List of shaded constructions with storm window that correspond with window shading
                                                         // controls (windows only - same indexes as windowShadingControlList)
        int FrameDivider;                                // Pointer to frame and divider information (windows only)
        Real64 Multiplier;                               // Multiplies glazed area, frame area and divider area (windows only)
        // Daylighting pointers
        int Shelf;   // Pointer to daylighting shelf
        int TAirRef; // Flag for reference air temperature
        // ZoneMeanAirTemp   = 1 = mean air temperature or MAT => for mixing air model with all convection algos
        // except inlet-dependent algo
        // AdjacentAirTemp   = 2 = adjacent air temperature or TempEffBulkAir => for nodal or zonal air model
        // with all convection algos except inlet-dependent algo
        // ZoneSupplyAirTemp = 3 = supply air temperature => for mixing air model with inlet-dependent algo
        // Default value is 'ZoneMeanAirTemp' and value for each particular surface will be changed only if
        // the inlet-dependent convection algorithm and/or nodal and zonal air models are used.
        Real64 OutDryBulbTemp;                 // Surface outside dry bulb air temperature, for surface heat balance (C)
        bool OutDryBulbTempEMSOverrideOn;      // if true, EMS is calling to override the surface's outdoor air temp
        Real64 OutDryBulbTempEMSOverrideValue; // value to use for EMS override of outdoor air drybulb temp (C)
        Real64 OutWetBulbTemp;                 // Surface outside wet bulb air temperature, for surface heat balance (C)
        bool OutWetBulbTempEMSOverrideOn;      // if true, EMS is calling to override the surface's outdoor wetbulb
        Real64 OutWetBulbTempEMSOverrideValue; // value to use for EMS override of outdoor air wetbulb temp (C)
        Real64 WindSpeed;                      // Surface outside wind speed, for surface heat balance (m/s)
        bool WindSpeedEMSOverrideOn;
        Real64 WindSpeedEMSOverrideValue;
        bool ViewFactorGroundEMSOverrideOn; // if true, EMS is calling to override the surface's view factor to ground
        Real64 ViewFactorGroundEMSOverrideValue; // value to use for EMS override of the surface's view factor to ground
        
        Real64 WindDir;                    // Surface outside wind direction, for surface heat balance and ventilation(degree)
        bool WindDirEMSOverrideOn;         // if true, EMS is calling to override the surface's outside wind direction
        Real64 WindDirEMSOverrideValue;    // value to use for EMS override of the surface's outside wind speed
        bool SchedExternalShadingFrac;     // true if the external shading is scheduled or calculated externally to be imported
        int ExternalShadingSchInd;         // Schedule for a the external shading
        bool HasSurroundingSurfProperties; // true if surrounding surfaces properties are listed for an external surface
        int SurroundingSurfacesNum;        // Index of a surrounding surfaces list (defined in SurfaceProperties::SurroundingSurfaces)
        bool HasLinkedOutAirNode;          // true if an OutdoorAir::Node is linked to the surface
        int LinkedOutAirNode;              // Index of the an OutdoorAir:Node

        int PenumbraID; // Surface ID in penumbra

        std::string UNomWOFilm; // Nominal U Value without films stored as string
        std::string UNomFilm;   // Nominal U Value with films stored as string
        bool ExtEcoRoof;        // True if the top outside construction material is of type Eco Roof
        bool ExtCavityPresent;  // true if there is an exterior vented cavity on surface
        int ExtCavNum;          // index for this surface in ExtVentedCavity structure (if any)
        bool IsPV;              // true if this is a photovoltaic surface (dxf output)
        bool IsICS;             // true if this is an ICS collector
        bool IsPool;            // true if this is a pool
        int ICSPtr;             // Index to ICS collector
        // TH added 3/26/2010
        bool MirroredSurf; // True if it is a mirrored surface
        // additional attributes for convection correlations
        int IntConvClassification;       // current classification for inside face air flow regime and surface orientation
        int IntConvHcModelEq;            // current convection model for inside face
        int IntConvHcUserCurveIndex;     // current index to user convection model if used
        int OutConvClassification;       // current classification for outside face wind regime and convection orientation
        int OutConvHfModelEq;            // current convection model for forced convection at outside face
        int OutConvHfUserCurveIndex;     // current index to user forced convection model if used
        int OutConvHnModelEq;            // current Convection model for natural convection at outside face
        int OutConvHnUserCurveIndex;     // current index to user natural convection model if used
        Real64 OutConvFaceArea;          // area of larger building envelope facade that surface is a part of
        Real64 OutConvFacePerimeter;     // perimeter of larger building envelope facade that surface is a part of
        Real64 OutConvFaceHeight;        // height of larger building envelope facade that surface is a part of
        Real64 IntConvZoneWallHeight;    // [m] height of larger inside building wall element that surface is a part of
        Real64 IntConvZonePerimLength;   // [m] length of perimeter zone's exterior wall
        Real64 IntConvZoneHorizHydrDiam; // [m] hydraulic diameter, usually 4 times the zone floor area div by perimeter
        Real64 IntConvWindowWallRatio;   // [-] area of windows over area of exterior wall for zone
        int IntConvWindowLocation;       // relative location of window in zone for interior Hc models
        bool IntConvSurfGetsRadiantHeat;
        bool IntConvSurfHasActiveInIt;
        bool IsRadSurfOrVentSlabOrPool; // surface cannot be part of both a radiant surface & ventilated slab group
        // LG added 1/6/12
        Real64 GenericContam; // [ppm] Surface generic contaminant as a storage term for
        // Air boundaries
        int SolarEnclIndex;     // Pointer to solar enclosure this surface belongs to
        int SolarEnclSurfIndex; //  Pointer to solar enclosure surface data, ZoneSolarInfo(n).SurfacePtr(RadEnclSurfIndex) points to this surface
        bool IsAirBoundarySurf; // True if surface is an air boundary surface (Construction:AirBoundary),

        std::vector<int> DisabledShadowingZoneList; // Array of all disabled shadowing zone number to the current surface
                                                    // the surface diffusion model

        // Default Constructor
        SurfaceData()
            : Construction(0), EMSConstructionOverrideON(false), EMSConstructionOverrideValue(0), ConstructionStoredInputValue(0),
              Class(SurfaceClass::None), Shape(SurfaceShape::None), Sides(0), Area(0.0), GrossArea(0.0), NetAreaShadowCalc(0.0), Perimeter(0.0),
              Azimuth(0.0), Height(0.0), Reveal(0.0), Tilt(0.0), Width(0.0), HeatTransSurf(false), OutsideHeatSourceTermSchedule(0),
              InsideHeatSourceTermSchedule(0), HeatTransferAlgorithm(HeatTransferModel_NotSet), BaseSurf(0), NumSubSurfaces(0), Zone(0),
              ExtBoundCond(0), LowTempErrCount(0), HighTempErrCount(0), ExtSolar(false), ExtWind(false), IntConvCoeff(0),
              EMSOverrideIntConvCoef(false), EMSValueForIntConvCoef(0.0), ExtConvCoeff(0), EMSOverrideExtConvCoef(false), EMSValueForExtConvCoef(0.0),
              ViewFactorGround(0.0), ViewFactorSky(0.0), ViewFactorGroundIR(0.0), ViewFactorSkyIR(0.0), OSCPtr(0), OSCMPtr(0),
              SchedShadowSurfIndex(0), ShadowSurfSchedVaries(false), ShadowingSurf(false), IsTransparent(false), SchedMinValue(0.0),
              ShadowSurfDiffuseSolRefl(0.0), ShadowSurfDiffuseVisRefl(0.0), ShadowSurfGlazingFrac(0.0), ShadowSurfGlazingConstruct(0),
              ShadowSurfPossibleObstruction(true), ShadowSurfPossibleReflector(false), ShadowSurfRecSurfNum(0), MaterialMovInsulExt(0),
              MaterialMovInsulInt(0), SchedMovInsulExt(0), SchedMovInsulInt(0), MovInsulIntPresent(false), MovInsulIntPresentPrevTS(false),
              Centroid(0.0, 0.0, 0.0), lcsx(0.0, 0.0, 0.0), lcsy(0.0, 0.0, 0.0), lcsz(0.0, 0.0, 0.0), NewellAreaVector(0.0, 0.0, 0.0),
              NewellSurfaceNormalVector(0.0, 0.0, 0.0), OutNormVec(3, 0.0), SinAzim(0.0), CosAzim(0.0), SinTilt(0.0), CosTilt(0.0), IsConvex(true),
              IsDegenerate(false), VerticesProcessed(false), XShift(0.0), YShift(0.0), shapeCat(ShapeCat::Unknown), plane(0.0, 0.0, 0.0, 0.0),
              activeWindowShadingControl(0), HasShadeControl(false), activeShadedConstruction(0), StormWinConstruction(0),
              activeStormWinShadedConstruction(0), FrameDivider(0), Multiplier(1.0), Shelf(0), TAirRef(ZoneMeanAirTemp), OutDryBulbTemp(0.0),
              OutDryBulbTempEMSOverrideOn(false), OutDryBulbTempEMSOverrideValue(0.0), OutWetBulbTemp(0.0), OutWetBulbTempEMSOverrideOn(false),
              OutWetBulbTempEMSOverrideValue(0.0), WindSpeed(0.0), WindSpeedEMSOverrideOn(false), WindSpeedEMSOverrideValue(0.0),
              ViewFactorGroundEMSOverrideOn(false), ViewFactorGroundEMSOverrideValue(0.0),

              WindDir(0.0), WindDirEMSOverrideOn(false), WindDirEMSOverrideValue(0.0),

              SchedExternalShadingFrac(false), ExternalShadingSchInd(0), HasSurroundingSurfProperties(false), SurroundingSurfacesNum(0),
              HasLinkedOutAirNode(false), LinkedOutAirNode(0), PenumbraID(-1),

              UNomWOFilm("-              "), UNomFilm("-              "), ExtEcoRoof(false), ExtCavityPresent(false), ExtCavNum(0), IsPV(false),
              IsICS(false), IsPool(false), ICSPtr(0), MirroredSurf(false), IntConvClassification(0), IntConvHcModelEq(0), IntConvHcUserCurveIndex(0),
              OutConvClassification(0), OutConvHfModelEq(0), OutConvHfUserCurveIndex(0), OutConvHnModelEq(0), OutConvHnUserCurveIndex(0),
              OutConvFaceArea(0.0), OutConvFacePerimeter(0.0), OutConvFaceHeight(0.0), IntConvZoneWallHeight(0.0), IntConvZonePerimLength(0.0),
              IntConvZoneHorizHydrDiam(0.0), IntConvWindowWallRatio(0.0), IntConvWindowLocation(InConvWinLoc_NotSet),
              IntConvSurfGetsRadiantHeat(false), IntConvSurfHasActiveInIt(false), IsRadSurfOrVentSlabOrPool(false), GenericContam(0.0),
              SolarEnclIndex(0), SolarEnclSurfIndex(0), IsAirBoundarySurf(false)
        {
        }

    public: // Methods
            // Set Precomputed Parameters
        void set_computed_geometry();

        void SetOutBulbTempAt(EnergyPlusData &state);

        void SetWindDirAt(Real64 const fac);

        void SetWindSpeedAt(EnergyPlusData &state, Real64 const fac);

        Real64 getInsideAirTemperature(EnergyPlusData &state, const int t_SurfNum) const;

        static Real64 getInsideIR(const int t_SurfNum);

        Real64 getOutsideAirTemperature(EnergyPlusData &state, const int t_SurfNum) const;

        Real64 getOutsideIR(EnergyPlusData &state, const int t_SurfNum) const;

        static Real64 getSWIncident(const int t_SurfNum);

        static Real64 getSWBeamIncident(const int t_SurfNum);

        static Real64 getSWDiffuseIncident(const int t_SurfNum);

        int getTotLayers(EnergyPlusData &state) const;

        Real64 get_average_height(EnergyPlusData &state) const;

    private: // Methods
             // Computed Shape Category
        ShapeCat computed_shapeCat() const;

        // Computed Plane
        Plane computed_plane() const;

        // Computed axis-projected 2D surface
        Surface2D computed_surface2d() const;
    };

    struct SurfaceWindowCalc // Calculated window-related values
    {
        // Members
        Array1D<Real64> SolidAngAtRefPt;         // Solid angle subtended by window from daylit ref points 1 and 2
        Array1D<Real64> SolidAngAtRefPtWtd;      // Solid angle subtended by window from ref pts weighted by glare pos factor
        Array2D<Real64> IllumFromWinAtRefPt;     // Illuminance from window at ref pts for window with and w/o shade (lux)
        Array2D<Real64> BackLumFromWinAtRefPt;   // Window background luminance from window wrt ref pts (cd/m2) with and w/o shade (cd/m2)
        Array2D<Real64> SourceLumFromWinAtRefPt; // Window luminance at ref pts for window with and w/o shade (cd/m2)
        Array1D<Real64> WinCenter;               // X,Y,Z coordinates of window center point in building coord system
        Array1D<Real64> ThetaFace;               // Face temperatures of window layers (K)

        Array1D<Real64> OutProjSLFracMult; // Multiplier on sunlit fraction due to shadowing of glass by frame
        // and divider outside projections
        Array1D<Real64> InOutProjSLFracMult; // Multiplier on sunlit fraction due to shadowing of glass by frame
        // and divider inside and outside projections
        Array1D<Real64> EffShBlindEmiss; // Effective emissivity of interior blind or shade
        Array1D<Real64> EffGlassEmiss;   // Effective emissivity of glass adjacent to interior blind or shade

        Array1D<Real64> IllumFromWinAtRefPtRep; // Illuminance from window at reference point N [lux]
        Array1D<Real64> LumWinFromRefPtRep;     // Window luminance as viewed from reference point N [cd/m2]
        // for shadowing of ground by building and obstructions [W/m2]
        Array1D<Real64> ZoneAreaMinusThisSurf; // Zone inside surface area minus this surface and its subsurfaces
        // for floor/wall/ceiling (m2)
        Array1D<Real64> ZoneAreaReflProdMinusThisSurf; // Zone product of inside surface area times vis reflectance
        // minus this surface and its subsurfaces,
        // for floor/wall/ceiling (m2)

        BSDFWindowDescript ComplexFen; // Data for complex fenestration, see DataBSDFWindow.cc for declaration
        int NumOfIter;

        // Default Constructor
        SurfaceWindowCalc()
<<<<<<< HEAD
<<<<<<< HEAD
=======

>>>>>>> de93723f
                : WinCenter(3, 0.0), ThetaFace(10, 296.15), OutProjSLFracMult(24, 1.0),
                  InOutProjSLFracMult(24, 1.0), EffShBlindEmiss(MaxSlatAngs, 0.0),
              EffGlassEmiss(MaxSlatAngs, 0.0), ZoneAreaMinusThisSurf(3, 0.0), ZoneAreaReflProdMinusThisSurf(3, 0.0), NumOfIter(0)
=======
            : WinCenter(3, 0.0), ThetaFace(10, 296.15), OutProjSLFracMult(24, 1.0), InOutProjSLFracMult(24, 1.0), EffShBlindEmiss(MaxSlatAngs, 0.0),
              EffGlassEmiss(MaxSlatAngs, 0.0), ZoneAreaMinusThisSurf(3, 0.0), ZoneAreaReflProdMinusThisSurf(3, 0.0)
>>>>>>> develop
        {
        }
    };

    struct FrameDividerProperties
    {
        // Members
        std::string Name;          // Name of frame/divider
        Real64 FrameWidth;         // Average width of frame in plane of window {m}
        Real64 FrameProjectionOut; // Distance normal to window between outside face of outer pane
        //  and outside of frame {m}
        Real64 FrameProjectionIn; // Distance normal to window between inside face of inner pane
        //  and inside of frame {m}
        Real64 FrameConductance;          // Effective conductance of frame (no air films) {W/m2-K}
        Real64 FrameEdgeWidth;            // default 2.5 in ! Width of glass edge region near frame {m}
        Real64 FrEdgeToCenterGlCondRatio; // Ratio of frame edge of glass conductance (without air films) to
        // center of glass conductance (without air films)
        Real64 FrameSolAbsorp;       // Solar absorptance of frame corrected for self-shading
        Real64 FrameVisAbsorp;       // Visible absorptance of frame corrected for self-shading
        Real64 FrameEmis;            // Thermal emissivity of frame
        int DividerType;             // Type of divider {DividedLite or Suspended (between-glass}
        Real64 DividerWidth;         // Average width of divider in plane of window {m}
        int HorDividers;             // Number of horizontal dividers
        int VertDividers;            // Number of vertical dividers
        Real64 DividerProjectionOut; // Distance normal to window between outside face of outer pane
        //  and outside of divider {m}
        Real64 DividerProjectionIn; // Distance normal to window between inside face of inner pane
        //  and inside of divider {m}
        Real64 DividerEdgeWidth;           // default 2.5 in ! Width of glass edge region near divider
        Real64 DividerConductance;         // Effective conductance of divider (no air films) {W/m2-K}
        Real64 DivEdgeToCenterGlCondRatio; // Ratio of divider edge of glass conductance (without air films) to
        // center of glass conductance (without air films)
        Real64 DividerSolAbsorp; // Solar absorptance of divider corrected for self-shading
        Real64 DividerVisAbsorp; // Visible absorptance of divider corrected for self-shading
        Real64 DividerEmis;      // Thermal emissivity of divider
        int MullionOrientation;  // Horizontal or Vertical; used only for windows with two glazing systems
        //  divided by a mullion; obtained from Window5 data file.
        Real64 OutsideRevealSolAbs; // Solar absorptance of outside reveal
        Real64 InsideSillDepth;     // Inside sill depth (m)
        Real64 InsideReveal;        // Inside reveal (m)
        Real64 InsideSillSolAbs;    // Solar absorptance of inside sill
        Real64 InsideRevealSolAbs;  // Solar absorptance of inside reveal

        // Default Constructor
        FrameDividerProperties()
            : FrameWidth(0.0), FrameProjectionOut(0.0), FrameProjectionIn(0.0), FrameConductance(0.0), FrameEdgeWidth(0.06355),
              FrEdgeToCenterGlCondRatio(1.0), FrameSolAbsorp(0.0), FrameVisAbsorp(0.0), FrameEmis(0.9), DividerType(0), DividerWidth(0.0),
              HorDividers(0), VertDividers(0), DividerProjectionOut(0.0), DividerProjectionIn(0.0), DividerEdgeWidth(0.06355),
              DividerConductance(0.0), DivEdgeToCenterGlCondRatio(1.0), DividerSolAbsorp(0.0), DividerVisAbsorp(0.0), DividerEmis(0.9),
              MullionOrientation(0), OutsideRevealSolAbs(0.0), InsideSillDepth(0.0), InsideReveal(0.0), InsideSillSolAbs(0.0), InsideRevealSolAbs(0.0)
        {
        }
    };

    struct StormWindowData
    {
        // Members
        int BaseWindowNum;       // Surface number of associated exterior window
        int StormWinMaterialNum; // Material number of storm window glass
        Real64 StormWinDistance; // Distance between storm window glass and adjacent glass (m)
        int DateOn;              // Date (julian) storm window is put on
        int MonthOn;             // Month storm window is put on
        int DayOfMonthOn;        // Day of month storm window is put on
        int DateOff;             // Date (julian) storm window is taken off
        int MonthOff;            // Month storm window is taken off
        int DayOfMonthOff;       // Day of month storm window is taken off

        // Default Constructor
        StormWindowData()
            : BaseWindowNum(0), StormWinMaterialNum(0), StormWinDistance(0.0), DateOn(0), MonthOn(0), DayOfMonthOn(0), DateOff(0), MonthOff(0),
              DayOfMonthOff(0)
        {
        }
    };

    struct WindowShadingControlData
    {
        // Members
        std::string Name;   // User supplied name of this set of shading control data
        int ZoneIndex;      // number of the zone referenced
        int SequenceNumber; // Shading control sequence number
        int ShadingType;    // Shading type (InteriorShade, SwitchableGlazing,
        //  CHARACTER(len=32) :: ShadingType    = ' ' ! Shading type (InteriorShade, SwitchableGlazing,
        //  ExteriorShade,InteriorBlind,ExteriorBlind,BetweenGlassShade,
        //  BetweenGlassBlind, or ExteriorScreen)
        int getInputShadedConstruction; // Pointer to the shaded construction (for ShadingType=ExteriorScreen,InteriorShade,
        //  ExteriorShade,BetweenGlassShade,InteriorBlind,ExteriorBlind,BetweenGlassBlind;
        //  this must be a window construction with a screen, shade or blind layer)
        // this is only used during GetInput and should not be used during timestep calculations
        int ShadingDevice; // Pointer to the material for the shading device (for ShadingType=InteriorShade,
        //  ExteriorShade,BetweenGlassShade,InteriorBlind,ExteriorBlind,BetweenGlassBlind,
        //  ExteriorScreen;
        //  this must be a Material:WindowShade, Material:WindowScreen, or Material:WindowBlind
        int ShadingControlType; // Takes one of the following values that specifies type of shading control
        //  CHARACTER(len=60) :: ShadingControlType =' ' ! Takes one of the following values that specifies type of shading control
        // (control is active only when schedule value = 1; if no schedule
        // specified, schedule value defaults to 1)
        //  AlwaysOn: always shaded; not affected by schedule
        //  AlwaysOff: never shaded; not affected by schedule
        //  OnIfScheduleAllows: unshaded if sch val = 0, shaded if = 1
        //  OnIfHighSolarOnWindow: shaded if incident direct + diffuse > setpoint (W/m2 of window)
        //  OnIfHighHorizontalSolar: shaded if direct + diffuse horizontal solar > setpoint
        //   (W/m2 of ground)
        //  OnIfHighOutsideAirTemp: shaded if outside drybulb > setpoint (C)
        //  OnIfHighZoneAirTemp: shaded if previous time step zone temperature > setpoint (C)
        //  OnIfHighZoneCooling: shaded if previous time step zone cooling rate > setpoint (W)
        //  OnIfHighGlare: shaded if total daylight glare index at first daylighting reference point
        //   from all exterior windows in zone > maximum glare specified in daylighting
        //   input for zone.
        //  MeetDaylightIlluminanceSetpoint: shading is adjusted to just meet illuminance setpoint
        //   at first reference point (only for ShadingType=SwitchableGlazing)
        //       The following three controls are used primarily to reduce zone heating load. They
        //       can be used with any shading type but are most appropriate for opaque interior
        //       or exterior shades with a high insulating value ("opaque movable insulation").
        //  OnNightIfLowOutsideTemp/OffDay: shaded at night if outside temp < setpoint (C)
        //  OnNightIfLowInsideTemp/OffDay: shaded at night if previous time step zone air temp < setpoint (C)
        //  OnNightIfHeating/OffDay: shaded  at night if previous time step zone heating rate > setpoint (W)
        //       The following two controls are used to reduce zone heating and cooling loads.
        //       They can be used with any shading type but are most appropriate for translucent
        //       interior or exterior shades with a high insulating value ("translucent movable insulation")
        //  OnNightIfLowOutsideTemp/OnDayIfCooling: shaded at night if outside temp < setpoint (C);
        //                                         shaded daytime if prev. time step cooling rate > 0
        //  OnNightIfHeating/OnDayIfCooling: shaded at night if prev. time step heating rate > setpoint (W);
        //                                         shaded daytime if prev. time step cooling rate > 0
        //       The following two controls are used to reduce zone cooling load. They can be used
        //       with any shading type but are most appropriate for interior or exterior blinds, interior
        //       or exterior shades with low insulating value, or switchable glazing.
        //  OffNight/OnDayIfCoolingAndHighSolarOnWindow: shading off at night; shading on daytime if
        //                                         solar on window > setpoint (W/m2 of window) and
        //                                         prev. time step cooling rate > 0
        //  OnNight/OnDayIfCoolingAndHighSolarOnWindow: shading on at night; shading on daytime if
        //                                         solar on window > setpoint (W/m2 of window) and
        //                                         prev. time step cooling rate > 0
        int Schedule; // Pointer to schedule of 0 and 1 values: 0 => window is not shaded;
        //  1 => window is shaded if Type=Schedule or Type = ScheduleAnd...
        // and setpoint is exceeded.
        Real64 SetPoint; // Control setpoint (dimension depends on Trigger:
        //  W/m2 of window area for solar on window,
        //  W/m2 of ground area for horizontal solar,
        //  deg C for air temp, W for zone heating and
        //  cooling rate). Not used for Shading Control Type =
        //  MeetDaylightIlluminanceSetpoint or OnIfHighGlare.
        Real64 SetPoint2; // Second control setpoint for control types that take two setpoints.
        //   Dimension is deg C or W/m2.
        bool ShadingControlIsScheduled; // True if shading control has a schedule
        bool GlareControlIsActive;      // True if shading control to reduce daylight glare is active
        int SlatAngleSchedule;          // Pointer to schedule of slat angle values between 0.0 and 180.0 degrees
        int SlatAngleControlForBlinds;  // Takes one of the following values that specifies
                                        //  CHARACTER(len=32) :: SlatAngleControlForBlinds = ' ' ! Takes one of the following values that specifies
                                        //  how slat angle is controled in a blind when ShadingType =
                                        //  InteriorBlind, ExteriorBlind or BetweenGlassBlind.
                                        //  FixedSlatAngle: the slat angle is fixed at the constant value given in the
                                        //    associated Material:WindowBlind
                                        //  ScheduledSlatAngle: the slat angle in degrees between 1 and 180 is given
                                        //    by the schedule with index SlatAngleSchedule
                                        //  BlockBeamSolar: if beam solar is incident on the window, and a blind is on the
                                        //    window, the slat angle is adjusted to just block beam solar; otherwise the
                                        //    slat angle is set to the value given in the associated Material:WindowBlind.
        std::string DaylightingControlName;    // string holding the Daylighting Control Object Name string
        int DaylightControlIndex;              // Pointer to the array of Daylighting Controls
        bool MultiSurfaceCtrlIsGroup;          // True if Group, False if Sequential - type of control order when multiple surfaces are referenced
        int FenestrationCount;                 // count of fenestration references
        Array1D<std::string> FenestrationName; // string holding list of fenestration surfaces
        Array1D_int FenestrationIndex;         // Pointers to fenestration surfaces

        // Default Constructor
        WindowShadingControlData()
            : ZoneIndex(0), SequenceNumber(0), ShadingType(WSC_ST_NoShade), getInputShadedConstruction(0), ShadingDevice(0), ShadingControlType(0),
              Schedule(0), SetPoint(0.0), SetPoint2(0.0), ShadingControlIsScheduled(false), GlareControlIsActive(false), SlatAngleSchedule(0),
              SlatAngleControlForBlinds(0), DaylightControlIndex(0), MultiSurfaceCtrlIsGroup(false), FenestrationCount(0)
        {
        }
    };

    struct OSCData
    {
        // Members
        std::string Name;                  // Name of OSC
        Real64 ConstTemp;                  // User selected constant temperature (degrees C)
        Real64 ConstTempCoef;              // Coefficient modifying the user selected constant temperature
        Real64 ExtDryBulbCoef;             // Coefficient modifying the external dry bulb temperature
        Real64 GroundTempCoef;             // Coefficient modifying the ground temperature
        Real64 SurfFilmCoef;               // Combined convective/radiative film coefficient if >0, else use other coefficients
        Real64 WindSpeedCoef;              // Coefficient modifying the wind speed term (s/m)
        Real64 ZoneAirTempCoef;            // Coefficient modifying the zone air temperature part of the equation
        std::string ConstTempScheduleName; // Schedule name for scheduled outside temp
        int ConstTempScheduleIndex;        // Index for scheduled outside temp.
        bool SinusoidalConstTempCoef;      // If true then ConstTempCoef varies by sine wave
        Real64 SinusoidPeriod;             // period of sine wave variation  (hr)
        Real64 TPreviousCoef;              // Coefficient modifying the OSC temp from the previous timestep (dimensionless)
        Real64 TOutsideSurfPast;           // Ouside surface temperature from previous timestep {C}
        Real64 MinTempLimit;               // Minimum limit on OSC temp {deg C}
        Real64 MaxTempLimit;               // Maximum limit on OSC temp {deg C}
        bool MinLimitPresent;              // If TRUE then apply minimum limit on calculated OSC temp
        bool MaxLimitPresent;              // If TRUE then apply maximum limit on calculated OSC temp
        Real64 OSCTempCalc;                // Result of calculated temperature using OSC (degrees C)

        // Default Constructor
        OSCData()
            : ConstTemp(0.0), ConstTempCoef(0.0), ExtDryBulbCoef(0.0), GroundTempCoef(0.0), SurfFilmCoef(0.0), WindSpeedCoef(0.0),
              ZoneAirTempCoef(0.0), ConstTempScheduleIndex(0), SinusoidalConstTempCoef(false), SinusoidPeriod(0.0), TPreviousCoef(0.0),
              TOutsideSurfPast(0.0), MinTempLimit(0.0), MaxTempLimit(0.0), MinLimitPresent(false), MaxLimitPresent(false), OSCTempCalc(0.0)
        {
        }
    };

    struct OSCMData
    {
        // Members
        std::string Name;             // Name of OSCM
        std::string Class;            // type of Model for OSCM
        Real64 TConv;                 // Temperature of bulk air at other side face (degrees C)
        bool EMSOverrideOnTConv;      // if true then EMS calling for convection bulk air temp override
        Real64 EMSOverrideTConvValue; // value for convection air temp when overridden
        Real64 HConv;                 // Convection coefficient (W/m2-K)
        bool EMSOverrideOnHConv;      // if true then EMS calling for convection coef override
        Real64 EMSOverrideHConvValue; // value to use for convection coef when overridden
        Real64 TRad;                  // Effective temperature of surfaces exposed to other side face (degrees C)
        bool EMSOverrideOnTRad;       // if true then EMS calling for radiation temp override
        Real64 EMSOverrideTRadValue;  // value to use for rad temp when overridden
        Real64 HRad;                  // Linearized Radiation coefficient (W/m2-K)
        bool EMSOverrideOnHrad;       // if true then EMS calling for radiation coef override
        Real64 EMSOverrideHradValue;  // value to use for rad coef when overridden

        // Default Constructor
        OSCMData()
            : TConv(20.0), EMSOverrideOnTConv(false), EMSOverrideTConvValue(0.0), HConv(4.0), EMSOverrideOnHConv(false), EMSOverrideHConvValue(0.0),
              TRad(20.0), EMSOverrideOnTRad(false), EMSOverrideTRadValue(0.0), HRad(4.0), EMSOverrideOnHrad(false), EMSOverrideHradValue(0.0)
        {
        }
    };

    struct ConvectionCoefficient
    {
        // Members
        int WhichSurface;         // Which surface number this is applied to
        std::string SurfaceName;  // Which surface (name)
        int OverrideType;         // Override type, 1=value, 2=schedule, 3=model, 4=user curve
        Real64 OverrideValue;     // User specified value
        std::string ScheduleName; // Which surface (name)
        int ScheduleIndex;        // if type="schedule" is used
        int UserCurveIndex;       // if type=UserCurve is used
        int HcModelEq;            // if type is one of specific model equations

        // Default Constructor
        ConvectionCoefficient() : WhichSurface(0), OverrideType(0), OverrideValue(0.0), ScheduleIndex(0), UserCurveIndex(0), HcModelEq(0)
        {
        }
    };

    struct ShadingVertexData
    {
        // Members
        int NVert;
        Array1D<Real64> XV;
        Array1D<Real64> YV;
        Array1D<Real64> ZV;

        // Default Constructor
        ShadingVertexData()
        {
        }
    };

    struct ExtVentedCavityStruct
    {
        // Members
        // from input data
        std::string Name;
        std::string OSCMName; // OtherSideConditionsModel
        int OSCMPtr;          // OtherSideConditionsModel index
        Real64 Porosity;      // fraction of absorber plate [--]
        Real64 LWEmitt;       // Thermal Emissivity of Baffle Surface [dimensionless]
        Real64 SolAbsorp;     // Solar Absorbtivity of Baffle Surface [dimensionless]
        int BaffleRoughness;  // surface roughness for exterior convection calcs.
        Real64 PlenGapThick;  // Depth of Plenum Behind Baffle [m]
        int NumSurfs;         // a single baffle can have multiple surfaces underneath it
        Array1D_int SurfPtrs; // = 0  ! array of pointers for participating underlying surfaces
        Real64 HdeltaNPL;     // Height scale for Cavity bouyancy  [m]
        Real64 AreaRatio;     // Ratio of actual surface are to projected surface area [dimensionless]
        Real64 Cv;            // volume-based effectiveness of openings for wind-driven vent when Passive
        Real64 Cd;            // discharge coefficient of openings for bouyancy-driven vent when Passive
        // data from elswhere and calculated
        Real64 ActualArea;  // Overall Area of Collect with surface corrugations.
        Real64 ProjArea;    // Overall Area of Collector projected, as if flat [m2]
        Vector Centroid;    // computed centroid
        Real64 TAirCav;     // modeled drybulb temperature for air between baffle and wall [C]
        Real64 Tbaffle;     // modeled surface temperature for baffle[C]
        Real64 TairLast;    // Old Value for modeled drybulb temp of air between baffle and wall [C]
        Real64 TbaffleLast; // Old value for modeled surface temperature for baffle [C]
        Real64 HrPlen;      // Modeled radiation coef for OSCM [W/m2-C]
        Real64 HcPlen;      // Modeled Convection coef for OSCM [W/m2-C]
        Real64 MdotVent;    // air mass flow exchanging with ambient when passive.
        Real64 Tilt;        // Tilt from area weighted average of underlying surfaces
        Real64 Azimuth;     // Azimuth from area weighted average of underlying surfaces
        Real64 QdotSource;  // Source/sink term
        // reporting data
        Real64 Isc;              // total incident solar on baffle [W]
        Real64 PassiveACH;       // air changes per hour when passive [1/hr]
        Real64 PassiveMdotVent;  // Total Nat Vent air change rate  [kg/s]
        Real64 PassiveMdotWind;  // Nat Vent air change rate from Wind-driven [kg/s]
        Real64 PassiveMdotTherm; // Nat. Vent air change rate from bouyancy-driven flow [kg/s]

        // Default Constructor
        ExtVentedCavityStruct()
            : OSCMPtr(0), Porosity(0.0), LWEmitt(0.0), SolAbsorp(0.0), BaffleRoughness(1), PlenGapThick(0.0), NumSurfs(0), HdeltaNPL(0.0),
              AreaRatio(0.0), Cv(0.0), Cd(0.0), ActualArea(0.0), ProjArea(0.0), Centroid(0.0, 0.0, 0.0), TAirCav(0.0), Tbaffle(0.0), TairLast(20.0),
              TbaffleLast(20.0), HrPlen(0.0), HcPlen(0.0), MdotVent(0.0), Tilt(0.0), Azimuth(0.0), QdotSource(0.0), Isc(0.0), PassiveACH(0.0),
              PassiveMdotVent(0.0), PassiveMdotWind(0.0), PassiveMdotTherm(0.0)
        {
        }
    };

    struct SurfaceSolarIncident
    {
        // Members
        std::string Name;
        int SurfPtr;   // surface pointer
        int ConstrPtr; // construction pointer
        int SchedPtr;  // schedule pointer

        // Default Constructor
        SurfaceSolarIncident() : SurfPtr(0), ConstrPtr(0), SchedPtr(0)
        {
        }
    };

    struct FenestrationSolarAbsorbed
    {
        // Members
        std::string Name;
        int SurfPtr;           // surface pointer
        int ConstrPtr;         // construction pointer
        int NumOfSched;        // number of scheduled layers
        Array1D_int SchedPtrs; // pointer to schedules for each layer in construction

        // Default Constructor
        FenestrationSolarAbsorbed() : SurfPtr(0), ConstrPtr(0), NumOfSched(0)
        {
        }
    };

    struct SurfaceLocalEnvironment
    {
        // Members
        std::string Name;
        int SurfPtr;             // surface pointer
        int ExtShadingSchedPtr;  // schedule pointer
        int SurroundingSurfsPtr; // schedule pointer
        int OutdoorAirNodePtr;   // schedule pointer

        // Default Constructor
        SurfaceLocalEnvironment() : SurfPtr(0), ExtShadingSchedPtr(0), SurroundingSurfsPtr(0), OutdoorAirNodePtr(0)
        {
        }
    };

    struct SurroundingSurfProperty
    {
        // Members
        std::string Name;
        Real64 ViewFactor;
        int TempSchNum; // schedule pointer
                        // Default Constructor
        SurroundingSurfProperty() : ViewFactor(0.0), TempSchNum(0)
        {
        }
    };

    struct SurroundingSurfacesProperty
    {
        // Members
        std::string Name;
        Real64 SkyViewFactor;
        int SkyTempSchNum; // schedule pointer
        Real64 GroundViewFactor;
        int GroundTempSchNum;      // schedule pointer
        int TotSurroundingSurface; // Total number of surrounding surfaces defined for an exterior surface
        Array1D<SurroundingSurfProperty> SurroundingSurfs;

        // Default Constructor
        SurroundingSurfacesProperty() : SkyViewFactor(-1.0), SkyTempSchNum(0), GroundViewFactor(-1.0), GroundTempSchNum(0), TotSurroundingSurface(0)
        {
        }
    };

    struct IntMassObject
    {
        // Members
        std::string Name;
        std::string ZoneOrZoneListName; // zone or zone list name
        int ZoneOrZoneListPtr;          // pointer to a zone list
        int NumOfZones;                 // number of zones in a zone list
        int Construction;               // pointer to contruction object
        Real64 GrossArea;               // internal surface area, [m2]
        bool ZoneListActive;            // flag to a list

        // Default Constructor
        IntMassObject() : ZoneOrZoneListPtr(0), NumOfZones(0), Construction(0), GrossArea(0.0), ZoneListActive(false)
        {
        }
    };

    // Object Data
    extern Array1D<SurfaceData> Surface;
    extern Array1D<SurfaceWindowCalc> SurfaceWindow;
    extern Array1D<FrameDividerProperties> FrameDivider;
    extern Array1D<StormWindowData> StormWindow;
    extern Array1D<WindowShadingControlData> WindowShadingControl;
    extern Array1D<OSCData> OSC;
    extern Array1D<OSCMData> OSCM;
    extern Array1D<ConvectionCoefficient> UserIntConvectionCoeffs;
    extern Array1D<ConvectionCoefficient> UserExtConvectionCoeffs;
    extern Array1D<ShadingVertexData> ShadeV;
    extern Array1D<ExtVentedCavityStruct> ExtVentedCavity;
    extern Array1D<SurfaceSolarIncident> SurfIncSolSSG;
    extern Array1D<FenestrationSolarAbsorbed> FenLayAbsSSG;
    extern Array1D<SurfaceLocalEnvironment> SurfLocalEnvironment;
    extern Array1D<SurroundingSurfacesProperty> SurroundingSurfsProperty;
    extern Array1D<IntMassObject> IntMassObjects;

    // Functions

    // Clears the global data in DataSurfaces.
    // Needed for unit tests, should not be normally called.
    void clear_state();

    void SetSurfaceOutBulbTempAt(EnergyPlusData &state);

    void CheckSurfaceOutBulbTempAt(EnergyPlusData &state);

    void SetSurfaceWindSpeedAt(EnergyPlusData &state);

    void SetSurfaceWindDirAt(EnergyPlusData &state);

    Real64 AbsFrontSide(int SurfNum);

    Real64 AbsBackSide(int SurfNum);

    std::string cSurfaceClass(SurfaceClass ClassNo);

} // namespace DataSurfaces

struct SurfacesData : BaseGlobalStruct
{

    void clear_state() override
    {
    }
};

} // namespace EnergyPlus

#endif<|MERGE_RESOLUTION|>--- conflicted
+++ resolved
@@ -1055,18 +1055,11 @@
 
         // Default Constructor
         SurfaceWindowCalc()
-<<<<<<< HEAD
-<<<<<<< HEAD
-=======
-
->>>>>>> de93723f
+
                 : WinCenter(3, 0.0), ThetaFace(10, 296.15), OutProjSLFracMult(24, 1.0),
                   InOutProjSLFracMult(24, 1.0), EffShBlindEmiss(MaxSlatAngs, 0.0),
               EffGlassEmiss(MaxSlatAngs, 0.0), ZoneAreaMinusThisSurf(3, 0.0), ZoneAreaReflProdMinusThisSurf(3, 0.0), NumOfIter(0)
-=======
-            : WinCenter(3, 0.0), ThetaFace(10, 296.15), OutProjSLFracMult(24, 1.0), InOutProjSLFracMult(24, 1.0), EffShBlindEmiss(MaxSlatAngs, 0.0),
-              EffGlassEmiss(MaxSlatAngs, 0.0), ZoneAreaMinusThisSurf(3, 0.0), ZoneAreaReflProdMinusThisSurf(3, 0.0)
->>>>>>> develop
+
         {
         }
     };
