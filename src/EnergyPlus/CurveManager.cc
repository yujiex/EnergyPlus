--- conflicted
+++ resolved
@@ -295,31 +295,6 @@
 
         // Find the number of each type of curve (note: Current Module object not used here, must rename manually)
 
-<<<<<<< HEAD
-        NumBiQuad = inputProcessor->getNumObjectsFound(state, "Curve:Biquadratic");
-        NumCubic = inputProcessor->getNumObjectsFound(state, "Curve:Cubic");
-        NumQuartic = inputProcessor->getNumObjectsFound(state, "Curve:Quartic");
-        NumQuad = inputProcessor->getNumObjectsFound(state, "Curve:Quadratic");
-        NumQLinear = inputProcessor->getNumObjectsFound(state, "Curve:QuadLinear");
-        NumQuintLinear = inputProcessor->getNumObjectsFound(state, "Curve:QuintLinear");
-        NumQuadLinear = inputProcessor->getNumObjectsFound(state, "Curve:QuadraticLinear");
-        NumCubicLinear = inputProcessor->getNumObjectsFound(state, "Curve:CubicLinear");
-        NumLinear = inputProcessor->getNumObjectsFound(state, "Curve:Linear");
-        NumBicubic = inputProcessor->getNumObjectsFound(state, "Curve:Bicubic");
-        NumTriQuad = inputProcessor->getNumObjectsFound(state, "Curve:Triquadratic");
-        NumExponent = inputProcessor->getNumObjectsFound(state, "Curve:Exponent");
-        NumTableLookup = inputProcessor->getNumObjectsFound(state, "Table:Lookup");
-        NumFanPressRise = inputProcessor->getNumObjectsFound(state, "Curve:FanPressureRise");
-        NumExpSkewNorm = inputProcessor->getNumObjectsFound(state, "Curve:ExponentialSkewNormal");
-        NumSigmoid = inputProcessor->getNumObjectsFound(state, "Curve:Sigmoid");
-        NumRectHyper1 = inputProcessor->getNumObjectsFound(state, "Curve:RectangularHyperbola1");
-        NumRectHyper2 = inputProcessor->getNumObjectsFound(state, "Curve:RectangularHyperbola2");
-        NumExpDecay = inputProcessor->getNumObjectsFound(state, "Curve:ExponentialDecay");
-        NumDoubleExpDecay = inputProcessor->getNumObjectsFound(state, "Curve:DoubleExponentialDecay");
-        NumChillerPartLoadWithLift = inputProcessor->getNumObjectsFound(state, "Curve:ChillerPartLoadWithLift"); // zrp_Aug2014
-
-        NumWPCValTab = inputProcessor->getNumObjectsFound(state, "AirflowNetwork:MultiZone:WindPressureCoefficientValues");
-=======
         NumBiQuad = state.dataInputProcessing->inputProcessor->getNumObjectsFound(state, "Curve:Biquadratic");
         NumCubic = state.dataInputProcessing->inputProcessor->getNumObjectsFound(state, "Curve:Cubic");
         NumQuartic = state.dataInputProcessing->inputProcessor->getNumObjectsFound(state, "Curve:Quartic");
@@ -344,7 +319,6 @@
             state.dataInputProcessing->inputProcessor->getNumObjectsFound(state, "Curve:ChillerPartLoadWithLift"); // zrp_Aug2014
 
         NumWPCValTab = state.dataInputProcessing->inputProcessor->getNumObjectsFound(state, "AirflowNetwork:MultiZone:WindPressureCoefficientValues");
->>>>>>> 3dd857ab
 
         state.dataCurveManager->NumCurves = NumBiQuad + NumCubic + NumQuad + NumQuadLinear + NumCubicLinear + NumLinear + NumBicubic + NumTriQuad +
                                             NumExponent + NumQuartic + NumTableLookup + NumFanPressRise + NumExpSkewNorm + NumSigmoid +
@@ -360,20 +334,6 @@
         // Loop over biquadratic curves and load data
         CurrentModuleObject = "Curve:Biquadratic";
         for (CurveIndex = 1; CurveIndex <= NumBiQuad; ++CurveIndex) {
-<<<<<<< HEAD
-            inputProcessor->getObjectItem(state,
-                                          CurrentModuleObject,
-                                          CurveIndex,
-                                          Alphas,
-                                          NumAlphas,
-                                          Numbers,
-                                          NumNumbers,
-                                          IOStatus,
-                                          state.dataIPShortCut->lNumericFieldBlanks,
-                                          _,
-                                          state.dataIPShortCut->cAlphaFieldNames,
-                                          state.dataIPShortCut->cNumericFieldNames);
-=======
             state.dataInputProcessing->inputProcessor->getObjectItem(state,
                                                                      CurrentModuleObject,
                                                                      CurveIndex,
@@ -386,7 +346,6 @@
                                                                      _,
                                                                      state.dataIPShortCut->cAlphaFieldNames,
                                                                      state.dataIPShortCut->cNumericFieldNames);
->>>>>>> 3dd857ab
             GlobalNames::VerifyUniqueInterObjectName(state,
                                                      state.dataCurveManager->UniqueCurveNames,
                                                      Alphas(1),
@@ -460,20 +419,6 @@
         // Loop over ChillerPartLoadWithLift curves and load data //zrp_Aug2014
         CurrentModuleObject = "Curve:ChillerPartLoadWithLift";
         for (CurveIndex = 1; CurveIndex <= NumChillerPartLoadWithLift; ++CurveIndex) {
-<<<<<<< HEAD
-            inputProcessor->getObjectItem(state,
-                                          CurrentModuleObject,
-                                          CurveIndex,
-                                          Alphas,
-                                          NumAlphas,
-                                          Numbers,
-                                          NumNumbers,
-                                          IOStatus,
-                                          state.dataIPShortCut->lNumericFieldBlanks,
-                                          _,
-                                          state.dataIPShortCut->cAlphaFieldNames,
-                                          state.dataIPShortCut->cNumericFieldNames);
-=======
             state.dataInputProcessing->inputProcessor->getObjectItem(state,
                                                                      CurrentModuleObject,
                                                                      CurveIndex,
@@ -486,7 +431,6 @@
                                                                      _,
                                                                      state.dataIPShortCut->cAlphaFieldNames,
                                                                      state.dataIPShortCut->cNumericFieldNames);
->>>>>>> 3dd857ab
             GlobalNames::VerifyUniqueInterObjectName(state,
                                                      state.dataCurveManager->UniqueCurveNames,
                                                      Alphas(1),
@@ -619,20 +563,6 @@
         // Loop over quadrinomial curves and load data
         CurrentModuleObject = "Curve:Quartic";
         for (CurveIndex = 1; CurveIndex <= NumQuartic; ++CurveIndex) {
-<<<<<<< HEAD
-            inputProcessor->getObjectItem(state,
-                                          CurrentModuleObject,
-                                          CurveIndex,
-                                          Alphas,
-                                          NumAlphas,
-                                          Numbers,
-                                          NumNumbers,
-                                          IOStatus,
-                                          state.dataIPShortCut->lNumericFieldBlanks,
-                                          _,
-                                          state.dataIPShortCut->cAlphaFieldNames,
-                                          state.dataIPShortCut->cNumericFieldNames);
-=======
             state.dataInputProcessing->inputProcessor->getObjectItem(state,
                                                                      CurrentModuleObject,
                                                                      CurveIndex,
@@ -645,7 +575,6 @@
                                                                      _,
                                                                      state.dataIPShortCut->cAlphaFieldNames,
                                                                      state.dataIPShortCut->cNumericFieldNames);
->>>>>>> 3dd857ab
             GlobalNames::VerifyUniqueInterObjectName(state,
                                                      state.dataCurveManager->UniqueCurveNames,
                                                      Alphas(1),
@@ -699,20 +628,6 @@
         // Loop over quadratic curves and load data
         CurrentModuleObject = "Curve:Quadratic";
         for (CurveIndex = 1; CurveIndex <= NumQuad; ++CurveIndex) {
-<<<<<<< HEAD
-            inputProcessor->getObjectItem(state,
-                                          CurrentModuleObject,
-                                          CurveIndex,
-                                          Alphas,
-                                          NumAlphas,
-                                          Numbers,
-                                          NumNumbers,
-                                          IOStatus,
-                                          state.dataIPShortCut->lNumericFieldBlanks,
-                                          _,
-                                          state.dataIPShortCut->cAlphaFieldNames,
-                                          state.dataIPShortCut->cNumericFieldNames);
-=======
             state.dataInputProcessing->inputProcessor->getObjectItem(state,
                                                                      CurrentModuleObject,
                                                                      CurveIndex,
@@ -725,7 +640,6 @@
                                                                      _,
                                                                      state.dataIPShortCut->cAlphaFieldNames,
                                                                      state.dataIPShortCut->cNumericFieldNames);
->>>>>>> 3dd857ab
             GlobalNames::VerifyUniqueInterObjectName(state,
                                                      state.dataCurveManager->UniqueCurveNames,
                                                      Alphas(1),
@@ -777,20 +691,6 @@
         // Loop over quadratic-linear curves and load data
         CurrentModuleObject = "Curve:QuadraticLinear";
         for (CurveIndex = 1; CurveIndex <= NumQuadLinear; ++CurveIndex) {
-<<<<<<< HEAD
-            inputProcessor->getObjectItem(state,
-                                          CurrentModuleObject,
-                                          CurveIndex,
-                                          Alphas,
-                                          NumAlphas,
-                                          Numbers,
-                                          NumNumbers,
-                                          IOStatus,
-                                          state.dataIPShortCut->lNumericFieldBlanks,
-                                          _,
-                                          state.dataIPShortCut->cAlphaFieldNames,
-                                          state.dataIPShortCut->cNumericFieldNames);
-=======
             state.dataInputProcessing->inputProcessor->getObjectItem(state,
                                                                      CurrentModuleObject,
                                                                      CurveIndex,
@@ -803,7 +703,6 @@
                                                                      _,
                                                                      state.dataIPShortCut->cAlphaFieldNames,
                                                                      state.dataIPShortCut->cNumericFieldNames);
->>>>>>> 3dd857ab
             GlobalNames::VerifyUniqueInterObjectName(state,
                                                      state.dataCurveManager->UniqueCurveNames,
                                                      Alphas(1),
@@ -875,20 +774,6 @@
         // Loop over cubic-linear curves and load data
         CurrentModuleObject = "Curve:CubicLinear";
         for (CurveIndex = 1; CurveIndex <= NumCubicLinear; ++CurveIndex) {
-<<<<<<< HEAD
-            inputProcessor->getObjectItem(state,
-                                          CurrentModuleObject,
-                                          CurveIndex,
-                                          Alphas,
-                                          NumAlphas,
-                                          Numbers,
-                                          NumNumbers,
-                                          IOStatus,
-                                          state.dataIPShortCut->lNumericFieldBlanks,
-                                          _,
-                                          state.dataIPShortCut->cAlphaFieldNames,
-                                          state.dataIPShortCut->cNumericFieldNames);
-=======
             state.dataInputProcessing->inputProcessor->getObjectItem(state,
                                                                      CurrentModuleObject,
                                                                      CurveIndex,
@@ -901,7 +786,6 @@
                                                                      _,
                                                                      state.dataIPShortCut->cAlphaFieldNames,
                                                                      state.dataIPShortCut->cNumericFieldNames);
->>>>>>> 3dd857ab
             GlobalNames::VerifyUniqueInterObjectName(state,
                                                      state.dataCurveManager->UniqueCurveNames,
                                                      Alphas(1),
@@ -973,20 +857,6 @@
         // Loop over linear curves and load data
         CurrentModuleObject = "Curve:Linear";
         for (CurveIndex = 1; CurveIndex <= NumLinear; ++CurveIndex) {
-<<<<<<< HEAD
-            inputProcessor->getObjectItem(state,
-                                          CurrentModuleObject,
-                                          CurveIndex,
-                                          Alphas,
-                                          NumAlphas,
-                                          Numbers,
-                                          NumNumbers,
-                                          IOStatus,
-                                          state.dataIPShortCut->lNumericFieldBlanks,
-                                          _,
-                                          state.dataIPShortCut->cAlphaFieldNames,
-                                          state.dataIPShortCut->cNumericFieldNames);
-=======
             state.dataInputProcessing->inputProcessor->getObjectItem(state,
                                                                      CurrentModuleObject,
                                                                      CurveIndex,
@@ -999,7 +869,6 @@
                                                                      _,
                                                                      state.dataIPShortCut->cAlphaFieldNames,
                                                                      state.dataIPShortCut->cNumericFieldNames);
->>>>>>> 3dd857ab
             GlobalNames::VerifyUniqueInterObjectName(state,
                                                      state.dataCurveManager->UniqueCurveNames,
                                                      Alphas(1),
@@ -1050,20 +919,6 @@
         // Loop over bicubic curves and load data
         CurrentModuleObject = "Curve:Bicubic";
         for (CurveIndex = 1; CurveIndex <= NumBicubic; ++CurveIndex) {
-<<<<<<< HEAD
-            inputProcessor->getObjectItem(state,
-                                          CurrentModuleObject,
-                                          CurveIndex,
-                                          Alphas,
-                                          NumAlphas,
-                                          Numbers,
-                                          NumNumbers,
-                                          IOStatus,
-                                          state.dataIPShortCut->lNumericFieldBlanks,
-                                          _,
-                                          state.dataIPShortCut->cAlphaFieldNames,
-                                          state.dataIPShortCut->cNumericFieldNames);
-=======
             state.dataInputProcessing->inputProcessor->getObjectItem(state,
                                                                      CurrentModuleObject,
                                                                      CurveIndex,
@@ -1076,7 +931,6 @@
                                                                      _,
                                                                      state.dataIPShortCut->cAlphaFieldNames,
                                                                      state.dataIPShortCut->cNumericFieldNames);
->>>>>>> 3dd857ab
             GlobalNames::VerifyUniqueInterObjectName(state,
                                                      state.dataCurveManager->UniqueCurveNames,
                                                      Alphas(1),
@@ -1152,20 +1006,6 @@
         // Loop over Triquadratic curves and load data
         CurrentModuleObject = "Curve:Triquadratic";
         for (CurveIndex = 1; CurveIndex <= NumTriQuad; ++CurveIndex) {
-<<<<<<< HEAD
-            inputProcessor->getObjectItem(state,
-                                          CurrentModuleObject,
-                                          CurveIndex,
-                                          Alphas,
-                                          NumAlphas,
-                                          Numbers,
-                                          NumNumbers,
-                                          IOStatus,
-                                          state.dataIPShortCut->lNumericFieldBlanks,
-                                          _,
-                                          state.dataIPShortCut->cAlphaFieldNames,
-                                          state.dataIPShortCut->cNumericFieldNames);
-=======
             state.dataInputProcessing->inputProcessor->getObjectItem(state,
                                                                      CurrentModuleObject,
                                                                      CurveIndex,
@@ -1178,7 +1018,6 @@
                                                                      _,
                                                                      state.dataIPShortCut->cAlphaFieldNames,
                                                                      state.dataIPShortCut->cNumericFieldNames);
->>>>>>> 3dd857ab
             GlobalNames::VerifyUniqueInterObjectName(state,
                                                      state.dataCurveManager->UniqueCurveNames,
                                                      Alphas(1),
@@ -1291,20 +1130,6 @@
         // Loop over quad linear curves and load data
         CurrentModuleObject = "Curve:QuadLinear";
         for (CurveIndex = 1; CurveIndex <= NumQLinear; ++CurveIndex) {
-<<<<<<< HEAD
-            inputProcessor->getObjectItem(state,
-                                          CurrentModuleObject,
-                                          CurveIndex,
-                                          Alphas,
-                                          NumAlphas,
-                                          Numbers,
-                                          NumNumbers,
-                                          IOStatus,
-                                          state.dataIPShortCut->lNumericFieldBlanks,
-                                          _,
-                                          state.dataIPShortCut->cAlphaFieldNames,
-                                          state.dataIPShortCut->cNumericFieldNames);
-=======
             state.dataInputProcessing->inputProcessor->getObjectItem(state,
                                                                      CurrentModuleObject,
                                                                      CurveIndex,
@@ -1317,7 +1142,6 @@
                                                                      _,
                                                                      state.dataIPShortCut->cAlphaFieldNames,
                                                                      state.dataIPShortCut->cNumericFieldNames);
->>>>>>> 3dd857ab
             GlobalNames::VerifyUniqueInterObjectName(state,
                                                      state.dataCurveManager->UniqueCurveNames,
                                                      Alphas(1),
@@ -1386,20 +1210,6 @@
         // Loop over quint linear curves and load data
         CurrentModuleObject = "Curve:QuintLinear";
         for (CurveIndex = 1; CurveIndex <= NumQuintLinear; ++CurveIndex) {
-<<<<<<< HEAD
-            inputProcessor->getObjectItem(state,
-                                          CurrentModuleObject,
-                                          CurveIndex,
-                                          Alphas,
-                                          NumAlphas,
-                                          Numbers,
-                                          NumNumbers,
-                                          IOStatus,
-                                          state.dataIPShortCut->lNumericFieldBlanks,
-                                          _,
-                                          state.dataIPShortCut->cAlphaFieldNames,
-                                          state.dataIPShortCut->cNumericFieldNames);
-=======
             state.dataInputProcessing->inputProcessor->getObjectItem(state,
                                                                      CurrentModuleObject,
                                                                      CurveIndex,
@@ -1412,7 +1222,6 @@
                                                                      _,
                                                                      state.dataIPShortCut->cAlphaFieldNames,
                                                                      state.dataIPShortCut->cNumericFieldNames);
->>>>>>> 3dd857ab
             GlobalNames::VerifyUniqueInterObjectName(state,
                                                      state.dataCurveManager->UniqueCurveNames,
                                                      Alphas(1),
@@ -1483,20 +1292,6 @@
         // Loop over Exponent curves and load data
         CurrentModuleObject = "Curve:Exponent";
         for (CurveIndex = 1; CurveIndex <= NumExponent; ++CurveIndex) {
-<<<<<<< HEAD
-            inputProcessor->getObjectItem(state,
-                                          CurrentModuleObject,
-                                          CurveIndex,
-                                          Alphas,
-                                          NumAlphas,
-                                          Numbers,
-                                          NumNumbers,
-                                          IOStatus,
-                                          state.dataIPShortCut->lNumericFieldBlanks,
-                                          _,
-                                          state.dataIPShortCut->cAlphaFieldNames,
-                                          state.dataIPShortCut->cNumericFieldNames);
-=======
             state.dataInputProcessing->inputProcessor->getObjectItem(state,
                                                                      CurrentModuleObject,
                                                                      CurveIndex,
@@ -1509,7 +1304,6 @@
                                                                      _,
                                                                      state.dataIPShortCut->cAlphaFieldNames,
                                                                      state.dataIPShortCut->cNumericFieldNames);
->>>>>>> 3dd857ab
             GlobalNames::VerifyUniqueInterObjectName(state,
                                                      state.dataCurveManager->UniqueCurveNames,
                                                      Alphas(1),
@@ -1550,20 +1344,6 @@
         // Loop over Fan Pressure Rise curves and load data - udated 15Sep2010 for unit types
         CurrentModuleObject = "Curve:FanPressureRise";
         for (CurveIndex = 1; CurveIndex <= NumFanPressRise; ++CurveIndex) {
-<<<<<<< HEAD
-            inputProcessor->getObjectItem(state,
-                                          CurrentModuleObject,
-                                          CurveIndex,
-                                          Alphas,
-                                          NumAlphas,
-                                          Numbers,
-                                          NumNumbers,
-                                          IOStatus,
-                                          state.dataIPShortCut->lNumericFieldBlanks,
-                                          _,
-                                          state.dataIPShortCut->cAlphaFieldNames,
-                                          state.dataIPShortCut->cNumericFieldNames);
-=======
             state.dataInputProcessing->inputProcessor->getObjectItem(state,
                                                                      CurrentModuleObject,
                                                                      CurveIndex,
@@ -1576,7 +1356,6 @@
                                                                      _,
                                                                      state.dataIPShortCut->cAlphaFieldNames,
                                                                      state.dataIPShortCut->cNumericFieldNames);
->>>>>>> 3dd857ab
             GlobalNames::VerifyUniqueInterObjectName(state,
                                                      state.dataCurveManager->UniqueCurveNames,
                                                      Alphas(1),
@@ -1633,20 +1412,6 @@
         // Loop over Exponential Skew Normal curves and load data
         CurrentModuleObject = "Curve:ExponentialSkewNormal";
         for (CurveIndex = 1; CurveIndex <= NumExpSkewNorm; ++CurveIndex) {
-<<<<<<< HEAD
-            inputProcessor->getObjectItem(state,
-                                          CurrentModuleObject,
-                                          CurveIndex,
-                                          Alphas,
-                                          NumAlphas,
-                                          Numbers,
-                                          NumNumbers,
-                                          IOStatus,
-                                          state.dataIPShortCut->lNumericFieldBlanks,
-                                          _,
-                                          state.dataIPShortCut->cAlphaFieldNames,
-                                          state.dataIPShortCut->cNumericFieldNames);
-=======
             state.dataInputProcessing->inputProcessor->getObjectItem(state,
                                                                      CurrentModuleObject,
                                                                      CurveIndex,
@@ -1659,7 +1424,6 @@
                                                                      _,
                                                                      state.dataIPShortCut->cAlphaFieldNames,
                                                                      state.dataIPShortCut->cNumericFieldNames);
->>>>>>> 3dd857ab
             GlobalNames::VerifyUniqueInterObjectName(state,
                                                      state.dataCurveManager->UniqueCurveNames,
                                                      Alphas(1),
@@ -1714,20 +1478,6 @@
         // Loop over Sigmoid curves and load data
         CurrentModuleObject = "Curve:Sigmoid";
         for (CurveIndex = 1; CurveIndex <= NumSigmoid; ++CurveIndex) {
-<<<<<<< HEAD
-            inputProcessor->getObjectItem(state,
-                                          CurrentModuleObject,
-                                          CurveIndex,
-                                          Alphas,
-                                          NumAlphas,
-                                          Numbers,
-                                          NumNumbers,
-                                          IOStatus,
-                                          state.dataIPShortCut->lNumericFieldBlanks,
-                                          _,
-                                          state.dataIPShortCut->cAlphaFieldNames,
-                                          state.dataIPShortCut->cNumericFieldNames);
-=======
             state.dataInputProcessing->inputProcessor->getObjectItem(state,
                                                                      CurrentModuleObject,
                                                                      CurveIndex,
@@ -1740,7 +1490,6 @@
                                                                      _,
                                                                      state.dataIPShortCut->cAlphaFieldNames,
                                                                      state.dataIPShortCut->cNumericFieldNames);
->>>>>>> 3dd857ab
             GlobalNames::VerifyUniqueInterObjectName(state,
                                                      state.dataCurveManager->UniqueCurveNames,
                                                      Alphas(1),
@@ -1796,20 +1545,6 @@
         // Loop over Rectangular Hyperbola Type 1 curves and load data
         CurrentModuleObject = "Curve:RectangularHyperbola1";
         for (CurveIndex = 1; CurveIndex <= NumRectHyper1; ++CurveIndex) {
-<<<<<<< HEAD
-            inputProcessor->getObjectItem(state,
-                                          CurrentModuleObject,
-                                          CurveIndex,
-                                          Alphas,
-                                          NumAlphas,
-                                          Numbers,
-                                          NumNumbers,
-                                          IOStatus,
-                                          state.dataIPShortCut->lNumericFieldBlanks,
-                                          _,
-                                          state.dataIPShortCut->cAlphaFieldNames,
-                                          state.dataIPShortCut->cNumericFieldNames);
-=======
             state.dataInputProcessing->inputProcessor->getObjectItem(state,
                                                                      CurrentModuleObject,
                                                                      CurveIndex,
@@ -1822,7 +1557,6 @@
                                                                      _,
                                                                      state.dataIPShortCut->cAlphaFieldNames,
                                                                      state.dataIPShortCut->cNumericFieldNames);
->>>>>>> 3dd857ab
             GlobalNames::VerifyUniqueInterObjectName(state,
                                                      state.dataCurveManager->UniqueCurveNames,
                                                      Alphas(1),
@@ -1876,20 +1610,6 @@
         // Loop over Rectangular Hyperbola Type 2 curves and load data
         CurrentModuleObject = "Curve:RectangularHyperbola2";
         for (CurveIndex = 1; CurveIndex <= NumRectHyper2; ++CurveIndex) {
-<<<<<<< HEAD
-            inputProcessor->getObjectItem(state,
-                                          CurrentModuleObject,
-                                          CurveIndex,
-                                          Alphas,
-                                          NumAlphas,
-                                          Numbers,
-                                          NumNumbers,
-                                          IOStatus,
-                                          state.dataIPShortCut->lNumericFieldBlanks,
-                                          _,
-                                          state.dataIPShortCut->cAlphaFieldNames,
-                                          state.dataIPShortCut->cNumericFieldNames);
-=======
             state.dataInputProcessing->inputProcessor->getObjectItem(state,
                                                                      CurrentModuleObject,
                                                                      CurveIndex,
@@ -1902,7 +1622,6 @@
                                                                      _,
                                                                      state.dataIPShortCut->cAlphaFieldNames,
                                                                      state.dataIPShortCut->cNumericFieldNames);
->>>>>>> 3dd857ab
             GlobalNames::VerifyUniqueInterObjectName(state,
                                                      state.dataCurveManager->UniqueCurveNames,
                                                      Alphas(1),
@@ -1956,20 +1675,6 @@
         // Loop over Exponential Decay curves and load data
         CurrentModuleObject = "Curve:ExponentialDecay";
         for (CurveIndex = 1; CurveIndex <= NumExpDecay; ++CurveIndex) {
-<<<<<<< HEAD
-            inputProcessor->getObjectItem(state,
-                                          CurrentModuleObject,
-                                          CurveIndex,
-                                          Alphas,
-                                          NumAlphas,
-                                          Numbers,
-                                          NumNumbers,
-                                          IOStatus,
-                                          state.dataIPShortCut->lNumericFieldBlanks,
-                                          _,
-                                          state.dataIPShortCut->cAlphaFieldNames,
-                                          state.dataIPShortCut->cNumericFieldNames);
-=======
             state.dataInputProcessing->inputProcessor->getObjectItem(state,
                                                                      CurrentModuleObject,
                                                                      CurveIndex,
@@ -1982,7 +1687,6 @@
                                                                      _,
                                                                      state.dataIPShortCut->cAlphaFieldNames,
                                                                      state.dataIPShortCut->cNumericFieldNames);
->>>>>>> 3dd857ab
             GlobalNames::VerifyUniqueInterObjectName(state,
                                                      state.dataCurveManager->UniqueCurveNames,
                                                      Alphas(1),
@@ -2036,20 +1740,6 @@
         // ykt July,2011 Loop over DoubleExponential Decay curves and load data
         CurrentModuleObject = "Curve:DoubleExponentialDecay";
         for (CurveIndex = 1; CurveIndex <= NumDoubleExpDecay; ++CurveIndex) {
-<<<<<<< HEAD
-            inputProcessor->getObjectItem(state,
-                                          CurrentModuleObject,
-                                          CurveIndex,
-                                          Alphas,
-                                          NumAlphas,
-                                          Numbers,
-                                          NumNumbers,
-                                          IOStatus,
-                                          state.dataIPShortCut->lNumericFieldBlanks,
-                                          _,
-                                          state.dataIPShortCut->cAlphaFieldNames,
-                                          state.dataIPShortCut->cNumericFieldNames);
-=======
             state.dataInputProcessing->inputProcessor->getObjectItem(state,
                                                                      CurrentModuleObject,
                                                                      CurveIndex,
@@ -2062,7 +1752,6 @@
                                                                      _,
                                                                      state.dataIPShortCut->cAlphaFieldNames,
                                                                      state.dataIPShortCut->cNumericFieldNames);
->>>>>>> 3dd857ab
             GlobalNames::VerifyUniqueInterObjectName(state,
                                                      state.dataCurveManager->UniqueCurveNames,
                                                      Alphas(1),
@@ -2258,11 +1947,7 @@
             for (auto &instance : indVarInstances.items()) {
                 auto const &fields = instance.value();
                 auto const &thisObjectName = instance.key();
-<<<<<<< HEAD
-                inputProcessor->markObjectAsUsed("Table:IndependentVariable", thisObjectName);
-=======
                 state.dataInputProcessing->inputProcessor->markObjectAsUsed("Table:IndependentVariable", thisObjectName);
->>>>>>> 3dd857ab
                 state.dataCurveManager->btwxtManager.independentVarRefs.emplace(UtilityRoutines::MakeUPPERCase(thisObjectName), fields);
             }
         }
@@ -3347,20 +3032,6 @@
         NumPressure = state.dataInputProcessing->inputProcessor->getNumObjectsFound(state, CurveObjectName);
         state.dataBranchAirLoopPlant->PressureCurve.allocate(NumPressure);
         for (CurveNum = 1; CurveNum <= NumPressure; ++CurveNum) {
-<<<<<<< HEAD
-            inputProcessor->getObjectItem(state,
-                                          CurveObjectName,
-                                          CurveNum,
-                                          Alphas,
-                                          NumAlphas,
-                                          Numbers,
-                                          NumNumbers,
-                                          IOStatus,
-                                          state.dataIPShortCut->lNumericFieldBlanks,
-                                          _,
-                                          state.dataIPShortCut->cAlphaFieldNames,
-                                          state.dataIPShortCut->cNumericFieldNames);
-=======
             state.dataInputProcessing->inputProcessor->getObjectItem(state,
                                                                      CurveObjectName,
                                                                      CurveNum,
@@ -3373,7 +3044,6 @@
                                                                      _,
                                                                      state.dataIPShortCut->cAlphaFieldNames,
                                                                      state.dataIPShortCut->cNumericFieldNames);
->>>>>>> 3dd857ab
             GlobalNames::VerifyUniqueInterObjectName(
                 state, state.dataCurveManager->UniqueCurveNames, Alphas(1), CurveObjectName, state.dataIPShortCut->cAlphaFieldNames(1), ErrsFound);
             state.dataBranchAirLoopPlant->PressureCurve(CurveNum).Name = Alphas(1);
