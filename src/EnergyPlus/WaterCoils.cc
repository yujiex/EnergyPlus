// EnergyPlus, Copyright (c) 1996-2021, The Board of Trustees of the University of Illinois,
// The Regents of the University of California, through Lawrence Berkeley National Laboratory
// (subject to receipt of any required approvals from the U.S. Dept. of Energy), Oak Ridge
// National Laboratory, managed by UT-Battelle, Alliance for Sustainable Energy, LLC, and other
// contributors. All rights reserved.
//
// NOTICE: This Software was developed under funding from the U.S. Department of Energy and the
// U.S. Government consequently retains certain rights. As such, the U.S. Government has been
// granted for itself and others acting on its behalf a paid-up, nonexclusive, irrevocable,
// worldwide license in the Software to reproduce, distribute copies to the public, prepare
// derivative works, and perform publicly and display publicly, and to permit others to do so.
//
// Redistribution and use in source and binary forms, with or without modification, are permitted
// provided that the following conditions are met:
//
// (1) Redistributions of source code must retain the above copyright notice, this list of
//     conditions and the following disclaimer.
//
// (2) Redistributions in binary form must reproduce the above copyright notice, this list of
//     conditions and the following disclaimer in the documentation and/or other materials
//     provided with the distribution.
//
// (3) Neither the name of the University of California, Lawrence Berkeley National Laboratory,
//     the University of Illinois, U.S. Dept. of Energy nor the names of its contributors may be
//     used to endorse or promote products derived from this software without specific prior
//     written permission.
//
// (4) Use of EnergyPlus(TM) Name. If Licensee (i) distributes the software in stand-alone form
//     without changes from the version obtained under this License, or (ii) Licensee makes a
//     reference solely to the software portion of its product, Licensee must refer to the
//     software as "EnergyPlus version X" software, where "X" is the version number Licensee
//     obtained under this License and may not use a different name for the software. Except as
//     specifically required in this Section (4), Licensee shall not use in a company name, a
//     product name, in advertising, publicity, or other promotional activities any name, trade
//     name, trademark, logo, or other designation of "EnergyPlus", "E+", "e+" or confusingly
//     similar designation, without the U.S. Department of Energy's prior written consent.
//
// THIS SOFTWARE IS PROVIDED BY THE COPYRIGHT HOLDERS AND CONTRIBUTORS "AS IS" AND ANY EXPRESS OR
// IMPLIED WARRANTIES, INCLUDING, BUT NOT LIMITED TO, THE IMPLIED WARRANTIES OF MERCHANTABILITY
// AND FITNESS FOR A PARTICULAR PURPOSE ARE DISCLAIMED. IN NO EVENT SHALL THE COPYRIGHT OWNER OR
// CONTRIBUTORS BE LIABLE FOR ANY DIRECT, INDIRECT, INCIDENTAL, SPECIAL, EXEMPLARY, OR
// CONSEQUENTIAL DAMAGES (INCLUDING, BUT NOT LIMITED TO, PROCUREMENT OF SUBSTITUTE GOODS OR
// SERVICES; LOSS OF USE, DATA, OR PROFITS; OR BUSINESS INTERRUPTION) HOWEVER CAUSED AND ON ANY
// THEORY OF LIABILITY, WHETHER IN CONTRACT, STRICT LIABILITY, OR TORT (INCLUDING NEGLIGENCE OR
// OTHERWISE) ARISING IN ANY WAY OUT OF THE USE OF THIS SOFTWARE, EVEN IF ADVISED OF THE
// POSSIBILITY OF SUCH DAMAGE.

// C++ Headers
#include <cmath>

// ObjexxFCL Headers
#include <ObjexxFCL/Array.functions.hh>
#include <ObjexxFCL/Fmath.hh>

// EnergyPlus Headers
#include <EnergyPlus/Autosizing/All_Simple_Sizing.hh>
#include <EnergyPlus/Autosizing/CoolingAirFlowSizing.hh>
#include <EnergyPlus/Autosizing/CoolingCapacitySizing.hh>
#include <EnergyPlus/Autosizing/CoolingWaterDesAirInletHumRatSizing.hh>
#include <EnergyPlus/Autosizing/CoolingWaterDesAirInletTempSizing.hh>
#include <EnergyPlus/Autosizing/CoolingWaterDesAirOutletHumRatSizing.hh>
#include <EnergyPlus/Autosizing/CoolingWaterDesAirOutletTempSizing.hh>
#include <EnergyPlus/Autosizing/CoolingWaterDesWaterInletTempSizing.hh>
#include <EnergyPlus/Autosizing/CoolingWaterNumofTubesPerRowSizing.hh>
#include <EnergyPlus/Autosizing/CoolingWaterflowSizing.hh>
#include <EnergyPlus/Autosizing/HeatingAirFlowSizing.hh>
#include <EnergyPlus/Autosizing/HeatingAirflowUASizing.hh>
#include <EnergyPlus/Autosizing/HeatingCapacitySizing.hh>
#include <EnergyPlus/Autosizing/HeatingWaterDesAirInletHumRatSizing.hh>
#include <EnergyPlus/Autosizing/HeatingWaterDesAirInletTempSizing.hh>
#include <EnergyPlus/Autosizing/HeatingWaterDesCoilLoadUsedForUASizing.hh>
#include <EnergyPlus/Autosizing/HeatingWaterDesCoilWaterVolFlowUsedForUASizing.hh>
#include <EnergyPlus/Autosizing/HeatingWaterflowSizing.hh>
#include <EnergyPlus/Autosizing/WaterHeatingCapacitySizing.hh>
#include <EnergyPlus/Autosizing/WaterHeatingCoilUASizing.hh>
#include <EnergyPlus/BranchNodeConnections.hh>
#include <EnergyPlus/Data/EnergyPlusData.hh>
#include <EnergyPlus/DataBranchAirLoopPlant.hh>
#include <EnergyPlus/DataContaminantBalance.hh>
#include <EnergyPlus/DataEnvironment.hh>
#include <EnergyPlus/DataHVACGlobals.hh>
#include <EnergyPlus/DataIPShortCuts.hh>
#include <EnergyPlus/DataLoopNode.hh>
#include <EnergyPlus/DataSizing.hh>
#include <EnergyPlus/DataWater.hh>
#include <EnergyPlus/EMSManager.hh>
#include <EnergyPlus/FaultsManager.hh>
#include <EnergyPlus/FluidProperties.hh>
#include <EnergyPlus/General.hh>
#include <EnergyPlus/GeneralRoutines.hh>
#include <EnergyPlus/GlobalNames.hh>
#include <EnergyPlus/HVACControllers.hh>
#include <EnergyPlus/InputProcessing/InputProcessor.hh>
#include <EnergyPlus/NodeInputManager.hh>
#include <EnergyPlus/OutputProcessor.hh>
#include <EnergyPlus/OutputReportPredefined.hh>
#include <EnergyPlus/Plant/DataPlant.hh>
#include <EnergyPlus/PlantUtilities.hh>
#include <EnergyPlus/Psychrometrics.hh>
#include <EnergyPlus/ReportCoilSelection.hh>
#include <EnergyPlus/ScheduleManager.hh>
#include <EnergyPlus/SetPointManager.hh>
#include <EnergyPlus/SimAirServingZones.hh>
#include <EnergyPlus/UtilityRoutines.hh>
#include <EnergyPlus/WaterCoils.hh>
#include <EnergyPlus/WaterManager.hh>

namespace EnergyPlus::WaterCoils {
// Module containing the WaterCoil simulation routines

// MODULE INFORMATION:
//       AUTHOR         Richard J. Liesen
//       DATE WRITTEN   April 1998
//       MODIFIED       April 2004: Rahul Chillar
//                      Feb. 2010, Brent Griffith, Plant Demand Side Update, general fluid properties
//       RE-ENGINEERED  na

// PURPOSE OF THIS MODULE:
// To encapsulate the data and algorithms required to
// manage the WaterCoil System Component

using namespace DataLoopNode;
using namespace DataHVACGlobals;

using FluidProperties::GetDensityGlycol;
using FluidProperties::GetSpecificHeatGlycol;
using Psychrometrics::PsyCpAirFnW;
using Psychrometrics::PsyHFnTdbRhPb;
using Psychrometrics::PsyHFnTdbW;
using Psychrometrics::PsyRhoAirFnPbTdbW;
using Psychrometrics::PsyTdbFnHW;
using Psychrometrics::PsyTdpFnWPb;
using Psychrometrics::PsyTsatFnHPb;
using Psychrometrics::PsyWFnTdbH;
using Psychrometrics::PsyWFnTdbRhPb;
using Psychrometrics::PsyWFnTdbTwbPb;
using Psychrometrics::PsyWFnTdpPb;
using namespace ScheduleManager;

void SimulateWaterCoilComponents(EnergyPlusData &state,
                                 std::string_view CompName,
                                 bool const FirstHVACIteration,
                                 int &CompIndex,
                                 Optional<Real64> QActual,
                                 Optional_int_const FanOpMode,
                                 Optional<Real64 const> PartLoadRatio)
{

    // SUBROUTINE INFORMATION:
    //       AUTHOR         Richard Liesen
    //       DATE WRITTEN   February 1998
    //       MODIFIED       na
    //       RE-ENGINEERED  na

    // PURPOSE OF THIS SUBROUTINE:
    // This subroutine manages WaterCoil component simulation.

    // Using/Aliasing

    // SUBROUTINE LOCAL VARIABLE DECLARATIONS:
    int CoilNum;         // The WaterCoil that you are currently loading input into
    int OpMode;          // fan operating mode
    Real64 PartLoadFrac; // part-load fraction of heating coil

    // Obtains and Allocates WaterCoil related parameters from input file
    if (state.dataWaterCoils->GetWaterCoilsInputFlag) { // First time subroutine has been entered
        GetWaterCoilInput(state);
        state.dataWaterCoils->GetWaterCoilsInputFlag = false;
    }

    // Find the correct WaterCoilNumber with the Coil Name
    if (CompIndex == 0) {
        CoilNum = UtilityRoutines::FindItemInList(CompName, state.dataWaterCoils->WaterCoil);
        if (CoilNum == 0) {
            ShowFatalError(state, "SimulateWaterCoilComponents: Coil not found=" + std::string{CompName});
        }
        CompIndex = CoilNum;
    } else {
        CoilNum = CompIndex;
        if (CoilNum > state.dataWaterCoils->NumWaterCoils || CoilNum < 1) {
            ShowFatalError(state,
                           format("SimulateWaterCoilComponents: Invalid CompIndex passed={}, Number of Water Coils={}, Coil name={}",
                                  CoilNum,
                                  state.dataWaterCoils->NumWaterCoils,
                                  CompName));
        }
        if (state.dataWaterCoils->CheckEquipName(CoilNum)) {
            if (CompName != state.dataWaterCoils->WaterCoil(CoilNum).Name) {
                ShowFatalError(state,
                               format("SimulateWaterCoilComponents: Invalid CompIndex passed={}, Coil name={}, stored Coil Name for that index={}",
                                      CoilNum,
                                      CompName,
                                      state.dataWaterCoils->WaterCoil(CoilNum).Name));
            }
            state.dataWaterCoils->CheckEquipName(CoilNum) = false;
        }
    }

    // With the correct CoilNum Initialize
    InitWaterCoil(state, CoilNum, FirstHVACIteration); // Initialize all WaterCoil related parameters

    if (present(FanOpMode)) {
        OpMode = FanOpMode;
    } else {
        OpMode = ContFanCycCoil;
    }
    if (present(PartLoadRatio)) {
        PartLoadFrac = PartLoadRatio;
    } else {
        PartLoadFrac = 1.0;
    }

    // Calculate the Correct WaterCoil Model with the current CoilNum
    if (state.dataWaterCoils->WaterCoil(CoilNum).WaterCoilType == DataPlant::PlantEquipmentType::CoilWaterDetailedFlatCooling) {
        CalcDetailFlatFinCoolingCoil(state, CoilNum, state.dataWaterCoils->SimCalc, OpMode, PartLoadFrac);
        if (present(QActual)) QActual = state.dataWaterCoils->WaterCoil(CoilNum).SenWaterCoolingCoilRate;
    } else if (state.dataWaterCoils->WaterCoil(CoilNum).WaterCoilType == DataPlant::PlantEquipmentType::CoilWaterCooling) {
        CoolingCoil(state, CoilNum, FirstHVACIteration, state.dataWaterCoils->SimCalc, OpMode, PartLoadFrac);
        if (present(QActual)) QActual = state.dataWaterCoils->WaterCoil(CoilNum).SenWaterCoolingCoilRate;
    }

    if (state.dataWaterCoils->WaterCoil(CoilNum).WaterCoilType == DataPlant::PlantEquipmentType::CoilWaterSimpleHeating) {
        CalcSimpleHeatingCoil(state, CoilNum, OpMode, PartLoadFrac, state.dataWaterCoils->SimCalc);
        if (present(QActual)) QActual = state.dataWaterCoils->WaterCoil(CoilNum).TotWaterHeatingCoilRate;
    }

    // Update the current WaterCoil to the outlet nodes
    UpdateWaterCoil(state, CoilNum);

    // Report the current WaterCoil
    ReportWaterCoil(state, CoilNum);
}

// Get Input Section of the Module
//******************************************************************************

void GetWaterCoilInput(EnergyPlusData &state)
{

    // SUBROUTINE INFORMATION:
    //       AUTHOR         Richard Liesen
    //       DATE WRITTEN   April 1998
    //       MODIFIED       April 2004: Rahul Chillar
    //                      November 2013: Tianzhen Hong for fouling coils
    //       RE-ENGINEERED  na

    // PURPOSE OF THIS SUBROUTINE:
    // Obtains input data for coils and stores it in coil data structures

    // METHODOLOGY EMPLOYED:
    // Uses "Get" routines to read in data.

    // Using/Aliasing
    using BranchNodeConnections::TestCompSet;
    using DataSizing::AutoSize;
    using GlobalNames::VerifyUniqueCoilName;
    using NodeInputManager::GetOnlySingleNode;
    using SetPointManager::NodeHasSPMCtrlVarType;
    using WaterManager::SetupTankSupplyComponent;
    using namespace FaultsManager;

    // SUBROUTINE PARAMETER DEFINITIONS:
    static constexpr std::string_view RoutineName("GetWaterCoilInput: "); // include trailing blank space

    // SUBROUTINE LOCAL VARIABLE DECLARATIONS:
    int CoilNum; // The WaterCoil that you are currently loading input into
    int NumSimpHeat(0);
    int NumFlatFin(0);
    int NumCooling(0);
    int SimpHeatNum;
    int FlatFinNum;
    int CoolingNum;
    int NumAlphas;
    int NumNums;
    int IOStat;
    std::string CurrentModuleObject; // for ease in getting objects
    Array1D_string AlphArray;        // Alpha input items for object
    Array1D_string cAlphaFields;     // Alpha field names
    Array1D_string cNumericFields;   // Numeric field names
    Array1D<Real64> NumArray;        // Numeric input items for object
    Array1D_bool lAlphaBlanks;       // Logical array, alpha field input BLANK = .TRUE.
    Array1D_bool lNumericBlanks;     // Logical array, numeric field input BLANK = .TRUE.
    int MaxNums(0);                  // Maximum number of numeric input fields
    int MaxAlphas(0);                // Maximum number of alpha input fields
    int TotalArgs(0);                // Total number of alpha and numeric arguments (max) for a certain object in the input file
    bool ErrorsFound(false);         // If errors detected in input

    NumSimpHeat = state.dataInputProcessing->inputProcessor->getNumObjectsFound(state, "Coil:Heating:Water");
    NumFlatFin = state.dataInputProcessing->inputProcessor->getNumObjectsFound(state, "Coil:Cooling:Water:DetailedGeometry");
    NumCooling = state.dataInputProcessing->inputProcessor->getNumObjectsFound(state, "Coil:Cooling:Water");
    state.dataWaterCoils->NumWaterCoils = NumSimpHeat + NumFlatFin + NumCooling;

    if (state.dataWaterCoils->NumWaterCoils > 0) {
        state.dataWaterCoils->WaterCoil.allocate(state.dataWaterCoils->NumWaterCoils);
        state.dataWaterCoils->WaterCoilNumericFields.allocate(state.dataWaterCoils->NumWaterCoils);
        state.dataWaterCoils->WaterTempCoolCoilErrs.dimension(state.dataWaterCoils->NumWaterCoils, 0);
        state.dataWaterCoils->PartWetCoolCoilErrs.dimension(state.dataWaterCoils->NumWaterCoils, 0);
        state.dataWaterCoils->CheckEquipName.dimension(state.dataWaterCoils->NumWaterCoils, true);
    }

    state.dataInputProcessing->inputProcessor->getObjectDefMaxArgs(state, "Coil:Heating:Water", TotalArgs, NumAlphas, NumNums);
    MaxNums = max(MaxNums, NumNums);
    MaxAlphas = max(MaxAlphas, NumAlphas);
    state.dataInputProcessing->inputProcessor->getObjectDefMaxArgs(state, "Coil:Cooling:Water:DetailedGeometry", TotalArgs, NumAlphas, NumNums);
    MaxNums = max(MaxNums, NumNums);
    MaxAlphas = max(MaxAlphas, NumAlphas);
    state.dataInputProcessing->inputProcessor->getObjectDefMaxArgs(state, "Coil:Cooling:Water", TotalArgs, NumAlphas, NumNums);
    MaxNums = max(MaxNums, NumNums);
    MaxAlphas = max(MaxAlphas, NumAlphas);

    AlphArray.allocate(MaxAlphas);
    cAlphaFields.allocate(MaxAlphas);
    cNumericFields.allocate(MaxNums);
    NumArray.dimension(MaxNums, 0.0);
    lAlphaBlanks.dimension(MaxAlphas, true);
    lNumericBlanks.dimension(MaxNums, true);
    auto &cCurrentModuleObject = state.dataIPShortCut->cCurrentModuleObject;
    CurrentModuleObject = "Coil:Heating:Water";
    // Get the data for simple heating coils
    for (SimpHeatNum = 1; SimpHeatNum <= NumSimpHeat; ++SimpHeatNum) {

        CoilNum = SimpHeatNum;

        state.dataInputProcessing->inputProcessor->getObjectItem(state,
                                                                 CurrentModuleObject,
                                                                 SimpHeatNum,
                                                                 AlphArray,
                                                                 NumAlphas,
                                                                 NumArray,
                                                                 NumNums,
                                                                 IOStat,
                                                                 lNumericBlanks,
                                                                 lAlphaBlanks,
                                                                 cAlphaFields,
                                                                 cNumericFields);

        state.dataWaterCoils->WaterCoilNumericFields(CoilNum).FieldNames.allocate(MaxNums);
        state.dataWaterCoils->WaterCoilNumericFields(CoilNum).FieldNames = "";
        state.dataWaterCoils->WaterCoilNumericFields(CoilNum).FieldNames = cNumericFields;
        UtilityRoutines::IsNameEmpty(state, AlphArray(1), cCurrentModuleObject, ErrorsFound);

        // ErrorsFound will be set to True if problem was found, left untouched otherwise
        VerifyUniqueCoilName(state, CurrentModuleObject, AlphArray(1), ErrorsFound, CurrentModuleObject + " Name");

        state.dataWaterCoils->WaterCoil(CoilNum).Name = AlphArray(1);
        state.dataWaterCoils->WaterCoil(CoilNum).Schedule = AlphArray(2);
        if (lAlphaBlanks(2)) {
            state.dataWaterCoils->WaterCoil(CoilNum).SchedPtr = DataGlobalConstants::ScheduleAlwaysOn;
        } else {
            state.dataWaterCoils->WaterCoil(CoilNum).SchedPtr = GetScheduleIndex(state, AlphArray(2));
            if (state.dataWaterCoils->WaterCoil(CoilNum).SchedPtr == 0) {
                ShowSevereError(state,
                                CurrentModuleObject + ": invalid " + cAlphaFields(2) + " entered =" + AlphArray(2) + " for " + cAlphaFields(1) + '=' +
                                    AlphArray(1));
                ErrorsFound = true;
            }
        }

        state.dataWaterCoils->WaterCoil(CoilNum).WaterCoilTypeA = "Heating";
        state.dataWaterCoils->WaterCoil(CoilNum).WaterCoilType = DataPlant::PlantEquipmentType::CoilWaterCooling; // 'Heating'
        state.dataWaterCoils->WaterCoil(CoilNum).WaterCoilModelA = "SIMPLE";
        state.dataWaterCoils->WaterCoil(CoilNum).WaterCoilModel = iCoilModel::HeatingSimple; // 'SIMPLE'
        state.dataWaterCoils->WaterCoil(CoilNum).WaterCoilType = DataPlant::PlantEquipmentType::CoilWaterSimpleHeating;

        state.dataWaterCoils->WaterCoil(CoilNum).UACoil = NumArray(1);
        state.dataWaterCoils->WaterCoil(CoilNum).UACoilVariable = state.dataWaterCoils->WaterCoil(CoilNum).UACoil;
        state.dataWaterCoils->WaterCoil(CoilNum).MaxWaterVolFlowRate = NumArray(2);
        state.dataWaterCoils->WaterCoil(CoilNum).WaterInletNodeNum = GetOnlySingleNode(state,
                                                                                       AlphArray(3),
                                                                                       ErrorsFound,
                                                                                       CurrentModuleObject,
                                                                                       AlphArray(1),
                                                                                       DataLoopNode::NodeFluidType::Water,
                                                                                       DataLoopNode::NodeConnectionType::Inlet,
                                                                                       NodeInputManager::compFluidStream::Secondary,
                                                                                       ObjectIsNotParent);
        state.dataWaterCoils->WaterCoil(CoilNum).WaterOutletNodeNum = GetOnlySingleNode(state,
                                                                                        AlphArray(4),
                                                                                        ErrorsFound,
                                                                                        CurrentModuleObject,
                                                                                        AlphArray(1),
                                                                                        DataLoopNode::NodeFluidType::Water,
                                                                                        DataLoopNode::NodeConnectionType::Outlet,
                                                                                        NodeInputManager::compFluidStream::Secondary,
                                                                                        ObjectIsNotParent);
        state.dataWaterCoils->WaterCoil(CoilNum).AirInletNodeNum = GetOnlySingleNode(state,
                                                                                     AlphArray(5),
                                                                                     ErrorsFound,
                                                                                     CurrentModuleObject,
                                                                                     AlphArray(1),
                                                                                     DataLoopNode::NodeFluidType::Air,
                                                                                     DataLoopNode::NodeConnectionType::Inlet,
                                                                                     NodeInputManager::compFluidStream::Primary,
                                                                                     ObjectIsNotParent);
        state.dataWaterCoils->WaterCoil(CoilNum).AirOutletNodeNum = GetOnlySingleNode(state,
                                                                                      AlphArray(6),
                                                                                      ErrorsFound,
                                                                                      CurrentModuleObject,
                                                                                      AlphArray(1),
                                                                                      DataLoopNode::NodeFluidType::Air,
                                                                                      DataLoopNode::NodeConnectionType::Outlet,
                                                                                      NodeInputManager::compFluidStream::Primary,
                                                                                      ObjectIsNotParent);

        {
            auto const SELECT_CASE_var(AlphArray(7));
            if (SELECT_CASE_var == "UFACTORTIMESAREAANDDESIGNWATERFLOWRATE") {
                state.dataWaterCoils->WaterCoil(CoilNum).CoilPerfInpMeth = state.dataWaterCoils->UAandFlow;

            } else if (SELECT_CASE_var == "NOMINALCAPACITY") {
                state.dataWaterCoils->WaterCoil(CoilNum).CoilPerfInpMeth = state.dataWaterCoils->NomCap;

            } else {
                // will be caught by input processor
                state.dataWaterCoils->WaterCoil(CoilNum).CoilPerfInpMeth = state.dataWaterCoils->UAandFlow;
            }
        }

        state.dataWaterCoils->WaterCoil(CoilNum).DesTotWaterCoilLoad = NumArray(3);

        if (state.dataWaterCoils->WaterCoil(CoilNum).UACoil == AutoSize &&
            state.dataWaterCoils->WaterCoil(CoilNum).CoilPerfInpMeth == state.dataWaterCoils->UAandFlow)
            state.dataWaterCoils->WaterCoil(CoilNum).RequestingAutoSize = true;
        if (state.dataWaterCoils->WaterCoil(CoilNum).MaxWaterVolFlowRate == AutoSize)
            state.dataWaterCoils->WaterCoil(CoilNum).RequestingAutoSize = true;
        if (state.dataWaterCoils->WaterCoil(CoilNum).DesTotWaterCoilLoad == AutoSize &&
            state.dataWaterCoils->WaterCoil(CoilNum).CoilPerfInpMeth == state.dataWaterCoils->NomCap)
            state.dataWaterCoils->WaterCoil(CoilNum).RequestingAutoSize = true;

        state.dataWaterCoils->WaterCoil(CoilNum).DesInletWaterTemp = NumArray(4);
        state.dataWaterCoils->WaterCoil(CoilNum).DesInletAirTemp = NumArray(5);
        state.dataWaterCoils->WaterCoil(CoilNum).DesOutletWaterTemp = NumArray(6);
        state.dataWaterCoils->WaterCoil(CoilNum).DesOutletAirTemp = NumArray(7);
        state.dataWaterCoils->WaterCoil(CoilNum).RatioAirSideToWaterSideConvect = NumArray(8);
        if (!lNumericBlanks(9)) {
            state.dataWaterCoils->WaterCoil(CoilNum).DesignWaterDeltaTemp = NumArray(9);
            state.dataWaterCoils->WaterCoil(CoilNum).UseDesignWaterDeltaTemp = true;
        } else {
            state.dataWaterCoils->WaterCoil(CoilNum).UseDesignWaterDeltaTemp = false;
        }
        if (state.dataWaterCoils->WaterCoil(CoilNum).DesInletWaterTemp <= state.dataWaterCoils->WaterCoil(CoilNum).DesOutletWaterTemp) {
            ShowSevereError(state, "For " + CurrentModuleObject + ", " + AlphArray(1));
            ShowContinueError(state, "  the " + cNumericFields(4) + " must be greater than the " + cNumericFields(6) + '.');
            ErrorsFound = true;
        }
        if (state.dataWaterCoils->WaterCoil(CoilNum).DesInletAirTemp >= state.dataWaterCoils->WaterCoil(CoilNum).DesOutletAirTemp) {
            ShowSevereError(state, "For " + CurrentModuleObject + ", " + AlphArray(1));
            ShowContinueError(state, "  the " + cNumericFields(5) + " must be less than the " + cNumericFields(7) + '.');
            ErrorsFound = true;
        }
        if (state.dataWaterCoils->WaterCoil(CoilNum).DesInletAirTemp >= state.dataWaterCoils->WaterCoil(CoilNum).DesInletWaterTemp) {
            ShowSevereError(state, "For " + CurrentModuleObject + ", " + AlphArray(1));
            ShowContinueError(state, "  the " + cNumericFields(5) + " must be less than the " + cNumericFields(4) + '.');
            ErrorsFound = true;
        }

        TestCompSet(state, CurrentModuleObject, AlphArray(1), AlphArray(3), AlphArray(4), "Water Nodes");
        TestCompSet(state, CurrentModuleObject, AlphArray(1), AlphArray(5), AlphArray(6), "Air Nodes");

        // Setup the Simple Heating Coil reporting variables
        // CurrentModuleObject = "Coil:Heating:Water"
        SetupOutputVariable(state,
                            "Heating Coil Heating Energy",
                            OutputProcessor::Unit::J,
                            state.dataWaterCoils->WaterCoil(CoilNum).TotWaterHeatingCoilEnergy,
                            OutputProcessor::SOVTimeStepType::System,
                            OutputProcessor::SOVStoreType::Summed,
                            state.dataWaterCoils->WaterCoil(CoilNum).Name,
                            _,
                            "ENERGYTRANSFER",
                            "HEATINGCOILS",
                            _,
                            "System");
        SetupOutputVariable(state,
                            "Heating Coil Source Side Heat Transfer Energy",
                            OutputProcessor::Unit::J,
                            state.dataWaterCoils->WaterCoil(CoilNum).TotWaterHeatingCoilEnergy,
                            OutputProcessor::SOVTimeStepType::System,
                            OutputProcessor::SOVStoreType::Summed,
                            state.dataWaterCoils->WaterCoil(CoilNum).Name,
                            _,
                            "PLANTLOOPHEATINGDEMAND",
                            "HEATINGCOILS",
                            _,
                            "System");
        SetupOutputVariable(state,
                            "Heating Coil Heating Rate",
                            OutputProcessor::Unit::W,
                            state.dataWaterCoils->WaterCoil(CoilNum).TotWaterHeatingCoilRate,
                            OutputProcessor::SOVTimeStepType::System,
                            OutputProcessor::SOVStoreType::Average,
                            state.dataWaterCoils->WaterCoil(CoilNum).Name);
        SetupOutputVariable(state,
                            "Heating Coil U Factor Times Area Value",
                            OutputProcessor::Unit::W_K,
                            state.dataWaterCoils->WaterCoil(CoilNum).UACoilVariable,
                            OutputProcessor::SOVTimeStepType::System,
                            OutputProcessor::SOVStoreType::Average,
                            state.dataWaterCoils->WaterCoil(CoilNum).Name);
    }

    CurrentModuleObject = "Coil:Cooling:Water:DetailedGeometry";
    // Get the data for detailed cooling coils.
    for (FlatFinNum = 1; FlatFinNum <= NumFlatFin; ++FlatFinNum) {

        CoilNum = NumSimpHeat + FlatFinNum;

        state.dataInputProcessing->inputProcessor->getObjectItem(state,
                                                                 CurrentModuleObject,
                                                                 FlatFinNum,
                                                                 AlphArray,
                                                                 NumAlphas,
                                                                 NumArray,
                                                                 NumNums,
                                                                 IOStat,
                                                                 lNumericBlanks,
                                                                 lAlphaBlanks,
                                                                 cAlphaFields,
                                                                 cNumericFields);

        state.dataWaterCoils->WaterCoilNumericFields(CoilNum).FieldNames.allocate(MaxNums);
        state.dataWaterCoils->WaterCoilNumericFields(CoilNum).FieldNames = "";
        state.dataWaterCoils->WaterCoilNumericFields(CoilNum).FieldNames = cNumericFields;
        UtilityRoutines::IsNameEmpty(state, AlphArray(1), cCurrentModuleObject, ErrorsFound);

        // ErrorsFound will be set to True if problem was found, left untouched otherwise
        VerifyUniqueCoilName(state, CurrentModuleObject, AlphArray(1), ErrorsFound, CurrentModuleObject + " Name");

        state.dataWaterCoils->WaterCoil(CoilNum).Name = AlphArray(1);
        state.dataWaterCoils->WaterCoil(CoilNum).Schedule = AlphArray(2);
        if (lAlphaBlanks(2)) {
            state.dataWaterCoils->WaterCoil(CoilNum).SchedPtr = DataGlobalConstants::ScheduleAlwaysOn;
        } else {
            state.dataWaterCoils->WaterCoil(CoilNum).SchedPtr = GetScheduleIndex(state, AlphArray(2));
            if (state.dataWaterCoils->WaterCoil(CoilNum).SchedPtr == 0) {
                ShowSevereError(state,
                                CurrentModuleObject + ": invalid " + cAlphaFields(2) + " entered =" + AlphArray(2) + " for " + cAlphaFields(1) + '=' +
                                    AlphArray(1));
                ErrorsFound = true;
            }
        }

        state.dataWaterCoils->WaterCoil(CoilNum).WaterCoilTypeA = "Cooling";
        state.dataWaterCoils->WaterCoil(CoilNum).WaterCoilType = DataPlant::PlantEquipmentType::CoilWaterCooling; // 'Cooling'
        state.dataWaterCoils->WaterCoil(CoilNum).WaterCoilModelA = "DETAILED FLAT FIN";
        state.dataWaterCoils->WaterCoil(CoilNum).WaterCoilModel = iCoilModel::CoolingDetailed; // 'DETAILED FLAT FIN'
        state.dataWaterCoils->WaterCoil(CoilNum).WaterCoilType = DataPlant::PlantEquipmentType::CoilWaterDetailedFlatCooling;

        state.dataWaterCoils->WaterCoil(CoilNum).MaxWaterVolFlowRate = NumArray(1);
        if (state.dataWaterCoils->WaterCoil(CoilNum).MaxWaterVolFlowRate == AutoSize)
            state.dataWaterCoils->WaterCoil(CoilNum).RequestingAutoSize = true;
        state.dataWaterCoils->WaterCoil(CoilNum).TubeOutsideSurfArea = NumArray(2);
        if (state.dataWaterCoils->WaterCoil(CoilNum).TubeOutsideSurfArea == AutoSize)
            state.dataWaterCoils->WaterCoil(CoilNum).RequestingAutoSize = true;
        state.dataWaterCoils->WaterCoil(CoilNum).TotTubeInsideArea = NumArray(3);
        if (state.dataWaterCoils->WaterCoil(CoilNum).TotTubeInsideArea == AutoSize)
            state.dataWaterCoils->WaterCoil(CoilNum).RequestingAutoSize = true;
        state.dataWaterCoils->WaterCoil(CoilNum).FinSurfArea = NumArray(4);
        if (state.dataWaterCoils->WaterCoil(CoilNum).FinSurfArea == AutoSize) state.dataWaterCoils->WaterCoil(CoilNum).RequestingAutoSize = true;
        state.dataWaterCoils->WaterCoil(CoilNum).MinAirFlowArea = NumArray(5);
        if (state.dataWaterCoils->WaterCoil(CoilNum).MinAirFlowArea == AutoSize) state.dataWaterCoils->WaterCoil(CoilNum).RequestingAutoSize = true;
        state.dataWaterCoils->WaterCoil(CoilNum).CoilDepth = NumArray(6);
        if (state.dataWaterCoils->WaterCoil(CoilNum).CoilDepth == AutoSize) state.dataWaterCoils->WaterCoil(CoilNum).RequestingAutoSize = true;
        state.dataWaterCoils->WaterCoil(CoilNum).FinDiam = NumArray(7);
        if (state.dataWaterCoils->WaterCoil(CoilNum).FinDiam == AutoSize) state.dataWaterCoils->WaterCoil(CoilNum).RequestingAutoSize = true;
        state.dataWaterCoils->WaterCoil(CoilNum).FinThickness = NumArray(8);
        if (state.dataWaterCoils->WaterCoil(CoilNum).FinThickness <= 0.0) {
            ShowSevereError(state,
                            CurrentModuleObject + ": " + cNumericFields(8) + " must be > 0.0, for " + cAlphaFields(1) + " = " +
                                state.dataWaterCoils->WaterCoil(CoilNum).Name);
            ErrorsFound = true;
        }
        state.dataWaterCoils->WaterCoil(CoilNum).TubeInsideDiam = NumArray(9);
        state.dataWaterCoils->WaterCoil(CoilNum).TubeOutsideDiam = NumArray(10);
        state.dataWaterCoils->WaterCoil(CoilNum).TubeThermConductivity = NumArray(11);
        if (state.dataWaterCoils->WaterCoil(CoilNum).TubeThermConductivity <= 0.0) {
            ShowSevereError(state,
                            CurrentModuleObject + ": " + cNumericFields(11) + " must be > 0.0, for " + cAlphaFields(1) + " = " +
                                state.dataWaterCoils->WaterCoil(CoilNum).Name);
            ErrorsFound = true;
        }
        state.dataWaterCoils->WaterCoil(CoilNum).FinThermConductivity = NumArray(12);
        if (state.dataWaterCoils->WaterCoil(CoilNum).FinThermConductivity <= 0.0) {
            ShowSevereError(state,
                            CurrentModuleObject + ": " + cNumericFields(12) + " must be > 0.0, for " + cAlphaFields(1) + " = " +
                                state.dataWaterCoils->WaterCoil(CoilNum).Name);
            ErrorsFound = true;
        }
        state.dataWaterCoils->WaterCoil(CoilNum).FinSpacing = NumArray(13);
        state.dataWaterCoils->WaterCoil(CoilNum).TubeDepthSpacing = NumArray(14);
        state.dataWaterCoils->WaterCoil(CoilNum).NumOfTubeRows = NumArray(15);
        state.dataWaterCoils->WaterCoil(CoilNum).NumOfTubesPerRow = NumArray(16);
        if (state.dataWaterCoils->WaterCoil(CoilNum).NumOfTubesPerRow == AutoSize) state.dataWaterCoils->WaterCoil(CoilNum).RequestingAutoSize = true;
        if (!lNumericBlanks(17)) {
            state.dataWaterCoils->WaterCoil(CoilNum).DesignWaterDeltaTemp = NumArray(17);
            state.dataWaterCoils->WaterCoil(CoilNum).UseDesignWaterDeltaTemp = true;
        } else {
            state.dataWaterCoils->WaterCoil(CoilNum).UseDesignWaterDeltaTemp = false;
        }
        state.dataWaterCoils->WaterCoil(CoilNum).WaterInletNodeNum = GetOnlySingleNode(state,
                                                                                       AlphArray(3),
                                                                                       ErrorsFound,
                                                                                       CurrentModuleObject,
                                                                                       AlphArray(1),
                                                                                       DataLoopNode::NodeFluidType::Water,
                                                                                       DataLoopNode::NodeConnectionType::Inlet,
                                                                                       NodeInputManager::compFluidStream::Secondary,
                                                                                       ObjectIsNotParent);
        state.dataWaterCoils->WaterCoil(CoilNum).WaterOutletNodeNum = GetOnlySingleNode(state,
                                                                                        AlphArray(4),
                                                                                        ErrorsFound,
                                                                                        CurrentModuleObject,
                                                                                        AlphArray(1),
                                                                                        DataLoopNode::NodeFluidType::Water,
                                                                                        DataLoopNode::NodeConnectionType::Outlet,
                                                                                        NodeInputManager::compFluidStream::Secondary,
                                                                                        ObjectIsNotParent);
        state.dataWaterCoils->WaterCoil(CoilNum).AirInletNodeNum = GetOnlySingleNode(state,
                                                                                     AlphArray(5),
                                                                                     ErrorsFound,
                                                                                     CurrentModuleObject,
                                                                                     AlphArray(1),
                                                                                     DataLoopNode::NodeFluidType::Air,
                                                                                     DataLoopNode::NodeConnectionType::Inlet,
                                                                                     NodeInputManager::compFluidStream::Primary,
                                                                                     ObjectIsNotParent);
        state.dataWaterCoils->WaterCoil(CoilNum).AirOutletNodeNum = GetOnlySingleNode(state,
                                                                                      AlphArray(6),
                                                                                      ErrorsFound,
                                                                                      CurrentModuleObject,
                                                                                      AlphArray(1),
                                                                                      DataLoopNode::NodeFluidType::Air,
                                                                                      DataLoopNode::NodeConnectionType::Outlet,
                                                                                      NodeInputManager::compFluidStream::Primary,
                                                                                      ObjectIsNotParent);

        // A7 ; \field Name of Water Storage Tank for Condensate Collection
        state.dataWaterCoils->WaterCoil(CoilNum).CondensateCollectName = AlphArray(7);
        if (lAlphaBlanks(7)) {
            state.dataWaterCoils->WaterCoil(CoilNum).CondensateCollectMode = state.dataWaterCoils->CondensateDiscarded;
        } else {
            state.dataWaterCoils->WaterCoil(CoilNum).CondensateCollectMode = state.dataWaterCoils->CondensateToTank;
            SetupTankSupplyComponent(state,
                                     state.dataWaterCoils->WaterCoil(CoilNum).Name,
                                     CurrentModuleObject,
                                     state.dataWaterCoils->WaterCoil(CoilNum).CondensateCollectName,
                                     ErrorsFound,
                                     state.dataWaterCoils->WaterCoil(CoilNum).CondensateTankID,
                                     state.dataWaterCoils->WaterCoil(CoilNum).CondensateTankSupplyARRID);
        }

        TestCompSet(state, CurrentModuleObject, AlphArray(1), AlphArray(3), AlphArray(4), "Water Nodes");
        TestCompSet(state, CurrentModuleObject, AlphArray(1), AlphArray(5), AlphArray(6), "Air Nodes");

        // Setup Report variables for the Detailed Flat Fin Cooling Coils
        // CurrentModuleObject = "Coil:Cooling:Water:DetailedGeometry"
        SetupOutputVariable(state,
                            "Cooling Coil Total Cooling Energy",
                            OutputProcessor::Unit::J,
                            state.dataWaterCoils->WaterCoil(CoilNum).TotWaterCoolingCoilEnergy,
                            OutputProcessor::SOVTimeStepType::System,
                            OutputProcessor::SOVStoreType::Summed,
                            state.dataWaterCoils->WaterCoil(CoilNum).Name,
                            _,
                            "ENERGYTRANSFER",
                            "COOLINGCOILS",
                            _,
                            "System");
        SetupOutputVariable(state,
                            "Cooling Coil Source Side Heat Transfer Energy",
                            OutputProcessor::Unit::J,
                            state.dataWaterCoils->WaterCoil(CoilNum).TotWaterCoolingCoilEnergy,
                            OutputProcessor::SOVTimeStepType::System,
                            OutputProcessor::SOVStoreType::Summed,
                            state.dataWaterCoils->WaterCoil(CoilNum).Name,
                            _,
                            "PLANTLOOPCOOLINGDEMAND",
                            "COOLINGCOILS",
                            _,
                            "System");
        SetupOutputVariable(state,
                            "Cooling Coil Sensible Cooling Energy",
                            OutputProcessor::Unit::J,
                            state.dataWaterCoils->WaterCoil(CoilNum).SenWaterCoolingCoilEnergy,
                            OutputProcessor::SOVTimeStepType::System,
                            OutputProcessor::SOVStoreType::Summed,
                            state.dataWaterCoils->WaterCoil(CoilNum).Name);
        SetupOutputVariable(state,
                            "Cooling Coil Total Cooling Rate",
                            OutputProcessor::Unit::W,
                            state.dataWaterCoils->WaterCoil(CoilNum).TotWaterCoolingCoilRate,
                            OutputProcessor::SOVTimeStepType::System,
                            OutputProcessor::SOVStoreType::Average,
                            state.dataWaterCoils->WaterCoil(CoilNum).Name);
        SetupOutputVariable(state,
                            "Cooling Coil Sensible Cooling Rate",
                            OutputProcessor::Unit::W,
                            state.dataWaterCoils->WaterCoil(CoilNum).SenWaterCoolingCoilRate,
                            OutputProcessor::SOVTimeStepType::System,
                            OutputProcessor::SOVStoreType::Average,
                            state.dataWaterCoils->WaterCoil(CoilNum).Name);

        if (state.dataWaterCoils->WaterCoil(CoilNum).CondensateCollectMode == state.dataWaterCoils->CondensateToTank) {

            SetupOutputVariable(state,
                                "Cooling Coil Condensate Volume Flow Rate",
                                OutputProcessor::Unit::m3_s,
                                state.dataWaterCoils->WaterCoil(CoilNum).CondensateVdot,
                                OutputProcessor::SOVTimeStepType::System,
                                OutputProcessor::SOVStoreType::Average,
                                state.dataWaterCoils->WaterCoil(CoilNum).Name);
            SetupOutputVariable(state,
                                "Cooling Coil Condensate Volume",
                                OutputProcessor::Unit::m3,
                                state.dataWaterCoils->WaterCoil(CoilNum).CondensateVol,
                                OutputProcessor::SOVTimeStepType::System,
                                OutputProcessor::SOVStoreType::Summed,
                                state.dataWaterCoils->WaterCoil(CoilNum).Name,
                                _,
                                "OnSiteWater",
                                "Condensate",
                                _,
                                "System");
        }
    }

    CurrentModuleObject = "Coil:Cooling:Water";
    // Get the data for Cooling coils.
    for (CoolingNum = 1; CoolingNum <= NumCooling; ++CoolingNum) {

        CoilNum = NumSimpHeat + NumFlatFin + CoolingNum;

        state.dataInputProcessing->inputProcessor->getObjectItem(state,
                                                                 CurrentModuleObject,
                                                                 CoolingNum,
                                                                 AlphArray,
                                                                 NumAlphas,
                                                                 NumArray,
                                                                 NumNums,
                                                                 IOStat,
                                                                 lNumericBlanks,
                                                                 lAlphaBlanks,
                                                                 cAlphaFields,
                                                                 cNumericFields);

        state.dataWaterCoils->WaterCoilNumericFields(CoilNum).FieldNames.allocate(MaxNums);
        state.dataWaterCoils->WaterCoilNumericFields(CoilNum).FieldNames = "";
        state.dataWaterCoils->WaterCoilNumericFields(CoilNum).FieldNames = cNumericFields;
        UtilityRoutines::IsNameEmpty(state, AlphArray(1), cCurrentModuleObject, ErrorsFound);

        // ErrorsFound will be set to True if problem was found, left untouched otherwise
        VerifyUniqueCoilName(state, CurrentModuleObject, AlphArray(1), ErrorsFound, CurrentModuleObject + " Name");

        state.dataWaterCoils->WaterCoil(CoilNum).Name = AlphArray(1);
        state.dataWaterCoils->WaterCoil(CoilNum).Schedule = AlphArray(2);
        if (lAlphaBlanks(2)) {
            state.dataWaterCoils->WaterCoil(CoilNum).SchedPtr = DataGlobalConstants::ScheduleAlwaysOn;
        } else {
            state.dataWaterCoils->WaterCoil(CoilNum).SchedPtr = GetScheduleIndex(state, AlphArray(2));
            if (state.dataWaterCoils->WaterCoil(CoilNum).SchedPtr == 0) {
                ShowSevereError(state,
                                CurrentModuleObject + ": invalid " + cAlphaFields(2) + " entered =" + AlphArray(2) + " for " + cAlphaFields(1) + '=' +
                                    AlphArray(1));
                ErrorsFound = true;
            }
        }

        state.dataWaterCoils->WaterCoil(CoilNum).WaterCoilTypeA = "Cooling";
        state.dataWaterCoils->WaterCoil(CoilNum).WaterCoilType = DataPlant::PlantEquipmentType::CoilWaterCooling; // 'Cooling'
        state.dataWaterCoils->WaterCoil(CoilNum).WaterCoilModelA = "Cooling";
        state.dataWaterCoils->WaterCoil(CoilNum).WaterCoilModel = iCoilModel::CoolingSimple; // 'Cooling'
        state.dataWaterCoils->WaterCoil(CoilNum).WaterCoilType = DataPlant::PlantEquipmentType::CoilWaterCooling;

        state.dataWaterCoils->WaterCoil(CoilNum).MaxWaterVolFlowRate = NumArray(1); // Liquid mass flow rate at Design  kg/s
        if (state.dataWaterCoils->WaterCoil(CoilNum).MaxWaterVolFlowRate == AutoSize)
            state.dataWaterCoils->WaterCoil(CoilNum).RequestingAutoSize = true;
        state.dataWaterCoils->WaterCoil(CoilNum).DesAirVolFlowRate = NumArray(2); // Dry air mass flow rate at Design (kg/s)
        if (state.dataWaterCoils->WaterCoil(CoilNum).DesAirVolFlowRate == AutoSize)
            state.dataWaterCoils->WaterCoil(CoilNum).RequestingAutoSize = true;
        state.dataWaterCoils->WaterCoil(CoilNum).DesInletWaterTemp = NumArray(3); // Entering water temperature at Design C
        if (state.dataWaterCoils->WaterCoil(CoilNum).DesInletWaterTemp == AutoSize)
            state.dataWaterCoils->WaterCoil(CoilNum).RequestingAutoSize = true;
        state.dataWaterCoils->WaterCoil(CoilNum).DesInletAirTemp = NumArray(4); // Entering air dry bulb temperature at Design(C)
        if (state.dataWaterCoils->WaterCoil(CoilNum).DesInletAirTemp == AutoSize) state.dataWaterCoils->WaterCoil(CoilNum).RequestingAutoSize = true;
        state.dataWaterCoils->WaterCoil(CoilNum).DesOutletAirTemp = NumArray(5); // Leaving air dry bulb temperature at Design(C)
        if (state.dataWaterCoils->WaterCoil(CoilNum).DesOutletAirTemp == AutoSize) state.dataWaterCoils->WaterCoil(CoilNum).RequestingAutoSize = true;
        state.dataWaterCoils->WaterCoil(CoilNum).DesInletAirHumRat = NumArray(6); // Entering air humidity ratio  at Design
        if (state.dataWaterCoils->WaterCoil(CoilNum).DesInletAirHumRat == AutoSize)
            state.dataWaterCoils->WaterCoil(CoilNum).RequestingAutoSize = true;
        state.dataWaterCoils->WaterCoil(CoilNum).DesOutletAirHumRat = NumArray(7); // Leaving air humidity ratio  at Design
        if (state.dataWaterCoils->WaterCoil(CoilNum).DesOutletAirHumRat == AutoSize)
            state.dataWaterCoils->WaterCoil(CoilNum).RequestingAutoSize = true;
        if (!lNumericBlanks(8)) {
            state.dataWaterCoils->WaterCoil(CoilNum).DesignWaterDeltaTemp = NumArray(8);
            state.dataWaterCoils->WaterCoil(CoilNum).UseDesignWaterDeltaTemp = true;
        } else {
            state.dataWaterCoils->WaterCoil(CoilNum).UseDesignWaterDeltaTemp = false;
        }

        state.dataWaterCoils->WaterCoil(CoilNum).WaterInletNodeNum = GetOnlySingleNode(state,
                                                                                       AlphArray(3),
                                                                                       ErrorsFound,
                                                                                       CurrentModuleObject,
                                                                                       AlphArray(1),
                                                                                       DataLoopNode::NodeFluidType::Water,
                                                                                       DataLoopNode::NodeConnectionType::Inlet,
                                                                                       NodeInputManager::compFluidStream::Secondary,
                                                                                       ObjectIsNotParent);
        state.dataWaterCoils->WaterCoil(CoilNum).WaterOutletNodeNum = GetOnlySingleNode(state,
                                                                                        AlphArray(4),
                                                                                        ErrorsFound,
                                                                                        CurrentModuleObject,
                                                                                        AlphArray(1),
                                                                                        DataLoopNode::NodeFluidType::Water,
                                                                                        DataLoopNode::NodeConnectionType::Outlet,
                                                                                        NodeInputManager::compFluidStream::Secondary,
                                                                                        ObjectIsNotParent);
        state.dataWaterCoils->WaterCoil(CoilNum).AirInletNodeNum = GetOnlySingleNode(state,
                                                                                     AlphArray(5),
                                                                                     ErrorsFound,
                                                                                     CurrentModuleObject,
                                                                                     AlphArray(1),
                                                                                     DataLoopNode::NodeFluidType::Air,
                                                                                     DataLoopNode::NodeConnectionType::Inlet,
                                                                                     NodeInputManager::compFluidStream::Primary,
                                                                                     ObjectIsNotParent);
        state.dataWaterCoils->WaterCoil(CoilNum).AirOutletNodeNum = GetOnlySingleNode(state,
                                                                                      AlphArray(6),
                                                                                      ErrorsFound,
                                                                                      CurrentModuleObject,
                                                                                      AlphArray(1),
                                                                                      DataLoopNode::NodeFluidType::Air,
                                                                                      DataLoopNode::NodeConnectionType::Outlet,
                                                                                      NodeInputManager::compFluidStream::Primary,
                                                                                      ObjectIsNotParent);

        {
            auto const SELECT_CASE_var(AlphArray(7));
            // The default is SimpleAnalysis = 2.  and DetailedAnalysis   =1
            if (SELECT_CASE_var == "SIMPLEANALYSIS") {
                state.dataWaterCoils->WaterCoil(CoilNum).CoolingCoilAnalysisMode = state.dataWaterCoils->SimpleAnalysis;

            } else if (SELECT_CASE_var == "DETAILEDANALYSIS") {
                state.dataWaterCoils->WaterCoil(CoilNum).CoolingCoilAnalysisMode = state.dataWaterCoils->DetailedAnalysis;

            } else {
                state.dataWaterCoils->WaterCoil(CoilNum).CoolingCoilAnalysisMode = state.dataWaterCoils->SimpleAnalysis;
            }
        }

        {
            auto const SELECT_CASE_var(AlphArray(8));
            // The default is CrossFlow = 2.  and CounterFlow=1
            if (SELECT_CASE_var == "CROSSFLOW") {
                state.dataWaterCoils->WaterCoil(CoilNum).HeatExchType = state.dataWaterCoils->CrossFlow;

            } else if (SELECT_CASE_var == "COUNTERFLOW") {
                state.dataWaterCoils->WaterCoil(CoilNum).HeatExchType = state.dataWaterCoils->CounterFlow;

            } else {
                state.dataWaterCoils->WaterCoil(CoilNum).HeatExchType = state.dataWaterCoils->CrossFlow;
            }
        }

        // A9; \field Name of Water Storage Tank for Condensate Collection
        state.dataWaterCoils->WaterCoil(CoilNum).CondensateCollectName = AlphArray(9);
        if (lAlphaBlanks(9)) {
            state.dataWaterCoils->WaterCoil(CoilNum).CondensateCollectMode = state.dataWaterCoils->CondensateDiscarded;
        } else {
            state.dataWaterCoils->WaterCoil(CoilNum).CondensateCollectMode = state.dataWaterCoils->CondensateToTank;
            SetupTankSupplyComponent(state,
                                     state.dataWaterCoils->WaterCoil(CoilNum).Name,
                                     CurrentModuleObject,
                                     state.dataWaterCoils->WaterCoil(CoilNum).CondensateCollectName,
                                     ErrorsFound,
                                     state.dataWaterCoils->WaterCoil(CoilNum).CondensateTankID,
                                     state.dataWaterCoils->WaterCoil(CoilNum).CondensateTankSupplyARRID);
        }

        TestCompSet(state, CurrentModuleObject, AlphArray(1), AlphArray(3), AlphArray(4), "Water Nodes");
        TestCompSet(state, CurrentModuleObject, AlphArray(1), AlphArray(5), AlphArray(6), "Air Nodes");

        // Setup Report variables for the Design input Cooling Coils
        // CurrentModuleObject = "Coil:Cooling:Water"
        SetupOutputVariable(state,
                            "Cooling Coil Total Cooling Energy",
                            OutputProcessor::Unit::J,
                            state.dataWaterCoils->WaterCoil(CoilNum).TotWaterCoolingCoilEnergy,
                            OutputProcessor::SOVTimeStepType::System,
                            OutputProcessor::SOVStoreType::Summed,
                            state.dataWaterCoils->WaterCoil(CoilNum).Name,
                            _,
                            "ENERGYTRANSFER",
                            "COOLINGCOILS",
                            _,
                            "System");
        SetupOutputVariable(state,
                            "Cooling Coil Source Side Heat Transfer Energy",
                            OutputProcessor::Unit::J,
                            state.dataWaterCoils->WaterCoil(CoilNum).TotWaterCoolingCoilEnergy,
                            OutputProcessor::SOVTimeStepType::System,
                            OutputProcessor::SOVStoreType::Summed,
                            state.dataWaterCoils->WaterCoil(CoilNum).Name,
                            _,
                            "PLANTLOOPCOOLINGDEMAND",
                            "COOLINGCOILS",
                            _,
                            "System");
        SetupOutputVariable(state,
                            "Cooling Coil Sensible Cooling Energy",
                            OutputProcessor::Unit::J,
                            state.dataWaterCoils->WaterCoil(CoilNum).SenWaterCoolingCoilEnergy,
                            OutputProcessor::SOVTimeStepType::System,
                            OutputProcessor::SOVStoreType::Summed,
                            state.dataWaterCoils->WaterCoil(CoilNum).Name);
        SetupOutputVariable(state,
                            "Cooling Coil Total Cooling Rate",
                            OutputProcessor::Unit::W,
                            state.dataWaterCoils->WaterCoil(CoilNum).TotWaterCoolingCoilRate,
                            OutputProcessor::SOVTimeStepType::System,
                            OutputProcessor::SOVStoreType::Average,
                            state.dataWaterCoils->WaterCoil(CoilNum).Name);
        SetupOutputVariable(state,
                            "Cooling Coil Sensible Cooling Rate",
                            OutputProcessor::Unit::W,
                            state.dataWaterCoils->WaterCoil(CoilNum).SenWaterCoolingCoilRate,
                            OutputProcessor::SOVTimeStepType::System,
                            OutputProcessor::SOVStoreType::Average,
                            state.dataWaterCoils->WaterCoil(CoilNum).Name);
        SetupOutputVariable(state,
                            "Cooling Coil Wetted Area Fraction",
                            OutputProcessor::Unit::None,
                            state.dataWaterCoils->WaterCoil(CoilNum).SurfAreaWetFraction,
                            OutputProcessor::SOVTimeStepType::System,
                            OutputProcessor::SOVStoreType::Average,
                            state.dataWaterCoils->WaterCoil(CoilNum).Name);

        if (state.dataWaterCoils->WaterCoil(CoilNum).CondensateCollectMode == state.dataWaterCoils->CondensateToTank) {

            SetupOutputVariable(state,
                                "Cooling Coil Condensate Volume Flow Rate",
                                OutputProcessor::Unit::m3_s,
                                state.dataWaterCoils->WaterCoil(CoilNum).CondensateVdot,
                                OutputProcessor::SOVTimeStepType::System,
                                OutputProcessor::SOVStoreType::Average,
                                state.dataWaterCoils->WaterCoil(CoilNum).Name);
            SetupOutputVariable(state,
                                "Cooling Coil Condensate Volume",
                                OutputProcessor::Unit::m3,
                                state.dataWaterCoils->WaterCoil(CoilNum).CondensateVol,
                                OutputProcessor::SOVTimeStepType::System,
                                OutputProcessor::SOVStoreType::Summed,
                                state.dataWaterCoils->WaterCoil(CoilNum).Name,
                                _,
                                "OnSiteWater",
                                "Condensate",
                                _,
                                "System");
        }
    }

    if (ErrorsFound) {
        ShowFatalError(state, std::string{RoutineName} + "Errors found in getting input.");
    }

    AlphArray.deallocate();
    cAlphaFields.deallocate();
    cNumericFields.deallocate();
    NumArray.deallocate();
    lAlphaBlanks.deallocate();
    lNumericBlanks.deallocate();
}

void InitWaterCoil(EnergyPlusData &state, int const CoilNum, bool const FirstHVACIteration)
{

    // SUBROUTINE INFORMATION:
    //       AUTHOR         Richard J. Liesen
    //       DATE WRITTEN   February 1998
    //       MODIFIED       April 2004: Rahul Chillar
    //                      November 2013: XP, Tianzhen Hong to handle fouling coils
    //       RE-ENGINEERED  na

    // PURPOSE OF THIS SUBROUTINE:
    // This subroutine is for initializations of the WaterCoil Components.

    // METHODOLOGY EMPLOYED:
    // Uses the status flags to trigger initializations.

    // REFERENCES:

    // Using/Aliasing
    using General::Iterate;

    using General::SafeDivide;
    using General::SolveRoot;
    using namespace OutputReportPredefined;
    using PlantUtilities::InitComponentNodes;
    using PlantUtilities::RegisterPlantCompDesignFlow;
    using PlantUtilities::ScanPlantLoopsForObject;
    using namespace FaultsManager;
    using HVACControllers::GetControllerNameAndIndex;
    using SimAirServingZones::CheckWaterCoilIsOnAirLoop;

    // SUBROUTINE PARAMETER DEFINITIONS:
    constexpr Real64 SmallNo(1.e-9); // SmallNo number in place of zero
    constexpr int itmax(10);
    constexpr int MaxIte(500); // Maximum number of iterations
    static constexpr std::string_view RoutineName("InitWaterCoil");

    // SUBROUTINE LOCAL VARIABLE DECLARATIONS:
    int tempCoilNum;                   // loop variable
    Real64 DesInletAirEnth;            // Entering air enthalpy at rating (J/kg)
    Real64 DesOutletAirEnth;           // Leaving air enthalpy at rating(J/kg)
    Real64 DesAirApparatusDewPtEnth;   // Air enthalpy at apparatus dew point at rating(J/kg)
    Real64 DesSatEnthAtWaterInTemp;    // Saturated enthalpy at entering liquid temp(J/kg)
    Real64 DesHumRatAtWaterInTemp;     // Enthalpy at water inlet temp and entering air HumRat (J/kg)
    Real64 CapacitanceAir;             // Air-side capacity rate(W/C)
    Real64 DesAirTempApparatusDewPt;   // Temperature apparatus dew point at design capacity
    Real64 DesAirHumRatApparatusDewPt; // Humidity Ratio at apparatus dew point at design capacity
    Real64 DesBypassFactor;            // ByPass Factor at design condition
    Real64 SlopeTempVsHumRatio;        // Ratio temperature difference to humidity difference
    // between entering and leaving air states
    Real64 TempApparatusDewPtEstimate; // Estimate of TAdp from SlopeTempVsHumRatio
    Real64 Y1;                         // Previous values of dependent variable in ITERATE
    Real64 X1;                         // Previous values of independent variable in ITERATE
    Real64 error;                      // Deviation of dependent variable in iteration
    int iter;                          // Iteration counter
    int icvg;                          // Iteration convergence flag
    Real64 ResultX;                    // Output variable from ITERATE function.
    int Ipass;                         // loop index for App_Dewpoint_Loop
    int AirInletNode;
    int WaterInletNode;
    int WaterOutletNode;
    Real64 FinDiamVar;
    Real64 TubeToFinDiamRatio;
    Real64 CpAirStd; // specific heat of air at std conditions
    int SolFla;      // Flag of solver
    Real64 UA0;      // lower bound for UA
    Real64 UA1;      // upper bound for UA
    Real64 UA;
    Real64 DesUACoilExternalEnth; // enthalpy based UAExternal for wet coil surface {kg/s}
    Real64 LogMeanEnthDiff;       // long mean enthalpy difference {J/kg}
    Real64 LogMeanTempDiff;       // long mean temperature difference {C}
    Real64 DesOutletWaterTemp;
    Real64 DesSatEnthAtWaterOutTemp;
    Real64 DesEnthAtWaterOutTempAirInHumRat;
    Real64 DesEnthWaterOut;
    Real64 Cp;  // local fluid specific heat
    Real64 rho; // local fluid density
    bool errFlag;
    Real64 EnthCorrFrac(0.0); // enthalpy correction factor
    Real64 TempCorrFrac(0.0); // temperature correction factor

    auto &Node(state.dataLoopNodes->Node);

    if (state.dataWaterCoils->InitWaterCoilOneTimeFlag) {
        // initialize the environment and sizing flags
        state.dataWaterCoils->MyEnvrnFlag.allocate(state.dataWaterCoils->NumWaterCoils);
        state.dataWaterCoils->MySizeFlag.allocate(state.dataWaterCoils->NumWaterCoils);
        state.dataWaterCoils->CoilWarningOnceFlag.allocate(state.dataWaterCoils->NumWaterCoils);
        state.dataWaterCoils->DesCpAir.allocate(state.dataWaterCoils->NumWaterCoils);
        state.dataWaterCoils->MyUAAndFlowCalcFlag.allocate(state.dataWaterCoils->NumWaterCoils);
        state.dataWaterCoils->MyCoilDesignFlag.allocate(state.dataWaterCoils->NumWaterCoils);
        state.dataWaterCoils->MyCoilReportFlag.allocate(state.dataWaterCoils->NumWaterCoils);
        state.dataWaterCoils->DesUARangeCheck.allocate(state.dataWaterCoils->NumWaterCoils);
        state.dataWaterCoils->PlantLoopScanFlag.allocate(state.dataWaterCoils->NumWaterCoils);

        state.dataWaterCoils->DesCpAir = 0.0;
        state.dataWaterCoils->DesUARangeCheck = 0.0;
        state.dataWaterCoils->MyEnvrnFlag = true;
        state.dataWaterCoils->MySizeFlag = true;
        state.dataWaterCoils->CoilWarningOnceFlag = true;
        state.dataWaterCoils->MyUAAndFlowCalcFlag = true;
        state.dataWaterCoils->MyCoilDesignFlag = true;
        state.dataWaterCoils->MyCoilReportFlag = true;
        state.dataWaterCoils->InitWaterCoilOneTimeFlag = false;
        state.dataWaterCoils->PlantLoopScanFlag = true;

        for (tempCoilNum = 1; tempCoilNum <= state.dataWaterCoils->NumWaterCoils; ++tempCoilNum) {
            GetControllerNameAndIndex(state,
                                      state.dataWaterCoils->WaterCoil(tempCoilNum).WaterInletNodeNum,
                                      state.dataWaterCoils->WaterCoil(tempCoilNum).ControllerName,
                                      state.dataWaterCoils->WaterCoil(tempCoilNum).ControllerIndex,
                                      errFlag);
        }
    }

    if (state.dataWaterCoils->WaterCoilControllerCheckOneTimeFlag && (state.dataHVACGlobal->GetAirPathDataDone)) {
        bool ErrorsFound = false;
        bool WaterCoilOnAirLoop = true;
        for (tempCoilNum = 1; tempCoilNum <= state.dataWaterCoils->NumWaterCoils; ++tempCoilNum) {
            if (state.dataWaterCoils->WaterCoil(tempCoilNum).ControllerIndex > 0) {
                SimAirServingZones::AirLoopHVAC CoilTypeNum(SimAirServingZones::AirLoopHVAC::Unassigned);
                std::string AirLoopHVAC;
                std::string CompName = state.dataWaterCoils->WaterCoil(tempCoilNum).Name;
<<<<<<< HEAD
                if (state.dataWaterCoils->WaterCoil(tempCoilNum).WaterCoilType == DataPlant::TypeOf_CoilWaterCooling) {
                    CoilTypeNum = SimAirServingZones::AirLoopHVAC::WaterCoil_Cooling;
                    AirLoopHVAC = cAllCoilTypes(DataHVACGlobals::Coil_CoolingWater);
                } else if (state.dataWaterCoils->WaterCoil(tempCoilNum).WaterCoilType == DataPlant::TypeOf_CoilWaterDetailedFlatCooling) {
                    CoilTypeNum = SimAirServingZones::AirLoopHVAC::WaterCoil_DetailedCool;
                    AirLoopHVAC = cAllCoilTypes(DataHVACGlobals::Coil_CoolingWaterDetailed);
                } else if (state.dataWaterCoils->WaterCoil(tempCoilNum).WaterCoilType == DataPlant::TypeOf_CoilWaterSimpleHeating) {
                    CoilTypeNum = SimAirServingZones::AirLoopHVAC::WaterCoil_SimpleHeat;
                    AirLoopHVAC = cAllCoilTypes(DataHVACGlobals::Coil_HeatingWater);
=======
                if (state.dataWaterCoils->WaterCoil(tempCoilNum).WaterCoilType == DataPlant::PlantEquipmentType::CoilWaterCooling) {
                    CoilTypeNum = SimAirServingZones::CompType::WaterCoil_Cooling;
                    CompType = cAllCoilTypes(DataHVACGlobals::Coil_CoolingWater);
                } else if (state.dataWaterCoils->WaterCoil(tempCoilNum).WaterCoilType ==
                           DataPlant::PlantEquipmentType::CoilWaterDetailedFlatCooling) {
                    CoilTypeNum = SimAirServingZones::CompType::WaterCoil_DetailedCool;
                    CompType = cAllCoilTypes(DataHVACGlobals::Coil_CoolingWaterDetailed);
                } else if (state.dataWaterCoils->WaterCoil(tempCoilNum).WaterCoilType == DataPlant::PlantEquipmentType::CoilWaterSimpleHeating) {
                    CoilTypeNum = SimAirServingZones::CompType::WaterCoil_SimpleHeat;
                    CompType = cAllCoilTypes(DataHVACGlobals::Coil_HeatingWater);
>>>>>>> 76fd9076
                }
                WaterCoilOnAirLoop = true;
                CheckWaterCoilIsOnAirLoop(state, CoilTypeNum, AirLoopHVAC, CompName, WaterCoilOnAirLoop);
                if (!WaterCoilOnAirLoop) {
                    ShowContinueError(state,
                                      "Controller:WaterCoil = " + state.dataWaterCoils->WaterCoil(tempCoilNum).ControllerName +
                                          ". Invalid water controller entry.");
                    ErrorsFound = true;
                }
            }
        }
        state.dataWaterCoils->WaterCoilControllerCheckOneTimeFlag = false;
        if (ErrorsFound) {
            ShowFatalError(state, "Program terminated for previous condition.");
        }
    }

    if (state.dataWaterCoils->PlantLoopScanFlag(CoilNum) && allocated(state.dataPlnt->PlantLoop)) {
        errFlag = false;
        ScanPlantLoopsForObject(state,
                                state.dataWaterCoils->WaterCoil(CoilNum).Name,
                                state.dataWaterCoils->WaterCoil(CoilNum).WaterCoilType,
                                state.dataWaterCoils->WaterCoil(CoilNum).WaterLoopNum,
                                state.dataWaterCoils->WaterCoil(CoilNum).WaterLoopSide,
                                state.dataWaterCoils->WaterCoil(CoilNum).WaterLoopBranchNum,
                                state.dataWaterCoils->WaterCoil(CoilNum).WaterLoopCompNum,
                                errFlag,
                                _,
                                _,
                                _,
                                _,
                                _);
        if (errFlag) {
            ShowFatalError(state, "InitWaterCoil: Program terminated for previous conditions.");
        }
        state.dataWaterCoils->PlantLoopScanFlag(CoilNum) = false;
    }
    if (!state.dataGlobal->SysSizingCalc && state.dataWaterCoils->MySizeFlag(CoilNum)) {
        // for each coil, do the sizing once.
        SizeWaterCoil(state, CoilNum);

        state.dataWaterCoils->MySizeFlag(CoilNum) = false;
    }

    // Do the Begin Environment initializations
    if (state.dataGlobal->BeginEnvrnFlag && state.dataWaterCoils->MyEnvrnFlag(CoilNum)) {
        rho = GetDensityGlycol(state,
                               state.dataPlnt->PlantLoop(state.dataWaterCoils->WaterCoil(CoilNum).WaterLoopNum).FluidName,
                               DataGlobalConstants::InitConvTemp,
                               state.dataPlnt->PlantLoop(state.dataWaterCoils->WaterCoil(CoilNum).WaterLoopNum).FluidIndex,
                               RoutineName);
        // Initialize all report variables to a known state at beginning of simulation
        state.dataWaterCoils->WaterCoil(CoilNum).TotWaterHeatingCoilEnergy = 0.0;
        state.dataWaterCoils->WaterCoil(CoilNum).TotWaterCoolingCoilEnergy = 0.0;
        state.dataWaterCoils->WaterCoil(CoilNum).SenWaterCoolingCoilEnergy = 0.0;
        state.dataWaterCoils->WaterCoil(CoilNum).TotWaterHeatingCoilRate = 0.0;
        state.dataWaterCoils->WaterCoil(CoilNum).TotWaterCoolingCoilRate = 0.0;
        state.dataWaterCoils->WaterCoil(CoilNum).SenWaterCoolingCoilRate = 0.0;

        // The rest of the one time initializations
        AirInletNode = state.dataWaterCoils->WaterCoil(CoilNum).AirInletNodeNum;
        WaterInletNode = state.dataWaterCoils->WaterCoil(CoilNum).WaterInletNodeNum;
        WaterOutletNode = state.dataWaterCoils->WaterCoil(CoilNum).WaterOutletNodeNum;

        state.dataWaterCoils->DesCpAir(CoilNum) = PsyCpAirFnW(0.0);
        state.dataWaterCoils->DesUARangeCheck(CoilNum) = (-1568.6 * state.dataWaterCoils->WaterCoil(CoilNum).DesInletAirHumRat + 20.157);

        if ((state.dataWaterCoils->WaterCoil(CoilNum).WaterCoilType == DataPlant::PlantEquipmentType::CoilWaterCooling) ||
            (state.dataWaterCoils->WaterCoil(CoilNum).WaterCoilType == DataPlant::PlantEquipmentType::CoilWaterDetailedFlatCooling)) { // 'Cooling'
            Node(WaterInletNode).Temp = 5.0;

            Cp = GetSpecificHeatGlycol(state,
                                       state.dataPlnt->PlantLoop(state.dataWaterCoils->WaterCoil(CoilNum).WaterLoopNum).FluidName,
                                       Node(WaterInletNode).Temp,
                                       state.dataPlnt->PlantLoop(state.dataWaterCoils->WaterCoil(CoilNum).WaterLoopNum).FluidIndex,
                                       RoutineName);

            Node(WaterInletNode).Enthalpy = Cp * Node(WaterInletNode).Temp;
            Node(WaterInletNode).Quality = 0.0;
            Node(WaterInletNode).Press = 0.0;
            Node(WaterInletNode).HumRat = 0.0;
        }

        if (state.dataWaterCoils->WaterCoil(CoilNum).WaterCoilType == DataPlant::PlantEquipmentType::CoilWaterSimpleHeating) { // 'Heating'
            Node(WaterInletNode).Temp = 60.0;

            Cp = GetSpecificHeatGlycol(state,
                                       state.dataPlnt->PlantLoop(state.dataWaterCoils->WaterCoil(CoilNum).WaterLoopNum).FluidName,
                                       Node(WaterInletNode).Temp,
                                       state.dataPlnt->PlantLoop(state.dataWaterCoils->WaterCoil(CoilNum).WaterLoopNum).FluidIndex,
                                       RoutineName);

            Node(WaterInletNode).Enthalpy = Cp * Node(WaterInletNode).Temp;
            Node(WaterInletNode).Quality = 0.0;
            Node(WaterInletNode).Press = 0.0;
            Node(WaterInletNode).HumRat = 0.0;
            state.dataWaterCoils->MyUAAndFlowCalcFlag(CoilNum) = false;
            // fill values for variable UA
            CpAirStd = PsyCpAirFnW(0.0);
            state.dataWaterCoils->WaterCoil(CoilNum).DesAirMassFlowRate =
                state.dataEnvrn->StdRhoAir * state.dataWaterCoils->WaterCoil(CoilNum).DesAirVolFlowRate;
            state.dataWaterCoils->WaterCoil(CoilNum).LiquidSideNominalConvect =
                state.dataWaterCoils->WaterCoil(CoilNum).UACoil * (state.dataWaterCoils->WaterCoil(CoilNum).RatioAirSideToWaterSideConvect + 1) /
                state.dataWaterCoils->WaterCoil(CoilNum).RatioAirSideToWaterSideConvect;
            state.dataWaterCoils->WaterCoil(CoilNum).AirSideNominalConvect = state.dataWaterCoils->WaterCoil(CoilNum).RatioAirSideToWaterSideConvect *
                                                                             state.dataWaterCoils->WaterCoil(CoilNum).LiquidSideNominalConvect;
        } else {
            state.dataWaterCoils->MyUAAndFlowCalcFlag(CoilNum) = false;
        }

        state.dataWaterCoils->WaterCoil(CoilNum).MaxWaterMassFlowRate = rho * state.dataWaterCoils->WaterCoil(CoilNum).MaxWaterVolFlowRate;

        InitComponentNodes(state,
                           0.0,
                           state.dataWaterCoils->WaterCoil(CoilNum).MaxWaterMassFlowRate,
                           state.dataWaterCoils->WaterCoil(CoilNum).WaterInletNodeNum,
                           state.dataWaterCoils->WaterCoil(CoilNum).WaterOutletNodeNum,
                           state.dataWaterCoils->WaterCoil(CoilNum).WaterLoopNum,
                           state.dataWaterCoils->WaterCoil(CoilNum).WaterLoopSide,
                           state.dataWaterCoils->WaterCoil(CoilNum).WaterLoopBranchNum,
                           state.dataWaterCoils->WaterCoil(CoilNum).WaterLoopCompNum);

        // effective fin diameter for detailed flat fin coil
        if (state.dataWaterCoils->WaterCoil(CoilNum).WaterCoilModel == iCoilModel::CoolingDetailed) { // 'DETAILED FLAT FIN'
            state.dataWaterCoils->WaterCoil(CoilNum).EffectiveFinDiam =
                std::sqrt(4.0 * state.dataWaterCoils->WaterCoil(CoilNum).FinDiam * state.dataWaterCoils->WaterCoil(CoilNum).CoilDepth /
                          (DataGlobalConstants::Pi * state.dataWaterCoils->WaterCoil(CoilNum).NumOfTubeRows *
                           state.dataWaterCoils->WaterCoil(CoilNum).NumOfTubesPerRow));

            //   calculate fixed geometric parameters of the coil:
            //   Total Area
            state.dataWaterCoils->WaterCoil(CoilNum).TotCoilOutsideSurfArea =
                state.dataWaterCoils->WaterCoil(CoilNum).TubeOutsideSurfArea + state.dataWaterCoils->WaterCoil(CoilNum).FinSurfArea;
            //   Effective Tube Inside Diameter - the model assumes that the coil
            //   can be simulated as a tube with an equivalent hydraulic diameter.
            state.dataWaterCoils->WaterCoil(CoilNum).CoilEffectiveInsideDiam = 4.0 * state.dataWaterCoils->WaterCoil(CoilNum).MinAirFlowArea *
                                                                               state.dataWaterCoils->WaterCoil(CoilNum).CoilDepth /
                                                                               state.dataWaterCoils->WaterCoil(CoilNum).TotCoilOutsideSurfArea;
            //   Ratio of tube outside diameter to effective fin diameter should always
            //   be less than 1
            TubeToFinDiamRatio = state.dataWaterCoils->WaterCoil(CoilNum).TubeOutsideDiam / state.dataWaterCoils->WaterCoil(CoilNum).EffectiveFinDiam;
            if (TubeToFinDiamRatio > 1.0) {
                ShowWarningError(state, format("InitWaterCoil: Detailed Flat Fin Coil, TubetoFinDiamRatio > 1.0, [{:.4R}]", TubeToFinDiamRatio));
                // reset tube depth spacing and recalc dependent parameters
                state.dataWaterCoils->WaterCoil(CoilNum).TubeDepthSpacing *= (pow_2(TubeToFinDiamRatio) + 0.1);
                state.dataWaterCoils->WaterCoil(CoilNum).CoilDepth =
                    state.dataWaterCoils->WaterCoil(CoilNum).TubeDepthSpacing * state.dataWaterCoils->WaterCoil(CoilNum).NumOfTubeRows;
                state.dataWaterCoils->WaterCoil(CoilNum).EffectiveFinDiam =
                    std::sqrt(4.0 * state.dataWaterCoils->WaterCoil(CoilNum).FinDiam * state.dataWaterCoils->WaterCoil(CoilNum).CoilDepth /
                              (DataGlobalConstants::Pi * state.dataWaterCoils->WaterCoil(CoilNum).NumOfTubeRows *
                               state.dataWaterCoils->WaterCoil(CoilNum).NumOfTubesPerRow));
                state.dataWaterCoils->WaterCoil(CoilNum).CoilEffectiveInsideDiam = 4.0 * state.dataWaterCoils->WaterCoil(CoilNum).MinAirFlowArea *
                                                                                   state.dataWaterCoils->WaterCoil(CoilNum).CoilDepth /
                                                                                   state.dataWaterCoils->WaterCoil(CoilNum).TotCoilOutsideSurfArea;
                TubeToFinDiamRatio =
                    state.dataWaterCoils->WaterCoil(CoilNum).TubeOutsideDiam / state.dataWaterCoils->WaterCoil(CoilNum).EffectiveFinDiam;
                ShowContinueError(
                    state, format("  Resetting tube depth spacing to {:.4R} meters", state.dataWaterCoils->WaterCoil(CoilNum).TubeDepthSpacing));
                ShowContinueError(state, format("  Resetting coil depth to {:.4R} meters", state.dataWaterCoils->WaterCoil(CoilNum).CoilDepth));
            }

            CalcDryFinEffCoef(state, TubeToFinDiamRatio, state.dataWaterCoils->CoefSeries);

            state.dataWaterCoils->WaterCoil(CoilNum).DryFinEfficncyCoef = state.dataWaterCoils->CoefSeries;

            FinDiamVar = 0.5 * (state.dataWaterCoils->WaterCoil(CoilNum).EffectiveFinDiam - state.dataWaterCoils->WaterCoil(CoilNum).TubeOutsideDiam);

            state.dataWaterCoils->WaterCoil(CoilNum).GeometryCoef1 =
                0.159 *
                std::pow(state.dataWaterCoils->WaterCoil(CoilNum).FinThickness / state.dataWaterCoils->WaterCoil(CoilNum).CoilEffectiveInsideDiam,
                         -0.065) *
                std::pow(state.dataWaterCoils->WaterCoil(CoilNum).FinThickness / FinDiamVar, 0.141);
            state.dataWaterCoils->WaterCoil(CoilNum).GeometryCoef2 =
                -0.323 * std::pow(state.dataWaterCoils->WaterCoil(CoilNum).FinSpacing / FinDiamVar, 0.049) *
                std::pow(state.dataWaterCoils->WaterCoil(CoilNum).EffectiveFinDiam / state.dataWaterCoils->WaterCoil(CoilNum).TubeDepthSpacing,
                         0.549) *
                std::pow(state.dataWaterCoils->WaterCoil(CoilNum).FinThickness / state.dataWaterCoils->WaterCoil(CoilNum).FinSpacing, -0.028);

            // Set some initial values for simulation
            state.dataWaterCoils->WaterCoil(CoilNum).SatEnthlCurveConstCoef = -10.57;
            state.dataWaterCoils->WaterCoil(CoilNum).SatEnthlCurveSlope = 3.3867;
            state.dataWaterCoils->WaterCoil(CoilNum).EnthVsTempCurveAppxSlope = 3.3867;
            state.dataWaterCoils->WaterCoil(CoilNum).EnthVsTempCurveConst = -10.57;
            // Set Saved Values to Zero
            state.dataWaterCoils->WaterCoil(CoilNum).SurfAreaWetSaved = 0.0;
            state.dataWaterCoils->WaterCoil(CoilNum).MeanWaterTempSaved = 0.0;
            state.dataWaterCoils->WaterCoil(CoilNum).InWaterTempSaved = 0.0;
            state.dataWaterCoils->WaterCoil(CoilNum).OutWaterTempSaved = 0.0;

        } // End the Detailed Flat Fin Coil Initialization

        // Calculation for Cooling Coil, The part between the '@@@' are design condition
        // and are calculated only once to calculate standard values for UAs and other physical parameters of
        // the cooling coil.
        // Basic Idea for UA:  Heat Transfer= UAenthalpybased*(Delta enthalpy), this is a necessity since the
        // coil may be Wet or Dry or Partially Wet-Dry, so latent effects are accounted for in this model while
        // calculating the UA. A fictitious specific heat is also defined to caculate the conventional UA.
        // On the air side, enthalpy capacity rate is the air mass flow rate,while on water side it is
        // enthalpy of saturated air at water temperature.
        //@@@ DESIGN CONDITION BEGIN HERE @@@

        // Check for zero design cooling capacity as specified by coil design inputs
        if (state.dataWaterCoils->MyCoilDesignFlag(CoilNum) &&
            (state.dataWaterCoils->WaterCoil(CoilNum).WaterCoilModel == iCoilModel::CoolingSimple) &&
            (state.dataWaterCoils->WaterCoil(CoilNum).DesAirVolFlowRate > 0.0) &&
            (state.dataWaterCoils->WaterCoil(CoilNum).MaxWaterMassFlowRate > 0.0)) {

            DesInletAirEnth =
                PsyHFnTdbW(state.dataWaterCoils->WaterCoil(CoilNum).DesInletAirTemp, state.dataWaterCoils->WaterCoil(CoilNum).DesInletAirHumRat);
            DesOutletAirEnth =
                PsyHFnTdbW(state.dataWaterCoils->WaterCoil(CoilNum).DesOutletAirTemp, state.dataWaterCoils->WaterCoil(CoilNum).DesOutletAirHumRat);
            DesSatEnthAtWaterInTemp =
                PsyHFnTdbW(state.dataWaterCoils->WaterCoil(CoilNum).DesInletWaterTemp,
                           PsyWFnTdpPb(state, state.dataWaterCoils->WaterCoil(CoilNum).DesInletWaterTemp, state.dataEnvrn->StdBaroPress));
            // check for dry coil
            DesHumRatAtWaterInTemp =
                PsyWFnTdbH(state, state.dataWaterCoils->WaterCoil(CoilNum).DesInletWaterTemp, DesSatEnthAtWaterInTemp, RoutineName);
            if (DesHumRatAtWaterInTemp > state.dataWaterCoils->WaterCoil(CoilNum).DesOutletAirHumRat &&
                state.dataWaterCoils->WaterCoil(CoilNum).DesOutletAirTemp > state.dataWaterCoils->WaterCoil(CoilNum).DesInletWaterTemp) {
                // if the design outlet air humrat is lower than the saturated air humrat at the design inlet water temp
                // and the design outlet air temperature is higher than the design inlet water temp (i.e, cooling possible),
                // move the design outlet air saturated enthalpy down (i.e., to Twaterin, Wair,out) to allow the coil to size.
                DesSatEnthAtWaterInTemp = PsyHFnTdbW(state.dataWaterCoils->WaterCoil(CoilNum).DesInletWaterTemp,
                                                     state.dataWaterCoils->WaterCoil(CoilNum).DesOutletAirHumRat) -
                                          0.0001;
            }
            if (DesOutletAirEnth >= DesInletAirEnth ||
                state.dataWaterCoils->WaterCoil(CoilNum).DesInletWaterTemp >= state.dataWaterCoils->WaterCoil(CoilNum).DesInletAirTemp) {
                ShowWarningError(state,
                                 "The design cooling capacity is zero for Coil:Cooling:Water " + state.dataWaterCoils->WaterCoil(CoilNum).Name);
                ShowContinueError(state, "  The maximum water flow rate for this coil will be set to zero and the coil will do no cooling.");
                ShowContinueError(state,
                                  format("  Check the following coil design inputs for problems: Tair,in = {:.4R}",
                                         state.dataWaterCoils->WaterCoil(CoilNum).DesInletAirTemp));
                ShowContinueError(state,
                                  format("                                                       Wair,in = {:.6R}",
                                         state.dataWaterCoils->WaterCoil(CoilNum).DesInletAirHumRat));
                ShowContinueError(state,
                                  format("                                                       Twater,in = {:.4R}",
                                         state.dataWaterCoils->WaterCoil(CoilNum).DesInletWaterTemp));
                ShowContinueError(state,
                                  format("                                                       Tair,out = {:.4R}",
                                         state.dataWaterCoils->WaterCoil(CoilNum).DesOutletAirTemp));
                ShowContinueError(state,
                                  format("                                                       Wair,out = {:.6R}",
                                         state.dataWaterCoils->WaterCoil(CoilNum).DesOutletAirHumRat));
                state.dataWaterCoils->WaterCoil(CoilNum).MaxWaterVolFlowRate = 0.0;
                state.dataWaterCoils->WaterCoil(CoilNum).MaxWaterMassFlowRate = 0.0;
            }
        }

        if (state.dataWaterCoils->MyCoilDesignFlag(CoilNum) &&
            (state.dataWaterCoils->WaterCoil(CoilNum).WaterCoilModel == iCoilModel::CoolingSimple) &&
            (state.dataWaterCoils->WaterCoil(CoilNum).DesAirVolFlowRate > 0.0) &&
            (state.dataWaterCoils->WaterCoil(CoilNum).MaxWaterMassFlowRate > 0.0)) { // 'Cooling'

            state.dataWaterCoils->MyCoilDesignFlag(CoilNum) = false;
            state.dataWaterCoils->NoSatCurveIntersect = false;
            state.dataWaterCoils->BelowInletWaterTemp = false;
            state.dataWaterCoils->CBFTooLarge = false;
            state.dataWaterCoils->NoExitCondReset = false;
            for (Ipass = 1; Ipass <= 2; ++Ipass) {
                if (Ipass == 2) {
                    if (!state.dataWaterCoils->NoSatCurveIntersect && !state.dataWaterCoils->BelowInletWaterTemp &&
                        !state.dataWaterCoils->CBFTooLarge) {
                        goto Inlet_Conditions_Loop_exit; // coil UA calcs OK
                    } else {
                        ShowWarningError(state,
                                         "In calculating the design coil UA for Coil:Cooling:Water " + state.dataWaterCoils->WaterCoil(CoilNum).Name);
                        if (state.dataWaterCoils->NoSatCurveIntersect) {
                            ShowContinueError(state, "no apparatus dew-point can be found for the initial entering and leaving conditions;");
                        }
                        if (state.dataWaterCoils->BelowInletWaterTemp) {
                            ShowContinueError(state, "the apparatus dew-point is below the coil design inlet water temperature;");
                        }
                        if (state.dataWaterCoils->CBFTooLarge) {
                            ShowContinueError(state, "the coil bypass factor is unrealistically large;");
                        }
                        if (!state.dataWaterCoils->NoExitCondReset) {
                            ShowContinueError(state, "the coil outlet design conditions will be changed to correct the problem.");
                        }
                        ShowContinueError(
                            state,
                            format("The initial design conditions are: Tair,in = {:.4R}", state.dataWaterCoils->WaterCoil(CoilNum).DesInletAirTemp));
                        ShowContinueError(state,
                                          format("                                   Wair,in = {:.6R}",
                                                 state.dataWaterCoils->WaterCoil(CoilNum).DesInletAirHumRat));
                        ShowContinueError(state,
                                          format("                                   Twater,in = {:.4R}",
                                                 state.dataWaterCoils->WaterCoil(CoilNum).DesInletWaterTemp));
                        ShowContinueError(state,
                                          format("                                   Tair,out = {:.4R}",
                                                 state.dataWaterCoils->WaterCoil(CoilNum).DesOutletAirTemp));
                        ShowContinueError(state,
                                          format("                                   Wair,out = {:.6R}",
                                                 state.dataWaterCoils->WaterCoil(CoilNum).DesOutletAirHumRat));
                        if (!state.dataWaterCoils->NoExitCondReset) {
                            ShowContinueError(state, format("The revised design conditions are: Tair,out = {:.4R}", state.dataWaterCoils->TOutNew));
                            ShowContinueError(state, format("                                   Wair,out = {:.6R}", state.dataWaterCoils->WOutNew));
                            state.dataWaterCoils->WaterCoil(CoilNum).DesOutletAirHumRat = state.dataWaterCoils->WOutNew;
                            state.dataWaterCoils->WaterCoil(CoilNum).DesOutletAirTemp = state.dataWaterCoils->TOutNew;
                            // update outlet air conditions used for sizing
                            std::string AirLoopHVAC;
                            if (state.dataWaterCoils->WaterCoil(CoilNum).WaterCoilModel == iCoilModel::CoolingDetailed) {
                                AirLoopHVAC = cAllCoilTypes(Coil_CoolingWaterDetailed);
                            } else {
                                AirLoopHVAC = cAllCoilTypes(Coil_CoolingWater);
                            }
                            state.dataRptCoilSelection->coilSelectionReportObj->setCoilLvgAirTemp(
                                state, state.dataWaterCoils->WaterCoil(CoilNum).Name, AirLoopHVAC, state.dataWaterCoils->TOutNew);
                            state.dataRptCoilSelection->coilSelectionReportObj->setCoilLvgAirHumRat(
                                state, state.dataWaterCoils->WaterCoil(CoilNum).Name, AirLoopHVAC, state.dataWaterCoils->WOutNew);
                            // end update outlet air conditions used for sizing
                        }
                    }
                }

                // Volume flow rate being converted to mass flow rate for water
                state.dataWaterCoils->WaterCoil(CoilNum).DesAirMassFlowRate =
                    state.dataEnvrn->StdRhoAir * state.dataWaterCoils->WaterCoil(CoilNum).DesAirVolFlowRate;

                // Enthalpy of Air at Inlet design conditions
                DesInletAirEnth =
                    PsyHFnTdbW(state.dataWaterCoils->WaterCoil(CoilNum).DesInletAirTemp, state.dataWaterCoils->WaterCoil(CoilNum).DesInletAirHumRat);

                // Enthalpy of Air at outlet at design conditions
                DesOutletAirEnth = PsyHFnTdbW(state.dataWaterCoils->WaterCoil(CoilNum).DesOutletAirTemp,
                                              state.dataWaterCoils->WaterCoil(CoilNum).DesOutletAirHumRat);

                // already calculated above and possibly reset if dry coil
                //        ! Enthalpy of Water at Inlet design conditions
                //        DesSatEnthAtWaterInTemp =PsyHFnTdbW(WaterCoil(CoilNum)%DesInletWaterTemp, &
                //                                             PsyWFnTdpPb(state, WaterCoil(CoilNum)%DesInletWaterTemp,StdBaroPress))

                // Total Coil Load from Inlet and Outlet Air States (which include fan heat as appropriate).
                state.dataWaterCoils->WaterCoil(CoilNum).DesTotWaterCoilLoad =
                    state.dataWaterCoils->WaterCoil(CoilNum).DesAirMassFlowRate * (DesInletAirEnth - DesOutletAirEnth);

                // Enthalpy of Water at Intlet design conditions
                Cp = GetSpecificHeatGlycol(state,
                                           state.dataPlnt->PlantLoop(state.dataWaterCoils->WaterCoil(CoilNum).WaterLoopNum).FluidName,
                                           state.dataWaterCoils->WaterCoil(CoilNum).DesInletWaterTemp,
                                           state.dataPlnt->PlantLoop(state.dataWaterCoils->WaterCoil(CoilNum).WaterLoopNum).FluidIndex,
                                           RoutineName);

                DesOutletWaterTemp = state.dataWaterCoils->WaterCoil(CoilNum).DesInletWaterTemp +
                                     state.dataWaterCoils->WaterCoil(CoilNum).DesTotWaterCoilLoad /
                                         (state.dataWaterCoils->WaterCoil(CoilNum).MaxWaterMassFlowRate * Cp);

                DesSatEnthAtWaterOutTemp = PsyHFnTdbW(DesOutletWaterTemp, PsyWFnTdpPb(state, DesOutletWaterTemp, state.dataEnvrn->StdBaroPress));
                DesEnthAtWaterOutTempAirInHumRat = PsyHFnTdbW(DesOutletWaterTemp, state.dataWaterCoils->WaterCoil(CoilNum).DesInletAirHumRat);
                DesEnthWaterOut = min(DesSatEnthAtWaterOutTemp, DesEnthAtWaterOutTempAirInHumRat);

                // dry coil test
                if (state.dataWaterCoils->WaterCoil(CoilNum).DesOutletAirHumRat < state.dataWaterCoils->WaterCoil(CoilNum).DesInletAirHumRat &&
                    DesHumRatAtWaterInTemp < state.dataWaterCoils->WaterCoil(CoilNum).DesInletAirHumRat) { // wet coil

                    // Calculations for BYPASS FACTOR at design conditions
                    // Calculate "slope" of temperature vs. humidity ratio between entering and leaving states
                    SlopeTempVsHumRatio =
                        (state.dataWaterCoils->WaterCoil(CoilNum).DesInletAirTemp - state.dataWaterCoils->WaterCoil(CoilNum).DesOutletAirTemp) /
                        max((state.dataWaterCoils->WaterCoil(CoilNum).DesInletAirHumRat -
                             state.dataWaterCoils->WaterCoil(CoilNum).DesOutletAirHumRat),
                            SmallNo);

                    // Initialize iteration parameters
                    DesAirTempApparatusDewPt =
                        PsyTdpFnWPb(state, state.dataWaterCoils->WaterCoil(CoilNum).DesOutletAirHumRat, state.dataEnvrn->OutBaroPress);

                    // Iterating to calculate Apparatus Dew Point Temperature at Design Conditions
                    for (iter = 1; iter <= itmax; ++iter) {

                        // Calculate apparatus dewpoint and compare with predicted value
                        // using entering conditions and SlopeTempVsHumRatio
                        DesAirHumRatApparatusDewPt = PsyWFnTdpPb(state, DesAirTempApparatusDewPt, state.dataEnvrn->OutBaroPress);

                        // Initial Estimate for apparatus Dew Point Temperature
                        TempApparatusDewPtEstimate =
                            state.dataWaterCoils->WaterCoil(CoilNum).DesInletAirTemp -
                            SlopeTempVsHumRatio * (state.dataWaterCoils->WaterCoil(CoilNum).DesInletAirHumRat - DesAirHumRatApparatusDewPt);

                        // Iterating to calculate Apparatus Dew Point Temperature at Design Condition
                        error = DesAirTempApparatusDewPt - TempApparatusDewPtEstimate;
                        Iterate(ResultX, 0.01, DesAirTempApparatusDewPt, error, X1, Y1, iter, icvg);
                        DesAirTempApparatusDewPt = ResultX;

                        // If converged, exit loop
                        if (icvg == 1) {
                            goto App_DewPoint_Loop1_exit;
                        }

                        // If not converged due to low Humidity Ratio approximate value at outlet conditions
                        if (iter == itmax) {
                            state.dataWaterCoils->NoSatCurveIntersect = true;
                            DesAirTempApparatusDewPt =
                                PsyTdpFnWPb(state, state.dataWaterCoils->WaterCoil(CoilNum).DesOutletAirHumRat, state.dataEnvrn->OutBaroPress);
                            DesAirHumRatApparatusDewPt = PsyWFnTdpPb(state, DesAirTempApparatusDewPt, state.dataEnvrn->OutBaroPress);
                            goto App_DewPoint_Loop1_exit;
                        }

                        // End of Loop for Iteration
                    }
                App_DewPoint_Loop1_exit:;

                    // Air enthalpy at apparatus dew point at design conditions
                    DesAirApparatusDewPtEnth = PsyHFnTdbW(DesAirTempApparatusDewPt, DesAirHumRatApparatusDewPt);

                    // Calculate bypass factor from enthalpies calculated above.
                    DesBypassFactor = (DesOutletAirEnth - DesAirApparatusDewPtEnth) / (DesInletAirEnth - DesAirApparatusDewPtEnth);

                    // Check for bypass factor for unsuitable value. Note that bypass factor is never used in the coil calculation
                    if ((DesBypassFactor > 0.5) || (DesBypassFactor < 0.0)) {
                        state.dataWaterCoils->CBFTooLarge = true;
                        DesBypassFactor = 0.37;
                    }

                    if (DesEnthWaterOut > DesInletAirEnth) {
                        ShowWarningError(state,
                                         "In calculating the design coil UA for Coil:Cooling:Water " + state.dataWaterCoils->WaterCoil(CoilNum).Name);
                        ShowContinueError(state, "the outlet chilled water design enthalpy is greater than the inlet air design enthalpy.");
                        ShowContinueError(state,
                                          format("To correct this condition the design chilled water flow rate will be increased from {:.5R}",
                                                 state.dataWaterCoils->WaterCoil(CoilNum).MaxWaterVolFlowRate));
                        EnthCorrFrac = (DesEnthWaterOut - DesInletAirEnth) / (DesEnthWaterOut - DesSatEnthAtWaterInTemp);
                        state.dataWaterCoils->WaterCoil(CoilNum).MaxWaterVolFlowRate *= (1.0 + 2.0 * EnthCorrFrac);
                        ShowContinueError(state, format("to {:.5R} m3/s", state.dataWaterCoils->WaterCoil(CoilNum).MaxWaterVolFlowRate));
                        state.dataWaterCoils->WaterCoil(CoilNum).MaxWaterMassFlowRate =
                            rho * state.dataWaterCoils->WaterCoil(CoilNum).MaxWaterVolFlowRate;
                        DesOutletWaterTemp = state.dataWaterCoils->WaterCoil(CoilNum).DesInletWaterTemp +
                                             state.dataWaterCoils->WaterCoil(CoilNum).DesTotWaterCoilLoad /
                                                 (state.dataWaterCoils->WaterCoil(CoilNum).MaxWaterMassFlowRate * Cp);
                        DesSatEnthAtWaterOutTemp =
                            PsyHFnTdbW(DesOutletWaterTemp, PsyWFnTdpPb(state, DesOutletWaterTemp, state.dataEnvrn->StdBaroPress));
                        DesEnthAtWaterOutTempAirInHumRat = PsyHFnTdbW(DesOutletWaterTemp, state.dataWaterCoils->WaterCoil(CoilNum).DesInletAirHumRat);
                        DesEnthWaterOut = min(DesSatEnthAtWaterOutTemp, DesEnthAtWaterOutTempAirInHumRat);
                    }

                    // Determine air-side coefficient, UACoilExternal, assuming that the
                    // surface temperature is at the apparatus dewpoint temperature
                    if (DesAirApparatusDewPtEnth <= DesSatEnthAtWaterInTemp) state.dataWaterCoils->BelowInletWaterTemp = true;
                    if ((DesInletAirEnth - DesEnthWaterOut) > SmallNo && (DesOutletAirEnth - DesSatEnthAtWaterInTemp) > SmallNo) {
                        LogMeanEnthDiff = ((DesInletAirEnth - DesEnthWaterOut) - (DesOutletAirEnth - DesSatEnthAtWaterInTemp)) /
                                          std::log((DesInletAirEnth - DesEnthWaterOut) / (DesOutletAirEnth - DesSatEnthAtWaterInTemp));
                    } else {
                        LogMeanEnthDiff = 2000.0; // UA will be 1/2 the design coil load
                    }
                    DesUACoilExternalEnth = state.dataWaterCoils->WaterCoil(CoilNum).DesTotWaterCoilLoad / LogMeanEnthDiff;
                    state.dataWaterCoils->WaterCoil(CoilNum).UACoilExternal =
                        DesUACoilExternalEnth * PsyCpAirFnW(state.dataWaterCoils->WaterCoil(CoilNum).DesInletAirHumRat);

                    if (Ipass == 1 && (state.dataWaterCoils->NoSatCurveIntersect || state.dataWaterCoils->CBFTooLarge ||
                                       state.dataWaterCoils->BelowInletWaterTemp)) {
                        // reset outlet conditions to 90% relative humidity at the same outlet enthalpy
                        state.dataWaterCoils->TOutNew = TdbFnHRhPb(state, DesOutletAirEnth, 0.9, state.dataEnvrn->StdBaroPress);
                        state.dataWaterCoils->WOutNew = PsyWFnTdbH(state, state.dataWaterCoils->TOutNew, DesOutletAirEnth);
                        if (state.dataWaterCoils->WOutNew >= state.dataWaterCoils->WaterCoil(CoilNum).DesInletAirHumRat ||
                            state.dataWaterCoils->TOutNew > state.dataWaterCoils->WaterCoil(CoilNum).DesOutletAirTemp) {
                            state.dataWaterCoils->NoExitCondReset = true;
                        }
                        goto Inlet_Conditions_Loop_loop;
                    }

                    state.dataWaterCoils->WaterCoil(CoilNum).UACoilInternal = state.dataWaterCoils->WaterCoil(CoilNum).UACoilExternal * 3.30;
                    // Overall heat transfer coefficient
                    state.dataWaterCoils->WaterCoil(CoilNum).UACoilTotal = 1.0 / (1.0 / state.dataWaterCoils->WaterCoil(CoilNum).UACoilExternal +
                                                                                  1.0 / state.dataWaterCoils->WaterCoil(CoilNum).UACoilInternal);

                } else { // dry coil

                    if (DesOutletWaterTemp > state.dataWaterCoils->WaterCoil(CoilNum).DesInletAirTemp) {
                        ShowWarningError(state,
                                         "In calculating the design coil UA for Coil:Cooling:Water " + state.dataWaterCoils->WaterCoil(CoilNum).Name);
                        ShowContinueError(state, "the outlet chilled water design temperature is greater than the inlet air design temperature.");
                        ShowContinueError(state,
                                          format("To correct this condition the design chilled water flow rate will be increased from {:.5R}",
                                                 state.dataWaterCoils->WaterCoil(CoilNum).MaxWaterVolFlowRate));
                        TempCorrFrac = (DesOutletWaterTemp - state.dataWaterCoils->WaterCoil(CoilNum).DesInletAirTemp) /
                                       (DesOutletWaterTemp - state.dataWaterCoils->WaterCoil(CoilNum).DesInletWaterTemp);
                        state.dataWaterCoils->WaterCoil(CoilNum).MaxWaterVolFlowRate *= (1.0 + 2.0 * TempCorrFrac);
                        ShowContinueError(state, format("to {:.5R} m3/s", state.dataWaterCoils->WaterCoil(CoilNum).MaxWaterVolFlowRate));
                        state.dataWaterCoils->WaterCoil(CoilNum).MaxWaterMassFlowRate =
                            rho * state.dataWaterCoils->WaterCoil(CoilNum).MaxWaterVolFlowRate;
                        DesOutletWaterTemp = state.dataWaterCoils->WaterCoil(CoilNum).DesInletWaterTemp +
                                             state.dataWaterCoils->WaterCoil(CoilNum).DesTotWaterCoilLoad /
                                                 (state.dataWaterCoils->WaterCoil(CoilNum).MaxWaterMassFlowRate * Cp);
                    }

                    if ((state.dataWaterCoils->WaterCoil(CoilNum).DesInletAirTemp - DesOutletWaterTemp) > SmallNo &&
                        (state.dataWaterCoils->WaterCoil(CoilNum).DesOutletAirTemp - state.dataWaterCoils->WaterCoil(CoilNum).DesInletWaterTemp) >
                            SmallNo) {
                        LogMeanTempDiff = ((state.dataWaterCoils->WaterCoil(CoilNum).DesInletAirTemp - DesOutletWaterTemp) -
                                           (state.dataWaterCoils->WaterCoil(CoilNum).DesOutletAirTemp -
                                            state.dataWaterCoils->WaterCoil(CoilNum).DesInletWaterTemp)) /
                                          std::log((state.dataWaterCoils->WaterCoil(CoilNum).DesInletAirTemp - DesOutletWaterTemp) /
                                                   (state.dataWaterCoils->WaterCoil(CoilNum).DesOutletAirTemp -
                                                    state.dataWaterCoils->WaterCoil(CoilNum).DesInletWaterTemp));
                        state.dataWaterCoils->WaterCoil(CoilNum).UACoilExternal =
                            state.dataWaterCoils->WaterCoil(CoilNum).DesTotWaterCoilLoad / LogMeanTempDiff;
                    } else {
                        state.dataWaterCoils->WaterCoil(CoilNum).UACoilExternal =
                            state.dataWaterCoils->WaterCoil(CoilNum).DesTotWaterCoilLoad / 2.0; // make the UA large
                    }
                    state.dataWaterCoils->WaterCoil(CoilNum).UACoilInternal = state.dataWaterCoils->WaterCoil(CoilNum).UACoilExternal * 3.30;
                    // Overall heat transfer coefficient
                    state.dataWaterCoils->WaterCoil(CoilNum).UACoilTotal = 1.0 / (1.0 / state.dataWaterCoils->WaterCoil(CoilNum).UACoilExternal +
                                                                                  1.0 / state.dataWaterCoils->WaterCoil(CoilNum).UACoilInternal);
                    goto Inlet_Conditions_Loop_exit;
                }

            Inlet_Conditions_Loop_loop:;
            }
        Inlet_Conditions_Loop_exit:;

            // estimate the heat external transfer surface area using typical design over all U value
            state.dataWaterCoils->WaterCoil(CoilNum).TotCoilOutsideSurfArea = EstimateHEXSurfaceArea(state, CoilNum);
            // calculate internal and external "UA per external surface area"
            state.dataWaterCoils->WaterCoil(CoilNum).UACoilInternalPerUnitArea =
                state.dataWaterCoils->WaterCoil(CoilNum).UACoilInternal / state.dataWaterCoils->WaterCoil(CoilNum).TotCoilOutsideSurfArea;
            state.dataWaterCoils->WaterCoil(CoilNum).UAWetExtPerUnitArea =
                state.dataWaterCoils->WaterCoil(CoilNum).UACoilExternal / state.dataWaterCoils->WaterCoil(CoilNum).TotCoilOutsideSurfArea;
            // approximate the dry UA as 1.0 times wet UA
            state.dataWaterCoils->WaterCoil(CoilNum).UADryExtPerUnitArea = state.dataWaterCoils->WaterCoil(CoilNum).UAWetExtPerUnitArea;

            // Now use SolveRoot to "invert" the cooling coil model to obtain the UA given the specified design inlet and outlet conditions
            // Note that the UAs we have obtained so far are rough estimates that are the starting points for the the following iterative
            //   calulation of the actual UAs.
            state.dataWaterCoils->Par(1) = state.dataWaterCoils->WaterCoil(CoilNum).DesTotWaterCoilLoad;
            state.dataWaterCoils->Par(2) = double(CoilNum);
            state.dataWaterCoils->Par(3) = double(ContFanCycCoil); // fan operating mode
            state.dataWaterCoils->Par(4) = 1.0;                    // part-load ratio
            state.dataWaterCoils->WaterCoil(CoilNum).InletAirTemp = state.dataWaterCoils->WaterCoil(CoilNum).DesInletAirTemp;
            state.dataWaterCoils->WaterCoil(CoilNum).InletAirHumRat = state.dataWaterCoils->WaterCoil(CoilNum).DesInletAirHumRat;
            state.dataWaterCoils->WaterCoil(CoilNum).InletWaterTemp = state.dataWaterCoils->WaterCoil(CoilNum).DesInletWaterTemp;
            state.dataWaterCoils->WaterCoil(CoilNum).InletWaterMassFlowRate = rho * state.dataWaterCoils->WaterCoil(CoilNum).MaxWaterVolFlowRate;
            state.dataWaterCoils->WaterCoil(CoilNum).InletAirMassFlowRate = state.dataWaterCoils->WaterCoil(CoilNum).DesAirMassFlowRate;
            // set the lower and upper limits on the UA
            UA0 = 0.1 * state.dataWaterCoils->WaterCoil(CoilNum).UACoilExternal;
            UA1 = 10.0 * state.dataWaterCoils->WaterCoil(CoilNum).UACoilExternal;
            // Invert the simple cooling coil model: given the design inlet conditions and the design load, find the design UA
            General::SolveRoot(state, 0.001, MaxIte, SolFla, UA, SimpleCoolingCoilUAResidual, UA0, UA1, state.dataWaterCoils->Par);
            // if the numerical inversion failed, issue error messages.
            if (SolFla == -1) {
                ShowSevereError(state, "Calculation of cooling coil design UA failed for coil " + state.dataWaterCoils->WaterCoil(CoilNum).Name);
                ShowContinueError(state, "  Iteration limit exceeded in calculating coil UA");
                state.dataWaterCoils->WaterCoil(CoilNum).UACoilExternal = UA0 * 10.0;
                state.dataWaterCoils->WaterCoil(CoilNum).UACoilInternal = state.dataWaterCoils->WaterCoil(CoilNum).UACoilExternal * 3.3;
                state.dataWaterCoils->WaterCoil(CoilNum).UACoilTotal = 1.0 / (1.0 / state.dataWaterCoils->WaterCoil(CoilNum).UACoilExternal +
                                                                              1.0 / state.dataWaterCoils->WaterCoil(CoilNum).UACoilInternal);
                state.dataWaterCoils->WaterCoil(CoilNum).TotCoilOutsideSurfArea = EstimateHEXSurfaceArea(state, CoilNum);
                state.dataWaterCoils->WaterCoil(CoilNum).UACoilInternalPerUnitArea =
                    state.dataWaterCoils->WaterCoil(CoilNum).UACoilInternal / state.dataWaterCoils->WaterCoil(CoilNum).TotCoilOutsideSurfArea;
                state.dataWaterCoils->WaterCoil(CoilNum).UAWetExtPerUnitArea =
                    state.dataWaterCoils->WaterCoil(CoilNum).UACoilExternal / state.dataWaterCoils->WaterCoil(CoilNum).TotCoilOutsideSurfArea;
                state.dataWaterCoils->WaterCoil(CoilNum).UADryExtPerUnitArea = state.dataWaterCoils->WaterCoil(CoilNum).UAWetExtPerUnitArea;
                ShowContinueError(state, format(" Coil design UA set to {:.6R} [W/C]", state.dataWaterCoils->WaterCoil(CoilNum).UACoilTotal));
            } else if (SolFla == -2) {
                ShowSevereError(state, "Calculation of cooling coil design UA failed for coil " + state.dataWaterCoils->WaterCoil(CoilNum).Name);
                ShowContinueError(state, "  Bad starting values for UA");
                state.dataWaterCoils->WaterCoil(CoilNum).UACoilExternal = UA0 * 10.0;
                state.dataWaterCoils->WaterCoil(CoilNum).UACoilInternal = state.dataWaterCoils->WaterCoil(CoilNum).UACoilExternal * 3.3;
                state.dataWaterCoils->WaterCoil(CoilNum).UACoilTotal = 1.0 / (1.0 / state.dataWaterCoils->WaterCoil(CoilNum).UACoilExternal +
                                                                              1.0 / state.dataWaterCoils->WaterCoil(CoilNum).UACoilInternal);
                state.dataWaterCoils->WaterCoil(CoilNum).TotCoilOutsideSurfArea = EstimateHEXSurfaceArea(state, CoilNum);
                state.dataWaterCoils->WaterCoil(CoilNum).UACoilInternalPerUnitArea =
                    state.dataWaterCoils->WaterCoil(CoilNum).UACoilInternal / state.dataWaterCoils->WaterCoil(CoilNum).TotCoilOutsideSurfArea;
                state.dataWaterCoils->WaterCoil(CoilNum).UAWetExtPerUnitArea =
                    state.dataWaterCoils->WaterCoil(CoilNum).UACoilExternal / state.dataWaterCoils->WaterCoil(CoilNum).TotCoilOutsideSurfArea;
                state.dataWaterCoils->WaterCoil(CoilNum).UADryExtPerUnitArea = state.dataWaterCoils->WaterCoil(CoilNum).UAWetExtPerUnitArea;
                ShowContinueError(state, format(" Coil design UA set to {:.6R} [W/C]", state.dataWaterCoils->WaterCoil(CoilNum).UACoilTotal));
            }

            // cooling coil surface area
            state.dataWaterCoils->SurfaceArea = state.dataWaterCoils->WaterCoil(CoilNum).TotCoilOutsideSurfArea;

            // cooling coil overall UA value
            state.dataWaterCoils->UATotal = state.dataWaterCoils->WaterCoil(CoilNum).UACoilTotal;

            // save the design internal and external UAs
            state.dataWaterCoils->WaterCoil(CoilNum).UACoilExternalDes = state.dataWaterCoils->WaterCoil(CoilNum).UACoilExternal;
            state.dataWaterCoils->WaterCoil(CoilNum).UACoilInternalDes = state.dataWaterCoils->WaterCoil(CoilNum).UACoilInternal;
        }

        //@@@@ DESIGN CONDITION END HERE @@@@

        // Calculate rated Total, latent, sensible capacity, SHR, effectiveness
        if (state.dataWaterCoils->WaterCoil(CoilNum).WaterCoilType == DataPlant::PlantEquipmentType::CoilWaterSimpleHeating) {
            state.dataWaterCoils->WaterCoil(CoilNum).InletAirTemp = 16.6;
            state.dataWaterCoils->WaterCoil(CoilNum).InletAirHumRat = PsyWFnTdbRhPb(state, 16.6, 0.5, state.dataEnvrn->StdBaroPress, RoutineName);
            state.dataWaterCoils->WaterCoil(CoilNum).InletWaterTemp = 82.2;
        } else {
            state.dataWaterCoils->WaterCoil(CoilNum).InletAirTemp = 26.67;
            state.dataWaterCoils->WaterCoil(CoilNum).InletAirHumRat = PsyWFnTdbTwbPb(state, 26.67, 19.44, state.dataEnvrn->StdBaroPress, RoutineName);
            state.dataWaterCoils->WaterCoil(CoilNum).InletWaterTemp = 6.67;
        }
        state.dataWaterCoils->WaterCoil(CoilNum).InletAirEnthalpy =
            PsyHFnTdbW(state.dataWaterCoils->WaterCoil(CoilNum).InletAirTemp, state.dataWaterCoils->WaterCoil(CoilNum).InletAirHumRat);
        state.dataWaterCoils->WaterCoil(CoilNum).InletWaterMassFlowRate = state.dataWaterCoils->WaterCoil(CoilNum).MaxWaterMassFlowRate;
        state.dataWaterCoils->WaterCoil(CoilNum).InletAirMassFlowRate =
            state.dataEnvrn->StdRhoAir * state.dataWaterCoils->WaterCoil(CoilNum).DesAirVolFlowRate;
        CapacitanceAir =
            state.dataWaterCoils->WaterCoil(CoilNum).InletAirMassFlowRate * PsyCpAirFnW(state.dataWaterCoils->WaterCoil(CoilNum).InletAirHumRat);

        Cp = GetSpecificHeatGlycol(state,
                                   state.dataPlnt->PlantLoop(state.dataWaterCoils->WaterCoil(CoilNum).WaterLoopNum).FluidName,
                                   state.dataWaterCoils->WaterCoil(CoilNum).InletWaterTemp,
                                   state.dataPlnt->PlantLoop(state.dataWaterCoils->WaterCoil(CoilNum).WaterLoopNum).FluidIndex,
                                   RoutineName);

        state.dataWaterCoils->CapacitanceWater = state.dataWaterCoils->WaterCoil(CoilNum).InletWaterMassFlowRate * Cp;
        state.dataWaterCoils->CMin = min(CapacitanceAir, state.dataWaterCoils->CapacitanceWater);
        if (state.dataWaterCoils->CMin > 0.0) {
            if (state.dataWaterCoils->WaterCoil(CoilNum).WaterCoilType == DataPlant::PlantEquipmentType::CoilWaterCooling) {
                CoolingCoil(state, CoilNum, FirstHVACIteration, state.dataWaterCoils->DesignCalc, ContFanCycCoil, 1.0);
                state.dataWaterCoils->CoilEffectiveness =
                    (state.dataWaterCoils->WaterCoil(CoilNum).InletAirTemp - state.dataWaterCoils->WaterCoil(CoilNum).OutletAirTemp) /
                    (state.dataWaterCoils->WaterCoil(CoilNum).InletAirTemp - state.dataWaterCoils->WaterCoil(CoilNum).InletWaterTemp) *
                    (CapacitanceAir / state.dataWaterCoils->CMin);
                state.dataWaterCoils->RatedLatentCapacity = state.dataWaterCoils->WaterCoil(CoilNum).TotWaterCoolingCoilRate -
                                                            state.dataWaterCoils->WaterCoil(CoilNum).SenWaterCoolingCoilRate;
                state.dataWaterCoils->RatedSHR = state.dataWaterCoils->WaterCoil(CoilNum).SenWaterCoolingCoilRate /
                                                 state.dataWaterCoils->WaterCoil(CoilNum).TotWaterCoolingCoilRate;
            } else if (state.dataWaterCoils->WaterCoil(CoilNum).WaterCoilType == DataPlant::PlantEquipmentType::CoilWaterDetailedFlatCooling) {
                CalcDetailFlatFinCoolingCoil(state, CoilNum, state.dataWaterCoils->DesignCalc, ContFanCycCoil, 1.0);
                state.dataWaterCoils->CoilEffectiveness =
                    (state.dataWaterCoils->WaterCoil(CoilNum).InletAirTemp - state.dataWaterCoils->WaterCoil(CoilNum).OutletAirTemp) /
                    (state.dataWaterCoils->WaterCoil(CoilNum).InletAirTemp - state.dataWaterCoils->WaterCoil(CoilNum).InletWaterTemp) *
                    (CapacitanceAir / state.dataWaterCoils->CMin);
                state.dataWaterCoils->RatedLatentCapacity = state.dataWaterCoils->WaterCoil(CoilNum).TotWaterCoolingCoilRate -
                                                            state.dataWaterCoils->WaterCoil(CoilNum).SenWaterCoolingCoilRate;
                state.dataWaterCoils->RatedSHR = state.dataWaterCoils->WaterCoil(CoilNum).SenWaterCoolingCoilRate /
                                                 state.dataWaterCoils->WaterCoil(CoilNum).TotWaterCoolingCoilRate;
            } else if (state.dataWaterCoils->WaterCoil(CoilNum).WaterCoilType == DataPlant::PlantEquipmentType::CoilWaterSimpleHeating) {
                CalcSimpleHeatingCoil(state, CoilNum, ContFanCycCoil, 1.0, state.dataWaterCoils->DesignCalc);
                state.dataWaterCoils->CoilEffectiveness =
                    (state.dataWaterCoils->WaterCoil(CoilNum).OutletAirTemp - state.dataWaterCoils->WaterCoil(CoilNum).InletAirTemp) /
                    (state.dataWaterCoils->WaterCoil(CoilNum).InletWaterTemp - state.dataWaterCoils->WaterCoil(CoilNum).InletAirTemp) *
                    (CapacitanceAir / state.dataWaterCoils->CMin);
            }
        } else {
            state.dataWaterCoils->CoilEffectiveness = 0.0;
            state.dataWaterCoils->WaterCoil(CoilNum).TotWaterHeatingCoilRate = 0.0;
            state.dataWaterCoils->WaterCoil(CoilNum).TotWaterCoolingCoilRate = 0.0;
            state.dataWaterCoils->WaterCoil(CoilNum).SenWaterCoolingCoilRate = 0.0;
            state.dataWaterCoils->RatedLatentCapacity = 0.0;
            state.dataWaterCoils->RatedSHR = 0.0;
        }
        state.dataWaterCoils->MyEnvrnFlag(CoilNum) = false;

    } // End If for the Begin Environment initializations

    if (!state.dataGlobal->BeginEnvrnFlag) {
        state.dataWaterCoils->MyEnvrnFlag(CoilNum) = true;
    }

    if (!state.dataGlobal->DoingSizing) {
        if (state.dataWaterCoils->MyCoilReportFlag(CoilNum)) {
            // create predefined report entries
            state.dataWaterCoils->MyCoilReportFlag(CoilNum) = false;
            {
                auto const SELECT_CASE_var(state.dataWaterCoils->WaterCoil(CoilNum).WaterCoilType);
                if (SELECT_CASE_var == DataPlant::PlantEquipmentType::CoilWaterSimpleHeating) {
                    if (state.dataWaterCoils->RptCoilHeaderFlag(1)) {
                        print(state.files.eio, "{}", "! <Water Heating Coil Capacity Information>,Component Type,Name,Nominal Total Capacity {W}\n");
                        state.dataWaterCoils->RptCoilHeaderFlag(1) = false;
                    }
                    PreDefTableEntry(
                        state, state.dataOutRptPredefined->pdchHeatCoilType, state.dataWaterCoils->WaterCoil(CoilNum).Name, "Coil:Heating:Water");
                    PreDefTableEntry(state,
                                     state.dataOutRptPredefined->pdchHeatCoilDesCap,
                                     state.dataWaterCoils->WaterCoil(CoilNum).Name,
                                     state.dataWaterCoils->WaterCoil(CoilNum).DesWaterHeatingCoilRate);
                    PreDefTableEntry(state,
                                     state.dataOutRptPredefined->pdchHeatCoilNomCap,
                                     state.dataWaterCoils->WaterCoil(CoilNum).Name,
                                     state.dataWaterCoils->WaterCoil(CoilNum).TotWaterHeatingCoilRate);
                    PreDefTableEntry(state, state.dataOutRptPredefined->pdchHeatCoilNomEff, state.dataWaterCoils->WaterCoil(CoilNum).Name, "-");
                    addFootNoteSubTable(
                        state,
                        state.dataOutRptPredefined->pdstHeatCoil,
                        "Nominal values are gross at rated conditions, i.e., the supply air fan heat and electric power NOT accounted for.");
                    print(state.files.eio,
                          "{},{},{:.2R}\n",
                          "Water Heating Coil Capacity Information,Coil:Heating:Water",
                          state.dataWaterCoils->WaterCoil(CoilNum).Name,
                          state.dataWaterCoils->WaterCoil(CoilNum).TotWaterHeatingCoilRate);
                    state.dataRptCoilSelection->coilSelectionReportObj->setCoilAirFlow(state,
                                                                                       state.dataWaterCoils->WaterCoil(CoilNum).Name,
                                                                                       "Coil:Heating:Water",
                                                                                       state.dataWaterCoils->WaterCoil(CoilNum).DesAirVolFlowRate,
                                                                                       state.dataWaterCoils->WaterCoil(CoilNum).RequestingAutoSize);
                    state.dataRptCoilSelection->coilSelectionReportObj->setCoilWaterHeaterCapacityNodeNums(
                        state,
                        state.dataWaterCoils->WaterCoil(CoilNum).Name,
                        "Coil:Heating:Water",
                        state.dataWaterCoils->WaterCoil(CoilNum).DesWaterHeatingCoilRate,
                        state.dataWaterCoils->WaterCoil(CoilNum).RequestingAutoSize,
                        state.dataWaterCoils->WaterCoil(CoilNum).WaterInletNodeNum,
                        state.dataWaterCoils->WaterCoil(CoilNum).WaterOutletNodeNum,
                        state.dataWaterCoils->WaterCoil(CoilNum).WaterLoopNum); // coil report
                } else if (SELECT_CASE_var == DataPlant::PlantEquipmentType::CoilWaterDetailedFlatCooling) {
                    if (state.dataWaterCoils->RptCoilHeaderFlag(2)) {
                        print(state.files.eio,
                              "{}\n",
                              "! <Water Cooling Coil Capacity Information>,Component Type,Name,Nominal Total "
                              "Capacity {W},Nominal Sensible Capacity {W},Nominal Latent Capacity {W},Nominal "
                              "Sensible Heat Ratio");
                        state.dataWaterCoils->RptCoilHeaderFlag(2) = false;
                    }
                    state.dataWaterCoils->RatedLatentCapacity = state.dataWaterCoils->WaterCoil(CoilNum).TotWaterCoolingCoilRate -
                                                                state.dataWaterCoils->WaterCoil(CoilNum).SenWaterCoolingCoilRate;
                    state.dataWaterCoils->RatedSHR = SafeDivide(state.dataWaterCoils->WaterCoil(CoilNum).SenWaterCoolingCoilRate,
                                                                state.dataWaterCoils->WaterCoil(CoilNum).TotWaterCoolingCoilRate);
                    PreDefTableEntry(state,
                                     state.dataOutRptPredefined->pdchCoolCoilType,
                                     state.dataWaterCoils->WaterCoil(CoilNum).Name,
                                     "Coil:Cooling:Water:DetailedGeometry");
                    PreDefTableEntry(state,
                                     state.dataOutRptPredefined->pdchCoolCoilDesCap,
                                     state.dataWaterCoils->WaterCoil(CoilNum).Name,
                                     state.dataWaterCoils->WaterCoil(CoilNum).DesWaterCoolingCoilRate);
                    PreDefTableEntry(state,
                                     state.dataOutRptPredefined->pdchCoolCoilTotCap,
                                     state.dataWaterCoils->WaterCoil(CoilNum).Name,
                                     state.dataWaterCoils->WaterCoil(CoilNum).TotWaterCoolingCoilRate);
                    PreDefTableEntry(state,
                                     state.dataOutRptPredefined->pdchCoolCoilSensCap,
                                     state.dataWaterCoils->WaterCoil(CoilNum).Name,
                                     state.dataWaterCoils->WaterCoil(CoilNum).SenWaterCoolingCoilRate);
                    PreDefTableEntry(state,
                                     state.dataOutRptPredefined->pdchCoolCoilLatCap,
                                     state.dataWaterCoils->WaterCoil(CoilNum).Name,
                                     state.dataWaterCoils->RatedLatentCapacity);
                    PreDefTableEntry(state,
                                     state.dataOutRptPredefined->pdchCoolCoilSHR,
                                     state.dataWaterCoils->WaterCoil(CoilNum).Name,
                                     state.dataWaterCoils->RatedSHR);
                    PreDefTableEntry(state, state.dataOutRptPredefined->pdchCoolCoilNomEff, state.dataWaterCoils->WaterCoil(CoilNum).Name, "-");
                    addFootNoteSubTable(
                        state,
                        state.dataOutRptPredefined->pdstCoolCoil,
                        "Nominal values are gross at rated conditions, i.e., the supply air fan heat and electric power NOT accounted for.");
                    print(state.files.eio,
                          "{},{},{:.2R},{:.2R},{:.2R},{:.2R}\n",
                          "Water Cooling Coil Capacity Information,Coil:Cooling:Water:DetailedGeometry",
                          state.dataWaterCoils->WaterCoil(CoilNum).Name,
                          state.dataWaterCoils->WaterCoil(CoilNum).TotWaterCoolingCoilRate,
                          state.dataWaterCoils->WaterCoil(CoilNum).SenWaterCoolingCoilRate,
                          state.dataWaterCoils->RatedLatentCapacity,
                          state.dataWaterCoils->RatedSHR);
                    state.dataRptCoilSelection->coilSelectionReportObj->setCoilAirFlow(
                        state,
                        state.dataWaterCoils->WaterCoil(CoilNum).Name,
                        "Coil:Cooling:Water:DetailedGeometry",
                        state.dataWaterCoils->WaterCoil(CoilNum).DesAirVolFlowRate,
                        state.dataWaterCoils->WaterCoil(CoilNum).RequestingAutoSize); // Coil Report
                    state.dataRptCoilSelection->coilSelectionReportObj->setCoilWaterCoolingCapacity(
                        state,
                        state.dataWaterCoils->WaterCoil(CoilNum).Name,
                        "Coil:Cooling:Water:DetailedGeometry",
                        state.dataWaterCoils->WaterCoil(CoilNum).DesWaterCoolingCoilRate,
                        state.dataWaterCoils->WaterCoil(CoilNum).RequestingAutoSize,
                        state.dataWaterCoils->WaterCoil(CoilNum).WaterInletNodeNum,
                        state.dataWaterCoils->WaterCoil(CoilNum).WaterOutletNodeNum,
                        state.dataWaterCoils->WaterCoil(CoilNum).WaterLoopNum); // Coil Report
                } else if (SELECT_CASE_var == DataPlant::PlantEquipmentType::CoilWaterCooling) {
                    if (state.dataWaterCoils->RptCoilHeaderFlag(2)) {
                        print(state.files.eio,
                              "{}\n",
                              "! <Water Cooling Coil Capacity Information>,Component Type,Name,Nominal Total "
                              "Capacity {W},Nominal Sensible Capacity {W},Nominal Latent Capacity {W},Nominal "
                              "Sensible Heat Ratio, Nominal Coil UA Value {W/C}, Nominal Coil Surface Area {m2}");
                        state.dataWaterCoils->RptCoilHeaderFlag(2) = false;
                    }
                    state.dataWaterCoils->RatedLatentCapacity = state.dataWaterCoils->WaterCoil(CoilNum).TotWaterCoolingCoilRate -
                                                                state.dataWaterCoils->WaterCoil(CoilNum).SenWaterCoolingCoilRate;
                    state.dataWaterCoils->RatedSHR = SafeDivide(state.dataWaterCoils->WaterCoil(CoilNum).SenWaterCoolingCoilRate,
                                                                state.dataWaterCoils->WaterCoil(CoilNum).TotWaterCoolingCoilRate);
                    PreDefTableEntry(
                        state, state.dataOutRptPredefined->pdchCoolCoilType, state.dataWaterCoils->WaterCoil(CoilNum).Name, "Coil:Cooling:Water");
                    PreDefTableEntry(state,
                                     state.dataOutRptPredefined->pdchCoolCoilDesCap,
                                     state.dataWaterCoils->WaterCoil(CoilNum).Name,
                                     state.dataWaterCoils->WaterCoil(CoilNum).DesWaterCoolingCoilRate);
                    PreDefTableEntry(state,
                                     state.dataOutRptPredefined->pdchCoolCoilTotCap,
                                     state.dataWaterCoils->WaterCoil(CoilNum).Name,
                                     state.dataWaterCoils->WaterCoil(CoilNum).TotWaterCoolingCoilRate);
                    PreDefTableEntry(state,
                                     state.dataOutRptPredefined->pdchCoolCoilSensCap,
                                     state.dataWaterCoils->WaterCoil(CoilNum).Name,
                                     state.dataWaterCoils->WaterCoil(CoilNum).SenWaterCoolingCoilRate);
                    PreDefTableEntry(state,
                                     state.dataOutRptPredefined->pdchCoolCoilLatCap,
                                     state.dataWaterCoils->WaterCoil(CoilNum).Name,
                                     state.dataWaterCoils->RatedLatentCapacity);
                    PreDefTableEntry(state,
                                     state.dataOutRptPredefined->pdchCoolCoilSHR,
                                     state.dataWaterCoils->WaterCoil(CoilNum).Name,
                                     state.dataWaterCoils->RatedSHR);
                    PreDefTableEntry(state, state.dataOutRptPredefined->pdchCoolCoilNomEff, state.dataWaterCoils->WaterCoil(CoilNum).Name, "-");
                    PreDefTableEntry(state,
                                     state.dataOutRptPredefined->pdchCoolCoilUATotal,
                                     state.dataWaterCoils->WaterCoil(CoilNum).Name,
                                     state.dataWaterCoils->WaterCoil(CoilNum).UACoilTotal);
                    PreDefTableEntry(state,
                                     state.dataOutRptPredefined->pdchCoolCoilArea,
                                     state.dataWaterCoils->WaterCoil(CoilNum).Name,
                                     state.dataWaterCoils->WaterCoil(CoilNum).TotCoilOutsideSurfArea);
                    addFootNoteSubTable(
                        state,
                        state.dataOutRptPredefined->pdstCoolCoil,
                        "Nominal values are gross at rated conditions, i.e., the supply air fan heat and electric power NOT accounted for.");
                    print(state.files.eio,
                          "{},{},{:.2R},{:.2R},{:.2R},{:.2R},{:.2R},{:.2R}\n",
                          "Water Cooling Coil Capacity Information,Coil:Cooling:Water",
                          state.dataWaterCoils->WaterCoil(CoilNum).Name,
                          state.dataWaterCoils->WaterCoil(CoilNum).TotWaterCoolingCoilRate,
                          state.dataWaterCoils->WaterCoil(CoilNum).SenWaterCoolingCoilRate,
                          state.dataWaterCoils->RatedLatentCapacity,
                          state.dataWaterCoils->RatedSHR,
                          state.dataWaterCoils->UATotal,
                          state.dataWaterCoils->SurfaceArea);
                    state.dataRptCoilSelection->coilSelectionReportObj->setCoilAirFlow(
                        state,
                        state.dataWaterCoils->WaterCoil(CoilNum).Name,
                        "Coil:Cooling:Water",
                        state.dataWaterCoils->WaterCoil(CoilNum).DesAirVolFlowRate,
                        state.dataWaterCoils->WaterCoil(CoilNum).RequestingAutoSize); // Coil Report
                    state.dataRptCoilSelection->coilSelectionReportObj->setCoilWaterCoolingCapacity(
                        state,
                        state.dataWaterCoils->WaterCoil(CoilNum).Name,
                        "Coil:Cooling:Water",
                        state.dataWaterCoils->WaterCoil(CoilNum).DesWaterCoolingCoilRate,
                        state.dataWaterCoils->WaterCoil(CoilNum).RequestingAutoSize,
                        state.dataWaterCoils->WaterCoil(CoilNum).WaterInletNodeNum,
                        state.dataWaterCoils->WaterCoil(CoilNum).WaterOutletNodeNum,
                        state.dataWaterCoils->WaterCoil(CoilNum).WaterLoopNum); // Coil Report
                }
            }
            if (state.dataWaterCoils->WaterCoil(CoilNum).DesWaterCoolingCoilRate <= 0.0)
                state.dataWaterCoils->WaterCoil(CoilNum).DesWaterCoolingCoilRate = state.dataWaterCoils->WaterCoil(CoilNum).TotWaterCoolingCoilRate;
            if (state.dataWaterCoils->WaterCoil(CoilNum).DesWaterHeatingCoilRate <= 0.0)
                state.dataWaterCoils->WaterCoil(CoilNum).DesWaterHeatingCoilRate = state.dataWaterCoils->WaterCoil(CoilNum).TotWaterHeatingCoilRate;

            // call coil model with everthing set at rating point
            state.dataWaterCoils->WaterCoil(CoilNum).InletAirMassFlowRate = state.dataWaterCoils->WaterCoil(CoilNum).DesAirMassFlowRate;
            state.dataWaterCoils->WaterCoil(CoilNum).InletAirTemp = state.dataWaterCoils->WaterCoil(CoilNum).DesInletAirTemp;
            state.dataWaterCoils->WaterCoil(CoilNum).InletAirHumRat =
                state.dataWaterCoils->WaterCoil(CoilNum).DesInletAirHumRat; // fixed in sizing routine
            state.dataWaterCoils->WaterCoil(CoilNum).InletAirEnthalpy = Psychrometrics::PsyHFnTdbW(
                state.dataWaterCoils->WaterCoil(CoilNum).DesInletAirTemp, state.dataWaterCoils->WaterCoil(CoilNum).DesInletAirHumRat);
            Real64 DesInletWetBulb = Psychrometrics::PsyTwbFnTdbWPb(state,
                                                                    state.dataWaterCoils->WaterCoil(CoilNum).DesInletAirTemp,
                                                                    state.dataWaterCoils->WaterCoil(CoilNum).DesInletAirHumRat,
                                                                    DataEnvironment::StdPressureSeaLevel,
                                                                    "InitWaterCoils");
            state.dataWaterCoils->WaterCoil(CoilNum).InletWaterMassFlowRate = state.dataWaterCoils->WaterCoil(CoilNum).MaxWaterMassFlowRate;
            state.dataWaterCoils->WaterCoil(CoilNum).InletWaterTemp = state.dataWaterCoils->WaterCoil(CoilNum).DesInletWaterTemp;
            Real64 cp = GetSpecificHeatGlycol(state,
                                              state.dataPlnt->PlantLoop(state.dataWaterCoils->WaterCoil(CoilNum).WaterLoopNum).FluidName,
                                              state.dataWaterCoils->WaterCoil(CoilNum).DesInletWaterTemp,
                                              state.dataPlnt->PlantLoop(state.dataWaterCoils->WaterCoil(CoilNum).WaterLoopNum).FluidIndex,
                                              "InitWaterCoil");
            state.dataWaterCoils->WaterCoil(CoilNum).InletWaterEnthalpy = cp * state.dataWaterCoils->WaterCoil(CoilNum).InletWaterTemp;

            state.dataWaterCoils->WaterCoil(CoilNum).UACoilVariable = state.dataWaterCoils->WaterCoil(CoilNum).UACoil;
            state.dataWaterCoils->WaterCoil(CoilNum).FaultyCoilFoulingFactor = 0.0;
            Real64 holdOutBaroPress = state.dataEnvrn->OutBaroPress;
            state.dataEnvrn->OutBaroPress = DataEnvironment::StdPressureSeaLevel; // assume rating is for sea level.
            CalcAdjustedCoilUA(state, CoilNum);

            std::string coilTypeName(" ");
            // calculate coil sim model at rating point, full load, continuous fan
            if (state.dataWaterCoils->WaterCoil(CoilNum).WaterCoilType == DataPlant::PlantEquipmentType::CoilWaterDetailedFlatCooling) {
                CalcDetailFlatFinCoolingCoil(state, CoilNum, state.dataWaterCoils->SimCalc, ContFanCycCoil, 1.0);
                coilTypeName = "Coil:Cooling:Water:DetailedGeometry";
            } else if (state.dataWaterCoils->WaterCoil(CoilNum).WaterCoilType == DataPlant::PlantEquipmentType::CoilWaterCooling) {
                CoolingCoil(state, CoilNum, FirstHVACIteration, state.dataWaterCoils->SimCalc, ContFanCycCoil, 1.0);
                coilTypeName = "Coil:Cooling:Water";
            } else if (state.dataWaterCoils->WaterCoil(CoilNum).WaterCoilType == DataPlant::PlantEquipmentType::CoilWaterSimpleHeating) {
                CalcSimpleHeatingCoil(state, CoilNum, ContFanCycCoil, 1.0, state.dataWaterCoils->SimCalc);
                coilTypeName = "Coil:Heating:Water";
            }

            // coil outlets
            Real64 RatedOutletWetBulb(0.0);
            RatedOutletWetBulb = Psychrometrics::PsyTwbFnTdbWPb(state,
                                                                state.dataWaterCoils->WaterCoil(CoilNum).OutletAirTemp,
                                                                state.dataWaterCoils->WaterCoil(CoilNum).OutletAirHumRat,
                                                                DataEnvironment::StdPressureSeaLevel,
                                                                "InitWaterCoil");

            // call set routine in coil report
            if (state.dataWaterCoils->WaterCoil(CoilNum).WaterCoilType == DataPlant::PlantEquipmentType::CoilWaterDetailedFlatCooling ||
                state.dataWaterCoils->WaterCoil(CoilNum).WaterCoilType == DataPlant::PlantEquipmentType::CoilWaterCooling) {
                state.dataRptCoilSelection->coilSelectionReportObj->setRatedCoilConditions(
                    state,
                    state.dataWaterCoils->WaterCoil(CoilNum).Name,
                    coilTypeName,
                    state.dataWaterCoils->WaterCoil(CoilNum).TotWaterCoolingCoilRate, // this is the report variable
                    state.dataWaterCoils->WaterCoil(CoilNum).SenWaterCoolingCoilRate, // this is the report variable
                    state.dataWaterCoils->WaterCoil(CoilNum).InletAirMassFlowRate,
                    state.dataWaterCoils->WaterCoil(CoilNum).InletAirTemp,
                    state.dataWaterCoils->WaterCoil(CoilNum).InletAirHumRat,
                    DesInletWetBulb,
                    state.dataWaterCoils->WaterCoil(CoilNum).OutletAirTemp,
                    state.dataWaterCoils->WaterCoil(CoilNum).OutletAirHumRat,
                    RatedOutletWetBulb,
                    -999.0,
                    -999.0,
                    -999.0,
                    -999.0); // coil effectiveness
            } else if (state.dataWaterCoils->WaterCoil(CoilNum).WaterCoilType == DataPlant::PlantEquipmentType::CoilWaterSimpleHeating) {
                state.dataRptCoilSelection->coilSelectionReportObj->setRatedCoilConditions(
                    state,
                    state.dataWaterCoils->WaterCoil(CoilNum).Name,
                    coilTypeName,
                    state.dataWaterCoils->WaterCoil(CoilNum).TotWaterHeatingCoilRate, // this is the report variable
                    state.dataWaterCoils->WaterCoil(CoilNum).TotWaterHeatingCoilRate, // this is the report variable
                    state.dataWaterCoils->WaterCoil(CoilNum).InletAirMassFlowRate,
                    state.dataWaterCoils->WaterCoil(CoilNum).InletAirTemp,
                    state.dataWaterCoils->WaterCoil(CoilNum).InletAirHumRat,
                    DesInletWetBulb,
                    state.dataWaterCoils->WaterCoil(CoilNum).OutletAirTemp,
                    state.dataWaterCoils->WaterCoil(CoilNum).OutletAirHumRat,
                    RatedOutletWetBulb,
                    -999.0,
                    -999.0,
                    -999.0,
                    -999.0); // coil effectiveness
            }
            // now replace the outdoor air conditions set above for one time rating point calc
            state.dataEnvrn->OutBaroPress = holdOutBaroPress;
        }
    }

    // Do the Begin Day initializations
    // NONE

    // Do the begin HVAC time step initializations
    // NONE

    // Do the following initializations (every time step): This should be the info from
    // the previous components outlets or the node data in this section.
    // First set the conditions for the air into the coil model
    AirInletNode = state.dataWaterCoils->WaterCoil(CoilNum).AirInletNodeNum;
    WaterInletNode = state.dataWaterCoils->WaterCoil(CoilNum).WaterInletNodeNum;
    state.dataWaterCoils->WaterCoil(CoilNum).InletAirMassFlowRate = Node(AirInletNode).MassFlowRate;
    state.dataWaterCoils->WaterCoil(CoilNum).InletAirTemp = Node(AirInletNode).Temp;
    state.dataWaterCoils->WaterCoil(CoilNum).InletAirHumRat = Node(AirInletNode).HumRat;
    state.dataWaterCoils->WaterCoil(CoilNum).InletAirEnthalpy = Node(AirInletNode).Enthalpy;

    state.dataWaterCoils->WaterCoil(CoilNum).InletWaterMassFlowRate = Node(WaterInletNode).MassFlowRate;
    state.dataWaterCoils->WaterCoil(CoilNum).InletWaterTemp = Node(WaterInletNode).Temp;
    state.dataWaterCoils->WaterCoil(CoilNum).InletWaterEnthalpy = Node(WaterInletNode).Enthalpy;

    state.dataWaterCoils->WaterCoil(CoilNum).UACoilVariable = state.dataWaterCoils->WaterCoil(CoilNum).UACoil;

    CalcAdjustedCoilUA(state, CoilNum);

    state.dataWaterCoils->WaterCoil(CoilNum).TotWaterHeatingCoilRate = 0.0;
    state.dataWaterCoils->WaterCoil(CoilNum).TotWaterCoolingCoilRate = 0.0;
    state.dataWaterCoils->WaterCoil(CoilNum).SenWaterCoolingCoilRate = 0.0;
}

// refactor coilUA adjustment into separate routine, for use with rating calc
void CalcAdjustedCoilUA(EnergyPlusData &state, int const CoilNum)
{
    // Pull these precalc routines out of big init routine
    // modify the coil UA based on model in Wetter 1999
    Real64 x_a;                  // result of Eq.70 in Wetter 1999
    Real64 x_w;                  // result of Eq.72 in Wetter 1999
    Real64 AirConvectTerm;       // result of Eq.71 in Wetter 1999
    Real64 WaterConvectTerm;     // result of Eq.73 in Wetter 1999
    Real64 WaterConvSensitivity; // "s" in Wetter 1999, temperature sensitivity in water side convection

    // Coil:Heating:Water
    if ((state.dataWaterCoils->WaterCoil(CoilNum).WaterCoilType == DataPlant::PlantEquipmentType::CoilWaterSimpleHeating) &&
        (!(state.dataWaterCoils->MyUAAndFlowCalcFlag(CoilNum)))) { // update Coil UA based on inlet mass flows and temps
        x_a = 1.0 + 4.769E-3 * (state.dataWaterCoils->WaterCoil(CoilNum).InletAirTemp - state.dataWaterCoils->WaterCoil(CoilNum).DesInletAirTemp);
        if (state.dataWaterCoils->WaterCoil(CoilNum).DesAirMassFlowRate > 0.0) {
            AirConvectTerm =
                x_a *
                std::pow(state.dataWaterCoils->WaterCoil(CoilNum).InletAirMassFlowRate / state.dataWaterCoils->WaterCoil(CoilNum).DesAirMassFlowRate,
                         0.8) *
                state.dataWaterCoils->WaterCoil(CoilNum).AirSideNominalConvect;
        } else {
            AirConvectTerm = 0.0;
        }
        WaterConvSensitivity = 0.014 / (1.0 + 0.014 * state.dataWaterCoils->WaterCoil(CoilNum).DesInletWaterTemp);
        x_w = 1.0 + WaterConvSensitivity *
                        (state.dataWaterCoils->WaterCoil(CoilNum).InletWaterTemp - state.dataWaterCoils->WaterCoil(CoilNum).DesInletWaterTemp);
        if (state.dataWaterCoils->WaterCoil(CoilNum).MaxWaterMassFlowRate > 0.0) {
            WaterConvectTerm = x_w *
                               std::pow(state.dataWaterCoils->WaterCoil(CoilNum).InletWaterMassFlowRate /
                                            state.dataWaterCoils->WaterCoil(CoilNum).MaxWaterMassFlowRate,
                                        0.85) *
                               state.dataWaterCoils->WaterCoil(CoilNum).LiquidSideNominalConvect;
        } else {
            WaterConvectTerm = 0.0;
        }
        if ((AirConvectTerm > 0.0) && (WaterConvectTerm > 0.0)) {
            state.dataWaterCoils->WaterCoil(CoilNum).UACoilVariable = 1.0 / ((1.0 / WaterConvectTerm) + (1.0 / AirConvectTerm));
        } else {
            // use nominal UA since variable UA cannot be calculated
            state.dataWaterCoils->WaterCoil(CoilNum).UACoilVariable = state.dataWaterCoils->WaterCoil(CoilNum).UACoil;
        }

        // calculate the Faulty Coil Fouling (thermal insulance) Factor using fault information
        if (state.dataWaterCoils->WaterCoil(CoilNum).FaultyCoilFoulingFlag &&
            // The fault shouldn't apply during sizing.
            (!state.dataGlobal->WarmupFlag) && (!state.dataGlobal->DoingSizing) && (!state.dataGlobal->KickOffSimulation) &&
            // This was preexisting
            !(state.dataWaterCoils->MyUAAndFlowCalcFlag(CoilNum))) {
            // Store original value
            state.dataWaterCoils->WaterCoil(CoilNum).OriginalUACoilVariable = state.dataWaterCoils->WaterCoil(CoilNum).UACoilVariable;

            int FaultIndex = state.dataWaterCoils->WaterCoil(CoilNum).FaultyCoilFoulingIndex;
            FaultsManager::FaultPropertiesFoulingCoil &fouling = state.dataFaultsMgr->FouledCoils(FaultIndex);
            Real64 FaultFrac = fouling.FaultFraction(state);

            if (fouling.FoulingInputMethod == FaultsManager::FouledCoil::UARated) {
                // 1/UA' = Frac * (1/UAFouled) + (1-Frac) / UA
                state.dataWaterCoils->WaterCoil(CoilNum).UACoilVariable =
                    1 / (FaultFrac / (fouling.UAFouled) + (1 - FaultFrac) / state.dataWaterCoils->WaterCoil(CoilNum).UACoilVariable);
            } else {
                // R' = R + Rfoul
                // Rfoul = r_air/A_air + r_water/A_water (FoulingFactor = thermal insulance [K/W, A] = Area [m2], r=fouling factor [m2.K/W]
                Real64 FoulingFactor = FaultFrac * (fouling.Rfw / (fouling.Aratio * fouling.Aout) + fouling.Rfa / fouling.Aout);
                state.dataWaterCoils->WaterCoil(CoilNum).UACoilVariable =
                    1.0 / ((1.0 / state.dataWaterCoils->WaterCoil(CoilNum).UACoilVariable) + FoulingFactor);
            }

            // Do not allow improving coil performance
            state.dataWaterCoils->WaterCoil(CoilNum).UACoilVariable =
                min(state.dataWaterCoils->WaterCoil(CoilNum).UACoilVariable, state.dataWaterCoils->WaterCoil(CoilNum).OriginalUACoilVariable);

            // Only for reporting purposes
            state.dataWaterCoils->WaterCoil(CoilNum).FaultyCoilFoulingFactor =
                (1.0 / state.dataWaterCoils->WaterCoil(CoilNum).UACoilVariable) -
                (1.0 / state.dataWaterCoils->WaterCoil(CoilNum).OriginalUACoilVariable);
        } else {
            state.dataWaterCoils->WaterCoil(CoilNum).FaultyCoilFoulingFactor = 0;
        }
    }

    // Coil:Cooling:Water
    // update Coil UA based on inlet mass flows and temps
    if (state.dataWaterCoils->WaterCoil(CoilNum).WaterCoilType == DataPlant::PlantEquipmentType::CoilWaterCooling &&
        (!state.dataWaterCoils->MyCoilDesignFlag(CoilNum))) {
        if (state.dataWaterCoils->WaterCoil(CoilNum).DesAirMassFlowRate > 0.0) {
            x_a = 1.0 + 4.769E-3 * (state.dataWaterCoils->WaterCoil(CoilNum).InletAirTemp - state.dataWaterCoils->WaterCoil(CoilNum).DesInletAirTemp);
            state.dataWaterCoils->WaterCoil(CoilNum).UACoilExternal =
                x_a *
                std::pow(state.dataWaterCoils->WaterCoil(CoilNum).InletAirMassFlowRate / state.dataWaterCoils->WaterCoil(CoilNum).DesAirMassFlowRate,
                         0.8) *
                state.dataWaterCoils->WaterCoil(CoilNum).UACoilExternalDes;
        } else {
            state.dataWaterCoils->WaterCoil(CoilNum).UACoilExternal = state.dataWaterCoils->WaterCoil(CoilNum).UACoilExternalDes;
        }

        if (state.dataWaterCoils->WaterCoil(CoilNum).MaxWaterMassFlowRate > 0.0) {
            WaterConvSensitivity = 0.014 / (1.0 + 0.014 * state.dataWaterCoils->WaterCoil(CoilNum).DesInletWaterTemp);
            x_w = 1.0 + WaterConvSensitivity *
                            (state.dataWaterCoils->WaterCoil(CoilNum).InletWaterTemp - state.dataWaterCoils->WaterCoil(CoilNum).DesInletWaterTemp);
            state.dataWaterCoils->WaterCoil(CoilNum).UACoilInternal = x_w *
                                                                      std::pow(state.dataWaterCoils->WaterCoil(CoilNum).InletWaterMassFlowRate /
                                                                                   state.dataWaterCoils->WaterCoil(CoilNum).MaxWaterMassFlowRate,
                                                                               0.85) *
                                                                      state.dataWaterCoils->WaterCoil(CoilNum).UACoilInternalDes;
        } else {
            state.dataWaterCoils->WaterCoil(CoilNum).UACoilInternal = state.dataWaterCoils->WaterCoil(CoilNum).UACoilInternalDes;
        }

        if (!(state.dataWaterCoils->WaterCoil(CoilNum).UACoilInternal > 0.0 && state.dataWaterCoils->WaterCoil(CoilNum).UACoilExternal > 0.0)) {
            state.dataWaterCoils->WaterCoil(CoilNum).UACoilInternal = state.dataWaterCoils->WaterCoil(CoilNum).UACoilInternalDes;
            state.dataWaterCoils->WaterCoil(CoilNum).UACoilExternal = state.dataWaterCoils->WaterCoil(CoilNum).UACoilExternalDes;
        }

        // If Fouling
        if (state.dataWaterCoils->WaterCoil(CoilNum).FaultyCoilFoulingFlag &&
            // The fault shouldn't apply during sizing.
            (!state.dataGlobal->WarmupFlag) && (!state.dataGlobal->DoingSizing) && (!state.dataGlobal->KickOffSimulation) &&
            // This was preexisting
            !(state.dataWaterCoils->MyUAAndFlowCalcFlag(CoilNum))) {
            // Store original value
            // This is really UACoilTotal technically, but I don't see the point of declaring another Real on the struct just for that
            state.dataWaterCoils->WaterCoil(CoilNum).OriginalUACoilVariable =
                1.0 / (1.0 / state.dataWaterCoils->WaterCoil(CoilNum).UACoilExternal + 1.0 / state.dataWaterCoils->WaterCoil(CoilNum).UACoilInternal);

            state.dataWaterCoils->WaterCoil(CoilNum).OriginalUACoilExternal = state.dataWaterCoils->WaterCoil(CoilNum).UACoilExternal;
            state.dataWaterCoils->WaterCoil(CoilNum).OriginalUACoilInternal = state.dataWaterCoils->WaterCoil(CoilNum).UACoilInternal;

            int FaultIndex = state.dataWaterCoils->WaterCoil(CoilNum).FaultyCoilFoulingIndex;

            FaultsManager::FaultPropertiesFoulingCoil &fouling = state.dataFaultsMgr->FouledCoils(FaultIndex);
            Real64 FaultFrac = fouling.FaultFraction(state);

            if (fouling.FoulingInputMethod == FaultsManager::FouledCoil::FoulingFactor) {
                // Adjust the External (air) UA and Internal (water) UA accordingly
                Real64 Rfoul_air = FaultFrac * (fouling.Rfa / fouling.Aout);
                Real64 Rfoul_water = FaultFrac * (fouling.Rfw / (fouling.Aratio * fouling.Aout));

                state.dataWaterCoils->WaterCoil(CoilNum).UACoilInternal =
                    1.0 / (1.0 / state.dataWaterCoils->WaterCoil(CoilNum).UACoilInternal + Rfoul_water);
                state.dataWaterCoils->WaterCoil(CoilNum).UACoilExternal =
                    1.0 / (1.0 / state.dataWaterCoils->WaterCoil(CoilNum).UACoilExternal + Rfoul_air);
                //
            } else { // iFouledCoil_UARated
                // FouledUARated is supposed to be the overall UA. So we need to split between Internal and External UAs

                // How should I split fouling between internal/external?
                // We can actually use the current ratio before fouling...
                // splitRatio = UACoilInternal/UACoilExternal
                // UACoilInternal = UACoilExternal * splitRatio

                // UACoilTotal = 1 / (1 / UACoilExternal + 1 / UACoilInternal)
                // UACoilTotal = 1 / (1 / UACoilExternal + 1 / (UACoilExernal * splitRatio))
                // UACoilTotal = UACoilExternal / (1 + 1 / splitRatio) = UACoilExternal  * splitRatio / (1 + splitRatio)
                // UACoilExternal = UACoilTotal * (1 + splitRatio) / splitRatio
                // UACoilInternal = UACoilTotal * (1 + splitRatio)

                // Adding in FaultFrac:
                // UACoilExternal = FaultFrac * [UAFouled * (1+splitRatio) / splitRatio] + (1-FaultFrac) * UACoilExternal
                // UACoilInternal = FaultFrac * [UAFouled * splitRatio] + (1-FaultFrac) * UACoilInternal

                Real64 splitRatio = state.dataWaterCoils->WaterCoil(CoilNum).UACoilInternal / state.dataWaterCoils->WaterCoil(CoilNum).UACoilExternal;

                state.dataWaterCoils->WaterCoil(CoilNum).UACoilExternal =
                    1.0 / ((FaultFrac * splitRatio) / ((1 + splitRatio) * fouling.UAFouled) +
                           (1 - FaultFrac) / state.dataWaterCoils->WaterCoil(CoilNum).UACoilExternal);

                // WaterCoil(CoilNum).UACoilInternal =   1.0 /
                //( FaultFrac / ((1 + splitRatio) * fouling.UAFouled) +
                //(1-FaultFrac) / WaterCoil(CoilNum).UACoilInternal);

                state.dataWaterCoils->WaterCoil(CoilNum).UACoilInternal = splitRatio * state.dataWaterCoils->WaterCoil(CoilNum).UACoilExternal;
            }

            // Do not allow improving coil performance
            state.dataWaterCoils->WaterCoil(CoilNum).UACoilExternal =
                min(state.dataWaterCoils->WaterCoil(CoilNum).UACoilExternal, state.dataWaterCoils->WaterCoil(CoilNum).OriginalUACoilExternal);
            state.dataWaterCoils->WaterCoil(CoilNum).UACoilInternal =
                min(state.dataWaterCoils->WaterCoil(CoilNum).UACoilInternal, state.dataWaterCoils->WaterCoil(CoilNum).OriginalUACoilInternal);

            // Only for reporting purposes
            state.dataWaterCoils->WaterCoil(CoilNum).FaultyCoilFoulingFactor =
                (1.0 / state.dataWaterCoils->WaterCoil(CoilNum).UACoilExternal) -
                (1.0 / state.dataWaterCoils->WaterCoil(CoilNum).OriginalUACoilExternal) +
                (1.0 / state.dataWaterCoils->WaterCoil(CoilNum).UACoilInternal) -
                (1.0 / state.dataWaterCoils->WaterCoil(CoilNum).OriginalUACoilInternal);
        } else {
            state.dataWaterCoils->WaterCoil(CoilNum).FaultyCoilFoulingFactor = 0;
        }

        state.dataWaterCoils->WaterCoil(CoilNum).UACoilTotal =
            1.0 / (1.0 / state.dataWaterCoils->WaterCoil(CoilNum).UACoilExternal + 1.0 / state.dataWaterCoils->WaterCoil(CoilNum).UACoilInternal);

        state.dataWaterCoils->WaterCoil(CoilNum).UACoilInternalPerUnitArea =
            state.dataWaterCoils->WaterCoil(CoilNum).UACoilInternal / state.dataWaterCoils->WaterCoil(CoilNum).TotCoilOutsideSurfArea;
        state.dataWaterCoils->WaterCoil(CoilNum).UAWetExtPerUnitArea =
            state.dataWaterCoils->WaterCoil(CoilNum).UACoilExternal / state.dataWaterCoils->WaterCoil(CoilNum).TotCoilOutsideSurfArea;
        state.dataWaterCoils->WaterCoil(CoilNum).UADryExtPerUnitArea = state.dataWaterCoils->WaterCoil(CoilNum).UAWetExtPerUnitArea;
    }
}

void SizeWaterCoil(EnergyPlusData &state, int const CoilNum)
{

    // SUBROUTINE INFORMATION:
    //       AUTHOR         Fred Buhl
    //       DATE WRITTEN   November 2001
    //       MODIFIED       August 2013 Daeho Kang, add component sizing table entries
    //       RE-ENGINEERED  na

    // PURPOSE OF THIS SUBROUTINE:
    // This subroutine is for sizing Water Coil Components for which flow rates and UAs have not been
    // specified in the input.

    // METHODOLOGY EMPLOYED:
    // Obtains flow rates from the zone or system sizing arrays and plant sizing data. UAs are
    // calculated by numerically inverting the individual coil calculation routines.

    // Using/Aliasing
    using namespace DataSizing;
    using PlantUtilities::RegisterPlantCompDesignFlow;

    // SUBROUTINE PARAMETER DEFINITIONS:
    static constexpr std::string_view RoutineName("SizeWaterCoil");

    // SUBROUTINE LOCAL VARIABLE DECLARATIONS:
    Real64 rho;
    int FieldNum = 2;                      // IDD numeric field number where input field description is found
    std::string AirLoopHVAC;                  // component type
    int SizingType;                        // type of sizing to perform
    std::string SizingString;              // input field sizing description (e.g., Nominal Capacity)
    bool bPRINT = true;                    // TRUE if sizing is reported to output (eio)
    Real64 TempSize;                       // autosized value
    Real64 DesCoilWaterInTempSaved;        // coil water inlet temp used for error checking UA sizing
    Real64 DesCoilInletWaterTempUsed(0.0); // coil design inlet water temp for UA sizing only
    Real64 Cp;
    bool NomCapUserInp = false; // flag for whether user has onput a nominal heating capacity

    bool ErrorsFound = false;
    bool LoopErrorsFound = false;
    int PltSizCoolNum = 0;
    int PltSizHeatNum = 0;
    Real64 DesCoilAirFlow = 0.0;
    Real64 DesCoilExitTemp = 0.0;
    Real64 CpAirStd = PsyCpAirFnW(0.0);
    std::string CompName = state.dataWaterCoils->WaterCoil(CoilNum).Name;

    auto &ZoneEqSizing(state.dataSize->ZoneEqSizing);
    auto &OASysEqSizing(state.dataSize->OASysEqSizing);

    // cooling coils
    if (((state.dataWaterCoils->WaterCoil(CoilNum).WaterCoilType == DataPlant::PlantEquipmentType::CoilWaterCooling) ||
         (state.dataWaterCoils->WaterCoil(CoilNum).WaterCoilType == DataPlant::PlantEquipmentType::CoilWaterDetailedFlatCooling)) &&
        state.dataWaterCoils->WaterCoil(CoilNum).RequestingAutoSize) {
        // find the appropriate Plant Sizing object
        PltSizCoolNum = PlantUtilities::MyPlantSizingIndex(state,
                                                           "chilled water coil",
                                                           state.dataWaterCoils->WaterCoil(CoilNum).Name,
                                                           state.dataWaterCoils->WaterCoil(CoilNum).WaterInletNodeNum,
                                                           state.dataWaterCoils->WaterCoil(CoilNum).WaterOutletNodeNum,
                                                           LoopErrorsFound);
    }

    if (((state.dataWaterCoils->WaterCoil(CoilNum).WaterCoilType == DataPlant::PlantEquipmentType::CoilWaterCooling) ||
         (state.dataWaterCoils->WaterCoil(CoilNum).WaterCoilType == DataPlant::PlantEquipmentType::CoilWaterDetailedFlatCooling))) { // 'Cooling'

        if (state.dataWaterCoils->WaterCoil(CoilNum).UseDesignWaterDeltaTemp) {
            state.dataSize->DataWaterCoilSizCoolDeltaT = state.dataWaterCoils->WaterCoil(CoilNum).DesignWaterDeltaTemp;
        } else {
            if (PltSizCoolNum > 0) {
                state.dataSize->DataWaterCoilSizCoolDeltaT = state.dataSize->PlantSizData(PltSizCoolNum).DeltaT;
            }
        }

        if (PltSizCoolNum > 0) {

            state.dataSize->DataPltSizCoolNum = PltSizCoolNum;
            state.dataSize->DataWaterLoopNum = state.dataWaterCoils->WaterCoil(CoilNum).WaterLoopNum;

            if (state.dataWaterCoils->WaterCoil(CoilNum).WaterCoilModel == iCoilModel::CoolingDetailed) { // 'DETAILED FLAT FIN'
                AirLoopHVAC = cAllCoilTypes(Coil_CoolingWaterDetailed);                                      // Coil:Cooling:Water:DetailedGeometry
            } else {
                AirLoopHVAC = cAllCoilTypes(Coil_CoolingWater); // Coil:Cooling:Water
            }

            bPRINT = false; // do not print this sizing request since the autosized value is needed and this input may not be autosized (we should
                            // print this!)
            if (state.dataWaterCoils->WaterCoil(CoilNum).DesAirVolFlowRate == state.dataSize->DataFlowUsedForSizing) {
                TempSize = state.dataWaterCoils->WaterCoil(CoilNum).DesAirVolFlowRate; // represents parent object has hard-sized airflow
            } else {
                TempSize = AutoSize; // get the autosized air volume flow rate for use in other calculations
            }

            bool errorsFound = false;
            CoolingAirFlowSizer sizingCoolingAirFlow;
            CompName = state.dataWaterCoils->WaterCoil(CoilNum).Name;
            sizingCoolingAirFlow.initializeWithinEP(state, AirLoopHVAC, CompName, bPRINT, RoutineName);
            Real64 autoSizedValue = sizingCoolingAirFlow.size(state, TempSize, errorsFound);
            state.dataWaterCoils->WaterCoil(CoilNum).InletAirMassFlowRate =
                state.dataEnvrn->StdRhoAir * autoSizedValue; // inlet air mass flow rate is the autosized value

            // Check if the air volume flow rate is defined in parent HVAC equipment and set water coil design air volume flow rate accordingly
            if (state.dataSize->CurZoneEqNum > 0) {
                if (ZoneEqSizing(state.dataSize->CurZoneEqNum).DesignSizeFromParent &&
                    state.dataWaterCoils->WaterCoil(CoilNum).DesAirVolFlowRate == autoSizedValue) {
                    state.dataSize->DataAirFlowUsedForSizing = ZoneEqSizing(state.dataSize->CurZoneEqNum).AirVolFlow;
                    state.dataSize->DataFlowUsedForSizing = ZoneEqSizing(state.dataSize->CurZoneEqNum).AirVolFlow;
                    state.dataWaterCoils->WaterCoil(CoilNum).DesAirVolFlowRate = AutoSize; // represents water coil being autosized
                } else {
                    state.dataSize->DataAirFlowUsedForSizing =
                        autoSizedValue; // many autosized inputs use the design (autosized) air volume flow rate, save this value
                    state.dataSize->DataFlowUsedForSizing = autoSizedValue;
                }
            } else {
                state.dataSize->DataAirFlowUsedForSizing =
                    autoSizedValue; // many autosized inputs use the design (autosized) air volume flow rate, save this value
                state.dataSize->DataFlowUsedForSizing = autoSizedValue;
            }

            if (state.dataSize->CurSysNum > 0 && state.dataSize->CurOASysNum == 0) {
                Real64 DesCoilExitHumRat(0.0); // fix coil sizing inconsistency
                DataSizing::GetCoilDesFlowT(state, state.dataSize->CurSysNum, CpAirStd, DesCoilAirFlow, DesCoilExitTemp, DesCoilExitHumRat);
                state.dataSize->DataAirFlowUsedForSizing = DesCoilAirFlow;
                state.dataSize->DataFlowUsedForSizing = DesCoilAirFlow;
                state.dataSize->DataDesOutletAirTemp = DesCoilExitTemp;
                state.dataSize->DataDesOutletAirHumRat = DesCoilExitHumRat; // need to test for dry coil but inlet conditions not yet known
            }

            // calculate pre-sizing data needed for specific functions (e.g., CoolingWaterDesAirInletTempSizing needs HRin and air flow)
            // these will be calculated again after other parameters are known
            if (state.dataWaterCoils->WaterCoil(CoilNum).WaterCoilModel == iCoilModel::CoolingDetailed) { // 'DETAILED FLAT FIN'
                TempSize = AutoSize;                                                                      // coil report
            } else {
                TempSize = state.dataWaterCoils->WaterCoil(CoilNum).DesInletAirHumRat; // preserve input if entered
            }
            CoolingWaterDesAirInletHumRatSizer sizerCWDesInHumRat;
            sizerCWDesInHumRat.initializeWithinEP(state, AirLoopHVAC, CompName, bPRINT, RoutineName);
            state.dataSize->DataDesInletAirHumRat = sizerCWDesInHumRat.size(state, TempSize, ErrorsFound);

            TempSize = AutoSize;
            CoolingCapacitySizer sizerCoolingCapacity;
            sizerCoolingCapacity.overrideSizingString(SizingString);
            sizerCoolingCapacity.initializeWithinEP(state, AirLoopHVAC, CompName, bPRINT, RoutineName);
            state.dataSize->DataCapacityUsedForSizing = sizerCoolingCapacity.size(state, TempSize, ErrorsFound);
            TempSize = state.dataWaterCoils->WaterCoil(CoilNum).MaxWaterVolFlowRate;
            CoolingWaterflowSizer sizerCWWaterflow;
            sizerCWWaterflow.initializeWithinEP(state, AirLoopHVAC, CompName, bPRINT, RoutineName);
            Real64 autoSizedCWFlow = sizerCWWaterflow.size(state, TempSize, ErrorsFound);
            // Check if the water flow rate is defined in parent HVAC equipment and set water coil design water flow rate accordingly
            if (state.dataSize->CurZoneEqNum > 0) {
                if (ZoneEqSizing(state.dataSize->CurZoneEqNum).DesignSizeFromParent) {
                    state.dataSize->DataWaterFlowUsedForSizing = ZoneEqSizing(state.dataSize->CurZoneEqNum).MaxCWVolFlow;
                } else {
                    state.dataSize->DataWaterFlowUsedForSizing = autoSizedCWFlow;
                }
            } else {
                state.dataSize->DataWaterFlowUsedForSizing = autoSizedCWFlow;
            }
            // end pre-sizing data calculations

            if (state.dataWaterCoils->WaterCoil(CoilNum).WaterCoilModel == iCoilModel::CoolingDetailed) { // 'DETAILED FLAT FIN'
                bPRINT = false;       // do not print this sizing request since this coil does not have a design inlet air temp input field (we
                                      // should print this!)
                TempSize = AutoSize;  // not an input for this model
                SizingString.clear(); // doesn't matter
            } else {
                FieldNum = 4; //  N4 , \field Design Inlet Air Temperature
                bPRINT = true;
                TempSize = state.dataWaterCoils->WaterCoil(CoilNum).DesInletAirTemp; // preserve input if entered
                SizingString = state.dataWaterCoils->WaterCoilNumericFields(CoilNum).FieldNames(FieldNum) + " [C]";
            }

            CoolingWaterDesAirInletTempSizer sizerCWDesInletAirTemp;
            sizerCWDesInletAirTemp.initializeWithinEP(state, AirLoopHVAC, CompName, bPRINT, RoutineName);
            state.dataWaterCoils->WaterCoil(CoilNum).DesInletAirTemp = sizerCWDesInletAirTemp.size(state, TempSize, ErrorsFound);
            state.dataSize->DataDesInletAirTemp = state.dataWaterCoils->WaterCoil(CoilNum).DesInletAirTemp;

            if (state.dataWaterCoils->WaterCoil(CoilNum).WaterCoilModel == iCoilModel::CoolingDetailed) { // 'DETAILED FLAT FIN'
                bPRINT = false;       // no field for detailed water coil, should print to eio anyway
                TempSize = AutoSize;  // coil report
                SizingString.clear(); // doesn't matter
            } else {
                FieldNum = 3; //  N3 , \field Design Inlet Water Temperature
                bPRINT = true;
                TempSize = state.dataWaterCoils->WaterCoil(CoilNum).DesInletWaterTemp; // preserve input if entered
                SizingString = state.dataWaterCoils->WaterCoilNumericFields(CoilNum).FieldNames(FieldNum) + " [C]";
            }
            CoolingWaterDesWaterInletTempSizer sizerCWDesWaterInTemp;
            sizerCWDesWaterInTemp.initializeWithinEP(state, AirLoopHVAC, CompName, bPRINT, RoutineName);
            state.dataWaterCoils->WaterCoil(CoilNum).DesInletWaterTemp = sizerCWDesWaterInTemp.size(state, TempSize, ErrorsFound);

            if ((state.dataWaterCoils->WaterCoil(CoilNum).DesInletWaterTemp > state.dataSize->DataDesOutletAirTemp) &&
                state.dataSize->DataDesOutletAirTemp > 0.0) {
                ShowWarningError(state, "Invalid design inlet water temperature for " + std::string{AirLoopHVAC} + " = " + std::string{CompName});
                ShowContinueError(state,
                                  format("...design inlet water temperature = {:.3R} C", state.dataWaterCoils->WaterCoil(CoilNum).DesInletWaterTemp));
                ShowContinueError(state, format("...design outlet air temperature = {:.3R} C", state.dataSize->DataDesOutletAirTemp));
                ShowContinueError(state, "...design inlet water temperature should be less than the design outlet air temperature");
                ShowContinueError(state, "...design inlet water temperature is set to the design outlet air temperature minus 5.0C");
                state.dataWaterCoils->WaterCoil(CoilNum).DesInletWaterTemp = state.dataSize->DataDesOutletAirTemp - 5.0;
            }

            if (state.dataSize->CurZoneEqNum > 0) { // zone equipment use air inlet humrat to calculate design outlet air temperature
                if (state.dataWaterCoils->WaterCoil(CoilNum).WaterCoilModel == iCoilModel::CoolingDetailed) { // 'DETAILED FLAT FIN'
                    bPRINT = false;      // no field for detailed water coil, should print to eio anyway
                    TempSize = AutoSize; // coil report
                } else {
                    bPRINT = true;
                    TempSize = state.dataWaterCoils->WaterCoil(CoilNum).DesInletAirHumRat; // preserve input if entered
                }
                sizerCWDesInHumRat.initializeWithinEP(state, AirLoopHVAC, CompName, bPRINT, RoutineName);
                state.dataWaterCoils->WaterCoil(CoilNum).DesInletAirHumRat = sizerCWDesInHumRat.size(state, TempSize, ErrorsFound);
            }

            if (state.dataWaterCoils->WaterCoil(CoilNum).WaterCoilModel == iCoilModel::CoolingDetailed) { // 'DETAILED FLAT FIN'
                bPRINT = false;       // no field for detailed water coil, should print to eio anyway
                TempSize = AutoSize;  // coil report
                SizingString.clear(); // doesn't matter
            } else {
                FieldNum = 5; //  N5 , \field Design Outlet Air Temperature
                bPRINT = true;
                TempSize = state.dataWaterCoils->WaterCoil(CoilNum).DesOutletAirTemp; // preserve input if entered
                SizingString = state.dataWaterCoils->WaterCoilNumericFields(CoilNum).FieldNames(FieldNum) + " [C]";
            }

            state.dataSize->DataDesInletWaterTemp = state.dataWaterCoils->WaterCoil(CoilNum).DesInletWaterTemp; // used for warning messages
            CoolingWaterDesAirOutletTempSizer sizerCWDesAirOutTemp;
            sizerCWDesAirOutTemp.initializeWithinEP(state, AirLoopHVAC, CompName, bPRINT, RoutineName);
            state.dataWaterCoils->WaterCoil(CoilNum).DesOutletAirTemp = sizerCWDesAirOutTemp.size(state, TempSize, ErrorsFound);
            state.dataSize->DataDesOutletAirTemp = state.dataWaterCoils->WaterCoil(CoilNum).DesOutletAirTemp;

            if (state.dataSize->CurSysNum > 0) { // This call can be deleted at a future time and remove the if ( CurZoneEqNum > 0 ) check above. This
                                                 // will change the order of the eio file.
                if (state.dataWaterCoils->WaterCoil(CoilNum).WaterCoilModel == iCoilModel::CoolingDetailed) { // 'DETAILED FLAT FIN'
                    bPRINT = false;      // no field for detailed water coil, should print this to eio anyway
                    TempSize = AutoSize; // coil report
                } else {
                    bPRINT = true;
                    TempSize = state.dataWaterCoils->WaterCoil(CoilNum).DesInletAirHumRat;
                }
                sizerCWDesInHumRat.initializeWithinEP(state, AirLoopHVAC, CompName, bPRINT, RoutineName);
                state.dataWaterCoils->WaterCoil(CoilNum).DesInletAirHumRat = sizerCWDesInHumRat.size(state, TempSize, ErrorsFound);
            }

            if (state.dataWaterCoils->WaterCoil(CoilNum).WaterCoilModel == iCoilModel::CoolingDetailed) { // 'DETAILED FLAT FIN'
                bPRINT = false;      // no field for detailed water coil, should print this to eio anyway
                TempSize = AutoSize; // coil report
            } else {
                bPRINT = true;
                TempSize = state.dataWaterCoils->WaterCoil(CoilNum).DesOutletAirHumRat; // preserve input if entered
            }
            CoolingWaterDesAirOutletHumRatSizer sizerCWDesOutHumRat;
            sizerCWDesOutHumRat.initializeWithinEP(state, AirLoopHVAC, CompName, bPRINT, RoutineName);
            state.dataWaterCoils->WaterCoil(CoilNum).DesOutletAirHumRat = sizerCWDesOutHumRat.size(state, TempSize, ErrorsFound);
            state.dataSize->DataDesOutletAirHumRat = state.dataWaterCoils->WaterCoil(CoilNum).DesOutletAirHumRat;

            TempSize = AutoSize;
            bPRINT = true;
            if (state.dataWaterCoils->WaterCoil(CoilNum).MaxWaterVolFlowRate != AutoSize) bPRINT = false;
            if (state.dataSize->CurSysNum == 0) bPRINT = false;
            SizingString = "Design Coil Load [W]"; // there is no input field for this value and this is not the rated capacity (we should
                                                   // always print this!)
            // air inlet/outlet conditions should be known. Don't include fan heat in capacity calculation.
            state.dataSize->DataDesAccountForFanHeat = false;
            CoolingCapacitySizer sizerCoolingCapacity2;
            sizerCoolingCapacity2.overrideSizingString(SizingString);
            sizerCoolingCapacity2.initializeWithinEP(state, AirLoopHVAC, CompName, bPRINT, RoutineName);
            state.dataWaterCoils->WaterCoil(CoilNum).DesWaterCoolingCoilRate = sizerCoolingCapacity2.size(state, TempSize, ErrorsFound);
            state.dataWaterCoils->WaterCoil(CoilNum).InletAirMassFlowRate =
                state.dataEnvrn->StdRhoAir * state.dataSize->DataFlowUsedForSizing; // inlet air mass flow rate is the autosized value
            state.dataSize->DataCapacityUsedForSizing = state.dataWaterCoils->WaterCoil(CoilNum).DesWaterCoolingCoilRate;

            // Why isn't the water volume flow rate based on the user inputs for inlet/outlet air/water temps? Water volume flow rate is
            // always based on autosized inputs.
            bPRINT = true;
            TempSize = state.dataWaterCoils->WaterCoil(CoilNum).MaxWaterVolFlowRate;
            sizerCWWaterflow.initializeWithinEP(state, AirLoopHVAC, CompName, bPRINT, RoutineName);
            state.dataWaterCoils->WaterCoil(CoilNum).MaxWaterVolFlowRate = sizerCWWaterflow.size(state, TempSize, ErrorsFound);
            state.dataSize->DataWaterFlowUsedForSizing = state.dataWaterCoils->WaterCoil(CoilNum).MaxWaterVolFlowRate;

            if (state.dataWaterCoils->WaterCoil(CoilNum).WaterCoilModel == iCoilModel::CoolingDetailed) { // 'DETAILED FLAT FIN'
                bPRINT = false; // do not print this sizing request since this coil does not have a design air flow rate input field (we
                                // should print this!)
            } else {
                bPRINT = true;
            }
            TempSize = state.dataWaterCoils->WaterCoil(CoilNum).DesAirVolFlowRate;
            CoolingAirFlowSizer sizingCoolingAirFlow2;
            std::string stringOverride = "Design Air Flow Rate [m3/s]";
            if (state.dataGlobal->isEpJSON) stringOverride = "design_air_flow_rate [m3/s]";
            sizingCoolingAirFlow2.overrideSizingString(stringOverride);
            // sizingCoolingAirFlow2.setHVACSizingIndexData(FanCoil(FanCoilNum).HVACSizingIndex);
            sizingCoolingAirFlow2.initializeWithinEP(state, AirLoopHVAC, CompName, bPRINT, RoutineName);
            state.dataWaterCoils->WaterCoil(CoilNum).DesAirVolFlowRate = sizingCoolingAirFlow2.size(state, TempSize, errorsFound);
            state.dataWaterCoils->WaterCoil(CoilNum).DesAirMassFlowRate =
                state.dataWaterCoils->WaterCoil(CoilNum).DesAirVolFlowRate * state.dataEnvrn->StdRhoAir;

            if (state.dataWaterCoils->WaterCoil(CoilNum).DesAirVolFlowRate <= 0.0) {
                state.dataWaterCoils->WaterCoil(CoilNum).DesAirVolFlowRate = 0.0;
                ShowWarningError(state, "The design air flow rate is zero for " + std::string{AirLoopHVAC} + " = " + std::string{CompName});
                ShowContinueError(state, "The autosize value for max air volume flow rate is zero");
            }

            if (state.dataWaterCoils->WaterCoil(CoilNum).WaterCoilModel == iCoilModel::CoolingDetailed) {

                FieldNum = 16; //  N16, \field Number of Tubes per Row
                bPRINT = true;
                SizingString = state.dataWaterCoils->WaterCoilNumericFields(CoilNum).FieldNames(FieldNum);
                // Auto size detailed cooling coil number of tubes per row = int( 13750.0 * WaterCoil( CoilNum ).MaxWaterVolFlowRate ) + 1
                state.dataSize->DataFlowUsedForSizing = state.dataWaterCoils->WaterCoil(CoilNum).MaxWaterVolFlowRate;
                TempSize = float(state.dataWaterCoils->WaterCoil(CoilNum).NumOfTubesPerRow);
                CoolingWaterNumofTubesPerRowSizer sizerCWNumofTubesPerRow;
                sizerCWNumofTubesPerRow.initializeWithinEP(state, AirLoopHVAC, CompName, bPRINT, RoutineName);
                state.dataWaterCoils->WaterCoil(CoilNum).NumOfTubesPerRow = sizerCWNumofTubesPerRow.size(state, TempSize, ErrorsFound);

                // Auto size water coil fin diameter = 0.335 * WaterCoil( CoilNum ).InletAirMassFlowRate
                state.dataSize->DataConstantUsedForSizing = state.dataWaterCoils->WaterCoil(CoilNum).InletAirMassFlowRate;
                state.dataSize->DataFractionUsedForSizing = 0.335;
                TempSize = state.dataWaterCoils->WaterCoil(CoilNum).FinDiam;

                AutoCalculateSizer sizerFinDiameter;
                std::string stringOverride = "Fin Diameter [m]";
                if (state.dataGlobal->isEpJSON) stringOverride = "fin_diameter [m]";
                sizerFinDiameter.overrideSizingString(stringOverride);
                sizerFinDiameter.initializeWithinEP(state, AirLoopHVAC, CompName, bPRINT, RoutineName);
                state.dataWaterCoils->WaterCoil(CoilNum).FinDiam = sizerFinDiameter.size(state, TempSize, ErrorsFound);

                // Auto size water coil minimum airflow area = 0.44 * WaterCoil( CoilNum ).InletAirMassFlowRate
                state.dataSize->DataConstantUsedForSizing = state.dataWaterCoils->WaterCoil(CoilNum).InletAirMassFlowRate;
                state.dataSize->DataFractionUsedForSizing = 0.44;
                TempSize = state.dataWaterCoils->WaterCoil(CoilNum).MinAirFlowArea;

                AutoCalculateSizer sizerMinAirFlowArea;
                stringOverride = "Minimum Airflow Area [m2]";
                if (state.dataGlobal->isEpJSON) stringOverride = "minimum_airflow_area [m2]";
                sizerMinAirFlowArea.overrideSizingString(stringOverride);
                sizerMinAirFlowArea.initializeWithinEP(state, AirLoopHVAC, CompName, bPRINT, RoutineName);
                state.dataWaterCoils->WaterCoil(CoilNum).MinAirFlowArea = sizerMinAirFlowArea.size(state, TempSize, ErrorsFound);

                if (state.dataWaterCoils->WaterCoil(CoilNum).MinAirFlowArea <= 0.0) {
                    ShowSevereError(state, "Coil:Cooling:Water:DetailedGeometry: \"" + state.dataWaterCoils->WaterCoil(CoilNum).Name + "\"");
                    ShowContinueError(state,
                                      format("Coil Minimum Airflow Area must be greater than 0. Coil area = {:.6T}",
                                             state.dataWaterCoils->WaterCoil(CoilNum).MinAirFlowArea));
                    ErrorsFound = true;
                }

                // Auto size water coil finned surface area = 78.5 * WaterCoil( CoilNum ).InletAirMassFlowRate
                state.dataSize->DataConstantUsedForSizing =
                    state.dataWaterCoils->WaterCoil(CoilNum)
                        .InletAirMassFlowRate; // actual autosized air mass flow rate, not calculated from user input
                state.dataSize->DataFractionUsedForSizing = 78.5;
                TempSize = state.dataWaterCoils->WaterCoil(CoilNum).FinSurfArea;

                AutoCalculateSizer sizerFinSurfaceArea;
                stringOverride = "Fin Surface Area [m2]";
                if (state.dataGlobal->isEpJSON) stringOverride = "fin_surface_area [m2]";
                sizerFinSurfaceArea.overrideSizingString(stringOverride);
                sizerFinSurfaceArea.initializeWithinEP(state, AirLoopHVAC, CompName, bPRINT, RoutineName);
                state.dataWaterCoils->WaterCoil(CoilNum).FinSurfArea = sizerFinSurfaceArea.size(state, TempSize, ErrorsFound);

                // Auto size water coil total tube inside surface area = 4.4 * WaterCoil( CoilNum ).TubeInsideDiam * WaterCoil( CoilNum
                // ).NumOfTubeRows * WaterCoil( CoilNum ).NumOfTubesPerRow
                state.dataSize->DataConstantUsedForSizing = state.dataWaterCoils->WaterCoil(CoilNum).TubeInsideDiam *
                                                            state.dataWaterCoils->WaterCoil(CoilNum).NumOfTubeRows *
                                                            state.dataWaterCoils->WaterCoil(CoilNum).NumOfTubesPerRow;
                state.dataSize->DataFractionUsedForSizing = 4.4;
                TempSize = state.dataWaterCoils->WaterCoil(CoilNum).TotTubeInsideArea;

                AutoCalculateSizer sizerTubeInsideArea;
                stringOverride = "Total Tube Inside Area [m2]";
                if (state.dataGlobal->isEpJSON) stringOverride = "total_tube_inside_area [m2]";
                sizerTubeInsideArea.overrideSizingString(stringOverride);
                sizerTubeInsideArea.initializeWithinEP(state, AirLoopHVAC, CompName, bPRINT, RoutineName);
                state.dataWaterCoils->WaterCoil(CoilNum).TotTubeInsideArea = sizerTubeInsideArea.size(state, TempSize, ErrorsFound);

                // Auto size water coil total tube outside surface area = 4.1 * WaterCoil( CoilNum ).TubeOutsideDiam * WaterCoil( CoilNum
                // ).NumOfTubeRows * WaterCoil( CoilNum ).NumOfTubesPerRow
                state.dataSize->DataConstantUsedForSizing = state.dataWaterCoils->WaterCoil(CoilNum).TubeOutsideDiam *
                                                            state.dataWaterCoils->WaterCoil(CoilNum).NumOfTubeRows *
                                                            state.dataWaterCoils->WaterCoil(CoilNum).NumOfTubesPerRow;
                state.dataSize->DataFractionUsedForSizing = 4.1;
                TempSize = state.dataWaterCoils->WaterCoil(CoilNum).TubeOutsideSurfArea;

                AutoCalculateSizer sizerTubeOutsideArea;
                stringOverride = "Tube Outside Surface Area [m2]";
                if (state.dataGlobal->isEpJSON) stringOverride = "tube_outside_surface_area [m2]";
                sizerTubeOutsideArea.overrideSizingString(stringOverride);
                sizerTubeOutsideArea.initializeWithinEP(state, AirLoopHVAC, CompName, bPRINT, RoutineName);
                state.dataWaterCoils->WaterCoil(CoilNum).TubeOutsideSurfArea = sizerTubeOutsideArea.size(state, TempSize, ErrorsFound);

                if ((state.dataWaterCoils->WaterCoil(CoilNum).FinSurfArea + state.dataWaterCoils->WaterCoil(CoilNum).TubeOutsideSurfArea) <= 0.0) {
                    ShowSevereError(state, "Coil:Cooling:Water:DetailedGeometry: \"" + state.dataWaterCoils->WaterCoil(CoilNum).Name + "\"");
                    ShowContinueError(
                        state,
                        format(
                            "Coil Fin Surface Area plus Coil Tube Outside Surface Area must be greater than 0. Total surface area = {:.6T}",
                            (state.dataWaterCoils->WaterCoil(CoilNum).FinSurfArea + state.dataWaterCoils->WaterCoil(CoilNum).TubeOutsideSurfArea)));
                    ErrorsFound = true;
                }

                // Auto size water coil coil depth = WaterCoil( CoilNum ).TubeDepthSpacing * WaterCoil( CoilNum ).NumOfTubeRows
                state.dataSize->DataConstantUsedForSizing = state.dataWaterCoils->WaterCoil(CoilNum).TubeDepthSpacing;
                state.dataSize->DataFractionUsedForSizing = state.dataWaterCoils->WaterCoil(CoilNum).NumOfTubeRows;
                TempSize = state.dataWaterCoils->WaterCoil(CoilNum).CoilDepth;

                AutoCalculateSizer sizerCoilDepth;
                stringOverride = "Coil Depth [m]";
                if (state.dataGlobal->isEpJSON) stringOverride = "coil_depth [m]";
                sizerCoilDepth.overrideSizingString(stringOverride);
                sizerCoilDepth.initializeWithinEP(state, AirLoopHVAC, CompName, bPRINT, RoutineName);
                state.dataWaterCoils->WaterCoil(CoilNum).CoilDepth = sizerCoilDepth.size(state, TempSize, ErrorsFound);
            }
            state.dataSize->DataPltSizCoolNum = 0; // reset all globals to 0 to ensure correct sizing for other child components
            state.dataSize->DataWaterLoopNum = 0;
            state.dataSize->DataConstantUsedForSizing = 0.0;
            state.dataSize->DataFractionUsedForSizing = 0.0;
            state.dataSize->DataAirFlowUsedForSizing = 0.0;
            state.dataSize->DataFlowUsedForSizing = 0.0;
            state.dataSize->DataWaterFlowUsedForSizing = 0.0;
            state.dataSize->DataCapacityUsedForSizing = 0.0;
            state.dataSize->DataDesInletAirTemp = 0.0;
            state.dataSize->DataDesOutletAirTemp = 0.0;
            state.dataSize->DataDesOutletAirHumRat = 0.0;
            state.dataSize->DataDesInletAirHumRat = 0.0;
            state.dataSize->DataDesInletWaterTemp = 0.0;
            state.dataSize->DataWaterCoilSizCoolDeltaT = 0.0;
            state.dataSize->DataDesAccountForFanHeat = true;
        } else {
            // If there is no cooling Plant Sizing object and autosizing was requested, issue fatal error message
            if (state.dataWaterCoils->WaterCoil(CoilNum).RequestingAutoSize) {
                ShowSevereError(state, "Autosizing of water coil requires a cooling loop Sizing:Plant object");
                ShowContinueError(state, "Occurs in water coil object= " + state.dataWaterCoils->WaterCoil(CoilNum).Name);
                ErrorsFound = true;
            }
        }
        //} // end of cooling Plant Sizing existence IF - ELSE
    } // end cooling coil IF

    // if this is a heating coil
    if (state.dataWaterCoils->WaterCoil(CoilNum).WaterCoilType == DataPlant::PlantEquipmentType::CoilWaterSimpleHeating &&
        state.dataWaterCoils->WaterCoil(CoilNum).RequestingAutoSize) {
        // find the appropriate heating Plant Sizing object
        PltSizHeatNum = PlantUtilities::MyPlantSizingIndex(state,
                                                           "hot water coil",
                                                           state.dataWaterCoils->WaterCoil(CoilNum).Name,
                                                           state.dataWaterCoils->WaterCoil(CoilNum).WaterInletNodeNum,
                                                           state.dataWaterCoils->WaterCoil(CoilNum).WaterOutletNodeNum,
                                                           LoopErrorsFound);
    }

    if (state.dataWaterCoils->WaterCoil(CoilNum).WaterCoilType == DataPlant::PlantEquipmentType::CoilWaterSimpleHeating) {

        if (state.dataWaterCoils->WaterCoil(CoilNum).UseDesignWaterDeltaTemp) {
            // use water design deltaT specified in the heating water coils
            state.dataSize->DataWaterCoilSizHeatDeltaT = state.dataWaterCoils->WaterCoil(CoilNum).DesignWaterDeltaTemp;
        } else {
            if (PltSizHeatNum > 0) {
                state.dataSize->DataWaterCoilSizHeatDeltaT = state.dataSize->PlantSizData(PltSizHeatNum).DeltaT;
            }
        }

        if (PltSizHeatNum > 0) {

            state.dataSize->DataPltSizHeatNum = PltSizHeatNum;
            state.dataSize->DataWaterLoopNum = state.dataWaterCoils->WaterCoil(CoilNum).WaterLoopNum;
            rho = GetDensityGlycol(state,
                                   state.dataPlnt->PlantLoop(state.dataWaterCoils->WaterCoil(CoilNum).WaterLoopNum).FluidName,
                                   DataGlobalConstants::HWInitConvTemp,
                                   state.dataPlnt->PlantLoop(state.dataWaterCoils->WaterCoil(CoilNum).WaterLoopNum).FluidIndex,
                                   RoutineName);
            Cp = GetSpecificHeatGlycol(state,
                                       state.dataPlnt->PlantLoop(state.dataSize->DataWaterLoopNum).FluidName,
                                       DataGlobalConstants::HWInitConvTemp,
                                       state.dataPlnt->PlantLoop(state.dataSize->DataWaterLoopNum).FluidIndex,
                                       RoutineName);
            if (state.dataWaterCoils->WaterCoil(CoilNum).DesTotWaterCoilLoad > 0.0) {
                NomCapUserInp = true;
            } else if (state.dataSize->CurSysNum > 0 && state.dataSize->CurSysNum <= state.dataHVACGlobal->NumPrimaryAirSys) {
                if (state.dataSize->FinalSysSizing(state.dataSize->CurSysNum).HeatingCapMethod == CapacityPerFloorArea) {
                    NomCapUserInp = true;
                } else if (state.dataSize->FinalSysSizing(state.dataSize->CurSysNum).HeatingCapMethod == HeatingDesignCapacity &&
                           state.dataSize->FinalSysSizing(state.dataSize->CurSysNum).HeatingTotalCapacity > 0.0) {
                    NomCapUserInp = true;
                }
            } else {
                NomCapUserInp = false;
            }
            bPRINT = false;                              // do not print this sizing request
            TempSize = AutoSize;                         // get the autosized air volume flow rate for use in other calculations
            SizingString.clear();                        // doesn't matter
            AirLoopHVAC = cAllCoilTypes(Coil_HeatingWater); // "Coil:Heating:Water"
            CompName = state.dataWaterCoils->WaterCoil(CoilNum).Name;
            if (state.dataWaterCoils->WaterCoil(CoilNum).DesiccantRegenerationCoil) {
                state.dataSize->DataDesicRegCoil = true;
                state.dataSize->DataDesicDehumNum = state.dataWaterCoils->WaterCoil(CoilNum).DesiccantDehumNum;
                HeatingCoilDesAirInletTempSizer sizerHeatingDesInletTemp;
                bool ErrorsFound = false;
                sizerHeatingDesInletTemp.initializeWithinEP(state, AirLoopHVAC, CompName, bPRINT, RoutineName);
                state.dataSize->DataDesInletAirTemp = sizerHeatingDesInletTemp.size(state, DataSizing::AutoSize, ErrorsFound);

                HeatingCoilDesAirOutletTempSizer sizerHeatingDesOutletTemp;
                ErrorsFound = false;
                sizerHeatingDesOutletTemp.initializeWithinEP(state, AirLoopHVAC, CompName, bPRINT, RoutineName);
                state.dataSize->DataDesOutletAirTemp = sizerHeatingDesOutletTemp.size(state, DataSizing::AutoSize, ErrorsFound);

                if (state.dataSize->CurOASysNum > 0) {
                    OASysEqSizing(state.dataSize->CurOASysNum).AirFlow = true;
                    OASysEqSizing(state.dataSize->CurOASysNum).AirVolFlow =
                        state.dataSize->FinalSysSizing(state.dataSize->CurSysNum).DesOutAirVolFlow;
                }
                TempSize = AutoSize; // reset back
            }
            bool errorsFound = false;
            HeatingAirFlowSizer sizingHeatingAirFlow;
            sizingHeatingAirFlow.overrideSizingString(SizingString);
            // sizingHeatingAirFlow.setHVACSizingIndexData(FanCoil(FanCoilNum).HVACSizingIndex);
            sizingHeatingAirFlow.initializeWithinEP(state, AirLoopHVAC, CompName, bPRINT, RoutineName);
            TempSize = sizingHeatingAirFlow.size(state, TempSize, errorsFound);
            // reset the design air volume flow rate for air loop coils only
            if (state.dataSize->CurSysNum > 0) state.dataWaterCoils->WaterCoil(CoilNum).DesAirVolFlowRate = TempSize;
            state.dataWaterCoils->WaterCoil(CoilNum).InletAirMassFlowRate =
                state.dataEnvrn->StdRhoAir * TempSize; // inlet air mass flow rate is not the autosized value
            state.dataSize->DataAirFlowUsedForSizing = TempSize;
            state.dataSize->DataFlowUsedForSizing = TempSize; // many autosized inputs use the design (autosized) air flow rate, save this value

            bPRINT = true;
            if (state.dataWaterCoils->WaterCoil(CoilNum).CoilPerfInpMeth == state.dataWaterCoils->NomCap && NomCapUserInp) {
                TempSize = state.dataWaterCoils->WaterCoil(CoilNum).DesTotWaterCoilLoad;
                state.dataSize->DataNomCapInpMeth = true;
            } else {
                TempSize = AutoSize;
            }
            if (state.dataSize->CurSysNum > 0) {
                SizingType = HeatingCapacitySizing;
                FieldNum = 3; //  N3 , \field Rated Capacity
                SizingString = state.dataWaterCoils->WaterCoilNumericFields(CoilNum).FieldNames(FieldNum) + " [W]";
                bool errorsFound = false;
                HeatingCapacitySizer sizerHeatingCapacity;
                sizerHeatingCapacity.overrideSizingString(SizingString);
                sizerHeatingCapacity.initializeWithinEP(state, AirLoopHVAC, CompName, bPRINT, RoutineName);
                TempSize = sizerHeatingCapacity.size(state, TempSize, errorsFound);
                state.dataWaterCoils->WaterCoil(CoilNum).DesWaterHeatingCoilRate = TempSize;
                state.dataWaterCoils->WaterCoil(CoilNum).DesTotWaterCoilLoad = TempSize;
                state.dataSize->DataCapacityUsedForSizing = state.dataWaterCoils->WaterCoil(CoilNum).DesWaterHeatingCoilRate;
            } else {
                WaterHeatingCapacitySizer sizerWaterHeatingCapacity;
                bool ErrorsFound = false;
                sizerWaterHeatingCapacity.initializeWithinEP(state, AirLoopHVAC, CompName, bPRINT, RoutineName);
                state.dataWaterCoils->WaterCoil(CoilNum).DesWaterHeatingCoilRate = sizerWaterHeatingCapacity.size(state, TempSize, ErrorsFound);
                state.dataWaterCoils->WaterCoil(CoilNum).DesTotWaterCoilLoad = state.dataWaterCoils->WaterCoil(CoilNum).DesWaterHeatingCoilRate;
                state.dataSize->DataCapacityUsedForSizing = state.dataWaterCoils->WaterCoil(CoilNum).DesWaterHeatingCoilRate;
            }

            // We now have the design load if it was autosized. For the case of CoilPerfInpMeth == NomCap, calculate the air flow rate
            // specified by the NomCap inputs. This overrides all previous values
            if (state.dataWaterCoils->WaterCoil(CoilNum).CoilPerfInpMeth == state.dataWaterCoils->NomCap && NomCapUserInp) {
                state.dataWaterCoils->WaterCoil(CoilNum).InletAirMassFlowRate =
                    state.dataWaterCoils->WaterCoil(CoilNum).DesTotWaterCoilLoad /
                    (CpAirStd *
                     (state.dataWaterCoils->WaterCoil(CoilNum).DesOutletAirTemp - state.dataWaterCoils->WaterCoil(CoilNum).DesInletAirTemp));
                state.dataWaterCoils->WaterCoil(CoilNum).DesAirVolFlowRate =
                    state.dataWaterCoils->WaterCoil(CoilNum).InletAirMassFlowRate / state.dataEnvrn->StdRhoAir;
                state.dataSize->DataAirFlowUsedForSizing = state.dataWaterCoils->WaterCoil(CoilNum).DesAirVolFlowRate;
                state.dataSize->DataFlowUsedForSizing = state.dataWaterCoils->WaterCoil(CoilNum).DesAirVolFlowRate;
            }

            TempSize = state.dataWaterCoils->WaterCoil(CoilNum).MaxWaterVolFlowRate;

            if (state.dataWaterCoils->WaterCoil(CoilNum).CoilPerfInpMeth == state.dataWaterCoils->NomCap && NomCapUserInp) {
                if (state.dataWaterCoils->WaterCoil(CoilNum).DesTotWaterCoilLoad > SmallLoad) {
                    state.dataWaterCoils->WaterCoil(CoilNum).MaxWaterVolFlowRate =
                        state.dataSize->DataCapacityUsedForSizing /
                        (Cp * rho *
                         (state.dataWaterCoils->WaterCoil(CoilNum).DesInletWaterTemp - state.dataWaterCoils->WaterCoil(CoilNum).DesOutletWaterTemp));
                } else {
                    state.dataWaterCoils->WaterCoil(CoilNum).MaxWaterVolFlowRate = 0.0;
                }
                state.dataSize->DataConstantUsedForSizing = state.dataWaterCoils->WaterCoil(CoilNum).MaxWaterVolFlowRate;
                state.dataSize->DataFractionUsedForSizing = 1.0;
            }
            HeatingWaterflowSizer sizerHWWaterflow;
            sizerHWWaterflow.initializeWithinEP(state, AirLoopHVAC, CompName, bPRINT, RoutineName);
            Real64 sizedMaxWaterVolFlowRate = sizerHWWaterflow.size(state, TempSize, ErrorsFound);
            // Check if the water flow rate is defined in parent HVAC equipment and set water coil design water flow rate accordingly
            if (state.dataSize->CurZoneEqNum > 0) {
                if (ZoneEqSizing(state.dataSize->CurZoneEqNum).DesignSizeFromParent) {
                    state.dataSize->DataWaterFlowUsedForSizing = ZoneEqSizing(state.dataSize->CurZoneEqNum).MaxHWVolFlow;
                    state.dataWaterCoils->WaterCoil(CoilNum).MaxWaterVolFlowRate = ZoneEqSizing(state.dataSize->CurZoneEqNum).MaxHWVolFlow;
                } else {
                    state.dataSize->DataWaterFlowUsedForSizing = sizedMaxWaterVolFlowRate;
                    state.dataWaterCoils->WaterCoil(CoilNum).MaxWaterVolFlowRate = sizedMaxWaterVolFlowRate;
                }
            } else {
                state.dataSize->DataWaterFlowUsedForSizing = sizedMaxWaterVolFlowRate;
                state.dataWaterCoils->WaterCoil(CoilNum).MaxWaterVolFlowRate = sizedMaxWaterVolFlowRate;
            }
            state.dataSize->DataConstantUsedForSizing = 0.0; // reset these in case NomCapUserInp was true
            state.dataSize->DataFractionUsedForSizing = 0.0;
            if (state.dataWaterCoils->WaterCoil(CoilNum).MaxWaterVolFlowRate <= 0.0) {
                //                    MaxWaterVolFlowRateDes = 0.0;
                ShowWarningError(state, "The design coil load is zero for Coil:Heating:Water " + state.dataWaterCoils->WaterCoil(CoilNum).Name);
                ShowContinueError(state, "The autosize value for maximum water flow rate is zero");
                ShowContinueError(state, "To change this, input a value for UA, change the heating design day, or raise the");
                ShowContinueError(state, "  system heating design supply air temperature. Also check to make sure the Preheat");
                ShowContinueError(state, "  Design Temperature is not the same as the Central Heating Design Supply Air Temperature. ");
            }

            // initialize the water coil inlet conditions
            bPRINT = false; // no need to print to eio since we only need the values
            state.dataSize->DataFlowUsedForSizing = state.dataSize->DataAirFlowUsedForSizing;
            if (state.dataWaterCoils->WaterCoil(CoilNum).CoilPerfInpMeth == state.dataWaterCoils->NomCap && NomCapUserInp) {
                state.dataWaterCoils->WaterCoil(CoilNum).InletAirTemp = state.dataWaterCoils->WaterCoil(CoilNum).DesInletAirTemp;
                state.dataWaterCoils->WaterCoil(CoilNum).InletAirHumRat =
                    PsyWFnTdbRhPb(state, state.dataWaterCoils->WaterCoil(CoilNum).DesInletAirTemp, 0.5, state.dataEnvrn->StdBaroPress, RoutineName);
                state.dataWaterCoils->WaterCoil(CoilNum).InletAirMassFlowRate =
                    state.dataSize->DataAirFlowUsedForSizing * state.dataEnvrn->StdRhoAir;                        // don't need this
                state.dataSize->DataDesOutletAirTemp = state.dataWaterCoils->WaterCoil(CoilNum).DesOutletAirTemp; // for error messages
                state.dataSize->DataDesOutletAirHumRat =
                    PsyWFnTdbRhPb(state, state.dataSize->DataDesOutletAirTemp, 0.5, state.dataEnvrn->StdBaroPress, RoutineName); // for error messages
                state.dataWaterCoils->WaterCoil(CoilNum).InletWaterMassFlowRate = rho * state.dataSize->DataWaterFlowUsedForSizing;
                state.dataWaterCoils->WaterCoil(CoilNum).MaxWaterMassFlowRate = rho * state.dataSize->DataWaterFlowUsedForSizing;
                state.dataWaterCoils->WaterCoil(CoilNum).InletWaterTemp = state.dataWaterCoils->WaterCoil(CoilNum).DesInletWaterTemp;
            } else if (state.dataWaterCoils->WaterCoil(CoilNum).DesiccantRegenerationCoil) {
                state.dataWaterCoils->WaterCoil(CoilNum).InletAirTemp = state.dataSize->DataDesInletAirTemp;
                HeatingCoilDesAirInletHumRatSizer sizerHeatingDesInletHumRat;
                bool ErrorsFound = false;
                sizerHeatingDesInletHumRat.initializeWithinEP(state, AirLoopHVAC, CompName, bPRINT, RoutineName);
                state.dataWaterCoils->WaterCoil(CoilNum).DesInletAirHumRat =
                    sizerHeatingDesInletHumRat.size(state, DataSizing::AutoSize, ErrorsFound);
                state.dataWaterCoils->WaterCoil(CoilNum).InletAirHumRat = state.dataWaterCoils->WaterCoil(CoilNum).DesInletAirHumRat;

                state.dataWaterCoils->WaterCoil(CoilNum).DesAirVolFlowRate = state.dataSize->DataAirFlowUsedForSizing; // coil report
                state.dataWaterCoils->WaterCoil(CoilNum).InletAirMassFlowRate =
                    state.dataSize->DataAirFlowUsedForSizing * state.dataEnvrn->StdRhoAir; // this is stiil volume flow!
            } else {
                HeatingWaterDesAirInletTempSizer sizerHWDesInletTemp;
                sizerHWDesInletTemp.initializeWithinEP(state, AirLoopHVAC, CompName, bPRINT, RoutineName);
                state.dataWaterCoils->WaterCoil(CoilNum).InletAirTemp = sizerHWDesInletTemp.size(state, DataSizing::AutoSize, ErrorsFound);

                TempSize = AutoSize; // these data are initially 0, set to autosize to receive a result from Sizers
                HeatingWaterDesAirInletHumRatSizer sizerHWAirInletHumRat;
                sizerHWAirInletHumRat.initializeWithinEP(state, AirLoopHVAC, CompName, bPRINT, RoutineName);
                state.dataWaterCoils->WaterCoil(CoilNum).DesInletAirHumRat = sizerHWAirInletHumRat.size(state, DataSizing::AutoSize, ErrorsFound);
                state.dataWaterCoils->WaterCoil(CoilNum).InletAirHumRat = state.dataWaterCoils->WaterCoil(CoilNum).DesInletAirHumRat;

                HeatingAirflowUASizer sizerHWAirFlowUA;
                sizerHWAirFlowUA.initializeWithinEP(state, AirLoopHVAC, CompName, bPRINT, RoutineName);
                state.dataWaterCoils->WaterCoil(CoilNum).DesAirMassFlowRate = sizerHWAirFlowUA.size(state, DataSizing::AutoSize, ErrorsFound);
                state.dataWaterCoils->WaterCoil(CoilNum).InletAirMassFlowRate = state.dataWaterCoils->WaterCoil(CoilNum).DesAirMassFlowRate;
            }

            // zone and air loop coils use different design coil load calculations, air loop coils use air side capacity,
            // zone coils use water side capacity
            state.dataSize->DataDesInletAirTemp = state.dataWaterCoils->WaterCoil(CoilNum).InletAirTemp;                   // used in error mesages
            state.dataSize->DataDesInletAirHumRat = state.dataWaterCoils->WaterCoil(CoilNum).InletAirHumRat;               // used in error mesages
            state.dataSize->DataFlowUsedForSizing = state.dataSize->DataAirFlowUsedForSizing * state.dataEnvrn->StdRhoAir; // used in error mesages
            state.dataWaterCoils->WaterCoil(CoilNum).MaxWaterVolFlowRate = state.dataSize->DataWaterFlowUsedForSizing;     // why is this here?
            if (!(state.dataWaterCoils->WaterCoil(CoilNum).CoilPerfInpMeth == state.dataWaterCoils->NomCap && NomCapUserInp)) {
                // get the design coil load used to size UA
                HeatingWaterDesCoilLoadUsedForUASizer sizerHWDesCoilLoadForUA;
                sizerHWDesCoilLoadForUA.initializeWithinEP(state, AirLoopHVAC, CompName, bPRINT, RoutineName);
                state.dataSize->DataCapacityUsedForSizing = sizerHWDesCoilLoadForUA.size(state, DataSizing::AutoSize, ErrorsFound);
                // get the water volume flow rate used to size UA
                HeatingWaterDesCoilWaterVolFlowUsedForUASizer sizerHWWaterVolFlowUA;
                sizerHWWaterVolFlowUA.initializeWithinEP(state, AirLoopHVAC, CompName, bPRINT, RoutineName);
                state.dataSize->DataWaterFlowUsedForSizing = sizerHWWaterVolFlowUA.size(state, DataSizing::AutoSize, ErrorsFound);
                state.dataWaterCoils->WaterCoil(CoilNum).InletWaterTemp = state.dataSize->PlantSizData(PltSizHeatNum).ExitTemp;
                state.dataWaterCoils->WaterCoil(CoilNum).InletWaterMassFlowRate = rho * state.dataSize->DataWaterFlowUsedForSizing;
                state.dataWaterCoils->WaterCoil(CoilNum).MaxWaterMassFlowRate = rho * state.dataSize->DataWaterFlowUsedForSizing;
                state.dataWaterCoils->WaterCoil(CoilNum).DesWaterHeatingCoilRate = state.dataSize->DataCapacityUsedForSizing;
            }
            // calculate UA
            if (state.dataSize->CurSysNum > 0)
                state.dataWaterCoils->WaterCoil(CoilNum).DesTotWaterCoilLoad = state.dataSize->DataCapacityUsedForSizing;
            FieldNum = 1;  // N1 , \field U-Factor Times Area Value
            bPRINT = true; // report to eio the UA value
            SizingString = state.dataWaterCoils->WaterCoilNumericFields(CoilNum).FieldNames(FieldNum) + " [W/K]";
            state.dataSize->DataCoilNum = CoilNum;
            state.dataSize->DataFanOpMode = ContFanCycCoil;
            if (state.dataWaterCoils->WaterCoil(CoilNum).CoilPerfInpMeth == state.dataWaterCoils->NomCap && NomCapUserInp) {
                TempSize = AutoSize;
            } else {
                TempSize = state.dataWaterCoils->WaterCoil(CoilNum).UACoil;
            }

            state.dataSize->DataFlowUsedForSizing = state.dataWaterCoils->WaterCoil(CoilNum).InletAirMassFlowRate;
            DesCoilWaterInTempSaved = state.dataWaterCoils->WaterCoil(state.dataSize->DataCoilNum).InletWaterTemp;
            if (DesCoilWaterInTempSaved < DesCoilHWInletTempMin) {
                // at low coil design water inlet temp, sizing has convergence issue hence slightly higher water inlet temperature
                // is estimated in "EstimateCoilInletWaterTemp" and used for UA autosizing only
                EstimateCoilInletWaterTemp(state,
                                           state.dataSize->DataCoilNum,
                                           state.dataSize->DataFanOpMode,
                                           1.0,
                                           state.dataSize->DataCapacityUsedForSizing,
                                           DesCoilInletWaterTempUsed);
                state.dataWaterCoils->WaterCoil(state.dataSize->DataCoilNum).InletWaterTemp = DesCoilInletWaterTempUsed;
            }
            // must set DataCapacityUsedForSizing, DataWaterFlowUsedForSizing and DataFlowUsedForSizing to size UA. Any value of 0 will result
            // in UA = 1.
            WaterHeatingCoilUASizer sizerHWCoilUA;
            sizerHWCoilUA.initializeWithinEP(state, AirLoopHVAC, CompName, bPRINT, RoutineName);
            state.dataWaterCoils->WaterCoil(CoilNum).UACoil = sizerHWCoilUA.size(state, TempSize, ErrorsFound);
            if (DesCoilWaterInTempSaved < DesCoilHWInletTempMin) {
                ShowWarningError(state, "Autosizing of heating coil UA for Coil:Heating:Water \"" + std::string{CompName} + "\"");
                ShowContinueError(state,
                                  format(" Plant design loop exit temperature = {:.2T} C",
                                         state.dataSize->PlantSizData(state.dataSize->DataPltSizHeatNum).ExitTemp));
                ShowContinueError(state, " Plant design loop exit temperature is low for design load and leaving air temperature anticipated.");
                ShowContinueError(state,
                                  format(" Heating coil UA-value is sized using coil water inlet temperature = {:.2T} C", DesCoilInletWaterTempUsed));
                state.dataWaterCoils->WaterCoil(state.dataSize->DataCoilNum).InletWaterTemp =
                    DesCoilWaterInTempSaved; // reset the Design Coil Inlet Water Temperature
            }
            // if coil UA did not size due to one of these variables being 0, must set UACoilVariable to avoid crash later on
            if (state.dataSize->DataCapacityUsedForSizing == 0.0 || state.dataSize->DataWaterFlowUsedForSizing == 0.0 ||
                state.dataSize->DataFlowUsedForSizing == 0.0) {
                if (state.dataWaterCoils->WaterCoil(CoilNum).UACoilVariable == AutoSize) {
                    state.dataWaterCoils->WaterCoil(CoilNum).UACoilVariable = state.dataWaterCoils->WaterCoil(CoilNum).UACoil;
                }
            }
            // WaterCoil(CoilNum).UACoilVariable = WaterCoil(CoilNum).UACoil;
            state.dataWaterCoils->WaterCoil(CoilNum).DesWaterHeatingCoilRate = state.dataSize->DataCapacityUsedForSizing;
            state.dataWaterCoils->WaterCoil(state.dataSize->DataCoilNum).InletWaterTemp =
                DesCoilWaterInTempSaved; // reset the Design Coil Inlet Water Temperature

            state.dataSize->DataWaterLoopNum = 0; // reset all globals to 0 to ensure correct sizing for other child components
            state.dataSize->DataPltSizHeatNum = 0;
            state.dataSize->DataCoilNum = 0;
            state.dataSize->DataFanOpMode = 0;
            state.dataSize->DataCapacityUsedForSizing = 0.0;
            state.dataSize->DataWaterFlowUsedForSizing = 0.0;
            state.dataSize->DataDesInletAirTemp = 0.0;
            state.dataSize->DataDesInletAirHumRat = 0.0;
            state.dataSize->DataDesOutletAirTemp = 0.0;
            state.dataSize->DataDesOutletAirHumRat = 0.0;
            state.dataSize->DataAirFlowUsedForSizing = 0.0;
            state.dataSize->DataFlowUsedForSizing = 0.0;
            state.dataSize->DataDesicDehumNum = 0;
            state.dataSize->DataDesicRegCoil = false;
            state.dataSize->DataWaterCoilSizHeatDeltaT = 0.0;
            state.dataSize->DataNomCapInpMeth = false;

        } else {
            // if there is no heating Plant Sizing object and autosizng was requested, issue an error message
            if (state.dataWaterCoils->WaterCoil(CoilNum).RequestingAutoSize) {
                ShowSevereError(state, "Autosizing of water coil requires a heating loop Sizing:Plant object");
                ShowContinueError(state, "Occurs in water coil object= " + state.dataWaterCoils->WaterCoil(CoilNum).Name);
                ErrorsFound = true;
            }
        }
        //} // end of heating Plant Sizing existence IF - ELSE
    } // end heating coil IF

    // save the design water volumetric flow rate for use by the water loop sizing algorithms
    if (state.dataWaterCoils->WaterCoil(CoilNum).MaxWaterVolFlowRate > 0.0) {
        RegisterPlantCompDesignFlow(
            state, state.dataWaterCoils->WaterCoil(CoilNum).WaterInletNodeNum, state.dataWaterCoils->WaterCoil(CoilNum).MaxWaterVolFlowRate);
    }

    if (ErrorsFound || state.dataSize->DataErrorsFound) {
        ShowFatalError(state, "Preceding water coil sizing errors cause program termination");
    }
}

// End Initialization Section of the Module
//******************************************************************************

// Begin Algorithm Section of the Module
//******************************************************************************

void CalcSimpleHeatingCoil(EnergyPlusData &state,
                           int const CoilNum,          // index to heating coil
                           int const FanOpMode,        // fan operating mode
                           Real64 const PartLoadRatio, // part-load ratio of heating coil
                           int const CalcMode          // 1 = design calc; 2 = simulation calculation
)
{
    // SUBROUTINE INFORMATION:
    //       AUTHOR         Rich Liesen
    //       DATE WRITTEN
    //       MODIFIED       Aug. 2007 - R. Raustad, added fan operating mode and part-load ratio to
    //                                  calculate the outlet conditions when fan and coil cycle.
    //                                  Air and water outlet temperature are full output with average
    //                                  air and water mass flow rate when fan and coil cycle.
    //       RE-ENGINEERED  na

    // PURPOSE OF THIS SUBROUTINE:
    // Simulates a simple NTU effectiveness model heating coil

    // METHODOLOGY EMPLOYED:
    // (1) outlet conditions are calculated from the effectiveness and the inlet conditions.
    // (2) Effectiveness is calculated from the NTU formula for a cross flow heat exchanger
    //     with both streams unmixed.
    // Note: UA is input by user and is fixed.

    // REFERENCES:
    // See for instance ASHRAE HVAC 2 Toolkit, page 4-4, formula (4-7)

    // Using/Aliasing

    // Locals
    // SUBROUTINE ARGUMENT DEFINITIONS:

    // SUBROUTINE PARAMETER DEFINITIONS:
    static constexpr std::string_view RoutineName("CalcSimpleHeatingCoil");

    // INTERFACE BLOCK SPECIFICATIONS
    // na

    // DERIVED TYPE DEFINITIONS
    // na

    // SUBROUTINE LOCAL VARIABLE DECLARATIONS:
    Real64 WaterMassFlowRate;
    Real64 AirMassFlow; // [kg/sec]
    Real64 TempAirIn;   // [C]
    Real64 TempAirOut;  // [C]
    Real64 Win;
    Real64 TempWaterIn;
    Real64 TempWaterOut;
    Real64 UA;
    Real64 CapacitanceAir;
    Real64 CapacitanceWater;
    Real64 CapacitanceMin;
    Real64 CapacitanceMax;
    Real64 HeatingCoilLoad;
    Real64 NTU;
    Real64 ETA;
    Real64 A;
    Real64 CapRatio;
    Real64 E1;
    Real64 E2;
    Real64 Effec;
    Real64 Cp;
    int Control;

    UA = state.dataWaterCoils->WaterCoil(CoilNum).UACoilVariable;
    TempAirIn = state.dataWaterCoils->WaterCoil(CoilNum).InletAirTemp;
    Win = state.dataWaterCoils->WaterCoil(CoilNum).InletAirHumRat;
    Control = state.dataWaterCoils->WaterCoil(CoilNum).Control;
    TempWaterIn = state.dataWaterCoils->WaterCoil(CoilNum).InletWaterTemp;

    // adjust mass flow rates for cycling fan cycling coil operation
    if (FanOpMode == CycFanCycCoil) {
        if (PartLoadRatio > 0.0) {
            AirMassFlow = state.dataWaterCoils->WaterCoil(CoilNum).InletAirMassFlowRate / PartLoadRatio;
            WaterMassFlowRate = min(state.dataWaterCoils->WaterCoil(CoilNum).InletWaterMassFlowRate / PartLoadRatio,
                                    state.dataWaterCoils->WaterCoil(CoilNum).MaxWaterMassFlowRate);
        } else {
            AirMassFlow = 0.0;
            WaterMassFlowRate = 0.0;
        }
    } else {
        AirMassFlow = state.dataWaterCoils->WaterCoil(CoilNum).InletAirMassFlowRate;
        WaterMassFlowRate = state.dataWaterCoils->WaterCoil(CoilNum).InletWaterMassFlowRate;
    }

    if (WaterMassFlowRate > DataBranchAirLoopPlant::MassFlowTolerance) { // If the coil is operating
        CapacitanceAir = PsyCpAirFnW(Win) * AirMassFlow;
        Cp = GetSpecificHeatGlycol(state,
                                   state.dataPlnt->PlantLoop(state.dataWaterCoils->WaterCoil(CoilNum).WaterLoopNum).FluidName,
                                   TempWaterIn,
                                   state.dataPlnt->PlantLoop(state.dataWaterCoils->WaterCoil(CoilNum).WaterLoopNum).FluidIndex,
                                   RoutineName);
        CapacitanceWater = Cp * WaterMassFlowRate;
        CapacitanceMin = min(CapacitanceAir, CapacitanceWater);
        CapacitanceMax = max(CapacitanceAir, CapacitanceWater);
    } else {
        CapacitanceAir = 0.0;
        CapacitanceWater = 0.0;
    }

    // If the coil is operating there should be some heating capacitance
    //  across the coil, so do the simulation. If not set outlet to inlet and no load.
    //  Also the coil has to be scheduled to be available
    if (((CapacitanceAir > 0.0) && (CapacitanceWater > 0.0)) &&
        (CalcMode == state.dataWaterCoils->DesignCalc || state.dataWaterCoils->MySizeFlag(CoilNum) ||
         state.dataWaterCoils->MyUAAndFlowCalcFlag(CoilNum) ||
         GetCurrentScheduleValue(state, state.dataWaterCoils->WaterCoil(CoilNum).SchedPtr) > 0.0)) {

        if (UA <= 0.0) {
            ShowFatalError(state, "UA is zero for COIL:Heating:Water " + state.dataWaterCoils->WaterCoil(CoilNum).Name);
        }
        NTU = UA / CapacitanceMin;
        ETA = std::pow(NTU, 0.22);
        CapRatio = CapacitanceMin / CapacitanceMax;
        A = CapRatio * NTU / ETA;

        if (A > 20.0) {
            A = ETA * 1.0 / CapRatio;
        } else {
            E1 = std::exp(-A);
            A = ETA * (1.0 - E1) / CapRatio;
        }

        if (A > 20.0) {
            Effec = 1.0;
        } else {
            E2 = std::exp(-A);
            Effec = 1.0 - E2;
        }

        TempAirOut = TempAirIn + Effec * CapacitanceMin * (TempWaterIn - TempAirIn) / CapacitanceAir;
        TempWaterOut = TempWaterIn - CapacitanceAir * (TempAirOut - TempAirIn) / CapacitanceWater;
        HeatingCoilLoad = CapacitanceWater * (TempWaterIn - TempWaterOut);
        // The HeatingCoilLoad is the change in the enthalpy of the water
        state.dataWaterCoils->WaterCoil(CoilNum).OutletWaterEnthalpy =
            state.dataWaterCoils->WaterCoil(CoilNum).InletWaterEnthalpy -
            HeatingCoilLoad / state.dataWaterCoils->WaterCoil(CoilNum).InletWaterMassFlowRate;
        state.dataWaterCoils->WaterCoil(CoilNum).OutletWaterMassFlowRate = state.dataWaterCoils->WaterCoil(CoilNum).InletWaterMassFlowRate;

    } else { // If not running Conditions do not change across coil from inlet to outlet

        TempAirOut = TempAirIn;
        TempWaterOut = TempWaterIn;
        HeatingCoilLoad = 0.0;
        state.dataWaterCoils->WaterCoil(CoilNum).OutletWaterEnthalpy = state.dataWaterCoils->WaterCoil(CoilNum).InletWaterEnthalpy;
        state.dataWaterCoils->WaterCoil(CoilNum).OutletWaterMassFlowRate = 0.0;
    }

    if (FanOpMode == CycFanCycCoil) {
        HeatingCoilLoad *= PartLoadRatio;
    }

    // Set the outlet conditions
    state.dataWaterCoils->WaterCoil(CoilNum).TotWaterHeatingCoilRate = HeatingCoilLoad;
    state.dataWaterCoils->WaterCoil(CoilNum).OutletAirTemp = TempAirOut;
    state.dataWaterCoils->WaterCoil(CoilNum).OutletWaterTemp = TempWaterOut;

    // This WaterCoil does not change the moisture or Mass Flow across the component
    state.dataWaterCoils->WaterCoil(CoilNum).OutletAirHumRat = state.dataWaterCoils->WaterCoil(CoilNum).InletAirHumRat;
    state.dataWaterCoils->WaterCoil(CoilNum).OutletAirMassFlowRate = state.dataWaterCoils->WaterCoil(CoilNum).InletAirMassFlowRate;
    // Set the outlet enthalpys for air and water
    state.dataWaterCoils->WaterCoil(CoilNum).OutletAirEnthalpy =
        PsyHFnTdbW(state.dataWaterCoils->WaterCoil(CoilNum).OutletAirTemp, state.dataWaterCoils->WaterCoil(CoilNum).OutletAirHumRat);
}

void CalcDetailFlatFinCoolingCoil(EnergyPlusData &state,
                                  int const CoilNum,
                                  int const CalcMode,
                                  int const FanOpMode,       // fan operating mode
                                  Real64 const PartLoadRatio // part-load ratio of heating coil
)
{

    // SUBROUTINE INFORMATION:
    //       AUTHOR(S)      Russell Taylor / Richard Liesen
    //       DATE WRITTEN   Mar 1997
    //       MODIFIED       Feb 2010, B. Nigusse, FSEC, corrected units inconsistency for tube and fins
    //                      materials thermal conductivties. Now input values in the idf are in {W/(m.K)}
    //       RE-ENGINEERED  Sept 1998

    // PURPOSE OF THIS SUBROUTINE:
    // This subroutine simulates a chilled water cooling coil.  Provided with
    // the coil geometry and the flow (i.e. air and water) inlet conditions,
    // it will calculate the flow outlet conditions and the total and latent
    // heat extraction rates from the air.  The coil model has some limitations
    // as noted in the code.

    // METHODOLOGY EMPLOYED:
    // successive substitution, solve coil as if all wet, then
    // again if partly or entirely dry

    // REFERENCES:
    // First found in Type 12 from MODSIM, but now
    // programmed directly from Elmahdy, A.H. and Mitalas, G.P.  "A
    // Simple Model for Cooling and Dehumidifying Coils for Use in
    // Calculating Energy Requirements for Buildings"  _ASHRAE
    // Transactions_ Vol. 83, Part 2, pp. 103-117 (1977).

    // OTHER NOTES:
    // Routine was originally adapted for use in IBLAST by R.D. Taylor in l993.
    // Subsequently rewritten and improved by J.C. Vanderzee in 1994
    // Revised and further enhanced by R.D. Taylor in Jan 1996
    // Re-engineered for EnergyPlus by Richard Liesen PhD in 1998

    // Using/Aliasing

    // Locals
    // SUBROUTINE ARGUMENT DEFINITIONS:

    // SUBROUTINE PARAMETER DEFINITIONS:
    static Real64 const exp_47(std::exp(-0.41718));
    static Real64 const exp_35(std::exp(-0.3574));
    static constexpr std::string_view RoutineName("CalcDetailFlatFinCoolingCoil");

    constexpr Real64 AirViscosity(1.846e-5); // Dynamic Viscosity of Air in kg/(m.s)
    constexpr Real64 ConvK(1.0e-3);          // Unit conversion factor
    constexpr Real64 unity(1.0);
    constexpr Real64 zero(0.0);
    constexpr Real64 TubeFoulFactor(5.0e-2); // Inside tube fouling factor for water, in m2K/kW
    // Changed from m2K/W to m2K/kW for consistency with the
    // other parameters in "TubeFoulThermResis" calculation

    // INTERFACE BLOCK SPECIFICATIONS
    // na

    // DERIVED TYPE DEFINITIONS
    // na

    // SUBROUTINE LOCAL VARIABLE DECLARATIONS:
    int CoefPointer;
    //    INTEGER :: CoolCoilErrs = 0
    int PartWetIterations;
    int WaterTempConvgLoop;

    bool CoilPartWetConvg;
    bool WaterTempConvg;

    Real64 AirEnthAtRsdInletWaterTemp;
    Real64 AirExitEnthlAtCoilSurfTemp;
    Real64 AirExitCoilSurfTemp;
    Real64 AirReynoldsNo;
    Real64 AirEnthAtWetDryIntrfcSurfTemp;
    Real64 AirSideDrySurfFilmCoef;
    Real64 AirSideWetSurfFilmCoef;
    Real64 AirWetDryInterfcTemp;
    Real64 CoilToAirThermResistDrySurf;
    Real64 CoilToAirThermResistWetSurf;
    Real64 DryAirSpecHeat;
    Real64 DryCoilCoeff1;
    Real64 DryCoilCoeff;
    Real64 DryCoilEfficiency;
    Real64 DryFinEfficncy;
    Real64 DryCoilInThermResist;
    Real64 DrySideEffectiveWaterTemp;
    Real64 EnterAirDewPoint;
    Real64 EnterAirHumRatDiff;
    Real64 WetDryInterSurfTempErrorLast;
    Real64 WetDryInterSurfTempError;
    Real64 expon;
    Real64 FilmCoefEqnFactor;
    Real64 FilmCoefReynldsCorrelatnFact;
    Real64 FinToTotSurfAreaRatio;
    Real64 InCoilSurfTemp;
    Real64 InsdToOutsdThermResistRatio;
    Real64 InSurfTempSatAirEnthl;
    Real64 K1;
    Real64 MeanWaterTemp;
    Real64 MoistAirSpecificHeat;
    Real64 OutCoilSurfTemp;
    Real64 OutSurfTempSatAirEnthl;
    Real64 RaisedInletWaterTemp;
    Real64 RsdInletWaterTempSatAirHumRat;
    Real64 ScaledAirMassFlowRate;
    Real64 ScaledCoilAirThermResistWetSurf;
    Real64 ScaledWaterSpecHeat;
    Real64 ScaledWaterToTubeThermResist;
    Real64 SensToTotEnthDiffRatio;
    Real64 SurfAreaWet;
    Real64 TubeFoulThermResist;
    Real64 TubeWaterVel;
    Real64 UACoilAllWet;
    Real64 UACoilPartWet;
    Real64 UADryCoil;
    Real64 WaterToTubeThermResist;
    Real64 WetAreaChange;
    Real64 WetAreaLast;
    Real64 WetCoilCoeff;
    Real64 WetCoilFinEfficncy;
    Real64 WetDryInterfcAirEnthl;
    Real64 WetDryInterfcSurfTemp;
    Real64 WetDryInterfcWaterTemp;
    Real64 WetFinEfficncy;
    Real64 WetSideEffctvWaterTemp;
    Real64 y;
    Real64 TempAirIn;
    Real64 TempAirOut;
    Real64 InletAirHumRat;
    Real64 OutletAirHumRat;
    Real64 InletAirEnthalpy;
    Real64 OutletAirEnthalpy;
    Real64 WaterMassFlowRate;
    Real64 AirMassFlow;
    Real64 TempWaterIn;
    Real64 TempWaterOut;
    Real64 TotWaterCoilLoad;
    Real64 SenWaterCoilLoad;
    Real64 AirDensity;
    Real64 AirVelocity;
    Real64 denom;
    Real64 rho;
    Real64 Cp;

    // Set derived type variables to shorter local variables
    TempAirIn = state.dataWaterCoils->WaterCoil(CoilNum).InletAirTemp;
    InletAirHumRat = state.dataWaterCoils->WaterCoil(CoilNum).InletAirHumRat;
    TempWaterIn = state.dataWaterCoils->WaterCoil(CoilNum).InletWaterTemp;

    //  adjust mass flow rates for cycling fan cycling coil operation
    if (FanOpMode == CycFanCycCoil) {
        if (PartLoadRatio > 0.0) {
            AirMassFlow = state.dataWaterCoils->WaterCoil(CoilNum).InletAirMassFlowRate / PartLoadRatio;
            WaterMassFlowRate = min(state.dataWaterCoils->WaterCoil(CoilNum).InletWaterMassFlowRate / PartLoadRatio,
                                    state.dataWaterCoils->WaterCoil(CoilNum).MaxWaterMassFlowRate);
        } else {
            AirMassFlow = 0.0;
            WaterMassFlowRate = 0.0;
        }
    } else {
        AirMassFlow = state.dataWaterCoils->WaterCoil(CoilNum).InletAirMassFlowRate;
        WaterMassFlowRate = state.dataWaterCoils->WaterCoil(CoilNum).InletWaterMassFlowRate;
    }

    if (WaterMassFlowRate < state.dataWaterCoils->WaterCoil(CoilNum).MaxWaterMassFlowRate * WaterCoils::MinWaterMassFlowFrac) {
        WaterMassFlowRate = 0.0;
    }
    if (TempAirIn <= TempWaterIn) {
        WaterMassFlowRate = 0.0;
    }
    WetDryInterfcAirEnthl = 0.0;
    OutletAirEnthalpy = 0.0;
    InletAirEnthalpy = 0.0;

    // Warning and error messages for large flow rates for the given user input geometry
    AirDensity = PsyRhoAirFnPbTdbW(state, state.dataEnvrn->OutBaroPress, TempAirIn, InletAirHumRat, RoutineName);
    if (AirMassFlow > (5.0 * state.dataWaterCoils->WaterCoil(CoilNum).MinAirFlowArea / AirDensity) &&
        state.dataWaterCoils->CoilWarningOnceFlag(CoilNum)) {
        ShowWarningError(state, "Coil:Cooling:Water:DetailedGeometry in Coil =" + state.dataWaterCoils->WaterCoil(CoilNum).Name);
        ShowContinueError(state, "Air Flow Rate Velocity has greatly exceeded upper design guidelines of ~2.5 m/s");
        ShowContinueError(state, format("Air Mass Flow Rate[kg/s]={:.6T}", AirMassFlow));
        // [m/s] = [kg/s] / ([m2] * [kg/m3])
        AirVelocity = AirMassFlow / (state.dataWaterCoils->WaterCoil(CoilNum).MinAirFlowArea * AirDensity);
        ShowContinueError(state, format("Air Face Velocity[m/s]={:.6T}", AirVelocity));
        ShowContinueError(state,
                          format("Approximate Mass Flow Rate limit for Face Area[kg/s]={:.6T}",
                                 2.5 * state.dataWaterCoils->WaterCoil(CoilNum).MinAirFlowArea * AirDensity));
        ShowContinueError(state, "Coil:Cooling:Water:DetailedGeometry could be resized/autosized to handle capacity");
        state.dataWaterCoils->CoilWarningOnceFlag(CoilNum) = false;
    } else if (AirMassFlow > (44.7 * state.dataWaterCoils->WaterCoil(CoilNum).MinAirFlowArea * AirDensity)) {
        ShowSevereError(state, "Coil:Cooling:Water:DetailedGeometry in Coil =" + state.dataWaterCoils->WaterCoil(CoilNum).Name);
        ShowContinueError(state, "Air Flow Rate Velocity is > 100MPH (44.7m/s) and simulation cannot continue");
        ShowContinueError(state, format("Air Mass Flow Rate[kg/s]={:.6T}", AirMassFlow));
        AirVelocity = AirMassFlow / (state.dataWaterCoils->WaterCoil(CoilNum).MinAirFlowArea * AirDensity);
        ShowContinueError(state, format("Air Face Velocity[m/s]={:.6T}", AirVelocity));
        ShowContinueError(state,
                          format("Approximate Mass Flow Rate limit for Face Area[kg/s]={:.6T}",
                                 44.7 * state.dataWaterCoils->WaterCoil(CoilNum).MinAirFlowArea * AirDensity));
        ShowFatalError(state, "Coil:Cooling:Water:DetailedGeometry needs to be resized/autosized to handle capacity");
    }

    // If Coil is Scheduled ON then do the simulation
    if (((GetCurrentScheduleValue(state, state.dataWaterCoils->WaterCoil(CoilNum).SchedPtr) > 0.0) && (WaterMassFlowRate > 0.0) &&
         (AirMassFlow >= WaterCoils::MinAirMassFlow)) ||
        (CalcMode == state.dataWaterCoils->DesignCalc)) {
        //        transfer inputs to simulation variables and calculate
        //        known thermodynamic functions
        // All coil calcs are done in KJoules.  Convert to KJ here and then convert
        //  back to Joules at the end of the Subroutine.
        DryAirSpecHeat = PsyCpAirFnW(zero) * ConvK;
        MoistAirSpecificHeat = PsyCpAirFnW(InletAirHumRat) * ConvK;
        InletAirEnthalpy = state.dataWaterCoils->WaterCoil(CoilNum).InletAirEnthalpy * ConvK;

        EnterAirDewPoint = PsyTdpFnWPb(state, InletAirHumRat, state.dataEnvrn->OutBaroPress, RoutineName);
        //       Ratio of secondary (fin) to total (secondary plus primary) surface areas
        FinToTotSurfAreaRatio =
            state.dataWaterCoils->WaterCoil(CoilNum).FinSurfArea / state.dataWaterCoils->WaterCoil(CoilNum).TotCoilOutsideSurfArea;
        //      known water and air flow parameters:
        rho = GetDensityGlycol(state,
                               state.dataPlnt->PlantLoop(state.dataWaterCoils->WaterCoil(CoilNum).WaterLoopNum).FluidName,
                               TempWaterIn,
                               state.dataPlnt->PlantLoop(state.dataWaterCoils->WaterCoil(CoilNum).WaterLoopNum).FluidIndex,
                               RoutineName);
        //      water flow velocity - assuming number of water circuits = NumOfTubesPerRow
        TubeWaterVel = WaterMassFlowRate * 4.0 /
                       (state.dataWaterCoils->WaterCoil(CoilNum).NumOfTubesPerRow * rho * DataGlobalConstants::Pi *
                        state.dataWaterCoils->WaterCoil(CoilNum).TubeInsideDiam * state.dataWaterCoils->WaterCoil(CoilNum).TubeInsideDiam);
        //      air mass flow rate per unit area
        ScaledAirMassFlowRate = (1.0 + InletAirHumRat) * AirMassFlow / state.dataWaterCoils->WaterCoil(CoilNum).MinAirFlowArea;
        //      air flow Reynold's Number
        AirReynoldsNo = state.dataWaterCoils->WaterCoil(CoilNum).CoilEffectiveInsideDiam * ScaledAirMassFlowRate / AirViscosity;
        //       heat transfer coefficients and resistance components:
        //              inside (water)
        WaterToTubeThermResist = std::pow(state.dataWaterCoils->WaterCoil(CoilNum).TubeInsideDiam, 0.2) /
                                 (state.dataWaterCoils->WaterCoil(CoilNum).TotTubeInsideArea * 1.429 * std::pow(TubeWaterVel, 0.8));
        //              metal and fouling
        TubeFoulThermResist =
            (0.5 * (state.dataWaterCoils->WaterCoil(CoilNum).TubeOutsideDiam - state.dataWaterCoils->WaterCoil(CoilNum).TubeInsideDiam) /
                 (ConvK * state.dataWaterCoils->WaterCoil(CoilNum).TubeThermConductivity) +
             TubeFoulFactor) /
            state.dataWaterCoils->WaterCoil(CoilNum).TotTubeInsideArea;
        //              outside (wet and dry coil)
        FilmCoefEqnFactor =
            state.dataWaterCoils->WaterCoil(CoilNum).GeometryCoef1 * std::pow(AirReynoldsNo, state.dataWaterCoils->WaterCoil(CoilNum).GeometryCoef2);
        //       (1.23 is 1/Prandt(air)**(2/3))
        AirSideDrySurfFilmCoef = 1.23 * FilmCoefEqnFactor * MoistAirSpecificHeat * ScaledAirMassFlowRate;
        FilmCoefReynldsCorrelatnFact = 1.425 + AirReynoldsNo * (-0.51e-3 + AirReynoldsNo * 0.263e-6);
        //       NOTE: the equation for FilmCoefReynldsCorrelatnFact generates valid results over
        //             a limited range of Air Reynolds Numbers as indicated by
        //             deleted code below.  Reynolds Numbers outside this range
        //             may result in inaccurate results or failure of the coil
        //             simulation to obtain a solution
        //             Deleted code by J.C. Vanderzee

        AirSideWetSurfFilmCoef = FilmCoefReynldsCorrelatnFact * AirSideDrySurfFilmCoef;
        //--                     need wet fin efficiency for outside
        RaisedInletWaterTemp = TempWaterIn + 0.5;

        // By this statement the Inlet Air enthalpy will never be equal to AirEnthAtRsdInletWaterTemp
        if ((RaisedInletWaterTemp - TempAirIn) < 0.000001) {
            RaisedInletWaterTemp = TempWaterIn + 0.3;
        }
        if (TempAirIn < RaisedInletWaterTemp) {
            RaisedInletWaterTemp = TempAirIn - 0.3;
        }

        RsdInletWaterTempSatAirHumRat = PsyWFnTdbRhPb(state, RaisedInletWaterTemp, unity, state.dataEnvrn->OutBaroPress, RoutineName);
        AirEnthAtRsdInletWaterTemp = PsyHFnTdbW(RaisedInletWaterTemp, RsdInletWaterTempSatAirHumRat) * ConvK;

        SensToTotEnthDiffRatio = DryAirSpecHeat * (TempAirIn - RaisedInletWaterTemp) / (InletAirEnthalpy - AirEnthAtRsdInletWaterTemp);

        EnterAirHumRatDiff = InletAirHumRat - RsdInletWaterTempSatAirHumRat;
        DryFinEfficncy =
            0.5 * (state.dataWaterCoils->WaterCoil(CoilNum).EffectiveFinDiam - state.dataWaterCoils->WaterCoil(CoilNum).TubeOutsideDiam) *
            std::sqrt(
                2.0 * AirSideWetSurfFilmCoef /
                (ConvK * state.dataWaterCoils->WaterCoil(CoilNum).FinThermConductivity * state.dataWaterCoils->WaterCoil(CoilNum).FinThickness));
        if (EnterAirHumRatDiff < 0) {
            //       note that this condition indicates dry coil
            EnterAirHumRatDiff = -EnterAirHumRatDiff;
            SensToTotEnthDiffRatio = std::abs(SensToTotEnthDiffRatio);
        }

        if (EnterAirHumRatDiff > 1.0) {
            EnterAirHumRatDiff = 1.0;
        } else if (EnterAirHumRatDiff < 0.00001) {
            EnterAirHumRatDiff = 0.00001;
        }

        if (DryFinEfficncy > 1.0) {
            DryFinEfficncy = 1.0;
        } else if (DryFinEfficncy < 0.00001) {
            DryFinEfficncy = 0.00001;
        }

        if (TempAirIn > 48.0 / 1.8) {
            WetFinEfficncy =
                exp_47 * std::pow(SensToTotEnthDiffRatio, 0.09471) * std::pow(EnterAirHumRatDiff, 0.0108) * std::pow(DryFinEfficncy, -0.50303);
        } else {
            WetFinEfficncy =
                exp_35 * std::pow(SensToTotEnthDiffRatio, 0.16081) * std::pow(EnterAirHumRatDiff, 0.01995) * std::pow(DryFinEfficncy, -0.52951);
        }

        if (WetFinEfficncy > 1.0) WetFinEfficncy = 0.99;
        if (WetFinEfficncy < 0.0) WetFinEfficncy = 0.001;
        //       wet coil fin efficiency

        WetCoilFinEfficncy = 1.0 + FinToTotSurfAreaRatio * (WetFinEfficncy - 1.0);
        //       wet coil outside thermal resistance = [1/UA] (wet coil)
        CoilToAirThermResistWetSurf =
            MoistAirSpecificHeat / (state.dataWaterCoils->WaterCoil(CoilNum).TotCoilOutsideSurfArea * AirSideWetSurfFilmCoef * WetCoilFinEfficncy);
        //--                     and dry fin efficiency
        DryFinEfficncy =
            0.5 * (state.dataWaterCoils->WaterCoil(CoilNum).EffectiveFinDiam - state.dataWaterCoils->WaterCoil(CoilNum).TubeOutsideDiam) *
            std::sqrt(
                2.0 * AirSideDrySurfFilmCoef /
                (ConvK * state.dataWaterCoils->WaterCoil(CoilNum).FinThermConductivity * state.dataWaterCoils->WaterCoil(CoilNum).FinThickness));
        //      NOTE: The same caveats on the validity of the FilmCoefReynldsCorrelatnFact equation
        //            hold for the DryFinEfficncy equation.  Values of DryFinEfficncy outside the
        //            specified range of validity are not guaranteed to
        //            produce results
        //             Deleted code by J.C. Vanderzee
        //       dry coil fin efficiency
        DryCoilEfficiency = 0.0;
        // Tuned Replaced by below to eliminate pow calls
        //            for ( CoefPointer = 1; CoefPointer <= 5; ++CoefPointer ) {
        //                DryCoilEfficiency += WaterCoil( CoilNum ).DryFinEfficncyCoef( CoefPointer ) * std::pow(
        // DryFinEfficncy,
        // CoefPointer
        //-
        // 1
        //);             } // CoefPointer
        auto const &dry_fin_eff_coef(state.dataWaterCoils->WaterCoil(CoilNum).DryFinEfficncyCoef);
        auto DryFinEfficncy_pow(1.0);
        for (CoefPointer = 1; CoefPointer <= 5; ++CoefPointer) {
            DryCoilEfficiency += dry_fin_eff_coef(CoefPointer) * DryFinEfficncy_pow;
            DryFinEfficncy_pow *= DryFinEfficncy;
        } // CoefPointer
        DryCoilEfficiency = 1.0 + FinToTotSurfAreaRatio * (DryCoilEfficiency - 1.0);
        //       dry coil outside thermal resistance = [1/UA] (dry coil)
        CoilToAirThermResistDrySurf =
            1.0 / (state.dataWaterCoils->WaterCoil(CoilNum).TotCoilOutsideSurfArea * AirSideDrySurfFilmCoef * DryCoilEfficiency);
        //       definitions made to simplify some of the expressions used below
        Cp = GetSpecificHeatGlycol(state,
                                   state.dataPlnt->PlantLoop(state.dataWaterCoils->WaterCoil(CoilNum).WaterLoopNum).FluidName,
                                   TempWaterIn,
                                   state.dataPlnt->PlantLoop(state.dataWaterCoils->WaterCoil(CoilNum).WaterLoopNum).FluidIndex,
                                   RoutineName);
        ScaledWaterSpecHeat = WaterMassFlowRate * Cp * ConvK / AirMassFlow;
        DryCoilCoeff1 = 1.0 / (AirMassFlow * MoistAirSpecificHeat) - 1.0 / (WaterMassFlowRate * Cp * ConvK);
        //       perform initialisations for all wet solution
        WetSideEffctvWaterTemp =
            state.dataWaterCoils->WaterCoil(CoilNum).MeanWaterTempSaved + (TempWaterIn - state.dataWaterCoils->WaterCoil(CoilNum).InWaterTempSaved);
        WaterTempConvgLoop = 0;
        WaterTempConvg = false;
        //       Loop to solve coil as if all wet, converges on MeanWaterTemp eq WetSideEffctvWaterTemp
        //       if conv=.TRUE. at any time program exits loop and proceeds
        //       to part wet / part dry solution
        while (WaterTempConvgLoop < 8 && !WaterTempConvg) {
            ++WaterTempConvgLoop;
            ScaledWaterToTubeThermResist = WaterToTubeThermResist / (1.0 + 0.0146 * WetSideEffctvWaterTemp);
            ScaledCoilAirThermResistWetSurf = CoilToAirThermResistWetSurf / state.dataWaterCoils->WaterCoil(CoilNum).SatEnthlCurveSlope;
            UACoilAllWet = 1.0 / (state.dataWaterCoils->WaterCoil(CoilNum).SatEnthlCurveSlope *
                                  (TubeFoulThermResist + ScaledWaterToTubeThermResist + ScaledCoilAirThermResistWetSurf));
            //       prevents floating point error when taking exponential
            //       of a very large number
            expon =
                UACoilAllWet * (1.0 / AirMassFlow - state.dataWaterCoils->WaterCoil(CoilNum).SatEnthlCurveSlope / (WaterMassFlowRate * Cp * ConvK));
            if (expon < 20.0) { // CR7189 changed from ABS(expon) < 20
                //       negative expon can happen, but lead to tiny WetCoilCoef that aren't a problem
                WetCoilCoeff = std::exp(expon);
                // following appears similar to eq. 320 in Eng Ref but neglects K1 term
                TempWaterOut = ((1.0 - WetCoilCoeff) * (InletAirEnthalpy - state.dataWaterCoils->WaterCoil(CoilNum).SatEnthlCurveConstCoef) +
                                WetCoilCoeff * TempWaterIn * (state.dataWaterCoils->WaterCoil(CoilNum).SatEnthlCurveSlope - ScaledWaterSpecHeat)) /
                               (state.dataWaterCoils->WaterCoil(CoilNum).SatEnthlCurveSlope - WetCoilCoeff * ScaledWaterSpecHeat);
            } else {
                // following appears to be same as above with equation simplified to use only significant terms when WetCoilCoeff very large
                TempWaterOut = ((InletAirEnthalpy - state.dataWaterCoils->WaterCoil(CoilNum).SatEnthlCurveConstCoef) -
                                TempWaterIn * (state.dataWaterCoils->WaterCoil(CoilNum).SatEnthlCurveSlope - ScaledWaterSpecHeat)) /
                               ScaledWaterSpecHeat;
            }
            //      above is inverted form of WaterMassFlowRate*cpw*(TempWaterOut-TempWaterIn) = UA(LMHD)
            //      note simplification that hsat = WaterCoil(CoilNum)%SatEnthlCurveConstCoef +  &
            //                                      WaterCoil(CoilNum)%SatEnthlCurveSlope*WetSideEffctvWaterTemp
            MeanWaterTemp = 0.5 * (TempWaterIn + TempWaterOut);
            OutletAirEnthalpy = InletAirEnthalpy - (TempWaterOut - TempWaterIn) * ScaledWaterSpecHeat;

            InsdToOutsdThermResistRatio = (TubeFoulThermResist + ScaledWaterToTubeThermResist) / ScaledCoilAirThermResistWetSurf;
            InCoilSurfTemp = UACoilAllWet * ScaledCoilAirThermResistWetSurf *
                             (state.dataWaterCoils->WaterCoil(CoilNum).SatEnthlCurveSlope * TempWaterIn +
                              (OutletAirEnthalpy - state.dataWaterCoils->WaterCoil(CoilNum).SatEnthlCurveConstCoef) * InsdToOutsdThermResistRatio);
            OutCoilSurfTemp = UACoilAllWet * ScaledCoilAirThermResistWetSurf *
                              (state.dataWaterCoils->WaterCoil(CoilNum).SatEnthlCurveSlope * TempWaterOut +
                               (InletAirEnthalpy - state.dataWaterCoils->WaterCoil(CoilNum).SatEnthlCurveConstCoef) * InsdToOutsdThermResistRatio);

            if (std::abs(MeanWaterTemp - WetSideEffctvWaterTemp) > 0.01) {
                WetSideEffctvWaterTemp = MeanWaterTemp;
                InSurfTempSatAirEnthl = PsyHFnTdbRhPb(state, InCoilSurfTemp, unity, state.dataEnvrn->OutBaroPress, RoutineName) * ConvK;
                OutSurfTempSatAirEnthl = PsyHFnTdbRhPb(state, OutCoilSurfTemp, unity, state.dataEnvrn->OutBaroPress, RoutineName) * ConvK;

                state.dataWaterCoils->WaterCoil(CoilNum).SatEnthlCurveSlope =
                    (OutSurfTempSatAirEnthl - InSurfTempSatAirEnthl) / (OutCoilSurfTemp - InCoilSurfTemp);
                state.dataWaterCoils->WaterCoil(CoilNum).SatEnthlCurveConstCoef =
                    InSurfTempSatAirEnthl - state.dataWaterCoils->WaterCoil(CoilNum).SatEnthlCurveSlope * InCoilSurfTemp;
            } else {
                WaterTempConvg = true;
            }
        } // End of iteration loop to get MeanWaterTemp=WetSideEffctvWaterTemp
        //      if 8 CoolCoilErrs are reached without convergence and the
        //      predicted coil surface temperature at the outlet is less than
        //      the dew point coil is apparently all wet but a solution
        //      cannot be obtained
        if (!WaterTempConvg && !state.dataGlobal->WarmupFlag && (OutCoilSurfTemp < EnterAirDewPoint)) {
            ShowRecurringWarningErrorAtEnd(state,
                                           state.dataWaterCoils->WaterCoil(CoilNum).Name +
                                               " not converged (8 iterations) due to \"Wet Convergence\" conditions.",
                                           state.dataWaterCoils->WaterTempCoolCoilErrs(CoilNum),
                                           std::abs(MeanWaterTemp - WetSideEffctvWaterTemp),
                                           std::abs(MeanWaterTemp - WetSideEffctvWaterTemp));
            //       CoolCoilErrs = CoolCoilErrs + 1
            //       IF (CoolCoilErrs .LE. MaxCoolCoilErrs) THEN
            //          CALL ShowWarningError(state, 'tp12c0:  not converged in 8 CoolCoilErrs')
            //       END IF
        }
        state.dataWaterCoils->WaterCoil(CoilNum).MeanWaterTempSaved = MeanWaterTemp;
        //      now simulate wet dry coil - test outlet condition from all
        //      wet case to give an idea of the expected solution
        PartWetIterations = 0;
        WetDryInterSurfTempError = 0.0;
        CoilPartWetConvg = false;
        //      Surface temp at coil water outlet (air inlet) is less than
        //      the dew point - Coil must be completely wet so no need to
        //      simulate wet/dry case
        if (OutCoilSurfTemp < EnterAirDewPoint) {
            CoilPartWetConvg = true;
            state.dataWaterCoils->WaterCoil(CoilNum).SurfAreaWetFraction = 1.0;
            TotWaterCoilLoad = AirMassFlow * (InletAirEnthalpy - OutletAirEnthalpy);
            AirWetDryInterfcTemp = TempAirIn;
            WetDryInterfcAirEnthl = InletAirEnthalpy;
            //      Surface temperature at coil water inlet is greater than the
            //      dewpoint - coil cannot be all wet but may be all dry -
            //      initialise with all dry solution
        } else if (InCoilSurfTemp > EnterAirDewPoint) {
            SurfAreaWet = 0.0;
            state.dataWaterCoils->WaterCoil(CoilNum).SurfAreaWetFraction = 0.0;
            WetDryInterfcWaterTemp = TempWaterIn;
            TempWaterOut = state.dataWaterCoils->WaterCoil(CoilNum).OutWaterTempSaved +
                           (TempWaterIn - state.dataWaterCoils->WaterCoil(CoilNum).InWaterTempSaved);
            WetAreaLast = 0.05 * state.dataWaterCoils->WaterCoil(CoilNum).TotCoilOutsideSurfArea;
            //      General case - must be part-wet/part-dry - initialise
            //      accordingly with some non-zero wet area
        } else {
            if (state.dataWaterCoils->WaterCoil(CoilNum).SurfAreaWetSaved != 0.0) {
                SurfAreaWet = state.dataWaterCoils->WaterCoil(CoilNum).SurfAreaWetSaved;
            } else {
                SurfAreaWet = 0.8 * state.dataWaterCoils->WaterCoil(CoilNum).TotCoilOutsideSurfArea * (EnterAirDewPoint - InCoilSurfTemp) /
                              (OutCoilSurfTemp - InCoilSurfTemp);
            }
            WetDryInterfcWaterTemp = TempWaterIn + EnterAirDewPoint - InCoilSurfTemp;
            WetAreaLast = 0.0;
        }
        //       Loop to solve partly wet coil, converges on wet area and
        //       boundary temperature at dew point
        //       Dry coil is special case with zero wet area, converges on
        //       mean water temperature
        while (PartWetIterations < 40 && !CoilPartWetConvg) {
            ++PartWetIterations;
            //      effective water temp on dry side of coil
            DrySideEffectiveWaterTemp = 0.5 * (TempWaterOut + WetDryInterfcWaterTemp);
            //      tube inside thermal resistance
            DryCoilInThermResist = WaterToTubeThermResist / (1.0 + 0.0146 * DrySideEffectiveWaterTemp);
            //      overall UA, from water to air, of dry portion of coil

            UADryCoil = (state.dataWaterCoils->WaterCoil(CoilNum).TotCoilOutsideSurfArea - SurfAreaWet) /
                        (state.dataWaterCoils->WaterCoil(CoilNum).TotCoilOutsideSurfArea *
                         (TubeFoulThermResist + DryCoilInThermResist + CoilToAirThermResistDrySurf));

            // This is a numerical trap for a very small number in the EXP function that is approaching zero
            if (UADryCoil * DryCoilCoeff1 < -60.0) {
                DryCoilCoeff = 0.0;
            } else {
                DryCoilCoeff = std::exp(UADryCoil * DryCoilCoeff1);
            }

            K1 = WaterMassFlowRate * Cp * ConvK * (DryCoilCoeff - 1.0) /
                 (WaterMassFlowRate * Cp * ConvK * DryCoilCoeff - AirMassFlow * MoistAirSpecificHeat);
            if (SurfAreaWet != 0) {
                state.dataWaterCoils->WaterCoil(CoilNum).SurfAreaWetFraction =
                    SurfAreaWet / state.dataWaterCoils->WaterCoil(CoilNum).TotCoilOutsideSurfArea;
                //      effective water temp on wet side of coil
                WetSideEffctvWaterTemp = 0.5 * (TempWaterIn + WetDryInterfcWaterTemp);
                //      tube inside thermal resistance
                ScaledWaterToTubeThermResist = WaterToTubeThermResist / (1.0 + 0.0146 * WetSideEffctvWaterTemp);
                ScaledCoilAirThermResistWetSurf = CoilToAirThermResistWetSurf / state.dataWaterCoils->WaterCoil(CoilNum).EnthVsTempCurveAppxSlope;
                //      overall UA, from water to air, of wet portion of coil
                UACoilAllWet = 1.0 / (state.dataWaterCoils->WaterCoil(CoilNum).EnthVsTempCurveAppxSlope *
                                      (TubeFoulThermResist + ScaledWaterToTubeThermResist + ScaledCoilAirThermResistWetSurf));
                UACoilPartWet = state.dataWaterCoils->WaterCoil(CoilNum).SurfAreaWetFraction * UACoilAllWet;
                expon = UACoilPartWet *
                        (1.0 / AirMassFlow - state.dataWaterCoils->WaterCoil(CoilNum).EnthVsTempCurveAppxSlope / (WaterMassFlowRate * Cp * ConvK));
                //        prevents floating point error when taking exponential
                //        of a very large number
                if (expon < 20.0) {
                    WetCoilCoeff = std::exp(expon);
                    //          write(outputfiledebug,*) ' wcc=',wetcoilcoeff
                    denom = (state.dataWaterCoils->WaterCoil(CoilNum).EnthVsTempCurveAppxSlope - WetCoilCoeff * ScaledWaterSpecHeat -
                             (1.0 - WetCoilCoeff) * K1 * MoistAirSpecificHeat);
                    //          write(outputfiledebug,*) ' denom=',denom
                    //          WetDryInterfcWaterTemp = ((1.0 - WetCoilCoeff) * (InletAirEnthalpy - WaterCoil(CoilNum)%EnthVsTempCurveConst -
                    //          K1
                    //          *  &
                    //                                     MoistAirSpecificHeat * TempAirIn) + WetCoilCoeff * &
                    //                                     TempWaterIn * (WaterCoil(CoilNum)%EnthVsTempCurveAppxSlope -  &
                    //                                     ScaledWaterSpecHeat)) / (WaterCoil(CoilNum)%EnthVsTempCurveAppxSlope -  &
                    //                                      WetCoilCoeff * ScaledWaterSpecHeat - (1.0 - WetCoilCoeff) * K1 * &
                    //                                     MoistAirSpecificHeat)
                    WetDryInterfcWaterTemp =
                        ((1.0 - WetCoilCoeff) * (InletAirEnthalpy - state.dataWaterCoils->WaterCoil(CoilNum).EnthVsTempCurveConst -
                                                 K1 * MoistAirSpecificHeat * TempAirIn) +
                         WetCoilCoeff * TempWaterIn * (state.dataWaterCoils->WaterCoil(CoilNum).EnthVsTempCurveAppxSlope - ScaledWaterSpecHeat)) /
                        denom;
                } else {
                    //         approximation to equation for WetDryInterfcWaterTemp when WetCoilCoeff-->inf.
                    WetDryInterfcWaterTemp =
                        (TempWaterIn * (state.dataWaterCoils->WaterCoil(CoilNum).EnthVsTempCurveAppxSlope - ScaledWaterSpecHeat) -
                         (InletAirEnthalpy - state.dataWaterCoils->WaterCoil(CoilNum).EnthVsTempCurveConst - K1 * MoistAirSpecificHeat * TempAirIn)) /
                        (K1 * MoistAirSpecificHeat - ScaledWaterSpecHeat);
                }
            }
            //        air temperature at wet-dry interface
            AirWetDryInterfcTemp = TempAirIn - (TempAirIn - WetDryInterfcWaterTemp) * K1;
            //        coil surface temperature at wet-dry interface
            WetDryInterfcSurfTemp = WetDryInterfcWaterTemp + (AirWetDryInterfcTemp - WetDryInterfcWaterTemp) *
                                                                 (TubeFoulThermResist + DryCoilInThermResist) /
                                                                 (TubeFoulThermResist + DryCoilInThermResist + CoilToAirThermResistDrySurf);
            if (SurfAreaWet != 0) {
                WetDryInterfcAirEnthl = InletAirEnthalpy - MoistAirSpecificHeat * (TempAirIn - AirWetDryInterfcTemp);
                //        conservation of energy - wet portion of coil
                OutletAirEnthalpy = WetDryInterfcAirEnthl - WaterMassFlowRate * Cp * ConvK * (WetDryInterfcWaterTemp - TempWaterIn) / AirMassFlow;
                //        ratio of inside to outside thermal resistance
                InsdToOutsdThermResistRatio = (TubeFoulThermResist + ScaledWaterToTubeThermResist) / ScaledCoilAirThermResistWetSurf;
                //        coil surface temperature at water inlet (air outlet)
                InCoilSurfTemp = UACoilAllWet * ScaledCoilAirThermResistWetSurf *
                                 (state.dataWaterCoils->WaterCoil(CoilNum).EnthVsTempCurveAppxSlope * TempWaterIn +
                                  (OutletAirEnthalpy - state.dataWaterCoils->WaterCoil(CoilNum).EnthVsTempCurveConst) * InsdToOutsdThermResistRatio);
                WetDryInterSurfTempErrorLast = WetDryInterSurfTempError;
                //        in part-wet/part-dry solution EnterAirDewPoint=WetDryInterfcSurfTemp drives WetDryInterSurfTempError->0
                WetDryInterSurfTempError = EnterAirDewPoint - WetDryInterfcSurfTemp;
            } else {
                //        dry coil solution
                WetDryInterfcAirEnthl = 0.0;
                OutletAirEnthalpy = InletAirEnthalpy - MoistAirSpecificHeat * (TempAirIn - AirWetDryInterfcTemp);
            }
            //        total cooling = change in air enthalpy across coil
            TotWaterCoilLoad = AirMassFlow * (InletAirEnthalpy - OutletAirEnthalpy);
            //        conservation of energy on water stream gives water outlet
            //        temperature
            TempWaterOut = WaterMassFlowRate * Cp * ConvK; // Temp for next calc
            TempWaterOut = min(TempWaterIn + TotWaterCoilLoad / TempWaterOut, TempAirIn);
            //        update estimate of coil wet area

            if (SurfAreaWet == 0) {
                MeanWaterTemp = 0.5 * (TempWaterOut + WetDryInterfcWaterTemp);
                if (EnterAirDewPoint > WetDryInterfcSurfTemp) {
                    SurfAreaWet = 0.5 * WetAreaLast;
                } else if (std::abs(MeanWaterTemp - DrySideEffectiveWaterTemp) <= 0.00002) {
                    CoilPartWetConvg = true;
                }
            } else if (std::abs(WetDryInterSurfTempError) > 0.00002 ||
                       std::abs(SurfAreaWet - WetAreaLast) / state.dataWaterCoils->WaterCoil(CoilNum).TotCoilOutsideSurfArea > 0.00001) {
                if (WetAreaLast == 0) {
                    WetAreaLast = SurfAreaWet;
                    SurfAreaWet += 0.4 * state.dataWaterCoils->WaterCoil(CoilNum).TotCoilOutsideSurfArea * WetDryInterSurfTempError /
                                   (OutCoilSurfTemp - InCoilSurfTemp);
                } else if (WetDryInterSurfTempError != WetDryInterSurfTempErrorLast) {
                    WetAreaChange = SurfAreaWet - WetAreaLast;
                    WetAreaLast = SurfAreaWet;
                    SurfAreaWet -= 0.8 * WetDryInterSurfTempError * WetAreaChange / (WetDryInterSurfTempError - WetDryInterSurfTempErrorLast);
                }
                if (SurfAreaWet >= state.dataWaterCoils->WaterCoil(CoilNum).TotCoilOutsideSurfArea) {
                    SurfAreaWet = state.dataWaterCoils->WaterCoil(CoilNum).TotCoilOutsideSurfArea;
                    MeanWaterTemp = 0.5 * (TempWaterIn + WetDryInterfcWaterTemp);
                    if (WetAreaLast == state.dataWaterCoils->WaterCoil(CoilNum).TotCoilOutsideSurfArea &&
                        std::abs(MeanWaterTemp - WetSideEffctvWaterTemp) <= 0.00002) {
                        CoilPartWetConvg = true;
                    }
                }
                if (SurfAreaWet <= 0) {
                    SurfAreaWet = 0.0;
                    state.dataWaterCoils->WaterCoil(CoilNum).SurfAreaWetFraction = 0.0;
                    WetDryInterfcWaterTemp = TempWaterIn;
                }
                InSurfTempSatAirEnthl = PsyHFnTdbRhPb(state, InCoilSurfTemp, unity, state.dataEnvrn->OutBaroPress, RoutineName) * ConvK;
                if ((EnterAirDewPoint - InCoilSurfTemp) >= 0.0001) {
                    AirEnthAtWetDryIntrfcSurfTemp = PsyHFnTdbRhPb(state, EnterAirDewPoint, unity, state.dataEnvrn->OutBaroPress, RoutineName) * ConvK;
                    state.dataWaterCoils->WaterCoil(CoilNum).EnthVsTempCurveAppxSlope =
                        (AirEnthAtWetDryIntrfcSurfTemp - InSurfTempSatAirEnthl) / (EnterAirDewPoint - InCoilSurfTemp);
                } else {
                    AirEnthAtWetDryIntrfcSurfTemp =
                        PsyHFnTdbRhPb(state, InCoilSurfTemp + 0.0001, unity, state.dataEnvrn->OutBaroPress, RoutineName) * ConvK;
                    state.dataWaterCoils->WaterCoil(CoilNum).EnthVsTempCurveAppxSlope =
                        (AirEnthAtWetDryIntrfcSurfTemp - InSurfTempSatAirEnthl) / 0.0001;
                }
                state.dataWaterCoils->WaterCoil(CoilNum).EnthVsTempCurveConst =
                    InSurfTempSatAirEnthl - state.dataWaterCoils->WaterCoil(CoilNum).EnthVsTempCurveAppxSlope * InCoilSurfTemp;
            } else {
                CoilPartWetConvg = true;
            }
        }
        //      error checking to see if convergence has been achieved
        if (!CoilPartWetConvg && !state.dataGlobal->WarmupFlag) {
            ShowRecurringWarningErrorAtEnd(state,
                                           state.dataWaterCoils->WaterCoil(CoilNum).Name +
                                               " not converged (40 iterations) due to \"Partial Wet Convergence\" conditions.",
                                           state.dataWaterCoils->PartWetCoolCoilErrs(CoilNum));
            //      CoolCoilErrs = CoolCoilErrs + 1
            //      IF (CoolCoilErrs .LE. MaxCoolCoilErrs) THEN
            //        CALL ShowWarningError(state, 'tp12c0:  not converged in 20 CoolCoilErrs')
            //      END IF
        }
        if (state.dataWaterCoils->WaterCoil(CoilNum).SurfAreaWetFraction > 0 && state.dataWaterCoils->WaterCoil(CoilNum).SurfAreaWetFraction < 1) {
            state.dataWaterCoils->WaterCoil(CoilNum).SurfAreaWetSaved = SurfAreaWet;
        }
        //       calculate TempAirOut, OutletAirHumRat, and SensCoolRate based on equations from
        //       TYPE12 and the ASHRAE toolkit
        if (state.dataWaterCoils->WaterCoil(CoilNum).SurfAreaWetFraction == 0) {
            //       dry coil
            TempAirOut = TempAirIn - TotWaterCoilLoad / (AirMassFlow * MoistAirSpecificHeat);
            OutletAirHumRat = InletAirHumRat;
            SenWaterCoilLoad = TotWaterCoilLoad;
        } else {
            //       coil effectiveness
            expon = state.dataWaterCoils->WaterCoil(CoilNum).SurfAreaWetFraction / (CoilToAirThermResistWetSurf * AirMassFlow);
            y = 0.0;
            if (expon < 20.0) y = std::exp(-expon);
            AirExitEnthlAtCoilSurfTemp = WetDryInterfcAirEnthl - (WetDryInterfcAirEnthl - OutletAirEnthalpy) / (1.0 - y);
            AirExitCoilSurfTemp = AirExitEnthlAtCoilSurfTemp / ConvK; // TEmporary calc
            AirExitCoilSurfTemp = PsyTsatFnHPb(state, AirExitCoilSurfTemp, state.dataEnvrn->OutBaroPress);
            //       Implementation of epsilon*NTU method
            TempAirOut = AirExitCoilSurfTemp + (AirWetDryInterfcTemp - AirExitCoilSurfTemp) * y;
            OutletAirHumRat = PsyWFnTdbH(state, TempAirOut, 1000.0 * OutletAirEnthalpy, RoutineName);
            SenWaterCoilLoad = AirMassFlow * (PsyCpAirFnW(InletAirHumRat) * TempAirIn - PsyCpAirFnW(OutletAirHumRat) * TempAirOut) * ConvK;
        }

        if (FanOpMode == CycFanCycCoil) {
            TotWaterCoilLoad *= PartLoadRatio;
            SenWaterCoilLoad *= PartLoadRatio;
        }

        // Set the outlet conditions
        state.dataWaterCoils->WaterCoil(CoilNum).TotWaterCoolingCoilRate = TotWaterCoilLoad * 1000.0;
        state.dataWaterCoils->WaterCoil(CoilNum).SenWaterCoolingCoilRate = SenWaterCoilLoad * 1000.0;
        state.dataWaterCoils->WaterCoil(CoilNum).OutletAirTemp = TempAirOut;
        state.dataWaterCoils->WaterCoil(CoilNum).OutletWaterTemp = TempWaterOut;
        state.dataWaterCoils->WaterCoil(CoilNum).OutletAirEnthalpy = OutletAirEnthalpy * 1000.0;
        state.dataWaterCoils->WaterCoil(CoilNum).OutletAirHumRat = OutletAirHumRat;
        // The CoolingCoilLoad is the change in the enthalpy of the water
        state.dataWaterCoils->WaterCoil(CoilNum).OutletWaterEnthalpy =
            state.dataWaterCoils->WaterCoil(CoilNum).InletWaterEnthalpy +
            state.dataWaterCoils->WaterCoil(CoilNum).TotWaterCoolingCoilRate / state.dataWaterCoils->WaterCoil(CoilNum).InletWaterMassFlowRate;

        // This WaterCoil does not change the Mass Flow across the component
        state.dataWaterCoils->WaterCoil(CoilNum).OutletAirMassFlowRate = state.dataWaterCoils->WaterCoil(CoilNum).InletAirMassFlowRate;
        state.dataWaterCoils->WaterCoil(CoilNum).OutletWaterMassFlowRate = state.dataWaterCoils->WaterCoil(CoilNum).InletWaterMassFlowRate;
    } else {
        // If Coil is scheduled OFF then Outlet conditions are set to Inlet Conditions
        state.dataWaterCoils->WaterCoil(CoilNum).TotWaterCoolingCoilRate = 0.0;
        state.dataWaterCoils->WaterCoil(CoilNum).SenWaterCoolingCoilRate = 0.0;
        TempAirOut = TempAirIn;
        TempWaterOut = TempWaterIn;
        // set the outlet conditions to the coil derived type
        state.dataWaterCoils->WaterCoil(CoilNum).OutletAirTemp = TempAirOut;
        state.dataWaterCoils->WaterCoil(CoilNum).OutletWaterTemp = TempWaterOut;
        state.dataWaterCoils->WaterCoil(CoilNum).OutletAirEnthalpy = state.dataWaterCoils->WaterCoil(CoilNum).InletAirEnthalpy;
        state.dataWaterCoils->WaterCoil(CoilNum).OutletAirHumRat = state.dataWaterCoils->WaterCoil(CoilNum).InletAirHumRat;
        // The CoolingCoilLoad is the change in the enthalpy of the water
        state.dataWaterCoils->WaterCoil(CoilNum).OutletWaterEnthalpy = state.dataWaterCoils->WaterCoil(CoilNum).InletWaterEnthalpy;

        // This WaterCoil does not change the Mass Flow across the component
        state.dataWaterCoils->WaterCoil(CoilNum).OutletAirMassFlowRate = state.dataWaterCoils->WaterCoil(CoilNum).InletAirMassFlowRate;
        state.dataWaterCoils->WaterCoil(CoilNum).OutletWaterMassFlowRate = 0.0;
    }

    // Save some of the Values for next Time step
    state.dataWaterCoils->WaterCoil(CoilNum).InWaterTempSaved = TempWaterIn;
    state.dataWaterCoils->WaterCoil(CoilNum).OutWaterTempSaved = TempWaterOut;
}

void CoolingCoil(EnergyPlusData &state,
                 int const CoilNum,
                 bool const FirstHVACIteration,
                 int const CalcMode,
                 int const FanOpMode,       // fan operating mode
                 Real64 const PartLoadRatio // part-load ratio of heating coil
)
{

    // FUNCTION INFORMATION:
    // AUTHOR         Rahul Chillar
    // DATE WRITTEN   Mar 2004
    // MODIFIED       na
    // RE-ENGINEERED  na

    // PURPOSE OF THIS FUNCTION:
    // The subroutine has the coil logic. Three types of Cooling Coils exist:
    // They are 1.CoilDry , 2.CoilWet, 3. CoilPartDryPartWet. The logic for
    // the three individual cases is in this subroutine.

    // METHODOLOGY EMPLOYED:
    // Simulates a Coil Model from Design conditions and subsequently uses
    // configuration values (example: UA)calculated from those design conditions
    // to calculate new performance of coil from operating inputs.The values are
    // calculated in the Subroutine InitWaterCoil

    // REFERENCES:
    // ASHRAE Secondary HVAC Toolkit TRNSYS.  1990.  A Transient System
    // Simulation Program: Reference Manual. Solar Energy Laboratory, Univ. Wisconsin-
    // Madison, pp. 4.6.8-1 - 4.6.8-12.
    // Threlkeld, J.L.  1970.  Thermal Environmental Engineering, 2nd Edition,
    // Englewood Cliffs: Prentice-Hall,Inc. pp. 254-270.

    // Using/Aliasing
    using General::SafeDivide;

    // Enforce explicit typing of all variables in this routine

    // Locals
    // FUNCTION ARGUMENT DEFINITIONS:

    // FUNCTION PARAMETER DEFINITIONS:
    // na

    // INTERFACE BLOCK SPECIFICATIONS
    // na

    // DERIVED TYPE DEFINITIONS
    // na

    // FUNCTION LOCAL VARIABLE DECLARATIONS:
    Real64 AirInletCoilSurfTemp; // Coil surface temperature at air entrance(C)
    Real64 AirDewPointTemp;      // Temperature dew point at operating condition
    Real64 OutletAirTemp;        // Outlet air temperature at operating condition
    Real64 OutletAirHumRat;      // Outlet air humidity ratio at operating condition
    Real64 OutletWaterTemp;      // Outlet water temperature at operating condtitons
    Real64 TotWaterCoilLoad;     // Total heat transfer rate(W)
    Real64 SenWaterCoilLoad;     // Sensible heat transfer rate
    Real64 SurfAreaWetFraction;  // Fraction of surface area wet
    Real64 AirMassFlowRate;      // Air mass flow rate for the calculation

    AirInletCoilSurfTemp = 0.0; // Coil surface temperature at air entrance(C)
    AirDewPointTemp = 0.0;      // Temperature dew point at operating condition
    OutletAirTemp = 0.0;        // Outlet air temperature at operating condition
    OutletAirHumRat = 0.0;      // Outlet air humidity ratio at operating condition
    OutletWaterTemp = 0.0;      // Outlet water temperature at operating condtitons
    TotWaterCoilLoad = 0.0;     // Total heat transfer rate(W)
    SenWaterCoilLoad = 0.0;     // Sensible heat transfer rate
    SurfAreaWetFraction = 0.0;  // Fraction of surface area wet

    if (FanOpMode == CycFanCycCoil && PartLoadRatio > 0.0) { // FB Start
        AirMassFlowRate = state.dataWaterCoils->WaterCoil(CoilNum).InletAirMassFlowRate / PartLoadRatio;
    } else {
        AirMassFlowRate = state.dataWaterCoils->WaterCoil(CoilNum).InletAirMassFlowRate;
    }

    // If Coil is Scheduled ON then do the simulation
    if (((GetCurrentScheduleValue(state, state.dataWaterCoils->WaterCoil(CoilNum).SchedPtr) > 0.0) &&
         (state.dataWaterCoils->WaterCoil(CoilNum).InletWaterMassFlowRate > 0.0) && (AirMassFlowRate >= WaterCoils::MinAirMassFlow) &&
         (state.dataWaterCoils->WaterCoil(CoilNum).DesAirVolFlowRate > 0.0) &&
         (state.dataWaterCoils->WaterCoil(CoilNum).MaxWaterMassFlowRate > 0.0)) ||
        (CalcMode == state.dataWaterCoils->DesignCalc)) {

        // Calculate Temperature Dew Point at operating conditions.
        AirDewPointTemp = PsyTdpFnWPb(state, state.dataWaterCoils->WaterCoil(CoilNum).InletAirHumRat, state.dataEnvrn->OutBaroPress);

        {
            auto const SELECT_CASE_var(state.dataWaterCoils->WaterCoil(CoilNum).CoolingCoilAnalysisMode);
            if (SELECT_CASE_var == state.dataWaterCoils->DetailedAnalysis) {
                // Coil is completely dry if AirDewPointTemp is less than InletWaterTemp,hence Call CoilCompletelyDry
                if (AirDewPointTemp <= state.dataWaterCoils->WaterCoil(CoilNum).InletWaterTemp) {

                    // Calculate the leaving conditions and performance of dry coil
                    CoilCompletelyDry(state,
                                      CoilNum,
                                      state.dataWaterCoils->WaterCoil(CoilNum).InletWaterTemp,
                                      state.dataWaterCoils->WaterCoil(CoilNum).InletAirTemp,
                                      state.dataWaterCoils->WaterCoil(CoilNum).UACoilTotal,
                                      OutletWaterTemp,
                                      OutletAirTemp,
                                      OutletAirHumRat,
                                      TotWaterCoilLoad,
                                      FanOpMode,
                                      PartLoadRatio);

                    SenWaterCoilLoad = TotWaterCoilLoad;
                    SurfAreaWetFraction = 0.0;

                } else {
                    // Else If AirDewPointTemp is greater than InletWaterTemp then assume the
                    // external surface of coil is completely wet,hence Call CoilCompletelyWet
                    // Calculate the leaving conditions and performance of wet coil
                    CoilCompletelyWet(state,
                                      CoilNum,
                                      state.dataWaterCoils->WaterCoil(CoilNum).InletWaterTemp,
                                      state.dataWaterCoils->WaterCoil(CoilNum).InletAirTemp,
                                      state.dataWaterCoils->WaterCoil(CoilNum).InletAirHumRat,
                                      state.dataWaterCoils->WaterCoil(CoilNum).UACoilInternal,
                                      state.dataWaterCoils->WaterCoil(CoilNum).UACoilExternal,
                                      OutletWaterTemp,
                                      OutletAirTemp,
                                      OutletAirHumRat,
                                      TotWaterCoilLoad,
                                      SenWaterCoilLoad,
                                      SurfAreaWetFraction,
                                      AirInletCoilSurfTemp,
                                      FanOpMode,
                                      PartLoadRatio);

                    // If AirDewPointTemp is less than temp of coil surface at entry of air
                    if (AirDewPointTemp < AirInletCoilSurfTemp) {

                        // Then coil is partially wet and dry hence call CoilPartWetPartDry
                        // Calculate the leaving conditions and performance of dry coil
                        CoilPartWetPartDry(state,
                                           CoilNum,
                                           FirstHVACIteration,
                                           state.dataWaterCoils->WaterCoil(CoilNum).InletWaterTemp,
                                           state.dataWaterCoils->WaterCoil(CoilNum).InletAirTemp,
                                           AirDewPointTemp,
                                           OutletWaterTemp,
                                           OutletAirTemp,
                                           OutletAirHumRat,
                                           TotWaterCoilLoad,
                                           SenWaterCoilLoad,
                                           SurfAreaWetFraction,
                                           FanOpMode,
                                           PartLoadRatio);

                    } // End if for part wet part dry coil
                }     // End if for dry coil

            } else if (SELECT_CASE_var == state.dataWaterCoils->SimpleAnalysis) {
                // Coil is completely dry if AirDewPointTemp is less than InletWaterTemp,hence Call CoilCompletelyDry
                if (AirDewPointTemp <= state.dataWaterCoils->WaterCoil(CoilNum).InletWaterTemp) {

                    // Calculate the leaving conditions and performance of dry coil
                    CoilCompletelyDry(state,
                                      CoilNum,
                                      state.dataWaterCoils->WaterCoil(CoilNum).InletWaterTemp,
                                      state.dataWaterCoils->WaterCoil(CoilNum).InletAirTemp,
                                      state.dataWaterCoils->WaterCoil(CoilNum).UACoilTotal,
                                      OutletWaterTemp,
                                      OutletAirTemp,
                                      OutletAirHumRat,
                                      TotWaterCoilLoad,
                                      FanOpMode,
                                      PartLoadRatio);

                    SenWaterCoilLoad = TotWaterCoilLoad;
                    SurfAreaWetFraction = 0.0;

                } else {
                    // Else If AirDewPointTemp is greater than InletWaterTemp then assume the
                    // external surface of coil is completely wet,hence Call CoilCompletelyWet
                    // Calculate the leaving conditions and performance of wet coil
                    CoilCompletelyWet(state,
                                      CoilNum,
                                      state.dataWaterCoils->WaterCoil(CoilNum).InletWaterTemp,
                                      state.dataWaterCoils->WaterCoil(CoilNum).InletAirTemp,
                                      state.dataWaterCoils->WaterCoil(CoilNum).InletAirHumRat,
                                      state.dataWaterCoils->WaterCoil(CoilNum).UACoilInternal,
                                      state.dataWaterCoils->WaterCoil(CoilNum).UACoilExternal,
                                      OutletWaterTemp,
                                      OutletAirTemp,
                                      OutletAirHumRat,
                                      TotWaterCoilLoad,
                                      SenWaterCoilLoad,
                                      SurfAreaWetFraction,
                                      AirInletCoilSurfTemp,
                                      FanOpMode,
                                      PartLoadRatio);

                } // End if for dry coil
            }
        }

        // Report outlet variables at nodes
        state.dataWaterCoils->WaterCoil(CoilNum).OutletAirTemp = OutletAirTemp;
        state.dataWaterCoils->WaterCoil(CoilNum).OutletAirHumRat = OutletAirHumRat;
        state.dataWaterCoils->WaterCoil(CoilNum).OutletWaterTemp = OutletWaterTemp;
        // Report output results if the coil was operating

        if (FanOpMode == CycFanCycCoil) {
            TotWaterCoilLoad *= PartLoadRatio;
            SenWaterCoilLoad *= PartLoadRatio;
        }

        state.dataWaterCoils->WaterCoil(CoilNum).TotWaterCoolingCoilRate = TotWaterCoilLoad;
        state.dataWaterCoils->WaterCoil(CoilNum).SenWaterCoolingCoilRate = SenWaterCoilLoad;
        state.dataWaterCoils->WaterCoil(CoilNum).SurfAreaWetFraction = SurfAreaWetFraction;
        //       WaterCoil(CoilNum)%OutletWaterEnthalpy = WaterCoil(CoilNum)%InletWaterEnthalpy+ &
        //                                WaterCoil(CoilNum)%TotWaterCoolingCoilRate/WaterCoil(CoilNum)%InletWaterMassFlowRate
        state.dataWaterCoils->WaterCoil(CoilNum).OutletWaterEnthalpy =
            state.dataWaterCoils->WaterCoil(CoilNum).InletWaterEnthalpy + SafeDivide(state.dataWaterCoils->WaterCoil(CoilNum).TotWaterCoolingCoilRate,
                                                                                     state.dataWaterCoils->WaterCoil(CoilNum).InletWaterMassFlowRate);

    } else {
        // If both mass flow rates are zero, set outputs to inputs and return
        state.dataWaterCoils->WaterCoil(CoilNum).OutletWaterTemp = state.dataWaterCoils->WaterCoil(CoilNum).InletWaterTemp;
        state.dataWaterCoils->WaterCoil(CoilNum).OutletAirTemp = state.dataWaterCoils->WaterCoil(CoilNum).InletAirTemp;
        state.dataWaterCoils->WaterCoil(CoilNum).OutletAirHumRat = state.dataWaterCoils->WaterCoil(CoilNum).InletAirHumRat;
        state.dataWaterCoils->WaterCoil(CoilNum).OutletWaterEnthalpy = state.dataWaterCoils->WaterCoil(CoilNum).InletWaterEnthalpy;
        state.dataWaterCoils->WaterCoil(CoilNum).TotWaterCoolingCoilEnergy = 0.0;
        state.dataWaterCoils->WaterCoil(CoilNum).SenWaterCoolingCoilEnergy = 0.0;
        state.dataWaterCoils->WaterCoil(CoilNum).SurfAreaWetFraction = 0.0;

    } // End of the Flow or No flow If block
    state.dataWaterCoils->WaterCoil(CoilNum).OutletWaterMassFlowRate = state.dataWaterCoils->WaterCoil(CoilNum).InletWaterMassFlowRate;
    state.dataWaterCoils->WaterCoil(CoilNum).OutletAirMassFlowRate = state.dataWaterCoils->WaterCoil(CoilNum).InletAirMassFlowRate;
    state.dataWaterCoils->WaterCoil(CoilNum).OutletAirEnthalpy =
        PsyHFnTdbW(state.dataWaterCoils->WaterCoil(CoilNum).OutletAirTemp, state.dataWaterCoils->WaterCoil(CoilNum).OutletAirHumRat);
}

// End Algorithm Section of the Module

// Coil Completely Dry Subroutine for Cooling Coil

void CoilCompletelyDry(EnergyPlusData &state,
                       int const CoilNum,
                       Real64 const WaterTempIn,  // Entering water temperature
                       Real64 const AirTempIn,    // Entering air dry bulb temperature
                       Real64 const CoilUA,       // Overall heat transfer coefficient
                       Real64 &OutletWaterTemp,   // Leaving water temperature
                       Real64 &OutletAirTemp,     // Leaving air dry bulb temperature
                       Real64 &OutletAirHumRat,   // Leaving air humidity ratio
                       Real64 &Q,                 // Heat transfer rate
                       int const FanOpMode,       // fan operating mode
                       Real64 const PartLoadRatio // part-load ratio of heating coil
)
{

    // FUNCTION INFORMATION:
    // AUTHOR         Rahul Chillar
    // DATE WRITTEN   March 2004
    // MODIFIED       na
    // RE-ENGINEERED  na

    // PURPOSE OF THIS FUNCTION:
    // Calculate the performance of a sensible air-liquid heat exchanger.  Calculated
    // results include outlet air temperature and humidity, outlet water temperature,
    // and heat transfer rate.

    // METHODOLOGY EMPLOYED:
    // Models coil using effectiveness-NTU model.

    // REFERENCES:
    // Kays, W.M. and A.L. London.  1964,Compact Heat Exchangers, 2nd Edition,
    // New York: McGraw-Hill.

    // USE STATEMENTS:
    // na

    // Enforce explicit typing of all variables in this routine

    // Locals
    // FUNCTION ARGUMENT DEFINITIONS:

    // FUNCTION PARAMETER DEFINITIONS:
    static constexpr std::string_view RoutineName("CoilCompletelyDry");

    // INTERFACE BLOCK SPECIFICATIONS
    // na

    // DERIVED TYPE DEFINITIONS
    // na

    // FUNCTION LOCAL VARIABLE DECLARATIONS:
    Real64 CapacitanceAir;   // Air-side capacity rate(W/C)
    Real64 CapacitanceWater; // Water-side capacity rate(W/C)
    Real64 AirMassFlow;
    Real64 WaterMassFlowRate;
    Real64 Cp;

    //  adjust mass flow rates for cycling fan cycling coil operation
    if (FanOpMode == CycFanCycCoil) {
        if (PartLoadRatio > 0.0) {
            AirMassFlow = state.dataWaterCoils->WaterCoil(CoilNum).InletAirMassFlowRate / PartLoadRatio;
            WaterMassFlowRate = min(state.dataWaterCoils->WaterCoil(CoilNum).InletWaterMassFlowRate / PartLoadRatio,
                                    state.dataWaterCoils->WaterCoil(CoilNum).MaxWaterMassFlowRate);
        } else {
            AirMassFlow = 0.0;
            WaterMassFlowRate = 0.0;
        }
    } else {
        AirMassFlow = state.dataWaterCoils->WaterCoil(CoilNum).InletAirMassFlowRate;
        WaterMassFlowRate = state.dataWaterCoils->WaterCoil(CoilNum).InletWaterMassFlowRate;
    }

    // Calculate air and water capacity rates
    CapacitanceAir = AirMassFlow * PsyCpAirFnW(state.dataWaterCoils->WaterCoil(CoilNum).InletAirHumRat);
    // Water Capacity Rate
    Cp = GetSpecificHeatGlycol(state,
                               state.dataPlnt->PlantLoop(state.dataWaterCoils->WaterCoil(CoilNum).WaterLoopNum).FluidName,
                               WaterTempIn,
                               state.dataPlnt->PlantLoop(state.dataWaterCoils->WaterCoil(CoilNum).WaterLoopNum).FluidIndex,
                               RoutineName);

    CapacitanceWater = WaterMassFlowRate * Cp;

    // Determine the air and water outlet conditions
    CoilOutletStreamCondition(state, CoilNum, CapacitanceWater, WaterTempIn, CapacitanceAir, AirTempIn, CoilUA, OutletWaterTemp, OutletAirTemp);

    // Calculate the total and sensible heat transfer rate both are equal in case of Dry Coil
    Q = CapacitanceAir * (AirTempIn - OutletAirTemp);

    // Outlet humidity is equal to Inlet Humidity because its a dry coil
    OutletAirHumRat = state.dataWaterCoils->WaterCoil(CoilNum).InletAirHumRat;
}

// Coil Completely Wet Subroutine for Cooling Coil

void CoilCompletelyWet(EnergyPlusData &state,
                       int const CoilNum,            // Number of Coil
                       Real64 const WaterTempIn,     // Water temperature IN to this function (C)
                       Real64 const AirTempIn,       // Air dry bulb temperature IN to this function(C)
                       Real64 const AirHumRat,       // Air Humidity Ratio IN to this funcation (C)
                       Real64 const UAInternalTotal, // Internal overall heat transfer coefficient(W/m2 C)
                       Real64 const UAExternalTotal, // External overall heat transfer coefficient(W/m2 C)
                       Real64 &OutletWaterTemp,      // Leaving water temperature (C)
                       Real64 &OutletAirTemp,        // Leaving air dry bulb temperature(C)
                       Real64 &OutletAirHumRat,      // Leaving air humidity ratio
                       Real64 &TotWaterCoilLoad,     // Total heat transfer rate(W)
                       Real64 &SenWaterCoilLoad,     // Sensible heat transfer rate(W)
                       Real64 &SurfAreaWetFraction,  // Fraction of surface area wet
                       Real64 &AirInletCoilSurfTemp, // Surface temperature at air entrance(C)
                       int const FanOpMode,          // fan operating mode
                       Real64 const PartLoadRatio    // part-load ratio of heating coil
)
{

    // FUNCTION INFORMATION:
    // AUTHOR         Rahul Chillar
    // DATE WRITTEN   Mar 2004
    // MODIFIED       na
    // RE-ENGINEERED  na

    // PURPOSE OF THIS FUNCTION:
    // Calculate the performance of a cooling coil when the external fin surface is
    // complete wet.  Results include outlet air temperature and humidity,
    // outlet water temperature, sensible and total cooling capacities, and the wet
    // fraction of the air-side surface area.

    // METHODOLOGY EMPLOYED:
    // Models coil as counterflow heat exchanger. Approximates saturated air enthalpy as
    // a linear function of temperature
    // TRNSYS.  1990.  A Transient System Simulation Program: Reference Manual.
    // Solar Energy Laboratory, Univ. Wisconsin Madison, pp. 4.6.8-1 - 4.6.8-12.
    // Threlkeld, J.L.  1970.  Thermal Environmental Engineering, 2nd Edition,
    // Englewood Cliffs: Prentice-Hall,Inc. pp. 254-270.
    // Coil Uses Enthalpy Based Heat Transfer Coefficents and converts them to
    // convential UA values. Intermediate value of fictitious Cp is defined. This follow
    // the same procedure followed in the Design Calculation of the Coil. See the node in
    // the one time calculation for design condition.

    // REFERENCES:
    // Elmahdy, A.H. and Mitalas, G.P.  1977."A Simple Model for Cooling and
    // Dehumidifying Coils for Use In Calculating Energy Requirements for Buildings,"
    // ASHRAE Transactions,Vol.83 Part 2, pp. 103-117.

    // USE STATEMENTS:

    // Enforce explicit typing of all variables in this routine

    // Locals
    // FUNCTION ARGUMENT DEFINITIONS:

    // FUNCTION PARAMETER DEFINITIONS:
    static constexpr std::string_view RoutineName("CoilCompletelyWet");

    // INTERFACE BLOCK SPECIFICATIONS
    // na

    // DERIVED TYPE DEFINITIONS
    // na

    // FUNCTION LOCAL VARIABLE DECLARATIONS:
    Real64 AirSideResist;                  // Air-side resistance to heat transfer(m2 C/W)
    Real64 WaterSideResist;                // Liquid-side resistance to heat transfer(m2 C/W)
    Real64 EnteringAirDewPt;               // Entering air dew point(C)
    Real64 UACoilTotalEnth;                // Overall enthalpy heat transfer coefficient(kg/s)
    Real64 CapacityRateAirWet;             // Air-side capacity rate(kg/s)
    Real64 CapacityRateWaterWet;           // Liquid-side capacity rate(kg/s)
    Real64 ResistRatio;                    // Ratio of resistances
    Real64 EnthAirOutlet;                  // Outlet air enthalpy
    Real64 EnthSatAirInletWaterTemp;       // Saturated enthalpy of air at entering water temperature(J/kg)
    Real64 EnthSatAirOutletWaterTemp;      // Saturated enthalpy of air at exit water temperature(J/kg)
    Real64 EnthSatAirCoilSurfaceEntryTemp; // Saturated enthalpy of air at entering surface temperature(J/kg)
    Real64 EnthSatAirCoilSurfaceExitTemp;  // Saturated enthalpy of air at exit surface temperature(J/kg)
    Real64 EnthAirInlet;                   // Enthalpy of air at inlet
    Real64 IntermediateCpSat;              // Coefficient for equation below(J/kg C)
    // EnthSat1-EnthSat2 = IntermediateCpSat*(TSat1-TSat2)
    // (all water and surface temperatures are
    // related to saturated air enthalpies for
    // wet surface heat transfer calculations)
    Real64 const SmallNo(1.e-9); // smallNo used in place of 0
    Real64 AirMassFlow;
    Real64 WaterMassFlowRate;
    Real64 Cp;

    SurfAreaWetFraction = 1.0;
    AirSideResist = 1.0 / max(UAExternalTotal, SmallNo);
    WaterSideResist = 1.0 / max(UAInternalTotal, SmallNo);

    //  adjust mass flow rates for cycling fan cycling coil operation
    if (FanOpMode == CycFanCycCoil) {
        if (PartLoadRatio > 0.0) {
            AirMassFlow = state.dataWaterCoils->WaterCoil(CoilNum).InletAirMassFlowRate / PartLoadRatio;
            WaterMassFlowRate = min(state.dataWaterCoils->WaterCoil(CoilNum).InletWaterMassFlowRate / PartLoadRatio,
                                    state.dataWaterCoils->WaterCoil(CoilNum).MaxWaterMassFlowRate);
        } else {
            AirMassFlow = 0.0;
            WaterMassFlowRate = 0.0;
        }
    } else {
        AirMassFlow = state.dataWaterCoils->WaterCoil(CoilNum).InletAirMassFlowRate;
        WaterMassFlowRate = state.dataWaterCoils->WaterCoil(CoilNum).InletWaterMassFlowRate;
    }

    // Calculate enthalpies of entering air and water

    // Enthalpy of air at inlet to the coil
    EnthAirInlet = PsyHFnTdbW(AirTempIn, AirHumRat);

    // Saturation Enthalpy of Air at inlet water temperature
    EnthSatAirInletWaterTemp = PsyHFnTdbW(WaterTempIn, PsyWFnTdpPb(state, WaterTempIn, state.dataEnvrn->OutBaroPress));

    // Estimate IntermediateCpSat using entering air dewpoint and water temperature
    EnteringAirDewPt = PsyTdpFnWPb(state, AirHumRat, state.dataEnvrn->OutBaroPress);

    // An intermediate value of Specific heat . EnthSat1-EnthSat2 = IntermediateCpSat*(TSat1-TSat2)
    IntermediateCpSat =
        (PsyHFnTdbW(EnteringAirDewPt, PsyWFnTdpPb(state, EnteringAirDewPt, state.dataEnvrn->OutBaroPress)) - EnthSatAirInletWaterTemp) /
        (EnteringAirDewPt - WaterTempIn);

    // Determine air and water enthalpy outlet conditions by modeling
    // coil as counterflow enthalpy heat exchanger
    UACoilTotalEnth = 1.0 / (IntermediateCpSat * WaterSideResist + AirSideResist * PsyCpAirFnW(0.0));
    CapacityRateAirWet = AirMassFlow;
    Cp = GetSpecificHeatGlycol(state,
                               state.dataPlnt->PlantLoop(state.dataWaterCoils->WaterCoil(CoilNum).WaterLoopNum).FluidName,
                               WaterTempIn,
                               state.dataPlnt->PlantLoop(state.dataWaterCoils->WaterCoil(CoilNum).WaterLoopNum).FluidIndex,
                               RoutineName);
    CapacityRateWaterWet = WaterMassFlowRate * (Cp / IntermediateCpSat);
    CoilOutletStreamCondition(state,
                              CoilNum,
                              CapacityRateAirWet,
                              EnthAirInlet,
                              CapacityRateWaterWet,
                              EnthSatAirInletWaterTemp,
                              UACoilTotalEnth,
                              EnthAirOutlet,
                              EnthSatAirOutletWaterTemp);

    // Calculate entering and leaving external surface conditions from
    // air and water conditions and the ratio of resistances
    ResistRatio = (WaterSideResist) / (WaterSideResist + PsyCpAirFnW(0.0) / IntermediateCpSat * AirSideResist);
    EnthSatAirCoilSurfaceEntryTemp = EnthSatAirOutletWaterTemp + ResistRatio * (EnthAirInlet - EnthSatAirOutletWaterTemp);
    EnthSatAirCoilSurfaceExitTemp = EnthSatAirInletWaterTemp + ResistRatio * (EnthAirOutlet - EnthSatAirInletWaterTemp);

    // Calculate Coil Surface Temperature at air entry to the coil
    AirInletCoilSurfTemp = PsyTsatFnHPb(state, EnthSatAirCoilSurfaceEntryTemp, state.dataEnvrn->OutBaroPress);

    // Calculate outlet air temperature and humidity from enthalpies and surface conditions.
    TotWaterCoilLoad = AirMassFlow * (EnthAirInlet - EnthAirOutlet);
    OutletWaterTemp = WaterTempIn + TotWaterCoilLoad / max(WaterMassFlowRate, SmallNo) / Cp;

    // Calculates out put variable for  the completely wet coil
    WetCoilOutletCondition(state, CoilNum, AirTempIn, EnthAirInlet, EnthAirOutlet, UAExternalTotal, OutletAirTemp, OutletAirHumRat, SenWaterCoilLoad);
}

// Coil Part Wet Part Dry Subroutine for Cooling Coil

void CoilPartWetPartDry(EnergyPlusData &state,
                        int const CoilNum,             // Number of Coil
                        bool const FirstHVACIteration, // Saving Old values
                        Real64 const InletWaterTemp,   // Entering liquid temperature(C)
                        Real64 const InletAirTemp,     // Entering air dry bulb temperature(C)
                        Real64 const AirDewPointTemp,  // Entering air dew point(C)
                        Real64 &OutletWaterTemp,       // Leaving liquid temperature(C)
                        Real64 &OutletAirTemp,         // Leaving air dry bulb temperature(C)
                        Real64 &OutletAirHumRat,       // Leaving air humidity ratio
                        Real64 &TotWaterCoilLoad,      // Total heat transfer rate (W)
                        Real64 &SenWaterCoilLoad,      // Sensible heat transfer rate (W)
                        Real64 &SurfAreaWetFraction,   // Fraction of surface area wet
                        int const FanOpMode,           // fan operating mode
                        Real64 const PartLoadRatio     // part-load ratio of heating coil
)
{

    // FUNCTION INFORMATION:
    // AUTHOR         Rahul Chillar
    // DATE WRITTEN   March 2004
    // MODIFIED       na
    // RE-ENGINEERED  na

    // PURPOSE OF THIS FUNCTION:
    // Calculate the performance of a cooling  coil when the external fin surface is
    // part wet and part dry.  Results include outlet air temperature and humidity,
    // outlet liquid temperature, sensible and total cooling capacities, and the wet
    // fraction of the air-side surface area.

    // METHODOLOGY EMPLOYED:
    // Models coil using effectiveness NTU model

    // REFERENCES:
    // Elmahdy, A.H. and Mitalas, G.P.  1977. "A Simple Model for Cooling and
    // Dehumidifying Coils for Use In Calculating Energy Requirements for Buildings,"
    // ASHRAE Transactions,Vol.83 Part 2, pp. 103-117.
    // TRNSYS.  1990.  A Transient System Simulation Program: Reference Manual.
    // Solar Energy Laboratory, Univ. Wisconsin- Madison, pp. 4.6.8-1 - 4.6.8-12.
    // Threlkeld, J.L.  1970.  Thermal Environmental Engineering, 2nd Edition,
    // Englewood Cliffs: Prentice-Hall,Inc. pp. 254-270.

    // Using/Aliasing
    using General::Iterate;

    // Enforce explicit typing of all variables in this routine

    // Locals
    // FUNCTION ARGUMENT DEFINITIONS:

    // FUNCTION PARAMETER DEFINITIONS:
    int constexpr itmax(60);
    Real64 constexpr smalltempdiff(1.0e-9);

    // INTERFACE BLOCK SPECIFICATIONS
    // na

    // DERIVED TYPE DEFINITIONS
    // na

    // FUNCTION LOCAL VARIABLE DECLARATIONS:
    Real64 DryCoilHeatTranfer;             // Heat transfer rate for dry coil(W)
    Real64 WetCoilTotalHeatTransfer;       // Total heat transfer rate for wet coil(W)
    Real64 WetCoilSensibleHeatTransfer;    // Sensible heat transfer rate for wet coil(W)
    Real64 SurfAreaWet;                    // Air-side area of wet coil(m2)
    Real64 SurfAreaDry;                    // Air-side area of dry coil(m2)
    Real64 DryCoilUA;                      // Overall heat transfer coefficient for dry coil(W/C)
    Real64 WetDryInterfcWaterTemp;         // Liquid temperature at wet/dry boundary(C)
    Real64 WetDryInterfcAirTemp;           // Air temperature at wet/dry boundary(C)
    Real64 WetDryInterfcSurfTemp;          // Surface temperature at wet/dry boundary(C)
    Real64 EstimateWetDryInterfcWaterTemp; // Estimated liquid temperature at wet/dry boundary(C)
    Real64 EstimateSurfAreaWetFraction;    // Initial Estimate for Fraction of Surface Wet with condensation
    Real64 WetPartUAInternal;              // UA of Wet Coil Internal
    Real64 WetPartUAExternal;              // UA of Dry Coil External
    Real64 WetDryInterfcHumRat;            // Humidity Ratio at interface of the wet dry transition
    Real64 X1T;                            // Variables used in the two iteration in this subroutine.
    Real64 NewSurfAreaWetFrac;             // Variables used in the two iteration in this subroutine.
    Real64 ResultXT;                       // Variables used in the two iteration in this subroutine.
    Real64 Y1T;                            // Variables used in the two iterations in this subroutine.
    Real64 errorT;                         // Error in interation for First If loop
    Real64 error;                          // Deviation of dependent variable in iteration
    Real64 SurfAreaFracPrevious;
    Real64 ErrorPrevious;
    Real64 SurfAreaFracLast;
    Real64 ErrorLast;
    int iter;  // Iteration counter
    int icvg;  // Iteration convergence flag
    int icvgT; // Iteration Convergence Flag for First If loop
    int itT;   // Iteration Counter for First If Loop

    // Iterates on SurfAreaWetFraction to converge on surface temperature equal to
    // entering air dewpoint at wet/dry boundary.

    // Preliminary estimates of coil performance to begin iteration
    OutletWaterTemp = InletAirTemp;
    DryCoilHeatTranfer = 0.0;
    WetCoilTotalHeatTransfer = 0.0;
    WetCoilSensibleHeatTransfer = 0.0;

    if (FirstHVACIteration) {
        // Estimate liquid temperature at boundary as entering air dew point
        WetDryInterfcWaterTemp = AirDewPointTemp;

        // Estimate fraction wet surface area based on liquid temperatures
        if (std::abs(OutletWaterTemp - InletWaterTemp) > smalltempdiff) {
            SurfAreaWetFraction = (WetDryInterfcWaterTemp - InletWaterTemp) / (OutletWaterTemp - InletWaterTemp);
        } else {
            SurfAreaWetFraction = 0.0;
        }

    } else {
        SurfAreaWetFraction = state.dataWaterCoils->WaterCoil(CoilNum).SurfAreaWetFractionSaved;
    }
    // BEGIN LOOP to converge on SurfAreaWetFraction
    // The method employed in this loop is as follows: The coil is partially wet and partially dry,
    // we calculate the temperature of the coil at the interface, (the point at which the moisture begins
    // to condense) temperature of the  water  at interface and air temp is dew point at that location.
    // This is done by Iterating between the Completely Dry and Completely Wet Coil until the outlet
    // water temperature of one coil equals the inlet water temperature of another.
    // Using this value of interface temperature we now iterate to calculate Surface Fraction Wet, Iterate
    // function perturbs the value of Surface Fraction Wet and based on this new value the entire loop is
    // repeated to get a new interface water temperature and then surface fraction wet is again calculated.
    // This process continues till the error between the Wet Dry Interface Temp and Air Dew Point becomes
    // very negligible and in 95% of the cases its is a complete convergence to give the exact surface Wet
    // fraction.
    NewSurfAreaWetFrac = SurfAreaWetFraction;
    error = 0.0;
    SurfAreaFracPrevious = SurfAreaWetFraction;
    ErrorPrevious = 0.0;
    SurfAreaFracLast = SurfAreaWetFraction;
    ErrorLast = 0.0;

    for (iter = 1; iter <= itmax; ++iter) {

        // Calculating Surface Area Wet and Surface Area Dry
        SurfAreaWet = SurfAreaWetFraction * state.dataWaterCoils->WaterCoil(CoilNum).TotCoilOutsideSurfArea;
        SurfAreaDry = state.dataWaterCoils->WaterCoil(CoilNum).TotCoilOutsideSurfArea - SurfAreaWet;

        // Calculating UA values for the Dry Part of the Coil
        DryCoilUA = SurfAreaDry / (1.0 / state.dataWaterCoils->WaterCoil(CoilNum).UACoilInternalPerUnitArea +
                                   1.0 / state.dataWaterCoils->WaterCoil(CoilNum).UADryExtPerUnitArea);

        // Calculating UA Value for the Wet part of the Coil
        WetPartUAExternal = state.dataWaterCoils->WaterCoil(CoilNum).UAWetExtPerUnitArea * SurfAreaWet;
        WetPartUAInternal = state.dataWaterCoils->WaterCoil(CoilNum).UACoilInternalPerUnitArea * SurfAreaWet;

        // Calculating Water Temperature at Wet Dry Interface of the coil
        WetDryInterfcWaterTemp = InletWaterTemp + SurfAreaWetFraction * (OutletWaterTemp - InletWaterTemp);

        // BEGIN LOOP to converge on liquid temperature at wet/dry boundary
        for (itT = 1; itT <= itmax; ++itT) {

            // Calculate dry coil performance with estimated liquid temperature at the boundary.
            CoilCompletelyDry(state,
                              CoilNum,
                              WetDryInterfcWaterTemp,
                              InletAirTemp,
                              DryCoilUA,
                              OutletWaterTemp,
                              WetDryInterfcAirTemp,
                              WetDryInterfcHumRat,
                              DryCoilHeatTranfer,
                              FanOpMode,
                              PartLoadRatio);

            // Calculate wet coil performance with calculated air temperature at the boundary.
            CoilCompletelyWet(state,
                              CoilNum,
                              InletWaterTemp,
                              WetDryInterfcAirTemp,
                              WetDryInterfcHumRat,
                              WetPartUAInternal,
                              WetPartUAExternal,
                              EstimateWetDryInterfcWaterTemp,
                              OutletAirTemp,
                              OutletAirHumRat,
                              WetCoilTotalHeatTransfer,
                              WetCoilSensibleHeatTransfer,
                              EstimateSurfAreaWetFraction,
                              WetDryInterfcSurfTemp,
                              FanOpMode,
                              PartLoadRatio);

            // Iterating to calculate the actual wet dry interface water temperature.
            errorT = EstimateWetDryInterfcWaterTemp - WetDryInterfcWaterTemp;
            Iterate(ResultXT, 0.001, WetDryInterfcWaterTemp, errorT, X1T, Y1T, itT, icvgT);
            WetDryInterfcWaterTemp = ResultXT;

            // IF convergence is achieved then exit the itT to itmax Do loop.
            if (icvgT == 1) break;

        } // End Do for Liq Boundary temp Convergence

        // Wet Dry Interface temperature not converged after maximum specified iterations.
        // Print error message, set return error flag
        if ((itT > itmax) && (!state.dataGlobal->WarmupFlag)) {
            ShowWarningError(state, "For Coil:Cooling:Water " + state.dataWaterCoils->WaterCoil(CoilNum).Name);
            ShowContinueError(state, "CoilPartWetPartDry: Maximum iterations exceeded for Liq Temp, at Interface");
        }

        // If Following condition prevails then surface is dry, calculate dry coil performance and return
        if (SurfAreaWetFraction <= 0.0 && WetDryInterfcSurfTemp >= AirDewPointTemp) {

            // Calculating Value of Dry UA for the coil
            DryCoilUA = state.dataWaterCoils->WaterCoil(CoilNum).TotCoilOutsideSurfArea /
                        (1.0 / state.dataWaterCoils->WaterCoil(CoilNum).UACoilInternalPerUnitArea +
                         1.0 / state.dataWaterCoils->WaterCoil(CoilNum).UADryExtPerUnitArea);

            // Calling the Completely Dry Coil for outputs
            CoilCompletelyDry(state,
                              CoilNum,
                              InletWaterTemp,
                              InletAirTemp,
                              DryCoilUA,
                              OutletWaterTemp,
                              OutletAirTemp,
                              OutletAirHumRat,
                              TotWaterCoilLoad,
                              FanOpMode,
                              PartLoadRatio);

            // Sensible load = Total load in a Completely Dry Coil
            SenWaterCoilLoad = TotWaterCoilLoad;

            // All coil is Dry so fraction wet is ofcourse =0
            SurfAreaWetFraction = 0.0;
            return;
        }

        // IF the coil is not Dry then iterate to calculate Fraction of surface area that is wet.
        error = WetDryInterfcSurfTemp - AirDewPointTemp;
        CoilAreaFracIter(
            NewSurfAreaWetFrac, SurfAreaWetFraction, error, SurfAreaFracPrevious, ErrorPrevious, SurfAreaFracLast, ErrorLast, iter, icvg);
        SurfAreaWetFraction = NewSurfAreaWetFrac;

        // If converged, leave iteration loop
        if (icvg == 1) break;

        // Surface temperature not converged.  Repeat calculations with new
        // estimate of fraction wet surface area.
        if (SurfAreaWetFraction > 1.0) SurfAreaWetFraction = 1.0;
        if (SurfAreaWetFraction <= 0.0) SurfAreaWetFraction = 0.0098;

    } // End do for the overall iteration

    // Calculate sum of total and sensible heat transfer from dry and wet parts.
    TotWaterCoilLoad = DryCoilHeatTranfer + WetCoilTotalHeatTransfer;
    SenWaterCoilLoad = DryCoilHeatTranfer + WetCoilSensibleHeatTransfer;

    // Save last iterations values for this current time step
    state.dataWaterCoils->WaterCoil(CoilNum).SurfAreaWetFractionSaved = SurfAreaWetFraction;
}

// Calculating coil UA for Cooling Coil

Real64 CalcCoilUAbyEffectNTU(EnergyPlusData &state,
                             int const CoilNum,
                             Real64 const CapacityStream1,     // Capacity rate of stream1.(W/C)
                             Real64 const EnergyInStreamOne,   // Inlet state of stream1.(C)
                             Real64 const CapacityStream2,     // Capacity rate of stream2.(W/C)
                             Real64 const EnergyInStreamTwo,   // Inlet state of stream2.(C)
                             Real64 const DesTotalHeatTransfer // Heat transfer rate(W)
)
{

    // FUNCTION INFORMATION:
    // AUTHOR         Rahul Chillar
    // DATE WRITTEN   March 2004
    // MODIFIED       na
    // RE-ENGINEERED  na

    // PURPOSE OF THIS FUNCTION:
    // Calculate the UA of a heat exchanger using the effectiveness-NTU relationships
    // given the entering capacity rate and temperature of each flow stream, the
    // heat transfer rate under these conditions and the heat exchanger configuration.

    // METHODOLOGY EMPLOYED:
    // Models coil using effectiveness NTU model

    // REFERENCES:
    // na

    // Using/Aliasing
    using General::Iterate;

    // Enforce explicit typing of all variables in this routine

    // Return value
    Real64 CalcCoilUAbyEffectNTU; // Overall heat transfer coefficient(W/C)

    // Locals
    // FUNCTION ARGUMENT DEFINITIONS:

    // FUNCTION PARAMETER DEFINITIONS:
    Real64 const SmallNo(1.e-9);
    int constexpr itmax(12);

    // INTERFACE BLOCK SPECIFICATIONS
    // na

    // DERIVED TYPE DEFINITIONS
    // na

    // FUNCTION LOCAL VARIABLE DECLARATIONS:
    Real64 MaxHeatTransfer;       // Maximum heat transfer from inlet conditions (W)
    Real64 EstimatedHeatTransfer; // Estimated heat transfer in iteration(W)
    Real64 CoilUA;                // Estimated heat transfer coefficient(W/C)
    Real64 error;                 // Deviation of dependent variable in iteration
    Real64 X1;                    // Previous values of independent variable in iteration
    Real64 Y1;
    Real64 ResultX;
    Real64 EnergyOutStreamOne;        // Intermediate Variable used
    Real64 EnergyOutStreamTwo;        // Intermediate variable used
    Real64 DesTotalHeatTransferCheck; // Check value to keep design total heat transfer in range
    int iter;                         // Iteration index
    int icvg;                         // Iteration convergence flag

    // Check for Q out of range (effectiveness > 1)
    MaxHeatTransfer = std::abs(min(CapacityStream1, CapacityStream2) * (EnergyInStreamOne - EnergyInStreamTwo));

    // Error Message
    if ((std::abs(DesTotalHeatTransfer) - MaxHeatTransfer) / max(MaxHeatTransfer, SmallNo) > SmallNo) {
        ShowWarningError(state, "For Coil:Cooling:Water " + state.dataWaterCoils->WaterCoil(CoilNum).Name);
        ShowContinueError(state, "CalcCoilUAbyEffectNTU:Given Q impossible for given inlet states, proceeding with MaxHeat Transfer");
        ShowContinueError(state, "Check the Sizing:System and Sizing:Zone cooling design supply air temperature and ");
        ShowContinueError(state,
                          "the Sizing:Plant design Loop exit temperature.  There must be sufficient difference between these two temperatures.");
    }

    // Design Heat Transfer cannot exceed Max heat Transfer , setting it value such that effectiveness<1.0
    if ((DesTotalHeatTransfer) > (MaxHeatTransfer)) {
        // Pegging value so that effectiveness is less than 1.
        DesTotalHeatTransferCheck = 0.9 * MaxHeatTransfer;

        // Estimate CalcCoilUAbyEffectNTU
        CoilUA = std::abs(DesTotalHeatTransferCheck / (EnergyInStreamOne - EnergyInStreamTwo));

    } else {

        // Estimate CalcCoilUAbyEffectNTU
        CoilUA = std::abs(DesTotalHeatTransfer / (EnergyInStreamOne - EnergyInStreamTwo));
    }

    // BEGIN LOOP to iteratively calculate CalcCoilUAbyEffectNTU
    for (iter = 1; iter <= itmax; ++iter) {

        // Calculate heat transfer rate for estimated CalcCoilUAbyEffectNTU
        CoilOutletStreamCondition(
            state, CoilNum, CapacityStream1, EnergyInStreamOne, CapacityStream2, EnergyInStreamTwo, CoilUA, EnergyOutStreamOne, EnergyOutStreamTwo);

        // Initial Guess for a value of heat transfer
        EstimatedHeatTransfer = CapacityStream1 * (EnergyInStreamOne - EnergyOutStreamOne);

        // Calculate new estimate for CalcCoilUAbyEffectNTU by iteration
        if (DesTotalHeatTransfer > MaxHeatTransfer) {
            error = std::abs(EstimatedHeatTransfer) - std::abs(DesTotalHeatTransferCheck);
        } else {
            error = std::abs(EstimatedHeatTransfer) - std::abs(DesTotalHeatTransfer);
        }
        Iterate(ResultX, 0.01, CoilUA, error, X1, Y1, iter, icvg);
        CoilUA = ResultX;
        // If converged, leave loop
        if (icvg == 1) break;
    }

    // If not converged after itmax iterations, return error code
    if ((iter > itmax) && (!state.dataGlobal->WarmupFlag)) {
        ShowWarningError(state, "For Coil:Cooling:Water " + state.dataWaterCoils->WaterCoil(CoilNum).Name);
        ShowContinueError(state, "CalcCoilUAbyEffectNTU: Maximum iterations exceeded:Coil UA calculation");
        CalcCoilUAbyEffectNTU = 0.0; // Autodesk:Return Line added to set return value: Using non-converged CoilUA value may be preferred but
                                     // that was not happening
    } else {

        // Assign value to CalcCoilUAbyEffectNTU
        CalcCoilUAbyEffectNTU = CoilUA;
    }

    return CalcCoilUAbyEffectNTU;
}

// Calculating coil outlet stream conditions and coil UA for Cooling Coil

void CoilOutletStreamCondition(EnergyPlusData &state,
                               int const CoilNum,
                               Real64 const CapacityStream1,   // Capacity rate of stream1(W/C)
                               Real64 const EnergyInStreamOne, // Inlet state of stream1 (C)
                               Real64 const CapacityStream2,   // Capacity rate of stream2 (W/C)
                               Real64 const EnergyInStreamTwo, // Inlet state of stream2 (C)
                               Real64 const CoilUA,            // Heat transfer rateW)
                               Real64 &EnergyOutStreamOne,     // Outlet state of stream1 (C)
                               Real64 &EnergyOutStreamTwo      // Outlet state of stream2 (C)
)
{

    // FUNCTION INFORMATION:
    // AUTHOR         Rahul Chillar
    // DATE WRITTEN   March 2004
    // MODIFIED       na
    // RE-ENGINEERED  na

    // PURPOSE OF THIS FUNCTION:
    // Calculate the outlet states of a simple heat exchanger using the effectiveness-Ntu
    // method of analysis.

    // METHODOLOGY EMPLOYED:
    // na

    // REFERENCES:
    // Kays, W.M. and A.L. London.  1964.Compact Heat Exchangers, 2nd Ed.McGraw-Hill:New York.

    // USE STATEMENTS:
    // na

    // Enforce explicit typing of all variables in this routine

    // Locals
    // FUNCTION ARGUMENT DEFINITIONS:

    // FUNCTION PARAMETER DEFINITIONS:
    Real64 const LargeNo(1.e10);  // value used in place of infinity
    Real64 const SmallNo(1.e-15); // value used in place of zero

    // INTERFACE BLOCK SPECIFICATIONS
    // na

    // DERIVED TYPE DEFINITIONS
    // na

    // FUNCTION LOCAL VARIABLE DECLARATIONS:
    Real64 MinimumCapacityStream; // Minimum capacity rate of the streams(W/C)
    Real64 MaximumCapacityStream; // Maximum capacity rate of the streams(W/C)
    Real64 RatioStreamCapacity;   // Ratio of minimum to maximum capacity rate
    Real64 NTU;                   // Number of transfer units
    Real64 effectiveness(0.0);    // Heat exchanger effectiveness
    Real64 MaxHeatTransfer;       // Maximum heat transfer possible(W)
    Real64 e;                     // Intermediate variables in effectiveness equation
    Real64 eta;
    Real64 b;
    Real64 d;

    // NTU and MinimumCapacityStream/MaximumCapacityStream (RatioStreamCapacity) calculations
    MinimumCapacityStream = min(CapacityStream1, CapacityStream2);
    MaximumCapacityStream = max(CapacityStream1, CapacityStream2);

    if (std::abs(MaximumCapacityStream) <= 1.e-6) { // .EQ. 0.0d0) THEN
        RatioStreamCapacity = 1.0;
    } else {
        RatioStreamCapacity = MinimumCapacityStream / MaximumCapacityStream;
    }

    if (std::abs(MinimumCapacityStream) <= 1.e-6) { // .EQ. 0.0d0) THEN
        NTU = LargeNo;
    } else {
        NTU = CoilUA / MinimumCapacityStream;
    }

    // Calculate effectiveness for special limiting cases
    if (NTU <= 0.0) {
        effectiveness = 0.0;

    } else if (RatioStreamCapacity < SmallNo) {
        // MinimumCapacityStream/MaximumCapacityStream = 0 and effectiveness is independent of configuration
        // 20 is the Limit Chosen for Exponential Function, beyond which there is float point error.
        if (NTU > 20.0) {
            effectiveness = 1.0;
        } else {
            effectiveness = 1.0 - std::exp(-NTU);
        }
        // Calculate effectiveness depending on heat exchanger configuration
    } else if (state.dataWaterCoils->WaterCoil(CoilNum).HeatExchType == state.dataWaterCoils->CounterFlow) {

        // Counterflow Heat Exchanger Configuration
        if (std::abs(RatioStreamCapacity - 1.0) < SmallNo) {
            effectiveness = NTU / (NTU + 1.0);
        } else {
            if (NTU * (1.0 - RatioStreamCapacity) > 20.0) {
                e = 0.0;
            } else {
                e = std::exp(-NTU * (1.0 - RatioStreamCapacity));
            }
            effectiveness = (1.0 - e) / (1.0 - RatioStreamCapacity * e);
        }

    } else if (state.dataWaterCoils->WaterCoil(CoilNum).HeatExchType == state.dataWaterCoils->CrossFlow) {
        // Cross flow, both streams unmixed
        eta = std::pow(NTU, -0.22);
        if ((NTU * RatioStreamCapacity * eta) > 20.0) {
            b = 1.0 / (RatioStreamCapacity * eta);
            if (b > 20.0) {
                effectiveness = 1.0;
            } else {
                effectiveness = 1.0 - std::exp(-b);
                if (effectiveness < 0.0) effectiveness = 0.0;
            }
        } else {
            d = ((std::exp(-NTU * RatioStreamCapacity * eta) - 1.0) / (RatioStreamCapacity * eta));
            if (d < -20.0 || d > 0.0) {
                effectiveness = 1.0;
            } else {
                effectiveness = 1.0 - std::exp((std::exp(-NTU * RatioStreamCapacity * eta) - 1.0) / (RatioStreamCapacity * eta));
                if (effectiveness < 0.0) effectiveness = 0.0;
            }
        }
    }

    // Determine leaving conditions for the two streams
    MaxHeatTransfer = max(MinimumCapacityStream, SmallNo) * (EnergyInStreamOne - EnergyInStreamTwo);
    EnergyOutStreamOne = EnergyInStreamOne - effectiveness * MaxHeatTransfer / max(CapacityStream1, SmallNo);
    EnergyOutStreamTwo = EnergyInStreamTwo + effectiveness * MaxHeatTransfer / max(CapacityStream2, SmallNo);
}

// Subroutine for caculating outlet condition if coil is wet , for Cooling Coil

void WetCoilOutletCondition(EnergyPlusData &state,
                            int const CoilNum,
                            Real64 const AirTempIn,      // Entering air dry bulb temperature(C)
                            Real64 const EnthAirInlet,   // Entering air enthalpy(J/kg)
                            Real64 const EnthAirOutlet,  // Leaving air enthalpy(J/kg)
                            Real64 const UACoilExternal, // Heat transfer coefficient for external surface (W/C)
                            Real64 &OutletAirTemp,       // Leaving air dry bulb temperature(C)
                            Real64 &OutletAirHumRat,     // Leaving air humidity ratio
                            Real64 &SenWaterCoilLoad     // Sensible heat transfer rate(W)
)
{

    // FUNCTION INFORMATION:
    // AUTHOR         Rahul Chillar
    // DATE WRITTEN   Mar 2004
    // MODIFIED       na
    // RE-ENGINEERED  na

    // PURPOSE OF THIS FUNCTION:
    // Calculate the leaving air temperature,the leaving air humidity ratio and the
    // sensible cooling capacity of wet cooling coil.

    // METHODOLOGY EMPLOYED:
    // Assumes condensate at uniform temperature.

    // REFERENCES:
    // Elmahdy, A.H. and Mitalas, G.P.  1977."A Simple Model for Cooling and
    // Dehumidifying Coils for Use In Calculating Energy Requirements for Buildings,"
    // ASHRAE Transactions,Vol.83 Part 2, pp. 103-117.

    // USE STATEMENTS:

    // Enforce explicit typing of all variables in this routine

    // Locals
    // FUNCTION ARGUMENT DEFINITIONS:

    // FUNCTION PARAMETER DEFINITIONS:
    Real64 const SmallNo(1.e-9); // SmallNo value used in place of zero

    // INTERFACE BLOCK SPECIFICATIONS
    // na

    // DERIVED TYPE DEFINITIONS
    // na

    // FUNCTION LOCAL VARIABLE DECLARATIONS:
    Real64 CapacitanceAir;        // Air capacity rate(W/C)
    Real64 NTU;                   // Number of heat transfer units
    Real64 effectiveness;         // Heat exchanger effectiveness
    Real64 EnthAirCondensateTemp; // Saturated air enthalpy at temperature of condensate(J/kg)
    Real64 TempCondensation;      // Temperature of condensate(C)
    Real64 TempAirDewPoint;       // Temperature air dew point

    // Determine the temperature effectiveness, assuming the temperature
    // of the condensate is constant (MinimumCapacityStream/MaximumCapacityStream = 0) and the specific heat
    // of moist air is constant
    CapacitanceAir =
        state.dataWaterCoils->WaterCoil(CoilNum).InletAirMassFlowRate * PsyCpAirFnW(state.dataWaterCoils->WaterCoil(CoilNum).InletAirHumRat);

    // Calculating NTU from UA and Capacitance.
    // del      NTU = UACoilExternal/MAX(CapacitanceAir,SmallNo)
    // del      effectiveness = 1 - EXP(-MAX(0.0d0,NTU))
    // Calculating NTU from UA and Capacitance.
    if (UACoilExternal > 0.0) {
        if (CapacitanceAir > 0.0) {
            NTU = UACoilExternal / CapacitanceAir;
        } else {
            NTU = 0.0;
        }
        effectiveness = 1.0 - std::exp(-NTU);
    } else {
        effectiveness = 0.0;
    }

    // Calculate coil surface enthalpy and temperature at the exit
    // of the wet part of the coil using the effectiveness relation
    effectiveness = max(effectiveness, SmallNo);
    EnthAirCondensateTemp = EnthAirInlet - (EnthAirInlet - EnthAirOutlet) / effectiveness;

    // Calculate condensate temperature as the saturation temperature
    // at given saturation enthalpy
    TempCondensation = PsyTsatFnHPb(state, EnthAirCondensateTemp, state.dataEnvrn->OutBaroPress);

    TempAirDewPoint = PsyTdpFnWPb(state, state.dataWaterCoils->WaterCoil(CoilNum).InletAirHumRat, state.dataEnvrn->OutBaroPress);

    if ((TempAirDewPoint - TempCondensation) > 0.1) {

        // Calculate Outlet Air Temperature using effectivness
        OutletAirTemp = AirTempIn - (AirTempIn - TempCondensation) * effectiveness;
        // Calculate Outlet air humidity ratio from PsyWFnTdbH routine
        OutletAirHumRat = PsyWFnTdbH(state, OutletAirTemp, EnthAirOutlet);

    } else {
        OutletAirHumRat = state.dataWaterCoils->WaterCoil(CoilNum).InletAirHumRat;
        OutletAirTemp = PsyTdbFnHW(EnthAirOutlet, OutletAirHumRat);
    }

    // Calculate Sensible Coil Load
    SenWaterCoilLoad = CapacitanceAir * (AirTempIn - OutletAirTemp);
}

// Beginning of Update subroutines for the WaterCoil Module
// *****************************************************************************

void UpdateWaterCoil(EnergyPlusData &state, int const CoilNum)
{
    // SUBROUTINE INFORMATION:
    //       AUTHOR         Richard Liesen
    //       DATE WRITTEN   1998
    //       MODIFIED       April 2004: Rahul Chillar
    //                      Feb 2010 B. Griffith, plant upgrades
    //       RE-ENGINEERED  na

    // PURPOSE OF THIS SUBROUTINE:
    // This subroutine updates the coil outlet nodes.

    // METHODOLOGY EMPLOYED:
    // Data is moved from the coil data structure to the coil outlet nodes.

    // REFERENCES:
    // na

    // Using/Aliasing
    using PlantUtilities::SetComponentFlowRate;

    // Locals
    // SUBROUTINE ARGUMENT DEFINITIONS:

    // SUBROUTINE PARAMETER DEFINITIONS:
    // na

    // INTERFACE BLOCK SPECIFICATIONS
    // na

    // DERIVED TYPE DEFINITIONS
    // na

    // SUBROUTINE LOCAL VARIABLE DECLARATIONS:
    int AirInletNode;
    int WaterInletNode;
    int AirOutletNode;
    int WaterOutletNode;

    AirInletNode = state.dataWaterCoils->WaterCoil(CoilNum).AirInletNodeNum;
    WaterInletNode = state.dataWaterCoils->WaterCoil(CoilNum).WaterInletNodeNum;
    AirOutletNode = state.dataWaterCoils->WaterCoil(CoilNum).AirOutletNodeNum;
    WaterOutletNode = state.dataWaterCoils->WaterCoil(CoilNum).WaterOutletNodeNum;

    // Set the outlet air nodes of the WaterCoil
    state.dataLoopNodes->Node(AirOutletNode).MassFlowRate = state.dataWaterCoils->WaterCoil(CoilNum).OutletAirMassFlowRate;
    state.dataLoopNodes->Node(AirOutletNode).Temp = state.dataWaterCoils->WaterCoil(CoilNum).OutletAirTemp;
    state.dataLoopNodes->Node(AirOutletNode).HumRat = state.dataWaterCoils->WaterCoil(CoilNum).OutletAirHumRat;
    state.dataLoopNodes->Node(AirOutletNode).Enthalpy = state.dataWaterCoils->WaterCoil(CoilNum).OutletAirEnthalpy;

    state.dataLoopNodes->Node(WaterOutletNode).Temp = state.dataWaterCoils->WaterCoil(CoilNum).OutletWaterTemp;
    state.dataLoopNodes->Node(WaterOutletNode).Enthalpy = state.dataWaterCoils->WaterCoil(CoilNum).OutletWaterEnthalpy;

    // Set the outlet nodes for properties that just pass through & not used
    state.dataLoopNodes->Node(AirOutletNode).Quality = state.dataLoopNodes->Node(AirInletNode).Quality;
    state.dataLoopNodes->Node(AirOutletNode).Press = state.dataLoopNodes->Node(AirInletNode).Press;
    state.dataLoopNodes->Node(AirOutletNode).MassFlowRateMin = state.dataLoopNodes->Node(AirInletNode).MassFlowRateMin;
    state.dataLoopNodes->Node(AirOutletNode).MassFlowRateMax = state.dataLoopNodes->Node(AirInletNode).MassFlowRateMax;
    state.dataLoopNodes->Node(AirOutletNode).MassFlowRateMinAvail = state.dataLoopNodes->Node(AirInletNode).MassFlowRateMinAvail;
    state.dataLoopNodes->Node(AirOutletNode).MassFlowRateMaxAvail = state.dataLoopNodes->Node(AirInletNode).MassFlowRateMaxAvail;
    if (state.dataContaminantBalance->Contaminant.CO2Simulation) {
        state.dataLoopNodes->Node(AirOutletNode).CO2 = state.dataLoopNodes->Node(AirInletNode).CO2;
    }
    if (state.dataContaminantBalance->Contaminant.GenericContamSimulation) {
        state.dataLoopNodes->Node(AirOutletNode).GenContam = state.dataLoopNodes->Node(AirInletNode).GenContam;
    }
}

//        End of Update subroutines for the WaterCoil Module
// *****************************************************************************

// Beginning of Reporting subroutines for the WaterCoil Module
// *****************************************************************************

void ReportWaterCoil(EnergyPlusData &state, int const CoilNum)
{

    // SUBROUTINE INFORMATION:
    //       AUTHOR         Richard Liesen
    //       DATE WRITTEN   1998
    //       MODIFIED       na
    //       RE-ENGINEERED  na

    // PURPOSE OF THIS SUBROUTINE:
    // This subroutine updates the report variable for the coils.

    // METHODOLOGY EMPLOYED:
    // NA

    // REFERENCES:
    // na

    // Using/Aliasing

    // Locals
    // SUBROUTINE ARGUMENT DEFINITIONS:

    // SUBROUTINE PARAMETER DEFINITIONS:
    static constexpr std::string_view RoutineName("ReportWaterCoil");

    // INTERFACE BLOCK SPECIFICATIONS
    // na

    // DERIVED TYPE DEFINITIONS
    // na

    // SUBROUTINE LOCAL VARIABLE DECLARATIONS:
    Real64 RhoWater;
    Real64 Tavg;
    Real64 SpecHumOut;
    Real64 SpecHumIn;
    Real64 ReportingConstant;

    if (state.dataWaterCoils->WaterCoil(CoilNum).reportCoilFinalSizes) {
        if (!state.dataGlobal->WarmupFlag && !state.dataGlobal->DoingHVACSizingSimulations && !state.dataGlobal->DoingSizing) {
            std::string coilObjClassName;
            if (state.dataWaterCoils->WaterCoil(CoilNum).WaterCoilType == DataPlant::PlantEquipmentType::CoilWaterSimpleHeating) {
                coilObjClassName = "Coil:Heating:Water";
                state.dataRptCoilSelection->coilSelectionReportObj->setCoilFinalSizes(
                    state,
                    state.dataWaterCoils->WaterCoil(CoilNum).Name,
                    coilObjClassName,
                    state.dataWaterCoils->WaterCoil(CoilNum).DesWaterHeatingCoilRate,
                    state.dataWaterCoils->WaterCoil(CoilNum).DesWaterHeatingCoilRate,
                    state.dataWaterCoils->WaterCoil(CoilNum).DesAirVolFlowRate,
                    state.dataWaterCoils->WaterCoil(CoilNum).MaxWaterVolFlowRate);
                state.dataWaterCoils->WaterCoil(CoilNum).reportCoilFinalSizes = false;
            } else if (state.dataWaterCoils->WaterCoil(CoilNum).WaterCoilType == DataPlant::PlantEquipmentType::CoilWaterDetailedFlatCooling) {
                coilObjClassName = "Coil:Cooling:Water:DetailedGeometry";
                state.dataRptCoilSelection->coilSelectionReportObj->setCoilFinalSizes(
                    state,
                    state.dataWaterCoils->WaterCoil(CoilNum).Name,
                    coilObjClassName,
                    state.dataWaterCoils->WaterCoil(CoilNum).DesWaterCoolingCoilRate,
                    -999.0,
                    state.dataWaterCoils->WaterCoil(CoilNum).DesAirVolFlowRate,
                    state.dataWaterCoils->WaterCoil(CoilNum).MaxWaterVolFlowRate);
                state.dataWaterCoils->WaterCoil(CoilNum).reportCoilFinalSizes = false;
            } else if (state.dataWaterCoils->WaterCoil(CoilNum).WaterCoilType == DataPlant::PlantEquipmentType::CoilWaterCooling) {
                coilObjClassName = "Coil:Cooling:Water";
                state.dataRptCoilSelection->coilSelectionReportObj->setCoilFinalSizes(
                    state,
                    state.dataWaterCoils->WaterCoil(CoilNum).Name,
                    coilObjClassName,
                    state.dataWaterCoils->WaterCoil(CoilNum).DesWaterCoolingCoilRate,
                    -999.0,
                    state.dataWaterCoils->WaterCoil(CoilNum).DesAirVolFlowRate,
                    state.dataWaterCoils->WaterCoil(CoilNum).MaxWaterVolFlowRate);
                state.dataWaterCoils->WaterCoil(CoilNum).reportCoilFinalSizes = false;
            }
        }
    }
    ReportingConstant = state.dataHVACGlobal->TimeStepSys * DataGlobalConstants::SecInHour;
    // report the WaterCoil energy from this component
    state.dataWaterCoils->WaterCoil(CoilNum).TotWaterHeatingCoilEnergy =
        state.dataWaterCoils->WaterCoil(CoilNum).TotWaterHeatingCoilRate * ReportingConstant;
    state.dataWaterCoils->WaterCoil(CoilNum).TotWaterCoolingCoilEnergy =
        state.dataWaterCoils->WaterCoil(CoilNum).TotWaterCoolingCoilRate * ReportingConstant;
    state.dataWaterCoils->WaterCoil(CoilNum).SenWaterCoolingCoilEnergy =
        state.dataWaterCoils->WaterCoil(CoilNum).SenWaterCoolingCoilRate * ReportingConstant;

    // report the WaterCoil water collection to water storage tank (if needed)

    if (state.dataWaterCoils->WaterCoil(CoilNum).CondensateCollectMode == state.dataWaterCoils->CondensateToTank) {
        // calculate and report condensation rates  (how much water extracted from the air stream)
        // water volumetric flow of water in m3/s for water system interactions
        //  put here to catch all types of DX coils
        Tavg = (state.dataWaterCoils->WaterCoil(CoilNum).InletAirTemp - state.dataWaterCoils->WaterCoil(CoilNum).OutletAirTemp) / 2.0;

        RhoWater = GetDensityGlycol(state,
                                    state.dataPlnt->PlantLoop(state.dataWaterCoils->WaterCoil(CoilNum).WaterLoopNum).FluidName,
                                    Tavg,
                                    state.dataPlnt->PlantLoop(state.dataWaterCoils->WaterCoil(CoilNum).WaterLoopNum).FluidIndex,
                                    RoutineName);
        //   CR9155 Remove specific humidity calculations
        SpecHumIn = state.dataWaterCoils->WaterCoil(CoilNum).InletAirHumRat;
        SpecHumOut = state.dataWaterCoils->WaterCoil(CoilNum).OutletAirHumRat;
        //  mdot * del HumRat / rho water
        state.dataWaterCoils->WaterCoil(CoilNum).CondensateVdot =
            max(0.0, (state.dataWaterCoils->WaterCoil(CoilNum).InletAirMassFlowRate * (SpecHumIn - SpecHumOut) / RhoWater));
        state.dataWaterCoils->WaterCoil(CoilNum).CondensateVol = state.dataWaterCoils->WaterCoil(CoilNum).CondensateVdot * ReportingConstant;

        state.dataWaterData->WaterStorage(state.dataWaterCoils->WaterCoil(CoilNum).CondensateTankID)
            .VdotAvailSupply(state.dataWaterCoils->WaterCoil(CoilNum).CondensateTankSupplyARRID) =
            state.dataWaterCoils->WaterCoil(CoilNum).CondensateVdot;
        state.dataWaterData->WaterStorage(state.dataWaterCoils->WaterCoil(CoilNum).CondensateTankID)
            .TwaterSupply(state.dataWaterCoils->WaterCoil(CoilNum).CondensateTankSupplyARRID) =
            state.dataWaterCoils->WaterCoil(CoilNum).OutletAirTemp;
    }
}

//        End of Reporting subroutines for the WaterCoil Module
// *****************************************************************************

// Beginning of Coil Utility subroutines for the Detailed Model
// *****************************************************************************

void CalcDryFinEffCoef(EnergyPlusData &state, Real64 const OutTubeEffFinDiamRatio, Array1D<Real64> &PolynomCoef)
{
    // SUBROUTINE INFORMATION:
    //       AUTHOR   Unknown
    //       DATE WRITTEN   Unknown
    //       DATE REWRITTEN  April 1997 by Russell D. Taylor, Ph.D.
    //       MODIFIED
    //       RE-ENGINEERED

    // PURPOSE OF THIS SUBROUTINE:
    // The following subroutines are used once per cooling coil
    // simulation to obtain the coefficients of the dry fin
    // efficiency equation.  CalcDryFinEffCoef is the main calling
    // routine which manages calls to the Bessel funtion and polynomial
    // fit routines.

    // REFERENCES:
    // First found in MODSIM.
    // USE STATEMENTS:
    // na

    // Argument array dimensioning

    // Locals
    // SUBROUTINE ARGUMENT DEFINITIONS:

    // SUBROUTINE PARAMETER DEFINITIONS:
    // na

    // INTERFACE BLOCK SPECIFICATIONS
    // na

    // DERIVED TYPE DEFINITIONS
    // na

    // SUBROUTINE LOCAL VARIABLE DECLARATIONS:
    Real64 FAI;
    Real64 FED;
    Real64 FEDnumerator;
    int I;
    int IE1;
    int IE2;
    int IE3;
    int IE4;
    int IE5;
    int IE6;
    Real64 R1;
    Real64 R1I1;
    Real64 R1K1;
    Real64 R2;
    Real64 R2I0;
    Real64 R2I1;
    Real64 R2K0;
    Real64 R2K1;
    Real64 RO;

    FAI = 0.02;
    for (I = 1; I <= WaterCoils::MaxOrderedPairs; ++I) {
        FAI += 0.035;
        R1 = FAI / (1.0 - OutTubeEffFinDiamRatio);
        R2 = R1 * OutTubeEffFinDiamRatio;
        RO = 2.0 * OutTubeEffFinDiamRatio / (FAI * (1.0 + OutTubeEffFinDiamRatio));
        CalcIBesselFunc(R1, 1, R1I1, IE1);
        CalcKBesselFunc(R2, 1, R2K1, IE2);
        CalcIBesselFunc(R2, 1, R2I1, IE3);
        CalcKBesselFunc(R1, 1, R1K1, IE4);
        CalcIBesselFunc(R2, 0, R2I0, IE5);
        CalcKBesselFunc(R2, 0, R2K0, IE6);
        FEDnumerator = RO * (R1I1 * R2K1 - R2I1 * R1K1);
        if (FEDnumerator != 0.0) {
            FED = FEDnumerator / (R2I0 * R1K1 + R1I1 * R2K0);
        } else {
            FED = 0.0;
        }
        //      FED = RO * (R1I1 * R2K1 - R2I1 * R1K1) / (R2I0 * R1K1 + R1I1 * R2K0)
        state.dataWaterCoils->OrderedPair(I, 1) = FAI;
        state.dataWaterCoils->OrderedPair(I, 2) = FED;
    }
    CalcPolynomCoef(state, state.dataWaterCoils->OrderedPair, PolynomCoef);
}

void CalcIBesselFunc(Real64 const BessFuncArg, int const BessFuncOrd, Real64 &IBessFunc, int &ErrorCode)
{
    // SUBROUTINE INFORMATION:
    //       AUTHOR   Unknown
    //       DATE WRITTEN   Unknown
    //       DATE REWRITTEN  April 1997 by Russell D. Taylor, Ph.D.
    //       MODIFIED
    //       RE-ENGINEERED

    // PURPOSE OF THIS SUBROUTINE:
    // To calculate the modified Bessel Function from order 0 to BessFuncOrd
    // BessFuncArg    ARGUMENT OF BESSEL FUNCTION
    // BessFuncOrd    ORDER OF BESSEL FUNCTION, GREATER THAN OR EQUAL TO ZERO
    // IBessFunc   RESULTANT VALUE OF I BESSEL FUNCTION
    // ErrorCode  RESULTANT ERROR CODE:
    //       ErrorCode = 0   NO ERROR
    //       ErrorCode = 1   BessFuncOrd .LT. 0
    //       ErrorCode = 2   BessFuncArg .LT. 0
    //       ErrorCode = 3   IBessFunc .LT. 10**(-30),     IBessFunc IS SET TO 0
    //       ErrorCode = 4   BessFuncArg .GT. BessFuncOrd & BessFuncArg .GT. 90,  IBessFunc IS SET TO 10**38

    // REFERENCES:
    // First found in MODSIM.

    // USE STATEMENTS:
    // na

    // Locals
    // SUBROUTINE ARGUMENT DEFINITIONS:

    // SUBROUTINE PARAMETER DEFINITIONS:
    Real64 constexpr ErrorTol(1.0e-06);

    // INTERFACE BLOCK SPECIFICATIONS
    // na

    // DERIVED TYPE DEFINITIONS
    // na

    // SUBROUTINE LOCAL VARIABLE DECLARATIONS:
    int LoopCount;

    Real64 FI;
    Real64 FK;
    Real64 TERM;

    ErrorCode = 0;
    IBessFunc = 1.0;
    if (BessFuncArg == 0.0 && BessFuncOrd == 0) return;

    if (BessFuncOrd < 0) {
        ErrorCode = 1;
        return;
    } else if (BessFuncArg < 0.0) {
        ErrorCode = 2;
        return;
    } else if (BessFuncArg > 12.0 && BessFuncArg > BessFuncOrd) {
        if (BessFuncArg > 90.0) {
            ErrorCode = 4;
            IBessFunc = 1.0e30;
            return;
        }
        TERM = 1.0;
        IBessFunc = 1.0;
        for (LoopCount = 1; LoopCount <= 30; ++LoopCount) { // Start of 1st LoopCount Loop
            if (std::abs(TERM) <= std::abs(ErrorTol * IBessFunc)) {
                IBessFunc *= std::exp(BessFuncArg) / std::sqrt(2.0 * DataGlobalConstants::Pi * BessFuncArg);
                return;
            }
            TERM *= 0.125 / BessFuncArg * (pow_2(2 * LoopCount - 1) - 4 * BessFuncOrd * BessFuncOrd) / double(LoopCount);
            IBessFunc += TERM;
        } // End of 1st LoopCount loop
    }

    TERM = 1.0;
    if (BessFuncOrd > 0) {
        for (LoopCount = 1; LoopCount <= BessFuncOrd; ++LoopCount) { // Start of 2nd LoopCount Loop
            FI = LoopCount;
            if (std::abs(TERM) < 1.0e-30 * FI / (BessFuncArg * 2.0)) {
                ErrorCode = 3;
                IBessFunc = 0.0;
                return;
            }
            TERM *= BessFuncArg / (2.0 * FI);
        } // End of 2nd LoopCount loop
    }

    IBessFunc = TERM;
    for (LoopCount = 1; LoopCount <= 1000; ++LoopCount) { // Start of 3rd LoopCount Loop
        if (std::abs(TERM) <= std::abs(IBessFunc * ErrorTol)) return;
        FK = LoopCount * (BessFuncOrd + LoopCount);
        TERM *= pow_2(BessFuncArg) / (4.0 * FK);
        IBessFunc += TERM;
    } // End of  3rd LoopCount loop
}

void CalcKBesselFunc(Real64 const BessFuncArg, int const BessFuncOrd, Real64 &KBessFunc, int &ErrorCode)
{
    // SUBROUTINE INFORMATION:
    //       AUTHOR   Unknown
    //       DATE WRITTEN   Unknown
    //       DATE REWRITTEN  April 1997 by Russell D. Taylor, Ph.D.
    //       MODIFIED
    //       RE-ENGINEERED

    // PURPOSE OF THIS SUBROUTINE:
    // To calculate the K Bessel Function for a given argument and
    // order
    //  BessFuncArg    THE ARGUMENT OF THE K BESSEL FUNCTION DESIRED
    //  BessFuncOrd    THE ORDER OF THE K BESSEL FUNCTION DESIRED
    //  KBessFunc   THE RESULTANT K BESSEL FUNCTION
    //  ErrorCode  RESULTANT ERROR CODE:
    //        ErrorCode=0  NO ERROR
    //        ErrorCode=1  BessFuncOrd IS NEGATIVE
    //        ErrorCode=2  BessFuncArg IS ZERO OR NEGATIVE
    //        ErrorCode=3  BessFuncArg .GT. 85, KBessFunc .LT. 10**-38; KBessFunc SET TO 0.
    //        ErrorCode=4  KBessFunc .GT. 10**38; KBessFunc SET TO 10**38
    // NOTE: BessFuncOrd MUST BE GREATER THAN OR EQUAL TO ZERO
    // METHOD:
    //  COMPUTES ZERO ORDER AND FIRST ORDER BESSEL FUNCTIONS USING
    //  SERIES APPROXIMATIONS AND THEN COMPUTES BessFuncOrd TH ORDER FUNCTION
    //  USING RECURRENCE RELATION.
    //  RECURRENCE RELATION AND POLYNOMIAL APPROXIMATION TECHNIQUE
    //  AS DESCRIBED BY A.J.M. HITCHCOCK, 'POLYNOMIAL APPROXIMATIONS
    //  TO BESSEL FUNCTIONS OF ORDER ZERO AND ONE AND TO RELATED
    //  FUNCTIONS,' M.T.A.C., V.11, 1957, PP. 86-88, AND G.BessFuncOrd. WATSON,
    //  'A TREATISE ON THE THEORY OF BESSEL FUNCTIONS,' CAMBRIDGE
    //  UNIVERSITY PRESS, 1958, P.62

    // USE STATEMENTS:
    // na

    // Locals
    // SUBROUTINE ARGUMENT DEFINITIONS:

    // SUBROUTINE PARAMETER DEFINITIONS:
    Real64 constexpr GJMAX(1.0e+38);

    // INTERFACE BLOCK SPECIFICATIONS
    // na

    // DERIVED TYPE DEFINITIONS
    // na

    // SUBROUTINE LOCAL VARIABLE DECLARATIONS:
    int LoopCount;
    bool StopLoop;

    Real64 FACT;
    Real64 G0;
    Real64 G1;
    Real64 GJ;
    Real64 HJ;
    Array1D<Real64> T(12);
    Real64 X2J;

    KBessFunc = 0.0;
    G0 = 0.0;
    GJ = 0.0;

    if (BessFuncOrd < 0.0) {
        ErrorCode = 1;
        return;
    } else if (BessFuncArg <= 0.0) {
        ErrorCode = 2;
        return;
    } else if (BessFuncArg > 85.0) {
        ErrorCode = 3;
        KBessFunc = 0.0;
        return;
    }

    ErrorCode = 0;

    //     Use polynomial approximation if BessFuncArg > 1.

    if (BessFuncArg > 1.0) {
        T(1) = 1.0 / BessFuncArg;
        for (LoopCount = 2; LoopCount <= 12; ++LoopCount) {
            T(LoopCount) = T(LoopCount - 1) / BessFuncArg;
        } // End of LoopCount Loop
        if (BessFuncOrd != 1) {

            //     Compute K0 using polynomial approximation

            G0 = std::exp(-BessFuncArg) *
                 (1.2533141 - 0.1566642 * T(1) + 0.08811128 * T(2) - 0.09139095 * T(3) + 0.1344596 * T(4) - 0.2299850 * T(5) + 0.3792410 * T(6) -
                  0.5247277 * T(7) + 0.5575368 * T(8) - 0.4262633 * T(9) + 0.2184518 * T(10) - 0.06680977 * T(11) + 0.009189383 * T(12)) *
                 std::sqrt(1.0 / BessFuncArg);
            if (BessFuncOrd == 0) {
                KBessFunc = G0;
                return;
            }
        }

        //     Compute K1 using polynomial approximation

        G1 = std::exp(-BessFuncArg) *
             (1.2533141 + 0.4699927 * T(1) - 0.1468583 * T(2) + 0.1280427 * T(3) - 0.1736432 * T(4) + 0.2847618 * T(5) - 0.4594342 * T(6) +
              0.6283381 * T(7) - 0.6632295 * T(8) + 0.5050239 * T(9) - 0.2581304 * T(10) + 0.07880001 * T(11) - 0.01082418 * T(12)) *
             std::sqrt(1.0 / BessFuncArg);
        if (BessFuncOrd == 1) {
            KBessFunc = G1;
            return;
        }
    } else {

        //     Use series expansion if BessFuncArg <= 1.

        if (BessFuncOrd != 1) {

            //     Compute K0 using series expansion

            G0 = -(0.5772157 + std::log(BessFuncArg / 2.0));
            X2J = 1.0;
            FACT = 1.0;
            HJ = 0.0;
            for (LoopCount = 1; LoopCount <= 6; ++LoopCount) {
                X2J *= pow_2(BessFuncArg) / 4.0;
                FACT *= pow_2(1.0 / double(LoopCount));
                HJ += 1.0 / double(LoopCount);
                G0 += X2J * FACT * (HJ - (0.5772157 + std::log(BessFuncArg / 2.0)));
            } // End of LoopCount Loop
            if (BessFuncOrd == 0.0) {
                KBessFunc = G0;
                return;
            }
        }

        //     Compute K1 using series expansion

        X2J = BessFuncArg / 2.0;
        FACT = 1.0;
        HJ = 1.0;
        G1 = 1.0 / BessFuncArg + X2J * (0.5 + (0.5772157 + std::log(BessFuncArg / 2.0)) - HJ);
        for (LoopCount = 2; LoopCount <= 8; ++LoopCount) {
            X2J *= pow_2(BessFuncArg) / 4.0;
            FACT *= pow_2(1.0 / double(LoopCount));
            HJ += 1.0 / double(LoopCount);
            G1 += X2J * FACT * (0.5 + ((0.5772157 + std::log(BessFuncArg / 2.0)) - HJ) * double(LoopCount));
        } // End of LoopCount Loop
        if (BessFuncOrd == 1) {
            KBessFunc = G1;
            return;
        }
    }

    //     From K0 and K1 compute KN using recurrence relation

    LoopCount = 2;
    StopLoop = false;
    while (LoopCount <= BessFuncOrd && !StopLoop) {
        GJ = 2.0 * (double(LoopCount) - 1.0) * G1 / BessFuncArg + G0;
        if (GJ - GJMAX > 0.0) {
            ErrorCode = 4;
            GJ = GJMAX;
            StopLoop = true;
        } else {
            G0 = G1;
            G1 = GJ;
            ++LoopCount;
        }
    } // End of LoopCount Loop
    KBessFunc = GJ;
}

void CalcPolynomCoef(EnergyPlusData &state, Array2<Real64> const &OrderedPair, Array1D<Real64> &PolynomCoef)
{
    // SUBROUTINE INFORMATION:
    //       AUTHOR   Unknown
    //       DATE WRITTEN   Unknown
    //       DATE REWRITTEN  April 1997 by Russell D. Taylor, Ph.D.
    //       MODIFIED
    //       RE-ENGINEERED

    // PURPOSE OF THIS SUBROUTINE:
    // Fits polynomial of order from 1 to MaxPolynomOrder to the
    // ordered pairs of data points X,Y

    // USE STATEMENTS:
    // na

    // Locals
    // SUBROUTINE ARGUMENT DEFINITIONS:

    // SUBROUTINE PARAMETER DEFINITIONS:
    // na

    // INTERFACE BLOCK SPECIFICATIONS
    // na

    // DERIVED TYPE DEFINITIONS
    // na

    // SUBROUTINE LOCAL VARIABLE DECLARATIONS:
    bool Converged;
    Real64 B;
    int I;
    int II;
    int J;
    int PolynomOrder;
    int CurrentOrder;
    int CurrentOrdPair;
    Real64 S1;
    Real64 S2;

    auto &OrdPairSum(state.dataWaterCoils->OrdPairSum);
    auto &OrdPairSumMatrix(state.dataWaterCoils->OrdPairSumMatrix);

    OrdPairSum = 0.0;
    OrdPairSum(1, 1) = WaterCoils::MaxOrderedPairs;
    PolynomCoef = 0.0;
    for (CurrentOrdPair = 1; CurrentOrdPair <= WaterCoils::MaxOrderedPairs; ++CurrentOrdPair) {
        OrdPairSum(2, 1) += OrderedPair(CurrentOrdPair, 1);
        OrdPairSum(3, 1) += OrderedPair(CurrentOrdPair, 1) * OrderedPair(CurrentOrdPair, 1);
        OrdPairSum(1, 2) += OrderedPair(CurrentOrdPair, 2);
        OrdPairSum(2, 2) += OrderedPair(CurrentOrdPair, 1) * OrderedPair(CurrentOrdPair, 2);
    }
    PolynomOrder = 1;
    Converged = false;
    while (!Converged) {
        for (CurrentOrder = 1; CurrentOrder <= PolynomOrder + 1; ++CurrentOrder) {
            for (J = 1; J <= PolynomOrder + 1; ++J) {
                OrdPairSumMatrix(J, CurrentOrder) = OrdPairSum(J - 1 + CurrentOrder, 1);
            } // End of J loop
            OrdPairSumMatrix(PolynomOrder + 2, CurrentOrder) = OrdPairSum(CurrentOrder, 2);
        } // End of CurrentOrder loop

        for (CurrentOrder = 1; CurrentOrder <= PolynomOrder + 1; ++CurrentOrder) {
            OrdPairSumMatrix(CurrentOrder, PolynomOrder + 2) = -1.0;
            for (J = CurrentOrder + 1; J <= PolynomOrder + 2; ++J) {
                OrdPairSumMatrix(J, PolynomOrder + 2) = 0.0;
            } // End of J loop

            for (II = 2; II <= PolynomOrder + 2; ++II) {
                for (J = CurrentOrder + 1; J <= PolynomOrder + 2; ++J) {
                    OrdPairSumMatrix(J, II) -= OrdPairSumMatrix(J, 1) * OrdPairSumMatrix(CurrentOrder, II) / OrdPairSumMatrix(CurrentOrder, 1);
                } // End of J loop
            }     // End of II loop
            for (II = 1; II <= PolynomOrder + 1; ++II) {
                for (J = CurrentOrder + 1; J <= PolynomOrder + 2; ++J) {
                    OrdPairSumMatrix(J, II) = OrdPairSumMatrix(J, II + 1);
                } // End of J loop
            }     // End of II loop
        }         // End of CurrentOrder loop

        S2 = 0.0;
        for (CurrentOrdPair = 1; CurrentOrdPair <= WaterCoils::MaxOrderedPairs; ++CurrentOrdPair) {
            S1 = OrdPairSumMatrix(PolynomOrder + 2, 1);
            auto const OrderedPair1C(OrderedPair(CurrentOrdPair, 1));
            auto OrderedPair1C_pow(1.0);
            for (CurrentOrder = 1; CurrentOrder <= PolynomOrder; ++CurrentOrder) {
                OrderedPair1C_pow *= OrderedPair1C;
                S1 += OrdPairSumMatrix(PolynomOrder + 2, CurrentOrder + 1) * OrderedPair1C_pow;
            } // End of CurrentOrder loop
            S2 += (S1 - OrderedPair(CurrentOrdPair, 2)) * (S1 - OrderedPair(CurrentOrdPair, 2));
        } // End of CurrentOrdPair loop
        B = WaterCoils::MaxOrderedPairs - (PolynomOrder + 1);
        if (S2 > 0.0001) S2 = std::sqrt(S2 / B);
        for (CurrentOrder = 1; CurrentOrder <= PolynomOrder + 1; ++CurrentOrder) {
            PolynomCoef(CurrentOrder) = OrdPairSumMatrix(PolynomOrder + 2, CurrentOrder);
        } // End of CurrentOrder loop

        if ((PolynomOrder - WaterCoils::MaxPolynomOrder < 0) && (S2 - WaterCoils::PolyConvgTol > 0.0)) {
            ++PolynomOrder;
            J = 2 * PolynomOrder;
            OrdPairSum(J, 1) = OrdPairSum(J + 1, 1) = 0.0;
            auto OrdPairSum2P = OrdPairSum(PolynomOrder + 1, 2) = 0.0;
            for (I = 1; I <= WaterCoils::MaxOrderedPairs; ++I) {
                auto const OrderedPair1I(OrderedPair(I, 1));
                auto OrderedPair_pow(std::pow(OrderedPair1I, J - 1));
                OrdPairSum(J, 1) += OrderedPair_pow;
                OrderedPair_pow *= OrderedPair1I;
                OrdPairSum(J + 1, 1) += OrderedPair_pow;
                OrdPairSum2P += OrderedPair(I, 2) * std::pow(OrderedPair1I, PolynomOrder);
            }
            OrdPairSum(PolynomOrder + 1, 2) = OrdPairSum2P;
        } else {
            Converged = true;
        }
    }
}

Real64 SimpleHeatingCoilUAResidual(EnergyPlusData &state,
                                   Real64 const UA,           // UA of coil
                                   Array1D<Real64> const &Par // par(1) = design coil load [W]
)
{

    // FUNCTION INFORMATION:
    //       AUTHOR         Fred Buhl
    //       DATE WRITTEN   November 2001
    //       MODIFIED
    //       RE-ENGINEERED

    // PURPOSE OF THIS FUNCTION:
    // Calculates residual function (Design Coil Load - Coil Heating Output) / Design Coil Load.
    // Coil Heating Output depends on the UA which is being varied to zero the residual.

    // METHODOLOGY EMPLOYED:
    // Puts UA into the water coil data structure, calls CalcSimpleHeatingCoil, and calculates
    // the residual as defined above.

    // Return value
    Real64 Residuum; // residual to be minimized to zero

    // FUNCTION LOCAL VARIABLE DECLARATIONS:
    int CoilIndex;
    int FanOpMode;
    Real64 PartLoadRatio;

    CoilIndex = int(Par(2));
    FanOpMode = (Par(3) == 1.0 ? CycFanCycCoil : ContFanCycCoil);
    PartLoadRatio = Par(4);
    state.dataWaterCoils->WaterCoil(CoilIndex).UACoilVariable = UA;
    CalcSimpleHeatingCoil(state, CoilIndex, FanOpMode, PartLoadRatio, state.dataWaterCoils->SimCalc);
    Residuum = (Par(1) - state.dataWaterCoils->WaterCoil(CoilIndex).TotWaterHeatingCoilRate) / Par(1);
    state.dataSize->DataDesignCoilCapacity = state.dataWaterCoils->WaterCoil(CoilIndex).TotWaterHeatingCoilRate;

    return Residuum;
}

Real64 SimpleCoolingCoilUAResidual(EnergyPlusData &state,
                                   Real64 const UA,           // UA of coil
                                   Array1D<Real64> const &Par // par(1) = design coil load [W]
)
{

    // FUNCTION INFORMATION:
    //       AUTHOR         Fred Buhl
    //       DATE WRITTEN   September 2011
    //       MODIFIED
    //       RE-ENGINEERED

    // PURPOSE OF THIS FUNCTION:
    // Calculates residual function (Design Coil Load - Coil Cooling Output) / Design Coil Load.
    // Coil Cooling Output depends on the UA which is being varied to zero the residual.

    // METHODOLOGY EMPLOYED:
    // Puts UA into the water coil data structure, calls CoolingCoil, and calculates
    // the residual as defined above.

    // REFERENCES:

    // USE STATEMENTS:
    // na

    // Return value
    Real64 Residuum; // residual to be minimized to zero

    // Argument array dimensioning

    // Locals
    // SUBROUTINE ARGUMENT DEFINITIONS:

    // FUNCTION PARAMETER DEFINITIONS:
    // na

    // INTERFACE BLOCK SPECIFICATIONS
    // na

    // DERIVED TYPE DEFINITIONS
    // na

    // FUNCTION LOCAL VARIABLE DECLARATIONS:
    int CoilIndex;
    int FanOpMode;
    Real64 PartLoadRatio;

    CoilIndex = int(Par(2));
    FanOpMode = (Par(3) == 1.0 ? CycFanCycCoil : ContFanCycCoil);
    PartLoadRatio = Par(4);
    state.dataWaterCoils->WaterCoil(CoilIndex).UACoilExternal = UA;
    state.dataWaterCoils->WaterCoil(CoilIndex).UACoilInternal = state.dataWaterCoils->WaterCoil(CoilIndex).UACoilExternal * 3.3;
    state.dataWaterCoils->WaterCoil(CoilIndex).UACoilTotal =
        1.0 / (1.0 / state.dataWaterCoils->WaterCoil(CoilIndex).UACoilExternal + 1.0 / state.dataWaterCoils->WaterCoil(CoilIndex).UACoilInternal);
    state.dataWaterCoils->WaterCoil(CoilIndex).TotCoilOutsideSurfArea = EstimateHEXSurfaceArea(state, CoilIndex);
    state.dataWaterCoils->WaterCoil(CoilIndex).UACoilInternalPerUnitArea =
        state.dataWaterCoils->WaterCoil(CoilIndex).UACoilInternal / state.dataWaterCoils->WaterCoil(CoilIndex).TotCoilOutsideSurfArea;
    state.dataWaterCoils->WaterCoil(CoilIndex).UAWetExtPerUnitArea =
        state.dataWaterCoils->WaterCoil(CoilIndex).UACoilExternal / state.dataWaterCoils->WaterCoil(CoilIndex).TotCoilOutsideSurfArea;
    state.dataWaterCoils->WaterCoil(CoilIndex).UADryExtPerUnitArea = state.dataWaterCoils->WaterCoil(CoilIndex).UAWetExtPerUnitArea;

    CoolingCoil(state, CoilIndex, true, state.dataWaterCoils->DesignCalc, FanOpMode, PartLoadRatio);

    Residuum = (Par(1) - state.dataWaterCoils->WaterCoil(CoilIndex).TotWaterCoolingCoilRate) / Par(1);

    return Residuum;
}

// Iterate Routine for Cooling Coil

void CoilAreaFracIter(Real64 &NewSurfAreaWetFrac,       // Out Value of variable
                      Real64 const SurfAreaFracCurrent, // Driver Value
                      Real64 const ErrorCurrent,        // Objective Function
                      Real64 &SurfAreaFracPrevious,     // First Previous value of Surf Area Fraction
                      Real64 &ErrorPrevious,            // First Previous value of error
                      Real64 &SurfAreaFracLast,         // Second Previous value of Surf Area Fraction
                      Real64 &ErrorLast,                // Second Previous value of error
                      int const IterNum,                // Number of Iterations
                      int &icvg                         // Iteration convergence flag
)
{
    // FUNCTION INFORMATION:
    // AUTHOR         Rahul Chillar
    // DATE WRITTEN   June 2004
    // MODIFIED       na
    // RE-ENGINEERED  na

    // PURPOSE OF THIS FUNCTION:
    // Iterately solves for the value of SurfAreaWetFraction for the Cooling Coil.

    // METHODOLOGY EMPLOYED:
    // First function generates 2 sets of guess points by perturbation and subsequently
    // by Linear Fit and using the generated points calculates coeffecients for Quadratic
    // fit to predict the next value of surface area wet fraction.

    // REFERENCES:
    // ME 423 Design of Thermal Systems Class Notes.UIUC. W.F.Stoecker

    // USE STATEMENTS:
    // na

    // Enforce explicit typing of all variables in this routine

    // Locals
    // FUNCTION ARGUMENT DEFINITIONS:

    // FUNCTION PARAMETER DEFINITIONS:
    Real64 const Tolerance(1.e-5);             // Relative error tolerance
    Real64 constexpr PerturbSurfAreaFrac(0.1); // Perturbation applied to Surf Fraction to initialize iteration
    Real64 const SmallNum(1.e-9);              // Small Number

    // INTERFACE BLOCK SPECIFICATIONS
    // na

    // DERIVED TYPE DEFINITIONS
    // na

    // FUNCTION LOCAL VARIABLE DECLARATIONS:
    Real64 check;             // Validity Check for moving to Quad Solution
    Real64 QuadCoefThree;     // Term under radical in quadratic solution
    Real64 QuadCoefOne;       // Term under radical in quadratic solution
    Real64 QuadCoefTwo;       // Term under radical in quadratic solution
    Real64 Slope;             // Slope for linear fit
    Real64 SurfAreaFracOther; // Intermediate Value of Surf Area
    int mode;                 // Linear/ perturbation option

    // Convergence Check  by comparing previous and current value of surf area fraction
    if ((std::abs(SurfAreaFracCurrent - SurfAreaFracPrevious) < Tolerance * max(std::abs(SurfAreaFracCurrent), SmallNum) && IterNum != 1) ||
        ErrorCurrent == 0.0) {
        // Setting value for surface area fraction for coil
        NewSurfAreaWetFrac = SurfAreaFracCurrent;
        icvg = 1; // Convergance Flag
        return;
    }

    // If Icvg = 0 , it has not converged.By perturbation for getting second set of
    // data (mode=1), Getting Third set of data by performing a  linear fit(Mode=2).
    // Now using the above 3 points generated by perturbation and Linear Fit to perform
    // a quadratic fit.This will happen after second iteration only.
    icvg = 0; // Convergance flag = false
    // For First Iteration Start with perturbation, For second iteration start with linear fit
    // from the previous two values
    mode = IterNum;

Label10:;
    if (mode == 1) {

        // FirstGuess Set of Points provided by perturbation
        if (std::abs(SurfAreaFracCurrent) > SmallNum) {
            NewSurfAreaWetFrac = SurfAreaFracCurrent * (1.0 + PerturbSurfAreaFrac);
        } else {
            NewSurfAreaWetFrac = PerturbSurfAreaFrac;
        }

        // Second set of values being calculated from the first set of values (incoming & perturb)
    } else if (mode == 2) {

        // Calculating Slope for interpolating to the New Point (Simple Linear Extrapolation)
        Slope = (ErrorPrevious - ErrorCurrent) / (SurfAreaFracPrevious - SurfAreaFracCurrent);
        // Error Check for value or Slope
        if (Slope == 0.0) {
            mode = 1; // Go back to Perturbation
            goto Label10;
        }
        // Guessing New Value for Surface Area Fraction
        NewSurfAreaWetFrac = SurfAreaFracCurrent - ErrorCurrent / Slope;
    } else {

        // Check for Quadratic Fit possible here ,Previous value of surf area fraction
        // equals current value then Try linear fit for another point.
        if (SurfAreaFracCurrent == SurfAreaFracPrevious) {
            // Assign Value of previous point to Last Variable for storing
            // Go back and calculate new value for Previous.
            SurfAreaFracPrevious = SurfAreaFracLast;
            ErrorPrevious = ErrorLast;
            mode = 2;
            goto Label10;
        } else if (SurfAreaFracCurrent == SurfAreaFracLast) {
            // Calculate another value using Linear Fit.
            mode = 2;
            goto Label10;
        }

        // Now We have enough previous points to calculate coefficients and
        // perform a quadratic fit for new guess value of surface area fraction

        // Calculating First Coefficients for Quadratic Curve Fit
        QuadCoefThree = ((ErrorLast - ErrorCurrent) / (SurfAreaFracLast - SurfAreaFracCurrent) -
                         (ErrorPrevious - ErrorCurrent) / (SurfAreaFracPrevious - SurfAreaFracCurrent)) /
                        (SurfAreaFracLast - SurfAreaFracPrevious);
        // Calculating Second Coefficients for Quadratic Curve Fit
        QuadCoefTwo = (ErrorPrevious - ErrorCurrent) / (SurfAreaFracPrevious - SurfAreaFracCurrent) -
                      (SurfAreaFracPrevious + SurfAreaFracCurrent) * QuadCoefThree;

        // Calculating Third Coefficients for Quadratic Curve Fit
        QuadCoefOne = ErrorCurrent - (QuadCoefTwo + QuadCoefThree * SurfAreaFracCurrent) * SurfAreaFracCurrent;

        // Check for validity of coefficients , if not REAL(r64) ,Then fit is linear
        if (std::abs(QuadCoefThree) < 1.E-10) {
            mode = 2; // going to Linear mode, due to colinear points.
            goto Label10;
        }

        // If value of Quadratic coefficients not suitable enought due to round off errors
        // to predict new point go to linear fit and acertain new values for the coefficients.
        if (std::abs((QuadCoefOne + (QuadCoefTwo + QuadCoefThree * SurfAreaFracPrevious) * SurfAreaFracPrevious - ErrorPrevious) / ErrorPrevious) >
            1.E-4) {
            mode = 2; // go to linear mode
            goto Label10;
        }

        // Validity Check for Imaginary roots, In this case go back to linear fit.
        check = pow_2(QuadCoefTwo) - 4.0 * QuadCoefOne * QuadCoefThree;
        // Imaginary Root Exist
        if (check < 0) {
            mode = 2;
            goto Label10;
        } else if (check > 0) {
            // real unequal roots exist, Determine the roots nearest to most recent guess
            NewSurfAreaWetFrac = (-QuadCoefTwo + std::sqrt(check)) / QuadCoefThree / 2.0;
            SurfAreaFracOther = -NewSurfAreaWetFrac - QuadCoefTwo / QuadCoefThree;
            // Assigning value to Surface Area Fraction with recent
            if (std::abs(NewSurfAreaWetFrac - SurfAreaFracCurrent) > std::abs(SurfAreaFracOther - SurfAreaFracCurrent))
                NewSurfAreaWetFrac = SurfAreaFracOther;
        } else {
            // The roots are real, one solution exists.
            NewSurfAreaWetFrac = -QuadCoefTwo / QuadCoefThree / 2;
        }
    }

    if (mode < 3) {
        // No valid previous points to eliminate, since it just has 2 points.
        // Loading previous values into last
        SurfAreaFracLast = SurfAreaFracPrevious;
        ErrorLast = ErrorPrevious;
        // Loading Current Values into previous
        SurfAreaFracPrevious = SurfAreaFracCurrent;
        ErrorPrevious = ErrorCurrent;
    } else {

        // Elimination the most distance previous point from the answer based on sign and
        // magnitute of the error. Keeping Current Point
        if (ErrorPrevious * ErrorCurrent > 0 && ErrorLast * ErrorCurrent > 0) {
            // If sign are same , simply eliminate the one with biggest error value.
            if (std::abs(ErrorLast) > std::abs(ErrorPrevious)) {
                // Eliminating Last Value
                SurfAreaFracLast = SurfAreaFracPrevious;
                ErrorLast = ErrorPrevious;
            }
        } else {
            // If signs are different eliminate previous error with same sign as current error
            if (ErrorLast * ErrorCurrent > 0) {
                // Previous Loaded to Last
                SurfAreaFracLast = SurfAreaFracPrevious;
                ErrorLast = ErrorPrevious;
            }
        }
        // Current Loaded into previous.
        SurfAreaFracPrevious = SurfAreaFracCurrent;
        ErrorPrevious = ErrorCurrent;
    }
}

void CheckWaterCoilSchedule(EnergyPlusData &state,
                            [[maybe_unused]] std::string const &AirLoopHVAC, // unused1208
                            std::string_view CompName,
                            Real64 &Value,
                            int &CompIndex)
{

    // SUBROUTINE INFORMATION:
    //       AUTHOR         Linda Lawrie
    //       DATE WRITTEN   October 2005
    //       MODIFIED       na
    //       RE-ENGINEERED  na

    // PURPOSE OF THIS SUBROUTINE:
    // <description>

    // Using/Aliasing

    // SUBROUTINE LOCAL VARIABLE DECLARATIONS:
    int CoilNum;

    // Obtains and Allocates WaterCoil related parameters from input file
    if (state.dataWaterCoils->GetWaterCoilsInputFlag) { // First time subroutine has been entered
        GetWaterCoilInput(state);
        state.dataWaterCoils->GetWaterCoilsInputFlag = false;
    }

    // Find the correct Coil number
    if (CompIndex == 0) {
        CoilNum = UtilityRoutines::FindItemInList(CompName, state.dataWaterCoils->WaterCoil);
        if (CoilNum == 0) {
            ShowFatalError(state, "CheckWaterCoilSchedule: Coil not found=" + std::string{CompName});
        }
        CompIndex = CoilNum;
        Value = GetCurrentScheduleValue(state, state.dataWaterCoils->WaterCoil(CoilNum).SchedPtr); // not scheduled?
    } else {
        CoilNum = CompIndex;
        if (CoilNum > state.dataWaterCoils->NumWaterCoils || CoilNum < 1) {
            ShowFatalError(state,
                           format("CheckWaterCoilSchedule: Invalid CompIndex passed={}, Number of Heating Coils={}, Coil name={}",
                                  CoilNum,
                                  state.dataWaterCoils->NumWaterCoils,
                                  CompName));
        }
        if (CompName != state.dataWaterCoils->WaterCoil(CoilNum).Name) {
            ShowFatalError(state,
                           format("CheckWaterCoilSchedule: Invalid CompIndex passed={}, Coil name={}, stored Coil Name for that index={}",
                                  CoilNum,
                                  CompName,
                                  state.dataWaterCoils->WaterCoil(CoilNum).Name));
        }
        Value = GetCurrentScheduleValue(state, state.dataWaterCoils->WaterCoil(CoilNum).SchedPtr); // not scheduled?
    }
}

Real64 GetCoilMaxWaterFlowRate(EnergyPlusData &state,
                               std::string_view CoilType,   // must match coil types in this module
                               std::string const &CoilName, // must match coil names for the coil type
                               bool &ErrorsFound            // set to true if problem
)
{

    // FUNCTION INFORMATION:
    //       AUTHOR         Linda Lawrie
    //       DATE WRITTEN   November 2006
    //       MODIFIED       na
    //       RE-ENGINEERED  na

    // PURPOSE OF THIS FUNCTION:
    // This function looks up the max water flow rate for the given coil and returns it.  If
    // incorrect coil type or name is given, ErrorsFound is returned as true and capacity is returned
    // as negative.

    // Return value
    Real64 MaxWaterFlowRate; // returned max water flow rate of matched coil

    // FUNCTION LOCAL VARIABLE DECLARATIONS:
    int WhichCoil;

    // Obtains and Allocates WaterCoil related parameters from input file
    if (state.dataWaterCoils->GetWaterCoilsInputFlag) { // First time subroutine has been entered
        GetWaterCoilInput(state);
        state.dataWaterCoils->GetWaterCoilsInputFlag = false;
    }

    WhichCoil = 0;
    if (UtilityRoutines::SameString(CoilType, "Coil:Heating:Water") || UtilityRoutines::SameString(CoilType, "Coil:Cooling:Water:DetailedGeometry") ||
        UtilityRoutines::SameString(CoilType, "Coil:Cooling:Water")) {
        WhichCoil = UtilityRoutines::FindItem(CoilName, state.dataWaterCoils->WaterCoil);
        if (WhichCoil != 0) {
            // coil does not specify MaxWaterFlowRate
            MaxWaterFlowRate = state.dataWaterCoils->WaterCoil(WhichCoil).MaxWaterVolFlowRate;
        }
    } else {
        WhichCoil = 0;
    }

    if (WhichCoil == 0) {
        ShowSevereError(state, format("GetCoilMaxWaterFlowRate: Could not find Coil, Type=\"{}\" Name=\"{}\"", CoilType, CoilName));
        ShowContinueError(state, "... Max Water Flow rate returned as -1000.");
        ErrorsFound = true;
        MaxWaterFlowRate = -1000.0;
    }

    return MaxWaterFlowRate;
}

int GetCoilInletNode(EnergyPlusData &state,
                     std::string_view CoilType,   // must match coil types in this module
                     std::string const &CoilName, // must match coil names for the coil type
                     bool &ErrorsFound            // set to true if problem
)
{

    // FUNCTION INFORMATION:
    //       AUTHOR         R. Raustad
    //       DATE WRITTEN   March 2007
    //       MODIFIED       na
    //       RE-ENGINEERED  na

    // PURPOSE OF THIS FUNCTION:
    // This function looks up the given coil and returns the inlet node number.  If
    // incorrect coil type or name is given, ErrorsFound is returned as true and node number is returned
    // as zero.

    // Return value
    int NodeNumber; // returned node number of matched coil

    // FUNCTION LOCAL VARIABLE DECLARATIONS:
    int WhichCoil;

    // Obtains and Allocates DXCoils
    if (state.dataWaterCoils->GetWaterCoilsInputFlag) {
        GetWaterCoilInput(state);
        state.dataWaterCoils->GetWaterCoilsInputFlag = false;
    }

    NodeNumber = 0;
    WhichCoil = 0;
    if (UtilityRoutines::SameString(CoilType, "Coil:Heating:Water") || UtilityRoutines::SameString(CoilType, "Coil:Cooling:Water:DetailedGeometry") ||
        UtilityRoutines::SameString(CoilType, "Coil:Cooling:Water")) {
        WhichCoil = UtilityRoutines::FindItem(CoilName, state.dataWaterCoils->WaterCoil);
        if (WhichCoil != 0) {
            NodeNumber = state.dataWaterCoils->WaterCoil(WhichCoil).AirInletNodeNum;
        }
    } else {
        WhichCoil = 0;
    }

    if (WhichCoil == 0) {
        ShowSevereError(state, format("GetCoilInletNode: Could not find Coil, Type=\"{}\" Name=\"{}\"", CoilType, CoilName));
        ErrorsFound = true;
        NodeNumber = 0;
    }

    return NodeNumber;
}

int GetCoilOutletNode(EnergyPlusData &state,
                      std::string_view CoilType,   // must match coil types in this module
                      std::string const &CoilName, // must match coil names for the coil type
                      bool &ErrorsFound            // set to true if problem
)
{

    // FUNCTION INFORMATION:
    //       AUTHOR         R. Raustad
    //       DATE WRITTEN   March 2007
    //       MODIFIED       na
    //       RE-ENGINEERED  na

    // PURPOSE OF THIS FUNCTION:
    // This function looks up the given coil and returns the inlet node number.  If
    // incorrect coil type or name is given, ErrorsFound is returned as true and node number is returned
    // as zero.

    // Return value
    int NodeNumber; // returned node number of matched coil

    // FUNCTION LOCAL VARIABLE DECLARATIONS:
    int WhichCoil;

    // Obtains and Allocates DXCoils
    if (state.dataWaterCoils->GetWaterCoilsInputFlag) {
        GetWaterCoilInput(state);
        state.dataWaterCoils->GetWaterCoilsInputFlag = false;
    }

    WhichCoil = 0;
    NodeNumber = 0;
    if (UtilityRoutines::SameString(CoilType, "Coil:Heating:Water") || UtilityRoutines::SameString(CoilType, "Coil:Cooling:Water:DetailedGeometry") ||
        UtilityRoutines::SameString(CoilType, "Coil:Cooling:Water")) {
        WhichCoil = UtilityRoutines::FindItem(CoilName, state.dataWaterCoils->WaterCoil);
        if (WhichCoil != 0) {
            NodeNumber = state.dataWaterCoils->WaterCoil(WhichCoil).AirOutletNodeNum;
        }
    } else {
        WhichCoil = 0;
    }

    if (WhichCoil == 0) {
        ShowSevereError(
            state,
            format("GetCoilOutletNode: Could not find Coil, Type=\"{}\" Name=\"{}\" when accessing coil outlet node number.", CoilType, CoilName));
        ErrorsFound = true;
        NodeNumber = 0;
    }

    return NodeNumber;
}

int GetCoilWaterInletNode(EnergyPlusData &state,
                          std::string_view CoilType,   // must match coil types in this module
                          std::string const &CoilName, // must match coil names for the coil type
                          bool &ErrorsFound            // set to true if problem
)
{

    // FUNCTION INFORMATION:
    //       AUTHOR         R. Raustad
    //       DATE WRITTEN   July 2007
    //       MODIFIED       na
    //       RE-ENGINEERED  na

    // PURPOSE OF THIS FUNCTION:
    // This function looks up the given coil and returns the inlet water control node number.  If
    // incorrect coil type or name is given, ErrorsFound is returned as true and node number is returned
    // as zero.

    // Return value
    int NodeNumber; // returned node number of matched coil

    // FUNCTION LOCAL VARIABLE DECLARATIONS:
    int WhichCoil;

    // Obtains and Allocates DXCoils
    if (state.dataWaterCoils->GetWaterCoilsInputFlag) {
        GetWaterCoilInput(state);
        state.dataWaterCoils->GetWaterCoilsInputFlag = false;
    }

    NodeNumber = 0;
    WhichCoil = 0;
    if (UtilityRoutines::SameString(CoilType, "Coil:Heating:Water") || UtilityRoutines::SameString(CoilType, "Coil:Cooling:Water:DetailedGeometry") ||
        UtilityRoutines::SameString(CoilType, "Coil:Cooling:Water")) {
        WhichCoil = UtilityRoutines::FindItem(CoilName, state.dataWaterCoils->WaterCoil);
        if (WhichCoil != 0) {
            NodeNumber = state.dataWaterCoils->WaterCoil(WhichCoil).WaterInletNodeNum;
        }
    } else {
        WhichCoil = 0;
    }

    if (WhichCoil == 0) {
        ShowSevereError(state, format("GetCoilWaterInletNode: Could not find Coil, Type=\"{}\" Name=\"{}\"", CoilType, CoilName));
        ErrorsFound = true;
        NodeNumber = 0;
    }

    return NodeNumber;
}

int GetCoilWaterOutletNode(EnergyPlusData &state,
                           std::string_view CoilType,   // must match coil types in this module
                           std::string const &CoilName, // must match coil names for the coil type
                           bool &ErrorsFound            // set to true if problem
)
{

    // FUNCTION INFORMATION:
    //       AUTHOR         R. Raustad
    //       DATE WRITTEN   July 2007
    //       MODIFIED       na
    //       RE-ENGINEERED  na

    // PURPOSE OF THIS FUNCTION:
    // This function looks up the given coil and returns the outlet water node number.  If
    // incorrect coil type or name is given, ErrorsFound is returned as true and node number is returned
    // as zero.

    // Return value
    int NodeNumber; // returned node number of matched coil

    // FUNCTION LOCAL VARIABLE DECLARATIONS:
    int WhichCoil;

    // Obtains and Allocates DXCoils
    if (state.dataWaterCoils->GetWaterCoilsInputFlag) {
        GetWaterCoilInput(state);
        state.dataWaterCoils->GetWaterCoilsInputFlag = false;
    }

    NodeNumber = 0;
    WhichCoil = 0;
    if (UtilityRoutines::SameString(CoilType, "Coil:Heating:Water") || UtilityRoutines::SameString(CoilType, "Coil:Cooling:Water:DetailedGeometry") ||
        UtilityRoutines::SameString(CoilType, "Coil:Cooling:Water")) {
        WhichCoil = UtilityRoutines::FindItem(CoilName, state.dataWaterCoils->WaterCoil);
        if (WhichCoil != 0) {
            NodeNumber = state.dataWaterCoils->WaterCoil(WhichCoil).WaterOutletNodeNum;
        }
    } else {
        WhichCoil = 0;
    }

    if (WhichCoil == 0) {
        ShowSevereError(state, format("GetCoilWaterOutletNode: Could not find Coil, Type=\"{}\" Name=\"{}\"", CoilType, CoilName));
        ErrorsFound = true;
        NodeNumber = 0;
    }

    return NodeNumber;
}

void SetCoilDesFlow(EnergyPlusData &state,
                    std::string_view CoilType,   // must match coil types in this module
                    std::string const &CoilName, // must match coil names for the coil type
                    Real64 const CoilDesFlow,    // coil volumetric air flow rate [m3/s]
                    bool &ErrorsFound            // set to true if problem
)
{

    // SUBROUTINE INFORMATION:
    //       AUTHOR         Fred Buhl
    //       DATE WRITTEN   May 2009
    //       MODIFIED       na
    //       RE-ENGINEERED  na

    // PURPOSE OF THIS SUBROUTINE:
    // This routine is designed to set the design air volume flow rate in the
    // water coil data structure. Some of the coil types do not have this datum as
    // an input parameter and it is needed for calculating capacity for output reporting.

    // SUBROUTINE LOCAL VARIABLE DECLARATIONS:
    int WhichCoil; // index to coil

    if (state.dataWaterCoils->GetWaterCoilsInputFlag) { // First time subroutine has been entered
        GetWaterCoilInput(state);
        state.dataWaterCoils->GetWaterCoilsInputFlag = false;
    }

    if (UtilityRoutines::SameString(CoilType, "Coil:Heating:Water") || UtilityRoutines::SameString(CoilType, "Coil:Cooling:Water:DetailedGeometry") ||
        UtilityRoutines::SameString(CoilType, "Coil:Cooling:Water")) {
        WhichCoil = UtilityRoutines::FindItem(CoilName, state.dataWaterCoils->WaterCoil);
        if (WhichCoil != 0) {
            if (state.dataWaterCoils->WaterCoil(WhichCoil).DesAirVolFlowRate <= 0.0) {
                state.dataWaterCoils->WaterCoil(WhichCoil).DesAirVolFlowRate = CoilDesFlow;
            } else {
                // WaterCoil(WhichCoil).DesAirVolFlowRate = CoilDesFlow;
            }
        } else {
            ShowSevereError(state, format("GetCoilMaxWaterFlowRate: Could not find Coil, Type=\"{}\" Name=\"{}\"", CoilType, CoilName));
            ErrorsFound = true;
        }
    }
}

Real64 GetWaterCoilDesAirFlow(EnergyPlusData &state,
                              std::string const &CoilType, // must match coil types in this module
                              std::string const &CoilName, // must match coil names for the coil type
                              bool &ErrorsFound            // set to true if problem
)
{

    // SUBROUTINE INFORMATION:
    //       AUTHOR         Fred Buhl
    //       DATE WRITTEN   May 2009
    //       MODIFIED       na
    //       RE-ENGINEERED  na

    // PURPOSE OF THIS SUBROUTINE:
    // This routine is designed to set the design air volume flow rate in the
    // water coil data structure. Some of the coil types do not have this datum as
    // an input parameter and it is needed for calculating capacity for output reporting.

    // SUBROUTINE LOCAL VARIABLE DECLARATIONS:
    int WhichCoil; // index to coil
    Real64 CoilDesAirFlow;

    CoilDesAirFlow = 0.0;

    if (state.dataWaterCoils->GetWaterCoilsInputFlag) { // First time subroutine has been entered
        GetWaterCoilInput(state);
        state.dataWaterCoils->GetWaterCoilsInputFlag = false;
    }

    if (UtilityRoutines::SameString(CoilType, "Coil:Cooling:Water")) {
        WhichCoil = UtilityRoutines::FindItem(CoilName, state.dataWaterCoils->WaterCoil);
        if (WhichCoil != 0) {
            CoilDesAirFlow = state.dataWaterCoils->WaterCoil(WhichCoil).DesAirVolFlowRate;
        } else {
            ShowSevereError(state, "GetWaterCoilDesAirFlowRate: Could not find Coil, Type=\"" + CoilType + "\" Name=\"" + CoilName + "\"");
            ErrorsFound = true;
        }
    } else {
        ShowSevereError(state, "GetWaterCoilDesAirFlowRate: Funciton not valid for Coil, Type=\"" + CoilType + "\" Name=\"" + CoilName + "\"");
        ErrorsFound = true;
    }

    return CoilDesAirFlow;
}

void CheckActuatorNode(EnergyPlusData &state,
                       int const ActuatorNodeNum,                    // input actuator node number
                       DataPlant::PlantEquipmentType &WaterCoilType, // Cooling or Heating or 0
                       bool &NodeNotFound                            // true if matching water inlet node not found
)
{

    // SUBROUTINE INFORMATION:
    //       AUTHOR         Fred Buhl
    //       DATE WRITTEN   January 2009
    //       MODIFIED       na
    //       RE-ENGINEERED  na

    // PURPOSE OF THIS FUNCTION:
    // This subroutine checks that the input actuator node number is matched by
    // the water inlet node number of some water coil

    // FUNCTION LOCAL VARIABLE DECLARATIONS:
    int WhichCoil;
    int CoilNum;

    // Obtains and Allocates DXCoils
    if (state.dataWaterCoils->GetWaterCoilsInputFlag) {
        GetWaterCoilInput(state);
        state.dataWaterCoils->GetWaterCoilsInputFlag = false;
    }

    WhichCoil = 0;
    WaterCoilType = DataPlant::PlantEquipmentType::Invalid;
    NodeNotFound = true;
    for (CoilNum = 1; CoilNum <= state.dataWaterCoils->NumWaterCoils; ++CoilNum) {
        if (state.dataWaterCoils->WaterCoil(CoilNum).WaterInletNodeNum == ActuatorNodeNum) {
            WhichCoil = CoilNum;
            WaterCoilType = state.dataWaterCoils->WaterCoil(CoilNum).WaterCoilType;
            NodeNotFound = false;
        }
    }
}

void CheckForSensorAndSetPointNode(EnergyPlusData &state,
                                   int const SensorNodeNum,                     // controller sensor node number
                                   HVACControllers::iCtrl const &ControlledVar, // controlled variable type
                                   bool &NodeNotFound                           // true if matching air outlet node not found
)
{

    // SUBROUTINE INFORMATION:
    //       AUTHOR         Bereket Nigusse
    //       DATE WRITTEN   March 2013
    //       MODIFIED       na
    //       RE-ENGINEERED  na

    // PURPOSE OF THIS SUBROUTINE:
    // This subroutine checks that the sensor node number matches the air outlet node number
    // of some water coils

    // Using/Aliasing
    using EMSManager::CheckIfNodeSetPointManagedByEMS;
    using SetPointManager::iCtrlVarType;
    using SetPointManager::NodeHasSPMCtrlVarType;

    // SUBROUTINE PARAMETER DEFINITIONS:
    static constexpr std::string_view RoutineName("CheckForSensorAndSetpointNode: ");

    // SUBROUTINE LOCAL VARIABLE DECLARATIONS:
    int WhichCoil;             // water coil index
    int CoilNum;               // counter
    std::string WaterCoilType; // water coil type
    bool EMSSetPointErrorFlag; // flag true is EMS is used to set node setpoints

    // Obtains and Allocates DXCoils
    if (state.dataWaterCoils->GetWaterCoilsInputFlag) {
        GetWaterCoilInput(state);
        state.dataWaterCoils->GetWaterCoilsInputFlag = false;
    }

    WhichCoil = 0;
    NodeNotFound = true;

    for (CoilNum = 1; CoilNum <= state.dataWaterCoils->NumWaterCoils; ++CoilNum) {
        if (SensorNodeNum != state.dataWaterCoils->WaterCoil(CoilNum).AirOutletNodeNum) continue;
        NodeNotFound = false;
        WhichCoil = CoilNum;
        break;
    }
    // now if the sensor node is on the water coil air outlet node then check that
    // a setpoint is also specified on the water coil outlet node
    if (!NodeNotFound) {
        if (WhichCoil > 0) {
            if (state.dataWaterCoils->WaterCoil(CoilNum).WaterCoilType == DataPlant::PlantEquipmentType::CoilWaterDetailedFlatCooling) {
                WaterCoilType = "Coil:Cooling:Water:DetailedGeometry";
            } else if (state.dataWaterCoils->WaterCoil(CoilNum).WaterCoilType == DataPlant::PlantEquipmentType::CoilWaterCooling) {
                WaterCoilType = "Coil:Cooling:Water";
            } else if (state.dataWaterCoils->WaterCoil(CoilNum).WaterCoilType == DataPlant::PlantEquipmentType::CoilWaterSimpleHeating) {
                WaterCoilType = "Coil:Heating:Water";
            }
            EMSSetPointErrorFlag = false;
            {
                auto const SELECT_CASE_var(ControlledVar);
                if (SELECT_CASE_var == HVACControllers::iCtrl::Temperature) {
                    CheckIfNodeSetPointManagedByEMS(state, SensorNodeNum, EMSManager::SPControlType::iTemperatureSetPoint, EMSSetPointErrorFlag);
                    state.dataLoopNodes->NodeSetpointCheck(SensorNodeNum).needsSetpointChecking = false;
                    if (EMSSetPointErrorFlag) {
                        if (!NodeHasSPMCtrlVarType(state, SensorNodeNum, iCtrlVarType::Temp)) {
                            ShowWarningError(
                                state, std::string{RoutineName} + WaterCoilType + "=\"" + state.dataWaterCoils->WaterCoil(WhichCoil).Name + "\". ");
                            ShowContinueError(state, " ..Temperature setpoint not found on coil air outlet node.");
                            ShowContinueError(state,
                                              " ..The setpoint may have been placed on a node downstream of the coil or on an airloop outlet node.");
                            ShowContinueError(state, " ..Specify the setpoint and the sensor on the coil air outlet node when possible.");
                        }
                    }
                } else if (SELECT_CASE_var == HVACControllers::iCtrl::HumidityRatio) {
                    CheckIfNodeSetPointManagedByEMS(state, SensorNodeNum, EMSManager::SPControlType::iHumidityRatioMaxSetPoint, EMSSetPointErrorFlag);
                    state.dataLoopNodes->NodeSetpointCheck(SensorNodeNum).needsSetpointChecking = false;
                    if (EMSSetPointErrorFlag) {
                        if (!NodeHasSPMCtrlVarType(state, SensorNodeNum, iCtrlVarType::MaxHumRat)) {
                            ShowWarningError(
                                state, std::string{RoutineName} + WaterCoilType + "=\"" + state.dataWaterCoils->WaterCoil(WhichCoil).Name + "\". ");
                            ShowContinueError(state, " ..Humidity ratio setpoint not found on coil air outlet node.");
                            ShowContinueError(state,
                                              " ..The setpoint may have been placed on a node downstream of the coil or on an airloop outlet node.");
                            ShowContinueError(state, " ..Specify the setpoint and the sensor on the coil air outlet node when possible.");
                        }
                    }
                } else if (SELECT_CASE_var == HVACControllers::iCtrl::TemperatureAndHumidityRatio) {
                    CheckIfNodeSetPointManagedByEMS(state, SensorNodeNum, EMSManager::SPControlType::iTemperatureSetPoint, EMSSetPointErrorFlag);
                    state.dataLoopNodes->NodeSetpointCheck(SensorNodeNum).needsSetpointChecking = false;
                    if (EMSSetPointErrorFlag) {
                        if (!NodeHasSPMCtrlVarType(state, SensorNodeNum, iCtrlVarType::Temp)) {
                            ShowWarningError(
                                state, std::string{RoutineName} + WaterCoilType + "=\"" + state.dataWaterCoils->WaterCoil(WhichCoil).Name + "\". ");
                            ShowContinueError(state, " ..Temperature setpoint not found on coil air outlet node.");
                            ShowContinueError(state,
                                              " ..The setpoint may have been placed on a node downstream of the coil or on an airloop outlet node.");
                            ShowContinueError(state, " ..Specify the setpoint and the sensor on the coil air outlet node when possible.");
                        }
                    }
                    EMSSetPointErrorFlag = false;
                    CheckIfNodeSetPointManagedByEMS(state, SensorNodeNum, EMSManager::SPControlType::iHumidityRatioMaxSetPoint, EMSSetPointErrorFlag);
                    state.dataLoopNodes->NodeSetpointCheck(SensorNodeNum).needsSetpointChecking = false;
                    if (EMSSetPointErrorFlag) {
                        if (!NodeHasSPMCtrlVarType(state, SensorNodeNum, iCtrlVarType::MaxHumRat)) {
                            ShowWarningError(
                                state, std::string{RoutineName} + WaterCoilType + "=\"" + state.dataWaterCoils->WaterCoil(WhichCoil).Name + "\". ");
                            ShowContinueError(state, " ..Humidity ratio setpoint not found on coil air outlet node.");
                            ShowContinueError(state,
                                              " ..The setpoint may have been placed on a node downstream of the coil or on an airloop outlet node.");
                            ShowContinueError(state, " ..Specify the setpoint and the sensor on the coil air outlet node when possible.");
                        }
                    }
                }
            }
        }
    }
}

Real64 TdbFnHRhPb(EnergyPlusData &state,
                  Real64 const H,  // specific enthalpy {J/kg}
                  Real64 const RH, // relative humidity value (0.0-1.0)
                  Real64 const PB  // barometric pressure {Pascals}
)
{

    // FUNCTION INFORMATION:
    //       AUTHOR         Fred Buhl
    //       DATE WRITTEN   April 1, 2009
    //       MODIFIED       na
    //       RE-ENGINEERED  na

    // PURPOSE OF THIS FUNCTION:
    // Given the specific enthalpy, relative humidity, and the
    // barometric pressure, the function returns the dry bulb temperature.

    // METHODOLOGY EMPLOYED:
    // Inverts PsyHFnTdbRhPb

    // REFERENCES:
    // none

    // Using/Aliasing

    using General::SolveRoot;

    // Return value
    Real64 T; // result=> humidity ratio

    // Locals
    // FUNCTION ARGUMENT DEFINITIONS:

    // FUNCTION PARAMETER DEFINITIONS:
    int constexpr MaxIte(500); // Maximum number of iterations
    Real64 constexpr Acc(1.0); // Accuracy of result

    // INTERFACE BLOCK SPECIFICATIONS
    // na

    // DERIVED TYPE DEFINITIONS
    // na

    // FUNCTION LOCAL VARIABLE DECLARATIONS:
    int SolFla;             // Flag of solver
    Real64 T0;              // lower bound for Tprov [C]
    Real64 T1;              // upper bound for Tprov [C]
    Real64 Tprov(0.0);      // provisional value of drybulb temperature [C]
    Array1D<Real64> Par(3); // Par(1) = desired enthaply H [J/kg]
                            // Par(2) = desired relative humidity (0.0 - 1.0)
                            // Par(3) = barometric pressure [N/m2 (Pascals)]

    T0 = 1.0;
    T1 = 50.0;
    Par(1) = H;
    Par(2) = RH;
    Par(3) = PB;
    General::SolveRoot(state, Acc, MaxIte, SolFla, Tprov, EnthalpyResidual, T0, T1, Par);
    // if the numerical inversion failed, issue error messages.
    if (SolFla == -1) {
        ShowSevereError(state, "Calculation of drybulb temperature failed in TdbFnHRhPb(H,RH,PB)");
        ShowContinueError(state, "   Iteration limit exceeded");
        ShowContinueError(state, format("   H=[{:.6R}], RH=[{:.4R}], PB=[{:.5R}].", H, RH, PB));
    } else if (SolFla == -2) {
        ShowSevereError(state, "Calculation of drybulb temperature failed in TdbFnHRhPb(H,RH,PB)");
        ShowContinueError(state, "  Bad starting values for Tdb");
        ShowContinueError(state, format("   H=[{:.6R}], RH=[{:.4R}], PB=[{:.5R}].", H, RH, PB));
    }
    if (SolFla < 0) {
        T = 0.0;
    } else {
        T = Tprov;
    }

    return T;
}

Real64 EnthalpyResidual(EnergyPlusData &state,
                        Real64 const Tprov,        // test value of Tdb [C]
                        Array1D<Real64> const &Par // Par(1) = desired enthaply H [J/kg]
)
{

    // FUNCTION INFORMATION:
    //       AUTHOR         Fred Buhl
    //       DATE WRITTEN   April 2009
    //       MODIFIED
    //       RE-ENGINEERED

    // PURPOSE OF THIS FUNCTION:
    // Calculates residual function Hdesired - H(Tdb,Rh,Pb)

    // METHODOLOGY EMPLOYED:
    // Calls PsyHFnTdbRhPb

    // REFERENCES:

    // Using/Aliasing
    using Psychrometrics::PsyHFnTdbRhPb;

    // Return value
    Real64 Residuum; // residual to be minimized to zero

    // Argument array dimensioning

    // Locals
    // SUBROUTINE ARGUMENT DEFINITIONS:
    // Par(2) = desired relative humidity (0.0 - 1.0)
    // Par(3) = barometric pressure [N/m2 (Pascals)]

    // FUNCTION PARAMETER DEFINITIONS:
    // na

    // INTERFACE BLOCK SPECIFICATIONS
    // na

    // DERIVED TYPE DEFINITIONS
    // na

    // FUNCTION LOCAL VARIABLE DECLARATIONS:

    Residuum = Par(1) - PsyHFnTdbRhPb(state, Tprov, Par(2), Par(3));

    return Residuum;
}

Real64 EstimateHEXSurfaceArea(EnergyPlusData &state, int const CoilNum) // coil number, [-]
{

    // FUNCTION INFORMATION:
    //       AUTHOR         Bereket A Nigusse, FSEC
    //       DATE WRITTEN   July 2010
    //       MODIFIED
    //       RE-ENGINEERED

    // PURPOSE OF THIS FUNCTION:
    // Splits the UA value of a simple coil:cooling:water heat exchanger model into
    // "A" and U" values.

    // METHODOLOGY EMPLOYED:
    // A typical design U overall heat transfer coefficient is used to split the "UA" into "A"
    // and "U" values. Currently a constant U value calculated for a typical cooling coil is
    // used. The assumptions used to calculate a typical U value are:
    //     (1) tube side water velocity of 2.0 [m/s]
    //     (2) inside to outside total surface area ratio (Ai/Ao) =  0.07 [-]
    //     (3) fins overall efficiency = 0.92 based on aluminum fin, 12 fins per inch, and
    //         fins area to total outside surafce area ratio of about 90%.
    //     (4) air side convection coefficient of 140.0 [W/m2C].  Assumes sensible convection
    //         of 58.0 [W/m2C] and 82.0 [W/m2C] sensible convection equivalent of the mass
    //         transfer coefficient converted using the approximate relation:
    //         hequivalent = hmasstransfer/CpAir.

    // REFERENCES:

    // USE STATEMENTS:

    // Return value

    // Locals
    // SUBROUTINE ARGUMENT DEFINITIONS:

    // FUNCTION PARAMETER DEFINITIONS:
    constexpr Real64 OverallFinEfficiency(0.92); // Assumes aluminum fins, 12 fins per inch, fins
    // area of about 90% of external surface area Ao.

    constexpr Real64 AreaRatio(0.07); // Heat exchanger Inside to Outside surface area ratio
    // design values range from (Ai/Ao) = 0.06 to 0.08

    // Constant value air side heat transfer coefficient is assumed. This coefficient has sensible
    // (58.d0 [W/m2C]) and latent (82.d0 [W/m2C]) heat transfer coefficient components.
    constexpr Real64 hAirTubeOutside(58.0 + 82.0); // Air side heat transfer coefficient [W/m2C]

    // Tube side water convection heat transfer coefficient of the cooling coil is calculated for
    // inside tube diameter of 0.0122m (~0.5 inch nominal diameter) and water velocity 2.0 m/s:
    static Real64 const hWaterTubeInside(1429.0 * std::pow(2.0, 0.8) * std::pow(0.0122, -0.2)); // water (tube) side heat transfer coefficient [W/m2C]

    // Estimate the overall heat transfer coefficient, UOverallHeatTransferCoef in [W/(m2C)].
    // Neglecting tube wall and fouling resistance, the overall U value can be estimated as:
    // 1/UOverallHeatTransferCoef = 1/(hi*AreaRatio) + 1/(ho*OverallFinEfficiency)
    static Real64 const UOverallHeatTransferCoef_inv(
        1.0 / (hWaterTubeInside * AreaRatio) +
        1.0 / (hAirTubeOutside * OverallFinEfficiency)); // Inverse of overall heat transfer coefficient for coil [W/m2C]

    // INTERFACE BLOCK SPECIFICATIONS
    // na

    // DERIVED TYPE DEFINITIONS
    // na

    // FUNCTION LOCAL VARIABLE DECLARATIONS:

    state.dataWaterCoils->WaterCoil(CoilNum).UACoilTotal =
        1.0 / (1.0 / state.dataWaterCoils->WaterCoil(CoilNum).UACoilExternal + 1.0 / state.dataWaterCoils->WaterCoil(CoilNum).UACoilInternal);

    // the heat exchanger surface area is calculated as follows:
    return state.dataWaterCoils->WaterCoil(CoilNum).UACoilTotal * UOverallHeatTransferCoef_inv; // Heat exchanger surface area [m2]
}

int GetWaterCoilIndex(EnergyPlusData &state,
                      std::string_view CoilType,   // must match coil types in this module
                      std::string const &CoilName, // must match coil names for the coil type
                      bool &ErrorsFound            // set to true if problem
)
{

    // FUNCTION INFORMATION:
    //       AUTHOR         B. Nigusse, FSEC
    //       DATE WRITTEN   Feb 2012
    //       MODIFIED       na
    //       RE-ENGINEERED  na

    // PURPOSE OF THIS FUNCTION:
    // This function looks up the index for the given coil and returns it.  If incorrect coil
    // type or name is given, ErrorsFound is returned as true and node number is returned
    // as zero.

    // Return value
    int IndexNum; // returned coil index if matched coil

    // Obtains and allocates WaterCoil related parameters from input file
    if (state.dataWaterCoils->GetWaterCoilsInputFlag) {
        GetWaterCoilInput(state);
        state.dataWaterCoils->GetWaterCoilsInputFlag = false;
    }

    IndexNum = 0;
    if (CoilType == "COIL:HEATING:WATER") {
        IndexNum = UtilityRoutines::FindItemInList(CoilName, state.dataWaterCoils->WaterCoil);
    } else if (CoilType == "COIL:COOLING:WATER") {
        IndexNum = UtilityRoutines::FindItemInList(CoilName, state.dataWaterCoils->WaterCoil);
    } else if (CoilType == "COIL:COOLING:WATER:DETAILEDGEOMETRY") {
        IndexNum = UtilityRoutines::FindItemInList(CoilName, state.dataWaterCoils->WaterCoil);
    } else {
        IndexNum = 0;
    }

    if (IndexNum == 0) {
        ShowSevereError(state, format("GetWaterCoilIndex: Could not find CoilType=\"{}\" with Name=\"{}\"", CoilType, CoilName));
        ErrorsFound = true;
    }

    return IndexNum;
}

Real64 GetWaterCoilCapacity(EnergyPlusData &state,
                            std::string const &CoilType, // must match coil types in this module
                            std::string const &CoilName, // must match coil names for the coil type
                            bool &ErrorsFound            // set to true if problem
)
{

    // FUNCTION INFORMATION:
    //       AUTHOR         R. Raustad, FSEC
    //       DATE WRITTEN   Sep 2013
    //       MODIFIED       na
    //       RE-ENGINEERED  na

    // PURPOSE OF THIS FUNCTION:
    // This function looks up the capacity for the given coil and returns it.  If incorrect coil
    // type or name is given, ErrorsFound is returned as true and capacity is returned
    // as zero.

    // Return value
    Real64 Capacity; // returned coil capacity if matched coil

    // FUNCTION LOCAL VARIABLE DECLARATIONS:
    int IndexNum; // index to water coil

    // Obtains and allocates WaterCoil related parameters from input file
    if (state.dataWaterCoils->GetWaterCoilsInputFlag) {
        GetWaterCoilInput(state);
        state.dataWaterCoils->GetWaterCoilsInputFlag = false;
    }

    Capacity = -1.0;

    if (CoilType == "COIL:HEATING:WATER") {
        IndexNum = UtilityRoutines::FindItemInList(CoilName, state.dataWaterCoils->WaterCoil);
        Capacity = state.dataWaterCoils->WaterCoil(IndexNum).DesWaterHeatingCoilRate;
    } else if (CoilType == "COIL:COOLING:WATER") {
        IndexNum = UtilityRoutines::FindItemInList(CoilName, state.dataWaterCoils->WaterCoil);
        Capacity = state.dataWaterCoils->WaterCoil(IndexNum).DesWaterCoolingCoilRate;
    } else if (CoilType == "COIL:COOLING:WATER:DETAILEDGEOMETRY") {
        IndexNum = UtilityRoutines::FindItemInList(CoilName, state.dataWaterCoils->WaterCoil);
        Capacity = state.dataWaterCoils->WaterCoil(IndexNum).DesWaterCoolingCoilRate;
    } else {
        IndexNum = 0;
    }

    if (IndexNum == 0) {
        ShowSevereError(state, "GetWaterCoilCapacity: Could not find CoilType=\"" + CoilType + "\" with Name=\"" + CoilName + "\"");
        ErrorsFound = true;
    }

    return Capacity;
}

void UpdateWaterToAirCoilPlantConnection(EnergyPlusData &state,
                                         DataPlant::PlantEquipmentType const CoilType,
                                         std::string const &CoilName,
                                         [[maybe_unused]] int const EquipFlowCtrl, // Flow control mode for the equipment
                                         int const LoopNum,                        // Plant loop index for where called from
                                         int const LoopSide,                       // Plant loop side index for where called from
                                         int &CompIndex,                           // Chiller number pointer
                                         [[maybe_unused]] bool const FirstHVACIteration,
                                         bool &InitLoopEquip // If not zero, calculate the max load for operating conditions
)
{

    // SUBROUTINE INFORMATION:
    //       AUTHOR         B. Griffith
    //       DATE WRITTEN   February 2010
    //       MODIFIED       na
    //       RE-ENGINEERED  na

    // PURPOSE OF THIS SUBROUTINE:
    // update sim routine called from plant

    // Using/Aliasing
    using DataPlant::PlantEquipTypeNames;

    // SUBROUTINE LOCAL VARIABLE DECLARATIONS:

    int CoilNum;
    bool DidAnythingChange(false); // set to true if conditions changed
    int InletNodeNum;
    int OutletNodeNum;

    // Find the correct water coil
    if (CompIndex == 0) {
        CoilNum = UtilityRoutines::FindItemInList(CoilName, state.dataWaterCoils->WaterCoil);
        if (CoilNum == 0) {
            ShowFatalError(state, "UpdateWaterToAirCoilPlantConnection: Specified Coil not one of Valid water coils=" + CoilName);
        }
        CompIndex = CoilNum;
    } else {
        CoilNum = CompIndex;
        if (CoilNum > state.dataWaterCoils->NumWaterCoils || CoilNum < 1) {
            ShowFatalError(state,
                           format("UpdateWaterToAirCoilPlantConnection:  Invalid CompIndex passed={}, Number of Coils={}, Entered Coil name={}",
                                  CoilNum,
                                  state.dataWaterCoils->NumWaterCoils,
                                  CoilName));
        }
        if (state.dataGlobal->KickOffSimulation) {
            if (CoilName != state.dataWaterCoils->WaterCoil(CoilNum).Name) {
                ShowFatalError(
                    state,
                    format("UpdateWaterToAirCoilPlantConnection: Invalid CompIndex passed={}, Coil name={}, stored Coil Name for that index={}",
                           CoilNum,
                           CoilName,
                           state.dataWaterCoils->WaterCoil(CoilNum).Name));
            }
            if (CoilType != state.dataWaterCoils->WaterCoil(CoilNum).WaterCoilType) {
                ShowFatalError(
                    state,
                    format("UpdateWaterToAirCoilPlantConnection: Invalid CompIndex passed={}, Coil name={}, stored Coil Name for that index={}",
                           CoilNum,
                           CoilName,
                           PlantEquipTypeNames[static_cast<int>(CoilType)]));
            }
        }
    }

    if (InitLoopEquip) {
        return;
    }

    DidAnythingChange = false;

    InletNodeNum = state.dataWaterCoils->WaterCoil(CoilNum).WaterInletNodeNum;
    OutletNodeNum = state.dataWaterCoils->WaterCoil(CoilNum).WaterOutletNodeNum;

    if (state.dataLoopNodes->Node(InletNodeNum).Temp != state.dataWaterCoils->WaterCoil(CoilNum).InletWaterTemp) DidAnythingChange = true;

    if (state.dataLoopNodes->Node(OutletNodeNum).Temp != state.dataWaterCoils->WaterCoil(CoilNum).OutletWaterTemp) DidAnythingChange = true;

    if (state.dataLoopNodes->Node(InletNodeNum).MassFlowRate != state.dataWaterCoils->WaterCoil(CoilNum).OutletWaterMassFlowRate) {
        DidAnythingChange = true;
        state.dataLoopNodes->Node(OutletNodeNum).MassFlowRate =
            state.dataLoopNodes->Node(InletNodeNum).MassFlowRate; // make sure flows are consistent
    }

    if (state.dataLoopNodes->Node(OutletNodeNum).MassFlowRate != state.dataWaterCoils->WaterCoil(CoilNum).OutletWaterMassFlowRate)
        DidAnythingChange = true;

    if (DidAnythingChange) {
        // set sim flag for this loop
        state.dataPlnt->PlantLoop(LoopNum).LoopSide(LoopSide).SimLoopSideNeeded = true;
        // set sim flags for air side users of coils

        state.dataHVACGlobal->SimAirLoopsFlag = true;
        state.dataHVACGlobal->SimZoneEquipmentFlag = true;
    } else { // nothing changed so turn off sim flag
        state.dataPlnt->PlantLoop(LoopNum).LoopSide(LoopSide).SimLoopSideNeeded = false;
    }
}

int GetWaterCoilAvailScheduleIndex(EnergyPlusData &state,
                                   std::string const &CoilType, // must match coil types in this module
                                   std::string const &CoilName, // must match coil names for the coil type
                                   bool &ErrorsFound            // set to true if problem
)
{

    // FUNCTION INFORMATION:
    //       AUTHOR         Chandan Sharma, FSEC
    //       DATE WRITTEN   February 2013
    //       MODIFIED       na
    //       RE-ENGINEERED  na

    // PURPOSE OF THIS FUNCTION:
    // This function looks up the given coil and returns the availability schedule index.  If
    // incorrect coil type or name is given, ErrorsFound is returned as true and index is returned
    // as zero.

    // Return value
    int AvailSchIndex; // returned availability schedule of matched coil

    // FUNCTION LOCAL VARIABLE DECLARATIONS:
    int WhichCoil;

    // Obtains and Allocates HeatingCoil related parameters from input file
    // Obtains and Allocates DXCoils
    if (state.dataWaterCoils->GetWaterCoilsInputFlag) {
        GetWaterCoilInput(state);
        state.dataWaterCoils->GetWaterCoilsInputFlag = false;
    }

    WhichCoil = 0;
    AvailSchIndex = 0;

    if (UtilityRoutines::SameString(CoilType, "Coil:Heating:Water") || UtilityRoutines::SameString(CoilType, "Coil:Cooling:Water") ||
        UtilityRoutines::SameString(CoilType, "Coil:Cooling:Water:DetailedGeometry")) {
        WhichCoil = UtilityRoutines::FindItem(CoilName, state.dataWaterCoils->WaterCoil);
        if (WhichCoil != 0) {
            AvailSchIndex = state.dataWaterCoils->WaterCoil(WhichCoil).SchedPtr;
        }
    } else {
        WhichCoil = 0;
    }

    if (WhichCoil == 0) {
        ShowSevereError(state, "GetCoilAvailScheduleIndex: Could not find Coil, Type=\"" + CoilType + "\" Name=\"" + CoilName + "\"");
        ErrorsFound = true;
        AvailSchIndex = 0;
    }

    return AvailSchIndex;
}

void SetWaterCoilData(EnergyPlusData &state,
                      int const CoilNum,                       // Number of hot water heating Coil
                      bool &ErrorsFound,                       // Set to true if certain errors found
                      Optional_bool DesiccantRegenerationCoil, // Flag that this coil is used as regeneration air heating coil
                      Optional_int DesiccantDehumIndex,        // Index for the desiccant dehum system where this caoil is used
                      Optional_bool heatRecoveryCoil)          // true if water coil is connected to heat recovery loop
{

    // FUNCTION INFORMATION:
    //       AUTHOR         Bereket Nigusse
    //       DATE WRITTEN   February 2016
    //       MODIFIED       na
    //       RE-ENGINEERED  na

    // PURPOSE OF THIS FUNCTION:
    // This function sets data to water Heating Coil using the coil index and arguments passed

    // Using/Aliasing

    if (state.dataWaterCoils->GetWaterCoilsInputFlag) {
        GetWaterCoilInput(state);
        state.dataWaterCoils->GetWaterCoilsInputFlag = false;
    }

    if (CoilNum <= 0 || CoilNum > state.dataWaterCoils->NumWaterCoils) {
        ShowSevereError(state,
                        format("SetHeatingCoilData: called with heating coil Number out of range={} should be >0 and <{}",
                               CoilNum,
                               state.dataWaterCoils->NumWaterCoils));
        ErrorsFound = true;
        return;
    }

    if (present(DesiccantRegenerationCoil)) {
        state.dataWaterCoils->WaterCoil(CoilNum).DesiccantRegenerationCoil = DesiccantRegenerationCoil;
    }

    if (present(DesiccantDehumIndex)) {
        state.dataWaterCoils->WaterCoil(CoilNum).DesiccantDehumNum = DesiccantDehumIndex;
    }

    if (present(heatRecoveryCoil)) {
        state.dataWaterCoils->WaterCoil(CoilNum).heatRecoveryCoil = heatRecoveryCoil;
    }
}

void EstimateCoilInletWaterTemp(EnergyPlusData &state,
                                int const CoilNum,                // index to heating coil
                                int const FanOpMode,              // fan operating mode
                                Real64 const PartLoadRatio,       // part-load ratio of heating coil
                                Real64 const UAMax,               // maximum UA-Value = design heating capacity
                                Real64 &DesCoilInletWaterTempUsed // estimated coil design inlet water temperature
)
{
    // SUBROUTINE INFORMATION:

    // PURPOSE OF THIS SUBROUTINE:
    // returns estimated coil inlet water temperature given UA value for assumed
    // maximum effectiveness value for heating coil

    // METHODOLOGY EMPLOYED:
    // applies energy balance around the water coil and estimates coil water inlet temperature
    // assuming coil effectiveness of 0.8

    // REFERENCES:
    // na

    // Using/Aliasing

    // Locals
    // SUBROUTINE ARGUMENT DEFINITIONS:

    // SUBROUTINE PARAMETER DEFINITIONS:
    static constexpr std::string_view RoutineName("EstimateCoilInletWaterTemp");
    constexpr Real64 EffectivenessMaxAssumed(0.80);

    // INTERFACE BLOCK SPECIFICATIONS
    // na

    // DERIVED TYPE DEFINITIONS
    // na

    // SUBROUTINE LOCAL VARIABLE DECLARATIONS:
    Real64 WaterMassFlowRate;
    Real64 AirMassFlow;
    Real64 TempAirIn;
    Real64 TempAirOut; // [C]
    Real64 Win;
    Real64 TempWaterIn;
    Real64 UA;
    Real64 CapacitanceAir;
    Real64 CapacitanceWater;
    Real64 CapacitanceMin;
    Real64 CapacitanceMax;
    Real64 NTU;
    Real64 ETA;
    Real64 A;
    Real64 CapRatio;
    Real64 E1;
    Real64 E2;
    Real64 Effec;
    Real64 Cp;

    UA = UAMax;
    DesCoilInletWaterTempUsed = DesCoilHWInletTempMin;
    TempAirIn = state.dataWaterCoils->WaterCoil(CoilNum).InletAirTemp;
    Win = state.dataWaterCoils->WaterCoil(CoilNum).InletAirHumRat;
    TempWaterIn = state.dataWaterCoils->WaterCoil(CoilNum).InletWaterTemp;
    // adjust mass flow rates for cycling fan cycling coil operation
    if (FanOpMode == CycFanCycCoil) {
        if (PartLoadRatio > 0.0) {
            AirMassFlow = state.dataWaterCoils->WaterCoil(CoilNum).InletAirMassFlowRate / PartLoadRatio;
            WaterMassFlowRate = min(state.dataWaterCoils->WaterCoil(CoilNum).InletWaterMassFlowRate / PartLoadRatio,
                                    state.dataWaterCoils->WaterCoil(CoilNum).MaxWaterMassFlowRate);
        } else {
            AirMassFlow = 0.0;
            WaterMassFlowRate = 0.0;
            return;
        }
    } else {
        AirMassFlow = state.dataWaterCoils->WaterCoil(CoilNum).InletAirMassFlowRate;
        WaterMassFlowRate = state.dataWaterCoils->WaterCoil(CoilNum).InletWaterMassFlowRate;
    }
    if (WaterMassFlowRate > DataBranchAirLoopPlant::MassFlowTolerance) { // if the coil is operating
        CapacitanceAir = PsyCpAirFnW(Win) * AirMassFlow;
        Cp = GetSpecificHeatGlycol(state,
                                   state.dataPlnt->PlantLoop(state.dataWaterCoils->WaterCoil(CoilNum).WaterLoopNum).FluidName,
                                   TempWaterIn,
                                   state.dataPlnt->PlantLoop(state.dataWaterCoils->WaterCoil(CoilNum).WaterLoopNum).FluidIndex,
                                   RoutineName);
        CapacitanceWater = Cp * WaterMassFlowRate;
        CapacitanceMin = min(CapacitanceAir, CapacitanceWater);
        CapacitanceMax = max(CapacitanceAir, CapacitanceWater);
    } else {
        CapacitanceAir = 0.0;
        CapacitanceWater = 0.0;
        return;
    }
    // calculate DesCoilInletWaterTempUsed
    if (((CapacitanceAir > 0.0) && (CapacitanceWater > 0.0))) {

        if (UA <= 0.0) {
            ShowWarningError(state, "UA is zero for COIL:Heating:Water " + state.dataWaterCoils->WaterCoil(CoilNum).Name);
            return;
        }
        NTU = UA / CapacitanceMin;
        ETA = std::pow(NTU, 0.22);
        CapRatio = CapacitanceMin / CapacitanceMax;
        A = CapRatio * NTU / ETA;

        if (A > 20.0) {
            A = ETA * 1.0 / CapRatio;
        } else {
            E1 = std::exp(-A);
            A = ETA * (1.0 - E1) / CapRatio;
        }

        if (A > 20.0) {
            Effec = 1.0;
        } else {
            E2 = std::exp(-A);
            Effec = 1.0 - E2;
        }
        TempAirOut = TempAirIn + Effec * CapacitanceMin * (TempWaterIn - TempAirIn) / CapacitanceAir;
        // this formulation assumes coil effectiveness of 0.80 to increase the estimated coil water inlet temperatures
        DesCoilInletWaterTempUsed = CapacitanceAir * (TempAirOut - TempAirIn) / (CapacitanceMin * EffectivenessMaxAssumed) + TempAirIn;
        // water coil should not be sized at coil water inlet temperature lower than 46.0C (for convergence problem in Regulafalsi)
        DesCoilInletWaterTempUsed = max(DesCoilInletWaterTempUsed, DesCoilHWInletTempMin);
    }
}

// End of Coil Utility subroutines
// *****************************************************************************

} // namespace EnergyPlus::WaterCoils<|MERGE_RESOLUTION|>--- conflicted
+++ resolved
@@ -1094,17 +1094,6 @@
                 SimAirServingZones::AirLoopHVAC CoilTypeNum(SimAirServingZones::AirLoopHVAC::Unassigned);
                 std::string AirLoopHVAC;
                 std::string CompName = state.dataWaterCoils->WaterCoil(tempCoilNum).Name;
-<<<<<<< HEAD
-                if (state.dataWaterCoils->WaterCoil(tempCoilNum).WaterCoilType == DataPlant::TypeOf_CoilWaterCooling) {
-                    CoilTypeNum = SimAirServingZones::AirLoopHVAC::WaterCoil_Cooling;
-                    AirLoopHVAC = cAllCoilTypes(DataHVACGlobals::Coil_CoolingWater);
-                } else if (state.dataWaterCoils->WaterCoil(tempCoilNum).WaterCoilType == DataPlant::TypeOf_CoilWaterDetailedFlatCooling) {
-                    CoilTypeNum = SimAirServingZones::AirLoopHVAC::WaterCoil_DetailedCool;
-                    AirLoopHVAC = cAllCoilTypes(DataHVACGlobals::Coil_CoolingWaterDetailed);
-                } else if (state.dataWaterCoils->WaterCoil(tempCoilNum).WaterCoilType == DataPlant::TypeOf_CoilWaterSimpleHeating) {
-                    CoilTypeNum = SimAirServingZones::AirLoopHVAC::WaterCoil_SimpleHeat;
-                    AirLoopHVAC = cAllCoilTypes(DataHVACGlobals::Coil_HeatingWater);
-=======
                 if (state.dataWaterCoils->WaterCoil(tempCoilNum).WaterCoilType == DataPlant::PlantEquipmentType::CoilWaterCooling) {
                     CoilTypeNum = SimAirServingZones::CompType::WaterCoil_Cooling;
                     CompType = cAllCoilTypes(DataHVACGlobals::Coil_CoolingWater);
@@ -1115,7 +1104,6 @@
                 } else if (state.dataWaterCoils->WaterCoil(tempCoilNum).WaterCoilType == DataPlant::PlantEquipmentType::CoilWaterSimpleHeating) {
                     CoilTypeNum = SimAirServingZones::CompType::WaterCoil_SimpleHeat;
                     CompType = cAllCoilTypes(DataHVACGlobals::Coil_HeatingWater);
->>>>>>> 76fd9076
                 }
                 WaterCoilOnAirLoop = true;
                 CheckWaterCoilIsOnAirLoop(state, CoilTypeNum, AirLoopHVAC, CompName, WaterCoilOnAirLoop);
