--- conflicted
+++ resolved
@@ -1127,18 +1127,13 @@
 
 		static bool MyOneTimeFlag( true );
 		static Array1D_bool MyFlag; // TRUE in order to calculate IPLV
-<<<<<<< HEAD
-=======
-		Real64 EvapVolFlowRateUser; // Hardsized evaporator flow for reporting
-		Real64 RefCapUser; // Hardsized reference capacity for reporting
-		Real64 CondVolFlowRateUser; // Hardsized condenser flow for reporting
+
 		std::string CompName; // component name
 		std::string	CompType; // component type
 		std::string SizingString; // input field sizing description (e.g., Nominal Capacity)
 		bool bPRINT = true; // TRUE if sizing is reported to output (eio)
 		Real64 TempSize; // autosized value of coil input field
 		int SizingMethod; // Integer representation of sizing method (e.g., CoolingAirflowSizing, HeatingCapacitySizing, etc.)
->>>>>>> c31e21bb
 
 		if ( MyOneTimeFlag ) {
 			MyFlag.dimension( NumElectricEIRChillers, true );
