// EnergyPlus, Copyright (c) 1996-2020, The Board of Trustees of the University of Illinois,
// The Regents of the University of California, through Lawrence Berkeley National Laboratory
// (subject to receipt of any required approvals from the U.S. Dept. of Energy), Oak Ridge
// National Laboratory, managed by UT-Battelle, Alliance for Sustainable Energy, LLC, and other
// contributors. All rights reserved.
//
// NOTICE: This Software was developed under funding from the U.S. Department of Energy and the
// U.S. Government consequently retains certain rights. As such, the U.S. Government has been
// granted for itself and others acting on its behalf a paid-up, nonexclusive, irrevocable,
// worldwide license in the Software to reproduce, distribute copies to the public, prepare
// derivative works, and perform publicly and display publicly, and to permit others to do so.
//
// Redistribution and use in source and binary forms, with or without modification, are permitted
// provided that the following conditions are met:
//
// (1) Redistributions of source code must retain the above copyright notice, this list of
//     conditions and the following disclaimer.
//
// (2) Redistributions in binary form must reproduce the above copyright notice, this list of
//     conditions and the following disclaimer in the documentation and/or other materials
//     provided with the distribution.
//
// (3) Neither the name of the University of California, Lawrence Berkeley National Laboratory,
//     the University of Illinois, U.S. Dept. of Energy nor the names of its contributors may be
//     used to endorse or promote products derived from this software without specific prior
//     written permission.
//
// (4) Use of EnergyPlus(TM) Name. If Licensee (i) distributes the software in stand-alone form
//     without changes from the version obtained under this License, or (ii) Licensee makes a
//     reference solely to the software portion of its product, Licensee must refer to the
//     software as "EnergyPlus version X" software, where "X" is the version number Licensee
//     obtained under this License and may not use a different name for the software. Except as
//     specifically required in this Section (4), Licensee shall not use in a company name, a
//     product name, in advertising, publicity, or other promotional activities any name, trade
//     name, trademark, logo, or other designation of "EnergyPlus", "E+", "e+" or confusingly
//     similar designation, without the U.S. Department of Energy's prior written consent.
//
// THIS SOFTWARE IS PROVIDED BY THE COPYRIGHT HOLDERS AND CONTRIBUTORS "AS IS" AND ANY EXPRESS OR
// IMPLIED WARRANTIES, INCLUDING, BUT NOT LIMITED TO, THE IMPLIED WARRANTIES OF MERCHANTABILITY
// AND FITNESS FOR A PARTICULAR PURPOSE ARE DISCLAIMED. IN NO EVENT SHALL THE COPYRIGHT OWNER OR
// CONTRIBUTORS BE LIABLE FOR ANY DIRECT, INDIRECT, INCIDENTAL, SPECIAL, EXEMPLARY, OR
// CONSEQUENTIAL DAMAGES (INCLUDING, BUT NOT LIMITED TO, PROCUREMENT OF SUBSTITUTE GOODS OR
// SERVICES; LOSS OF USE, DATA, OR PROFITS; OR BUSINESS INTERRUPTION) HOWEVER CAUSED AND ON ANY
// THEORY OF LIABILITY, WHETHER IN CONTRACT, STRICT LIABILITY, OR TORT (INCLUDING NEGLIGENCE OR
// OTHERWISE) ARISING IN ANY WAY OUT OF THE USE OF THIS SOFTWARE, EVEN IF ADVISED OF THE
// POSSIBILITY OF SUCH DAMAGE.

// C++ Headers
#include <algorithm>

// ObjexxFCL Headers

// EnergyPlus Headers
#include <EnergyPlus/BaseboardRadiator.hh>
#include <EnergyPlus/CTElectricGenerator.hh>
#include <EnergyPlus/ChillerAbsorption.hh>
#include <EnergyPlus/ChillerElectricEIR.hh>
#include <EnergyPlus/ChillerExhaustAbsorption.hh>
#include <EnergyPlus/ChillerGasAbsorption.hh>
#include <EnergyPlus/ChillerIndirectAbsorption.hh>
#include <EnergyPlus/ChillerReformulatedEIR.hh>
#include <EnergyPlus/DataGlobals.hh>
#include <EnergyPlus/DataLoopNode.hh>
#include <EnergyPlus/DataPlant.hh>
#include <EnergyPlus/DataPrecisionGlobals.hh>
#include <EnergyPlus/EvaporativeFluidCoolers.hh>
#include <EnergyPlus/FuelCellElectricGenerator.hh>
#include <EnergyPlus/HVACVariableRefrigerantFlow.hh>
#include <EnergyPlus/HWBaseboardRadiator.hh>
#include <EnergyPlus/ICEngineElectricGenerator.hh>
#include <EnergyPlus/IceThermalStorage.hh>
#include <EnergyPlus/MicroCHPElectricGenerator.hh>
#include <EnergyPlus/MicroturbineElectricGenerator.hh>
#include <EnergyPlus/PhotovoltaicThermalCollectors.hh>
#include <EnergyPlus/Plant/PlantLocation.hh>
#include <EnergyPlus/PlantCentralGSHP.hh>
#include <EnergyPlus/PlantChillers.hh>
#include <EnergyPlus/PlantComponentTemperatureSources.hh>
#include <EnergyPlus/PlantHeatExchangerFluidToFluid.hh>
#include <EnergyPlus/Pumps.hh>
#include <EnergyPlus/RefrigeratedCase.hh>
#include <EnergyPlus/ScheduleManager.hh>
#include <EnergyPlus/SolarCollectors.hh>
#include <EnergyPlus/SteamBaseboardRadiator.hh>
#include <EnergyPlus/UserDefinedComponents.hh>
#include <EnergyPlus/UtilityRoutines.hh>
#include <EnergyPlus/WaterCoils.hh>
#include <EnergyPlus/WaterThermalTanks.hh>
#include <EnergyPlus/WaterUse.hh>

namespace EnergyPlus {

namespace PlantLoopEquip {

    // MODULE INFORMATION:
    //       AUTHOR         Sankaranarayanan K P
    //       DATE WRITTEN   July 2005
    //       MODIFIED       na
    //       RE-ENGINEERED  na

    // PURPOSE OF THIS MODULE:
    // This module contains subroutine that calls the required component for simulation. The components are selected
    // using a CASE statement.

    // METHODOLOGY EMPLOYED:
    // Needs description, as appropriate.

    // REFERENCES: none

    // OTHER NOTES: none

    // Using/Aliasing
    using namespace DataPrecisionGlobals;
    using namespace DataPlant;
    using DataLoopNode::Node;

    // Data
    // SUBROUTINE SPECIFICATION

    // MODULE SUBROUTINES

    // Functions

    void SimPlantEquip(int const LoopNum,     // loop counter
                       int const LoopSideNum, // loop counter
                       int const BranchNum,
                       int const Num,
                       bool const FirstHVACIteration, // TRUE if First iteration of simulation
                       bool &InitLoopEquip,
                       bool const GetCompSizFac // Tells component routine to return the component sizing fraction
    )
    {

        // SUBROUTINE INFORMATION:
        //       AUTHOR         Dan Fisher
        //       DATE WRITTEN   July 1998
        //       MODIFIED       June 2000  -Brandon Anderson
        //                             Changed to Group Similar Components.  Components will
        //                         be defined by ComponentType:SpecificComponent.
        //                         The colon will act as the type delimeter, So all
        //                         components of one type will be grouped. ex.(Boilers,Chillers)
        //                       May 2003 - Simon Rees
        //                         Added initial loop to force free cooling chiller etc to be
        //                         simulated before other components.
        //       RE-ENGINEERED  na

        // PURPOSE OF THIS SUBROUTINE:
        // This subroutine calls the appropriate routines to simulate
        // the equipment on the plant.

        // METHODOLOGY EMPLOYED:
        // This subroutine employs a rule-based
        // scheme to operate the plant equipment simulation without
        // requiring a detailed flow network solver.  The scheme is based
        // on several restrictive assumptions which may be relaxed when
        // a more detailed solution technique is developed.  The current
        // assumptions are:
        //    1.   All loop cooling/heating equipment is connected
        //         in parallel.
        //    2.   Only one circulation pump may be specified per loop.
        //    3.   The circulation pump must be specified first in the
        //         simulation order and is assumed to be connected in
        //         series with the cooling/heating equipment.
        //    4.   The Circ. pump determines the maximum flow rate for
        //         the loop.
        // The scheme is valid only for Part Load based plant equipment
        // models (currently the only type implemented).  Each equipment
        // simulation updates its outlet node temperature, estimates its
        // flow rate and returns a remaining loop demand which is passed
        // on to the other available equipment.

        // NOTE: All Equipment return the index of their lists during "InitLoopEquip"
        // as a time reduction measure.  Specific ifs are set to catch those modules that don't.
        // If you add a module or new equipment type, you must set up this structure.

        // REFERENCES:
        // na

        // Using/Aliasing
        using ChillerExhaustAbsorption::SimExhaustAbsorber;
<<<<<<< HEAD
        using ChillerGasAbsorption::SimGasAbsorber;
=======
        using ChillerReformulatedEIR::SimReformulatedEIRChiller;
>>>>>>> 11e9b7f6
        using Pumps::SimPumps;
        using ScheduleManager::GetCurrentScheduleValue;
        using BaseboardRadiator::UpdateBaseboardPlantConnection;
        using HWBaseboardRadiator::UpdateHWBaseboardPlantConnection;
        using SteamBaseboardRadiator::UpdateSteamBaseboardPlantConnection;
        using WaterCoils::UpdateWaterToAirCoilPlantConnection;

        // SUBROUTINE LOCAL VARIABLE DECLARATIONS:
        int EquipNum; // Plant side component list equipment number
        int EquipTypeNum;
        bool RunFlag; // TRUE if operating this iteration
        int EquipFlowCtrl;
        Real64 CurLoad;
        Real64 MaxLoad;
        Real64 MinLoad;
        Real64 OptLoad;
        Real64 SizingFac = 0.0;        // the component sizing fraction
        int GeneralEquipType;    // Basic Equipment type from EquipType Used to help organize this routine
        Real64 TempCondInDesign; // Design condenser inlet temp. C , or 25.d0
        Real64 TempEvapOutDesign;
        EnergyPlus::PlantLocation sim_component_location(LoopNum, LoopSideNum, BranchNum, Num);

        // set up a reference for this component
        auto &sim_component(PlantLoop(LoopNum).LoopSide(LoopSideNum).Branch(BranchNum).Comp(Num));

        static std::vector<int> compsToSimAfterInitLoopEquip = {TypeOf_Pipe, TypeOf_PipeSteam, TypeOf_SolarCollectorICS, TypeOf_SolarCollectorFlatPlate};

        // set local variables
        EquipTypeNum = sim_component.TypeOf_Num;
        EquipFlowCtrl = sim_component.FlowCtrl;
        GeneralEquipType = sim_component.GeneralEquipType;
        EquipNum = sim_component.CompNum;
        RunFlag = sim_component.ON;
        CurLoad = sim_component.MyLoad;

        if (sim_component.compPtr != nullptr) {
            if (InitLoopEquip) {
                sim_component.compPtr->onInitLoopEquip(sim_component_location);
                sim_component.compPtr->getDesignCapacities(
                    sim_component_location, sim_component.MaxLoad, sim_component.MinLoad, sim_component.OptLoad);
                sim_component.compPtr->getDesignTemperatures(sim_component.TempDesCondIn, sim_component.TempDesEvapOut);

                if (GetCompSizFac) {
                    sim_component.compPtr->getSizingFactor(sim_component.SizFac);
                }

                // KLUGEY HACK ALERT!!!
                // Some components before transition were never checking InitLoopEquip, and each call to SimXYZ would actually just pass through the
                // calculation Other components, on the other hand, would check InitLoopEquip, do a few things, then exit early without doing any
                // calculation This may be wrong...but during this transition, it would be very nice to keep no diffs Thus, I will return here for all
                // components that actually returned after their onInitLoopEquip stuff
                //   and I will fall through and actually call simulate on the components that did that before
                // I anticipate the list of components that fall through to be very small, so that is the check I will do.
                // If std::find returns the .end() iterator, that means it didn't find it in the list, which means it's not one of the ones to fall
                // through, so RETURN
                if (std::find(compsToSimAfterInitLoopEquip.begin(), compsToSimAfterInitLoopEquip.end(), EquipTypeNum) ==
                    compsToSimAfterInitLoopEquip.end()) {
                    return;
                }
            }
        }

        // select equipment and call equipment simulation
        // PIPES
        // Pipe has no special types at the moment, so find it this way
        if (GeneralEquipType == GenEquipTypes_Pipe) {
            if (EquipTypeNum == TypeOf_Pipe) {
                sim_component.compPtr->simulate(sim_component_location, FirstHVACIteration, CurLoad, RunFlag);

            } else if (EquipTypeNum == TypeOf_PipeSteam) {
                sim_component.compPtr->simulate(sim_component_location, FirstHVACIteration, CurLoad, RunFlag);

            } else if (EquipTypeNum == TypeOf_PipeExterior) {
                sim_component.compPtr->simulate(sim_component_location, FirstHVACIteration, CurLoad, RunFlag);

            } else if (EquipTypeNum == TypeOf_PipeInterior) {
                sim_component.compPtr->simulate(sim_component_location, FirstHVACIteration, CurLoad, RunFlag);

            } else if (EquipTypeNum == TypeOf_PipeUnderground) {
                sim_component.compPtr->simulate(sim_component_location, FirstHVACIteration, CurLoad, RunFlag);

            } else if (EquipTypeNum == TypeOf_PipingSystemPipeCircuit) {
                sim_component.compPtr->simulate(sim_component_location, FirstHVACIteration, CurLoad, RunFlag);

            } else {
                ShowSevereError("SimPlantEquip: Invalid Pipe Type=" + sim_component.TypeOf);
                ShowContinueError("Occurs in Plant Loop=" + PlantLoop(LoopNum).Name);
                ShowFatalError("Preceding condition causes termination.");
            }

        } else if (GeneralEquipType == GenEquipTypes_Pump) {
            // DSU? This is still called by the sizing routine, is that OK?

            //      SELECT CASE(EquipTypeNum)
            //       CASE (TypeOf_LoopPump)
            //         ! Loop pumps are simulated before this routine
            //         PumpHeat = 0.0
            //       CASE (TypeOf_BranchPump)  ! This is the branch pump case
            //        BranchInletNode = PlantLoop(LoopNum)%LoopSide(LoopSideNum)%Branch(BranchNum)%NodeNumIn
            //        LastNodeOnBranch  = PlantLoop(LoopNum)%LoopSide(LoopSideNum)%Branch(BranchNum)%NodeNumOut
            //        BranchFlowRequest = Node(LastNodeOnBranch)%MassFlowRate
            //        IF(PlantLoop(LoopNum)%LoopSide(LoopSideNum)%FlowLock == 0) THEN    !DSU
            //          PumpPowerToLoop = .FALSE.
            //        ELSE
            //          PumpPowerToLoop = .TRUE.
            //        END IF
            //        CALL SimPumps(EquipName,LoopNum,BranchInletNode,BranchFlowRequest, &
            //                       RunLoopPumps,InitialBranchFlow,PumpPowerToLoop,     &
            //                       PlantLoop(LoopNum)%LoopSide(LoopSideNum)%Branch(BranchNum)%PumpIndex,PumpOutletNode,PumpHeat)
            //        PlantLoop(LoopNum)%LoopSide(LoopSideNum)%Branch(BranchNum)%Comp(Num)%ON = RunLoopPumps
            //        PlantLoop(LoopNum)%LoopSide(LoopSideNum)%Branch(BranchNum)%PumpMassFlow = node(PumpOutletNode)%MassFlowRate
            //        ! This will only stay TRUE for this branch
            //        If(PumpPowerToLoop) AddPumpHeat = .True.
            //        IF(PlantLoop(LoopNum)%LoopSide(SupplySide)%FlowLock == 0) Node(PumpOutletNode)%temp = &   !DSU
            //           PlantLoop(LoopNum)%LoopSide(DemandSide)%FlowRequestTemperature
            //    END SELECT

            // CHILLERS
        } else if (GeneralEquipType == GenEquipTypes_Chiller) {
            if (EquipTypeNum == TypeOf_Chiller_Electric) {
                sim_component.compPtr->simulate(sim_component_location, FirstHVACIteration, CurLoad, RunFlag);

            } else if (EquipTypeNum == TypeOf_Chiller_EngineDriven) {
                sim_component.compPtr->simulate(sim_component_location, FirstHVACIteration, CurLoad, RunFlag);

            } else if (EquipTypeNum == TypeOf_Chiller_CombTurbine) {
                sim_component.compPtr->simulate(sim_component_location, FirstHVACIteration, CurLoad, RunFlag);

            } else if (EquipTypeNum == TypeOf_Chiller_ConstCOP) {
                sim_component.compPtr->simulate(sim_component_location, FirstHVACIteration, CurLoad, RunFlag);

            } else if (EquipTypeNum == TypeOf_Chiller_Absorption) {
                sim_component.compPtr->simulate(sim_component_location, FirstHVACIteration, CurLoad, RunFlag);

            } else if (EquipTypeNum == TypeOf_Chiller_Indirect_Absorption) {
                dynamic_cast<ChillerIndirectAbsorption::IndirectAbsorberSpecs*> (sim_component.compPtr)->EquipFlowCtrl = EquipFlowCtrl;
                sim_component.compPtr->simulate(sim_component_location, FirstHVACIteration, CurLoad, RunFlag);

            } else if (EquipTypeNum == TypeOf_Chiller_ElectricEIR) {
                sim_component.compPtr->simulate(sim_component_location, FirstHVACIteration, CurLoad, RunFlag);

            } else if (EquipTypeNum == TypeOf_Chiller_ElectricReformEIR) {
                sim_component.compPtr->simulate(sim_component_location, FirstHVACIteration, CurLoad, RunFlag);

                // Chiller-Heater needs to know whether it is being called for heating or cooling
                // Since loops are generic, pass the branch inlet nodenum
            } else if (EquipTypeNum == TypeOf_Chiller_DFAbsorption) {
                sim_component.compPtr->simulate(sim_component_location, FirstHVACIteration, CurLoad, RunFlag);

                // Exhaust Fired Absorption Chiller
            } else if (EquipTypeNum == TypeOf_Chiller_ExhFiredAbsorption) {
                SimExhaustAbsorber(sim_component.TypeOf,
                                   sim_component.Name,
                                   EquipFlowCtrl,
                                   EquipNum,
                                   RunFlag,
                                   FirstHVACIteration,
                                   InitLoopEquip,
                                   CurLoad,
                                   PlantLoop(LoopNum).LoopSide(LoopSideNum).Branch(BranchNum).NodeNumIn,
                                   MaxLoad,
                                   MinLoad,
                                   OptLoad,
                                   GetCompSizFac,
                                   SizingFac); // DSU
                if (InitLoopEquip) {
                    sim_component.MaxLoad = MaxLoad;
                    sim_component.MinLoad = MinLoad;
                    sim_component.OptLoad = OptLoad;
                    sim_component.CompNum = EquipNum;
                }
                if (GetCompSizFac) {
                    sim_component.SizFac = SizingFac;
                }

            } else {
                ShowSevereError("SimPlantEquip: Invalid Chiller Type=" + sim_component.TypeOf);
                ShowContinueError("Occurs in Plant Loop=" + PlantLoop(LoopNum).Name);
                ShowFatalError("Preceding condition causes termination.");
            }

            if (InitLoopEquip && EquipNum == 0) {
                ShowSevereError("InitLoop did not set Equipment Index for Chiller=" + sim_component.TypeOf);
                ShowContinueError("..Chiller Name=" + sim_component.Name + ", in Plant Loop=" + PlantLoop(LoopNum).Name);
                ShowFatalError("Previous condition causes termination.");
            }

            // HEAT PUMPS
        } else if (GeneralEquipType == GenEquipTypes_HeatPump) {
            if (EquipTypeNum == TypeOf_HPWaterPECooling) {
                sim_component.compPtr->simulate(sim_component_location, FirstHVACIteration, CurLoad, RunFlag);

            } else if (EquipTypeNum == TypeOf_HPWaterPEHeating) {
                sim_component.compPtr->simulate(sim_component_location, FirstHVACIteration, CurLoad, RunFlag);

            } else if (EquipTypeNum == TypeOf_HPWaterEFCooling) {
                sim_component.compPtr->simulate(sim_component_location, FirstHVACIteration, CurLoad, RunFlag);

            } else if (EquipTypeNum == TypeOf_HPWaterEFHeating) {
                sim_component.compPtr->simulate(sim_component_location, FirstHVACIteration, CurLoad, RunFlag);

            } else if (EquipTypeNum == TypeOf_HeatPumpEIRCooling) {
                sim_component.compPtr->simulate(sim_component_location, FirstHVACIteration, CurLoad, RunFlag);

            } else if (EquipTypeNum == TypeOf_HeatPumpEIRHeating) {
                sim_component.compPtr->simulate(sim_component_location, FirstHVACIteration, CurLoad, RunFlag);

            } else if (EquipTypeNum == TypeOf_HeatPumpVRF) {
                sim_component.compPtr->simulate(sim_component_location, FirstHVACIteration, CurLoad, RunFlag);

            } else {
                ShowSevereError("SimPlantEquip: Invalid Heat Pump Type=" + sim_component.TypeOf);
                ShowContinueError("Occurs in Plant Loop=" + PlantLoop(LoopNum).Name);
                ShowFatalError("Preceding condition causes termination.");
            }

            if (InitLoopEquip && EquipNum == 0) {
                ShowSevereError("InitLoop did not set Equipment Index for HeatPump=" + sim_component.TypeOf);
                ShowContinueError("..HeatPump Name=" + sim_component.Name + ", in Plant Loop=" + PlantLoop(LoopNum).Name);
                ShowFatalError("Previous condition causes termination.");
            }

            // TOWERS
        } else if (GeneralEquipType == GenEquipTypes_CoolingTower) {

            // TOWERS
            if (EquipTypeNum == TypeOf_CoolingTower_SingleSpd) {
                sim_component.compPtr->simulate(sim_component_location, FirstHVACIteration, CurLoad, RunFlag);
            } else if (EquipTypeNum == TypeOf_CoolingTower_TwoSpd) {
                sim_component.compPtr->simulate(sim_component_location, FirstHVACIteration, CurLoad, RunFlag);
            } else if (EquipTypeNum == TypeOf_CoolingTower_VarSpd) { // 'CoolingTower:VariableSpeed'
                sim_component.compPtr->simulate(sim_component_location, FirstHVACIteration, CurLoad, RunFlag);
            } else if (EquipTypeNum == TypeOf_CoolingTower_VarSpdMerkel) {
                sim_component.compPtr->simulate(sim_component_location, FirstHVACIteration, CurLoad, RunFlag);
            } else {
                ShowSevereError("SimPlantEquip: Invalid Tower Type=" + sim_component.TypeOf);
                ShowContinueError("Occurs in Plant Loop=" + PlantLoop(LoopNum).Name);
                ShowFatalError("Preceding condition causes termination.");
            }

            // FLUID COOLERS
        } else if (GeneralEquipType == GenEquipTypes_FluidCooler) {
            sim_component.compPtr->simulate(sim_component_location, FirstHVACIteration, CurLoad, RunFlag);

            // EVAPORATIVE FLUID COOLERS
        } else if (GeneralEquipType == GenEquipTypes_EvapFluidCooler) {

            if (EquipTypeNum == TypeOf_EvapFluidCooler_SingleSpd) {
                sim_component.compPtr->simulate(sim_component_location, FirstHVACIteration, CurLoad, RunFlag);
            } else if (EquipTypeNum == TypeOf_EvapFluidCooler_TwoSpd) {
                sim_component.compPtr->simulate(sim_component_location, FirstHVACIteration, CurLoad, RunFlag);
            } else {
                ShowSevereError("SimPlantEquip: Invalid EvapFluidCooler Type=" + sim_component.TypeOf);
                ShowContinueError("Occurs in Plant Loop=" + PlantLoop(LoopNum).Name);
                ShowFatalError("Preceding condition causes termination.");
            }

            // BOILERS
        } else if (GeneralEquipType == GenEquipTypes_Boiler) {
            if (EquipTypeNum == TypeOf_Boiler_Simple) {
                sim_component.compPtr->simulate(sim_component_location, FirstHVACIteration, CurLoad, RunFlag);

            } else if (EquipTypeNum == TypeOf_Boiler_Steam) {
                sim_component.compPtr->simulate(sim_component_location, FirstHVACIteration, CurLoad, RunFlag);

            } else {
                ShowSevereError("SimPlantEquip: Invalid Boiler Type=" + sim_component.TypeOf);
                ShowContinueError("Occurs in Plant Loop=" + PlantLoop(LoopNum).Name);
                ShowFatalError("Preceding condition causes termination.");
            }

            // WATER HEATER
        } else if (GeneralEquipType == GenEquipTypes_WaterThermalTank) {

            if ((EquipTypeNum == TypeOf_WtrHeaterMixed) || (EquipTypeNum == TypeOf_WtrHeaterStratified)) {

                dynamic_cast<WaterThermalTanks::WaterThermalTankData*> (sim_component.compPtr)->callerLoopNum = LoopNum;
                sim_component.compPtr->simulate(sim_component_location, FirstHVACIteration, CurLoad, RunFlag);
                dynamic_cast<WaterThermalTanks::WaterThermalTankData*> (sim_component.compPtr)->callerLoopNum = 0;

                // HEAT PUMP WATER HEATER
            } else if (EquipTypeNum == TypeOf_HeatPumpWtrHeaterPumped || EquipTypeNum == TypeOf_HeatPumpWtrHeaterWrapped) {

                int tankIdx = dynamic_cast<WaterThermalTanks::HeatPumpWaterHeaterData*> (sim_component.compPtr)->WaterHeaterTankNum;
                auto &tank = WaterThermalTanks::WaterThermalTank(tankIdx);
                tank.callerLoopNum = LoopNum;
                sim_component.compPtr->simulate(sim_component_location, FirstHVACIteration, CurLoad, RunFlag);
                tank.callerLoopNum = 0;

            } else {
                ShowSevereError("SimPlantEquip: Invalid Water Heater Type=" + sim_component.TypeOf);
                ShowContinueError("Occurs in Plant Loop=" + PlantLoop(LoopNum).Name);
                ShowFatalError("Preceding condition causes termination.");
            }

            if (InitLoopEquip && EquipNum == 0) {
                ShowSevereError("InitLoop did not set Equipment Index for Water Heater=" + sim_component.TypeOf);
                ShowContinueError("..Water Thermal Tank Name=" + sim_component.Name + ", in Plant Loop=" + PlantLoop(LoopNum).Name);
                ShowFatalError("Previous condition causes termination.");
            }

            // PURCHASED
        } else if (GeneralEquipType == GenEquipTypes_Purchased) {
            if (EquipTypeNum == TypeOf_PurchChilledWater) {
                sim_component.compPtr->simulate(sim_component_location, FirstHVACIteration, CurLoad, RunFlag);

            } else if (EquipTypeNum == TypeOf_PurchHotWater) {
                sim_component.compPtr->simulate(sim_component_location, FirstHVACIteration, CurLoad, RunFlag);

            } else {
                ShowSevereError("SimPlantEquip: Invalid District Energy Type=" + sim_component.TypeOf);
                ShowContinueError("Occurs in Plant Loop=" + PlantLoop(LoopNum).Name);
                ShowFatalError("Preceding condition causes termination.");
            }

        } else if (GeneralEquipType == GenEquipTypes_HeatExchanger) {

            if (EquipTypeNum == TypeOf_FluidToFluidPlantHtExchg) {
                sim_component.compPtr->simulate(sim_component_location, FirstHVACIteration, CurLoad, RunFlag);

            } else {
                ShowSevereError("SimPlantEquip: Invalid Heat Exchanger Type=" + sim_component.TypeOf);
                ShowContinueError("Occurs in Plant Loop=" + PlantLoop(LoopNum).Name);
                ShowFatalError("Preceding condition causes termination.");
            }

        } else if (GeneralEquipType == GenEquipTypes_GroundHeatExchanger) {

            if (EquipTypeNum == TypeOf_GrndHtExchgSystem) { // 'GROUND HEAT EXCHANGER:SYSTEM'
                sim_component.compPtr->simulate(sim_component_location, FirstHVACIteration, CurLoad, RunFlag);

            } else if (EquipTypeNum == TypeOf_GrndHtExchgSurface) { // 'GROUND HEAT EXCHANGER:SURFACE'
                sim_component.compPtr->simulate(sim_component_location, FirstHVACIteration, CurLoad, RunFlag);

            } else if (EquipTypeNum == TypeOf_GrndHtExchgPond) { // 'GROUND HEAT EXCHANGER:POND'
                sim_component.compPtr->simulate(sim_component_location, FirstHVACIteration, CurLoad, RunFlag);

            } else if (EquipTypeNum == TypeOf_GrndHtExchgHorizTrench) {
                sim_component.compPtr->simulate(sim_component_location, FirstHVACIteration, CurLoad, RunFlag);

                if (InitLoopEquip) {
                    sim_component.CompNum = EquipNum;
                }

            } else if (EquipTypeNum == TypeOf_GrndHtExchgSlinky) { // 'GROUND HEAT EXCHANGER:SLINKY'
                sim_component.compPtr->simulate(sim_component_location, FirstHVACIteration, CurLoad, RunFlag);
            }
            // THERMAL STORAGE
        } else if (GeneralEquipType == GenEquipTypes_ThermalStorage) {

            // If component setpoint based control is active for this equipment
            // then reset CurLoad to original EquipDemand.
            // Allow negative CurLoad.  For cold storage this means the storage should
            // charge, for hot storage, this means the storage should discharge.
            if (sim_component.CurOpSchemeType == CompSetPtBasedSchemeType) {
                CurLoad = sim_component.EquipDemand;
                if (CurLoad != 0) RunFlag = true;
            }

            if (EquipTypeNum == TypeOf_TS_IceSimple) {
                sim_component.compPtr->simulate(sim_component_location, FirstHVACIteration, CurLoad, RunFlag);

            } else if (EquipTypeNum == TypeOf_TS_IceDetailed) {
                sim_component.compPtr->simulate(sim_component_location, FirstHVACIteration, CurLoad, RunFlag);

            } else if ((EquipTypeNum == TypeOf_ChilledWaterTankMixed) || (EquipTypeNum == TypeOf_ChilledWaterTankStratified)) {

                int tankIDX = WaterThermalTanks::getTankIDX(sim_component.Name, EquipNum);
                auto &tank = WaterThermalTanks::WaterThermalTank(tankIDX);
                tank.callerLoopNum = LoopNum;

                sim_component.compPtr->simulate(sim_component_location, FirstHVACIteration, CurLoad, RunFlag);

                WaterThermalTanks::WaterThermalTank(tankIDX).callerLoopNum = 0;

            } else {
                ShowSevereError("SimPlantEquip: Invalid Chilled/Ice Thermal Storage Type=" + sim_component.TypeOf);
                ShowContinueError("Occurs in Plant Loop=" + PlantLoop(LoopNum).Name);
                ShowFatalError("Preceding condition causes termination.");
            }

            if (InitLoopEquip && EquipNum == 0) {
                ShowSevereError("InitLoop did not set Equipment Index for Thermal Storage=" + sim_component.TypeOf);
                ShowContinueError("..Chilled/Ice Thermal Storage Name=" + sim_component.Name + ", in Plant Loop=" + PlantLoop(LoopNum).Name);
                ShowFatalError("Previous condition causes termination.");
            }

        } else if (GeneralEquipType == GenEquipTypes_Valve) {
            if (EquipTypeNum == TypeOf_ValveTempering) {
                sim_component.compPtr->simulate(sim_component_location, FirstHVACIteration, CurLoad, RunFlag);
            } else {
                ShowSevereError("SimPlantEquip: Invalid Valve Type=" + sim_component.TypeOf);
                ShowContinueError("Occurs in Plant Loop=" + PlantLoop(LoopNum).Name);
                ShowFatalError("Preceding condition causes termination.");
            }

        } else if (GeneralEquipType == GenEquipTypes_Generator) {
            // for heat recovery plant interactions.

            if (EquipTypeNum == TypeOf_Generator_FCExhaust) {
                dynamic_cast<FuelCellElectricGenerator::FCDataStruct*> (sim_component.compPtr)->TypeOf = DataPlant::TypeOf_Generator_FCExhaust;
                sim_component.compPtr->simulate(sim_component_location, FirstHVACIteration, CurLoad, RunFlag);

            } else if (EquipTypeNum == TypeOf_Generator_FCStackCooler) {
                dynamic_cast<FuelCellElectricGenerator::FCDataStruct*> (sim_component.compPtr)->TypeOf = DataPlant::TypeOf_Generator_FCStackCooler;
                sim_component.compPtr->simulate(sim_component_location, FirstHVACIteration, CurLoad, RunFlag);

            } else if (EquipTypeNum == TypeOf_Generator_MicroCHP) {
                sim_component.compPtr->simulate(sim_component_location, FirstHVACIteration, CurLoad, RunFlag);

            } else if (EquipTypeNum == TypeOf_Generator_MicroTurbine) {
                sim_component.compPtr->simulate(sim_component_location, FirstHVACIteration, CurLoad, RunFlag);

            } else if (EquipTypeNum == TypeOf_Generator_ICEngine) {
                sim_component.compPtr->simulate(sim_component_location, FirstHVACIteration, CurLoad, RunFlag);

            } else if (EquipTypeNum == TypeOf_Generator_CTurbine) {
                sim_component.compPtr->simulate(sim_component_location, FirstHVACIteration, CurLoad, RunFlag);

            } else {
                ShowSevereError("SimPlantEquip: Invalid Generator Type=" + sim_component.TypeOf);
                ShowContinueError("Occurs in Plant Loop=" + PlantLoop(LoopNum).Name);
                ShowFatalError("Preceding condition causes termination.");
            }

            if (InitLoopEquip && EquipNum == 0) {
                ShowSevereError("InitLoop did not set Equipment Index for Generator=" + sim_component.TypeOf);
                ShowContinueError("..Generator Name=" + sim_component.Name + ", in Plant Loop=" + PlantLoop(LoopNum).Name);
                ShowFatalError("Previous condition causes termination.");
            }

        } else if (GeneralEquipType == GenEquipTypes_LoadProfile) { // DSU2 draft out InitLoopEquip on a demand side component

            if (EquipTypeNum == TypeOf_PlantLoadProfile) {
                sim_component.compPtr->simulate(sim_component_location, FirstHVACIteration, CurLoad, RunFlag);
                if (InitLoopEquip) {
                    sim_component.CompNum = EquipNum;
                }

            } else {
                ShowSevereError("SimPlantEquip: Invalid Load Profile Type=" + sim_component.TypeOf);
                ShowContinueError("Occurs in Plant Loop=" + PlantLoop(LoopNum).Name);
                ShowFatalError("Preceding condition causes termination.");
            }

        } else if (GeneralEquipType == GenEquipTypes_DemandCoil) { // DSU3
            // for now these are place holders, the sim routines are called from other places, unclear if we need
            //  to call an update routine, or if air-side updates are sufficient.  this is where plant updates would be called from

            if (EquipTypeNum == TypeOf_CoilWaterCooling) {
                //          CALL UpdateWaterToAirCoilPlantConnection(EquipTypeNum,EquipName,EquipFlowCtrl,LoopNum,LoopSideNum,EquipNum,&
                //                                                   FirstHVACIteration, InitLoopEquip)
                //          IF(InitLoopEquip)THEN
                //            PlantLoop(LoopNum)%LoopSide(LoopSideNum)%Branch(BranchNum)%Comp(Num)%CompNum =  EquipNum
                //          ENDIF
            } else if (EquipTypeNum == TypeOf_CoilWaterDetailedFlatCooling) {
                //          CALL UpdateWaterToAirCoilPlantConnection(EquipTypeNum,EquipName,EquipFlowCtrl,LoopNum,LoopSideNum,EquipNum,&
                //                                                   FirstHVACIteration, InitLoopEquip)
                //          IF(InitLoopEquip)THEN
                //            PlantLoop(LoopNum)%LoopSide(LoopSideNum)%Branch(BranchNum)%Comp(Num)%CompNum =  EquipNum
                //          ENDIF
            } else if (EquipTypeNum == TypeOf_CoilWaterSimpleHeating) {
                //!          CALL UpdateWaterToAirCoilPlantConnection(EquipTypeNum,EquipName,EquipFlowCtrl,LoopNum,LoopSideNum,EquipNum,&
                //!                                                   FirstHVACIteration, InitLoopEquip)
                //!
                //          IF(InitLoopEquip)THEN
                //            PlantLoop(LoopNum)%LoopSide(LoopSideNum)%Branch(BranchNum)%Comp(Num)%CompNum =  EquipNum
                //          ENDIF
            } else if (EquipTypeNum == TypeOf_CoilSteamAirHeating) {
                // CALL UpdateSteamToAirCoilPlantConnection()

            } else if (EquipTypeNum == TypeOf_CoilWAHPHeatingEquationFit) {

            } else if (EquipTypeNum == TypeOf_CoilWAHPCoolingEquationFit) {

            } else if (EquipTypeNum == TypeOf_CoilVSWAHPHeatingEquationFit) {

            } else if (EquipTypeNum == TypeOf_CoilVSWAHPCoolingEquationFit) {

            } else if (EquipTypeNum == TypeOf_CoilWAHPHeatingParamEst) {

            } else if (EquipTypeNum == TypeOf_CoilWAHPCoolingParamEst) {

            } else if (EquipTypeNum == TypeOf_PackagedTESCoolingCoil) {

            } else {
                ShowSevereError("SimPlantEquip: Invalid Load Coil Type=" + sim_component.TypeOf);
                ShowContinueError("Occurs in Plant Loop=" + PlantLoop(LoopNum).Name);
                ShowFatalError("Preceding condition causes termination.");

            } // DSU3

        } else if (GeneralEquipType == GenEquipTypes_WaterUse) {

            if (EquipTypeNum == TypeOf_WaterUseConnection) {

                sim_component.compPtr->simulate(sim_component_location, FirstHVACIteration, CurLoad, RunFlag);

            } else {
                ShowSevereError("SimPlantEquip: Invalid Load Coil Type=" + sim_component.TypeOf);
                ShowContinueError("Occurs in Plant Loop=" + PlantLoop(LoopNum).Name);
                ShowFatalError("Preceding condition causes termination.");
            }

        } else if (GeneralEquipType == GenEquipTypes_SolarCollector) {

            if ((EquipTypeNum == TypeOf_SolarCollectorFlatPlate) || (EquipTypeNum == TypeOf_SolarCollectorICS)) {

                sim_component.compPtr->simulate(sim_component_location, FirstHVACIteration, CurLoad, RunFlag);

            } else if (EquipTypeNum == TypeOf_PVTSolarCollectorFlatPlate) {

                sim_component.compPtr->simulate(sim_component_location, FirstHVACIteration, CurLoad, RunFlag);

            } else {
                ShowSevereError("SimPlantEquip: Invalid Solar Collector Type=" + sim_component.TypeOf);
                ShowContinueError("Occurs in Plant Loop=" + PlantLoop(LoopNum).Name);
                ShowFatalError("Preceding condition causes termination.");
            }

        } else if (GeneralEquipType == GenEquipTypes_ZoneHVACDemand) { // ZoneHVAC and air terminal models with direct plant connections
            // for now these are place holders, the sim routines are called from other places, unclear if we need
            //  to call an update routine, or if air-side updates are sufficient.  this is where plant updates would be called from

            if (EquipTypeNum == TypeOf_Baseboard_Conv_Water) {

            } else if (EquipTypeNum == TypeOf_Baseboard_Rad_Conv_Steam) {

            } else if (EquipTypeNum == TypeOf_Baseboard_Rad_Conv_Water) {

            } else if (EquipTypeNum == TypeOf_CoolingPanel_Simple) {

            } else if (EquipTypeNum == TypeOf_LowTempRadiant_VarFlow) {

            } else if (EquipTypeNum == TypeOf_LowTempRadiant_ConstFlow) {

            } else if (EquipTypeNum == TypeOf_CooledBeamAirTerminal) {

            } else if (EquipTypeNum == TypeOf_FourPipeBeamAirTerminal) {

            } else if (EquipTypeNum == TypeOf_MultiSpeedHeatPumpRecovery) {

            } else if (EquipTypeNum == TypeOf_UnitarySysRecovery) {

            } else if (EquipTypeNum == TypeOf_SwimmingPool_Indoor) {

            } else {

                ShowSevereError("SimPlantEquip: Invalid ZoneHVAC Type=" + sim_component.TypeOf);
                ShowContinueError("Occurs in Plant Loop=" + PlantLoop(LoopNum).Name);
                ShowFatalError("Preceding condition causes termination.");
            }

        } else if (GeneralEquipType == GenEquipTypes_Refrigeration) {

            if (EquipTypeNum == TypeOf_RefrigSystemWaterCondenser) {
                sim_component.compPtr->simulate(sim_component_location, FirstHVACIteration, CurLoad, RunFlag);

            } else if (EquipTypeNum == TypeOf_RefrigerationWaterCoolRack) {
                sim_component.compPtr->simulate(sim_component_location, FirstHVACIteration, CurLoad, RunFlag);

            } else {
                ShowSevereError("SimPlantEquip: Invalid Refrigeration Type=" + sim_component.TypeOf);
                ShowContinueError("Occurs in Plant Loop=" + PlantLoop(LoopNum).Name);
                ShowFatalError("Preceding condition causes termination.");
            }

        } else if (GeneralEquipType == GenEquipTypes_PlantComponent) {

            if (EquipTypeNum == TypeOf_PlantComponentUserDefined) {
                sim_component.compPtr->simulate(sim_component_location, FirstHVACIteration, CurLoad, RunFlag);

            } else if (EquipTypeNum == TypeOf_WaterSource) {
                sim_component.compPtr->simulate(sim_component_location, FirstHVACIteration, CurLoad, RunFlag);
            } else {
                //        CALL ShowSevereError('SimPlantEquip: Invalid Component Equipment Type='//TRIM(EquipType))
                //        CALL ShowContinueError('Occurs in Plant Loop='//TRIM(PlantLoop(LoopNum)%Name))
                //        CALL ShowFatalError('Preceding condition causes termination.')
            }

        } else if (GeneralEquipType == GenEquipTypes_CentralHeatPumpSystem) {

            if (EquipTypeNum == TypeOf_CentralGroundSourceHeatPump) {

                sim_component.compPtr->simulate(sim_component_location, FirstHVACIteration, CurLoad, RunFlag);

                if (GetCompSizFac) {
                    sim_component.SizFac = SizingFac;
                }

            } else {
                ShowSevereError("SimPlantEquip: Invalid Central Heat Pump System Type=" + sim_component.TypeOf);
                ShowContinueError("Occurs in Plant Loop=" + PlantLoop(LoopNum).Name);
                ShowFatalError("Preceding condition causes termination.");
            }

        } else {
            ShowSevereError("SimPlantEquip: Invalid Equipment Type=" + sim_component.TypeOf);
            ShowContinueError("Occurs in Plant Loop=" + PlantLoop(LoopNum).Name);
            ShowFatalError("Preceding condition causes termination.");
        } // TypeOfEquip
    }

} // namespace PlantLoopEquip

} // namespace EnergyPlus<|MERGE_RESOLUTION|>--- conflicted
+++ resolved
@@ -178,11 +178,6 @@
 
         // Using/Aliasing
         using ChillerExhaustAbsorption::SimExhaustAbsorber;
-<<<<<<< HEAD
-        using ChillerGasAbsorption::SimGasAbsorber;
-=======
-        using ChillerReformulatedEIR::SimReformulatedEIRChiller;
->>>>>>> 11e9b7f6
         using Pumps::SimPumps;
         using ScheduleManager::GetCurrentScheduleValue;
         using BaseboardRadiator::UpdateBaseboardPlantConnection;
