--- conflicted
+++ resolved
@@ -1794,11 +1794,7 @@
 
                 // candidate EMS calling point to customize CalcFinalZoneSizing
                 bool anyEMSRan;
-<<<<<<< HEAD
-                ManageEMS(state.files, emsCallFromZoneSizing, anyEMSRan, ObjexxFCL::Optional_int_const());
-=======
-                ManageEMS(state, emsCallFromZoneSizing, anyEMSRan);
->>>>>>> e7001b2e
+                ManageEMS(state, emsCallFromZoneSizing, anyEMSRan, ObjexxFCL::Optional_int_const());
 
                 // now apply EMS overrides (if any)
 
@@ -3107,13 +3103,7 @@
                         NonAirSystemResponse(ActualZoneNum) += SysOutputProvided;
 
                     } else if (SELECT_CASE_var == UserDefinedZoneHVACForcedAir_Num) {
-<<<<<<< HEAD
-                        SimZoneAirUserDefined(state.dataBranchInputManager,
-                                              state.files,
-=======
                         SimZoneAirUserDefined(state,
-                                              state.dataBranchInputManager,
->>>>>>> e7001b2e
                                               state.dataZoneEquipmentManager.PrioritySimOrder(EquipTypeNum).EquipName,
                                               ActualZoneNum,
                                               SysOutputProvided,
