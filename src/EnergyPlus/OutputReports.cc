--- conflicted
+++ resolved
@@ -449,10 +449,9 @@
             // if (DELight && thisDaylightControl.DaylightMethod != DataDaylighting::iDaylightingMethod::DElightDaylighting) continue;
             auto curcolorno = ColorNo::DaylSensor1;
 
-<<<<<<< HEAD
             for (int refpt = 1; refpt <= thisDaylightControl.TotalDaylRefPoints; ++refpt) {
-                print(of, "999\n{}:{}:{}\n", thisDaylightControl.ZoneName, DELight ? "DEDayRefPt" : "DayRefPt", refpt);
-                print(of,
+                print<FormatSyntax::FMT>(of, "999\n{}:{}:{}\n", thisDaylightControl.ZoneName, DELight ? "DEDayRefPt" : "DayRefPt", refpt);
+                print<check_syntax(Format_709)>(of,
                       Format_709,
                       normalizeName(thisDaylightControl.ZoneName),
                       state.dataSurfColor->DXFcolorno(static_cast<int>(curcolorno)),
@@ -460,18 +459,6 @@
                       thisDaylightControl.DaylRefPtAbsCoord(2, refpt),
                       thisDaylightControl.DaylRefPtAbsCoord(3, refpt),
                       0.2);
-=======
-            for (int refpt = 1; refpt <= state.dataDaylightingData->ZoneDaylight(zones).TotalDaylRefPoints; ++refpt) {
-                print<FormatSyntax::FMT>(of, "999\n{}:{}:{}\n", state.dataHeatBal->Zone(zones).Name, DELight ? "DEDayRefPt" : "DayRefPt", refpt);
-                print<check_syntax(Format_709)>(of,
-                                                Format_709,
-                                                normalizeName(state.dataHeatBal->Zone(zones).Name),
-                                                state.dataSurfColor->DXFcolorno(static_cast<int>(curcolorno)),
-                                                state.dataDaylightingData->ZoneDaylight(zones).DaylRefPtAbsCoord(1, refpt),
-                                                state.dataDaylightingData->ZoneDaylight(zones).DaylRefPtAbsCoord(2, refpt),
-                                                state.dataDaylightingData->ZoneDaylight(zones).DaylRefPtAbsCoord(3, refpt),
-                                                0.2);
->>>>>>> 39d451fe
                 curcolorno = ColorNo::DaylSensor2; // ref pts 2 and later are this color
             }
         }
