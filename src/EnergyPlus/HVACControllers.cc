// EnergyPlus, Copyright (c) 1996-2022, The Board of Trustees of the University of Illinois,
// The Regents of the University of California, through Lawrence Berkeley National Laboratory
// (subject to receipt of any required approvals from the U.S. Dept. of Energy), Oak Ridge
// National Laboratory, managed by UT-Battelle, Alliance for Sustainable Energy, LLC, and other
// contributors. All rights reserved.
//
// NOTICE: This Software was developed under funding from the U.S. Department of Energy and the
// U.S. Government consequently retains certain rights. As such, the U.S. Government has been
// granted for itself and others acting on its behalf a paid-up, nonexclusive, irrevocable,
// worldwide license in the Software to reproduce, distribute copies to the public, prepare
// derivative works, and perform publicly and display publicly, and to permit others to do so.
//
// Redistribution and use in source and binary forms, with or without modification, are permitted
// provided that the following conditions are met:
//
// (1) Redistributions of source code must retain the above copyright notice, this list of
//     conditions and the following disclaimer.
//
// (2) Redistributions in binary form must reproduce the above copyright notice, this list of
//     conditions and the following disclaimer in the documentation and/or other materials
//     provided with the distribution.
//
// (3) Neither the name of the University of California, Lawrence Berkeley National Laboratory,
//     the University of Illinois, U.S. Dept. of Energy nor the names of its contributors may be
//     used to endorse or promote products derived from this software without specific prior
//     written permission.
//
// (4) Use of EnergyPlus(TM) Name. If Licensee (i) distributes the software in stand-alone form
//     without changes from the version obtained under this License, or (ii) Licensee makes a
//     reference solely to the software portion of its product, Licensee must refer to the
//     software as "EnergyPlus version X" software, where "X" is the version number Licensee
//     obtained under this License and may not use a different name for the software. Except as
//     specifically required in this Section (4), Licensee shall not use in a company name, a
//     product name, in advertising, publicity, or other promotional activities any name, trade
//     name, trademark, logo, or other designation of "EnergyPlus", "E+", "e+" or confusingly
//     similar designation, without the U.S. Department of Energy's prior written consent.
//
// THIS SOFTWARE IS PROVIDED BY THE COPYRIGHT HOLDERS AND CONTRIBUTORS "AS IS" AND ANY EXPRESS OR
// IMPLIED WARRANTIES, INCLUDING, BUT NOT LIMITED TO, THE IMPLIED WARRANTIES OF MERCHANTABILITY
// AND FITNESS FOR A PARTICULAR PURPOSE ARE DISCLAIMED. IN NO EVENT SHALL THE COPYRIGHT OWNER OR
// CONTRIBUTORS BE LIABLE FOR ANY DIRECT, INDIRECT, INCIDENTAL, SPECIAL, EXEMPLARY, OR
// CONSEQUENTIAL DAMAGES (INCLUDING, BUT NOT LIMITED TO, PROCUREMENT OF SUBSTITUTE GOODS OR
// SERVICES; LOSS OF USE, DATA, OR PROFITS; OR BUSINESS INTERRUPTION) HOWEVER CAUSED AND ON ANY
// THEORY OF LIABILITY, WHETHER IN CONTRACT, STRICT LIABILITY, OR TORT (INCLUDING NEGLIGENCE OR
// OTHERWISE) ARISING IN ANY WAY OUT OF THE USE OF THIS SOFTWARE, EVEN IF ADVISED OF THE
// POSSIBILITY OF SUCH DAMAGE.

// ObjexxFCL Headers
#include <ObjexxFCL/Array.functions.hh>
#include <ObjexxFCL/Array2D.hh>
#include <ObjexxFCL/Fmath.hh>
#include <ObjexxFCL/numeric.hh>
#include <ObjexxFCL/string.functions.hh>

// EnergyPlus Headers
#include <EnergyPlus/Autosizing/Base.hh>
#include <EnergyPlus/Data/EnergyPlusData.hh>
#include <EnergyPlus/DataAirSystems.hh>
#include <EnergyPlus/DataConvergParams.hh>
#include <EnergyPlus/DataEnvironment.hh>
#include <EnergyPlus/DataHVACGlobals.hh>
#include <EnergyPlus/DataLoopNode.hh>
#include <EnergyPlus/DataPrecisionGlobals.hh>
#include <EnergyPlus/DataSizing.hh>
#include <EnergyPlus/DataSystemVariables.hh>
#include <EnergyPlus/EMSManager.hh>
#include <EnergyPlus/FaultsManager.hh>
#include <EnergyPlus/FluidProperties.hh>
#include <EnergyPlus/General.hh>
#include <EnergyPlus/HVACControllers.hh>
#include <EnergyPlus/IOFiles.hh>
#include <EnergyPlus/InputProcessing/InputProcessor.hh>
#include <EnergyPlus/MixedAir.hh>
#include <EnergyPlus/NodeInputManager.hh>
#include <EnergyPlus/PlantUtilities.hh>
#include <EnergyPlus/RootFinder.hh>
#include <EnergyPlus/SetPointManager.hh>
#include <EnergyPlus/UtilityRoutines.hh>
#include <EnergyPlus/WaterCoils.hh>

namespace EnergyPlus::HVACControllers {
// Module containing the controller simulation routines for the air loop

// MODULE INFORMATION:
//       AUTHOR         Richard J. Liesen
//       DATE WRITTEN   July 1998
//       MODIFIED       Feb 2006, Dimitri Curtil (LBNL)
//                      - Added tracing mechanism for debugging convergence process.
//                        - Trace operation of each individual controller in a file named
//                          'controller.<Controller Name>.csv'
//                        - Trace operation of all controllers per air loop in a file named
//                          'controller.<Air Loop Name>.csv'
//                      - Added operations to enable cold start/speculative warm restart
//                        and final check.
//       MODIFIED       March 2006, Dimitri Curtil (LBNL)
//                      - Added mechanism to track runtime performance statistics.
//                      - Added routine to dump controller statistics to a file named
//                        'statistics.HVACControllers.csv'
//                      - Integrated smart root finder from MODULE RootFinder implemented in
//                        file RootFinder.cc.
//       MODIFIED       April 2006, Dimitri Curtil (LBNL)
//                      - Added speedup optimization scheme to reuse air loop solution
//                        obtained at the current HVAC iteration from solving the previous controller
//                        on the loop (see ReuseIntermediateSolutionFlag). Of course this works only
//                        if there are 2 or more controllers on the same air loop.
//                      - Added speedup optimization scheme to reuse solution obtained
//                        at the previous HVAC iteration for this controller during the
//                        bracketing phase (see ReusePreviousSolutionFlag).
//       MODIFIED       May 2006, Dimitri Curtil (LBNL)
//                      - Added mechanism to monitor min/max bounds to ensure that they remain invariant
//                        between successive controller iterations.
//                      - Modified setpoint calculation to force the setpoint to be computed only once.
//                      - Modified setpoint calculation for TEMPandHUMRAT control strategy to
//                        force the setpoint to be computed once the air loop has been evaluated with
//                        the max actuated value.
//       MODIFIED       June 2006, Dimitri Curtil (LBNL)
//                      - Renamed parameter variables so as to use lower caps.
//                      - Replaced $ edit descriptor in WRITE statements with ADVANCE='No'
//                      - Replaced the preprocessing directives TRACK_AIRLOOP, TRACE_AIRLOOP,
//                        TRACE_CONTROLLER with corresponding environment variables defined
//                        in DataSystemVariables.cc.
//       MODIFIED       Feb. 2010, Brent Griffith (NREL)
//                       - changed plant loop interactions, Demand Side Update Phase 3
//       RE-ENGINEERED  na

// PURPOSE OF THIS MODULE:
// To encapsulate the data and algorithms required to
// manage the Controller System Component.

// METHODOLOGY EMPLOYED:
// The main entry point if the SUBROUTINE ManageControllers().
// 1. For proper operation, the subroutine must first be called with either the
//    iControllerOpColdStart or iControllerOpWarmRestart operation code to initialize
//    the various controllers.
// 2. Then the actuated variable for each controller is computed iteratively using
//    root finding techniques that aim at forcing the sensed variable to be
//    "equal" (within the user-specified tolerance) to the desired setpoint.
//    This step is achieved by calling ManageController() with the iControllerOpIterate
//    operation code.
// 3. Finally, after all controllers have been successfully simulated,  the subroutine has
//    to be called one last time with the iControllerOpEnd operation code to ensure that
//    the sequential solution indeed represents a valid global solution across all controllers
//    simultaneously.
// The following pseudo-code shows the typical calling sequence for the SUBROUTINE
// ManageControllers :
// - for each controller on air loop
//   - CALL ManageControllers( Operation=<iControllerOpColdStart or iControllerOpWarmRestart> )
// - simulate air loop components with the initial values for all actuated variables
// - for each controller on air loop
//   - CALL ManageControllers( Operation=iControllerOpIterate, IsConvergedFlag )
//   - if NOT IsConvergedFlag then
//     - exit loop with error if too many iterations performed
//     - simulate air loop components with the new candidate value for the actuated variable of
//       the current controller
// - simulate air loop components with the final values for all actuated variables
// - for each controller on air loop
//   - CALL ManageControllers( Operation=iControllerOpEnd, IsConvergedFlag )
//   - if NOT IsConvergedFlag then
//     - exit loop with error indicating no "global" convergence with final solution.
// Check the subroutines SolveAirLoopControllers() and ReSolveAirLoopControllers()
// invoked in the subroutine SimAirLoop() for the actual calling sequences.

// OTHER NOTES:
// To enable runtime statistics tracking for each air loop, define the environment variable
// TRACK_AIRLOOP=YES or TRACK_AIRLOOP=Y.
// To enable generating a trace file with the converged solution for all controllers on each air loop,
// define the environment variable TRACE_AIRLOOP=YES or TRACE_AIRLOOP=Y.
// To enable generating an individual, detailed trace file for each controller, define the
// environment variable TRACE_CONTROLLER=YES or TRACE_CONTROLLER=Y.
// See DataSystemVariables.cc for the definitions of the environment variables used to debug
// the air loop simulation.

// USE STATEMENTS:
// Use statements for data only modules
// Using/Aliasing
using namespace DataLoopNode;
using DataHVACGlobals::SmallWaterVolFlow;
using namespace DataHVACControllers;
using namespace DataRootFinder;

// Number of significant digits to display in error messages for floating-point numbers
constexpr Real64 SomeFloatingPoint(1.0);
int const NumSigDigits(PRECISION(SomeFloatingPoint));

std::string ControlVariableTypes(CtrlVarType const &c)
{
    switch (c) {
    case CtrlVarType::NoControlVariable:
        return "No control variable";
    case CtrlVarType::Temperature:
        return "Temperature";
    case CtrlVarType::HumidityRatio:
        return "Humidity ratio";
    case CtrlVarType::TemperatureAndHumidityRatio:
        return "Temperature and humidity ratio";
    case CtrlVarType::Flow:
        return "Flow rate";
    default:
        assert(false);
    }
    return "no controller type found";
}

void ManageControllers(EnergyPlusData &state,
                       std::string const &ControllerName,
                       int &ControllerIndex,
                       bool const FirstHVACIteration,
                       int const AirLoopNum,
                       ControllerOperation const Operation,
                       bool &IsConvergedFlag,
                       bool &IsUpToDateFlag,
                       bool &BypassOAController,
                       Optional_bool AllowWarmRestartFlag)
{

    // SUBROUTINE INFORMATION:
    //       AUTHOR         Richard Liesen
    //       DATE WRITTEN   July 1998
    //       MODIFIED       Dimitri Curtil, February 2006
    //                      - Added air loop information
    //                      - Added tracing to csv files
    //                      - Added primitive operations to replace mixed
    //                        bag of ResetController, FirstCallConvergenceTest, ...
    //       RE-ENGINEERED  na

    // PURPOSE OF THIS SUBROUTINE:
    // This subroutine manages Controller component simulation.

    // Using/Aliasing
    using namespace DataSystemVariables;

    // Locals
    // SUBROUTINE ARGUMENT DEFINITIONS:
    // TRUE if first full HVAC iteration in an HVAC time step
    // Current air loop num 1...NumPrimaryAirSys
    // Current pass counter in SimAirLoop()
    // Operation to execute
    // TRUE if controller is converged
    // TRUE if air loop is up-to-date meaning that the current node values are consistent (air loop evaluated)
    // Only used within the Calc routines
    // TRUE if speculative warm restart is supported by this controller

    // SUBROUTINE LOCAL VARIABLE DECLARATIONS:
    // The Controller that you are currently loading input into
    int ControlNum;
    int ControllerType;

    auto &ControllerProps(state.dataHVACControllers->ControllerProps);
    auto &NumControllers(state.dataHVACControllers->NumControllers);
    auto &CheckEquipName(state.dataHVACControllers->CheckEquipName);
    auto &RootFinders(state.dataHVACControllers->RootFinders);

    // Obtains and Allocates Controller related parameters from input file
    if (state.dataHVACControllers->GetControllerInputFlag) { // First time subroutine has been entered
        GetControllerInput(state);
        state.dataHVACControllers->GetControllerInputFlag = false;
    }

    if (ControllerIndex == 0) {
        ControlNum = UtilityRoutines::FindItemInList(ControllerName, ControllerProps, &ControllerPropsType::ControllerName);
        if (ControlNum == 0) {
            ShowFatalError(state,
                           "ManageControllers: Invalid controller=" + ControllerName +
                               ". The only valid controller type for an AirLoopHVAC is Controller:WaterCoil.");
        }
        ControllerIndex = ControlNum;
    } else {
        ControlNum = ControllerIndex;
        if (ControlNum > NumControllers || ControlNum < 1) {
            ShowFatalError(state,
                           format("ManageControllers: Invalid ControllerIndex passed={}, Number of controllers={}, Controller name={}",
                                  ControlNum,
                                  NumControllers,
                                  ControllerName));
        }
        if (CheckEquipName(ControlNum)) {
            if (ControllerName != ControllerProps(ControlNum).ControllerName) {
                ShowFatalError(
                    state,
                    format("ManageControllers: Invalid ControllerIndex passed={}, Controller name={}, stored Controller Name for that index={}",
                           ControlNum,
                           ControllerName,
                           ControllerProps(ControlNum).ControllerName));
            }
            CheckEquipName(ControlNum) = false;
        }
    }

    if (ControllerProps(ControlNum).BypassControllerCalc && BypassOAController) {
        IsUpToDateFlag = true;
        IsConvergedFlag = true;
        if (present(AllowWarmRestartFlag)) AllowWarmRestartFlag = true;
        return;
    }

    // Find the correct ControllerNumber with the AirLoop & CompNum from AirLoop Derived Type
    // ControlNum = AirLoopEquip(AirLoopNum)%ComponentOfTypeNum(CompNum)

    // detect if plant is locked and flow cannot change
    if (ControllerProps(ControlNum).ActuatedNodePlantLoc.loopNum > 0) {

        if (state.dataPlnt->PlantLoop(ControllerProps(ControlNum).ActuatedNodePlantLoc.loopNum)
                .LoopSide(ControllerProps(ControlNum).ActuatedNodePlantLoc.loopSideNum)
                .FlowLock == DataPlant::FlowLock::Locked) {
            // plant is rigid so controller cannot change anything.
            // Update the current Controller to the outlet nodes
            UpdateController(state, ControlNum);

            IsConvergedFlag = true;
            return;
        }
    }

    // Detect if speculative warm restart is supported by this computer
    if (present(AllowWarmRestartFlag)) {
        // NOTE: Never allow speculative warm restart with dual humidity ratio and temperature control
        //       because the actual setpoint depends on the current temperature and max hum ratio at
        //       the sensed node, and therefore might not be known until after one air loop simulation.
        if (ControllerProps(ControlNum).ControlVar == CtrlVarType::TemperatureAndHumidityRatio) {
            AllowWarmRestartFlag = false;
        } else {
            AllowWarmRestartFlag = true;
        }
    }

    if (ControllerProps(ControlNum).InitFirstPass) {
        // Coil must first be sized to:
        // Initialize ControllerProps(ControlNum)%MinActuated and ControllerProps(ControlNum)%MaxActuated
        InitController(state, ControlNum, IsConvergedFlag);
        ControllerProps(ControlNum).InitFirstPass = false;
    }

    // Perform requested operation
    // Note that InitController() is not called upon START/RESTART ops in order to avoid
    // side-effects on the calculation of Node(ActuatedNode)%MassFlowRateMaxAvail used to
    // determine ControllerProps(ControlNum)%MaxAvailActuated.
    // Plant upgrades for V7 added init to these cases because MassFlowRateMaxAvail is better controlled
    switch (Operation) {
    case ControllerOperation::ColdStart: {
        // For temperature and humidity control reset humidity control override if it was set
        if (ControllerProps(ControlNum).HumRatCtrlOverride) {
            ControllerProps(ControlNum).HumRatCtrlOverride = false;
            // Put the controller tolerance (offset) back to it's original value
            RootFinder::SetupRootFinder(state,
                                        RootFinders(ControlNum),
                                        DataRootFinder::Slope::Decreasing,
                                        DataRootFinder::RootFinderMethod::Brent,
                                        DataPrecisionGlobals::constant_zero,
                                        1.0e-6,
                                        ControllerProps(ControlNum).Offset);
        }

        // If a iControllerOpColdStart call, reset the actuator inlet flows
        ResetController(state, ControlNum, false, IsConvergedFlag);
        // Update the current Controller to the outlet nodes
        UpdateController(state, ControlNum);
    } break;
    case ControllerOperation::WarmRestart: {
        // If a iControllerOpWarmRestart call, set the actuator inlet flows to previous solution
        ResetController(state, ControlNum, true, IsConvergedFlag);
        // Update the current Controller to the outlet nodes
        UpdateController(state, ControlNum);
    } break;
    case ControllerOperation::Iterate: {
        // With the correct ControlNum Initialize all Controller related parameters
        InitController(state, ControlNum, IsConvergedFlag);

        // No initialization needed: should have been done before
        // Simulate the correct Controller with the current ControlNum
        ControllerType = ControllerProps(ControlNum).ControllerType_Num;

        {
            auto const SELECT_CASE_var1(ControllerType);
            if (SELECT_CASE_var1 == ControllerSimple_Type) { // 'Controller:WaterCoil'
                CalcSimpleController(state, ControlNum, FirstHVACIteration, IsConvergedFlag, IsUpToDateFlag, ControllerName);
            } else {
                ShowFatalError(state, "Invalid controller type in ManageControllers=" + ControllerProps(ControlNum).ControllerType);
            }
        }

        // Update the current Controller to the outlet nodes
        UpdateController(state, ControlNum);

        CheckTempAndHumRatCtrl(state, ControlNum, IsConvergedFlag);

    } break;
    case ControllerOperation::End: {
        // With the correct ControlNum Initialize all Controller related parameters
        InitController(state, ControlNum, IsConvergedFlag);

        // No initialization needed: should have been done before
        // Check convergence for the correct Controller with the current ControlNum
        ControllerType = ControllerProps(ControlNum).ControllerType_Num;

        {
            auto const SELECT_CASE_var1(ControllerType);
            if (SELECT_CASE_var1 == ControllerSimple_Type) { // 'Controller:WaterCoil'
                CheckSimpleController(state, ControlNum, IsConvergedFlag);
                SaveSimpleController(state, ControlNum, FirstHVACIteration, IsConvergedFlag);
            } else {
                ShowFatalError(state, "Invalid controller type in ManageControllers=" + ControllerProps(ControlNum).ControllerType);
            }
        }

    } break;
    default: {
        ShowFatalError(state, format("ManageControllers: Invalid Operation passed={}, Controller name={}", Operation, ControllerName));
    } break;
    }

    // Write detailed diagnostic for individual controller
    // To enable generating an individual, detailed trace file for each controller on each air loop,
    // define the environment variable TRACE_CONTROLLER=YES or TRACE_CONTROLLER=Y
    if (state.dataSysVars->TraceHVACControllerEnvFlag) {
        TraceIndividualController(
            state, ControlNum, FirstHVACIteration, state.dataAirLoop->AirLoopControlInfo(AirLoopNum).AirLoopPass, Operation, IsConvergedFlag);
    }
}

// Get Input Section of the Module
//******************************************************************************

void GetControllerInput(EnergyPlusData &state)
{

    // SUBROUTINE INFORMATION:
    //       AUTHOR         Richard Liesen
    //       DATE WRITTEN   July 1998
    //       MODIFIED       February 2006, Dimitri Curtil
    //                      - Added processing for air loop controller stats
    //       RE-ENGINEERED  na

    // PURPOSE OF THIS SUBROUTINE:
    // This subroutine is the main routine to call other input routines and Get routines

    // METHODOLOGY EMPLOYED:
    // Uses the status flags to trigger events.

    // REFERENCES:
    // Gets the object:
    // Controller:WaterCoil,
    //   \min-fields 9
    //   A1 , \field Name
    //        \type alpha
    //        \required-field
    //        \reference AirLoopControllers
    //   A2 , \field Control Variable
    //        \type choice
    //        \key Temperature
    //        \key HumidityRatio
    //        \key TemperatureAndHumidityRatio
    //        \key Flow
    //        \note TemperatureAndHumidityRatio requires a SetpointManager:SingleZone:Humidity:Maximum object
    //   A3 , \field Action
    //        \type choice
    //        \key Normal
    //        \key Reverse
    //   A4 , \field Actuator Variable
    //        \type choice
    //        \key Flow
    //   A5 , \field Sensor Node Name
    //        \type alpha
    //   A6 , \field Actuator Node Name
    //        \type alpha
    //   N1 , \field Controller Convergence Tolerance
    //        \units deltaC
    //        \type real
    //        \default AutoSize
    //        \autosizable
    //   N2 , \field Maximum Actuated Flow
    //        \type real
    //        \units m3/s
    //        \autosizable
    //   N3 ; \field Minimum Actuated Flow
    //        \type real
    //        \default 0.0000001
    //        \units m3/s

    // Using/Aliasing
    auto &NumPrimaryAirSys = state.dataHVACGlobal->NumPrimaryAirSys;
    using EMSManager::CheckIfNodeSetPointManagedByEMS;
    using MixedAir::CheckForControllerWaterCoil;
    using NodeInputManager::GetOnlySingleNode;
    using SetPointManager::CtrlVarType;
    using SetPointManager::NodeHasSPMCtrlVarType;
    using SetPointManager::ResetHumidityRatioCtrlVarType;
    using WaterCoils::CheckActuatorNode;
    using WaterCoils::CheckForSensorAndSetPointNode;

    // SUBROUTINE PARAMETER DEFINITIONS:
    static constexpr std::string_view RoutineName("HVACControllers: GetControllerInput: "); // include trailing blank space

    // SUBROUTINE LOCAL VARIABLE DECLARATIONS:
    int Num; // The Controller that you are currently loading input into
    int NumSimpleControllers;
    int NumAlphas;
    int NumNums;
    int NumArgs;
    int IOStat;
    int AirLoopNum;            // DO index for each air loop
    bool ActuatorNodeNotFound; // true if no water coil inlet node match for actuator node
    Array1D<Real64> NumArray;
    Array1D_string AlphArray;
    Array1D_string cAlphaFields;     // Alpha field names
    Array1D_string cNumericFields;   // Numeric field names
    Array1D_bool lAlphaBlanks;       // Logical array, alpha field input BLANK = .TRUE.
    Array1D_bool lNumericBlanks;     // Logical array, numeric field input BLANK = .TRUE.
    std::string CurrentModuleObject; // for ease in getting objects
    bool ErrorsFound(false);
    bool NodeNotFound;         // flag true if the sensor node is on the coil air outlet node
    bool EMSSetPointErrorFlag; // flag true is EMS is used to set node setpoints

    auto &NumControllers(state.dataHVACControllers->NumControllers);
    auto &NumAirLoopStats(state.dataHVACControllers->NumAirLoopStats);
    auto &AirLoopStats(state.dataHVACControllers->AirLoopStats);
    auto &ControllerProps(state.dataHVACControllers->ControllerProps);
    auto &RootFinders(state.dataHVACControllers->RootFinders);
    auto &CheckEquipName(state.dataHVACControllers->CheckEquipName);

    // All the controllers are loaded into the same derived type, both the PI and Limit
    // These controllers are separate objects and loaded sequentially, but will
    // be retrieved by name as they are needed.

    CurrentModuleObject = "Controller:WaterCoil";
    NumSimpleControllers = state.dataInputProcessing->inputProcessor->getNumObjectsFound(state, CurrentModuleObject);
    NumControllers = NumSimpleControllers;

    // Allocate stats data structure for each air loop and controller if needed
    if (state.dataSysVars->TrackAirLoopEnvFlag || state.dataSysVars->TraceAirLoopEnvFlag || state.dataSysVars->TraceHVACControllerEnvFlag) {
        if (NumPrimaryAirSys > 0) {
            NumAirLoopStats = NumPrimaryAirSys;
            AirLoopStats.allocate(NumAirLoopStats);

            // Allocate controller statistics data for each controller on each air loop
            for (AirLoopNum = 1; AirLoopNum <= NumPrimaryAirSys; ++AirLoopNum) {
                AirLoopStats(AirLoopNum).ControllerStats.allocate(state.dataAirSystemsData->PrimaryAirSystems(AirLoopNum).NumControllers);
            }
        }
    }

    if (NumControllers == 0) return;
    // Condition of no controllers will be taken care of elsewhere, if necessary

    ControllerProps.allocate(NumControllers);
    RootFinders.allocate(NumControllers);
    CheckEquipName.dimension(NumControllers, true);

    state.dataInputProcessing->inputProcessor->getObjectDefMaxArgs(state, CurrentModuleObject, NumArgs, NumAlphas, NumNums);
    AlphArray.allocate(NumAlphas);
    cAlphaFields.allocate(NumAlphas);
    cNumericFields.allocate(NumNums);
    NumArray.dimension(NumNums, 0.0);
    lAlphaBlanks.dimension(NumAlphas, true);
    lNumericBlanks.dimension(NumNums, true);

    // Now find and load all of the simple controllers.
    if (NumSimpleControllers > 0) {
        for (Num = 1; Num <= NumSimpleControllers; ++Num) {
            state.dataInputProcessing->inputProcessor->getObjectItem(state,
                                                                     CurrentModuleObject,
                                                                     Num,
                                                                     AlphArray,
                                                                     NumAlphas,
                                                                     NumArray,
                                                                     NumNums,
                                                                     IOStat,
                                                                     lNumericBlanks,
                                                                     lAlphaBlanks,
                                                                     cAlphaFields,
                                                                     cNumericFields);
            UtilityRoutines::IsNameEmpty(state, AlphArray(1), CurrentModuleObject, ErrorsFound);

            ControllerProps(Num).ControllerName = AlphArray(1);
            ControllerProps(Num).ControllerType = CurrentModuleObject;
            {
                auto const SELECT_CASE_var(AlphArray(2));
                if (SELECT_CASE_var == "TEMPERATURE") {
                    ControllerProps(Num).ControlVar = HVACControllers::CtrlVarType::Temperature;
                } else if (SELECT_CASE_var == "HUMIDITYRATIO") {
                    ControllerProps(Num).ControlVar = HVACControllers::CtrlVarType::HumidityRatio;
                } else if (SELECT_CASE_var == "TEMPERATUREANDHUMIDITYRATIO") {
                    ControllerProps(Num).ControlVar = HVACControllers::CtrlVarType::TemperatureAndHumidityRatio;
                    //        CASE ('FLOW')
                    //          ControllerProps(Num)%ControlVar  = iFlow
                } else {
                    ShowSevereError(state, std::string{RoutineName} + CurrentModuleObject + "=\"" + AlphArray(1) + "\".");
                    ShowSevereError(state,
                                    "...Invalid " + cAlphaFields(2) + "=\"" + AlphArray(2) +
                                        "\", must be Temperature, HumidityRatio, or TemperatureAndHumidityRatio.");
                    ErrorsFound = true;
                }
            }
            if (UtilityRoutines::SameString(AlphArray(3), "Normal")) {
                ControllerProps(Num).Action = ControllerAction::NormalAction;
            } else if (UtilityRoutines::SameString(AlphArray(3), "Reverse")) {
                ControllerProps(Num).Action = ControllerAction::Reverse;
            } else if (lAlphaBlanks(3)) {
                ControllerProps(Num).Action = ControllerAction::NoAction;
            } else {
                ShowSevereError(state, std::string{RoutineName} + CurrentModuleObject + "=\"" + AlphArray(1) + "\".");
                ShowSevereError(state, "...Invalid " + cAlphaFields(3) + "=\"" + AlphArray(3) + R"(", must be "Normal", "Reverse" or blank.)");
                ErrorsFound = true;
            }
            if (AlphArray(4) == "FLOW") {
                ControllerProps(Num).ActuatorVar = HVACControllers::CtrlVarType::Flow;
            } else {
                ShowSevereError(state, std::string{RoutineName} + CurrentModuleObject + "=\"" + AlphArray(1) + "\".");
                ShowContinueError(state, "...Invalid " + cAlphaFields(4) + "=\"" + AlphArray(4) + "\", only FLOW is allowed.");
                ErrorsFound = true;
            }
            ControllerProps(Num).SensedNode = GetOnlySingleNode(state,
                                                                AlphArray(5),
                                                                ErrorsFound,
                                                                DataLoopNode::ConnectionObjectType::ControllerWaterCoil,
                                                                AlphArray(1),
                                                                DataLoopNode::NodeFluidType::Blank,
                                                                DataLoopNode::ConnectionType::Sensor,
                                                                NodeInputManager::CompFluidStream::Primary,
                                                                ObjectIsNotParent);
            ControllerProps(Num).ActuatedNode = GetOnlySingleNode(state,
                                                                  AlphArray(6),
                                                                  ErrorsFound,
                                                                  DataLoopNode::ConnectionObjectType::ControllerWaterCoil,
                                                                  AlphArray(1),
                                                                  DataLoopNode::NodeFluidType::Blank,
                                                                  DataLoopNode::ConnectionType::Actuator,
                                                                  NodeInputManager::CompFluidStream::Primary,
                                                                  ObjectIsNotParent);
            ControllerProps(Num).Offset = NumArray(1);
            ControllerProps(Num).MaxVolFlowActuated = NumArray(2);
            ControllerProps(Num).MinVolFlowActuated = NumArray(3);

            if (!CheckForControllerWaterCoil(state, CurrentModuleObject, AlphArray(1))) {
                ShowSevereError(
                    state, std::string{RoutineName} + CurrentModuleObject + "=\"" + AlphArray(1) + "\" not found on any AirLoopHVAC:ControllerList.");
                ErrorsFound = true;
            }

            if (ControllerProps(Num).SensedNode > 0) {

                if (ControllerProps(Num).ControlVar == HVACControllers::CtrlVarType::HumidityRatio ||
                    ControllerProps(Num).ControlVar == HVACControllers::CtrlVarType::TemperatureAndHumidityRatio) {
                    ResetHumidityRatioCtrlVarType(state, ControllerProps(Num).SensedNode);
                }
                CheckForSensorAndSetPointNode(state, ControllerProps(Num).SensedNode, ControllerProps(Num).ControlVar, NodeNotFound);

                if (NodeNotFound) {
                    // the sensor node is not on the water coil air outlet node
                    ShowWarningError(
                        state, std::string{RoutineName} + ControllerProps(Num).ControllerType + "=\"" + ControllerProps(Num).ControllerName + "\". ");
                    ShowContinueError(state, " ..Sensor node not found on water coil air outlet node.");
                    ShowContinueError(state,
                                      " ..The sensor node may have been placed on a node downstream of the coil or on an airloop outlet node.");
                } else {
                    // check if the setpoint is also on the same node where the sensor is placed on
                    EMSSetPointErrorFlag = false;
                    switch (ControllerProps(Num).ControlVar) {
                    case HVACControllers::CtrlVarType::Temperature: {
                        CheckIfNodeSetPointManagedByEMS(
                            state, ControllerProps(Num).SensedNode, EMSManager::SPControlType::TemperatureSetPoint, EMSSetPointErrorFlag);
                        state.dataLoopNodes->NodeSetpointCheck(ControllerProps(Num).SensedNode).needsSetpointChecking = false;
                        if (EMSSetPointErrorFlag) {
                            if (!NodeHasSPMCtrlVarType(state, ControllerProps(Num).SensedNode, CtrlVarType::Temp)) {
                                ShowContinueError(state, " ..Temperature setpoint not found on coil air outlet node.");
                                ShowContinueError(
                                    state, " ..The setpoint may have been placed on a node downstream of the coil or on an airloop outlet node.");
                                ShowContinueError(state, " ..Specify the setpoint and the sensor on the coil air outlet node when possible.");
                            }
                        }
                    } break;
                    case HVACControllers::CtrlVarType::HumidityRatio: {
                        CheckIfNodeSetPointManagedByEMS(
                            state, ControllerProps(Num).SensedNode, EMSManager::SPControlType::HumidityRatioMaxSetPoint, EMSSetPointErrorFlag);
                        state.dataLoopNodes->NodeSetpointCheck(ControllerProps(Num).SensedNode).needsSetpointChecking = false;
                        if (EMSSetPointErrorFlag) {
                            if (!NodeHasSPMCtrlVarType(state, ControllerProps(Num).SensedNode, CtrlVarType::MaxHumRat)) {
                                ShowContinueError(state, " ..Humidity ratio setpoint not found on coil air outlet node.");
                                ShowContinueError(
                                    state, " ..The setpoint may have been placed on a node downstream of the coil or on an airloop outlet node.");
                                ShowContinueError(state, " ..Specify the setpoint and the sensor on the coil air outlet node when possible.");
                            }
                        }
                    } break;
                    case HVACControllers::CtrlVarType::TemperatureAndHumidityRatio: {
                        CheckIfNodeSetPointManagedByEMS(
                            state, ControllerProps(Num).SensedNode, EMSManager::SPControlType::TemperatureSetPoint, EMSSetPointErrorFlag);
                        state.dataLoopNodes->NodeSetpointCheck(ControllerProps(Num).SensedNode).needsSetpointChecking = false;
                        if (EMSSetPointErrorFlag) {
                            if (!NodeHasSPMCtrlVarType(state, ControllerProps(Num).SensedNode, CtrlVarType::Temp)) {
                                ShowContinueError(state, " ..Temperature setpoint not found on coil air outlet node.");
                                ShowContinueError(
                                    state, " ..The setpoint may have been placed on a node downstream of the coil or on an airloop outlet node.");
                                ShowContinueError(state, " ..Specify the setpoint and the sensor on the coil air outlet node when possible.");
                            }
                        }
                        EMSSetPointErrorFlag = false;
                        CheckIfNodeSetPointManagedByEMS(
                            state, ControllerProps(Num).SensedNode, EMSManager::SPControlType::HumidityRatioMaxSetPoint, EMSSetPointErrorFlag);
                        state.dataLoopNodes->NodeSetpointCheck(ControllerProps(Num).SensedNode).needsSetpointChecking = false;
                        if (EMSSetPointErrorFlag) {
                            if (!NodeHasSPMCtrlVarType(state, ControllerProps(Num).SensedNode, CtrlVarType::MaxHumRat)) {
                                ShowContinueError(state, " ..Humidity ratio setpoint not found on coil air outlet node.");
                                ShowContinueError(
                                    state, " ..The setpoint may have been placed on a node downstream of the coil or on an airloop outlet node.");
                                ShowContinueError(state, " ..Specify the setpoint and the sensor on the coil air outlet node when possible.");
                            }
                        }
                    } break;
                    default:
                        break;
                    }
                }
            }
        }
    }

    // check that actuator nodes are matched by a water coil inlet node
    for (Num = 1; Num <= NumSimpleControllers; ++Num) {
        DataPlant::PlantEquipmentType WaterCoilType{};
        CheckActuatorNode(state, ControllerProps(Num).ActuatedNode, WaterCoilType, ActuatorNodeNotFound);
        if (ActuatorNodeNotFound) {
            ErrorsFound = true;
            ShowSevereError(state, std::string{RoutineName} + CurrentModuleObject + "=\"" + ControllerProps(Num).ControllerName + "\":");
            ShowContinueError(state, "...the actuator node must also be a water inlet node of a water coil");
        } else { // Node found, check type and action
            if (WaterCoilType == DataPlant::PlantEquipmentType::CoilWaterCooling) {
                if (ControllerProps(Num).Action == ControllerAction::NoAction) {
                    ControllerProps(Num).Action = ControllerAction::Reverse;
                } else if (ControllerProps(Num).Action == ControllerAction::NormalAction) {
                    ShowWarningError(state, std::string{RoutineName} + CurrentModuleObject + "=\"" + ControllerProps(Num).ControllerName + "\":");
                    ShowContinueError(state, "...Normal action has been specified for a cooling coil - should be Reverse.");
                    ShowContinueError(state, "...overriding user input action with Reverse Action.");
                    ControllerProps(Num).Action = ControllerAction::Reverse;
                }
            } else if (WaterCoilType == DataPlant::PlantEquipmentType::CoilWaterSimpleHeating) {
                if (ControllerProps(Num).Action == ControllerAction::NoAction) {
                    ControllerProps(Num).Action = ControllerAction::NormalAction;
                } else if (ControllerProps(Num).Action == ControllerAction::Reverse) {
                    ShowWarningError(state, std::string{RoutineName} + CurrentModuleObject + "=\"" + ControllerProps(Num).ControllerName + "\":");
                    ShowContinueError(state, "...Reverse action has been specified for a heating coil - should be Normal.");
                    ShowContinueError(state, "...overriding user input action with Normal Action.");
                    ControllerProps(Num).Action = ControllerAction::NormalAction;
                }
            }
        }
    }

    AlphArray.deallocate();
    cAlphaFields.deallocate();
    cNumericFields.deallocate();
    NumArray.deallocate();
    lAlphaBlanks.deallocate();
    lNumericBlanks.deallocate();

    // CR 8253 check that the sensed nodes in the controllers are in flow order in controller List
    CheckControllerListOrder(state);

    if (ErrorsFound) {
        ShowFatalError(state, std::string{RoutineName} + "Errors found in getting " + CurrentModuleObject + " input.");
    }
}

// End of Get Input subroutines for the Module
//******************************************************************************

// Beginning Initialization Section of the Module
//******************************************************************************

void ResetController(EnergyPlusData &state, int const ControlNum, bool const DoWarmRestartFlag, bool &IsConvergedFlag)
{

    // SUBROUTINE INFORMATION:
    //       AUTHOR         Fred Buhl
    //       DATE WRITTEN   April 2004
    //       MODIFIED       Dimitri Curtil (LBNL), Feb 2006
    //                      - Added capability for speculative warm restart
    //                      Brent Griffith (NREL), Feb 2010
    //                      - use SetActuatedBranchFlowRate in Plant Utilities (honor hardware min > 0.0)
    //                      - add FirstHVACIteration logic, don't reset if false,
    //       RE-ENGINEERED  na

    // PURPOSE OF THIS SUBROUTINE:
    // This subroutine resets the actuator inlet flows.

    // Using/Aliasing
    using PlantUtilities::SetActuatedBranchFlowRate;

    // SUBROUTINE LOCAL VARIABLE DECLARATIONS:
    int ActuatedNode;
    int SensedNode;
    Real64 NoFlowResetValue;

    auto &ControllerProps(state.dataHVACControllers->ControllerProps);
    auto &RootFinders(state.dataHVACControllers->RootFinders);

    ActuatedNode = ControllerProps(ControlNum).ActuatedNode;
    SensedNode = ControllerProps(ControlNum).SensedNode;

    NoFlowResetValue = 0.0;
    SetActuatedBranchFlowRate(
        state, NoFlowResetValue, ControllerProps(ControlNum).ActuatedNode, ControllerProps(ControlNum).ActuatedNodePlantLoc, true);

    //  ENDIF

    // Reset iteration counter and internal variables
    ControllerProps(ControlNum).NumCalcCalls = 0;

    ControllerProps(ControlNum).DeltaSensed = 0.0;
    ControllerProps(ControlNum).SensedValue = 0.0;
    ControllerProps(ControlNum).ActuatedValue = 0.0;

    // Reset setpoint-related quantities
    ControllerProps(ControlNum).SetPointValue = 0.0;
    ControllerProps(ControlNum).IsSetPointDefinedFlag = false;

    // MinAvailActuated and MaxAvailActuated set in InitController()
    ControllerProps(ControlNum).MinAvailActuated = 0.0;
    ControllerProps(ControlNum).MinAvailSensed = 0.0;
    ControllerProps(ControlNum).MaxAvailActuated = 0.0;
    ControllerProps(ControlNum).MaxAvailSensed = 0.0;

    // Restart from previous solution if speculative warm restart flag set
    // Keep same mode and next actuated value unchanged from last controller simulation.
    if (DoWarmRestartFlag) {
        ControllerProps(ControlNum).DoWarmRestartFlag = true;
    } else {
        ControllerProps(ControlNum).DoWarmRestartFlag = false;
        // If no speculative warm restart then reset stored mode and actucated value
        ControllerProps(ControlNum).Mode = ControllerMode::None;
        ControllerProps(ControlNum).NextActuatedValue = 0.0;
    }

    // Only set once per HVAC iteration.
    // Might be overwritten in the InitController() routine.
    // Allow reusing the previous solution while identifying brackets if
    // this is not the first HVAC step of the environment
    ControllerProps(ControlNum).ReusePreviousSolutionFlag = true;
    // Always reset to false by default. Set in CalcSimpleController() on the first controller iteration.
    ControllerProps(ControlNum).ReuseIntermediateSolutionFlag = false;
    // By default not converged
    IsConvergedFlag = false;

    // Reset root finder
    // This is independent of the processing in InitializeRootFinder() performed in Calc() routine.
    RootFinders(ControlNum).StatusFlag = RootFinderStatus::None;
    RootFinders(ControlNum).CurrentMethodType = DataRootFinder::RootFinderMethod::None;

    RootFinders(ControlNum).CurrentPoint.DefinedFlag = false;
    RootFinders(ControlNum).CurrentPoint.X = 0.0;
    RootFinders(ControlNum).CurrentPoint.Y = 0.0;

    RootFinders(ControlNum).MinPoint.DefinedFlag = false;
    RootFinders(ControlNum).MaxPoint.DefinedFlag = false;
    RootFinders(ControlNum).LowerPoint.DefinedFlag = false;
    RootFinders(ControlNum).UpperPoint.DefinedFlag = false;
}

void InitController(EnergyPlusData &state, int const ControlNum, bool &IsConvergedFlag)
{

    // SUBROUTINE INFORMATION:
    //       AUTHOR         Richard J. Liesen
    //       DATE WRITTEN   July 1998
    //       MODIFIED       Jan. 2004, Shirey/Raustad (FSEC),
    //       MODIFIED       Feb. 2006, Dimitri Curtil (LBNL), Moved first call convergence test code to ResetController()
    //                      Jul. 2016, R. Zhang (LBNL), Applied the water coil supply air temperature sensor offset fault model

    // PURPOSE OF THIS SUBROUTINE:
    // This subroutine is for  initializations of the Controller Components.

    // METHODOLOGY EMPLOYED:
    // Uses the status flags to trigger events.

    auto &DoSetPointTest = state.dataHVACGlobal->DoSetPointTest;
    using EMSManager::CheckIfNodeSetPointManagedByEMS;
    using FluidProperties::GetDensityGlycol;
    using PlantUtilities::ScanPlantLoopsForNodeNum;
    using PlantUtilities::SetActuatedBranchFlowRate;
    using RootFinder::SetupRootFinder;
    using SetPointManager::CtrlVarType;
    using SetPointManager::GetHumidityRatioVariableType;

    static constexpr std::string_view RoutineName("InitController");

    int ActuatedNode;
    int SensedNode;
    int ControllerIndex;
    Real64 rho; // local fluid density

    auto &NumControllers(state.dataHVACControllers->NumControllers);
    auto &InitControllerOneTimeFlag(state.dataHVACControllers->InitControllerOneTimeFlag);
    auto &InitControllerSetPointCheckFlag(state.dataHVACControllers->InitControllerSetPointCheckFlag);
    auto &ControllerProps(state.dataHVACControllers->ControllerProps);
    auto &RootFinders(state.dataHVACControllers->RootFinders);
    auto &MyEnvrnFlag(state.dataHVACControllers->MyEnvrnFlag);
    auto &MySizeFlag(state.dataHVACControllers->MySizeFlag);
    auto &MyPlantIndexsFlag(state.dataHVACControllers->MyPlantIndexsFlag);

    if (InitControllerOneTimeFlag) {

        MyEnvrnFlag.allocate(NumControllers);
        MySizeFlag.allocate(NumControllers);
        MyPlantIndexsFlag.allocate(NumControllers);
        MyEnvrnFlag = true;
        MySizeFlag = true;
        MyPlantIndexsFlag = true;
        InitControllerOneTimeFlag = false;
    }

    if (!state.dataGlobal->SysSizingCalc && InitControllerSetPointCheckFlag && DoSetPointTest) {
        // check for missing setpoints
        for (ControllerIndex = 1; ControllerIndex <= NumControllers; ++ControllerIndex) {
            SensedNode = ControllerProps(ControllerIndex).SensedNode;
            switch (ControllerProps(ControllerIndex).ControlVar) {
            case HVACControllers::CtrlVarType::Temperature: { // 'Temperature'
                if (state.dataLoopNodes->Node(SensedNode).TempSetPoint == SensedNodeFlagValue) {
                    if (!state.dataGlobal->AnyEnergyManagementSystemInModel) {
                        ShowSevereError(
                            state,
                            "HVACControllers: Missing temperature setpoint for controller type=" + ControllerProps(ControllerIndex).ControllerType +
                                " Name=\"" + ControllerProps(ControllerIndex).ControllerName + "\"");
                        ShowContinueError(state, "Node Referenced (by Controller)=" + state.dataLoopNodes->NodeID(SensedNode));
                        ShowContinueError(state,
                                          "  use a Setpoint Manager with Control Variable = \"Temperature\" to establish a setpoint at the "
                                          "controller sensed node.");
                        state.dataHVACGlobal->SetPointErrorFlag = true;
                    } else {
                        // call to check node is actuated by EMS
                        CheckIfNodeSetPointManagedByEMS(
                            state, SensedNode, EMSManager::SPControlType::TemperatureSetPoint, state.dataHVACGlobal->SetPointErrorFlag);
                        if (state.dataHVACGlobal->SetPointErrorFlag) {
                            ShowSevereError(state,
                                            "HVACControllers: Missing temperature setpoint for controller type=" +
                                                ControllerProps(ControllerIndex).ControllerType + " Name=\"" +
                                                ControllerProps(ControllerIndex).ControllerName + "\"");
                            ShowContinueError(state, "Node Referenced (by Controller)=" + state.dataLoopNodes->NodeID(SensedNode));
                            ShowContinueError(state,
<<<<<<< HEAD
                                              "  use a Setpoint Manager with Control Variable = \"Temperature\" to establish a setpoint at the "
                                              "controller sensed node.");
                            state.dataHVACGlobal->SetPointErrorFlag = true;
                        } else {
                            // call to check node is actuated by EMS
                            CheckIfNodeSetPointManagedByEMS(
                                state, SensedNode, EMSManager::SPControlType::TemperatureSetPoint, state.dataHVACGlobal->SetPointErrorFlag);
                            if (state.dataHVACGlobal->SetPointErrorFlag) {
                                ShowSevereError(state,
                                                "HVACControllers: Missing temperature setpoint for controller type=" +
                                                    ControllerProps(ControllerIndex).ControllerType + " Name=\"" +
                                                    ControllerProps(ControllerIndex).ControllerName + "\"");
                                ShowContinueError(state, "Node Referenced (by Controller)=" + state.dataLoopNodes->NodeID(SensedNode));
                                ShowContinueError(state,
                                                  "  use a Setpoint Manager with Control Variable = \"Temperature\" to establish a setpoint at "
                                                  "the controller sensed node.");
                                ShowContinueError(state, "Or add EMS Actuator to provide temperature setpoint at this node");
                            }
                        }
                    } else {
                        //           Warn if humidity setpoint is detected (only for cooling coils) and control varible is TEMP.
                        if (state.dataLoopNodes->Node(SensedNode).HumRatMax != SensedNodeFlagValue &&
                            ControllerProps(ControllerIndex).Action == ControllerAction::Reverse) {
                            ShowWarningError(state,
                                             "HVACControllers: controller type=" + ControllerProps(ControllerIndex).ControllerType + " Name=\"" +
                                                 ControllerProps(ControllerIndex).ControllerName +
                                                 "\" has detected a maximum humidity ratio setpoint at the control node.");
                            ShowContinueError(state, "Node referenced (by controller)=" + state.dataLoopNodes->NodeID(SensedNode));
                            ShowContinueError(state,
                                              "  set the controller control variable to TemperatureAndHumidityRatio if humidity control is desired.");
                            //              SetPointErrorFlag = .TRUE.
=======
                                              "  use a Setpoint Manager with Control Variable = \"Temperature\" to establish a setpoint at "
                                              "the controller sensed node.");
                            ShowContinueError(state, "Or add EMS Actuator to provide temperature setpoint at this node");
>>>>>>> 2acc42a9
                        }
                    }
                } else {
                    //           Warn if humidity setpoint is detected (only for cooling coils) and control varible is TEMP.
                    if (state.dataLoopNodes->Node(SensedNode).HumRatMax != SensedNodeFlagValue &&
                        ControllerProps(ControllerIndex).Action == ControllerAction::ReverseAction) {
                        ShowWarningError(state,
                                         "HVACControllers: controller type=" + ControllerProps(ControllerIndex).ControllerType + " Name=\"" +
                                             ControllerProps(ControllerIndex).ControllerName +
                                             "\" has detected a maximum humidity ratio setpoint at the control node.");
                        ShowContinueError(state, "Node referenced (by controller)=" + state.dataLoopNodes->NodeID(SensedNode));
                        ShowContinueError(state,
                                          "  set the controller control variable to TemperatureAndHumidityRatio if humidity control is desired.");
                        //              SetPointErrorFlag = .TRUE.
                    }
                }
            } break;
            case HVACControllers::CtrlVarType::HumidityRatio: { // 'HumidityRatio'
                ControllerProps(ControllerIndex).HumRatCntrlType = GetHumidityRatioVariableType(state, SensedNode);
                if ((ControllerProps(ControlNum).HumRatCntrlType == CtrlVarType::HumRat &&
                     state.dataLoopNodes->Node(SensedNode).HumRatSetPoint == SensedNodeFlagValue) ||
                    (ControllerProps(ControlNum).HumRatCntrlType == CtrlVarType::MaxHumRat &&
                     state.dataLoopNodes->Node(SensedNode).HumRatMax == SensedNodeFlagValue)) {
                    if (!state.dataGlobal->AnyEnergyManagementSystemInModel) {
                        ShowSevereError(state,
                                        "HVACControllers: Missing humidity ratio setpoint for controller type=" +
                                            ControllerProps(ControllerIndex).ControllerType + " Name=\"" +
                                            ControllerProps(ControllerIndex).ControllerName + "\"");
                        ShowContinueError(state, "Node referenced (by controller)=" + state.dataLoopNodes->NodeID(SensedNode));
                        ShowContinueError(state,
                                          "  use a SetpointManager with the field Control Variable = \"MaximumHumidityRatio\" to establish a "
                                          "setpoint at the controller sensed node.");
                        state.dataHVACGlobal->SetPointErrorFlag = true;
                    } else {
                        CheckIfNodeSetPointManagedByEMS(
                            state, SensedNode, EMSManager::SPControlType::HumidityRatioSetPoint, state.dataHVACGlobal->SetPointErrorFlag);
                        if (state.dataHVACGlobal->SetPointErrorFlag) {
                            ShowSevereError(state,
                                            "HVACControllers: Missing humidity ratio setpoint for controller type=" +
                                                ControllerProps(ControllerIndex).ControllerType + " Name=\"" +
                                                ControllerProps(ControllerIndex).ControllerName + "\"");
                            ShowContinueError(state, "Node referenced (by controller)=" + state.dataLoopNodes->NodeID(SensedNode));
                            ShowContinueError(state,
                                              "  use a SetpointManager with the field Control Variable = \"MaximumHumidityRatio\" to "
                                              "establish a setpoint at the controller sensed node.");
                            ShowContinueError(state, "Or add EMS Actuator to provide Humidity Ratio setpoint at this node");
                        }
                    }

                } else if (ControllerProps(ControlNum).HumRatCntrlType == CtrlVarType::MinHumRat) {
                    ShowSevereError(
                        state,
                        "HVACControllers: incorrect humidity ratio setpoint for controller type=" + ControllerProps(ControllerIndex).ControllerType +
                            " Name=\"" + ControllerProps(ControllerIndex).ControllerName + "\"");
                    ShowContinueError(state, "Node referenced (by controller)=" + state.dataLoopNodes->NodeID(SensedNode));
                    ShowContinueError(state,
                                      "  use a SetpointManager with the field Control Variable = \"MaximumHumidityRatio\" to establish a "
                                      "setpoint at the controller sensed node.");
                    state.dataHVACGlobal->SetPointErrorFlag = true;
                }
            } break;
            case HVACControllers::CtrlVarType::TemperatureAndHumidityRatio: { // 'TemperatureAndHumidityRatio'
                if (state.dataLoopNodes->Node(SensedNode).TempSetPoint == SensedNodeFlagValue) {
                    if (!state.dataGlobal->AnyEnergyManagementSystemInModel) {
                        ShowSevereError(
                            state,
                            "HVACControllers: Missing temperature setpoint for controller type=" + ControllerProps(ControllerIndex).ControllerType +
                                " Name=\"" + ControllerProps(ControllerIndex).ControllerName + "\"");
                        ShowContinueError(state, "Node Referenced (by Controller)=" + state.dataLoopNodes->NodeID(SensedNode));
                        ShowContinueError(state,
                                          "  use a Setpoint Manager with Control Variable = \"Temperature\" to establish a setpoint at the "
                                          "controller sensed node.");
                        state.dataHVACGlobal->SetPointErrorFlag = true;
                    } else {
                        // call to check node is actuated by EMS
                        CheckIfNodeSetPointManagedByEMS(
                            state, SensedNode, EMSManager::SPControlType::TemperatureSetPoint, state.dataHVACGlobal->SetPointErrorFlag);
                        if (state.dataHVACGlobal->SetPointErrorFlag) {
                            ShowSevereError(state,
                                            "HVACControllers: Missing temperature setpoint for controller type=" +
                                                ControllerProps(ControllerIndex).ControllerType + " Name=\"" +
                                                ControllerProps(ControllerIndex).ControllerName + "\"");
                            ShowContinueError(state, "Node Referenced (by Controller)=" + state.dataLoopNodes->NodeID(SensedNode));
                            ShowContinueError(state,
                                              "  use a Setpoint Manager with Control Variable = \"Temperature\" to establish a setpoint at "
                                              "the controller sensed node.");
                            ShowContinueError(state, "Or add EMS Actuator to provide temperature setpoint at this node");
                        }
                    }
                }
                if (state.dataLoopNodes->Node(SensedNode).HumRatMax == SensedNodeFlagValue) {
                    if (!state.dataGlobal->AnyEnergyManagementSystemInModel) {
                        ShowSevereError(state,
                                        "HVACControllers: Missing maximum humidity ratio setpoint for controller type=" +
                                            ControllerProps(ControllerIndex).ControllerType + " Name=\"" +
                                            ControllerProps(ControllerIndex).ControllerName + "\"");
                        ShowContinueError(state, "Node Referenced (by Controller)=" + state.dataLoopNodes->NodeID(SensedNode));
                        ShowContinueError(state,
                                          "  use a SetpointManager with the field Control Variable = \"MaximumHumidityRatio\" to establish a "
                                          "setpoint at the controller sensed node.");
                        state.dataHVACGlobal->SetPointErrorFlag = true;
                    } else {
                        // call to check node is actuated by EMS
                        CheckIfNodeSetPointManagedByEMS(
                            state, SensedNode, EMSManager::SPControlType::HumidityRatioMaxSetPoint, state.dataHVACGlobal->SetPointErrorFlag);
                        if (state.dataHVACGlobal->SetPointErrorFlag) {
                            ShowSevereError(state,
                                            "HVACControllers: Missing maximum humidity ratio setpoint for controller type=" +
                                                ControllerProps(ControllerIndex).ControllerType + " Name=\"" +
                                                ControllerProps(ControllerIndex).ControllerName + "\"");
                            ShowContinueError(state, "Node Referenced (by Controller)=" + state.dataLoopNodes->NodeID(SensedNode));
                            ShowContinueError(state,
                                              "  use a SetpointManager with the field Control Variable = \"MaximumHumidityRatio\" to "
                                              "establish a setpoint at the controller sensed node.");
                            ShowContinueError(state, "Or add EMS Actuator to provide maximum Humidity Ratio setpoint at this node");
                        }
                    }
                }
            } break;
            case HVACControllers::CtrlVarType::Flow: { // 'Flow'
                if (state.dataLoopNodes->Node(SensedNode).MassFlowRateSetPoint == SensedNodeFlagValue) {
                    if (!state.dataGlobal->AnyEnergyManagementSystemInModel) {
                        ShowSevereError(state,
                                        "HVACControllers: Missing mass flow rate setpoint for controller type=" +
                                            ControllerProps(ControllerIndex).ControllerType + " Name=\"" +
                                            ControllerProps(ControllerIndex).ControllerName + "\"");
                        ShowContinueError(state, "Node Referenced (in Controller)=" + state.dataLoopNodes->NodeID(SensedNode));
                        ShowContinueError(state,
                                          "  use a SetpointManager with the field Control Variable = \"MassFlowRate\" to establish a "
                                          "setpoint at the controller sensed node.");
                        state.dataHVACGlobal->SetPointErrorFlag = true;
                    } else {
                        // call to check node is actuated by EMS
                        CheckIfNodeSetPointManagedByEMS(
                            state, SensedNode, EMSManager::SPControlType::MassFlowRateSetPoint, state.dataHVACGlobal->SetPointErrorFlag);
                        if (state.dataHVACGlobal->SetPointErrorFlag) {
                            ShowSevereError(state,
                                            "HVACControllers: Missing mass flow rate setpoint for controller type=" +
                                                ControllerProps(ControllerIndex).ControllerType + " Name=\"" +
                                                ControllerProps(ControllerIndex).ControllerName + "\"");
                            ShowContinueError(state, "Node Referenced (in Controller)=" + state.dataLoopNodes->NodeID(SensedNode));
                            ShowContinueError(state,
                                              "  use a SetpointManager with the field Control Variable = \"MassFlowRate\" to establish a "
                                              "setpoint at the controller sensed node.");
                            ShowContinueError(state, "Or add EMS Actuator to provide Mass Flow Rate setpoint at this node");
                        }
                    }
                }
            } break;
            default:
                break;
            }
        }

        InitControllerSetPointCheckFlag = false;
    }

    if (allocated(state.dataPlnt->PlantLoop) && MyPlantIndexsFlag(ControlNum)) {
        ScanPlantLoopsForNodeNum(state,
                                 ControllerProps(ControlNum).ControllerName,
                                 ControllerProps(ControlNum).ActuatedNode,
                                 ControllerProps(ControlNum).ActuatedNodePlantLoc);
        MyPlantIndexsFlag(ControlNum) = false;
    }

    if (!state.dataGlobal->SysSizingCalc && MySizeFlag(ControlNum)) {

        SizeController(state, ControlNum);

        // Check to make sure that the Minimum Flow rate is less than the max.
        if (ControllerProps(ControlNum).MaxVolFlowActuated == 0.0) {
            ShowWarningError(state,
                             std::string{RoutineName} + ": Controller:WaterCoil=\"" + ControllerProps(ControlNum).ControllerName +
                                 "\", Maximum Actuated Flow is zero.");
            ControllerProps(ControlNum).MinVolFlowActuated = 0.0;
        } else if (ControllerProps(ControlNum).MinVolFlowActuated >= ControllerProps(ControlNum).MaxVolFlowActuated) {
            ShowFatalError(state,
                           std::string{RoutineName} + ": Controller:WaterCoil=\"" + ControllerProps(ControlNum).ControllerName +
                               "\", Minimum control flow is > or = Maximum control flow.");
        }

        // Setup root finder after sizing calculation
<<<<<<< HEAD
        {
            auto const SELECT_CASE_var(ControllerProps(ControlNum).Action);
            if (SELECT_CASE_var == ControllerAction::NormalAction) {
                SetupRootFinder(state,
                                RootFinders(ControlNum),
                                DataRootFinder::Slope::Increasing,
                                DataRootFinder::RootFinderMethod::Brent,
                                DataPrecisionGlobals::constant_zero,
                                1.0e-6,
                                ControllerProps(ControlNum).Offset); // Slope type | Method type | TolX: no relative tolerance for X variables |
                                                                     // ATolX: absolute tolerance for X variables | ATolY: absolute tolerance for
                                                                     // Y variables

            } else if (SELECT_CASE_var == ControllerAction::Reverse) {
                SetupRootFinder(state,
                                RootFinders(ControlNum),
                                DataRootFinder::Slope::Decreasing,
                                DataRootFinder::RootFinderMethod::Brent,
                                DataPrecisionGlobals::constant_zero,
                                1.0e-6,
                                ControllerProps(ControlNum).Offset); // Slope type | Method type | TolX: no relative tolerance for X variables |
                                                                     // ATolX: absolute tolerance for X variables | ATolY: absolute tolerance for
                                                                     // Y variables
            } else {
                ShowFatalError(state, R"(InitController: Invalid controller action. Valid choices are "Normal" or "Reverse")");
            }
=======
        switch (ControllerProps(ControlNum).Action) {
        case ControllerAction::NormalAction: {
            SetupRootFinder(state,
                            RootFinders(ControlNum),
                            DataRootFinder::Slope::Increasing,
                            DataRootFinder::RootFinderMethod::Brent,
                            DataPrecisionGlobals::constant_zero,
                            1.0e-6,
                            ControllerProps(ControlNum).Offset); // Slope type | Method type | TolX: no relative tolerance for X variables |
                                                                 // ATolX: absolute tolerance for X variables | ATolY: absolute tolerance for
                                                                 // Y variables

        } break;
        case ControllerAction::ReverseAction: {
            SetupRootFinder(state,
                            RootFinders(ControlNum),
                            DataRootFinder::Slope::Decreasing,
                            DataRootFinder::RootFinderMethod::Brent,
                            DataPrecisionGlobals::constant_zero,
                            1.0e-6,
                            ControllerProps(ControlNum).Offset); // Slope type | Method type | TolX: no relative tolerance for X variables |
                                                                 // ATolX: absolute tolerance for X variables | ATolY: absolute tolerance for
                                                                 // Y variables
        } break;
        default: {
            ShowFatalError(state, R"(InitController: Invalid controller action. Valid choices are "Normal" or "Reverse")");
        } break;
>>>>>>> 2acc42a9
        }

        MySizeFlag(ControlNum) = false;
    }

    // Set the sensed and actuated node numbers
    ActuatedNode = ControllerProps(ControlNum).ActuatedNode;
    SensedNode = ControllerProps(ControlNum).SensedNode;

    // Do the Begin Environment initializations
    if (state.dataGlobal->BeginEnvrnFlag && MyEnvrnFlag(ControlNum)) {

        rho = GetDensityGlycol(state,
                               state.dataPlnt->PlantLoop(ControllerProps(ControlNum).ActuatedNodePlantLoc.loopNum).FluidName,
                               DataGlobalConstants::CWInitConvTemp,
                               state.dataPlnt->PlantLoop(ControllerProps(ControlNum).ActuatedNodePlantLoc.loopNum).FluidIndex,
                               RoutineName);

        ControllerProps(ControlNum).MinActuated = rho * ControllerProps(ControlNum).MinVolFlowActuated;
        ControllerProps(ControlNum).MaxActuated = rho * ControllerProps(ControlNum).MaxVolFlowActuated;

        // Turn off scheme to reuse previous solution obtained at last SimAirLoop() call
        ControllerProps(ControlNum).ReusePreviousSolutionFlag = false;
        // Reset solution trackers
        for (auto &e : ControllerProps(ControlNum).SolutionTrackers) {
            e.DefinedFlag = false;
            e.Mode = ControllerMode::None;
            e.ActuatedValue = 0.0;
        }

        MyEnvrnFlag(ControlNum) = false;
    }

    if (!state.dataGlobal->BeginEnvrnFlag) {
        MyEnvrnFlag(ControlNum) = true;
    }

    SetActuatedBranchFlowRate(
        state, ControllerProps(ControlNum).NextActuatedValue, ActuatedNode, ControllerProps(ControlNum).ActuatedNodePlantLoc, false);

    // Do the following initializations (every time step): This should be the info from
    // the previous components outlets or the node data in this section.
    // Load the node data in this section for the component simulation
    IsConvergedFlag = false;

    switch (ControllerProps(ControlNum).ControlVar) {
    case HVACControllers::CtrlVarType::Temperature: { // 'Temperature'
        ControllerProps(ControlNum).SensedValue = state.dataLoopNodes->Node(SensedNode).Temp;
        // Done once per HVAC step
        if (!ControllerProps(ControlNum).IsSetPointDefinedFlag) {
            ControllerProps(ControlNum).SetPointValue = state.dataLoopNodes->Node(SensedNode).TempSetPoint;
            ControllerProps(ControlNum).IsSetPointDefinedFlag = true;

            // If there is a fault of water coil SAT sensor
            if (ControllerProps(ControlNum).FaultyCoilSATFlag && (!state.dataGlobal->WarmupFlag) && (!state.dataGlobal->DoingSizing) &&
                (!state.dataGlobal->KickOffSimulation)) {
                // calculate the sensor offset using fault information
                int FaultIndex = ControllerProps(ControlNum).FaultyCoilSATIndex;
                ControllerProps(ControlNum).FaultyCoilSATOffset = state.dataFaultsMgr->FaultsCoilSATSensor(FaultIndex).CalFaultOffsetAct(state);
                // update the SetPointValue
                ControllerProps(ControlNum).SetPointValue =
                    state.dataLoopNodes->Node(SensedNode).TempSetPoint - ControllerProps(ControlNum).FaultyCoilSATOffset;
            }
        }
    } break;
    case HVACControllers::CtrlVarType::TemperatureAndHumidityRatio: { // 'TemperatureAndHumidityRatio'
        if (ControllerProps(ControlNum).HumRatCtrlOverride) {
            // Humidity ratio control
            ControllerProps(ControlNum).SensedValue = state.dataLoopNodes->Node(SensedNode).HumRat;
        } else {
            // Temperature control
            ControllerProps(ControlNum).SensedValue = state.dataLoopNodes->Node(SensedNode).Temp;
        }
        if (!ControllerProps(ControlNum).IsSetPointDefinedFlag) {
            if (ControllerProps(ControlNum).HumRatCtrlOverride) {
                // Humidity ratio control
                ControllerProps(ControlNum).SetPointValue = state.dataLoopNodes->Node(SensedNode).HumRatMax;
            } else {
                // Pure temperature setpoint control strategy
                ControllerProps(ControlNum).SetPointValue = state.dataLoopNodes->Node(SensedNode).TempSetPoint;
            }
            // Finally indicate thate the setpoint has been computed
            ControllerProps(ControlNum).IsSetPointDefinedFlag = true;
        }
    } break;
    case HVACControllers::CtrlVarType::HumidityRatio: { // 'HumidityRatio'
        ControllerProps(ControlNum).SensedValue = state.dataLoopNodes->Node(SensedNode).HumRat;
        // Done once per HVAC step
        if (!ControllerProps(ControlNum).IsSetPointDefinedFlag) {
            switch (ControllerProps(ControlNum).HumRatCntrlType) {
            case CtrlVarType::MaxHumRat: {
                ControllerProps(ControlNum).SetPointValue = state.dataLoopNodes->Node(SensedNode).HumRatMax;
            } break;
            default: {
                ControllerProps(ControlNum).SetPointValue = state.dataLoopNodes->Node(SensedNode).HumRatSetPoint;
            } break;
            }
            ControllerProps(ControlNum).IsSetPointDefinedFlag = true;
        }
    } break;
    case HVACControllers::CtrlVarType::Flow: { // 'Flow'
        ControllerProps(ControlNum).SensedValue = state.dataLoopNodes->Node(SensedNode).MassFlowRate;
        // Done once per HVAC step
        if (!ControllerProps(ControlNum).IsSetPointDefinedFlag) {
            ControllerProps(ControlNum).SetPointValue = state.dataLoopNodes->Node(SensedNode).MassFlowRateSetPoint;
            ControllerProps(ControlNum).IsSetPointDefinedFlag = true;
        }
    } break;
    default: {
        ShowFatalError(state, "Invalid Controller Variable Type=" + ControlVariableTypes(ControllerProps(ControlNum).ControlVar));
    } break;
    }

    switch (ControllerProps(ControlNum).ActuatorVar) {
    case HVACControllers::CtrlVarType::Flow: { // 'Flow'
        // At the beginning of every time step the value is reset to the User Input
        // The interface managers can reset the Max or Min to available values during the time step
        // and these will then be the new setpoint limits for the controller to work within.
        ControllerProps(ControlNum).ActuatedValue = state.dataLoopNodes->Node(ActuatedNode).MassFlowRate;
        // Compute the currently available min and max bounds for controller.
        // Done only once per HVAC step, as it would not make any sense to modify the min/max
        // bounds during successive iterations of the root finder.
        if (ControllerProps(ControlNum).NumCalcCalls == 0) {
            ControllerProps(ControlNum).MinAvailActuated =
                max(state.dataLoopNodes->Node(ActuatedNode).MassFlowRateMinAvail, ControllerProps(ControlNum).MinActuated);
            ControllerProps(ControlNum).MaxAvailActuated =
                min(state.dataLoopNodes->Node(ActuatedNode).MassFlowRateMaxAvail, ControllerProps(ControlNum).MaxActuated);
            // MinActuated is user input for minimum actuated flow, use that value if allowed
            // (i.e., reset MinAvailActuated based on Node%MassFlowRateMaxAvail)
            ControllerProps(ControlNum).MinAvailActuated =
                min(ControllerProps(ControlNum).MinAvailActuated, ControllerProps(ControlNum).MaxAvailActuated);
        }
    } break;
    default: {
        ShowFatalError(state, "Invalid Actuator Variable Type=" + ControlVariableTypes(ControllerProps(ControlNum).ActuatorVar));
    } break;
    }

    // Compute residual for control function using desired setpoint value and current sensed value
    // NOTE: The delta sensed value might be wrong if the setpoint has not yet been computed.
    //       Make sure not to use it until the setpoint has been computed.
    if (ControllerProps(ControlNum).IsSetPointDefinedFlag) {
        ControllerProps(ControlNum).DeltaSensed = ControllerProps(ControlNum).SensedValue - ControllerProps(ControlNum).SetPointValue;
    } else {
        ControllerProps(ControlNum).DeltaSensed = 0.0;
    }
}

void SizeController(EnergyPlusData &state, int const ControlNum)
{

    // SUBROUTINE INFORMATION:
    //       AUTHOR         Fred Buhl
    //       DATE WRITTEN   November 2001
    //       MODIFIED       na
    //       RE-ENGINEERED  na

    // PURPOSE OF THIS SUBROUTINE:
    // This subroutine is for sizing Controller Components for which max flow rates have not been
    // specified in the input.

    // METHODOLOGY EMPLOYED:
    // Obtains flow rates from the actuated node. Should have been set by the water coils.

    // Using/Aliasing
    using namespace DataSizing;

    // SUBROUTINE LOCAL VARIABLE DECLARATIONS:
    int ActuatedNode; // node number of actuated node
    int WaterCompNum;

    auto &ControllerProps(state.dataHVACControllers->ControllerProps);

    ActuatedNode = ControllerProps(ControlNum).ActuatedNode;

    if (ControllerProps(ControlNum).MaxVolFlowActuated == AutoSize) {
        for (WaterCompNum = 1; WaterCompNum <= state.dataSize->SaveNumPlantComps; ++WaterCompNum) {
            if (state.dataSize->CompDesWaterFlow(WaterCompNum).SupNode == ActuatedNode) {
                ControllerProps(ControlNum).MaxVolFlowActuated = state.dataSize->CompDesWaterFlow(WaterCompNum).DesVolFlowRate;
            }
        }

        if (ControllerProps(ControlNum).MaxVolFlowActuated < SmallWaterVolFlow) {
            ControllerProps(ControlNum).MaxVolFlowActuated = 0.0;
        }
        BaseSizer::reportSizerOutput(state,
                                     ControllerProps(ControlNum).ControllerType,
                                     ControllerProps(ControlNum).ControllerName,
                                     "Maximum Actuated Flow [m3/s]",
                                     ControllerProps(ControlNum).MaxVolFlowActuated);
    }

    if (ControllerProps(ControlNum).Offset == AutoSize) {
        // 2100 = 0.5 * 4.2 * 1000/1.2 * 1.2 where 0.5 is the ratio of chilled water delta T to supply air delta T,
        //   4.2 is the ratio of water density to air density, 1000/1.2 is the ratio of water specific heat to
        //   air specific heat, and 1.2 converts the result from air volumetric flow rate to air mass flow rate.
        //   The assumption is that a temperature tolerance of 0.001 C is good for an air mass flow rate of 1 kg/s.
        //   So we divide .001 by the air mass flow rate estimated from the water volumetric flow rate to come up
        //   with a temperature tolerance that won't exceed the loop energy error tolerance (10 W).
        // Finally we need to take into account the fact that somebody might change the energy tolerance.
        ControllerProps(ControlNum).Offset =
            (0.001 / (2100.0 * max(ControllerProps(ControlNum).MaxVolFlowActuated, SmallWaterVolFlow))) * (DataConvergParams::HVACEnergyToler / 10.0);
        // do not let the controller tolerance exceed 1/10 of the loop temperature tolerance.
        ControllerProps(ControlNum).Offset = min(0.1 * DataConvergParams::HVACTemperatureToler, ControllerProps(ControlNum).Offset);
        BaseSizer::reportSizerOutput(state,
                                     ControllerProps(ControlNum).ControllerType,
                                     ControllerProps(ControlNum).ControllerName,
                                     "Controller Convergence Tolerance",
                                     ControllerProps(ControlNum).Offset);
    }
}

void CalcSimpleController(EnergyPlusData &state,
                          int const ControlNum,
                          bool const FirstHVACIteration,
                          bool &IsConvergedFlag,
                          bool &IsUpToDateFlag,
                          std::string const &ControllerName // used when errors occur
)
{

    // SUBROUTINE INFORMATION:
    //       AUTHOR         Dimitri Curtil
    //       DATE WRITTEN   May 2006
    //       MODIFIED       Dimitri Curtil (LBNL), May 2006
    //                      - Added IsPointFlagDefinedFlag to control when the setpoiont should be
    //                        computed depending on the control strategy. This was needed to
    //                        trigger the setpoint calculation for the dual temperature and
    //                        humidity ratio control strategy only once the air loop has been
    //                        evaluated with the max actuated flow.
    //                        See the routine InitController() for more details on the setpoint
    //                        calculation.
    //       MODIFIED       Dimitri Curtil (LBNL), March 2006
    //                      - Added IsUpToDateFlag to detect whether or not the air loop
    //                        has been evaluated prior the first iteration, which allows
    //                        to use the current node values as the first iterate for the root
    //                        finder (for COLD RESTART ONLY).
    //       MODIFIED       Dimitri Curtil (LBNL), Feb 2006
    //                      - Added mode detection capability.
    //                      - Now trying min actuated variable first to
    //                        detect min-constrained cases in 1 iteration.
    //                      - Trying max actuated variable second.
    //                        Checks for max-constrained here instead of in
    //                        NormActuatedCalc mode.
    //                      - Checking for inactive mode as soon as min and max
    //                        support points are known instead of in NormActuatedCalc
    //                        mode.
    //       RE-ENGINEERED  na

    using RootFinder::CheckRootFinderCandidate;
    using RootFinder::InitializeRootFinder;

    // SUBROUTINE ARGUMENT DEFINITIONS:
    // Set to TRUE if current controller is converged; FALSE if more iteration are needed.
    // Note that an error in the root finding process can be mapped onto IsConvergedFlag=TRUE
    // to avoid continue iterating.
    // TRUE if air loop is up-to-date meaning that the current node values are consistent (air loop evaluated)
    // Only used within the Calc routines

    // SUBROUTINE LOCAL VARIABLE DECLARATIONS:
    int ActuatedNode;
    int SensedNode;

    auto &ControllerProps(state.dataHVACControllers->ControllerProps);
    auto &RootFinders(state.dataHVACControllers->RootFinders);

    // Increment counter
    ++ControllerProps(ControlNum).NumCalcCalls;

    // Obtain actuated and sensed nodes
    ActuatedNode = ControllerProps(ControlNum).ActuatedNode;
    SensedNode = ControllerProps(ControlNum).SensedNode;

    // Check to see if the component is running; if not converged and return.  This check will be done
    // by looking at the component mass flow rate at the sensed node.
    if (state.dataLoopNodes->Node(SensedNode).MassFlowRate == 0.0) {
        ExitCalcController(state, ControlNum, DataPrecisionGlobals::constant_zero, ControllerMode::Off, IsConvergedFlag, IsUpToDateFlag);
        return;
    }

    // Initialize root finder
    if (ControllerProps(ControlNum).NumCalcCalls == 1) {
        // Set min/max boundaries for root finder on first iteration
        InitializeRootFinder(state,
                             RootFinders(ControlNum),
                             ControllerProps(ControlNum).MinAvailActuated,
                             ControllerProps(ControlNum).MaxAvailActuated); // XMin | XMax

        // Only allow to reuse initial evaluation if the air loop is up-to-date.
        // Set in SolveAirLoopControllers()
        // Only reuse initial evaluation if setpoint is already available for the current controller
        // Note that in the case of dual temperature and humidity ratio control strategy since the
        // setpoint at a later iteration, the initial solution cannot be reused.
        // Make sure that the initial candidate value lies within range
        ControllerProps(ControlNum).ReuseIntermediateSolutionFlag =
            IsUpToDateFlag && ControllerProps(ControlNum).IsSetPointDefinedFlag &&
            CheckRootFinderCandidate(RootFinders(ControlNum), ControllerProps(ControlNum).ActuatedValue);

        if (ControllerProps(ControlNum).ReuseIntermediateSolutionFlag) {

            // Reuse intermediate solution obtained with previous controller for the current HVAC step
            // and fire root finder to get next root candidate
            FindRootSimpleController(state, ControlNum, FirstHVACIteration, IsConvergedFlag, IsUpToDateFlag, ControllerName);

        } else {
            // Always start with min point by default
            ControllerProps(ControlNum).NextActuatedValue = RootFinders(ControlNum).MinPoint.X;
        }

        // Process current iterate and compute next candidate if needed
        // We assume that after the first controller iteration:
        // - the setpoint is defined
        // - the min and max available bounds are defined
        // NOTE: Not explicitly checked but the air mass flow rate must remain constant across successive
        //       controller iterations to ensure that the root finder converges.
    } else {
        // Check that the setpoint is defined
        if (!ControllerProps(ControlNum).IsSetPointDefinedFlag) {
            ShowSevereError(state, "CalcSimpleController: Root finder failed at " + CreateHVACStepFullString(state));
            ShowContinueError(state, " Controller name=\"" + ControllerName + "\"");
            ShowContinueError(state, " Setpoint is not available/defined.");
            ShowFatalError(state, "Preceding error causes program termination.");
        }
        // Monitor invariants across successive controller iterations
        // - min bound
        // - max bound
        if (RootFinders(ControlNum).MinPoint.X != ControllerProps(ControlNum).MinAvailActuated) {
            ShowSevereError(state, "CalcSimpleController: Root finder failed at " + CreateHVACStepFullString(state));
            ShowContinueError(state, " Controller name=\"" + ControllerName + "\"");
            ShowContinueError(state, " Minimum bound must remain invariant during successive iterations.");
            ShowContinueError(state, format(" Minimum root finder point={:.{}T}", RootFinders(ControlNum).MinPoint.X, NumSigDigits));
            ShowContinueError(state, format(" Minimum avail actuated={:.{}T}", ControllerProps(ControlNum).MinAvailActuated, NumSigDigits));
            ShowFatalError(state, "Preceding error causes program termination.");
        }
        if (RootFinders(ControlNum).MaxPoint.X != ControllerProps(ControlNum).MaxAvailActuated) {
            ShowSevereError(state, "CalcSimpleController: Root finder failed at " + CreateHVACStepFullString(state));
            ShowContinueError(state, " Controller name=\"" + ControllerName + "\"");
            ShowContinueError(state, " Maximum bound must remain invariant during successive iterations.");
            ShowContinueError(state, format(" Maximum root finder point={:.{}T}", RootFinders(ControlNum).MaxPoint.X, NumSigDigits));
            ShowContinueError(state, format(" Maximum avail actuated={:.{}T}", ControllerProps(ControlNum).MaxAvailActuated, NumSigDigits));
            ShowFatalError(state, "Preceding error causes program termination.");
        }

        // Updates root finder with current iterate and computes next one if needed
        FindRootSimpleController(state, ControlNum, FirstHVACIteration, IsConvergedFlag, IsUpToDateFlag, ControllerName);
    }
}

void FindRootSimpleController(EnergyPlusData &state,
                              int const ControlNum,
                              bool const FirstHVACIteration,
                              bool &IsConvergedFlag,
                              bool &IsUpToDateFlag,
                              std::string const &ControllerName // used when errors occur
)
{

    // SUBROUTINE INFORMATION:
    //       AUTHOR         Dimitri Curtil (LBNL)
    //       DATE WRITTEN   March 2006
    //       MODIFIED       na
    //       MODIFIED       na
    //       RE-ENGINEERED  na

    // PURPOSE OF THIS SUBROUTINE:
    // New routine to fire the root finder using the current actuated and sensed values.
    // - Updates IsConvergedFlag depending ou iteration status.
    // - Sets next actuated value to try in ControllerProps(ControlNum)%NextActuatedValue

    using RootFinder::CheckRootFinderCandidate;
    using RootFinder::IterateRootFinder;

    // SUBROUTINE LOCAL VARIABLE DECLARATIONS:
    int ActuatedNode;
    int SensedNode;
    bool IsDoneFlag; // TRUE if root finder needs to continue iterating, FALSE otherwise.
    bool ReusePreviousSolutionFlag;
    int PreviousSolutionIndex;
    bool PreviousSolutionDefinedFlag;
    ControllerMode PreviousSolutionMode;
    Real64 PreviousSolutionValue;

    auto &ControllerProps(state.dataHVACControllers->ControllerProps);
    auto &RootFinders(state.dataHVACControllers->RootFinders);

    // Obtain actuated and sensed nodes
    ActuatedNode = ControllerProps(ControlNum).ActuatedNode;
    SensedNode = ControllerProps(ControlNum).SensedNode;

    // Update root finder with latest solution point
    // Check for unconstrained/constrained convergence
    // Compute next candidate if not converged yet.
    IterateRootFinder(state,
                      RootFinders(ControlNum),
                      ControllerProps(ControlNum).ActuatedValue,
                      ControllerProps(ControlNum).DeltaSensed,
                      IsDoneFlag); // root finder's data | X | Y | not used

    // Process root finder if converged or error
    // Map root finder status onto controller mode
    switch (RootFinders(ControlNum).StatusFlag) {
    case RootFinderStatus::None:
    case RootFinderStatus::WarningNonMonotonic:
    case RootFinderStatus::WarningSingular: {
        // We need to keep iterating...
        IsConvergedFlag = false;

        if (FirstHVACIteration) {
            PreviousSolutionIndex = 1;
        } else {
            PreviousSolutionIndex = 2;
        }

        PreviousSolutionDefinedFlag = ControllerProps(ControlNum).SolutionTrackers(PreviousSolutionIndex).DefinedFlag;
        PreviousSolutionMode = ControllerProps(ControlNum).SolutionTrackers(PreviousSolutionIndex).Mode;
        PreviousSolutionValue = ControllerProps(ControlNum).SolutionTrackers(PreviousSolutionIndex).ActuatedValue;

        // Attempt to use root at previous HVAC step in place of the candidate produced by the
        // root finder.
        // Set in InitController() depending on controller mode at previous HVAC step iteration
        // Only attempted during bracketing phase of root finder.
        // Check that a previous solution is available
        // Make sure that mode of previous solution was active
        // Make sure that proposed candidate does not conflict with current min/max range and lower/upper brackets
        ReusePreviousSolutionFlag = ControllerProps(ControlNum).ReusePreviousSolutionFlag &&
                                    (RootFinders(ControlNum).CurrentMethodType == DataRootFinder::RootFinderMethod::Bracket) &&
                                    PreviousSolutionDefinedFlag && (PreviousSolutionMode == ControllerMode::Active) &&
                                    CheckRootFinderCandidate(RootFinders(ControlNum), PreviousSolutionValue);

        if (ReusePreviousSolutionFlag) {
            // Try to reuse saved solution from previous call to SolveAirLoopControllers()
            // instead of candidate proposed by the root finder
            ControllerProps(ControlNum).NextActuatedValue = PreviousSolutionValue;

            // Turn off flag since we can only use the previous solution once per HVAC iteration
            ControllerProps(ControlNum).ReusePreviousSolutionFlag = false;
        } else {
            // By default, use candidate value computed by root finder
            ControllerProps(ControlNum).NextActuatedValue = RootFinders(ControlNum).XCandidate;
        }

    } break;
    case RootFinderStatus::OK:
    case RootFinderStatus::OKRoundOff: {
        // Indicate convergence with base value (used to obtain DeltaSensed!)
        ExitCalcController(state, ControlNum, RootFinders(ControlNum).XCandidate, ControllerMode::Active, IsConvergedFlag, IsUpToDateFlag);
    } break;
    case RootFinderStatus::OKMin: {
        // Indicate convergence with min value
        // Should be the same as ControllerProps(ControlNum)%MinAvailActuated
        ExitCalcController(state, ControlNum, RootFinders(ControlNum).MinPoint.X, ControllerMode::MinActive, IsConvergedFlag, IsUpToDateFlag);
    } break;
    case RootFinderStatus::OKMax: {
        // Indicate convergence with max value
        // Should be the same as ControllerProps(ControlNum)%MaxAvailActuated
        ExitCalcController(state, ControlNum, RootFinders(ControlNum).MaxPoint.X, ControllerMode::MaxActive, IsConvergedFlag, IsUpToDateFlag);

    } break;
    case RootFinderStatus::ErrorSingular: {
        // Indicate inactive mode with min actuated value
        // NOTE: Original code returned Node(ActuatedNode)%MassFlowRateMinAvail
        //       This was not portable in case the actuated variable was NOT a mass flow rate!
        //       Replaced   Node(ActuatedNode)%MassFlowRateMinAvail
        //       with       RootFinders(ControlNum)%MinPoint%X
        //       which is the same as (see SUBROUTINE InitController)
        //                  ControllerProps(ControlNum)%MinAvailActuated
        ExitCalcController(state, ControlNum, RootFinders(ControlNum).MinPoint.X, ControllerMode::Inactive, IsConvergedFlag, IsUpToDateFlag);

        // Abnormal case: should never happen
    } break;
    case RootFinderStatus::ErrorRange: {
        ShowSevereError(state, "FindRootSimpleController: Root finder failed at " + CreateHVACStepFullString(state));
        ShowContinueError(state, " Controller name=\"" + ControllerName + "\"");
        ShowContinueError(
            state,
            format(" Root candidate x={:.{}T} does not lie within the min/max bounds.", ControllerProps(ControlNum).ActuatedValue, NumSigDigits));
        ShowContinueError(state, format(" Min bound is x={:.{}T}", RootFinders(ControlNum).MinPoint.X, NumSigDigits));
        ShowContinueError(state, format(" Max bound is x={:.{}T}", RootFinders(ControlNum).MaxPoint.X, NumSigDigits));
        ShowFatalError(state, "Preceding error causes program termination.");

        // Abnormal case: should never happen
    } break;
    case RootFinderStatus::ErrorBracket: {
        ShowSevereError(state, "FindRootSimpleController: Root finder failed at " + CreateHVACStepFullString(state));
        ShowContinueError(state, " Controller name=" + ControllerProps(ControlNum).ControllerName);
        ShowContinueError(
            state, fmt::format(" Controller action={}", state.dataHVACCtrl->ActionTypes[static_cast<int>(ControllerProps(ControlNum).Action)]));
        ShowContinueError(state,
                          format(" Root candidate x={:.{}T} does not lie within the lower/upper brackets.",
                                 ControllerProps(ControlNum).ActuatedValue,
                                 NumSigDigits));
        if (RootFinders(ControlNum).LowerPoint.DefinedFlag) {
            ShowContinueError(state, format(" Lower bracket is x={:.{}T}", RootFinders(ControlNum).LowerPoint.X, NumSigDigits));
        }
        if (RootFinders(ControlNum).UpperPoint.DefinedFlag) {
            ShowContinueError(state, format(" Upper bracket is x={:.{}T}", RootFinders(ControlNum).UpperPoint.X, NumSigDigits));
        }
        ShowFatalError(state, "Preceding error causes program termination.");

        // Detected control function with wrong action between the min and max points.
        // Should never happen: probably indicative of some serious problems in IDFs
        // NOTE: This approach is more robust and consistent than what was done in version 1.3.
        //       Indeed, such a function with the wrong action characteristic would have silently returned
        //       either of the following values depending on the specified action:
        //       - NORMAL ACTION:
        //         - If y(xMin) > ySetPoint && y(xMax) < y(xMin), then  x = xMin
        //         - If y(xMin) < ySetPoint && y(xMax) < y(xMin), then  x = xMax
        //       - REVERSE ACTION:
        //         - If y(xMin) < ySetPoint && y(xMax) > y(xMin), then  x = xMin
        //         - If y(xMin) > ySetPoint && y(xMax) > y(xMin), then  x = xMax
    } break;
    case RootFinderStatus::ErrorSlope: {
        if (!state.dataGlobal->WarmupFlag && ControllerProps(ControlNum).BadActionErrCount == 0) {
            ++ControllerProps(ControlNum).BadActionErrCount;
            ShowSevereError(state, "FindRootSimpleController: Controller error for controller = \"" + ControllerName + "\"");
            ShowContinueErrorTimeStamp(state, "");
            ShowContinueError(state,
                              fmt::format("  Controller function is inconsistent with user specified controller action = {}",
                                          state.dataHVACCtrl->ActionTypes[static_cast<int>(ControllerProps(ControlNum).Action)]));
            ShowContinueError(state, "  Actuator will be set to maximum action");
            ShowContinueError(state, "Controller control type=" + ControlVariableTypes(ControllerProps(ControlNum).ControlVar));
            if (ControllerProps(ControlNum).ControlVar == CtrlVarType::Temperature) {
                ShowContinueError(state, format("Controller temperature setpoint = {:.2T} [C]", ControllerProps(ControlNum).SetPointValue));
                ShowContinueError(state, format("Controller sensed temperature = {:.2T} [C]", ControllerProps(ControlNum).SensedValue));
            } else if (ControllerProps(ControlNum).ControlVar == CtrlVarType::HumidityRatio) {
                ShowContinueError(
                    state, format("Controller humidity ratio setpoint = {:.2T} [kgWater/kgDryAir]", ControllerProps(ControlNum).SetPointValue));
                ShowContinueError(state,
                                  format("Controller sensed humidity ratio = {:.2T} [kgWater/kgDryAir]", ControllerProps(ControlNum).SensedValue));
            } else if (ControllerProps(ControlNum).ControlVar == CtrlVarType::TemperatureAndHumidityRatio) {
                ShowContinueError(state, format("Controller temperature setpoint = {:.2T} [C]", ControllerProps(ControlNum).SetPointValue));
                ShowContinueError(state, format("Controller sensed temperature = {:.2T} [C]", ControllerProps(ControlNum).SensedValue));
                ShowContinueError(state,
                                  format("Controller humidity ratio setpoint = {:.2T} [kgWater/kgDryAir]",
                                         state.dataLoopNodes->Node(ControllerProps(ControlNum).SensedNode).HumRatMax));
                ShowContinueError(state,
                                  format("Controller sensed humidity ratio = {:.2T} [kgWater/kgDryAir]",
                                         state.dataLoopNodes->Node(ControllerProps(ControlNum).SensedNode).HumRat));
            } else if (ControllerProps(ControlNum).ControlVar == CtrlVarType::Flow) {
                ShowContinueError(state, format("Controller mass flow rate setpoint = {:.2T} [kg/s]", ControllerProps(ControlNum).SetPointValue));
                ShowContinueError(state, format("Controller sensed mass flow rate = {:.2T} [kg/s]", ControllerProps(ControlNum).SensedValue));
            } else {
                // bad control variable input checked in input routine
            }
            if (ControllerProps(ControlNum).ActuatorVar == CtrlVarType::Flow) {
                ShowContinueError(state,
                                  format("Controller actuator mass flow rate set to {:.2T} [kg/s]", ControllerProps(ControlNum).MaxAvailActuated));
                if (ControllerProps(ControlNum).ControlVar == CtrlVarType::Temperature) {
                    ShowContinueError(state,
                                      format("Controller actuator temperature = {:.2T} [C]",
                                             state.dataLoopNodes->Node(ControllerProps(ControlNum).ActuatedNode).Temp));
                    ShowContinueError(state, "  Note: Chilled water coils should be reverse action and the entering chilled");
                    ShowContinueError(state, "        water temperature (controller actuator temperature) should be below the setpoint temperature");
                    ShowContinueError(state, "  Note: Hot water coils should be normal action and the entering hot");
                    ShowContinueError(state, "        water temperature (controller actuator temperature) should be above the setpoint temperature");
                }
            } else {
                // bad actuator variable input checked in input routine
            }
        } else if (!state.dataGlobal->WarmupFlag) {
            ++ControllerProps(ControlNum).BadActionErrCount;
            ShowRecurringSevereErrorAtEnd(state,
                                          "FindRootSimpleController: Previous controller action error continues for controller = " + ControllerName,
                                          ControllerProps(ControlNum).BadActionErrIndex);
        } else {
            // do nothing
        }
        // Indicate convergence with min value
        // Should be the same as ControllerProps(ControlNum)%MaxAvailActuated
        ExitCalcController(state, ControlNum, RootFinders(ControlNum).MaxPoint.X, ControllerMode::MaxActive, IsConvergedFlag, IsUpToDateFlag);
    } break;
    default: {
        // Should never happen
        ShowSevereError(state, "FindRootSimpleController: Root finder failed at " + CreateHVACStepFullString(state));
        ShowContinueError(state, " Controller name=" + ControllerName);
        ShowContinueError(state, format(" Unrecognized root finder status flag={}", RootFinders(ControlNum).StatusFlag));
        ShowFatalError(state, "Preceding error causes program termination.");
    } break;
    }
}

void CheckSimpleController(EnergyPlusData &state, int const ControlNum, bool &IsConvergedFlag)
{

    // SUBROUTINE INFORMATION:
    //       AUTHOR         Dimitri Curtil (LBNL)
    //       DATE WRITTEN   Feb 2006
    //       MODIFIED       na
    //       MODIFIED       na
    //       RE-ENGINEERED  na

    // PURPOSE OF THIS SUBROUTINE:
    // New routine used to detect whether controller can be considered converged
    // depending on its mode of operation.
    // Used after all controllers on an air loop have been solved in order
    // to make sure that final air loop state still represents a converged
    // state.
    // PRECONDITION: Setpoint must be known. See ControllerProps%IsSetPointDefinedFlag

    using RootFinder::CheckRootFinderConvergence;

    // SUBROUTINE LOCAL VARIABLE DECLARATIONS:
    int ActuatedNode;
    int SensedNode;

    auto &ControllerProps(state.dataHVACControllers->ControllerProps);
    auto &RootFinders(state.dataHVACControllers->RootFinders);

    // Obtain actuated and sensed nodes
    ActuatedNode = ControllerProps(ControlNum).ActuatedNode;
    SensedNode = ControllerProps(ControlNum).SensedNode;

    // Default initialization: assuming no convergence unless detected in the following code!
    IsConvergedFlag = false;

    switch (ControllerProps(ControlNum).Mode) {
    case ControllerMode::Off: {
        // Check whether the component is running
        // This check is performed by looking at the component mass flow rate at the sensed node.
        // Since the components have been simulated before getting here, if they are zero they should be OFF.
        if (state.dataLoopNodes->Node(SensedNode).MassFlowRate == 0.0) {
            if (ControllerProps(ControlNum).ActuatedValue == 0.0) {
                IsConvergedFlag = true;
                return;
            }
        }
    } break;
    case ControllerMode::Inactive: {
        // Controller component NOT available (ie, inactive)
        // Make sure that the actuated variable is still equal to the node min avail
        // NOTE: Replaced Node(ActuatedNode)%MassFlowRateMinAvail         in release 1.3
        //       with     ControllerProps(ControlNum)%MinAvailActuated    in release 1.4
        if (ControllerProps(ControlNum).ActuatedValue == ControllerProps(ControlNum).MinAvailActuated) {
            IsConvergedFlag = true;
            return;
        }
    } break;
    case ControllerMode::MinActive: {
        // Check for min constrained convergence
        if (CheckMinActiveController(state, ControlNum)) {
            IsConvergedFlag = true;
            return;
        }
        // Check for unconstrained convergence assuming that there is more than one controller controlling
        // the same sensed node and that the other controller was able to meet the setpoint although this one
        // was min-constrained.
        if (CheckRootFinderConvergence(RootFinders(ControlNum), ControllerProps(ControlNum).DeltaSensed)) {
            // Indicate convergence with base value (used to compute DeltaSensed!)
            IsConvergedFlag = true;
            return;
        }
    } break;
    case ControllerMode::MaxActive: {
        // Check for max constrained convergence
        if (CheckMaxActiveController(state, ControlNum)) {
            IsConvergedFlag = true;
            return;
        }
        // Check for unconstrained convergence assuming that there is more than one controller controlling
        // the same sensed node and that the other controller was able to meet the setpoint although this one
        // was max-constrained.
        if (CheckRootFinderConvergence(RootFinders(ControlNum), ControllerProps(ControlNum).DeltaSensed)) {
            // Indicate convergence with base value (used to compute DeltaSensed!)
            IsConvergedFlag = true;
            return;
        }
    } break;
    case ControllerMode::Active: {
        // Check min constraint on actuated variable
        if (ControllerProps(ControlNum).ActuatedValue < ControllerProps(ControlNum).MinAvailActuated) {
            IsConvergedFlag = false;
            return;
        }
        // Check max constraint on actuated variable
        if (ControllerProps(ControlNum).ActuatedValue > ControllerProps(ControlNum).MaxAvailActuated) {
            IsConvergedFlag = false;
            return;
        }

        // Check for unconstrained convergence
        // Equivalent to:
        // IF ((ABS(ControllerProps(ControlNum)%DeltaSensed) .LE. ControllerProps(ControlNum)%Offset)) THEN
        // NOTE: If setpoint has changed since last call, then the following test will most likely fail.
        if (CheckRootFinderConvergence(RootFinders(ControlNum), ControllerProps(ControlNum).DeltaSensed)) {
            // Indicate convergence with base value (used to compute DeltaSensed!)
            IsConvergedFlag = true;
            return;
        }
        // Check for min constrained convergence
        if (CheckMinActiveController(state, ControlNum)) {
            IsConvergedFlag = true;
            return;
        }
        // Check for max constrained convergence
        if (CheckMaxActiveController(state, ControlNum)) {
            IsConvergedFlag = true;
            return;
        }
    } break;
    default: {
        // Can only happen if controller is not converged after MaxIter in SolveAirLoopControllers()
        // which will produce ControllerProps(ControlNum)%Mode = iModeNone
        IsConvergedFlag = false;
    } break;
    }
}

bool CheckMinActiveController(EnergyPlusData &state, int const ControlNum)
{
    // FUNCTION INFORMATION:
    //       AUTHOR         Dimitri Curtil
    //       DATE WRITTEN   May 2006
    //       MODIFIED       na
    //       RE-ENGINEERED  na

    // PURPOSE OF THIS FUNCTION:
    // Returns true if controller is min-constrained. false otherwise.

    // Return value
    bool CheckMinActiveController;

    CheckMinActiveController = false;

    auto &ControllerProps(state.dataHVACControllers->ControllerProps);

    // Check that actuated value is the min avail actuated value
    if (ControllerProps(ControlNum).ActuatedValue != ControllerProps(ControlNum).MinAvailActuated) {
        CheckMinActiveController = false;
        return CheckMinActiveController;
    }

<<<<<<< HEAD
    {
        auto const SELECT_CASE_var(ControllerProps(ControlNum).Action);
        if (SELECT_CASE_var == ControllerAction::NormalAction) { // "NORMAL"
            // Check for min constrained convergence
            if (ControllerProps(ControlNum).SetPointValue <= ControllerProps(ControlNum).SensedValue) {
                CheckMinActiveController = true;
                return CheckMinActiveController;
            }

        } else if (SELECT_CASE_var == ControllerAction::Reverse) { // "REVERSE"
            // Check for min constrained convergence
            if (ControllerProps(ControlNum).SetPointValue >= ControllerProps(ControlNum).SensedValue) {
                CheckMinActiveController = true;
                return CheckMinActiveController;
            }

        } else {
            // Should never happen
            ShowSevereError(state, "CheckMinActiveController: Invalid controller action during " + CreateHVACStepFullString(state) + '.');
            ShowContinueError(state, "CheckMinActiveController: Controller name=" + ControllerProps(ControlNum).ControllerName);
            ShowContinueError(state, R"(CheckMinActiveController: Valid choices are "NORMAL" or "REVERSE")");
            ShowFatalError(state, "CheckMinActiveController: Preceding error causes program termination.");
=======
    switch (ControllerProps(ControlNum).Action) {
    case ControllerAction::NormalAction: { // "NORMAL"
        // Check for min constrained convergence
        if (ControllerProps(ControlNum).SetPointValue <= ControllerProps(ControlNum).SensedValue) {
            CheckMinActiveController = true;
            return CheckMinActiveController;
        }
    } break;
    case ControllerAction::ReverseAction: { // "REVERSE"
        // Check for min constrained convergence
        if (ControllerProps(ControlNum).SetPointValue >= ControllerProps(ControlNum).SensedValue) {
            CheckMinActiveController = true;
            return CheckMinActiveController;
>>>>>>> 2acc42a9
        }
    } break;
    default: {
        // Should never happen
        ShowSevereError(state, "CheckMinActiveController: Invalid controller action during " + CreateHVACStepFullString(state) + '.');
        ShowContinueError(state, "CheckMinActiveController: Controller name=" + ControllerProps(ControlNum).ControllerName);
        ShowContinueError(state, R"(CheckMinActiveController: Valid choices are "NORMAL" or "REVERSE")");
        ShowFatalError(state, "CheckMinActiveController: Preceding error causes program termination.");
    } break;
    }

    return CheckMinActiveController;
}

bool CheckMaxActiveController(EnergyPlusData &state, int const ControlNum)
{
    // FUNCTION INFORMATION:
    //       AUTHOR         Dimitri Curtil
    //       DATE WRITTEN   May 2006
    //       MODIFIED       na
    //       RE-ENGINEERED  na

    // PURPOSE OF THIS FUNCTION:
    // Returns true if controller is max-constrained. false otherwise.

    // Return value
    bool CheckMaxActiveController;

    CheckMaxActiveController = false;

    auto &ControllerProps(state.dataHVACControllers->ControllerProps);

    // Check that actuated value is the max avail actuated value
    if (ControllerProps(ControlNum).ActuatedValue != ControllerProps(ControlNum).MaxAvailActuated) {
        CheckMaxActiveController = false;
        return CheckMaxActiveController;
    }

<<<<<<< HEAD
    {
        auto const SELECT_CASE_var(ControllerProps(ControlNum).Action);
        if (SELECT_CASE_var == ControllerAction::NormalAction) { // "NORMAL"
            // Check for max constrained convergence
            if (ControllerProps(ControlNum).SetPointValue >= ControllerProps(ControlNum).SensedValue) {
                CheckMaxActiveController = true;
                return CheckMaxActiveController;
            }

        } else if (SELECT_CASE_var == ControllerAction::Reverse) { // "REVERSE"
            // Check for max constrained convergence
            if (ControllerProps(ControlNum).SetPointValue <= ControllerProps(ControlNum).SensedValue) {
                CheckMaxActiveController = true;
                return CheckMaxActiveController;
            }

        } else {
            // Should never happen
            ShowSevereError(state, "CheckMaxActiveController: Invalid controller action during " + CreateHVACStepFullString(state) + '.');
            ShowContinueError(state, "CheckMaxActiveController: Controller name=" + ControllerProps(ControlNum).ControllerName);
            ShowContinueError(state, R"(CheckMaxActiveController: Valid choices are "NORMAL" or "REVERSE")");
            ShowFatalError(state, "CheckMaxActiveController: Preceding error causes program termination.");
=======
    switch (ControllerProps(ControlNum).Action) {
    case ControllerAction::NormalAction: { // "NORMAL"
        // Check for max constrained convergence
        if (ControllerProps(ControlNum).SetPointValue >= ControllerProps(ControlNum).SensedValue) {
            CheckMaxActiveController = true;
            return CheckMaxActiveController;
>>>>>>> 2acc42a9
        }
    } break;
    case ControllerAction::ReverseAction: { // "REVERSE"
        // Check for max constrained convergence
        if (ControllerProps(ControlNum).SetPointValue <= ControllerProps(ControlNum).SensedValue) {
            CheckMaxActiveController = true;
            return CheckMaxActiveController;
        }
    } break;
    default: {
        // Should never happen
        ShowSevereError(state, "CheckMaxActiveController: Invalid controller action during " + CreateHVACStepFullString(state) + '.');
        ShowContinueError(state, "CheckMaxActiveController: Controller name=" + ControllerProps(ControlNum).ControllerName);
        ShowContinueError(state, R"(CheckMaxActiveController: Valid choices are "NORMAL" or "REVERSE")");
        ShowFatalError(state, "CheckMaxActiveController: Preceding error causes program termination.");
    } break;
    }

    return CheckMaxActiveController;
}

void SaveSimpleController(EnergyPlusData &state, int const ControlNum, bool const FirstHVACIteration, bool const IsConvergedFlag)
{

    // SUBROUTINE INFORMATION:
    //       AUTHOR         Dimitri Curtil
    //       DATE WRITTEN   April 2006
    //       MODIFIED       na
    //       RE-ENGINEERED  na

    // PURPOSE OF THIS SUBROUTINE:
    // Updates solution trackers if simple controller is converged.

    // SUBROUTINE LOCAL VARIABLE DECLARATIONS:
    int PreviousSolutionIndex;

    auto &ControllerProps(state.dataHVACControllers->ControllerProps);

    // Save solution and mode for next call only if converged
    if (IsConvergedFlag) {
        if (FirstHVACIteration) {
            PreviousSolutionIndex = 1;
        } else {
            PreviousSolutionIndex = 2;
        }

        if (ControllerProps(ControlNum).Mode == ControllerMode::Active) {
            ControllerProps(ControlNum).SolutionTrackers(PreviousSolutionIndex).DefinedFlag = true;
            ControllerProps(ControlNum).SolutionTrackers(PreviousSolutionIndex).Mode = ControllerProps(ControlNum).Mode;
            ControllerProps(ControlNum).SolutionTrackers(PreviousSolutionIndex).ActuatedValue = ControllerProps(ControlNum).NextActuatedValue;
        } else {
            ControllerProps(ControlNum).SolutionTrackers(PreviousSolutionIndex).DefinedFlag = false;
            ControllerProps(ControlNum).SolutionTrackers(PreviousSolutionIndex).Mode = ControllerProps(ControlNum).Mode;
            ControllerProps(ControlNum).SolutionTrackers(PreviousSolutionIndex).ActuatedValue = ControllerProps(ControlNum).NextActuatedValue;
        }
    }
}

void UpdateController(EnergyPlusData &state, int const ControlNum)
{

    // SUBROUTINE INFORMATION:
    //       AUTHOR         <author>
    //       DATE WRITTEN   <date_written>
    //       MODIFIED       na
    //       RE-ENGINEERED  na

    // PURPOSE OF THIS SUBROUTINE:
    // This subroutine updates the actuated node with the next candidate value.

    // Using/Aliasing
    using PlantUtilities::SetActuatedBranchFlowRate;

    // SUBROUTINE LOCAL VARIABLE DECLARATIONS:
    int ActuatedNode;
    int SensedNode;

    auto &ControllerProps(state.dataHVACControllers->ControllerProps);

    // Set the sensed and actuated node numbers
    ActuatedNode = ControllerProps(ControlNum).ActuatedNode;
    SensedNode = ControllerProps(ControlNum).SensedNode;

    // Set the actuated node of the Controller
    switch (ControllerProps(ControlNum).ActuatorVar) {
    case CtrlVarType::Flow: { // 'Flow'
        SetActuatedBranchFlowRate(state,
                                  ControllerProps(ControlNum).NextActuatedValue,
                                  ControllerProps(ControlNum).ActuatedNode,
                                  ControllerProps(ControlNum).ActuatedNodePlantLoc,
                                  false);
        //     Node(ActuatedNode)%MassFlowRate = ControllerProps(ControlNum)%NextActuatedValue
    } break;
    default: {
        ShowFatalError(state, "UpdateController: Invalid Actuator Variable Type=" + ControlVariableTypes(ControllerProps(ControlNum).ActuatorVar));
    } break;
    }
}

void CheckTempAndHumRatCtrl(EnergyPlusData &state, int const ControlNum, bool &IsConvergedFlag)
{

    {
        auto &thisController(state.dataHVACControllers->ControllerProps(ControlNum));
        if (IsConvergedFlag) {
            if (thisController.ControlVar == CtrlVarType::TemperatureAndHumidityRatio) {
                // For temperature and humidity control, after temperature control is converged, check if humidity setpoint is met
                if (!thisController.HumRatCtrlOverride) {
                    // For humidity control tolerance, always use 0.0001 which is roughly equivalent to a 0.015C change in dewpoint
                    if (state.dataLoopNodes->Node(thisController.SensedNode).HumRat >
                        (state.dataLoopNodes->Node(thisController.SensedNode).HumRatMax + 1.0e-5)) {
                        // Turn on humidity control and restart controller
                        IsConvergedFlag = false;
                        thisController.HumRatCtrlOverride = true;
                        if (thisController.Action == ControllerAction::Reverse) {
                            // Cooling coil controller should always be ReverseAction, but skip this if not
                            RootFinder::SetupRootFinder(state,
                                                        state.dataHVACControllers->RootFinders(ControlNum),
                                                        DataRootFinder::Slope::Decreasing,
                                                        DataRootFinder::RootFinderMethod::FalsePosition,
                                                        DataPrecisionGlobals::constant_zero,
                                                        1.0e-6,
                                                        1.0e-5);
                        }
                        // Do a cold start reset, same as iControllerOpColdStart
                        ResetController(state, ControlNum, false, IsConvergedFlag);
                    }
                }
            }
        }
    }
}

void ExitCalcController(EnergyPlusData &state,
                        int const ControlNum,
                        Real64 const NextActuatedValue,
                        ControllerMode const Mode,
                        bool &IsConvergedFlag,
                        bool &IsUpToDateFlag)
{

    // SUBROUTINE INFORMATION:
    //       AUTHOR         Dimitri Curtil
    //       DATE WRITTEN   February 06
    //       MODIFIED       na
    //       RE-ENGINEERED  na

    // PURPOSE OF THIS SUBROUTINE:
    // Only called when controller is considered as "converged", meaning that we do no longer
    // need to continue iterating.

    // METHODOLOGY EMPLOYED:
    // Updates:
    // - next actuated value
    // - controller mode
    // - IsConvergedFlag
    // - IsUpToDateFlag

    auto &ControllerProps(state.dataHVACControllers->ControllerProps);

    ControllerProps(ControlNum).NextActuatedValue = NextActuatedValue;
    ControllerProps(ControlNum).Mode = Mode;
    IsConvergedFlag = true;

    // Set IsUpToDateFlag upon exiting to indicate caller whether or not the air loop needs to be
    // re-simulated with the current candidate value, ie ControllerProps(ControlNum)%NextActuatedValue
    if (ControllerProps(ControlNum).ActuatedValue != ControllerProps(ControlNum).NextActuatedValue) {
        IsUpToDateFlag = false;
    } else {
        IsUpToDateFlag = true;
    }
}

void TrackAirLoopControllers(EnergyPlusData &state,
                             int const AirLoopNum,
                             ControllerWarmRestart const WarmRestartStatus,
                             int const AirLoopIterMax,
                             int const AirLoopIterTot,
                             int const AirLoopNumCalls)
{

    // SUBROUTINE INFORMATION:
    //       AUTHOR         Dimitri Curtil
    //       DATE WRITTEN   April 2006
    //       MODIFIED       na
    //       RE-ENGINEERED  na

    // PURPOSE OF THIS SUBROUTINE:
    // Updates runtime statistics for controllers on the specified air loop.
    // Used to produce objective metrics when analyzing runtime performance
    // of HVAC controllers for different implementations.

    // SUBROUTINE PARAMETER DEFINITIONS:
    // See CONTROLLER_WARM_RESTART_<> parameters in DataHVACControllers.cc
    // If Status<0, no speculative warm restart.
    // If Status==0, speculative warm restart failed.
    // If Status>0, speculative warm restart succeeded.
    // Max number of iterations performed by controllers on this air loop (per call to SimAirLoop)
    // Aggregated number of iterations performed by controllers on this air loop (per call to SimAirLoop)
    // Number of times SimAirLoopComponents() has been invoked

    // SUBROUTINE LOCAL VARIABLE DECLARATIONS:
    int ControllerNum;

    auto &AirLoopStats(state.dataHVACControllers->AirLoopStats);

    // If no controllers on this air loop then we have nothing to do
    if (state.dataAirSystemsData->PrimaryAirSystems(AirLoopNum).NumControllers == 0) return;
    // To avoid tracking statistics in case of no air loop or no HVAC controllers are defined
    if (state.dataHVACControllers->NumAirLoopStats == 0) return;

    // Update performance statistics for air loop
    ++AirLoopStats(AirLoopNum).NumCalls;

    switch (WarmRestartStatus) {
    case ControllerWarmRestart::Success: {
        ++AirLoopStats(AirLoopNum).NumSuccessfulWarmRestarts;
    } break;
    case ControllerWarmRestart::Fail: {
        ++AirLoopStats(AirLoopNum).NumFailedWarmRestarts;
    } break;
    default: {
        // Nothing to do if no speculative warm restart used
    } break;
    }

    AirLoopStats(AirLoopNum).TotSimAirLoopComponents += AirLoopNumCalls;

    AirLoopStats(AirLoopNum).MaxSimAirLoopComponents = max(AirLoopStats(AirLoopNum).MaxSimAirLoopComponents, AirLoopNumCalls);

    AirLoopStats(AirLoopNum).TotIterations += AirLoopIterTot;

    AirLoopStats(AirLoopNum).MaxIterations = max(AirLoopStats(AirLoopNum).MaxIterations, AirLoopIterMax);

    // Update performance statistics for each controller on air loop
    for (ControllerNum = 1; ControllerNum <= state.dataAirSystemsData->PrimaryAirSystems(AirLoopNum).NumControllers; ++ControllerNum) {
        TrackAirLoopController(state, AirLoopNum, ControllerNum);
    }
}

void TrackAirLoopController(EnergyPlusData &state,
                            int const AirLoopNum,       // Air loop index
                            int const AirLoopControlNum // Controller index on this air loop
)
{

    // SUBROUTINE INFORMATION:
    //       AUTHOR         Dimitri Curtil
    //       DATE WRITTEN   April 2006
    //       MODIFIED       na
    //       RE-ENGINEERED  na

    // PURPOSE OF THIS SUBROUTINE:
    // Updates runtime statistics for the specified controller.
    // Used to produce objective metrics when analyzing runtime performance
    // of HVAC controllers for different implementations.

    // Corresponding index in ControllerProps array
    int ControlIndex;
    // Number of iterations needed to solve this controller
    int IterationCount;
    // Current operating mode
    ControllerMode Mode;

    auto &AirLoopStats(state.dataHVACControllers->AirLoopStats);
    auto &ControllerProps(state.dataHVACControllers->ControllerProps);

    ControlIndex = state.dataAirSystemsData->PrimaryAirSystems(AirLoopNum).ControllerIndex(AirLoopControlNum);

    // We use NumCalcCalls instead of the iteration counter used in SolveAirLoopControllers()
    // to avoid having to call TrackAirLoopController() directly from SolveAirLoopControllers().
    // The 2 counters should be the same anyway as NumCalcCalls is first reset to zero and
    // incremented each time ManageControllers() is invoked with iControllerOpIterate
    IterationCount = ControllerProps(ControlIndex).NumCalcCalls;
    Mode = ControllerProps(ControlIndex).Mode;

    if (Mode != ControllerMode::None) {

        ++AirLoopStats(AirLoopNum).ControllerStats(AirLoopControlNum).NumCalls(static_cast<int>(Mode));

        AirLoopStats(AirLoopNum).ControllerStats(AirLoopControlNum).TotIterations(static_cast<int>(Mode)) += IterationCount;

        AirLoopStats(AirLoopNum).ControllerStats(AirLoopControlNum).MaxIterations(static_cast<int>(Mode)) =
            max(AirLoopStats(AirLoopNum).ControllerStats(AirLoopControlNum).MaxIterations(static_cast<int>(Mode)), IterationCount);
    }
}

void DumpAirLoopStatistics(EnergyPlusData &state)
{

    // SUBROUTINE INFORMATION:
    //       AUTHOR         Dimitri Curtil
    //       DATE WRITTEN   April 2006
    //       MODIFIED       na
    //       RE-ENGINEERED  na

    // PURPOSE OF THIS SUBROUTINE:
    // Writes runtime statistics for controllers on all air loops
    // to a CSV file named "statistics.HVACControllers.csv".

    auto &NumPrimaryAirSys = state.dataHVACGlobal->NumPrimaryAirSys;

    // Detect if statistics have been generated or not for this run
    if (!state.dataSysVars->TrackAirLoopEnvFlag) {
        return;
    }

    InputOutputFilePath StatisticsFilePath{"statistics.HVACControllers.csv"};
    auto statisticsFile = StatisticsFilePath.open(state, "DumpAirLoopStatistics");

    // note that the AirLoopStats object does not seem to be initialized when this code
    // is executed and it causes a crash here
    for (int AirLoopNum = 1; AirLoopNum <= NumPrimaryAirSys; ++AirLoopNum) {
        WriteAirLoopStatistics(
            state, statisticsFile, state.dataAirSystemsData->PrimaryAirSystems(AirLoopNum), state.dataHVACControllers->AirLoopStats(AirLoopNum));
    }
}

void WriteAirLoopStatistics(EnergyPlusData &state,
                            InputOutputFile &statisticsFile,
                            DefinePrimaryAirSystem const &ThisPrimaryAirSystem,
                            AirLoopStatsType const &ThisAirLoopStats)
{

    // SUBROUTINE INFORMATION:
    //       AUTHOR         Dimitri Curtil
    //       DATE WRITTEN   April 2006
    //       MODIFIED       na
    //       RE-ENGINEERED  na

    // PURPOSE OF THIS SUBROUTINE:
    // Writes runtime statistics for controllers on the specified air loop
    // to the specified file.

    using namespace DataAirSystems;

    // SUBROUTINE LOCAL VARIABLE DECLARATIONS:
    int AirLoopControlNum;
    int NumWarmRestarts;
    Real64 WarmRestartSuccessRatio;
    int NumCalls;
    int TotIterations;
    int MaxIterations;
    Real64 AvgIterations;
    int iModeNum;

    print(statisticsFile, "{},\n", ThisPrimaryAirSystem.Name);

    // Number of calls to SimAirLoop() has been invoked over the course of the simulation
    // to simulate the specified air loop
    print(statisticsFile, "NumCalls,{}\n", ThisAirLoopStats.NumCalls);

    // Warm restart success ratio
    NumWarmRestarts = ThisAirLoopStats.NumSuccessfulWarmRestarts + ThisAirLoopStats.NumFailedWarmRestarts;
    if (NumWarmRestarts == 0) {
        WarmRestartSuccessRatio = 0.0;
    } else {
        WarmRestartSuccessRatio = double(ThisAirLoopStats.NumSuccessfulWarmRestarts) / double(NumWarmRestarts);
    }

    print(statisticsFile, "NumWarmRestarts,{}\n", NumWarmRestarts);
    print(statisticsFile, "NumSuccessfulWarmRestarts,{}\n", ThisAirLoopStats.NumSuccessfulWarmRestarts);
    print(statisticsFile, "NumFailedWarmRestarts,{}\n", ThisAirLoopStats.NumFailedWarmRestarts);
    print(statisticsFile, "WarmRestartSuccessRatio,{:.10T}\n", WarmRestartSuccessRatio);

    // Total number of times SimAirLoopComponents() has been invoked over the course of the simulation
    // to simulate the specified air loop
    print(statisticsFile, "TotSimAirLoopComponents,{}\n", ThisAirLoopStats.TotSimAirLoopComponents);
    // Maximum number of times SimAirLoopComponents() has been invoked over the course of the simulation
    // to simulate the specified air loop
    print(statisticsFile, "MaxSimAirLoopComponents,{}\n", ThisAirLoopStats.MaxSimAirLoopComponents);

    // Aggregated number of iterations needed by all controllers to simulate the specified air loop
    print(statisticsFile, "TotIterations,{}\n", ThisAirLoopStats.TotIterations);
    // Maximum number of iterations needed by controllers to simulate the specified air loop
    print(statisticsFile, "MaxIterations,{}\n", ThisAirLoopStats.MaxIterations);

    // Average number of iterations needed by controllers to simulate the specified air loop
    if (ThisAirLoopStats.NumCalls == 0) {
        AvgIterations = 0.0;
    } else {
        AvgIterations = double(ThisAirLoopStats.TotIterations) / double(ThisAirLoopStats.NumCalls);
    }

    print(statisticsFile, "AvgIterations,{:.10T}\n", AvgIterations);

    // Dump statistics for each controller on this air loop
    for (AirLoopControlNum = 1; AirLoopControlNum <= ThisPrimaryAirSystem.NumControllers; ++AirLoopControlNum) {

        print(statisticsFile, "{},\n", ThisPrimaryAirSystem.ControllerName(AirLoopControlNum));

        // Aggregate iteration trackers across all operating modes
        NumCalls = 0;
        TotIterations = 0;
        MaxIterations = 0;

        for (iModeNum = iFirstMode; iModeNum <= iLastMode; ++iModeNum) {
            NumCalls += ThisAirLoopStats.ControllerStats(AirLoopControlNum).NumCalls(iModeNum);

            TotIterations += ThisAirLoopStats.ControllerStats(AirLoopControlNum).TotIterations(iModeNum);

            MaxIterations = max(MaxIterations, ThisAirLoopStats.ControllerStats(AirLoopControlNum).MaxIterations(iModeNum));
        }

        // Number of times this controller was simulated (should match air loop num calls)
        print(statisticsFile, "NumCalls,{}\n", NumCalls);
        // Aggregated number of iterations needed by this controller
        print(statisticsFile, "TotIterations,{}\n", TotIterations);
        // Aggregated number of iterations needed by this controller
        print(statisticsFile, "MaxIterations,{}\n", MaxIterations);

        // Average number of iterations needed by controllers to simulate the specified air loop
        if (NumCalls == 0) {
            AvgIterations = 0.0;
        } else {
            AvgIterations = double(TotIterations) / double(NumCalls);
        }
        print(statisticsFile, "AvgIterations,{:.10T}\n", AvgIterations);

        // Dump iteration trackers for each operating mode
        for (iModeNum = iFirstMode; iModeNum <= iLastMode; ++iModeNum) {

            print(statisticsFile, "{},\n", state.dataHVACCtrl->ControllerModeTypes(iModeNum));

            // Number of times this controller operated in this mode
            print(statisticsFile, "NumCalls,{}\n", ThisAirLoopStats.ControllerStats(AirLoopControlNum).NumCalls(iModeNum));

            // Aggregated number of iterations needed by this controller
            print(statisticsFile, "TotIterations,{}\n", ThisAirLoopStats.ControllerStats(AirLoopControlNum).TotIterations(iModeNum));
            // Aggregated number of iterations needed by this controller
            print(statisticsFile, "MaxIterations,{}\n", ThisAirLoopStats.ControllerStats(AirLoopControlNum).MaxIterations(iModeNum));

            // Average number of iterations needed by controllers to simulate the specified air loop
            if (ThisAirLoopStats.ControllerStats(AirLoopControlNum).NumCalls(iModeNum) == 0) {
                AvgIterations = 0.0;
            } else {
                AvgIterations = double(ThisAirLoopStats.ControllerStats(AirLoopControlNum).TotIterations(iModeNum)) /
                                double(ThisAirLoopStats.ControllerStats(AirLoopControlNum).NumCalls(iModeNum));
            }
            print(statisticsFile, "AvgIterations,{:.10T}\n", AvgIterations);
        }
    }
}

void SetupAirLoopControllersTracer(EnergyPlusData &state, int const AirLoopNum)
{

    // SUBROUTINE INFORMATION:
    //       AUTHOR         Dimitri Curtil
    //       DATE WRITTEN   February 2006
    //       MODIFIED       na
    //       RE-ENGINEERED  na

    // PURPOSE OF THIS SUBROUTINE:
    // Opens main trace file for controllers on specific air loop
    // and writes header row with titles.

    int ControllerNum;

    // Open main controller trace file for each air loop
    const auto TraceFilePath = "controller." + state.dataAirSystemsData->PrimaryAirSystems(AirLoopNum).Name + ".csv";

    auto &AirLoopStats(state.dataHVACControllers->AirLoopStats);

    // Store file unit in air loop stats
    AirLoopStats(AirLoopNum).TraceFile->filePath = TraceFilePath;
    AirLoopStats(AirLoopNum).TraceFile->open();

    if (!AirLoopStats(AirLoopNum).TraceFile->good()) {
        ShowFatalError(state, "SetupAirLoopControllersTracer: Failed to open air loop trace file \"" + TraceFilePath + "\" for output (write).");
        return;
    }

    auto &TraceFile = *AirLoopStats(AirLoopNum).TraceFile;

    // List all controllers and their corresponding handles into main trace file
    print(TraceFile, "Num,Name,\n");

    for (ControllerNum = 1; ControllerNum <= state.dataAirSystemsData->PrimaryAirSystems(AirLoopNum).NumControllers; ++ControllerNum) {
        print(TraceFile, "{},{},\n", ControllerNum, state.dataAirSystemsData->PrimaryAirSystems(AirLoopNum).ControllerName(ControllerNum));
        // SAME AS ControllerProps(ControllerIndex)%ControllerName BUT NOT YET AVAILABLE
    }

    // Skip a bunch of lines
    print(TraceFile, "\n\n\n");

    // Write column header in main controller trace file
    print(TraceFile,
          "ZoneSizingCalc,SysSizingCalc,EnvironmentNum,WarmupFlag,SysTimeStamp,SysTimeInterval,BeginTimeStepFlag,FirstTimeStepSysFlag,"
          "FirstHVACIteration,AirLoopPass,AirLoopNumCallsTot,AirLoopConverged,");

    // Write headers for final state
    for (ControllerNum = 1; ControllerNum <= state.dataAirSystemsData->PrimaryAirSystems(AirLoopNum).NumControllers; ++ControllerNum) {
        print(
            TraceFile, "Mode{},IterMax{},XRoot{},YRoot{},YSetPoint{},\n", ControllerNum, ControllerNum, ControllerNum, ControllerNum, ControllerNum);
    }

    print(TraceFile, "\n");
}

void TraceAirLoopControllers(EnergyPlusData &state,
                             bool const FirstHVACIteration,
                             int const AirLoopNum,
                             int const AirLoopPass,
                             bool const AirLoopConverged,
                             int const AirLoopNumCalls)
{

    // SUBROUTINE INFORMATION:
    //       AUTHOR         Dimitri Curtil
    //       DATE WRITTEN   January 2006
    //       MODIFIED       na
    //       RE-ENGINEERED  na

    // PURPOSE OF THIS SUBROUTINE:
    // This subroutine writes diagnostic to the trace file attached to each air loop.

    // SUBROUTINE ARGUMENT DEFINITIONS:
    // TRUE when primary air system & controllers simulation has converged;
    // Number of times SimAirLoopComponents() has been invoked

    // SUBROUTINE LOCAL VARIABLE DECLARATIONS:
    int ControllerNum;

    auto &AirLoopStats(state.dataHVACControllers->AirLoopStats);

    // IF no controllers on this air loop then we have nothing to do
    if (state.dataAirSystemsData->PrimaryAirSystems(AirLoopNum).NumControllers == 0) return;
    // To avoid tracking statistics in case of no air loop or no HVAC controllers are defined
    if (state.dataHVACControllers->NumAirLoopStats == 0) return;

    // Setup trace file on first call only
    if (AirLoopStats(AirLoopNum).FirstTraceFlag) {
        SetupAirLoopControllersTracer(state, AirLoopNum);

        AirLoopStats(AirLoopNum).FirstTraceFlag = false;
    }

    auto &TraceFile = *AirLoopStats(AirLoopNum).TraceFile;

    if (!TraceFile.good()) return;

    // Write iteration stamp first
    TraceIterationStamp(state, TraceFile, FirstHVACIteration, AirLoopPass, AirLoopConverged, AirLoopNumCalls);

    // Loop over the air sys controllers and write diagnostic to trace file
    for (ControllerNum = 1; ControllerNum <= state.dataAirSystemsData->PrimaryAirSystems(AirLoopNum).NumControllers; ++ControllerNum) {
        TraceAirLoopController(state, TraceFile, state.dataAirSystemsData->PrimaryAirSystems(AirLoopNum).ControllerIndex(ControllerNum));
    }

    // Go to next line
    print(TraceFile, "\n");
}

void TraceIterationStamp(EnergyPlusData &state,
                         InputOutputFile &TraceFile,
                         bool const FirstHVACIteration,
                         int const AirLoopPass,
                         bool const AirLoopConverged,
                         int const AirLoopNumCalls)
{

    // SUBROUTINE INFORMATION:
    //       AUTHOR         Dimitri Curtil
    //       DATE WRITTEN   February 2006
    //       MODIFIED       na
    //       RE-ENGINEERED  na

    // PURPOSE OF THIS SUBROUTINE:
    // Writes current iteration time stamp to specified trace file.

    // Using/Aliasing
    using General::LogicalToInteger;

    // SUBROUTINE PARAMETER DEFINITIONS:
    // TRUE when primary air system and controllers simulation has converged;
    // Number of times SimAirLoopComponents() has been invoked

    // Write step stamp to air loop trace file after reset
    // Note that we do not go to the next line
    print(TraceFile,
          "{},{},{},{},{},{},{},{},{},{},{},{},",
          LogicalToInteger(state.dataGlobal->ZoneSizingCalc),
          LogicalToInteger(state.dataGlobal->SysSizingCalc),
          state.dataEnvrn->CurEnvirNum,
          LogicalToInteger(state.dataGlobal->WarmupFlag),
          CreateHVACTimeString(state),
          MakeHVACTimeIntervalString(state),
          LogicalToInteger(state.dataGlobal->BeginTimeStepFlag),
          LogicalToInteger(state.dataHVACGlobal->FirstTimeStepSysFlag),
          LogicalToInteger(FirstHVACIteration),
          AirLoopPass,
          AirLoopNumCalls,
          LogicalToInteger(AirLoopConverged));
}

void TraceAirLoopController(EnergyPlusData &state, InputOutputFile &TraceFile, int const ControlNum)
{

    // SUBROUTINE INFORMATION:
    //       AUTHOR         Dimitri Curtil
    //       DATE WRITTEN   January 2006
    //       MODIFIED       na
    //       RE-ENGINEERED  na

    // PURPOSE OF THIS SUBROUTINE:
    // This subroutine writes convergence diagnostic to the air loop trace file
    // for the specified controller index.

    // SUBROUTINE LOCAL VARIABLE DECLARATIONS:
    int ActuatedNode;
    int SensedNode;

    auto &ControllerProps(state.dataHVACControllers->ControllerProps);

    // Set the sensed and actuated node numbers
    ActuatedNode = ControllerProps(ControlNum).ActuatedNode;
    SensedNode = ControllerProps(ControlNum).SensedNode;

    print(TraceFile,
          "{},{},{:.10T},{:.10T},{:.10T},",
          ControllerProps(ControlNum).Mode,
          ControllerProps(ControlNum).NumCalcCalls,
          state.dataLoopNodes->Node(ActuatedNode).MassFlowRate,
          state.dataLoopNodes->Node(SensedNode).Temp,
          state.dataLoopNodes->Node(SensedNode).TempSetPoint);
}

void SetupIndividualControllerTracer(EnergyPlusData &state, int const ControlNum)
{

    // SUBROUTINE INFORMATION:
    //       AUTHOR         Dimitri Curtil
    //       DATE WRITTEN   February 2006
    //       MODIFIED       na
    //       RE-ENGINEERED  na

    // PURPOSE OF THIS SUBROUTINE:
    // Opens individual controller trace file for the specified controller
    // and writes header row.

    using RootFinder::WriteRootFinderTraceHeader;

    auto &ControllerProps(state.dataHVACControllers->ControllerProps);

    const auto TraceFilePath = "controller." + ControllerProps(ControlNum).ControllerName + ".csv";
    auto &TraceFile = *ControllerProps(ControlNum).TraceFile;
    TraceFile.filePath = TraceFilePath;
    TraceFile.open();

    if (!TraceFile.good()) {
        ShowFatalError(state, "SetupIndividualControllerTracer: Failed to open controller trace file \"" + TraceFilePath + "\" for output (write).");
        return;
    }

    // Write header row
    // Masss flow rate
    // Convergence analysis
    print(TraceFile,
          "EnvironmentNum,WarmupFlag,SysTimeStamp,SysTimeInterval,AirLoopPass,FirstHVACIteration,Operation,NumCalcCalls,SensedNode%MassFlowRate,"
          "ActuatedNode%MassFlowRateMinAvail,ActuatedNode%MassFlowRateMaxAvail,X,Y,Setpoint,DeltaSensed,Offset,Mode,IsConvergedFlag,"
          "NextActuatedValue");

    WriteRootFinderTraceHeader(TraceFile);

    // Finally skip line
    print(TraceFile, "\n");
}

void TraceIndividualController(EnergyPlusData &state,
                               int const ControlNum,
                               bool const FirstHVACIteration,
                               int const AirLoopPass,
                               ControllerOperation const Operation, // Operation to execute
                               bool const IsConvergedFlag)
{

    // SUBROUTINE INFORMATION:
    //       AUTHOR         Dimitri Curtil
    //       DATE WRITTEN   January 2006
    //       MODIFIED       na
    //       RE-ENGINEERED  na

    // PURPOSE OF THIS SUBROUTINE:
    // This subroutine writes convergence diagnostic to the trace file for the specified
    // controller.

    using General::LogicalToInteger;
    using RootFinder::WriteRootFinderTrace;

    // SUBROUTINE LOCAL VARIABLE DECLARATIONS:
    int ActuatedNode;
    int SensedNode;
    bool SkipLineFlag;

    auto &ControllerProps(state.dataHVACControllers->ControllerProps);

    // Setup individual trace file on first trace only
    if (ControllerProps(ControlNum).FirstTraceFlag) {
        SetupIndividualControllerTracer(state, ControlNum);

        ControllerProps(ControlNum).FirstTraceFlag = false;
        SkipLineFlag = false;
    } else {
        SkipLineFlag = FirstHVACIteration && (ControllerProps(ControlNum).NumCalcCalls == 0);
    }

    auto &TraceFile = *ControllerProps(ControlNum).TraceFile;

    // Nothing to do if trace file not registered
    if (!TraceFile.good()) return;

    // Skip a line before each new HVAC step
    if (SkipLineFlag) {
        print(TraceFile, "\n");
    }

    // Set the sensed and actuated node numbers
    ActuatedNode = ControllerProps(ControlNum).ActuatedNode;
    SensedNode = ControllerProps(ControlNum).SensedNode;

    // Write iteration stamp
    print(TraceFile,
          "{},{},{},{},{},{},{},{},",
          state.dataEnvrn->CurEnvirNum,
          LogicalToInteger(state.dataGlobal->WarmupFlag),
          CreateHVACTimeString(state),
          MakeHVACTimeIntervalString(state),
          AirLoopPass,
          LogicalToInteger(FirstHVACIteration),
          Operation,
          ControllerProps(ControlNum).NumCalcCalls);

    // Write detailed diagnostic
    switch (Operation) {
    case ControllerOperation::ColdStart:
    case ControllerOperation::WarmRestart: {
        print(TraceFile,
              "{:.10T},{:.10T},{:.10T},{:.10T},{:.10T},{:.10T},{},{},{},{},{:.10T},",
              state.dataLoopNodes->Node(SensedNode).MassFlowRate,
              state.dataLoopNodes->Node(ActuatedNode).MassFlowRateMinAvail,
              state.dataLoopNodes->Node(ActuatedNode).MassFlowRateMaxAvail,
              ControllerProps(ControlNum).ActuatedValue,
              state.dataLoopNodes->Node(SensedNode).Temp,
              ControllerProps(ControlNum).SetPointValue,
              ' ',
              ' ',
              ControllerProps(ControlNum).Mode,
              LogicalToInteger(IsConvergedFlag),
              ControllerProps(ControlNum).NextActuatedValue);
        // X | Y | setpoint | DeltaSensed = Y - YRoot | Offset | Mode | IsConvergedFlag

        // No trace available for root finder yet
        // Skip call to WriteRootFinderTrace()

        // Finally skip line
        print(TraceFile, "\n");
    } break;
    case ControllerOperation::Iterate: {
        // Masss flow rate
        // Convergence analysis

        print(TraceFile,
              "{:.10T},{:.10T},{:.10T},{:.10T},{:.10T},{:.10T},{:.10T},{:.10T},{},{},{:.10T},",
              state.dataLoopNodes->Node(SensedNode).MassFlowRate,
              state.dataLoopNodes->Node(ActuatedNode).MassFlowRateMinAvail,
              state.dataLoopNodes->Node(ActuatedNode).MassFlowRateMaxAvail,
              ControllerProps(ControlNum).ActuatedValue,
              state.dataLoopNodes->Node(SensedNode).Temp,
              ControllerProps(ControlNum).SetPointValue,
              ControllerProps(ControlNum).DeltaSensed,
              ControllerProps(ControlNum).Offset,
              ControllerProps(ControlNum).Mode,
              LogicalToInteger(IsConvergedFlag),
              ControllerProps(ControlNum).NextActuatedValue);

        // X | Y | setpoint | DeltaSensed = Y - YRoot | Offset | Mode | IsConvergedFlag

        // Append trace for root finder
        WriteRootFinderTrace(TraceFile, state.dataHVACControllers->RootFinders(ControlNum));

        // Finally skip line
        print(TraceFile, "\n");

    } break;
    case ControllerOperation::End: {
        // Masss flow rate
        // Convergence analysis
        print(TraceFile,
              "{:.10T},{:.10T},{:.10T},{:.10T},{:.10T},{:.10T},{:.10T},{:.10T},{},{},{:.10T},",
              state.dataLoopNodes->Node(SensedNode).MassFlowRate,
              state.dataLoopNodes->Node(ActuatedNode).MassFlowRateMinAvail,
              state.dataLoopNodes->Node(ActuatedNode).MassFlowRateMaxAvail,
              ControllerProps(ControlNum).ActuatedValue,
              state.dataLoopNodes->Node(SensedNode).Temp,
              ControllerProps(ControlNum).SetPointValue,
              ControllerProps(ControlNum).DeltaSensed,
              ControllerProps(ControlNum).Offset,
              ControllerProps(ControlNum).Mode,
              LogicalToInteger(IsConvergedFlag),
              ControllerProps(ControlNum).NextActuatedValue);

        // X | Y | setpoint | DeltaSensed = Y - YRoot | Offset | Mode | IsConvergedFlag

        // No trace available for root finder yet
        // Skip call to WriteRootFinderTrace()

        // Finally skip line
        print(TraceFile, "\n");

        // Skip an additional line to indicate end of current HVAC step
        print(TraceFile, "\n");

    } break;
    default: {
        // Should never happen
        ShowFatalError(state,
                       format("TraceIndividualController: Invalid Operation passed={}, Controller name={}",
                              Operation,
                              ControllerProps(ControlNum).ControllerName));
    } break;
    }

    TraceFile.flush();
}

std::string CreateHVACTimeString(EnergyPlusData &state)
{

    // FUNCTION INFORMATION:
    //       AUTHOR         Dimitri Curtil
    //       DATE WRITTEN   January 2006
    //       MODIFIED       na
    //       RE-ENGINEERED  na

    // PURPOSE OF THIS FUNCTION:
    // This function creates a string describing the current time stamp of the system
    // time step.

    using General::CreateTimeString;
    using General::GetCurrentHVACTime;

    // Return value
    std::string OutputString;

    // FUNCTION LOCAL VARIABLE DECLARATIONS:
    std::string Buffer;

    Buffer = CreateTimeString(GetCurrentHVACTime(state));
    OutputString = state.dataEnvrn->CurMnDy + ' ' + stripped(Buffer);

    return OutputString;
}

std::string CreateHVACStepFullString(EnergyPlusData &state)
{

    // FUNCTION INFORMATION:
    //       AUTHOR         Dimitri Curtil
    //       DATE WRITTEN   April 2006
    //       MODIFIED       na
    //       RE-ENGINEERED  na

    // PURPOSE OF THIS FUNCTION:
    // This function creates a string describing the current HVAC step.
    // It includes the environment name, the current day/month and the current
    // time stamp for the system time step.
    // It is used in error messages only.

    // Return value
    std::string OutputString;

    OutputString = state.dataEnvrn->EnvironmentName + ", " + MakeHVACTimeIntervalString(state);

    return OutputString;
}

std::string MakeHVACTimeIntervalString(EnergyPlusData &state)
{

    // FUNCTION INFORMATION:
    //       AUTHOR         Dimitri Curtil
    //       DATE WRITTEN   January 2006
    //       MODIFIED       na
    //       RE-ENGINEERED  na

    // PURPOSE OF THIS FUNCTION:
    // This function creates a string describing the current time interval of the system
    // time step.

    // Using/Aliasing
    using General::CreateHVACTimeIntervalString;

    // Return value
    std::string OutputString;

    OutputString = stripped(CreateHVACTimeIntervalString(state));

    return OutputString;
}

void CheckControllerListOrder(EnergyPlusData &state)
{

    // SUBROUTINE INFORMATION:
    //       AUTHOR         B. Griffith
    //       DATE WRITTEN   Oct 10.
    //       MODIFIED       na
    //       RE-ENGINEERED  na

    // PURPOSE OF THIS SUBROUTINE:
    // check that if multiple controllers on an air loop, that they aren't listed in a bad order
    // CR 8253

    // METHODOLOGY EMPLOYED:
    // setup data for sensed nodes and compare positions if on the same branch

    // Using/Aliasing
    auto &NumPrimaryAirSys = state.dataHVACGlobal->NumPrimaryAirSys;

    // SUBROUTINE LOCAL VARIABLE DECLARATIONS:
    int AirSysNum;
    int ContrlNum;
    int WaterCoilContrlCount;
    Array2D_int ContrlSensedNodeNums; // array for storing sense node info
    int SensedNodeIndex;
    int BranchNodeIndex;
    int BranchNum;
    int foundControl;

    for (AirSysNum = 1; AirSysNum <= NumPrimaryAirSys; ++AirSysNum) {

        if (state.dataAirSystemsData->PrimaryAirSystems(AirSysNum).NumControllers > 1) {
            // first see how many are water coil controllers
            WaterCoilContrlCount = 0; // init
            for (ContrlNum = 1; ContrlNum <= state.dataAirSystemsData->PrimaryAirSystems(AirSysNum).NumControllers; ++ContrlNum) {
                if (UtilityRoutines::SameString(state.dataAirSystemsData->PrimaryAirSystems(AirSysNum).ControllerType(ContrlNum),
                                                "CONTROLLER:WATERCOIL")) {
                    ++WaterCoilContrlCount;
                }
            }

            if (WaterCoilContrlCount > 1) {
                ContrlSensedNodeNums.allocate(3, WaterCoilContrlCount);
                ContrlSensedNodeNums = 0;
                SensedNodeIndex = 0;
                for (ContrlNum = 1; ContrlNum <= state.dataAirSystemsData->PrimaryAirSystems(AirSysNum).NumControllers; ++ContrlNum) {
                    if (UtilityRoutines::SameString(state.dataAirSystemsData->PrimaryAirSystems(AirSysNum).ControllerType(ContrlNum),
                                                    "CONTROLLER:WATERCOIL")) {
                        ++SensedNodeIndex;
                        foundControl =
                            UtilityRoutines::FindItemInList(state.dataAirSystemsData->PrimaryAirSystems(AirSysNum).ControllerName(ContrlNum),
                                                            state.dataHVACControllers->ControllerProps,
                                                            &ControllerPropsType::ControllerName);
                        if (foundControl > 0) {
                            ContrlSensedNodeNums(1, SensedNodeIndex) = state.dataHVACControllers->ControllerProps(foundControl).SensedNode;
                        }
                    }
                }
            }

            // fill branch index for sensed nodes
            if (allocated(ContrlSensedNodeNums)) {
                for (BranchNum = 1; BranchNum <= state.dataAirSystemsData->PrimaryAirSystems(AirSysNum).NumBranches; ++BranchNum) {
                    for (SensedNodeIndex = 1; SensedNodeIndex <= WaterCoilContrlCount; ++SensedNodeIndex) {
                        for (BranchNodeIndex = 1;
                             BranchNodeIndex <= state.dataAirSystemsData->PrimaryAirSystems(AirSysNum).Branch(BranchNum).TotalNodes;
                             ++BranchNodeIndex) {
                            if (ContrlSensedNodeNums(1, SensedNodeIndex) ==
                                state.dataAirSystemsData->PrimaryAirSystems(AirSysNum).Branch(BranchNum).NodeNum(BranchNodeIndex)) {
                                ContrlSensedNodeNums(2, SensedNodeIndex) = BranchNodeIndex;
                                ContrlSensedNodeNums(3, SensedNodeIndex) = BranchNum;
                            }
                        }
                    }
                }
            }
            // check if flow order doesn't agree with controller order
            if (allocated(ContrlSensedNodeNums)) {
                for (SensedNodeIndex = 1; SensedNodeIndex <= WaterCoilContrlCount; ++SensedNodeIndex) {
                    if (SensedNodeIndex == 1) continue;
                    if (ContrlSensedNodeNums(2, SensedNodeIndex) < ContrlSensedNodeNums(2, SensedNodeIndex - 1)) {
                        // now see if on the same branch
                        if (ContrlSensedNodeNums(3, SensedNodeIndex) == ContrlSensedNodeNums(3, SensedNodeIndex - 1)) {
                            // we have a flow order problem with water coil controllers
                            ShowSevereError(state, "CheckControllerListOrder: A water coil controller list has the wrong order");
                            ShowContinueError(state,
                                              "Check the AirLoopHVAC:ControllerList for the air loop called \"" +
                                                  state.dataAirSystemsData->PrimaryAirSystems(AirSysNum).Name + "\"");
                            ShowContinueError(state,
                                              "When there are multiple Controller:WaterCoil objects for the same air loop, they need to be "
                                              "listed in the proper order.");
                            ShowContinueError(state,
                                              "The controllers should be listed in natural flow order with those for upstream coils listed "
                                              "before those for downstream coils.");
                            ShowContinueError(state, "The sensed nodes specified for the respective controllers should also reflect this order.");
                        }
                    }
                }
            }

            if (allocated(ContrlSensedNodeNums)) ContrlSensedNodeNums.deallocate();

        } // controllers > 1
    }
}

void CheckCoilWaterInletNode(EnergyPlusData &state,
                             int const WaterInletNodeNum, // input actuator node number
                             bool &NodeNotFound           // true if matching actuator node not found
)
{

    // SUBROUTINE INFORMATION:
    //       AUTHOR         Heejin Cho
    //       DATE WRITTEN   November 2010
    //       MODIFIED       na
    //       RE-ENGINEERED  na

    // PURPOSE OF THIS FUNCTION:
    // This subroutine checks that the water inlet node number is matched by
    // the actuator node number of some water coil

    // FUNCTION LOCAL VARIABLE DECLARATIONS:
    int ControlNum;

    if (state.dataHVACControllers->GetControllerInputFlag) {
        GetControllerInput(state);
        state.dataHVACControllers->GetControllerInputFlag = false;
    }

    NodeNotFound = true;
    for (ControlNum = 1; ControlNum <= state.dataHVACControllers->NumControllers; ++ControlNum) {
        if (state.dataHVACControllers->ControllerProps(ControlNum).ActuatedNode == WaterInletNodeNum) {
            NodeNotFound = false;
        }
    }
}

void GetControllerNameAndIndex(EnergyPlusData &state,
                               int const WaterInletNodeNum, // input actuator node number
                               std::string &ControllerName, // controller name used by water coil
                               int &ControllerIndex,        // controller index used by water coil
                               bool &ErrorsFound            // true if matching actuator node not found
)
{

    // SUBROUTINE INFORMATION:
    //       AUTHOR         Richard Raustad
    //       DATE WRITTEN   June 2017

    // PURPOSE OF THIS FUNCTION:
    // This subroutine checks that the water inlet node number is matched by
    // the actuator node number of some water coil and passed back controller name and index

    // FUNCTION LOCAL VARIABLE DECLARATIONS:
    int ControlNum;

    if (state.dataHVACControllers->GetControllerInputFlag) {
        GetControllerInput(state);
        state.dataHVACControllers->GetControllerInputFlag = false;
    }

    ControllerName = " ";
    ControllerIndex = 0;
    for (ControlNum = 1; ControlNum <= state.dataHVACControllers->NumControllers; ++ControlNum) {
        if (state.dataHVACControllers->ControllerProps(ControlNum).ActuatedNode == WaterInletNodeNum) {
            ControllerIndex = ControlNum;
            ControllerName = state.dataHVACControllers->ControllerProps(ControlNum).ControllerName;
            break;
        }
    }

    if (ControllerIndex == 0) {
        ErrorsFound = true;
    }
}

void GetControllerActuatorNodeNum(EnergyPlusData &state,
                                  std::string const &ControllerName, // name of coil controller
                                  int &WaterInletNodeNum,            // input actuator node number
                                  bool &NodeNotFound                 // true if matching actuator node not found
)
{

    // SUBROUTINE INFORMATION:
    //       AUTHOR         Richard Raustad, FSEC
    //       DATE WRITTEN   September 2013
    //       MODIFIED       na
    //       RE-ENGINEERED  na

    // PURPOSE OF THIS FUNCTION:
    // This subroutine finds the controllers actuator node number

    // FUNCTION LOCAL VARIABLE DECLARATIONS:
    int ControlNum;

    if (state.dataHVACControllers->GetControllerInputFlag) {
        GetControllerInput(state);
        state.dataHVACControllers->GetControllerInputFlag = false;
    }

    NodeNotFound = true;
    ControlNum = UtilityRoutines::FindItemInList(ControllerName, state.dataHVACControllers->ControllerProps, &ControllerPropsType::ControllerName);
    if (ControlNum > 0 && ControlNum <= state.dataHVACControllers->NumControllers) {
        WaterInletNodeNum = state.dataHVACControllers->ControllerProps(ControlNum).ActuatedNode;
        NodeNotFound = false;
    }
}

int GetControllerIndex(EnergyPlusData &state, std::string const &ControllerName // name of coil controller
)
{

    // SUBROUTINE INFORMATION:
    //       AUTHOR         Richard Raustad, FSEC
    //       DATE WRITTEN   January 2018

    // This subroutine finds the controllers actuator node number

    if (state.dataHVACControllers->GetControllerInputFlag) {
        GetControllerInput(state);
        state.dataHVACControllers->GetControllerInputFlag = false;
    }

    int ControllerIndex =
        UtilityRoutines::FindItemInList(ControllerName, state.dataHVACControllers->ControllerProps, &ControllerPropsType::ControllerName);
    if (ControllerIndex == 0) {
        ShowFatalError(state,
                       "ManageControllers: Invalid controller=" + ControllerName +
                           ". The only valid controller type for an AirLoopHVAC is Controller:WaterCoil.");
    }

    return ControllerIndex;
}

} // namespace EnergyPlus::HVACControllers<|MERGE_RESOLUTION|>--- conflicted
+++ resolved
@@ -935,49 +935,15 @@
                                                 ControllerProps(ControllerIndex).ControllerName + "\"");
                             ShowContinueError(state, "Node Referenced (by Controller)=" + state.dataLoopNodes->NodeID(SensedNode));
                             ShowContinueError(state,
-<<<<<<< HEAD
-                                              "  use a Setpoint Manager with Control Variable = \"Temperature\" to establish a setpoint at the "
-                                              "controller sensed node.");
-                            state.dataHVACGlobal->SetPointErrorFlag = true;
-                        } else {
-                            // call to check node is actuated by EMS
-                            CheckIfNodeSetPointManagedByEMS(
-                                state, SensedNode, EMSManager::SPControlType::TemperatureSetPoint, state.dataHVACGlobal->SetPointErrorFlag);
-                            if (state.dataHVACGlobal->SetPointErrorFlag) {
-                                ShowSevereError(state,
-                                                "HVACControllers: Missing temperature setpoint for controller type=" +
-                                                    ControllerProps(ControllerIndex).ControllerType + " Name=\"" +
-                                                    ControllerProps(ControllerIndex).ControllerName + "\"");
-                                ShowContinueError(state, "Node Referenced (by Controller)=" + state.dataLoopNodes->NodeID(SensedNode));
-                                ShowContinueError(state,
-                                                  "  use a Setpoint Manager with Control Variable = \"Temperature\" to establish a setpoint at "
-                                                  "the controller sensed node.");
-                                ShowContinueError(state, "Or add EMS Actuator to provide temperature setpoint at this node");
-                            }
-                        }
-                    } else {
-                        //           Warn if humidity setpoint is detected (only for cooling coils) and control varible is TEMP.
-                        if (state.dataLoopNodes->Node(SensedNode).HumRatMax != SensedNodeFlagValue &&
-                            ControllerProps(ControllerIndex).Action == ControllerAction::Reverse) {
-                            ShowWarningError(state,
-                                             "HVACControllers: controller type=" + ControllerProps(ControllerIndex).ControllerType + " Name=\"" +
-                                                 ControllerProps(ControllerIndex).ControllerName +
-                                                 "\" has detected a maximum humidity ratio setpoint at the control node.");
-                            ShowContinueError(state, "Node referenced (by controller)=" + state.dataLoopNodes->NodeID(SensedNode));
-                            ShowContinueError(state,
-                                              "  set the controller control variable to TemperatureAndHumidityRatio if humidity control is desired.");
-                            //              SetPointErrorFlag = .TRUE.
-=======
                                               "  use a Setpoint Manager with Control Variable = \"Temperature\" to establish a setpoint at "
                                               "the controller sensed node.");
                             ShowContinueError(state, "Or add EMS Actuator to provide temperature setpoint at this node");
->>>>>>> 2acc42a9
                         }
                     }
                 } else {
-                    //           Warn if humidity setpoint is detected (only for cooling coils) and control varible is TEMP.
+                    //           Warn if humidity setpoint is detected (only for cooling coils) and control variable is TEMP.
                     if (state.dataLoopNodes->Node(SensedNode).HumRatMax != SensedNodeFlagValue &&
-                        ControllerProps(ControllerIndex).Action == ControllerAction::ReverseAction) {
+                        ControllerProps(ControllerIndex).Action == ControllerAction::Reverse) {
                         ShowWarningError(state,
                                          "HVACControllers: controller type=" + ControllerProps(ControllerIndex).ControllerType + " Name=\"" +
                                              ControllerProps(ControllerIndex).ControllerName +
@@ -1154,34 +1120,6 @@
         }
 
         // Setup root finder after sizing calculation
-<<<<<<< HEAD
-        {
-            auto const SELECT_CASE_var(ControllerProps(ControlNum).Action);
-            if (SELECT_CASE_var == ControllerAction::NormalAction) {
-                SetupRootFinder(state,
-                                RootFinders(ControlNum),
-                                DataRootFinder::Slope::Increasing,
-                                DataRootFinder::RootFinderMethod::Brent,
-                                DataPrecisionGlobals::constant_zero,
-                                1.0e-6,
-                                ControllerProps(ControlNum).Offset); // Slope type | Method type | TolX: no relative tolerance for X variables |
-                                                                     // ATolX: absolute tolerance for X variables | ATolY: absolute tolerance for
-                                                                     // Y variables
-
-            } else if (SELECT_CASE_var == ControllerAction::Reverse) {
-                SetupRootFinder(state,
-                                RootFinders(ControlNum),
-                                DataRootFinder::Slope::Decreasing,
-                                DataRootFinder::RootFinderMethod::Brent,
-                                DataPrecisionGlobals::constant_zero,
-                                1.0e-6,
-                                ControllerProps(ControlNum).Offset); // Slope type | Method type | TolX: no relative tolerance for X variables |
-                                                                     // ATolX: absolute tolerance for X variables | ATolY: absolute tolerance for
-                                                                     // Y variables
-            } else {
-                ShowFatalError(state, R"(InitController: Invalid controller action. Valid choices are "Normal" or "Reverse")");
-            }
-=======
         switch (ControllerProps(ControlNum).Action) {
         case ControllerAction::NormalAction: {
             SetupRootFinder(state,
@@ -1195,7 +1133,7 @@
                                                                  // Y variables
 
         } break;
-        case ControllerAction::ReverseAction: {
+        case ControllerAction::Reverse: {
             SetupRootFinder(state,
                             RootFinders(ControlNum),
                             DataRootFinder::Slope::Decreasing,
@@ -1209,7 +1147,6 @@
         default: {
             ShowFatalError(state, R"(InitController: Invalid controller action. Valid choices are "Normal" or "Reverse")");
         } break;
->>>>>>> 2acc42a9
         }
 
         MySizeFlag(ControlNum) = false;
@@ -1941,30 +1878,6 @@
         return CheckMinActiveController;
     }
 
-<<<<<<< HEAD
-    {
-        auto const SELECT_CASE_var(ControllerProps(ControlNum).Action);
-        if (SELECT_CASE_var == ControllerAction::NormalAction) { // "NORMAL"
-            // Check for min constrained convergence
-            if (ControllerProps(ControlNum).SetPointValue <= ControllerProps(ControlNum).SensedValue) {
-                CheckMinActiveController = true;
-                return CheckMinActiveController;
-            }
-
-        } else if (SELECT_CASE_var == ControllerAction::Reverse) { // "REVERSE"
-            // Check for min constrained convergence
-            if (ControllerProps(ControlNum).SetPointValue >= ControllerProps(ControlNum).SensedValue) {
-                CheckMinActiveController = true;
-                return CheckMinActiveController;
-            }
-
-        } else {
-            // Should never happen
-            ShowSevereError(state, "CheckMinActiveController: Invalid controller action during " + CreateHVACStepFullString(state) + '.');
-            ShowContinueError(state, "CheckMinActiveController: Controller name=" + ControllerProps(ControlNum).ControllerName);
-            ShowContinueError(state, R"(CheckMinActiveController: Valid choices are "NORMAL" or "REVERSE")");
-            ShowFatalError(state, "CheckMinActiveController: Preceding error causes program termination.");
-=======
     switch (ControllerProps(ControlNum).Action) {
     case ControllerAction::NormalAction: { // "NORMAL"
         // Check for min constrained convergence
@@ -1973,12 +1886,11 @@
             return CheckMinActiveController;
         }
     } break;
-    case ControllerAction::ReverseAction: { // "REVERSE"
+    case ControllerAction::Reverse: { // "REVERSE"
         // Check for min constrained convergence
         if (ControllerProps(ControlNum).SetPointValue >= ControllerProps(ControlNum).SensedValue) {
             CheckMinActiveController = true;
             return CheckMinActiveController;
->>>>>>> 2acc42a9
         }
     } break;
     default: {
@@ -2017,40 +1929,15 @@
         return CheckMaxActiveController;
     }
 
-<<<<<<< HEAD
-    {
-        auto const SELECT_CASE_var(ControllerProps(ControlNum).Action);
-        if (SELECT_CASE_var == ControllerAction::NormalAction) { // "NORMAL"
-            // Check for max constrained convergence
-            if (ControllerProps(ControlNum).SetPointValue >= ControllerProps(ControlNum).SensedValue) {
-                CheckMaxActiveController = true;
-                return CheckMaxActiveController;
-            }
-
-        } else if (SELECT_CASE_var == ControllerAction::Reverse) { // "REVERSE"
-            // Check for max constrained convergence
-            if (ControllerProps(ControlNum).SetPointValue <= ControllerProps(ControlNum).SensedValue) {
-                CheckMaxActiveController = true;
-                return CheckMaxActiveController;
-            }
-
-        } else {
-            // Should never happen
-            ShowSevereError(state, "CheckMaxActiveController: Invalid controller action during " + CreateHVACStepFullString(state) + '.');
-            ShowContinueError(state, "CheckMaxActiveController: Controller name=" + ControllerProps(ControlNum).ControllerName);
-            ShowContinueError(state, R"(CheckMaxActiveController: Valid choices are "NORMAL" or "REVERSE")");
-            ShowFatalError(state, "CheckMaxActiveController: Preceding error causes program termination.");
-=======
     switch (ControllerProps(ControlNum).Action) {
     case ControllerAction::NormalAction: { // "NORMAL"
         // Check for max constrained convergence
         if (ControllerProps(ControlNum).SetPointValue >= ControllerProps(ControlNum).SensedValue) {
             CheckMaxActiveController = true;
             return CheckMaxActiveController;
->>>>>>> 2acc42a9
-        }
-    } break;
-    case ControllerAction::ReverseAction: { // "REVERSE"
+        }
+    } break;
+    case ControllerAction::Reverse: { // "REVERSE"
         // Check for max constrained convergence
         if (ControllerProps(ControlNum).SetPointValue <= ControllerProps(ControlNum).SensedValue) {
             CheckMaxActiveController = true;
@@ -2163,7 +2050,7 @@
                         IsConvergedFlag = false;
                         thisController.HumRatCtrlOverride = true;
                         if (thisController.Action == ControllerAction::Reverse) {
-                            // Cooling coil controller should always be ReverseAction, but skip this if not
+                            // Cooling coil controller should always be Reverse, but skip this if not
                             RootFinder::SetupRootFinder(state,
                                                         state.dataHVACControllers->RootFinders(ControlNum),
                                                         DataRootFinder::Slope::Decreasing,
