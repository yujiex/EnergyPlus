// EnergyPlus, Copyright (c) 1996-2020, The Board of Trustees of the University of Illinois,
// The Regents of the University of California, through Lawrence Berkeley National Laboratory
// (subject to receipt of any required approvals from the U.S. Dept. of Energy), Oak Ridge
// National Laboratory, managed by UT-Battelle, Alliance for Sustainable Energy, LLC, and other
// contributors. All rights reserved.
//
// NOTICE: This Software was developed under funding from the U.S. Department of Energy and the
// U.S. Government consequently retains certain rights. As such, the U.S. Government has been
// granted for itself and others acting on its behalf a paid-up, nonexclusive, irrevocable,
// worldwide license in the Software to reproduce, distribute copies to the public, prepare
// derivative works, and perform publicly and display publicly, and to permit others to do so.
//
// Redistribution and use in source and binary forms, with or without modification, are permitted
// provided that the following conditions are met:
//
// (1) Redistributions of source code must retain the above copyright notice, this list of
//     conditions and the following disclaimer.
//
// (2) Redistributions in binary form must reproduce the above copyright notice, this list of
//     conditions and the following disclaimer in the documentation and/or other materials
//     provided with the distribution.
//
// (3) Neither the name of the University of California, Lawrence Berkeley National Laboratory,
//     the University of Illinois, U.S. Dept. of Energy nor the names of its contributors may be
//     used to endorse or promote products derived from this software without specific prior
//     written permission.
//
// (4) Use of EnergyPlus(TM) Name. If Licensee (i) distributes the software in stand-alone form
//     without changes from the version obtained under this License, or (ii) Licensee makes a
//     reference solely to the software portion of its product, Licensee must refer to the
//     software as "EnergyPlus version X" software, where "X" is the version number Licensee
//     obtained under this License and may not use a different name for the software. Except as
//     specifically required in this Section (4), Licensee shall not use in a company name, a
//     product name, in advertising, publicity, or other promotional activities any name, trade
//     name, trademark, logo, or other designation of "EnergyPlus", "E+", "e+" or confusingly
//     similar designation, without the U.S. Department of Energy's prior written consent.
//
// THIS SOFTWARE IS PROVIDED BY THE COPYRIGHT HOLDERS AND CONTRIBUTORS "AS IS" AND ANY EXPRESS OR
// IMPLIED WARRANTIES, INCLUDING, BUT NOT LIMITED TO, THE IMPLIED WARRANTIES OF MERCHANTABILITY
// AND FITNESS FOR A PARTICULAR PURPOSE ARE DISCLAIMED. IN NO EVENT SHALL THE COPYRIGHT OWNER OR
// CONTRIBUTORS BE LIABLE FOR ANY DIRECT, INDIRECT, INCIDENTAL, SPECIAL, EXEMPLARY, OR
// CONSEQUENTIAL DAMAGES (INCLUDING, BUT NOT LIMITED TO, PROCUREMENT OF SUBSTITUTE GOODS OR
// SERVICES; LOSS OF USE, DATA, OR PROFITS; OR BUSINESS INTERRUPTION) HOWEVER CAUSED AND ON ANY
// THEORY OF LIABILITY, WHETHER IN CONTRACT, STRICT LIABILITY, OR TORT (INCLUDING NEGLIGENCE OR
// OTHERWISE) ARISING IN ANY WAY OUT OF THE USE OF THIS SOFTWARE, EVEN IF ADVISED OF THE
// POSSIBILITY OF SUCH DAMAGE.

// C++ Headers
#include <cmath>

// ObjexxFCL Headers
#include <ObjexxFCL/Array.functions.hh>
#include <ObjexxFCL/Fmath.hh>

// EnergyPlus Headers
#include <EnergyPlus/BranchNodeConnections.hh>
#include <EnergyPlus/DataContaminantBalance.hh>
#include <EnergyPlus/DataEnvironment.hh>
#include <EnergyPlus/DataHVACGlobals.hh>
#include <EnergyPlus/DataLoopNode.hh>
#include <EnergyPlus/Plant/DataPlant.hh>
#include <EnergyPlus/DataPrecisionGlobals.hh>
#include <EnergyPlus/DataSizing.hh>
#include <EnergyPlus/Fans.hh>
#include <EnergyPlus/FaultsManager.hh>
#include <EnergyPlus/FluidProperties.hh>
#include <EnergyPlus/General.hh>
#include <EnergyPlus/GeneralRoutines.hh>
#include <EnergyPlus/GlobalNames.hh>
#include <EnergyPlus/Data/EnergyPlusData.hh>
#include <EnergyPlus/HVACFan.hh>
#include <EnergyPlus/InputProcessing/InputProcessor.hh>
#include <EnergyPlus/NodeInputManager.hh>
#include <EnergyPlus/OutputProcessor.hh>
#include <EnergyPlus/PlantUtilities.hh>
#include <EnergyPlus/Psychrometrics.hh>
#include <EnergyPlus/ReportCoilSelection.hh>
#include <EnergyPlus/ReportSizingManager.hh>
#include <EnergyPlus/ScheduleManager.hh>
#include <EnergyPlus/SteamCoils.hh>
#include <EnergyPlus/UtilityRoutines.hh>

namespace EnergyPlus {

namespace SteamCoils {

    // Module containing the SteamCoil simulation routines

    // MODULE INFORMATION:
    //   AUTHOR         Rahul Chillar
    //   DATE WRITTEN   Jan 2005
    //   MODIFIED       na
    //   RE-ENGINEERED  na

    // PURPOSE OF THIS MODULE:
    // To encapsulate the data and algorithms required to
    // manage the SteamCoil System Component.

    // METHODOLOGY EMPLOYED:
    // na

    // REFERENCES:
    // na

    // OTHER NOTES:
    // na

    // USE STATEMENTS:
    // Use statements for data only modules
    // Using/Aliasing
    using namespace DataPrecisionGlobals;
    using namespace DataLoopNode;
    using namespace DataGlobals;
    using namespace DataHVACGlobals;
    using namespace Psychrometrics;
    using namespace FluidProperties;
    using DataEnvironment::StdBaroPress;
    using DataPlant::PlantLoop;
    using DataPlant::TypeOf_CoilSteamAirHeating;
    using PlantUtilities::MyPlantSizingIndex;
    using PlantUtilities::ScanPlantLoopsForObject;
    using namespace ScheduleManager;

    // Data
    // MODULE PARAMETER DEFINITIONS:
    int const SteamCoil_AirHeating(2);
    int const TemperatureSetPointControl(1);
    int const ZoneLoadControl(3);
    static std::string const fluidNameSteam("STEAM");
    static std::string const BlankString;

    // DERIVED TYPE DEFINITIONS

    // INTERFACE DEFINITIONS
    // MODULE VARIABLE DECLARATIONS:
    int SteamIndex(0);
    int NumSteamCoils(0); // The Number of SteamCoils found in the Input
    Array1D_bool MySizeFlag;
    Array1D_bool CoilWarningOnceFlag;
    Array1D_bool CheckEquipName;
    bool GetSteamCoilsInputFlag(true); // Flag set to make sure you get input once
    bool MyOneTimeFlag(true);          // one time initialization flag

    // Subroutine Specifications for the Module
    // Driver/Manager Routines

    // Get Input routines for module

    // Initialization routines for module

    // Algorithms for the module

    // Update routine to check convergence and update nodes

    // Reporting routines for module

    // Utility routines for module

    // Object Data
    Array1D<SteamCoilEquipConditions> SteamCoil;

    // MODULE SUBROUTINES:

    // Functions
    void clear_state()
    {
        NumSteamCoils = 0;
        MyOneTimeFlag = true;
        GetSteamCoilsInputFlag = true;
        SteamCoil.deallocate();
        MySizeFlag.deallocate();
        CoilWarningOnceFlag.deallocate();
        CheckEquipName.deallocate();
    }

    void SimulateSteamCoilComponents(EnergyPlusData &state, std::string const &CompName,
                                     bool const FirstHVACIteration,
                                     int &CompIndex,
                                     Optional<Real64 const> QCoilReq, // coil load to be met
                                     Optional<Real64> QCoilActual,    // coil load actually delivered returned to calling component
                                     Optional_int_const FanOpMode,
                                     Optional<Real64 const> PartLoadRatio)
    {

        // SUBROUTINE INFORMATION:
        //   AUTHOR         Rahul Chillar
        //   DATE WRITTEN   Jan 2005
        //   MODIFIED       na
        //   RE-ENGINEERED  na

        // PURPOSE OF THIS SUBROUTINE:
        // This subroutine manages SteamCoil component simulation.

        // Using/Aliasing
        using General::TrimSigDigits;

        // SUBROUTINE LOCAL VARIABLE DECLARATIONS:
        Real64 QCoilActualTemp; // coil load actually delivered returned to calling component
        int CoilNum;            // The SteamCoil that you are currently loading input into
        int OpMode;             // fan operating mode
        Real64 PartLoadFrac;    // part-load fraction of heating coil
        Real64 QCoilReqLocal;   // local required heating load optional

        // Obtains and Allocates SteamCoil related parameters from input file
        if (GetSteamCoilsInputFlag) { // First time subroutine has been entered
            GetSteamCoilInput();
            GetSteamCoilsInputFlag = false;
        }

        // Find the correct SteamCoilNumber with the Coil Name
        if (CompIndex == 0) {
            CoilNum = UtilityRoutines::FindItemInList(CompName, SteamCoil);
            if (CoilNum == 0) {
                ShowFatalError("SimulateSteamCoilComponents: Coil not found=" + CompName);
            }
            CompIndex = CoilNum;
        } else {
            CoilNum = CompIndex;
            if (CoilNum > NumSteamCoils || CoilNum < 1) {
                ShowFatalError("SimulateSteamCoilComponents: Invalid CompIndex passed=" + TrimSigDigits(CoilNum) +
                               ", Number of Steam Coils=" + TrimSigDigits(NumSteamCoils) + ", Coil name=" + CompName);
            }
            if (CheckEquipName(CoilNum)) {
                if (CompName != SteamCoil(CoilNum).Name) {
                    ShowFatalError("SimulateSteamCoilComponents: Invalid CompIndex passed=" + TrimSigDigits(CoilNum) + ", Coil name=" + CompName +
                                   ", stored Coil Name for that index=" + SteamCoil(CoilNum).Name);
                }
                CheckEquipName(CoilNum) = false;
            }
        }

        // With the correct CoilNum Initialize
        InitSteamCoil(state, CoilNum, FirstHVACIteration); // Initialize all SteamCoil related parameters

        if (present(FanOpMode)) {
            OpMode = FanOpMode;
        } else {
            OpMode = ContFanCycCoil;
        }
        if (present(PartLoadRatio)) {
            PartLoadFrac = PartLoadRatio;
        } else {
            PartLoadFrac = 1.0;
        }
        if (present(QCoilReq)) {
            QCoilReqLocal = QCoilReq;
        } else {
            QCoilReqLocal = 0.0;
        }

        if (SteamCoil(CoilNum).SteamCoilType_Num == SteamCoil_AirHeating) {
            CalcSteamAirCoil(CoilNum, QCoilReqLocal, QCoilActualTemp, OpMode, PartLoadFrac); // Autodesk:OPTIONAL QCoilReq used without PRESENT check
            if (present(QCoilActual)) QCoilActual = QCoilActualTemp;
        }

        // Update the current SteamCoil to the outlet nodes
        UpdateSteamCoil(CoilNum);

        // Report the current SteamCoil
        ReportSteamCoil(CoilNum);
    }

    // Get Input Section of the Module

    void GetSteamCoilInput()
    {
        // SUBROUTINE INFORMATION:
        //   AUTHOR         Rahul Chillar
        //   DATE WRITTEN   Jan 2005
        //   MODIFIED       na
        //   RE-ENGINEERED  na

        // PURPOSE OF THIS SUBROUTINE:
        // Obtains input data for coils and stores it in coil data structures

        // METHODOLOGY EMPLOYED:
        // Uses "Get" routines to read in data.

        // Using/Aliasing
        using BranchNodeConnections::TestCompSet;
        using FluidProperties::FindRefrigerant;
        using GlobalNames::VerifyUniqueCoilName;
        using NodeInputManager::GetOnlySingleNode;

        // SUBROUTINE PARAMETER DEFINITIONS:
        static std::string const RoutineName("GetSteamCoilInput: "); // include trailing blank space

        // SUBROUTINE LOCAL VARIABLE DECLARATIONS:
        int CoilNum; // The SteamCoil that you are currently loading input into
        int NumStmHeat;
        int StmHeatNum;
        int NumAlphas;
        int NumNums;
        int IOStat;
        bool ErrorsFound(false);  // If errors detected in input
        std::string CurrentModuleObject; // for ease in getting objects
        Array1D_string AlphArray;        // Alpha input items for object
        Array1D_string cAlphaFields;     // Alpha field names
        Array1D_string cNumericFields;   // Numeric field names
        Array1D<Real64> NumArray;        // Numeric input items for object
        Array1D_bool lAlphaBlanks;       // Logical array, alpha field input BLANK = .TRUE.
        Array1D_bool lNumericBlanks;     // Logical array, numeric field input BLANK = .TRUE.
        static int TotalArgs(0);         // Total number of alpha and numeric arguments (max) for a
                                         //  certain object in the input file

        CurrentModuleObject = "Coil:Heating:Steam";
        NumStmHeat = inputProcessor->getNumObjectsFound(CurrentModuleObject);
        NumSteamCoils = NumStmHeat;
        if (NumSteamCoils > 0) {
            SteamCoil.allocate(NumSteamCoils);
            CheckEquipName.dimension(NumSteamCoils, true);
        }

        inputProcessor->getObjectDefMaxArgs(CurrentModuleObject, TotalArgs, NumAlphas, NumNums);
        AlphArray.allocate(NumAlphas);
        cAlphaFields.allocate(NumAlphas);
        cNumericFields.allocate(NumNums);
        NumArray.dimension(NumNums, 0.0);
        lAlphaBlanks.dimension(NumAlphas, true);
        lNumericBlanks.dimension(NumNums, true);

        // Get the data for steam heating coils
        for (StmHeatNum = 1; StmHeatNum <= NumStmHeat; ++StmHeatNum) {

            CoilNum = StmHeatNum;

            inputProcessor->getObjectItem(CurrentModuleObject,
                                          StmHeatNum,
                                          AlphArray,
                                          NumAlphas,
                                          NumArray,
                                          NumNums,
                                          IOStat,
                                          lNumericBlanks,
                                          lAlphaBlanks,
                                          cAlphaFields,
                                          cNumericFields);
            UtilityRoutines::IsNameEmpty(AlphArray(1), CurrentModuleObject, ErrorsFound);

            // ErrorsFound will be set to True if problem was found, left untouched otherwise
            VerifyUniqueCoilName(CurrentModuleObject, AlphArray(1), ErrorsFound, CurrentModuleObject + " Name");

            SteamCoil(CoilNum).Name = AlphArray(1);
            SteamCoil(CoilNum).Schedule = AlphArray(2);
            if (lAlphaBlanks(2)) {
                SteamCoil(CoilNum).SchedPtr = ScheduleAlwaysOn;
            } else {
                SteamCoil(CoilNum).SchedPtr = GetScheduleIndex(AlphArray(2));
                if (SteamCoil(CoilNum).SchedPtr == 0) {
                    ShowSevereError(RoutineName + CurrentModuleObject + "=\"" + AlphArray(1) + "\", invalid data.");
                    ShowContinueError(cAlphaFields(2) + " not found=" + AlphArray(2));
                    ErrorsFound = true;
                }
            }

            SteamCoil(CoilNum).SteamCoilTypeA = "Heating";
            SteamCoil(CoilNum).SteamCoilType_Num = SteamCoil_AirHeating;
            SteamCoil(CoilNum).Coil_PlantTypeNum = TypeOf_CoilSteamAirHeating;
            SteamCoil(CoilNum).MaxSteamVolFlowRate = NumArray(1);
            SteamCoil(CoilNum).DegOfSubcooling = NumArray(2);
            SteamCoil(CoilNum).LoopSubcoolReturn = NumArray(3);

            SteamCoil(CoilNum).SteamInletNodeNum = GetOnlySingleNode(
                AlphArray(3), ErrorsFound, CurrentModuleObject, AlphArray(1), NodeType_Steam, NodeConnectionType_Inlet, 2, ObjectIsNotParent);
            SteamCoil(CoilNum).SteamOutletNodeNum = GetOnlySingleNode(
                AlphArray(4), ErrorsFound, CurrentModuleObject, AlphArray(1), NodeType_Steam, NodeConnectionType_Outlet, 2, ObjectIsNotParent);
            SteamCoil(CoilNum).AirInletNodeNum = GetOnlySingleNode(
                AlphArray(5), ErrorsFound, CurrentModuleObject, AlphArray(1), NodeType_Air, NodeConnectionType_Inlet, 1, ObjectIsNotParent);
            SteamCoil(CoilNum).AirOutletNodeNum = GetOnlySingleNode(
                AlphArray(6), ErrorsFound, CurrentModuleObject, AlphArray(1), NodeType_Air, NodeConnectionType_Outlet, 1, ObjectIsNotParent);

            {
                auto const SELECT_CASE_var(UtilityRoutines::MakeUPPERCase(AlphArray(7)));
                // TEMPERATURE SETPOINT CONTROL or ZONE LOAD CONTROLLED Coils
                if (SELECT_CASE_var == "TEMPERATURESETPOINTCONTROL") {
                    SteamCoil(CoilNum).TypeOfCoil = TemperatureSetPointControl;
                    SteamCoil(CoilNum).TempSetPointNodeNum = GetOnlySingleNode(
                        AlphArray(8), ErrorsFound, CurrentModuleObject, AlphArray(1), NodeType_Air, NodeConnectionType_Sensor, 1, ObjectIsNotParent);
                    if (SteamCoil(CoilNum).TempSetPointNodeNum == 0) {
                        ShowSevereError(RoutineName + cAlphaFields(8) + " not found for " + CurrentModuleObject + " = " + AlphArray(1));
                        ShowContinueError("..required for Temperature Setpoint Controlled Coils.");
                        ErrorsFound = true;
                    }

                } else if (SELECT_CASE_var == "ZONELOADCONTROL") {
                    SteamCoil(CoilNum).TypeOfCoil = ZoneLoadControl;

                    if (!lAlphaBlanks(8)) {
                        ShowWarningError(RoutineName + "ZoneLoad Controlled Coil, so " + cAlphaFields(8) + " not needed");
                        ShowContinueError("for " + CurrentModuleObject + " = " + AlphArray(1));
                        SteamCoil(CoilNum).TempSetPointNodeNum = 0;
                    }

                } else {
                    ShowSevereError(RoutineName + "Invalid " + cAlphaFields(7) + " [" + AlphArray(7) + "] specified for " + CurrentModuleObject +
                                    " = " + AlphArray(1));
                    ErrorsFound = true;
                }
            }

            TestCompSet(CurrentModuleObject, AlphArray(1), AlphArray(3), AlphArray(4), "Steam Nodes");
            TestCompSet(CurrentModuleObject, AlphArray(1), AlphArray(5), AlphArray(6), "Air Nodes");

            if (SteamIndex == 0 && CoilNum == 1) {
                SteamIndex = FindRefrigerant("Steam");
                if (SteamIndex == 0) {
                    ShowSevereError(RoutineName + "Steam Properties for " + AlphArray(1) + " not found.");
                    ShowContinueError("Steam Fluid Properties should have been included in the input file.");
                    ErrorsFound = true;
                }
            }

            SteamCoil(CoilNum).FluidIndex = SteamIndex;
        }

        for (CoilNum = 1; CoilNum <= NumStmHeat; ++CoilNum) {

            // Setup the Simple Heating Coil reporting variables
            // CurrentModuleObject = "Coil:Heating:Steam"
            SetupOutputVariable("Heating Coil Heating Energy",
                                OutputProcessor::Unit::J,
                                SteamCoil(CoilNum).TotSteamHeatingCoilEnergy,
                                "System",
                                "Sum",
                                SteamCoil(CoilNum).Name,
                                _,
                                "ENERGYTRANSFER",
                                "HEATINGCOILS",
                                _,
                                "System");
            SetupOutputVariable("Heating Coil Heating Rate",
                                OutputProcessor::Unit::W,
                                SteamCoil(CoilNum).TotSteamHeatingCoilRate,
                                "System",
                                "Average",
                                SteamCoil(CoilNum).Name);
            SetupOutputVariable("Heating Coil Steam Mass Flow Rate",
                                OutputProcessor::Unit::kg_s,
                                SteamCoil(CoilNum).OutletSteamMassFlowRate,
                                "System",
                                "Average",
                                SteamCoil(CoilNum).Name);
            SetupOutputVariable("Heating Coil Steam Inlet Temperature",
                                OutputProcessor::Unit::C,
                                SteamCoil(CoilNum).InletSteamTemp,
                                "System",
                                "Average",
                                SteamCoil(CoilNum).Name);
            SetupOutputVariable("Heating Coil Steam Outlet Temperature",
                                OutputProcessor::Unit::C,
                                SteamCoil(CoilNum).OutletSteamTemp,
                                "System",
                                "Average",
                                SteamCoil(CoilNum).Name);
            SetupOutputVariable("Heating Coil Steam Trap Loss Rate",
                                OutputProcessor::Unit::W,
                                SteamCoil(CoilNum).LoopLoss,
                                "System",
                                "Average",
                                SteamCoil(CoilNum).Name);
        }

        if (ErrorsFound) {
            ShowFatalError(RoutineName + "Errors found in getting input.");
        }

        AlphArray.deallocate();
        cAlphaFields.deallocate();
        cNumericFields.deallocate();
        NumArray.deallocate();
        lAlphaBlanks.deallocate();
        lNumericBlanks.deallocate();
    }

    // End of Get Input subroutines for the HB Module

    // Beginning Initialization Section of the Module

    void InitSteamCoil(EnergyPlusData &state, int const CoilNum, bool const FirstHVACIteration)
    {
        // SUBROUTINE INFORMATION:
        //   AUTHOR         Rahul Chillar
        //   DATE WRITTEN   Jan 2005
        //   MODIFIED       na
        //   RE-ENGINEERED  na

        // PURPOSE OF THIS SUBROUTINE:
        // This subroutine is for initializations of the SteamCoil Components.

        // METHODOLOGY EMPLOYED:
        // Uses the status flags to trigger initializations.

        // REFERENCES:
        // na

        // Using/Aliasing
        using FluidProperties::GetSatDensityRefrig;
        using FluidProperties::GetSatEnthalpyRefrig;
        using PlantUtilities::InitComponentNodes;

        // Locals
        // SUBROUTINE ARGUMENT DEFINITIONS:

        // SUBROUTINE PARAMETER DEFINITIONS:
        static std::string const RoutineName("InitSteamCoil");

        // INTERFACE BLOCK SPECIFICATIONS
        // na

        // DERIVED TYPE DEFINITIONS
        // na

        // SUBROUTINE LOCAL VARIABLE DECLARATIONS:
        int AirInletNode;
        int SteamInletNode;
        int ControlNode;
        int AirOutletNode;
        Real64 SteamDensity;
        Real64 StartEnthSteam;
        static Array1D_bool MyEnvrnFlag;
        static Array1D_bool MyPlantScanFlag;
        bool errFlag;

        if (MyOneTimeFlag) {
            // initialize the environment and sizing flags
            MyEnvrnFlag.allocate(NumSteamCoils);
            MySizeFlag.allocate(NumSteamCoils);
            CoilWarningOnceFlag.allocate(NumSteamCoils);
            MyPlantScanFlag.allocate(NumSteamCoils);
            MyEnvrnFlag = true;
            MySizeFlag = true;
            CoilWarningOnceFlag = true;
            MyPlantScanFlag = true;
            MyOneTimeFlag = false;
        }

        if (MyPlantScanFlag(CoilNum) && allocated(PlantLoop)) {
            errFlag = false;
            ScanPlantLoopsForObject(state,
                                    SteamCoil(CoilNum).Name,
                                    SteamCoil(CoilNum).Coil_PlantTypeNum,
                                    SteamCoil(CoilNum).LoopNum,
                                    SteamCoil(CoilNum).LoopSide,
                                    SteamCoil(CoilNum).BranchNum,
                                    SteamCoil(CoilNum).CompNum,
                                    errFlag,
                                    _,
                                    _,
                                    _,
                                    _,
                                    _);
            if (errFlag) {
                ShowFatalError("InitSteamCoil: Program terminated for previous conditions.");
            }
            MyPlantScanFlag(CoilNum) = false;
        }

        if (!SysSizingCalc && MySizeFlag(CoilNum)) {
            // for each coil, do the sizing once.
            SizeSteamCoil(state, CoilNum);
            MySizeFlag(CoilNum) = false;
        }

        // Do the Begin Environment initializations
        if (BeginEnvrnFlag && MyEnvrnFlag(CoilNum)) {
            // Initialize all report variables to a known state at beginning of simulation
            SteamCoil(CoilNum).TotSteamHeatingCoilEnergy = 0.0;
            SteamCoil(CoilNum).TotSteamCoolingCoilEnergy = 0.0;
            SteamCoil(CoilNum).SenSteamCoolingCoilEnergy = 0.0;
            SteamCoil(CoilNum).TotSteamHeatingCoilRate = 0.0;
            SteamCoil(CoilNum).TotSteamCoolingCoilRate = 0.0;
            SteamCoil(CoilNum).SenSteamCoolingCoilRate = 0.0;
            // Initialize other module level variables
            SteamCoil(CoilNum).InletAirMassFlowRate = 0.0;
            SteamCoil(CoilNum).OutletAirMassFlowRate = 0.0;
            SteamCoil(CoilNum).InletAirTemp = 0.0;
            SteamCoil(CoilNum).OutletAirTemp = 0.0;
            SteamCoil(CoilNum).InletAirHumRat = 0.0;
            SteamCoil(CoilNum).OutletAirHumRat = 0.0;
            SteamCoil(CoilNum).InletAirEnthalpy = 0.0;
            SteamCoil(CoilNum).OutletAirEnthalpy = 0.0;
            SteamCoil(CoilNum).TotSteamCoilLoad = 0.0;
            SteamCoil(CoilNum).SenSteamCoilLoad = 0.0;
            SteamCoil(CoilNum).LoopLoss = 0.0;
            SteamCoil(CoilNum).LeavingRelHum = 0.0;
            SteamCoil(CoilNum).DesiredOutletTemp = 0.0;
            SteamCoil(CoilNum).DesiredOutletHumRat = 0.0;
            SteamCoil(CoilNum).InletSteamTemp = 0.0;
            SteamCoil(CoilNum).OutletSteamTemp = 0.0;
            SteamCoil(CoilNum).InletSteamMassFlowRate = 0.0;
            SteamCoil(CoilNum).OutletSteamMassFlowRate = 0.0;
            SteamCoil(CoilNum).InletSteamEnthalpy = 0.0;
            SteamCoil(CoilNum).OutletWaterEnthalpy = 0.0;
            SteamCoil(CoilNum).InletSteamPress = 0.0;
            SteamCoil(CoilNum).InletSteamQuality = 0.0;
            SteamCoil(CoilNum).OutletSteamQuality = 0.0;

            // More Environment initializations
            AirInletNode = SteamCoil(CoilNum).AirInletNodeNum;
            SteamInletNode = SteamCoil(CoilNum).SteamInletNodeNum;
            ControlNode = SteamCoil(CoilNum).TempSetPointNodeNum;
            AirOutletNode = SteamCoil(CoilNum).AirOutletNodeNum;

            Node(SteamInletNode).Temp = 100.0;
            Node(SteamInletNode).Press = 101325.0;
            SteamDensity = GetSatDensityRefrig(fluidNameSteam, Node(SteamInletNode).Temp, 1.0, Node(SteamInletNode).FluidIndex, RoutineName);
            StartEnthSteam = GetSatEnthalpyRefrig(fluidNameSteam, Node(SteamInletNode).Temp, 1.0, Node(SteamInletNode).FluidIndex, RoutineName);
            Node(SteamInletNode).Enthalpy = StartEnthSteam;
            Node(SteamInletNode).Quality = 1.0;
            Node(SteamInletNode).HumRat = 0.0;
            SteamCoil(CoilNum).MaxSteamMassFlowRate = SteamDensity * SteamCoil(CoilNum).MaxSteamVolFlowRate;
            //     Node(SteamInletNode)%MassFlowRate         = SteamCoil(CoilNum)%MaxSteamMassFlowRate
            //     Node(SteamInletNode)%MassFlowRateMinAvail = 0.0
            //     Node(SteamInletNode)%MassFlowRateMaxAvail = SteamCoil(CoilNum)%MaxSteamMassFlowRate
            InitComponentNodes(0.0,
                               SteamCoil(CoilNum).MaxSteamMassFlowRate,
                               SteamCoil(CoilNum).SteamInletNodeNum,
                               SteamCoil(CoilNum).SteamOutletNodeNum,
                               SteamCoil(CoilNum).LoopNum,
                               SteamCoil(CoilNum).LoopSide,
                               SteamCoil(CoilNum).BranchNum,
                               SteamCoil(CoilNum).CompNum);
            MyEnvrnFlag(CoilNum) = false;
        } // End If for the Begin Environment initializations

        if (!BeginEnvrnFlag) {
            MyEnvrnFlag(CoilNum) = true;
        }

        // Do the Begin Day initializations
        // NONE

        // Do the begin HVAC time step initializations
        // NONE

        // Do the following initializations (every time step): This should be the info from
        // the previous components outlets or the node data in this section.

        AirInletNode = SteamCoil(CoilNum).AirInletNodeNum;
        SteamInletNode = SteamCoil(CoilNum).SteamInletNodeNum;
        ControlNode = SteamCoil(CoilNum).TempSetPointNodeNum;
        AirOutletNode = SteamCoil(CoilNum).AirOutletNodeNum;

        // First set the conditions for the air into the coil model

        // If a temperature setpoint controlled coil must set the desired outlet temp everytime
        if (ControlNode == 0) {
            SteamCoil(CoilNum).DesiredOutletTemp = 0.0;
        } else if (ControlNode == AirOutletNode) {
            SteamCoil(CoilNum).DesiredOutletTemp = Node(ControlNode).TempSetPoint;
        } else {
            SteamCoil(CoilNum).DesiredOutletTemp = Node(ControlNode).TempSetPoint - (Node(ControlNode).Temp - Node(AirOutletNode).Temp);
        }

        SteamCoil(CoilNum).InletAirMassFlowRate = Node(AirInletNode).MassFlowRate;
        SteamCoil(CoilNum).InletAirTemp = Node(AirInletNode).Temp;
        SteamCoil(CoilNum).InletAirHumRat = Node(AirInletNode).HumRat;
        SteamCoil(CoilNum).InletAirEnthalpy = Node(AirInletNode).Enthalpy;
        if (FirstHVACIteration) {
            SteamCoil(CoilNum).InletSteamMassFlowRate = SteamCoil(CoilNum).MaxSteamMassFlowRate;
        } else {
            SteamCoil(CoilNum).InletSteamMassFlowRate = Node(SteamInletNode).MassFlowRate;
        }
        SteamCoil(CoilNum).InletSteamTemp = Node(SteamInletNode).Temp;
        SteamCoil(CoilNum).InletSteamEnthalpy = Node(SteamInletNode).Enthalpy;
        SteamCoil(CoilNum).InletSteamPress = Node(SteamInletNode).Press;
        SteamCoil(CoilNum).InletSteamQuality = Node(SteamInletNode).Quality;
        SteamCoil(CoilNum).TotSteamHeatingCoilRate = 0.0;
        SteamCoil(CoilNum).TotSteamCoolingCoilRate = 0.0;
        SteamCoil(CoilNum).SenSteamCoolingCoilRate = 0.0;
        //   Node(SteamInletNode)%MassFlowRateMaxAvail = MIN(Node(SteamInletNode)%MassFlowRateMaxAvail,&
        //                                                   SteamCoil(CoilNum)%MaxSteamMassFlowRate)
    }

    void SizeSteamCoil(EnergyPlusData &state, int const CoilNum)
    {
        // SUBROUTINE INFORMATION:
        //       AUTHOR         Rahul Chillar
        //       DATE WRITTEN   Jan 2005
        //       MODIFIED       na
        //       RE-ENGINEERED  na

        // PURPOSE OF THIS SUBROUTINE:
        // This subroutine is for sizing Steam Coil Components for which flow rates have not been
        // specified in the input.

        // METHODOLOGY EMPLOYED:
        // Obtains flow rates from the zone or system sizing arrays and plant sizing data.

        // REFERENCES:
        // na

        // Using/Aliasing
        using namespace DataSizing;
        using FluidProperties::GetSatDensityRefrig;
        using FluidProperties::GetSatEnthalpyRefrig;
        using PlantUtilities::RegisterPlantCompDesignFlow;
        //  USE BranchInputManager, ONLY: MyPlantSizingIndex
        using ReportSizingManager::ReportSizingOutput;
        using ReportSizingManager::RequestSizing;

        // Locals
        // SUBROUTINE ARGUMENT DEFINITIONS:

        // SUBROUTINE PARAMETER DEFINITIONS:
        static std::string const RoutineName("SizeSteamCoil");

        // INTERFACE BLOCK SPECIFICATIONS
        // na

        // DERIVED TYPE DEFINITIONS
        // na

        // SUBROUTINE LOCAL VARIABLE DECLARATIONS:
        int PltSizNum;      // do loop index for plant sizing
        int PltSizSteamNum; // index of plant sizing object for 1st steam loop
        bool ErrorsFound;   // If errors detected in input
        Real64 CoilInTemp;
        Real64 CoilOutTemp;
        Real64 CoilOutHumRat;
        Real64 CoilInHumRat;
        Real64 DesCoilLoad;
        Real64 DesMassFlow;
        Real64 DesVolFlow;
        Real64 MinFlowFrac;
        Real64 OutAirFrac;
        Real64 TempSteamIn(100.0);
        Real64 EnthSteamInDry;
        Real64 EnthSteamOutWet;
        Real64 LatentHeatSteam;
        Real64 SteamDensity;
        Real64 RhoAirStd; // density of air at standard conditions
        Real64 CpAirStd;  // specific heat of air at std conditions
        Real64 CpWater;   // specific heat of water (condensed steam)

        std::string CompName;     // component name
        std::string CompType;     // component type
        std::string SizingString; // input field sizing description (e.g., Nominal Capacity)
        bool bPRINT = false;      // TRUE if sizing is reported to output (eio)
        Real64 TempSize;          // autosized value

        ErrorsFound = false;
        PltSizSteamNum = 0;
        PltSizNum = 0;
        CoilInTemp = 0.0;
        CoilInHumRat = 0.0;
        CoilOutTemp = 0.0;
        DesCoilLoad = 0.0;
        MinFlowFrac = 0.0;
        DesMassFlow = 0.0;
        DesVolFlow = 0.0;
        CpWater = 0.0;
        RhoAirStd = PsyRhoAirFnPbTdbW(StdBaroPress, 20.0, 0.0);
        CpAirStd = PsyCpAirFnW(0.0);
        bool coilWasAutosized(false); // coil report

        // If this is a steam coil
        // Find the appropriate steam Plant Sizing object
        if (SteamCoil(CoilNum).MaxSteamVolFlowRate == AutoSize) {
            coilWasAutosized = true; // coil report
            PltSizSteamNum = MyPlantSizingIndex("steam heating coil",
                                                SteamCoil(CoilNum).Name,
                                                SteamCoil(CoilNum).SteamInletNodeNum,
                                                SteamCoil(CoilNum).SteamOutletNodeNum,
                                                ErrorsFound);
        }

        if (PltSizSteamNum > 0) {
            // If this is a central air system heating coil
            if (CurSysNum > 0) {
                // If the coil water volume flow rate needs autosizing, then do it
                if (SteamCoil(CoilNum).MaxSteamVolFlowRate == AutoSize) {
                    CheckSysSizing("Coil:Heating:Steam", SteamCoil(CoilNum).Name);

                    if (SteamCoil(CoilNum).DesiccantRegenerationCoil) {

                        DataDesicRegCoil = true;
                        DataDesicDehumNum = SteamCoil(CoilNum).DesiccantDehumNum;
                        CompType = SteamCoil(CoilNum).SteamCoilType;
                        CompName = SteamCoil(CoilNum).Name;
                        SizingString = "";
                        bPRINT = false;
                        TempSize = AutoSize;
                        RequestSizing(state, CompType, CompName, HeatingCoilDesAirInletTempSizing, SizingString, TempSize, bPRINT, RoutineName);
                        DataDesInletAirTemp = TempSize;
                        TempSize = AutoSize;
                        RequestSizing(state, CompType, CompName, HeatingCoilDesAirOutletTempSizing, SizingString, TempSize, bPRINT, RoutineName);
                        DataDesOutletAirTemp = TempSize;
                        if (CurOASysNum > 0) {
                            OASysEqSizing(CurOASysNum).AirFlow = true;
                            OASysEqSizing(CurOASysNum).AirVolFlow = FinalSysSizing(CurSysNum).DesOutAirVolFlow;
                        }
                        TempSize = AutoSize; // reset back
                    }

                    // Set the duct flow rate
                    {
                        auto const SELECT_CASE_var(CurDuctType);
                        if (SELECT_CASE_var == Main) {
                            DesVolFlow = FinalSysSizing(CurSysNum).SysAirMinFlowRat * FinalSysSizing(CurSysNum).DesMainVolFlow;
                        } else if (SELECT_CASE_var == Cooling) {
                            DesVolFlow = FinalSysSizing(CurSysNum).SysAirMinFlowRat * FinalSysSizing(CurSysNum).DesCoolVolFlow;
                        } else if (SELECT_CASE_var == Heating) {
                            DesVolFlow = FinalSysSizing(CurSysNum).DesHeatVolFlow;
                        } else if (SELECT_CASE_var == Other) {
                            DesVolFlow = FinalSysSizing(CurSysNum).DesMainVolFlow;
                        } else {
                            DesVolFlow = FinalSysSizing(CurSysNum).DesMainVolFlow;
                        }
                    }
                    if (DataDesicRegCoil) {
                        bPRINT = false;
                        TempSize = AutoSize;
                        RequestSizing(state, CompType, CompName, HeatingAirflowSizing, SizingString, TempSize, bPRINT, RoutineName);
                        DesVolFlow = TempSize;
                    }
                    DesMassFlow = RhoAirStd * DesVolFlow;
                    // get the outside air fraction
                    if (FinalSysSizing(CurSysNum).HeatOAOption == MinOA) {
                        if (DesVolFlow > 0.0) {
                            OutAirFrac = FinalSysSizing(CurSysNum).DesOutAirVolFlow / DesVolFlow;
                        } else {
                            OutAirFrac = 1.0;
                        }
                        OutAirFrac = min(1.0, max(0.0, OutAirFrac));
                    } else {
                        OutAirFrac = 1.0;
                    }

                    if (DataDesicRegCoil) {
                        DesCoilLoad = CpAirStd * DesMassFlow * (DataDesOutletAirTemp - DataDesInletAirTemp);
                    } else {
                        // mixed air temp
                        CoilInTemp = OutAirFrac * FinalSysSizing(CurSysNum).HeatOutTemp + (1.0 - OutAirFrac) * FinalSysSizing(CurSysNum).HeatRetTemp;
                        // coil load
                        DesCoilLoad = CpAirStd * DesMassFlow * (FinalSysSizing(CurSysNum).HeatSupTemp - CoilInTemp);
                    }
                    // AUTOSTEAMCOIL
                    if (DesCoilLoad >= SmallLoad) {
                        // TempSteamIn=SteamCoil(CoilNum)%InletSteamTemp
                        // TempSteamIn=PlantSizData(PltSizSteamNum)%ExitTemp
                        TempSteamIn = 100.0; // DSU? Should be from the PlantSizing object (ExitTemp) instead of hardwired to 100?
                        // RefrigIndex is set during GetInput for this module
                        EnthSteamInDry = GetSatEnthalpyRefrig(fluidNameSteam, TempSteamIn, 1.0, SteamCoil(CoilNum).FluidIndex, RoutineName);
                        EnthSteamOutWet = GetSatEnthalpyRefrig(fluidNameSteam, TempSteamIn, 0.0, SteamCoil(CoilNum).FluidIndex, RoutineName);
                        LatentHeatSteam = EnthSteamInDry - EnthSteamOutWet;
                        SteamDensity = GetSatDensityRefrig(fluidNameSteam, TempSteamIn, 1.0, SteamCoil(CoilNum).FluidIndex, RoutineName);
                        // SteamCoil(CoilNum)%MaxSteamVolFlowRate = DesCoilLoad/(SteamDensity * LatentHeatSteam)
                        //            CpWater  =  GetSpecificHeatGlycol('WATER',  &
                        //                                              TempSteamIn, &
                        //                                              PlantLoop(SteamCoil(CoilNum)%LoopNum)%FluidIndex, &
                        //                                             'SizeSteamCoil')
                        CpWater = GetSatSpecificHeatRefrig(fluidNameSteam, TempSteamIn, 0.0, SteamCoil(CoilNum).FluidIndex, RoutineName);

                        SteamCoil(CoilNum).MaxSteamVolFlowRate =
                            DesCoilLoad / (SteamDensity * (LatentHeatSteam + SteamCoil(CoilNum).DegOfSubcooling * CpWater));
                        //             PlantSizData(PltSizSteamNum)%DeltaT*CPHW(PlantSizData(PltSizSteamNum)%ExitTemp)))
                    } else {
                        SteamCoil(CoilNum).MaxSteamVolFlowRate = 0.0;
                        ShowWarningError("The design coil load is zero for COIL:Heating:Steam " + SteamCoil(CoilNum).Name);
                        // CALL ShowContinueError('The autosize value for max Steam flow rate is zero')
                        // CALL ShowContinueError('To change this, input a value for UA, change the heating design day, or lower')
                        // CALL ShowContinueError('  the system heating design supply air temperature')
                    }
                    ReportSizingOutput(
                        "Coil:Heating:Steam", SteamCoil(CoilNum).Name, "Maximum Steam Flow Rate [m3/s]", SteamCoil(CoilNum).MaxSteamVolFlowRate);
                }
                DataDesicRegCoil = false; // reset all globals to 0 to ensure correct sizing for other child components
                // Coil report, set fan info for airloopnum
                switch (DataAirSystems::PrimaryAirSystem(CurSysNum).supFanModelTypeEnum) {
                case DataAirSystems::structArrayLegacyFanModels: {
                    int SupFanNum = DataAirSystems::PrimaryAirSystem(CurSysNum).SupFanNum;
                    if (SupFanNum > 0) {
                        coilSelectionReportObj->setCoilSupplyFanInfo(state, SteamCoil(CoilNum).Name,
                                                                     "Coil:Heating:Steam",
                                                                     Fans::Fan(DataAirSystems::PrimaryAirSystem(CurSysNum).SupFanNum).FanName,
                                                                     DataAirSystems::structArrayLegacyFanModels,
                                                                     DataAirSystems::PrimaryAirSystem(CurSysNum).SupFanNum);
                    }

                    break;
                }
                case DataAirSystems::objectVectorOOFanSystemModel: {
                    if (DataAirSystems::PrimaryAirSystem(CurSysNum).supFanVecIndex >= 0) {
                        coilSelectionReportObj->setCoilSupplyFanInfo(state,
                            SteamCoil(CoilNum).Name,
                            "Coil:Heating:Steam",
                            HVACFan::fanObjs[DataAirSystems::PrimaryAirSystem(CurSysNum).supFanVecIndex]->name,
                            DataAirSystems::objectVectorOOFanSystemModel,
                            DataAirSystems::PrimaryAirSystem(CurSysNum).supFanVecIndex);
                    }
                    break;
                }
                case DataAirSystems::fanModelTypeNotYetSet: {
                    // do nothing
                    break;
                }
                }

                // if this is a zone coil
            } else if (CurZoneEqNum > 0) {
                CheckZoneSizing("Coil:Heating:Steam", SteamCoil(CoilNum).Name);
                // autosize the coil steam volume flow rate if needed
                if (SteamCoil(CoilNum).MaxSteamVolFlowRate == AutoSize) {
                    // if coil is part of a terminal unit just use the terminal unit value
                    if (TermUnitSingDuct || TermUnitPIU || TermUnitIU) {
                        if (CurTermUnitSizingNum > 0) {
                            SteamCoil(CoilNum).MaxSteamVolFlowRate = TermUnitSizing(CurTermUnitSizingNum).MaxSTVolFlow;
                        } else {
                            SteamCoil(CoilNum).MaxSteamVolFlowRate = 0.0;
                        }
                        // if coil is part of a zonal unit, calc coil load to get hot Steam flow rate
                        DesCoilLoad = TermUnitSizing(CurTermUnitSizingNum).DesHeatingLoad; // coil report
                        DesVolFlow =
                            TermUnitSizing(CurTermUnitSizingNum).AirVolFlow * TermUnitSizing(CurTermUnitSizingNum).ReheatAirFlowMult; // coil report
                    } else {
                        CoilInTemp = FinalZoneSizing(CurZoneEqNum).DesHeatCoilInTemp;
                        CoilOutTemp = FinalZoneSizing(CurZoneEqNum).HeatDesTemp;
                        CoilOutHumRat = FinalZoneSizing(CurZoneEqNum).HeatDesHumRat;
                        DesMassFlow = FinalZoneSizing(CurZoneEqNum).DesHeatMassFlow;
                        DesVolFlow = DesMassFlow / RhoAirStd;
                        DesCoilLoad = PsyCpAirFnW(CoilOutHumRat) * DesMassFlow * (CoilOutTemp - CoilInTemp);
                        if (DesCoilLoad >= SmallLoad) {
                            TempSteamIn = 100.0;
                            // RefrigIndex is set during GetInput for this module
                            EnthSteamInDry = GetSatEnthalpyRefrig(fluidNameSteam, TempSteamIn, 1.0, SteamCoil(CoilNum).FluidIndex, RoutineName);
                            EnthSteamOutWet = GetSatEnthalpyRefrig(fluidNameSteam, TempSteamIn, 0.0, SteamCoil(CoilNum).FluidIndex, RoutineName);
                            LatentHeatSteam = EnthSteamInDry - EnthSteamOutWet;
                            SteamDensity = GetSatDensityRefrig(fluidNameSteam, TempSteamIn, 1.0, SteamCoil(CoilNum).FluidIndex, RoutineName);
                            // SteamCoil(CoilNum)%MaxSteamVolFlowRate = DesCoilLoad/(SteamDensity * LatentHeatSteam)
                            //           CpWater  =  GetSpecificHeatGlycol('WATER',  &
                            //                                             TempSteamIn, &
                            //                                             PlantLoop(SteamCoil(CoilNum)%LoopNum)%FluidIndex, &
                            //                                            'SizeSteamCoil')
                            CpWater = GetSatSpecificHeatRefrig(fluidNameSteam, TempSteamIn, 0.0, SteamCoil(CoilNum).FluidIndex, RoutineName);

                            SteamCoil(CoilNum).MaxSteamVolFlowRate =
                                DesCoilLoad / (SteamDensity * (LatentHeatSteam + SteamCoil(CoilNum).DegOfSubcooling * CpWater));
                            //             PlantSizData(PltSizSteamNum)%DeltaT*CPHW(PlantSizData(PltSizSteamNum)%ExitTemp)))
                        } else {
                            SteamCoil(CoilNum).MaxSteamVolFlowRate = 0.0;
                        }
                    }
                    // issue warning if hw coil has zero flow
                    if (SteamCoil(CoilNum).MaxSteamVolFlowRate == 0.0) {
                        ShowWarningError("The design coil load is zero for COIL:Heating:Steam " + SteamCoil(CoilNum).Name);
                        ShowContinueError("The autosize value for max Steam flow rate is zero");
                        // CALL ShowContinueError('To change this, input a value for UA, change the heating design day, or lower')
                        // CALL ShowContinueError('  the system heating design supply air temperature')
                    }
                    ReportSizingOutput(
                        "Coil:Heating:Steam", SteamCoil(CoilNum).Name, "Maximum Steam Flow Rate [m3/s]", SteamCoil(CoilNum).MaxSteamVolFlowRate);
                }
            } // end zone coil ELSE - IF

        } else {
            // if there is no heating Plant Sizing object and autosizng was requested, issue an error message
            if (SteamCoil(CoilNum).MaxSteamVolFlowRate == AutoSize) {
                ShowSevereError("Autosizing of Steam coil requires a heating loop Sizing:Plant object");
                ShowContinueError("Occurs in Steam coil object= " + SteamCoil(CoilNum).Name);
                ErrorsFound = true;
            }
        } // end of heating Plant Sizing existence IF - ELSE

        // save the design Steam volumetric flow rate for use by the Steam loop sizing algorithms
        RegisterPlantCompDesignFlow(SteamCoil(CoilNum).SteamInletNodeNum, SteamCoil(CoilNum).MaxSteamVolFlowRate);

<<<<<<< HEAD
        coilSelectionReportObj->setCoilHeatingCapacity(state, SteamCoil(CoilNum).Name,
=======
        coilSelectionReportObj->setCoilHeatingCapacity(state,
                                                       SteamCoil(CoilNum).Name,
>>>>>>> 874857a2
                                                       "Coil:Heating:Steam",
                                                       DesCoilLoad,
                                                       coilWasAutosized,
                                                       CurSysNum,
                                                       CurZoneEqNum,
                                                       CurOASysNum,
                                                       0.0,
                                                       1.0,
                                                       -999.0,
                                                       -999.0);
        coilSelectionReportObj->setCoilWaterHeaterCapacityNodeNums(SteamCoil(CoilNum).Name,
                                                                   "Coil:Heating:Steam",
                                                                   DesCoilLoad,
                                                                   coilWasAutosized,
                                                                   SteamCoil(CoilNum).SteamInletNodeNum,
                                                                   SteamCoil(CoilNum).SteamOutletNodeNum,
                                                                   SteamCoil(CoilNum).LoopNum);
        coilSelectionReportObj->setCoilWaterFlowNodeNums(SteamCoil(CoilNum).Name,
                                                         "Coil:Heating:Steam",
                                                         SteamCoil(CoilNum).MaxSteamVolFlowRate,
                                                         coilWasAutosized,
                                                         SteamCoil(CoilNum).SteamInletNodeNum,
                                                         SteamCoil(CoilNum).SteamOutletNodeNum,
                                                         SteamCoil(CoilNum).LoopNum);
        coilSelectionReportObj->setCoilEntWaterTemp(SteamCoil(CoilNum).Name, "Coil:Heating:Steam", TempSteamIn); // coil  report
        coilSelectionReportObj->setCoilLvgWaterTemp(SteamCoil(CoilNum).Name,
                                                    "Coil:Heating:Steam",
                                                    TempSteamIn - SteamCoil(CoilNum).DegOfSubcooling);                                 // coil report
        coilSelectionReportObj->setCoilWaterDeltaT(SteamCoil(CoilNum).Name, "Coil:Heating:Steam", SteamCoil(CoilNum).DegOfSubcooling); // coil report
        SteamCoil(CoilNum).DesCoilCapacity = DesCoilLoad;
        SteamCoil(CoilNum).DesAirVolFlow = DesVolFlow;
        if (ErrorsFound) {
            ShowFatalError("Preceding Steam coil sizing errors cause program termination");
        }

        // There is no standard rating for heating coils at this point, so fill with dummy flag values
        coilSelectionReportObj->setRatedCoilConditions(SteamCoil(CoilNum).Name,
                                                       "Coil:Heating:Steam",
                                                       -999.0,
                                                       -999.0,
                                                       -999.0,
                                                       -999.0,
                                                       -999.0,
                                                       -999.0,
                                                       -999.0,
                                                       -999.0,
                                                       -999.0,
                                                       -999.0,
                                                       -999.0,
                                                       -999.0,
                                                       -999.0);
    }

    // End Initialization Section of the Module

    // Begin Algorithm Section of the Module

    void CalcSteamAirCoil(int const CoilNum,
                          Real64 const QCoilRequested, // requested coil load
                          Real64 &QCoilActual,         // coil load actually delivered
                          int const FanOpMode,         // fan operating mode
                          Real64 const PartLoadRatio   // part-load ratio of heating coil
    )
    {
        // SUBROUTINE INFORMATION:
        //   AUTHOR         Rahul Chillar
        //   DATE WRITTEN   Jan 2005
        //   MODIFIED       Sep. 2012, B. Griffith, add calls to SetComponentFlowRate for plant interactions
        //                  Jul. 2016, R. Zhang, Applied the coil supply air temperature sensor offset fault model
        //   RE-ENGINEERED  na

        // PURPOSE OF THIS SUBROUTINE:
        // Simple Steam to air heat exchanger which,
        // serves as an interface for distributing heat from boiler to zones.

        // METHODOLOGY EMPLOYED:
        // Steam coils are different, All of steam condenses in heat exchanger
        // Steam traps allow only water to leave the coil,the degree of subcooling
        // desired is input by the user, which is used to calculate water outlet temp.
        // Heat exchange is = Latent Heat + Sensible heat,coil effectivness is 1.0

        // REFERENCES:
        // na

        // Using/Aliasing
        using DataGlobals::DoingSizing;
        using DataGlobals::KickOffSimulation;
        using DataGlobals::WarmupFlag;
        using DataHVACGlobals::TempControlTol;
        using FaultsManager::FaultsCoilSATSensor;
        using PlantUtilities::SetComponentFlowRate;

        // Locals
        // SUBROUTINE ARGUMENT DEFINITIONS:

        // SUBROUTINE PARAMETER DEFINITIONS:
        static std::string const RoutineName("CalcSteamAirCoil");
        static std::string const RoutineNameSizeSteamCoil("SizeSteamCoil");

        // INTERFACE BLOCK SPECIFICATIONS
        // na

        // DERIVED TYPE DEFINITIONS
        // na

        // SUBROUTINE LOCAL VARIABLE DECLARATIONS:
        static Real64 SteamMassFlowRate(0.0);
        static Real64 AirMassFlow(0.0); // [kg/sec]
        static Real64 TempAirIn(0.0);   // [C]
        static Real64 TempAirOut(0.0);  // [C]
        static Real64 Win(0.0);
        static Real64 TempSteamIn(0.0);
        static Real64 TempWaterOut(0.0);
        static Real64 CapacitanceAir(0.0);
        static Real64 HeatingCoilLoad(0.0);
        static Real64 CoilPress(0.0);
        static Real64 EnthSteamInDry(0.0);
        static Real64 EnthSteamOutWet(0.0);
        static Real64 LatentHeatSteam(0.0);
        static Real64 SubcoolDeltaTemp(0.0);
        static Real64 TempSetPoint(0.0);
        static Real64 QCoilReq(0.0);
        static Real64 QCoilCap(0.0);
        static Real64 QSteamCoilMaxHT(0.0);
        static Real64 TempWaterAtmPress(0.0);
        static Real64 TempLoopOutToPump(0.0);
        static Real64 EnergyLossToEnvironment(0.0);
        static Real64 EnthCoilOutlet(0.0);
        static Real64 EnthPumpInlet(0.0);
        static Real64 EnthAtAtmPress(0.0);
        static Real64 CpWater(0.0);

        QCoilReq = QCoilRequested;
        TempAirIn = SteamCoil(CoilNum).InletAirTemp;
        Win = SteamCoil(CoilNum).InletAirHumRat;
        TempSteamIn = SteamCoil(CoilNum).InletSteamTemp;
        CoilPress = SteamCoil(CoilNum).InletSteamPress;
        SubcoolDeltaTemp = SteamCoil(CoilNum).DegOfSubcooling;
        TempSetPoint = SteamCoil(CoilNum).DesiredOutletTemp;

        // If there is a fault of coil SAT Sensor (zrp_Jul2016)
        if (SteamCoil(CoilNum).FaultyCoilSATFlag && (!WarmupFlag) && (!DoingSizing) && (!KickOffSimulation)) {
            // calculate the sensor offset using fault information
            int FaultIndex = SteamCoil(CoilNum).FaultyCoilSATIndex;
            SteamCoil(CoilNum).FaultyCoilSATOffset = FaultsCoilSATSensor(FaultIndex).CalFaultOffsetAct();
            // update the TempSetPoint
            TempSetPoint -= SteamCoil(CoilNum).FaultyCoilSATOffset;
        }

        //  adjust mass flow rates for cycling fan cycling coil operation
        if (FanOpMode == CycFanCycCoil) {
            if (PartLoadRatio > 0.0) {
                AirMassFlow = SteamCoil(CoilNum).InletAirMassFlowRate / PartLoadRatio;
                SteamMassFlowRate = min(SteamCoil(CoilNum).InletSteamMassFlowRate / PartLoadRatio, SteamCoil(CoilNum).MaxSteamMassFlowRate);
                QCoilReq /= PartLoadRatio;
            } else {
                AirMassFlow = 0.0;
                SteamMassFlowRate = 0.0;
            }
        } else {
            AirMassFlow = SteamCoil(CoilNum).InletAirMassFlowRate;
            SteamMassFlowRate = SteamCoil(CoilNum).InletSteamMassFlowRate;
        }

        if (AirMassFlow > 0.0) { // If the coil is operating
            CapacitanceAir = PsyCpAirFnW(Win) * AirMassFlow;
        } else {
            CapacitanceAir = 0.0;
        }

        // If the coil is operating there should be some heating capacitance
        //  across the coil, so do the simulation. If not set outlet to inlet and no load.
        //  Also the coil has to be scheduled to be available
        //  Control output to meet load QCoilReq. Load Controlled Coil.
        {
            auto const SELECT_CASE_var(SteamCoil(CoilNum).TypeOfCoil);

            if (SELECT_CASE_var == ZoneLoadControl) {
                if ((CapacitanceAir > 0.0) && ((SteamCoil(CoilNum).InletSteamMassFlowRate) > 0.0) &&
                    (GetCurrentScheduleValue(SteamCoil(CoilNum).SchedPtr) > 0.0 || MySizeFlag(CoilNum)) && (QCoilReq > 0.0)) {

                    // Steam heat exchangers would not have effectivness, since all of the steam is
                    // converted to water and only then the steam trap allows it to leave the heat
                    // exchanger, subsequently heat exchange is latent heat + subcooling.
                    EnthSteamInDry = GetSatEnthalpyRefrig(fluidNameSteam, TempSteamIn, 1.0, SteamCoil(CoilNum).FluidIndex, RoutineName);
                    EnthSteamOutWet = GetSatEnthalpyRefrig(fluidNameSteam, TempSteamIn, 0.0, SteamCoil(CoilNum).FluidIndex, RoutineName);

                    LatentHeatSteam = EnthSteamInDry - EnthSteamOutWet;

                    //          CpWater = GetSpecificHeatGlycol('WATER',  &
                    //                                           TempSteamIn, &
                    //                                           PlantLoop(SteamCoil(CoilNum)%LoopNum)%FluidIndex, &
                    //                                           'CalcSteamAirCoil')

                    CpWater = GetSatSpecificHeatRefrig(fluidNameSteam, TempSteamIn, 0.0, SteamCoil(CoilNum).FluidIndex, RoutineNameSizeSteamCoil);

                    // Max Heat Transfer
                    QSteamCoilMaxHT = SteamCoil(CoilNum).MaxSteamMassFlowRate * (LatentHeatSteam + SubcoolDeltaTemp * CpWater);
                    SteamCoil(CoilNum).OperatingCapacity = QSteamCoilMaxHT;

                    // Determine the Max coil capacity and check for the same.
                    if (QCoilReq > QSteamCoilMaxHT) {
                        QCoilCap = QSteamCoilMaxHT;
                    } else {
                        QCoilCap = QCoilReq;
                    }

                    // Steam Mass Flow Rate Required
                    SteamMassFlowRate = QCoilCap / (LatentHeatSteam + SubcoolDeltaTemp * CpWater);

                    SetComponentFlowRate(SteamMassFlowRate,
                                         SteamCoil(CoilNum).SteamInletNodeNum,
                                         SteamCoil(CoilNum).SteamOutletNodeNum,
                                         SteamCoil(CoilNum).LoopNum,
                                         SteamCoil(CoilNum).LoopSide,
                                         SteamCoil(CoilNum).BranchNum,
                                         SteamCoil(CoilNum).CompNum);

                    // recalculate if mass flow rate changed in previous call.
                    QCoilCap = SteamMassFlowRate * (LatentHeatSteam + SubcoolDeltaTemp * CpWater);

                    // In practice Sensible & Superheated heat transfer is negligible compared to latent part.
                    // This is required for outlet water temperature, otherwise it will be saturation temperature.
                    // Steam Trap drains off all the Water formed.
                    // Here Degree of Subcooling is used to calculate hot water return temperature.

                    // Calculating Water outlet temperature
                    TempWaterOut = TempSteamIn - SubcoolDeltaTemp;

                    // Total Heat Transfer to air
                    HeatingCoilLoad = QCoilCap;

                    // Temperature of air at outlet
                    TempAirOut = TempAirIn + QCoilCap / (AirMassFlow * PsyCpAirFnW(Win));

                    SteamCoil(CoilNum).OutletSteamMassFlowRate = SteamMassFlowRate;
                    SteamCoil(CoilNum).InletSteamMassFlowRate = SteamMassFlowRate;

                    //************************* Loop Losses *****************************
                    // Loop pressure return considerations included in steam coil since the pipes are
                    // perfect and do not account for losses.
                    // Return water is condensate at atmoshperic pressure
                    // Process is considered constant enthalpy expansion
                    // No quality function in EnergyPlus hence no option left apart from
                    // considering saturated state.
                    //              StdBaroPress=101325

                    TempWaterAtmPress = GetSatTemperatureRefrig(fluidNameSteam, StdBaroPress, SteamCoil(CoilNum).FluidIndex, RoutineName);

                    // Point 4 at atm - loop delta subcool during return journery back to pump
                    TempLoopOutToPump = TempWaterAtmPress - SteamCoil(CoilNum).LoopSubcoolReturn;

                    // Actual Steam Coil Outlet Enthalpy
                    EnthCoilOutlet = GetSatEnthalpyRefrig(fluidNameSteam, TempSteamIn, 0.0, SteamCoil(CoilNum).FluidIndex, RoutineName) -
                                     CpWater * SubcoolDeltaTemp;

                    // Enthalpy at Point 4
                    EnthAtAtmPress = GetSatEnthalpyRefrig(fluidNameSteam, TempWaterAtmPress, 0.0, SteamCoil(CoilNum).FluidIndex, RoutineName);

                    // Reported value of coil outlet enthalpy at the node to match the node outlet temperature
                    CpWater =
                        GetSatSpecificHeatRefrig(fluidNameSteam, TempLoopOutToPump, 0.0, SteamCoil(CoilNum).FluidIndex, RoutineNameSizeSteamCoil);

                    EnthPumpInlet = EnthAtAtmPress - CpWater * SteamCoil(CoilNum).LoopSubcoolReturn;

                    SteamCoil(CoilNum).OutletWaterEnthalpy = EnthPumpInlet;

                    // Point 3-Point 5,
                    EnergyLossToEnvironment = SteamMassFlowRate * (EnthCoilOutlet - EnthPumpInlet);

                    // Loss to enviornment due to pressure drop
                    SteamCoil(CoilNum).LoopLoss = EnergyLossToEnvironment;
                    //************************* Loop Losses *****************************
                } else { // Coil is not running.

                    TempAirOut = TempAirIn;
                    TempWaterOut = TempSteamIn;
                    HeatingCoilLoad = 0.0;
                    SteamCoil(CoilNum).OutletWaterEnthalpy = SteamCoil(CoilNum).InletSteamEnthalpy;
                    SteamCoil(CoilNum).OutletSteamMassFlowRate = 0.0;
                    SteamCoil(CoilNum).OutletSteamQuality = 0.0;
                    SteamCoil(CoilNum).LoopLoss = 0.0;
                    TempLoopOutToPump = TempWaterOut;
                }

            } else if (SELECT_CASE_var == TemperatureSetPointControl) {
                // Control coil output to meet a Setpoint Temperature.
                if ((CapacitanceAir > 0.0) && ((SteamCoil(CoilNum).InletSteamMassFlowRate) > 0.0) &&
                    (GetCurrentScheduleValue(SteamCoil(CoilNum).SchedPtr) > 0.0 || MySizeFlag(CoilNum)) &&
                    (std::abs(TempSetPoint - TempAirIn) > TempControlTol)) {

                    // Steam heat exchangers would not have effectivness, since all of the steam is
                    // converted to water and only then the steam trap allows it to leave the heat
                    // exchanger, subsequently heat exchange is latent heat + subcooling.
                    EnthSteamInDry = GetSatEnthalpyRefrig(fluidNameSteam, TempSteamIn, 1.0, SteamCoil(CoilNum).FluidIndex, RoutineName);
                    EnthSteamOutWet = GetSatEnthalpyRefrig(fluidNameSteam, TempSteamIn, 0.0, SteamCoil(CoilNum).FluidIndex, RoutineName);
                    LatentHeatSteam = EnthSteamInDry - EnthSteamOutWet;

                    //          CpWater = GetSpecificHeatGlycol('WATER',  &
                    //                                           TempSteamIn, &
                    //                                           PlantLoop(SteamCoil(CoilNum)%LoopNum)%FluidIndex, &
                    //                                           'CalcSteamAirCoil')
                    CpWater = GetSatSpecificHeatRefrig(fluidNameSteam, TempSteamIn, 0.0, SteamCoil(CoilNum).FluidIndex, RoutineNameSizeSteamCoil);

                    // Max Heat Transfer
                    QSteamCoilMaxHT = SteamCoil(CoilNum).MaxSteamMassFlowRate * (LatentHeatSteam + SubcoolDeltaTemp * CpWater);

                    // Coil Load in case of temperature setpoint
                    QCoilCap = CapacitanceAir * (TempSetPoint - TempAirIn);

                    // Check to see if setpoint above enetering temperature. If not, set
                    // output to zero.
                    if (QCoilCap <= 0.0) {
                        QCoilCap = 0.0;
                        TempAirOut = TempAirIn;

                        // Steam Mass Flow Rate Required
                        SteamMassFlowRate = 0.0;
                        SetComponentFlowRate(SteamMassFlowRate,
                                             SteamCoil(CoilNum).SteamInletNodeNum,
                                             SteamCoil(CoilNum).SteamOutletNodeNum,
                                             SteamCoil(CoilNum).LoopNum,
                                             SteamCoil(CoilNum).LoopSide,
                                             SteamCoil(CoilNum).BranchNum,
                                             SteamCoil(CoilNum).CompNum);
                        // Inlet equal to outlet when not required to run.
                        TempWaterOut = TempSteamIn;

                        // Total Heat Transfer to air
                        HeatingCoilLoad = QCoilCap;

                        // The HeatingCoilLoad is the change in the enthalpy of the water
                        SteamCoil(CoilNum).OutletWaterEnthalpy = SteamCoil(CoilNum).InletSteamEnthalpy;

                        // Outlet flow rate set to inlet
                        SteamCoil(CoilNum).OutletSteamMassFlowRate = SteamMassFlowRate;
                        SteamCoil(CoilNum).InletSteamMassFlowRate = SteamMassFlowRate;

                    } else if (QCoilCap > QSteamCoilMaxHT) {
                        // Setting to Maximum Coil Capacity
                        QCoilCap = QSteamCoilMaxHT;

                        // Temperature of air at outlet
                        TempAirOut = TempAirIn + QCoilCap / (AirMassFlow * PsyCpAirFnW(Win));

                        // In practice Sensible & Superheated heat transfer is negligible compared to latent part.
                        // This is required for outlet water temperature, otherwise it will be saturation temperature.
                        // Steam Trap drains off all the Water formed.
                        // Here Degree of Subcooling is used to calculate hot water return temperature.

                        // Calculating Water outlet temperature
                        TempWaterOut = TempSteamIn - SubcoolDeltaTemp;

                        // Steam Mass Flow Rate Required
                        SteamMassFlowRate = QCoilCap / (LatentHeatSteam + SubcoolDeltaTemp * CpWater);
                        SetComponentFlowRate(SteamMassFlowRate,
                                             SteamCoil(CoilNum).SteamInletNodeNum,
                                             SteamCoil(CoilNum).SteamOutletNodeNum,
                                             SteamCoil(CoilNum).LoopNum,
                                             SteamCoil(CoilNum).LoopSide,
                                             SteamCoil(CoilNum).BranchNum,
                                             SteamCoil(CoilNum).CompNum);

                        // recalculate in case previous call changed mass flow rate
                        QCoilCap = SteamMassFlowRate * (LatentHeatSteam + SubcoolDeltaTemp * CpWater);
                        TempAirOut = TempAirIn + QCoilCap / (AirMassFlow * PsyCpAirFnW(Win));

                        // Total Heat Transfer to air
                        HeatingCoilLoad = QCoilCap;

                        // The HeatingCoilLoad is the change in the enthalpy of the water
                        SteamCoil(CoilNum).OutletWaterEnthalpy = SteamCoil(CoilNum).InletSteamEnthalpy - HeatingCoilLoad / SteamMassFlowRate;
                        SteamCoil(CoilNum).OutletSteamMassFlowRate = SteamMassFlowRate;
                        SteamCoil(CoilNum).InletSteamMassFlowRate = SteamMassFlowRate;

                    } else {
                        // Temp air out is temperature Setpoint
                        TempAirOut = TempSetPoint;

                        // In practice Sensible & Superheated heat transfer is negligible compared to latent part.
                        // This is required for outlet water temperature, otherwise it will be saturation temperature.
                        // Steam Trap drains off all the Water formed.
                        // Here Degree of Subcooling is used to calculate hot water return temperature.

                        // Calculating Water outlet temperature
                        TempWaterOut = TempSteamIn - SubcoolDeltaTemp;

                        // Steam Mass Flow Rate Required
                        SteamMassFlowRate = QCoilCap / (LatentHeatSteam + SubcoolDeltaTemp * CpWater);
                        SetComponentFlowRate(SteamMassFlowRate,
                                             SteamCoil(CoilNum).SteamInletNodeNum,
                                             SteamCoil(CoilNum).SteamOutletNodeNum,
                                             SteamCoil(CoilNum).LoopNum,
                                             SteamCoil(CoilNum).LoopSide,
                                             SteamCoil(CoilNum).BranchNum,
                                             SteamCoil(CoilNum).CompNum);

                        // recalculate in case previous call changed mass flow rate
                        QCoilCap = SteamMassFlowRate * (LatentHeatSteam + SubcoolDeltaTemp * CpWater);
                        TempAirOut = TempAirIn + QCoilCap / (AirMassFlow * PsyCpAirFnW(Win));

                        // Total Heat Transfer to air
                        HeatingCoilLoad = QCoilCap;

                        SteamCoil(CoilNum).OutletSteamMassFlowRate = SteamMassFlowRate;
                        SteamCoil(CoilNum).InletSteamMassFlowRate = SteamMassFlowRate;

                        //************************* Loop Losses *****************************
                        // Loop pressure return considerations included in steam coil since the pipes are
                        // perfect and do not account for losses.

                        // Return water is condensate at atmoshperic pressure
                        // Process is considered constant enthalpy expansion
                        // No quality function in EnergyPlus hence no option left apart from
                        // considering saturated state.
                        //              StdBaroPress=101325

                        TempWaterAtmPress = GetSatTemperatureRefrig(fluidNameSteam, StdBaroPress, SteamCoil(CoilNum).FluidIndex, RoutineName);

                        // Point 4 at atm - loop delta subcool during return journery back to pump
                        TempLoopOutToPump = TempWaterAtmPress - SteamCoil(CoilNum).LoopSubcoolReturn;

                        // Actual Steam Coil Outlet Enthalpy
                        EnthCoilOutlet = GetSatEnthalpyRefrig(fluidNameSteam, TempSteamIn, 0.0, SteamCoil(CoilNum).FluidIndex, RoutineName) -
                                         CpWater * SubcoolDeltaTemp;

                        // Enthalpy at Point 4
                        EnthAtAtmPress = GetSatEnthalpyRefrig(fluidNameSteam, TempWaterAtmPress, 0.0, SteamCoil(CoilNum).FluidIndex, RoutineName);

                        CpWater =
                            GetSatSpecificHeatRefrig(fluidNameSteam, TempLoopOutToPump, 0.0, SteamCoil(CoilNum).FluidIndex, RoutineNameSizeSteamCoil);

                        // Reported value of coil outlet enthalpy at the node to match the node outlet temperature
                        EnthPumpInlet = EnthAtAtmPress - CpWater * SteamCoil(CoilNum).LoopSubcoolReturn;

                        SteamCoil(CoilNum).OutletWaterEnthalpy = EnthPumpInlet;

                        // Point 3-Point 5,
                        EnergyLossToEnvironment = SteamMassFlowRate * (EnthCoilOutlet - EnthPumpInlet);

                        // Loss to enviornment due to pressure drop
                        SteamCoil(CoilNum).LoopLoss = EnergyLossToEnvironment;
                        //************************* Loop Losses *****************************
                    }

                } else { // If not running Conditions do not change across coil from inlet to outlet
                    SteamMassFlowRate = 0.0;
                    SetComponentFlowRate(SteamMassFlowRate,
                                         SteamCoil(CoilNum).SteamInletNodeNum,
                                         SteamCoil(CoilNum).SteamOutletNodeNum,
                                         SteamCoil(CoilNum).LoopNum,
                                         SteamCoil(CoilNum).LoopSide,
                                         SteamCoil(CoilNum).BranchNum,
                                         SteamCoil(CoilNum).CompNum);
                    TempAirOut = TempAirIn;
                    TempWaterOut = TempSteamIn;
                    HeatingCoilLoad = 0.0;
                    SteamCoil(CoilNum).OutletWaterEnthalpy = SteamCoil(CoilNum).InletSteamEnthalpy;
                    SteamCoil(CoilNum).OutletSteamMassFlowRate = 0.0;
                    SteamCoil(CoilNum).OutletSteamQuality = 0.0;
                    SteamCoil(CoilNum).LoopLoss = 0.0;
                    TempLoopOutToPump = TempWaterOut;
                }
            }
        }

        if (FanOpMode == CycFanCycCoil) {
            HeatingCoilLoad *= PartLoadRatio;
        }

        // Set the outlet conditions
        SteamCoil(CoilNum).TotSteamHeatingCoilRate = HeatingCoilLoad;
        SteamCoil(CoilNum).OutletAirTemp = TempAirOut;
        SteamCoil(CoilNum).OutletSteamTemp = TempLoopOutToPump;
        SteamCoil(CoilNum).OutletSteamQuality = 0.0;
        QCoilActual = HeatingCoilLoad;

        // This SteamCoil does not change the moisture or Mass Flow across the component
        SteamCoil(CoilNum).OutletAirHumRat = SteamCoil(CoilNum).InletAirHumRat;
        SteamCoil(CoilNum).OutletAirMassFlowRate = SteamCoil(CoilNum).InletAirMassFlowRate;
        // Set the outlet enthalpys for air and water
        SteamCoil(CoilNum).OutletAirEnthalpy = PsyHFnTdbW(SteamCoil(CoilNum).OutletAirTemp, SteamCoil(CoilNum).OutletAirHumRat);
    }

    // Beginning of Update subroutines for the SteamCoil Module

    void UpdateSteamCoil(int const CoilNum)
    {
        // SUBROUTINE INFORMATION:
        //   AUTHOR         Rahul Chillar
        //   DATE WRITTEN   Jan 2005
        //   MODIFIED       na
        //   RE-ENGINEERED  na

        // PURPOSE OF THIS SUBROUTINE:
        // This subroutine updates the coil outlet nodes.

        // METHODOLOGY EMPLOYED:
        // Data is moved from the coil data structure to the coil outlet nodes.

        // REFERENCES:
        // na

        // Using/Aliasing
        using DataContaminantBalance::Contaminant;
        using PlantUtilities::SafeCopyPlantNode;

        // Locals
        // SUBROUTINE ARGUMENT DEFINITIONS:

        // SUBROUTINE PARAMETER DEFINITIONS:
        // na

        // INTERFACE BLOCK SPECIFICATIONS
        // na

        // DERIVED TYPE DEFINITIONS
        // na

        // SUBROUTINE LOCAL VARIABLE DECLARATIONS:
        int AirInletNode;
        int SteamInletNode;
        int AirOutletNode;
        int SteamOutletNode;

        AirInletNode = SteamCoil(CoilNum).AirInletNodeNum;
        SteamInletNode = SteamCoil(CoilNum).SteamInletNodeNum;
        AirOutletNode = SteamCoil(CoilNum).AirOutletNodeNum;
        SteamOutletNode = SteamCoil(CoilNum).SteamOutletNodeNum;

        // Set the outlet air nodes of the SteamCoil
        Node(AirOutletNode).MassFlowRate = SteamCoil(CoilNum).OutletAirMassFlowRate;
        Node(AirOutletNode).Temp = SteamCoil(CoilNum).OutletAirTemp;
        Node(AirOutletNode).HumRat = SteamCoil(CoilNum).OutletAirHumRat;
        Node(AirOutletNode).Enthalpy = SteamCoil(CoilNum).OutletAirEnthalpy;

        SafeCopyPlantNode(SteamInletNode, SteamOutletNode);

        // Set the outlet Steam nodes for the Coil
        //   Node(SteamOutletNode)%MassFlowRate = SteamCoil(CoilNum)%OutletSteamMassFlowRate
        Node(SteamOutletNode).Temp = SteamCoil(CoilNum).OutletSteamTemp;
        Node(SteamOutletNode).Enthalpy = SteamCoil(CoilNum).OutletWaterEnthalpy;
        Node(SteamOutletNode).Quality = SteamCoil(CoilNum).OutletSteamQuality;
        // Node(SteamInletNode)%MassFlowRate  = SteamCoil(CoilNum)%OutletSteamMassFlowRate

        // Set the outlet nodes for properties that just pass through & not used
        Node(AirOutletNode).Quality = Node(AirInletNode).Quality;
        Node(AirOutletNode).Press = Node(AirInletNode).Press;
        Node(AirOutletNode).MassFlowRateMin = Node(AirInletNode).MassFlowRateMin;
        Node(AirOutletNode).MassFlowRateMax = Node(AirInletNode).MassFlowRateMax;
        Node(AirOutletNode).MassFlowRateMinAvail = Node(AirInletNode).MassFlowRateMinAvail;
        Node(AirOutletNode).MassFlowRateMaxAvail = Node(AirInletNode).MassFlowRateMaxAvail;

        // Set the outlet nodes for properties that just pass through & not used

        // Node(SteamOutletNode)%Press              = Node(SteamInletNode)%Press
        //   Node(SteamOutletNode)%Press               = StdBaroPress  ! Water out at atm pressure
        //   Node(SteamOutletNode)%HumRat              = Node(SteamInletNode)%HumRat
        //   Node(SteamOutletNode)%MassFlowRateMin     = Node(SteamInletNode)%MassFlowRateMin
        //   Node(SteamOutletNode)%MassFlowRateMax     = Node(SteamInletNode)%MassFlowRateMax
        //   Node(SteamOutletNode)%MassFlowRateMinAvail= Node(SteamInletNode)%MassFlowRateMinAvail
        //   Node(SteamOutletNode)%MassFlowRateMaxAvail= Node(SteamInletNode)%MassFlowRateMaxAvail

        //   IF (SteamCoil(CoilNum)%InletSteamMassFlowRate.EQ.0.0) THEN
        //     Node(SteamInletNode)%MassFlowRate         = 0.0
        //     Node(SteamInletNode)%MassFlowRateMinAvail = 0.0
        //     Node(SteamOutletNode)%MassFlowRateMinAvail= 0.0
        //   END IF

        if (Contaminant.CO2Simulation) {
            Node(AirOutletNode).CO2 = Node(AirInletNode).CO2;
        }
        if (Contaminant.GenericContamSimulation) {
            Node(AirOutletNode).GenContam = Node(AirInletNode).GenContam;
        }
    }

    // End of Update subroutines for the SteamCoil Module

    // Beginning of Reporting subroutines for the SteamCoil Module

    void ReportSteamCoil(int const CoilNum)
    {
        // SUBROUTINE INFORMATION:
        //   AUTHOR         Rahul Chillar
        //   DATE WRITTEN   Jan 2005
        //   MODIFIED       na
        //   RE-ENGINEERED  na

        // PURPOSE OF THIS SUBROUTINE:
        // This subroutine updates the report variable for the coils.

        // METHODOLOGY EMPLOYED:
        // na

        // REFERENCES:
        // na

        // USE STATEMENTS:
        // na

        // Locals
        // SUBROUTINE ARGUMENT DEFINITIONS:

        // SUBROUTINE PARAMETER DEFINITIONS:
        // na

        // INTERFACE BLOCK SPECIFICATIONS
        // na

        // DERIVED TYPE DEFINITIONS
        // na

        // SUBROUTINE LOCAL VARIABLE DECLARATIONS:
        // na

        // Report the SteamCoil energy from this component
        SteamCoil(CoilNum).TotSteamHeatingCoilEnergy = SteamCoil(CoilNum).TotSteamHeatingCoilRate * TimeStepSys * SecInHour;
    }

    // End of Reporting subroutines for the SteamCoil Module

    // Utility subroutines for the SteamCoil Module

    int GetSteamCoilIndex(std::string const &CoilType, // must match coil types in this module
                          std::string const &CoilName, // must match coil names for the coil type
                          bool &ErrorsFound            // set to true if problem
    )
    {

        // FUNCTION INFORMATION:
        //       AUTHOR         R. Raustad
        //       DATE WRITTEN   August 2007
        //       MODIFIED       na
        //       RE-ENGINEERED  na

        // PURPOSE OF THIS FUNCTION:
        // This function looks up the index for the given coil and returns it.  If
        // incorrect coil type or name is given, ErrorsFound is returned as true and node number is returned
        // as zero.

        // Return value
        int IndexNum; // returned air inlet node number of matched coil

        // Obtains and Allocates SteamCoil related parameters from input file
        if (GetSteamCoilsInputFlag) { // First time subroutine has been entered
            GetSteamCoilInput();
            GetSteamCoilsInputFlag = false;
        }

        if (CoilType == "COIL:HEATING:STEAM") {
            IndexNum = UtilityRoutines::FindItemInList(CoilName, SteamCoil);
        } else {
            IndexNum = 0;
        }

        if (IndexNum == 0) {
            ShowSevereError("GetSteamCoilIndex: Could not find CoilType=\"" + CoilType + "\" with Name=\"" + CoilName + "\"");
            ErrorsFound = true;
        }

        return IndexNum;
    }

    void CheckSteamCoilSchedule(std::string const &EP_UNUSED(CompType), std::string const &CompName, Real64 &Value, int &CompIndex)
    {

        // SUBROUTINE INFORMATION:
        //       AUTHOR         Linda Lawrie
        //       DATE WRITTEN   March 2006
        //       MODIFIED       na
        //       RE-ENGINEERED  na

        // PURPOSE OF THIS SUBROUTINE:
        // Gets the correct schedule value for this coil

        // Using/Aliasing
        using General::TrimSigDigits;

        // SUBROUTINE LOCAL VARIABLE DECLARATIONS:
        int CoilNum;

        // Obtains and Allocates SteamCoil related parameters from input file
        if (GetSteamCoilsInputFlag) { // First time subroutine has been entered
            GetSteamCoilInput();
            GetSteamCoilsInputFlag = false;
        }

        // Find the correct Coil number
        if (CompIndex == 0) {
            CoilNum = UtilityRoutines::FindItemInList(CompName, SteamCoil);
            if (CoilNum == 0) {
                ShowFatalError("CheckSteamCoilSchedule: Coil not found=" + CompName);
            }
            CompIndex = CoilNum;
            Value = GetCurrentScheduleValue(SteamCoil(CoilNum).SchedPtr); // not scheduled?
        } else {
            CoilNum = CompIndex;
            if (CoilNum > NumSteamCoils || CoilNum < 1) {
                ShowFatalError("SimulateSteamCoilComponents: Invalid CompIndex passed=" + TrimSigDigits(CoilNum) +
                               ", Number of Steam Coils=" + TrimSigDigits(NumSteamCoils) + ", Coil name=" + CompName);
            }
            if (CompName != SteamCoil(CoilNum).Name) {
                ShowFatalError("SimulateSteamCoilComponents: Invalid CompIndex passed=" + TrimSigDigits(CoilNum) + ", Coil name=" + CompName +
                               ", stored Coil Name for that index=" + SteamCoil(CoilNum).Name);
            }
            Value = GetCurrentScheduleValue(SteamCoil(CoilNum).SchedPtr); // not scheduled?
        }
    }

    Real64 GetCoilMaxWaterFlowRate(std::string const &CoilType, // must match coil types in this module
                                   std::string const &CoilName, // must match coil names for the coil type
                                   bool &ErrorsFound            // set to true if problem
    )
    {

        // FUNCTION INFORMATION:
        //       AUTHOR         Linda Lawrie
        //       DATE WRITTEN   November 2006
        //       MODIFIED       na
        //       RE-ENGINEERED  na

        // PURPOSE OF THIS FUNCTION:
        // This function looks up the max water flow rate for the given coil and returns it.  If
        // incorrect coil type or name is given, ErrorsFound is returned as true and capacity is returned
        // as negative.

        // Return value
        Real64 MaxWaterFlowRate; // returned max water flow rate of matched coil

        // FUNCTION LOCAL VARIABLE DECLARATIONS:
        int WhichCoil;
        static int ErrCount(0);

        // Obtains and Allocates SteamCoil related parameters from input file
        if (GetSteamCoilsInputFlag) { // First time subroutine has been entered
            GetSteamCoilInput();
            GetSteamCoilsInputFlag = false;
        }

        if (UtilityRoutines::SameString(CoilType, "Coil:Heating:Steam")) {
            WhichCoil = UtilityRoutines::FindItem(CoilName, SteamCoil);
            if (WhichCoil != 0) {
                // coil does not specify MaxWaterFlowRate
                MaxWaterFlowRate = 0.0;
                ShowRecurringWarningErrorAtEnd("Requested Max Water Flow Rate from COIL:Heating:Steam N/A", ErrCount);
            }
        } else {
            WhichCoil = 0;
        }

        if (WhichCoil == 0) {
            ShowSevereError("GetCoilMaxWaterFlowRate: Could not find CoilType=\"" + CoilType + "\" with Name=\"" + CoilName + "\"");
            ErrorsFound = true;
            MaxWaterFlowRate = -1000.0;
        }

        return MaxWaterFlowRate;
    }

    Real64 GetCoilMaxSteamFlowRate(int const CoilIndex, // must match coil types in this module
                                   bool &ErrorsFound    // set to true if problem
    )
    {

        // FUNCTION INFORMATION:
        //       AUTHOR         R. Raustad
        //       DATE WRITTEN   August 2007
        //       MODIFIED       na
        //       RE-ENGINEERED  na

        // PURPOSE OF THIS FUNCTION:
        // This function looks up the max steam flow rate for the given coil and returns it.  If
        // incorrect coil type or name is given, ErrorsFound is returned as true and flow rate is returned
        // as zero.

        // Return value
        Real64 MaxSteamFlowRate; // returned max steam flow rate of matched coil

        // Obtains and Allocates SteamCoil related parameters from input file
        if (GetSteamCoilsInputFlag) { // First time subroutine has been entered
            GetSteamCoilInput();
            GetSteamCoilsInputFlag = false;
        }

        if (CoilIndex == 0) {
            ShowSevereError("GetCoilMaxSteamFlowRate: Could not find CoilType = \"Coil:Heating:Steam\"");
            ErrorsFound = true;
            MaxSteamFlowRate = 0.0;
        } else {
            MaxSteamFlowRate = SteamCoil(CoilIndex).MaxSteamVolFlowRate;
        }

        return MaxSteamFlowRate;
    }

    int GetCoilAirInletNode(int const CoilIndex,         // must match coil types in this module
                            std::string const &CoilName, // must match coil names for the coil type
                            bool &ErrorsFound            // set to true if problem
    )
    {

        // FUNCTION INFORMATION:
        //       AUTHOR         R. Raustad
        //       DATE WRITTEN   July 2007
        //       MODIFIED       na
        //       RE-ENGINEERED  na

        // PURPOSE OF THIS FUNCTION:
        // This function looks up the air inlet node number for the given coil and returns it.  If
        // incorrect coil type or name is given, ErrorsFound is returned as true and node number is returned
        // as zero.

        // Return value
        int NodeNumber; // returned air inlet node number of matched coil

        // Obtains and Allocates SteamCoil related parameters from input file
        if (GetSteamCoilsInputFlag) { // First time subroutine has been entered
            GetSteamCoilInput();
            GetSteamCoilsInputFlag = false;
        }

        if (CoilIndex == 0) {
            ShowSevereError("GetCoilAirInletNode: Could not find CoilType = \"Coil:Heating:Steam\" with Name = " + CoilName);
            ErrorsFound = true;
            NodeNumber = 0;
        } else {
            NodeNumber = SteamCoil(CoilIndex).AirInletNodeNum;
        }

        return NodeNumber;
    }

    int GetCoilAirOutletNode(int const CoilIndex,         // must match coil types in this module
                             std::string const &CoilName, // must match coil names for the coil type
                             bool &ErrorsFound            // set to true if problem
    )
    {

        // FUNCTION INFORMATION:
        //       AUTHOR         R. Raustad
        //       DATE WRITTEN   July 2007
        //       MODIFIED       na
        //       RE-ENGINEERED  na

        // PURPOSE OF THIS FUNCTION:
        // This function looks up the air outlet node number for the given coil and returns it.  If
        // incorrect coil type or name is given, ErrorsFound is returned as true and node number is returned
        // as zero.

        // METHODOLOGY EMPLOYED:
        // na

        // REFERENCES:
        // na

        // USE STATEMENTS:
        // na

        // Return value
        int NodeNumber; // returned air inlet node number of matched coil

        // Locals
        // FUNCTION ARGUMENT DEFINITIONS:

        // FUNCTION PARAMETER DEFINITIONS:
        // na

        // INTERFACE BLOCK SPECIFICATIONS:
        // na

        // DERIVED TYPE DEFINITIONS:
        // na

        // FUNCTION LOCAL VARIABLE DECLARATIONS:
        // na

        // Obtains and Allocates SteamCoil related parameters from input file
        if (GetSteamCoilsInputFlag) { // First time subroutine has been entered
            GetSteamCoilInput();
            GetSteamCoilsInputFlag = false;
        }

        if (CoilIndex == 0) {
            ShowSevereError("GetCoilAirOutletNode: Could not find CoilType = \"Coil:Heating:Steam\" with Name = " + CoilName);
            ErrorsFound = true;
            NodeNumber = 0;
        } else {
            NodeNumber = SteamCoil(CoilIndex).AirOutletNodeNum;
        }

        return NodeNumber;
    }

    int GetCoilAirOutletNode(std::string const &CoilType, // must match coil types in this module
                             std::string const &CoilName, // must match coil names for the coil type
                             bool &EP_UNUSED(ErrorsFound) // set to true if problem
    )
    {

        // FUNCTION INFORMATION:
        //       AUTHOR         R. Raustad
        //       DATE WRITTEN   July 2007
        //       MODIFIED       na
        //       RE-ENGINEERED  na

        // PURPOSE OF THIS FUNCTION:
        // This function looks up the air outlet node number for the given coil and returns it.  If
        // incorrect coil type or name is given, ErrorsFound is returned as true and node number is returned
        // as zero.

        // Return value
        int NodeNumber; // returned air inlet node number of matched coil

        // FUNCTION LOCAL VARIABLE DECLARATIONS:
        int IndexNum; // returned air inlet node number of matched coil

        // Obtains and Allocates SteamCoil related parameters from input file
        if (GetSteamCoilsInputFlag) { // First time subroutine has been entered
            GetSteamCoilInput();
            GetSteamCoilsInputFlag = false;
        }

        if (UtilityRoutines::SameString(CoilType, "Coil:Heating:Steam")) {
            IndexNum = UtilityRoutines::FindItem(CoilName, SteamCoil);
        } else {
            IndexNum = 0;
        }

        if (IndexNum == 0) {
            NodeNumber = 0;
        } else {
            NodeNumber = SteamCoil(IndexNum).AirOutletNodeNum;
        }

        return NodeNumber;
    }

    int GetCoilSteamInletNode(int const CoilIndex,         // must match coil types in this module
                              std::string const &CoilName, // must match coil names for the coil type
                              bool &ErrorsFound            // set to true if problem
    )
    {

        // FUNCTION INFORMATION:
        //       AUTHOR         R. Raustad
        //       DATE WRITTEN   July 2007
        //       MODIFIED       na
        //       RE-ENGINEERED  na

        // PURPOSE OF THIS FUNCTION:
        // This function looks up the steam inlet node number for the given coil and returns it.  If
        // incorrect coil type or name is given, ErrorsFound is returned as true and node number is returned
        // as zero.

        // Return value
        int NodeNumber; // returned air inlet node number of matched coil

        // Obtains and Allocates SteamCoil related parameters from input file
        if (GetSteamCoilsInputFlag) { // First time subroutine has been entered
            GetSteamCoilInput();
            GetSteamCoilsInputFlag = false;
        }

        if (CoilIndex == 0) {
            ShowSevereError("GetCoilSteamInletNode: Could not find CoilType = \"Coil:Heating:Steam\" with Name = " + CoilName);
            ErrorsFound = true;
            NodeNumber = 0;
        } else {
            NodeNumber = SteamCoil(CoilIndex).SteamInletNodeNum;
        }

        return NodeNumber;
    }

    int GetCoilSteamInletNode(std::string const &CoilType, // must match coil types in this module
                              std::string const &CoilName, // must match coil names for the coil type
                              bool &ErrorsFound            // set to true if problem
    )
    {

        // FUNCTION INFORMATION:
        //       AUTHOR         L. Lawrie (based on R. Raustad)
        //       DATE WRITTEN   June 2008
        //       MODIFIED       na
        //       RE-ENGINEERED  na

        // PURPOSE OF THIS FUNCTION:
        // This function looks up the steam inlet node number for the given coil and returns it.  If
        // incorrect coil type or name is given, ErrorsFound is returned as true and node number is returned
        // as zero.

        // Return value
        int NodeNumber; // returned air inlet node number of matched coil

        // FUNCTION LOCAL VARIABLE DECLARATIONS:
        int IndexNum; // returned air inlet node number of matched coil

        // Obtains and Allocates SteamCoil related parameters from input file
        if (GetSteamCoilsInputFlag) { // First time subroutine has been entered
            GetSteamCoilInput();
            GetSteamCoilsInputFlag = false;
        }

        if (UtilityRoutines::SameString(CoilType, "Coil:Heating:Steam")) {
            IndexNum = UtilityRoutines::FindItem(CoilName, SteamCoil);
        } else {
            IndexNum = 0;
        }

        if (IndexNum == 0) {
            ShowSevereError("GetCoilSteamInletNode: Could not find CoilType = \"Coil:Heating:Steam\" with Name = " + CoilName);
            ErrorsFound = true;
            NodeNumber = 0;
        } else {
            NodeNumber = SteamCoil(IndexNum).SteamInletNodeNum;
        }

        return NodeNumber;
    }

    int GetCoilSteamOutletNode(int const CoilIndex,         // must match coil types in this module
                               std::string const &CoilName, // must match coil names for the coil type
                               bool &ErrorsFound            // set to true if problem
    )
    {

        // FUNCTION INFORMATION:
        //       AUTHOR         R. Raustad
        //       DATE WRITTEN   July 2007
        //       MODIFIED       na
        //       RE-ENGINEERED  na

        // PURPOSE OF THIS FUNCTION:
        // This function looks up the steam inlet node number for the given coil and returns it.  If
        // incorrect coil type or name is given, ErrorsFound is returned as true and node number is returned
        // as zero.

        // Return value
        int NodeNumber; // returned air inlet node number of matched coil

        // Obtains and Allocates SteamCoil related parameters from input file
        if (GetSteamCoilsInputFlag) { // First time subroutine has been entered
            GetSteamCoilInput();
            GetSteamCoilsInputFlag = false;
        }

        if (CoilIndex == 0) {
            ShowSevereError("GetCoilSteamInletNode: Could not find CoilType = \"Coil:Heating:Steam\" with Name = " + CoilName);
            ErrorsFound = true;
            NodeNumber = 0;
        } else {
            NodeNumber = SteamCoil(CoilIndex).SteamOutletNodeNum;
        }

        return NodeNumber;
    }

    int GetCoilSteamOutletNode(std::string const &CoilType, // must match coil types in this module
                               std::string const &CoilName, // must match coil names for the coil type
                               bool &ErrorsFound            // set to true if problem
    )
    {

        // FUNCTION INFORMATION:
        //       AUTHOR         L. Lawrie (based on R. Raustad)
        //       DATE WRITTEN   June 2008
        //       MODIFIED       na
        //       RE-ENGINEERED  na

        // PURPOSE OF THIS FUNCTION:
        // This function looks up the steam inlet node number for the given coil and returns it.  If
        // incorrect coil type or name is given, ErrorsFound is returned as true and node number is returned
        // as zero.

        // Return value
        int NodeNumber; // returned air inlet node number of matched coil

        // FUNCTION LOCAL VARIABLE DECLARATIONS:
        int IndexNum; // returned air inlet node number of matched coil

        // Obtains and Allocates SteamCoil related parameters from input file
        if (GetSteamCoilsInputFlag) { // First time subroutine has been entered
            GetSteamCoilInput();
            GetSteamCoilsInputFlag = false;
        }

        if (UtilityRoutines::SameString(CoilType, "Coil:Heating:Steam")) {
            IndexNum = UtilityRoutines::FindItem(CoilName, SteamCoil);
        } else {
            IndexNum = 0;
        }

        if (IndexNum == 0) {
            ShowSevereError("GetCoilSteamInletNode: Could not find CoilType = \"Coil:Heating:Steam\" with Name = " + CoilName);
            ErrorsFound = true;
            NodeNumber = 0;
        } else {
            NodeNumber = SteamCoil(IndexNum).SteamOutletNodeNum;
        }

        return NodeNumber;
    }

    Real64 GetCoilCapacity(EnergyPlusData &EP_UNUSED(state), std::string const &CoilType, // must match coil types in this module
                           std::string const &CoilName, // must match coil names for the coil type
                           bool &ErrorsFound            // set to true if problem
    )
    {

        // FUNCTION INFORMATION:
        //       AUTHOR         R. Raustad
        //       DATE WRITTEN   July 2007
        //       MODIFIED       na
        //       RE-ENGINEERED  na

        // PURPOSE OF THIS FUNCTION:
        // This function looks up the steam coils operating capacity and returns it.  If
        // incorrect coil type or name is given, ErrorsFound is returned as true and node number is returned
        // as zero.

        // Return value
        Real64 Capacity; // returned operating capacity of matched coil (W)

        // FUNCTION LOCAL VARIABLE DECLARATIONS:
        int WhichCoil;

        // Obtains and Allocates SteamCoil related parameters from input file
        if (GetSteamCoilsInputFlag) { // First time subroutine has been entered
            GetSteamCoilInput();
            GetSteamCoilsInputFlag = false;
        }

        if (UtilityRoutines::SameString(CoilType, "Coil:Heating:Steam")) {
            WhichCoil = UtilityRoutines::FindItem(CoilName, SteamCoil);
            if (WhichCoil != 0) {
                // coil does not specify MaxWaterFlowRate
                Capacity = SteamCoil(WhichCoil).OperatingCapacity;
            }
        } else {
            WhichCoil = 0;
        }

        if (WhichCoil == 0) {
            ShowSevereError("GetCoilSteamInletNode: Could not find CoilType=\"" + CoilType + "\" with Name=\"" + CoilName + "\"");
            ErrorsFound = true;
            Capacity = 0.0;
        }

        return Capacity;
    }

    int GetTypeOfCoil(int const CoilIndex,         // must match coil types in this module
                      std::string const &CoilName, // must match coil names for the coil type
                      bool &ErrorsFound            // set to true if problem
    )
    {

        // FUNCTION INFORMATION:
        //       AUTHOR         R. Raustad
        //       DATE WRITTEN   July 2007
        //       MODIFIED       na
        //       RE-ENGINEERED  na

        // PURPOSE OF THIS FUNCTION:
        // This function looks up the steam coils operating capacity and returns it.  If
        // incorrect coil type or name is given, ErrorsFound is returned as true and node number is returned
        // as zero.

        // Return value
        int TypeOfCoil; // returned coil type of matched coil (W)

        // Locals
        // FUNCTION ARGUMENT DEFINITIONS:
        // 1 = TemperatureSetPointControl
        // 3 = ZoneLoadControl

        // Obtains and Allocates SteamCoil related parameters from input file
        if (GetSteamCoilsInputFlag) { // First time subroutine has been entered
            GetSteamCoilInput();
            GetSteamCoilsInputFlag = false;
        }

        if (CoilIndex == 0) {
            ShowSevereError("GetCoilSteamInletNode: Could not find CoilType = \"Coil:Heating:Steam\" with Name = " + CoilName);
            ErrorsFound = true;
            TypeOfCoil = 0;
        } else {
            TypeOfCoil = SteamCoil(CoilIndex).TypeOfCoil;
        }

        return TypeOfCoil;
    }

    int GetSteamCoilControlNodeNum(std::string const &CoilType, // must match coil types in this module
                                   std::string const &CoilName, // must match coil names for the coil type
                                   bool &ErrorFlag              // set to true if problem
    )
    {

        // FUNCTION INFORMATION:
        //       AUTHOR         B. Nigusse, FSEC
        //       DATE WRITTEN   January 2012
        //       MODIFIED       na
        //       RE-ENGINEERED  na

        // PURPOSE OF THIS FUNCTION:
        // This function looks up the steam coils and returns the steam control node number.  If
        // incorrect coil type or name is given, ErrorsFound is returned as true and node number is returned
        // as zero.

        // Return value
        int NodeNumber; // returned node number of matched coil

        // FUNCTION LOCAL VARIABLE DECLARATIONS:
        int WhichCoil;

        // Obtains and Allocates SteamCoil related parameters from input file
        if (GetSteamCoilsInputFlag) { // First time subroutine has been entered
            GetSteamCoilInput();
            GetSteamCoilsInputFlag = false;
        }

        WhichCoil = 0;
        NodeNumber = 0;
        if (UtilityRoutines::SameString(CoilType, "Coil:Heating:Steam")) {
            WhichCoil = UtilityRoutines::FindItem(CoilName, SteamCoil);
            if (WhichCoil != 0) {
                NodeNumber = SteamCoil(WhichCoil).TempSetPointNodeNum;
            }
        } else {
            WhichCoil = 0;
        }

        if (WhichCoil == 0) {
            ShowSevereError("GetSteamCoilControlNodeNum: Could not find Coil, Type=\"" + CoilType + "\" Name=\"" + CoilName + "\"");
            ErrorFlag = true;
            NodeNumber = 0;
        }

        return NodeNumber;
    }

    int GetSteamCoilAvailScheduleIndex(std::string const &CoilType, // must match coil types in this module
                                       std::string const &CoilName, // must match coil names for the coil type
                                       bool &ErrorsFound            // set to true if problem
    )
    {

        // FUNCTION INFORMATION:
        //       AUTHOR         Chandan Sharma, FSEC
        //       DATE WRITTEN   February 2013
        //       MODIFIED       na
        //       RE-ENGINEERED  na

        // PURPOSE OF THIS FUNCTION:
        // This function looks up the given coil and returns the availability schedule index.  If
        // incorrect coil type or name is given, ErrorsFound is returned as true and index is returned
        // as zero.

        // Return value
        int AvailSchIndex; // returned availability schedule of matched coil

        // FUNCTION LOCAL VARIABLE DECLARATIONS:
        int WhichCoil;

        // Obtains and Allocates HeatingCoil related parameters from input file
        if (GetSteamCoilsInputFlag) { // First time subroutine has been entered
            GetSteamCoilInput();
            GetSteamCoilsInputFlag = false;
        }

        WhichCoil = 0;
        AvailSchIndex = 0;

        if (UtilityRoutines::SameString(CoilType, "Coil:Heating:Steam")) {
            WhichCoil = UtilityRoutines::FindItem(CoilName, SteamCoil);
            if (WhichCoil != 0) {
                AvailSchIndex = SteamCoil(WhichCoil).SchedPtr;
            }
        } else {
            WhichCoil = 0;
        }

        if (WhichCoil == 0) {
            ShowSevereError("GetCoilAvailScheduleIndex: Could not find Coil, Type=\"" + CoilType + "\" Name=\"" + CoilName + "\"");
            ErrorsFound = true;
            AvailSchIndex = 0;
        }

        return AvailSchIndex;
    }

    void SetSteamCoilData(int const CoilNum,                       // Number of hot water heating Coil
                          bool &ErrorsFound,                       // Set to true if certain errors found
                          Optional_bool DesiccantRegenerationCoil, // Flag that this coil is used as regeneration air heating coil
                          Optional_int DesiccantDehumIndex         // Index for the desiccant dehum system where this caoil is used
    )
    {

        // FUNCTION INFORMATION:
        //       AUTHOR         Bereket Nigusse
        //       DATE WRITTEN   February 2016
        //       MODIFIED       na
        //       RE-ENGINEERED  na

        // PURPOSE OF THIS FUNCTION:
        // This function sets data to water Heating Coil using the coil index and arguments passed

        // Using/Aliasing
        using General::TrimSigDigits;

        if (GetSteamCoilsInputFlag) {
            GetSteamCoilInput();
            GetSteamCoilsInputFlag = false;
        }

        if (CoilNum <= 0 || CoilNum > NumSteamCoils) {
            ShowSevereError("SetHeatingCoilData: called with heating coil Number out of range=" + TrimSigDigits(CoilNum) + " should be >0 and <" +
                            TrimSigDigits(NumSteamCoils));
            ErrorsFound = true;
            return;
        }

        if (present(DesiccantRegenerationCoil)) {
            SteamCoil(CoilNum).DesiccantRegenerationCoil = DesiccantRegenerationCoil;
        }

        if (present(DesiccantDehumIndex)) {
            SteamCoil(CoilNum).DesiccantDehumNum = DesiccantDehumIndex;
        }
    }
    // End of Utility subroutines for the SteamCoil Module

} // namespace SteamCoils

} // namespace EnergyPlus<|MERGE_RESOLUTION|>--- conflicted
+++ resolved
@@ -965,12 +965,8 @@
         // save the design Steam volumetric flow rate for use by the Steam loop sizing algorithms
         RegisterPlantCompDesignFlow(SteamCoil(CoilNum).SteamInletNodeNum, SteamCoil(CoilNum).MaxSteamVolFlowRate);
 
-<<<<<<< HEAD
-        coilSelectionReportObj->setCoilHeatingCapacity(state, SteamCoil(CoilNum).Name,
-=======
         coilSelectionReportObj->setCoilHeatingCapacity(state,
                                                        SteamCoil(CoilNum).Name,
->>>>>>> 874857a2
                                                        "Coil:Heating:Steam",
                                                        DesCoilLoad,
                                                        coilWasAutosized,
