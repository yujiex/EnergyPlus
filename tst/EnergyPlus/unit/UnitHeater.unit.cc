// EnergyPlus, Copyright (c) 1996-2020, The Board of Trustees of the University of Illinois,
// The Regents of the University of California, through Lawrence Berkeley National Laboratory
// (subject to receipt of any required approvals from the U.S. Dept. of Energy), Oak Ridge
// National Laboratory, managed by UT-Battelle, Alliance for Sustainable Energy, LLC, and other
// contributors. All rights reserved.
//
// NOTICE: This Software was developed under funding from the U.S. Department of Energy and the
// U.S. Government consequently retains certain rights. As such, the U.S. Government has been
// granted for itself and others acting on its behalf a paid-up, nonexclusive, irrevocable,
// worldwide license in the Software to reproduce, distribute copies to the public, prepare
// derivative works, and perform publicly and display publicly, and to permit others to do so.
//
// Redistribution and use in source and binary forms, with or without modification, are permitted
// provided that the following conditions are met:
//
// (1) Redistributions of source code must retain the above copyright notice, this list of
//     conditions and the following disclaimer.
//
// (2) Redistributions in binary form must reproduce the above copyright notice, this list of
//     conditions and the following disclaimer in the documentation and/or other materials
//     provided with the distribution.
//
// (3) Neither the name of the University of California, Lawrence Berkeley National Laboratory,
//     the University of Illinois, U.S. Dept. of Energy nor the names of its contributors may be
//     used to endorse or promote products derived from this software without specific prior
//     written permission.
//
// (4) Use of EnergyPlus(TM) Name. If Licensee (i) distributes the software in stand-alone form
//     without changes from the version obtained under this License, or (ii) Licensee makes a
//     reference solely to the software portion of its product, Licensee must refer to the
//     software as "EnergyPlus version X" software, where "X" is the version number Licensee
//     obtained under this License and may not use a different name for the software. Except as
//     specifically required in this Section (4), Licensee shall not use in a company name, a
//     product name, in advertising, publicity, or other promotional activities any name, trade
//     name, trademark, logo, or other designation of "EnergyPlus", "E+", "e+" or confusingly
//     similar designation, without the U.S. Department of Energy's prior written consent.
//
// THIS SOFTWARE IS PROVIDED BY THE COPYRIGHT HOLDERS AND CONTRIBUTORS "AS IS" AND ANY EXPRESS OR
// IMPLIED WARRANTIES, INCLUDING, BUT NOT LIMITED TO, THE IMPLIED WARRANTIES OF MERCHANTABILITY
// AND FITNESS FOR A PARTICULAR PURPOSE ARE DISCLAIMED. IN NO EVENT SHALL THE COPYRIGHT OWNER OR
// CONTRIBUTORS BE LIABLE FOR ANY DIRECT, INDIRECT, INCIDENTAL, SPECIAL, EXEMPLARY, OR
// CONSEQUENTIAL DAMAGES (INCLUDING, BUT NOT LIMITED TO, PROCUREMENT OF SUBSTITUTE GOODS OR
// SERVICES; LOSS OF USE, DATA, OR PROFITS; OR BUSINESS INTERRUPTION) HOWEVER CAUSED AND ON ANY
// THEORY OF LIABILITY, WHETHER IN CONTRACT, STRICT LIABILITY, OR TORT (INCLUDING NEGLIGENCE OR
// OTHERWISE) ARISING IN ANY WAY OUT OF THE USE OF THIS SOFTWARE, EVEN IF ADVISED OF THE
// POSSIBILITY OF SUCH DAMAGE.

// EnergyPlus::UnitHeater Unit Tests

// Google Test Headers
#include <gtest/gtest.h>

// EnergyPlus Headers
#include <EnergyPlus/DataEnvironment.hh>
#include <EnergyPlus/DataGlobals.hh>
#include <EnergyPlus/DataHVACGlobals.hh>
#include <EnergyPlus/DataHeatBalance.hh>
#include <EnergyPlus/DataLoopNode.hh>
#include <EnergyPlus/Plant/DataPlant.hh>
#include <EnergyPlus/DataSizing.hh>
#include <EnergyPlus/DataSurfaceLists.hh>
#include <EnergyPlus/DataSurfaces.hh>
#include <EnergyPlus/DataZoneEnergyDemands.hh>
#include <EnergyPlus/DataZoneEquipment.hh>
#include <EnergyPlus/ElectricPowerServiceManager.hh>
#include <EnergyPlus/Fans.hh>
#include <EnergyPlus/FluidProperties.hh>
#include <EnergyPlus/Data/EnergyPlusData.hh>
#include <EnergyPlus/HeatBalanceManager.hh>
#include <EnergyPlus/HeatingCoils.hh>
#include <EnergyPlus/OutputFiles.hh>
#include <EnergyPlus/OutputProcessor.hh>
#include <EnergyPlus/OutputReportPredefined.hh>
#include <EnergyPlus/PlantUtilities.hh>
#include <EnergyPlus/Psychrometrics.hh>
#include <EnergyPlus/ScheduleManager.hh>
#include <EnergyPlus/SimulationManager.hh>
#include <EnergyPlus/SizingManager.hh>
#include <EnergyPlus/SurfaceGeometry.hh>
#include <EnergyPlus/UnitHeater.hh>
#include <EnergyPlus/UtilityRoutines.hh>
#include <EnergyPlus/WaterCoils.hh>
#include <EnergyPlus/ZoneEquipmentManager.hh>

#include "Fixtures/EnergyPlusFixture.hh"

using namespace EnergyPlus;
using namespace ObjexxFCL;
using namespace DataGlobals;
using namespace EnergyPlus::UnitHeater;
using namespace EnergyPlus::DataEnvironment;
using namespace EnergyPlus::DataGlobals;
using namespace EnergyPlus::DataHeatBalance;
using namespace EnergyPlus::DataHVACGlobals;
using namespace EnergyPlus::DataLoopNode;
using namespace EnergyPlus::DataPlant;
using namespace EnergyPlus::DataSizing;
using namespace EnergyPlus::DataSurfaces;
using namespace EnergyPlus::DataSurfaceLists;
using namespace EnergyPlus::DataZoneEquipment;
using namespace EnergyPlus::DataZoneEnergyDemands;
using namespace EnergyPlus::Fans;
using namespace EnergyPlus::FluidProperties;
using namespace EnergyPlus::HeatBalanceManager;
using namespace EnergyPlus::OutputProcessor;
using namespace EnergyPlus::OutputReportPredefined;
using namespace EnergyPlus::Psychrometrics;
using namespace EnergyPlus::ScheduleManager;
using namespace EnergyPlus::SimulationManager;
using namespace EnergyPlus::SizingManager;
using namespace EnergyPlus::SurfaceGeometry;
using namespace EnergyPlus::WaterCoils;

TEST_F(EnergyPlusFixture, UnitHeater_HWHeatingCoilUAAutoSizingTest)
{

    bool ErrorsFound(false);          // function returns true on error
    bool FirstHVACIteration(true);    // TRUE if 1st HVAC simulation of system timestep
    int UnitHeatNum(1);               // unit heat index
    int ZoneNum(1);                   // zone index
    int CoilNum(1);                   // heating coil index
    int PltSizHeatNum(0);             // hot water plant loop index
    Real64 HWMaxVolFlowRate(0.0);     // hot water coil water volume flow rate, m3/s
    Real64 CpHW(0.0);                 // hot water specific heat, J/kg K
    Real64 HWPlantDeltaTDesign(0.0);  // hot water plant loop design temp difference, deltaC
    Real64 HWCoilDesignCapacity(0.0); // hot water heating coil design capacity (W)
    Real64 HWDensity(0.0);            // hot water density, kg/m3

    std::string const idf_objects = delimited_string({
        "  Timestep,4;",

        "  Building,",
        "    NONE,                    !- Name",
        "    0.0000000E+00,           !- North Axis {deg}",
        "    Suburbs,                 !- Terrain",
        "    3.9999999E-02,           !- Loads Convergence Tolerance Value",
        "    0.4000000,               !- Temperature Convergence Tolerance Value {deltaC}",
        "    MinimalShadowing,        !- Solar Distribution",
        "    25,                      !- Maximum Number of Warmup Days",
        "    6;                       !- Minimum Number of Warmup Days",

        "  HeatBalanceAlgorithm,ConductionTransferFunction;",

        "  SurfaceConvectionAlgorithm:Inside,TARP;",

        "  SurfaceConvectionAlgorithm:Outside,DOE-2;",

        "  RunPeriod,",
        "    WinterDay,               !- Name",
        "    1,                       !- Begin Month",
        "    14,                      !- Begin Day of Month",
        "    ,                        !- Begin Year",
        "    1,                       !- End Month",
        "    14,                      !- End Day of Month",
        "    ,                        !- End Year",
        "    Tuesday,                 !- Day of Week for Start Day",
        "    Yes,                     !- Use Weather File Holidays and Special Days",
        "    Yes,                     !- Use Weather File Daylight Saving Period",
        "    No,                      !- Apply Weekend Holiday Rule",
        "    Yes,                     !- Use Weather File Rain Indicators",
        "    Yes;                     !- Use Weather File Snow Indicators",

        "  Site:Location,",
        "    CHICAGO_IL_USA TMY2-94846,  !- Name",
        "    41.78,                   !- Latitude {deg}",
        "    -87.75,                  !- Longitude {deg}",
        "    -6.00,                   !- Time Zone {hr}",
        "    190.00;                  !- Elevation {m}",

        "  SimulationControl,",
        "    Yes,                     !- Do Zone Sizing Calculation",
        "    No,                      !- Do System Sizing Calculation",
        "    No,                      !- Do Plant Sizing Calculation",
        "    No,                      !- Run Simulation for Sizing Periods",
        "    No;                      !- Run Simulation for Weather File Run Periods",

        "  SizingPeriod:DesignDay,",
        "    CHICAGO_IL_USA Annual Heating 99% Design Conditions DB,  !- Name",
        "    1,                       !- Month",
        "    21,                      !- Day of Month",
        "    WinterDesignDay,         !- Day Type",
        "    -17.3,                   !- Maximum Dry-Bulb Temperature {C}",
        "    0.0,                     !- Daily Dry-Bulb Temperature Range {deltaC}",
        "    ,                        !- Dry-Bulb Temperature Range Modifier Type",
        "    ,                        !- Dry-Bulb Temperature Range Modifier Day Schedule Name",
        "    Wetbulb,                 !- Humidity Condition Type",
        "    -17.3,                   !- Wetbulb or DewPoint at Maximum Dry-Bulb {C}",
        "    ,                        !- Humidity Condition Day Schedule Name",
        "    ,                        !- Humidity Ratio at Maximum Dry-Bulb {kgWater/kgDryAir}",
        "    ,                        !- Enthalpy at Maximum Dry-Bulb {J/kg}",
        "    ,                        !- Daily Wet-Bulb Temperature Range {deltaC}",
        "    99063.,                  !- Barometric Pressure {Pa}",
        "    4.9,                     !- Wind Speed {m/s}",
        "    270,                     !- Wind Direction {deg}",
        "    No,                      !- Rain Indicator",
        "    No,                      !- Snow Indicator",
        "    No,                      !- Daylight Saving Time Indicator",
        "    ASHRAEClearSky,          !- Solar Model Indicator",
        "    ,                        !- Beam Solar Day Schedule Name",
        "    ,                        !- Diffuse Solar Day Schedule Name",
        "    ,                        !- ASHRAE Clear Sky Optical Depth for Beam Irradiance (taub) {dimensionless}",
        "    ,                        !- ASHRAE Clear Sky Optical Depth for Diffuse Irradiance (taud) {dimensionless}",
        "    1.0;                     !- Sky Clearness",

        "  SizingPeriod:DesignDay,",
        "    CHICAGO_IL_USA Annual Cooling 1% Design Conditions DB/MCWB,  !- Name",
        "    7,                       !- Month",
        "    21,                      !- Day of Month",
        "    SummerDesignDay,         !- Day Type",
        "    31.5,                    !- Maximum Dry-Bulb Temperature {C}",
        "    10.7,                    !- Daily Dry-Bulb Temperature Range {deltaC}",
        "    ,                        !- Dry-Bulb Temperature Range Modifier Type",
        "    ,                        !- Dry-Bulb Temperature Range Modifier Day Schedule Name",
        "    Wetbulb,                 !- Humidity Condition Type",
        "    23.0,                    !- Wetbulb or DewPoint at Maximum Dry-Bulb {C}",
        "    ,                        !- Humidity Condition Day Schedule Name",
        "    ,                        !- Humidity Ratio at Maximum Dry-Bulb {kgWater/kgDryAir}",
        "    ,                        !- Enthalpy at Maximum Dry-Bulb {J/kg}",
        "    ,                        !- Daily Wet-Bulb Temperature Range {deltaC}",
        "    99063.,                  !- Barometric Pressure {Pa}",
        "    5.3,                     !- Wind Speed {m/s}",
        "    230,                     !- Wind Direction {deg}",
        "    No,                      !- Rain Indicator",
        "    No,                      !- Snow Indicator",
        "    No,                      !- Daylight Saving Time Indicator",
        "    ASHRAEClearSky,          !- Solar Model Indicator",
        "    ,                        !- Beam Solar Day Schedule Name",
        "    ,                        !- Diffuse Solar Day Schedule Name",
        "    ,                        !- ASHRAE Clear Sky Optical Depth for Beam Irradiance (taub) {dimensionless}",
        "    ,                        !- ASHRAE Clear Sky Optical Depth for Diffuse Irradiance (taud) {dimensionless}",
        "    1.0;                     !- Sky Clearness",

        "  Material,",
        "    A1 - 1 IN STUCCO,        !- Name",
        "    Smooth,                  !- Roughness",
        "    2.5389841E-02,           !- Thickness {m}",
        "    0.6918309,               !- Conductivity {W/m-K}",
        "    1858.142,                !- Density {kg/m3}",
        "    836.8000,                !- Specific Heat {J/kg-K}",
        "    0.9000000,               !- Thermal Absorptance",
        "    0.9200000,               !- Solar Absorptance",
        "    0.9200000;               !- Visible Absorptance",

        "  Material,",
        "    C4 - 4 IN COMMON BRICK,  !- Name",
        "    Rough,                   !- Roughness",
        "    0.1014984,               !- Thickness {m}",
        "    0.7264224,               !- Conductivity {W/m-K}",
        "    1922.216,                !- Density {kg/m3}",
        "    836.8000,                !- Specific Heat {J/kg-K}",
        "    0.9000000,               !- Thermal Absorptance",
        "    0.7600000,               !- Solar Absorptance",
        "    0.7600000;               !- Visible Absorptance",

        "  Material,",
        "    E1 - 3 / 4 IN PLASTER OR GYP BOARD,  !- Name",
        "    Smooth,                  !- Roughness",
        "    1.9050000E-02,           !- Thickness {m}",
        "    0.7264224,               !- Conductivity {W/m-K}",
        "    1601.846,                !- Density {kg/m3}",
        "    836.8000,                !- Specific Heat {J/kg-K}",
        "    0.9000000,               !- Thermal Absorptance",
        "    0.9200000,               !- Solar Absorptance",
        "    0.9200000;               !- Visible Absorptance",

        "  Material,",
        "    C6 - 8 IN CLAY TILE,     !- Name",
        "    Smooth,                  !- Roughness",
        "    0.2033016,               !- Thickness {m}",
        "    0.5707605,               !- Conductivity {W/m-K}",
        "    1121.292,                !- Density {kg/m3}",
        "    836.8000,                !- Specific Heat {J/kg-K}",
        "    0.9000000,               !- Thermal Absorptance",
        "    0.8200000,               !- Solar Absorptance",
        "    0.8200000;               !- Visible Absorptance",

        "  Material,",
        "    C10 - 8 IN HW CONCRETE,  !- Name",
        "    MediumRough,             !- Roughness",
        "    0.2033016,               !- Thickness {m}",
        "    1.729577,                !- Conductivity {W/m-K}",
        "    2242.585,                !- Density {kg/m3}",
        "    836.8000,                !- Specific Heat {J/kg-K}",
        "    0.9000000,               !- Thermal Absorptance",
        "    0.6500000,               !- Solar Absorptance",
        "    0.6500000;               !- Visible Absorptance",

        "  Material,",
        "    E2 - 1 / 2 IN SLAG OR STONE,  !- Name",
        "    Rough,                   !- Roughness",
        "    1.2710161E-02,           !- Thickness {m}",
        "    1.435549,                !- Conductivity {W/m-K}",
        "    881.0155,                !- Density {kg/m3}",
        "    1673.600,                !- Specific Heat {J/kg-K}",
        "    0.9000000,               !- Thermal Absorptance",
        "    0.5500000,               !- Solar Absorptance",
        "    0.5500000;               !- Visible Absorptance",

        "  Material,",
        "    E3 - 3 / 8 IN FELT AND MEMBRANE,  !- Name",
        "    Rough,                   !- Roughness",
        "    9.5402403E-03,           !- Thickness {m}",
        "    0.1902535,               !- Conductivity {W/m-K}",
        "    1121.292,                !- Density {kg/m3}",
        "    1673.600,                !- Specific Heat {J/kg-K}",
        "    0.9000000,               !- Thermal Absorptance",
        "    0.7500000,               !- Solar Absorptance",
        "    0.7500000;               !- Visible Absorptance",

        "  Material,",
        "    B5 - 1 IN DENSE INSULATION,  !- Name",
        "    VeryRough,               !- Roughness",
        "    2.5389841E-02,           !- Thickness {m}",
        "    4.3239430E-02,           !- Conductivity {W/m-K}",
        "    91.30524,                !- Density {kg/m3}",
        "    836.8000,                !- Specific Heat {J/kg-K}",
        "    0.9000000,               !- Thermal Absorptance",
        "    0.5000000,               !- Solar Absorptance",
        "    0.5000000;               !- Visible Absorptance",

        "  Material,",
        "    C12 - 2 IN HW CONCRETE,  !- Name",
        "    MediumRough,             !- Roughness",
        "    5.0901599E-02,           !- Thickness {m}",
        "    1.729577,                !- Conductivity {W/m-K}",
        "    2242.585,                !- Density {kg/m3}",
        "    836.8000,                !- Specific Heat {J/kg-K}",
        "    0.9000000,               !- Thermal Absorptance",
        "    0.6500000,               !- Solar Absorptance",
        "    0.6500000;               !- Visible Absorptance",

        "  WindowMaterial:Glazing,",
        "    WIN-LAY-GLASS-LIGHT,     !- Name",
        "    SpectralAverage,         !- Optical Data Type",
        "    ,                        !- Window Glass Spectral Data Set Name",
        "    0.003,                   !- Thickness {m}",
        "    0.90,                    !- Solar Transmittance at Normal Incidence",
        "    0.031,                   !- Front Side Solar Reflectance at Normal Incidence",
        "    0.031,                   !- Back Side Solar Reflectance at Normal Incidence",
        "    0.90,                    !- Visible Transmittance at Normal Incidence",
        "    0.05,                    !- Front Side Visible Reflectance at Normal Incidence",
        "    0.05,                    !- Back Side Visible Reflectance at Normal Incidence",
        "    0.0,                     !- Infrared Transmittance at Normal Incidence",
        "    0.84,                    !- Front Side Infrared Hemispherical Emissivity",
        "    0.84,                    !- Back Side Infrared Hemispherical Emissivity",
        "    0.9;                     !- Conductivity {W/m-K}",

        "  Construction,",
        "    EXTWALL80,               !- Name",
        "    A1 - 1 IN STUCCO,        !- Outside Layer",
        "    C4 - 4 IN COMMON BRICK,  !- Layer 2",
        "    E1 - 3 / 4 IN PLASTER OR GYP BOARD;  !- Layer 3",

        "  Construction,",
        "    PARTITION06,             !- Name",
        "    E1 - 3 / 4 IN PLASTER OR GYP BOARD,  !- Outside Layer",
        "    C6 - 8 IN CLAY TILE,     !- Layer 2",
        "    E1 - 3 / 4 IN PLASTER OR GYP BOARD;  !- Layer 3",

        "  Construction,",
        "    FLOOR SLAB 8 IN,         !- Name",
        "    C10 - 8 IN HW CONCRETE;  !- Outside Layer",

        "  Construction,",
        "    ROOF34,                  !- Name",
        "    E2 - 1 / 2 IN SLAG OR STONE,  !- Outside Layer",
        "    E3 - 3 / 8 IN FELT AND MEMBRANE,  !- Layer 2",
        "    B5 - 1 IN DENSE INSULATION,  !- Layer 3",
        "    C12 - 2 IN HW CONCRETE;  !- Layer 4",

        "  Construction,",
        "    WIN-CON-LIGHT,           !- Name",
        "    WIN-LAY-GLASS-LIGHT;     !- Outside Layer",

        "  ScheduleTypeLimits,",
        "    Any Number;              !- Name",

        "  ScheduleTypeLimits,",
        "    Fraction,                !- Name",
        "    0.0,                     !- Lower Limit Value",
        "    1.0,                     !- Upper Limit Value",
        "    CONTINUOUS;              !- Numeric Type",

        "  ScheduleTypeLimits,",
        "    Temperature,             !- Name",
        "    -60,                     !- Lower Limit Value",
        "    200,                     !- Upper Limit Value",
        "    CONTINUOUS,              !- Numeric Type",
        "    Temperature;             !- Unit Type",

        "  ScheduleTypeLimits,",
        "    Control Type,            !- Name",
        "    0,                       !- Lower Limit Value",
        "    4,                       !- Upper Limit Value",
        "    DISCRETE;                !- Numeric Type",

        "  ScheduleTypeLimits,",
        "    On/Off,                  !- Name",
        "    0,                       !- Lower Limit Value",
        "    1,                       !- Upper Limit Value",
        "    DISCRETE;                !- Numeric Type",

        "  Schedule:Compact,",
        "    Activity Sch,            !- Name",
        "    Any Number,              !- Schedule Type Limits Name",
        "    Through: 12/31,          !- Field 1",
        "    For: Alldays,            !- Field 2",
        "    Until: 24:00,131.80;     !- Field 3",

        "  Schedule:Compact,",
        "    Work Eff Sch,            !- Name",
        "    Any Number,              !- Schedule Type Limits Name",
        "    Through: 12/31,          !- Field 1",
        "    For: Alldays,            !- Field 2",
        "    Until: 24:00,0.00;       !- Field 3",

        "  Schedule:Compact,",
        "    Clothing Sch,            !- Name",
        "    Any Number,              !- Schedule Type Limits Name",
        "    Through: 12/31,          !- Field 1",
        "    For: Alldays,            !- Field 2",
        "    Until: 24:00,1.00;       !- Field 3",

        "  Schedule:Compact,",
        "    Air Velo Sch,            !- Name",
        "    Any Number,              !- Schedule Type Limits Name",
        "    Through: 12/31,          !- Field 1",
        "    For: Alldays,            !- Field 2",
        "    Until: 24:00,0.137;      !- Field 3",

        "  Schedule:Compact,",
        "    Office Occupancy,        !- Name",
        "    ANY NUMBER,              !- Schedule Type Limits Name",
        "    Through: 12/31,          !- Field 1",
        "    For: Weekdays,           !- Field 2",
        "    Until: 6:00,0.00,        !- Field 3",
        "    Until: 7:00,0.10,        !- Field 5",
        "    Until: 8:00,0.50,        !- Field 7",
        "    Until: 12:00,1.00,       !- Field 9",
        "    Until: 13:00,0.50,       !- Field 11",
        "    Until: 16:00,1.00,       !- Field 13",
        "    Until: 17:00,0.50,       !- Field 15",
        "    Until: 18:00,0.10,       !- Field 17",
        "    Until: 24:00,0.00,       !- Field 19",
        "    For: Weekends Holidays CustomDay1 CustomDay2, !- Field 21",
        "    Until: 24:00,0.00,       !- Field 22",
        "    For: SummerDesignDay,    !- Field 24",
        "    Until: 24:00,1.00,       !- Field 25",
        "    For: WinterDesignDay,    !- Field 27",
        "    Until: 24:00,5.00E-002;  !- Field 28",

        "  Schedule:Compact,",
        "    Intermittent,            !- Name",
        "    ANY NUMBER,              !- Schedule Type Limits Name",
        "    Through: 12/31,          !- Field 1",
        "    For: Weekdays,           !- Field 2",
        "    Until: 8:00,0.00,        !- Field 3",
        "    Until: 18:00,1.00,       !- Field 5",
        "    Until: 24:00,0.00,       !- Field 7",
        "    For: Weekends Holidays CustomDay1 CustomDay2, !- Field 9",
        "    Until: 24:00,0.00,       !- Field 10",
        "    For: SummerDesignDay,    !- Field 12",
        "    Until: 24:00,1.00,       !- Field 13",
        "    For: WinterDesignDay,    !- Field 15",
        "    Until: 24:00,0.15;       !- Field 16",

        "  Schedule:Compact,",
        "    Office Lighting,         !- Name",
        "    ANY NUMBER,              !- Schedule Type Limits Name",
        "    Through: 12/31,          !- Field 1",
        "    For: Weekdays,           !- Field 2",
        "    Until: 6:00,5.00E-002,   !- Field 3",
        "    Until: 7:00,0.20,        !- Field 5",
        "    Until: 17:00,1.00,       !- Field 7",
        "    Until: 18:00,0.50,       !- Field 9",
        "    Until: 24:00,5.00E-002,  !- Field 11",
        "    For: Weekends Holidays CustomDay1 CustomDay2, !- Field 13",
        "    Until: 24:00,5.00E-002,  !- Field 14",
        "    For: SummerDesignDay,    !- Field 16",
        "    Until: 24:00,1.00,       !- Field 17",
        "    For: WinterDesignDay,    !- Field 19",
        "    Until: 24:00,0.15;       !- Field 20",

        "  Schedule:Compact,",
        "    ON,                      !- Name",
        "    Fraction,                !- Schedule Type Limits Name",
        "    Through: 12/31,          !- Field 1",
        "    For: Alldays,            !- Field 2",
        "    Until: 24:00,1.00;       !- Field 3",

        "  Schedule:Compact,",
        "    HW LOOP TEMP SCHEDULE,   !- Name",
        "    TEMPERATURE,             !- Schedule Type Limits Name",
        "    Through: 12/31,          !- Field 1",
        "    For: Alldays,            !- Field 2",
        "    Until: 24:00,82.00;      !- Field 3",

        "  Schedule:Compact,",
        "    FANANDCOILAVAILSCHED,    !- Name",
        "    FRACTION,                !- Schedule Type Limits Name",
        "    Through: 3/31,           !- Field 1",
        "    For: Alldays,            !- Field 2",
        "    Until: 24:00,1.00,       !- Field 3",
        "    Through: 9/30,           !- Field 5",
        "    For: Weekdays,           !- Field 6",
        "    Until: 7:00,0.00,        !- Field 7",
        "    Until: 17:00,1.00,       !- Field 9",
        "    Until: 24:00,0.00,       !- Field 11",
        "    For: Weekends Holidays CustomDay1 CustomDay2, !- Field 13",
        "    Until: 24:00,0.00,       !- Field 14",
        "    For: SummerDesignDay WinterDesignDay, !- Field 16",
        "    Until: 24:00,1.00,       !- Field 17",
        "    Through: 12/31,          !- Field 19",
        "    For: Alldays,            !- Field 20",
        "    Until: 24:00,1.00;       !- Field 21",

        "  Schedule:Compact,",
        "    HEATING SETPOINTS,       !- Name",
        "    TEMPERATURE,             !- Schedule Type Limits Name",
        "    Through: 12/31,          !- Field 1",
        "    For: Weekdays Weekends Holidays CustomDay1 CustomDay2, !- Field 2",
        "    Until: 7:00,15.00,       !- Field 3",
        "    Until: 17:00,20.00,      !- Field 5",
        "    Until: 24:00,15.00,      !- Field 7",
        "    For: SummerDesignDay,    !- Field 9",
        "    Until: 24:00,15.00,      !- Field 10",
        "    For: WinterDesignDay,    !- Field 12",
        "    Until: 24:00,20.00;      !- Field 13",

        "  Schedule:Compact,",
        "    COOLING SETPOINTS,       !- Name",
        "    TEMPERATURE,             !- Schedule Type Limits Name",
        "    Through: 12/31,          !- Field 1",
        "    For: Weekdays Weekends Holidays CustomDay1 CustomDay2, !- Field 2",
        "    Until: 7:00,30.00,       !- Field 3",
        "    Until: 17:00,24.00,      !- Field 5",
        "    Until: 24:00,30.00,      !- Field 7",
        "    For: SummerDesignDay,    !- Field 9",
        "    Until: 24:00,24.00,      !- Field 10",
        "    For: WinterDesignDay,    !- Field 12",
        "    Until: 24:00,50.00;      !- Field 13",

        "  Schedule:Compact,",
        "    ZONE CONTROL TYPE SCHED, !- Name",
        "    CONTROL TYPE,            !- Schedule Type Limits Name",
        "    Through: 3/31,           !- Field 1",
        "    For: Alldays,            !- Field 2",
        "    Until: 24:00,1,          !- Field 3",
        "    Through: 9/30,           !- Field 5",
        "    For: Alldays,            !- Field 6",
        "    Until: 24:00,2,          !- Field 7",
        "    Through: 12/31,          !- Field 9",
        "    For: Alldays,            !- Field 10",
        "    Until: 24:00,1;          !- Field 11",

        "  Schedule:Compact,",
        "    UNITHEATAVAILABILITY,    !- Name",
        "    ANY NUMBER,              !- Schedule Type Limits Name",
        "    Through: 12/31,          !- Field 1",
        "    For: Alldays,            !- Field 2",
        "    Until: 24:00,1.00;       !- Field 3",

        "  Site:GroundTemperature:BuildingSurface,20.03,20.03,20.13,20.30,20.43,20.52,20.62,20.77,20.78,20.55,20.44,20.20;",

        "  Zone,",
        "    EAST ZONE,               !- Name",
        "    0.0000000E+00,           !- Direction of Relative North {deg}",
        "    0.0000000E+00,           !- X Origin {m}",
        "    0.0000000E+00,           !- Y Origin {m}",
        "    0.0000000E+00,           !- Z Origin {m}",
        "    1,                       !- Type",
        "    1,                       !- Multiplier",
        "    autocalculate,           !- Ceiling Height {m}",
        "    autocalculate;           !- Volume {m3}",

        "  People,",
        "    EAST ZONE,               !- Name",
        "    EAST ZONE,               !- Zone or ZoneList Name",
        "    Office Occupancy,        !- Number of People Schedule Name",
        "    people,                  !- Number of People Calculation Method",
        "    3.000000,                !- Number of People",
        "    ,                        !- People per Zone Floor Area {person/m2}",
        "    ,                        !- Zone Floor Area per Person {m2/person}",
        "    0.3000000,               !- Fraction Radiant",
        "    ,                        !- Sensible Heat Fraction",
        "    Activity Sch,            !- Activity Level Schedule Name",
        "    3.82E-8,                 !- Carbon Dioxide Generation Rate {m3/s-W}",
        "    ,                        !- Enable ASHRAE 55 Comfort Warnings",
        "    zoneaveraged,            !- Mean Radiant Temperature Calculation Type",
        "    ,                        !- Surface Name/Angle Factor List Name",
        "    Work Eff Sch,            !- Work Efficiency Schedule Name",
        "    ClothingInsulationSchedule,  !- Clothing Insulation Calculation Method",
        "    ,                        !- Clothing Insulation Calculation Method Schedule Name",
        "    Clothing Sch,            !- Clothing Insulation Schedule Name",
        "    Air Velo Sch,            !- Air Velocity Schedule Name",
        "    FANGER;                  !- Thermal Comfort Model 1 Type",

        "  Lights,",
        "    EAST ZONE Lights 1,      !- Name",
        "    EAST ZONE,               !- Zone or ZoneList Name",
        "    Office Lighting,         !- Schedule Name",
        "    LightingLevel,           !- Design Level Calculation Method",
        "    1464.375,                !- Lighting Level {W}",
        "    ,                        !- Watts per Zone Floor Area {W/m2}",
        "    ,                        !- Watts per Person {W/person}",
        "    0.0000000E+00,           !- Return Air Fraction",
        "    0.2000000,               !- Fraction Radiant",
        "    0.2000000,               !- Fraction Visible",
        "    0.0000000E+00,           !- Fraction Replaceable",
        "    GeneralLights;           !- End-Use Subcategory",

        "  ElectricEquipment,",
        "    EAST ZONE ElecEq 1,      !- Name",
        "    EAST ZONE,               !- Zone or ZoneList Name",
        "    Intermittent,            !- Schedule Name",
        "    EquipmentLevel,          !- Design Level Calculation Method",
        "    1464.375,                !- Design Level {W}",
        "    ,                        !- Watts per Zone Floor Area {W/m2}",
        "    ,                        !- Watts per Person {W/person}",
        "    0.0000000E+00,           !- Fraction Latent",
        "    0.3000000,               !- Fraction Radiant",
        "    0.0000000E+00;           !- Fraction Lost",

        "  GlobalGeometryRules,",
        "    UpperLeftCorner,         !- Starting Vertex Position",
        "    CounterClockWise,        !- Vertex Entry Direction",
        "    World;                   !- Coordinate System",

        "  BuildingSurface:Detailed,",
        "    Zn002:Wall001,           !- Name",
        "    Wall,                    !- Surface Type",
        "    EXTWALL80,               !- Construction Name",
        "    EAST ZONE,               !- Zone Name",
        "    Outdoors,                !- Outside Boundary Condition",
        "    ,                        !- Outside Boundary Condition Object",
        "    SunExposed,              !- Sun Exposure",
        "    WindExposed,             !- Wind Exposure",
        "    0.5000000,               !- View Factor to Ground",
        "    4,                       !- Number of Vertices",
        "    12.19200,6.096000,3.048000,  !- X,Y,Z ==> Vertex 1 {m}",
        "    12.19200,6.096000,0.0000000E+00,  !- X,Y,Z ==> Vertex 2 {m}",
        "    9.144000,6.096000,0.0000000E+00,  !- X,Y,Z ==> Vertex 3 {m}",
        "    9.144000,6.096000,3.048000;  !- X,Y,Z ==> Vertex 4 {m}",

        "  BuildingSurface:Detailed,",
        "    Zn002:Wall002,           !- Name",
        "    Wall,                    !- Surface Type",
        "    EXTWALL80,               !- Construction Name",
        "    EAST ZONE,               !- Zone Name",
        "    Outdoors,                !- Outside Boundary Condition",
        "    ,                        !- Outside Boundary Condition Object",
        "    SunExposed,              !- Sun Exposure",
        "    WindExposed,             !- Wind Exposure",
        "    0.5000000,               !- View Factor to Ground",
        "    4,                       !- Number of Vertices",
        "    6.096000,0.0000000E+00,3.048000,  !- X,Y,Z ==> Vertex 1 {m}",
        "    6.096000,0.0000000E+00,0.0000000E+00,  !- X,Y,Z ==> Vertex 2 {m}",
        "    12.19200,0.0000000E+00,0.0000000E+00,  !- X,Y,Z ==> Vertex 3 {m}",
        "    12.19200,0.0000000E+00,3.048000;  !- X,Y,Z ==> Vertex 4 {m}",

        "  BuildingSurface:Detailed,",
        "    Zn002:Wall003,           !- Name",
        "    Wall,                    !- Surface Type",
        "    EXTWALL80,               !- Construction Name",
        "    EAST ZONE,               !- Zone Name",
        "    Outdoors,                !- Outside Boundary Condition",
        "    ,                        !- Outside Boundary Condition Object",
        "    SunExposed,              !- Sun Exposure",
        "    WindExposed,             !- Wind Exposure",
        "    0.5000000,               !- View Factor to Ground",
        "    4,                       !- Number of Vertices",
        "    12.19200,0.0000000E+00,3.048000,  !- X,Y,Z ==> Vertex 1 {m}",
        "    12.19200,0.0000000E+00,0.0000000E+00,  !- X,Y,Z ==> Vertex 2 {m}",
        "    12.19200,6.096000,0.0000000E+00,  !- X,Y,Z ==> Vertex 3 {m}",
        "    12.19200,6.096000,3.048000;  !- X,Y,Z ==> Vertex 4 {m}",

        "  BuildingSurface:Detailed,",
        "    Zn002:Wall004,           !- Name",
        "    Wall,                    !- Surface Type",
        "    EXTWALL80,               !- Construction Name",
        "    EAST ZONE,               !- Zone Name",
        "    Outdoors,                !- Outside Boundary Condition",
        "    ,                        !- Outside Boundary Condition Object",
        "    SunExposed,              !- Sun Exposure",
        "    WindExposed,             !- Wind Exposure",
        "    0.5000000,               !- View Factor to Ground",
        "    4,                       !- Number of Vertices",
        "    6.096000,6.096000,3.048000,  !- X,Y,Z ==> Vertex 1 {m}",
        "    6.096000,6.096000,0.0000000E+00,  !- X,Y,Z ==> Vertex 2 {m}",
        "    6.096000,0.0000000E+00,0.0000000E+00,  !- X,Y,Z ==> Vertex 3 {m}",
        "    6.096000,0.0000000E+00,3.048000;  !- X,Y,Z ==> Vertex 4 {m}",

        "  BuildingSurface:Detailed,",
        "    Zn002:Wall005,           !- Name",
        "    Wall,                    !- Surface Type",
        "    EXTWALL80,               !- Construction Name",
        "    EAST ZONE,               !- Zone Name",
        "    Outdoors,                !- Outside Boundary Condition",
        "    ,                        !- Outside Boundary Condition Object",
        "    SunExposed,              !- Sun Exposure",
        "    WindExposed,             !- Wind Exposure",
        "    0.5000000,               !- View Factor to Ground",
        "    4,                       !- Number of Vertices",
        "    9.144000,6.096000,3.048000,  !- X,Y,Z ==> Vertex 1 {m}",
        "    9.144000,6.096000,0.0000000E+00,  !- X,Y,Z ==> Vertex 2 {m}",
        "    6.096000,6.096000,0.0000000E+00,  !- X,Y,Z ==> Vertex 3 {m}",
        "    6.096000,6.096000,3.048000;  !- X,Y,Z ==> Vertex 4 {m}",

        "  BuildingSurface:Detailed,",
        "    Zn002:Flr001,            !- Name",
        "    Floor,                   !- Surface Type",
        "    FLOOR SLAB 8 IN,         !- Construction Name",
        "    EAST ZONE,               !- Zone Name",
        "    Ground,                  !- Outside Boundary Condition",
        "    ,                        !- Outside Boundary Condition Object",
        "    NoSun,                   !- Sun Exposure",
        "    NoWind,                  !- Wind Exposure",
        "    1.000000,                !- View Factor to Ground",
        "    4,                       !- Number of Vertices",
        "    6.096000,0.0000000E+00,0.0000000E+00,  !- X,Y,Z ==> Vertex 1 {m}",
        "    6.096000,6.096000,0.0000000E+00,  !- X,Y,Z ==> Vertex 2 {m}",
        "    12.19200,6.096000,0.0000000E+00,  !- X,Y,Z ==> Vertex 3 {m}",
        "    12.19200,0.0000000E+00,0.0000000E+00;  !- X,Y,Z ==> Vertex 4 {m}",

        "  BuildingSurface:Detailed,",
        "    Zn002:Roof001,           !- Name",
        "    Roof,                    !- Surface Type",
        "    ROOF34,                  !- Construction Name",
        "    EAST ZONE,               !- Zone Name",
        "    Outdoors,                !- Outside Boundary Condition",
        "    ,                        !- Outside Boundary Condition Object",
        "    SunExposed,              !- Sun Exposure",
        "    WindExposed,             !- Wind Exposure",
        "    0.0000000E+00,           !- View Factor to Ground",
        "    4,                       !- Number of Vertices",
        "    6.096000,6.096000,3.048000,  !- X,Y,Z ==> Vertex 1 {m}",
        "    6.096000,0.0000000E+00,3.048000,  !- X,Y,Z ==> Vertex 2 {m}",
        "    12.19200,0.0000000E+00,3.048000,  !- X,Y,Z ==> Vertex 3 {m}",
        "    12.19200,6.096000,3.048000;  !- X,Y,Z ==> Vertex 4 {m}",

        "  Sizing:Parameters,",
        "    1.5,                     !- Heating Sizing Factor",
        "    1.5,                     !- Cooling Sizing Factor",
        "    ;                        !- Timesteps in Averaging Window",

        "  ZoneInfiltration:DesignFlowRate,",
        "    EAST ZONE Infiltration,  !- Name",
        "    EAST ZONE,               !- Zone or ZoneList Name",
        "    UNITHEATAVAILABILITY,    !- Schedule Name",
        "    Flow/Zone,               !- Design Flow Rate Calculation Method",
        "    0.00275772902001411,     !- Design Flow Rate {m3/s}",
        "    ,                        !- Flow per Zone Floor Area {m3/s-m2}",
        "    ,                        !- Flow per Exterior Surface Area {m3/s-m2}",
        "    ,                        !- Air Changes per Hour {1/hr}",
        "    ,                        !- Constant Term Coefficient",
        "    ,                        !- Temperature Term Coefficient",
        "    0.224051539,             !- Velocity Term Coefficient",
        "    ;                        !- Velocity Squared Term Coefficient",

        "  Sizing:Zone,",
        "    EAST ZONE,               !- Zone or ZoneList Name",
        "    SupplyAirTemperature,    !- Zone Cooling Design Supply Air Temperature Input Method",
        "    12.78,                     !- Zone Cooling Design Supply Air Temperature {C}",
        "    ,                        !- Zone Cooling Design Supply Air Temperature Difference {deltaC}",
        "    SupplyAirTemperature,    !- Zone Heating Design Supply Air Temperature Input Method",
        "    32.22,                     !- Zone Heating Design Supply Air Temperature {C}",
        "    ,                        !- Zone Heating Design Supply Air Temperature Difference {deltaC}",
        "    0.009,                   !- Zone Cooling Design Supply Air Humidity Ratio {kgWater/kgDryAir}",
        "    0.009,                   !- Zone Heating Design Supply Air Humidity Ratio {kgWater/kgDryAir}",
        "    SZ DSOA EAST ZONE,       !- Design Specification Outdoor Air Object Name",
        "    ,                        !- Zone Heating Sizing Factor",
        "    ,                        !- Zone Cooling Sizing Factor",
        "    DesignDay,               !- Cooling Design Air Flow Method",
        "    0,                       !- Cooling Design Air Flow Rate {m3/s}",
        "    0.000762,                !- Cooling Minimum Air Flow per Zone Floor Area {m3/s-m2}",
        "    0,                       !- Cooling Minimum Air Flow {m3/s}",
        "    0,                       !- Cooling Minimum Air Flow Fraction",
        "    DesignDay,               !- Heating Design Air Flow Method",
        "    0,                       !- Heating Design Air Flow Rate {m3/s}",
        "    0.002032,                !- Heating Maximum Air Flow per Zone Floor Area {m3/s-m2}",
        "    0.1415762,               !- Heating Maximum Air Flow {m3/s}",
        "    0.3,                     !- Heating Maximum Air Flow Fraction",
        "    SZ DSOA EAST ZONE Design Spec Zone Air Dist;  !- Design Specification Zone Air Distribution Object Name",

        "  DesignSpecification:ZoneAirDistribution,",
        "    SZ DSOA EAST ZONE Design Spec Zone Air Dist,  !- Name",
        "    1,                       !- Zone Air Distribution Effectiveness in Cooling Mode {dimensionless}",
        "    1;                       !- Zone Air Distribution Effectiveness in Heating Mode {dimensionless}",

        "  DesignSpecification:OutdoorAir,",
        "    SZ DSOA EAST ZONE,       !- Name",
        "    Sum,                     !- Outdoor Air Method",
        "    0.00780950959206505,     !- Outdoor Air Flow per Person {m3/s-person}",
        "    0.012032,                !- Outdoor Air Flow per Zone Floor Area {m3/s-m2}",
        "    0,                       !- Outdoor Air Flow per Zone {m3/s}",
        "    0;                       !- Outdoor Air Flow Air Changes per Hour {1/hr}",

        "  Sizing:Plant,",
        "    Hot Water Loop,          !- Plant or Condenser Loop Name",
        "    Heating,                 !- Loop Type",
        "    82.2222222222222,        !- Design Loop Exit Temperature {C}",
        "    22.2222222222222;        !- Loop Design Temperature Difference {deltaC}",

        "  PlantLoop,",
        "    Hot Water Loop,          !- Name",
        "    Water,                   !- Fluid Type",
        "    ,                        !- User Defined Fluid Type",
        "    Hot Loop Operation,      !- Plant Equipment Operation Scheme Name",
        "    HW Supply Outlet Node,   !- Loop Temperature Setpoint Node Name",
        "    100,                     !- Maximum Loop Temperature {C}",
        "    10,                      !- Minimum Loop Temperature {C}",
        "    Autosize,                !- Maximum Loop Flow Rate {m3/s}",
        "    0.0,                     !- Minimum Loop Flow Rate {m3/s}",
        "    autocalculate,           !- Plant Loop Volume {m3}",
        "    HW Supply Inlet Node,    !- Plant Side Inlet Node Name",
        "    HW Supply Outlet Node,   !- Plant Side Outlet Node Name",
        "    Heating Supply Side Branches,  !- Plant Side Branch List Name",
        "    Heating Supply Side Connectors,  !- Plant Side Connector List Name",
        "    HW Demand Inlet Node,    !- Demand Side Inlet Node Name",
        "    HW Demand Outlet Node,   !- Demand Side Outlet Node Name",
        "    Heating Demand Side Branches,  !- Demand Side Branch List Name",
        "    Heating Demand Side Connectors,  !- Demand Side Connector List Name",
        "    Optimal,                 !- Load Distribution Scheme",
        "    ,                        !- Availability Manager List Name",
        "    ,                        !- Plant Loop Demand Calculation Scheme",
        "    ,                        !- Common Pipe Simulation",
        "    ,                        !- Pressure Simulation Type",
        "    2.0;                     !- Loop Circulation Time {minutes}",

        "  SetpointManager:Scheduled,",
        "    Hot Water Loop Setpoint Manager,  !- Name",
        "    Temperature,             !- Control Variable",
        "    HW Loop Temp Schedule,   !- Schedule Name",
        "    Hot Water Loop Setpoint Node List;  !- Setpoint Node or NodeList Name",

        "  NodeList,",
        "    Hot Water Loop Setpoint Node List,  !- Name",
        "    HW Supply Outlet Node;   !- Node 1 Name",

        "  BranchList,",
        "    Heating Supply Side Branches,  !- Name",
        "    Heating Supply Inlet Branch,  !- Branch 1 Name",
        "    Heating Purchased Hot Water Branch,  !- Branch 2 Name",
        "    Heating Supply Bypass Branch,  !- Branch 3 Name",
        "    Heating Supply Outlet Branch;  !- Branch 4 Name",

        "  ConnectorList,",
        "    Heating Supply Side Connectors,  !- Name",
        "    Connector:Splitter,      !- Connector 1 Object Type",
        "    Heating Supply Splitter, !- Connector 1 Name",
        "    Connector:Mixer,         !- Connector 2 Object Type",
        "    Heating Supply Mixer;    !- Connector 2 Name",

        "  Connector:Splitter,",
        "    Heating Supply Splitter, !- Name",
        "    Heating Supply Inlet Branch,  !- Inlet Branch Name",
        "    Heating Purchased Hot Water Branch,  !- Outlet Branch 1 Name",
        "    Heating Supply Bypass Branch;  !- Outlet Branch 2 Name",

        "  Connector:Mixer,",
        "    Heating Supply Mixer,    !- Name",
        "    Heating Supply Outlet Branch,  !- Outlet Branch Name",
        "    Heating Purchased Hot Water Branch,  !- Inlet Branch 1 Name",
        "    Heating Supply Bypass Branch;  !- Inlet Branch 2 Name",

        "  Branch,",
        "    Heating Supply Inlet Branch,  !- Name",
        "    ,                        !- Pressure Drop Curve Name",
        "    Pump:VariableSpeed,      !- Component 1 Object Type",
        "    HW Circ Pump,            !- Component 1 Name",
        "    HW Supply Inlet Node,    !- Component 1 Inlet Node Name",
        "    HW Pump Outlet Node;     !- Component 1 Outlet Node Name",

        "  Branch,",
        "    Heating Purchased Hot Water Branch,  !- Name",
        "    ,                        !- Pressure Drop Curve Name",
        "    DistrictHeating,         !- Component 1 Object Type",
        "    Purchased Heating,       !- Component 1 Name",
        "    Purchased Heat Inlet Node,  !- Component 1 Inlet Node Name",
        "    Purchased Heat Outlet Node;  !- Component 1 Outlet Node Name",

        "  Branch,",
        "    Heating Supply Bypass Branch,  !- Name",
        "    ,                        !- Pressure Drop Curve Name",
        "    Pipe:Adiabatic,          !- Component 1 Object Type",
        "    Heating Supply Side Bypass,  !- Component 1 Name",
        "    Heating Supply Bypass Inlet Node,  !- Component 1 Inlet Node Name",
        "    Heating Supply Bypass Outlet Node;  !- Component 1 Outlet Node Name",

        "  Pipe:Adiabatic,",
        "    Heating Supply Side Bypass,  !- Name",
        "    Heating Supply Bypass Inlet Node,  !- Inlet Node Name",
        "    Heating Supply Bypass Outlet Node;  !- Outlet Node Name",

        "  Branch,",
        "    Heating Supply Outlet Branch,  !- Name",
        "    ,                        !- Pressure Drop Curve Name",
        "    Pipe:Adiabatic,          !- Component 1 Object Type",
        "    Heating Supply Outlet,   !- Component 1 Name",
        "    Heating Supply Exit Pipe Inlet Node,  !- Component 1 Inlet Node Name",
        "    HW Supply Outlet Node;   !- Component 1 Outlet Node Name",

        "  Pipe:Adiabatic,",
        "    Heating Supply Outlet,   !- Name",
        "    Heating Supply Exit Pipe Inlet Node,  !- Inlet Node Name",
        "    HW Supply Outlet Node;   !- Outlet Node Name",

        "  Pump:VariableSpeed,",
        "    HW Circ Pump,            !- Name",
        "    HW Supply Inlet Node,    !- Inlet Node Name",
        "    HW Pump Outlet Node,     !- Outlet Node Name",
        "    autosize,                !- Rated Flow Rate {m3/s}",
        "    179352,                  !- Rated Pump Head {Pa}",
        "    autosize,                !- Rated Power Consumption {W}",
        "    0.9,                     !- Motor Efficiency",
        "    0.0,                     !- Fraction of Motor Inefficiencies to Fluid Stream",
        "    0,                       !- Coefficient 1 of the Part Load Performance Curve",
        "    1,                       !- Coefficient 2 of the Part Load Performance Curve",
        "    0,                       !- Coefficient 3 of the Part Load Performance Curve",
        "    0,                       !- Coefficient 4 of the Part Load Performance Curve",
        "    0,                       !- Minimum Flow Rate {m3/s}",
        "    INTERMITTENT;            !- Pump Control Type",

        "  BranchList,",
        "    Heating Demand Side Branches,  !- Name",
        "    ZonesHWInletBranch,      !- Branch 1 Name",
        "    Zone2HWBranch,           !- Branch 3 Name",
        "    ZonesHWBypassBranch,     !- Branch 5 Name",
        "    ZonesHWOutletBranch;     !- Branch 6 Name",

        "  ConnectorList,",
        "    Heating Demand Side Connectors,  !- Name",
        "    Connector:Splitter,      !- Connector 1 Object Type",
        "    Zones HW Splitter,       !- Connector 1 Name",
        "    Connector:Mixer,         !- Connector 2 Object Type",
        "    Zones HW Mixer;          !- Connector 2 Name",

        "  Connector:Splitter,",
        "    Zones HW Splitter,       !- Name",
        "    ZonesHWInletBranch,      !- Inlet Branch Name",
        "    Zone2HWBranch,           !- Outlet Branch 2 Name",
        "    ZonesHWBypassBranch;     !- Outlet Branch 4 Name",

        "  Connector:Mixer,",
        "    Zones HW Mixer,          !- Name",
        "    ZonesHWOutletBranch,     !- Outlet Branch Name",
        "    Zone2HWBranch,           !- Inlet Branch 2 Name",
        "    ZonesHWBypassBranch;     !- Inlet Branch 4 Name",

        "  Branch,",
        "    ZonesHWInletBranch,      !- Name",
        "    ,                        !- Pressure Drop Curve Name",
        "    Pipe:Adiabatic,          !- Component 1 Object Type",
        "    ZonesHWInletPipe,        !- Component 1 Name",
        "    HW Demand Inlet Node,    !- Component 1 Inlet Node Name",
        "    HW Demand Entrance Pipe Outlet Node;  !- Component 1 Outlet Node Name",

        "  Pipe:Adiabatic,",
        "    ZonesHWInletPipe,        !- Name",
        "    HW Demand Inlet Node,    !- Inlet Node Name",
        "    HW Demand Entrance Pipe Outlet Node;  !- Outlet Node Name",

        "  Branch,",
        "    ZonesHWOutletBranch,     !- Name",
        "    ,                        !- Pressure Drop Curve Name",
        "    Pipe:Adiabatic,          !- Component 1 Object Type",
        "    ZonesHWOutletPipe,       !- Component 1 Name",
        "    HW Demand Exit Pipe Inlet Node,  !- Component 1 Inlet Node Name",
        "    HW Demand Outlet Node;   !- Component 1 Outlet Node Name",

        "  Pipe:Adiabatic,",
        "    ZonesHWOutletPipe,       !- Name",
        "    HW Demand Exit Pipe Inlet Node,  !- Inlet Node Name",
        "    HW Demand Outlet Node;   !- Outlet Node Name",

        "  Branch,",
        "    Zone2HWBranch,           !- Name",
        "    ,                        !- Pressure Drop Curve Name",
        "    Coil:Heating:Water,      !- Component 1 Object Type",
        "    Zone2UnitHeatHeatingCoil,!- Component 1 Name",
        "    Zone2UnitHeatHWInletNode,!- Component 1 Inlet Node Name",
        "    Zone2UnitHeatHWOutletNode;  !- Component 1 Outlet Node Name",

        "  Branch,",
        "    ZonesHWBypassBranch,     !- Name",
        "    ,                        !- Pressure Drop Curve Name",
        "    Pipe:Adiabatic,          !- Component 1 Object Type",
        "    ZonesHWBypassPipe,       !- Component 1 Name",
        "    ZonesHWBypassInletNode,  !- Component 1 Inlet Node Name",
        "    ZonesHWBypassOutletNode; !- Component 1 Outlet Node Name",

        "  Pipe:Adiabatic,",
        "    ZonesHWBypassPipe,       !- Name",
        "    ZonesHWBypassInletNode,  !- Inlet Node Name",
        "    ZonesHWBypassOutletNode; !- Outlet Node Name",

        "  PlantEquipmentOperationSchemes,",
        "    Hot Loop Operation,      !- Name",
        "    PlantEquipmentOperation:HeatingLoad,  !- Control Scheme 1 Object Type",
        "    Purchased Heating Only,  !- Control Scheme 1 Name",
        "    ON;                      !- Control Scheme 1 Schedule Name",

        "  PlantEquipmentOperation:HeatingLoad,",
        "    Purchased Heating Only,  !- Name",
        "    0,                       !- Load Range 1 Lower Limit {W}",
        "    1000000,                 !- Load Range 1 Upper Limit {W}",
        "    heating plant;           !- Range 1 Equipment List Name",

        "  PlantEquipmentList,",
        "    heating plant,           !- Name",
        "    DistrictHeating,         !- Equipment 1 Object Type",
        "    Purchased Heating;       !- Equipment 1 Name",

        "  DistrictHeating,",
        "    Purchased Heating,       !- Name",
        "    Purchased Heat Inlet Node,  !- Hot Water Inlet Node Name",
        "    Purchased Heat Outlet Node,  !- Hot Water Outlet Node Name",
        "    1000000;                 !- Nominal Capacity {W}",

        "  ZoneControl:Thermostat,",
        "    Zone 2 Thermostat,       !- Name",
        "    EAST ZONE,               !- Zone or ZoneList Name",
        "    Zone Control Type Sched, !- Control Type Schedule Name",
        "    ThermostatSetpoint:SingleHeating,  !- Control 1 Object Type",
        "    Heating Setpoint with SB,!- Control 1 Name",
        "    ThermostatSetpoint:SingleCooling,  !- Control 2 Object Type",
        "    Cooling Setpoint with SB;!- Control 2 Name",

        "  ThermostatSetpoint:SingleHeating,",
        "    Heating Setpoint with SB,!- Name",
        "    Heating Setpoints;       !- Setpoint Temperature Schedule Name",

        "  ThermostatSetpoint:SingleCooling,",
        "    Cooling Setpoint with SB,!- Name",
        "    Cooling Setpoints;       !- Setpoint Temperature Schedule Name",

        "  ZoneHVAC:EquipmentConnections,",
        "    EAST ZONE,               !- Zone Name",
        "    Zone2Equipment,          !- Zone Conditioning Equipment List Name",
        "    Zone2Inlets,             !- Zone Air Inlet Node or NodeList Name",
        "    Zone2Exhausts,           !- Zone Air Exhaust Node or NodeList Name",
        "    Zone 2 Node,             !- Zone Air Node Name",
        "    Zone 2 Outlet Node;      !- Zone Return Air Node Name",

        "  ZoneHVAC:EquipmentList,",
        "    Zone2Equipment,          !- Name",
        "    SequentialLoad,          !- Load Distribution Scheme",
        "    ZoneHVAC:UnitHeater,     !- Zone Equipment 1 Object Type",
        "    Zone2UnitHeat,           !- Zone Equipment 1 Name",
        "    1,                       !- Zone Equipment 1 Cooling Sequence",
        "    1,                       !- Zone Equipment 1 Heating or No-Load Sequence",
        "    ,                        !- Zone Equipment 1 Sequential Cooling Fraction",
        "    ;                        !- Zone Equipment 1 Sequential Heating Fraction",

        "  NodeList,",
        "    Zone2Inlets,             !- Name",
        "    Zone2UnitHeatAirOutletNode;  !- Node 1 Name",

        "  NodeList,",
        "    Zone2Exhausts,           !- Name",
        "    Zone2UnitHeatAirInletNode;  !- Node 1 Name",

        "  ZoneHVAC:UnitHeater,",
        "    Zone2UnitHeat,           !- Name",
        "    UnitHeatAvailability,    !- Availability Schedule Name",
        "    Zone2UnitHeatAirInletNode,  !- Air Inlet Node Name",
        "    Zone2UnitHeatAirOutletNode,  !- Air Outlet Node Name",
        "    Fan:ConstantVolume,      !- Supply Air Fan Object Type",
        "    Zone2UnitHeatFan,        !- Supply Air Fan Name",
        "    autosize,                !- Maximum Supply Air Flow Rate {m3/s}",
        "    Coil:Heating:Water,      !- Heating Coil Object Type",
        "    Zone2UnitHeatHeatingCoil,!- Heating Coil Name",
        "    ,                        !- Supply Air Fan Operating Mode Schedule Name",
        "    No,                      !- Supply Air Fan Operation During No Heating",
        "    autosize,                !- Maximum Hot Water or Steam Flow Rate {m3/s}",
        "    0,                       !- Minimum Hot Water or Steam Flow Rate {m3/s}",
        "    0.001;                   !- Heating Convergence Tolerance",

        "  Fan:ConstantVolume,",
        "    Zone2UnitHeatFan,        !- Name",
        "    UnitHeatAvailability,    !- Availability Schedule Name",
        "    0.5,                     !- Fan Total Efficiency",
        "    75.0,                    !- Pressure Rise {Pa}",
        "    autosize,                !- Maximum Flow Rate {m3/s}",
        "    0.9,                     !- Motor Efficiency",
        "    1.0,                     !- Motor In Airstream Fraction",
        "    Zone2UnitHeatAirInletNode,  !- Air Inlet Node Name",
        "    Zone2UnitHeatFanOutletNode;  !- Air Outlet Node Name",

        "  Coil:Heating:Water,",
        "    Zone2UnitHeatHeatingCoil,!- Name",
        "    FanAndCoilAvailSched,    !- Availability Schedule Name",
        "    autosize,                !- U-Factor Times Area Value {W/K}",
        "    autosize,                !- Maximum Water Flow Rate {m3/s}",
        "    Zone2UnitHeatHWInletNode,!- Water Inlet Node Name",
        "    Zone2UnitHeatHWOutletNode,  !- Water Outlet Node Name",
        "    Zone2UnitHeatFanOutletNode,  !- Air Inlet Node Name",
        "    Zone2UnitHeatAirOutletNode,  !- Air Outlet Node Name",
        "    UFactorTimesAreaAndDesignWaterFlowRate,  !- Performance Input Method",
        "    autosize,                !- Rated Capacity {W}",
        "    82.2,                    !- Rated Inlet Water Temperature {C}",
        "    16.6,                    !- Rated Inlet Air Temperature {C}",
        "    71.1,                    !- Rated Outlet Water Temperature {C}",
        "    32.2,                    !- Rated Outlet Air Temperature {C}",
        "    ;                        !- Rated Ratio for Air and Water Convection",
    });
    ASSERT_TRUE(process_idf(idf_objects));

    NumOfTimeStepInHour = 4; // must initialize this to get schedules initialized
    MinutesPerTimeStep = 15; // must initialize this to get schedules initialized
    ProcessScheduleInput(outputFiles());  // read schedule data

    ErrorsFound = false;
    HeatBalanceManager::GetProjectControlData(outputFiles(), ErrorsFound); // read project control data
    EXPECT_FALSE(ErrorsFound);

    // OutputProcessor::TimeValue.allocate(2);
    DataGlobals::DDOnlySimulation = true;

    GetProjectData(outputFiles());
    OutputReportPredefined::SetPredefinedTables();
    SetPreConstructionInputParameters(); // establish array bounds for constructions early

    BeginSimFlag = true;
    BeginEnvrnFlag = true;
    ZoneSizingCalc = true;
    createFacilityElectricPowerServiceObject();
<<<<<<< HEAD
    SizingManager::ManageSizing(state, OutputFiles::getSingleton());
=======
    SizingManager::ManageSizing(outputFiles());
>>>>>>> f531a56e

    EXPECT_FALSE(ErrorsFound);
    EXPECT_EQ(1, NumOfUnitHeats);
    EXPECT_EQ("ZONE2UNITHEAT", UnitHeat(1).Name);

    ErrorsFound = false;
    ZoneEqUnitHeater = true;
    DataSizing::CurZoneEqNum = 1;

<<<<<<< HEAD
    InitUnitHeater(state, UnitHeatNum, ZoneNum, FirstHVACIteration);
    InitWaterCoil(state, OutputFiles::getSingleton(), CoilNum, FirstHVACIteration); // init hot water heating coil
=======
    InitUnitHeater(UnitHeatNum, ZoneNum, FirstHVACIteration);
    InitWaterCoil(outputFiles(), CoilNum, FirstHVACIteration); // init hot water heating coil
>>>>>>> f531a56e

    PltSizHeatNum = PlantUtilities::MyPlantSizingIndex("Coil:Heating:Water",
                                                       UnitHeat(UnitHeatNum).HCoilName,
                                                       WaterCoils::WaterCoil(CoilNum).WaterInletNodeNum,
                                                       WaterCoils::WaterCoil(CoilNum).WaterOutletNodeNum,
                                                       ErrorsFound);
    EXPECT_FALSE(ErrorsFound);

    HWMaxVolFlowRate = WaterCoils::WaterCoil(CoilNum).MaxWaterVolFlowRate;
    HWDensity = GetDensityGlycol(PlantLoop(UnitHeat(UnitHeatNum).HWLoopNum).FluidName,
                                 DataGlobals::HWInitConvTemp,
                                 PlantLoop(UnitHeat(UnitHeatNum).HWLoopNum).FluidIndex,
                                 "xxx");
    CpHW = GetSpecificHeatGlycol(PlantLoop(UnitHeat(UnitHeatNum).HWLoopNum).FluidName,
                                 DataGlobals::HWInitConvTemp,
                                 PlantLoop(UnitHeat(UnitHeatNum).HWLoopNum).FluidIndex,
                                 "xxx");
    HWPlantDeltaTDesign = PlantSizData(PltSizHeatNum).DeltaT;
    // calculate hot water coil design capacity
    HWCoilDesignCapacity = HWMaxVolFlowRate * HWDensity * CpHW * HWPlantDeltaTDesign;
    EXPECT_NEAR(HWCoilDesignCapacity, WaterCoils::WaterCoil(CoilNum).DesWaterHeatingCoilRate, 1.0);
    EXPECT_NEAR(189.06, WaterCoils::WaterCoil(CoilNum).UACoil, 0.02);
}

TEST_F(EnergyPlusFixture, UnitHeater_SimUnitHeaterTest)
{

    bool ErrorsFound(false);       // function returns true on error
    bool FirstHVACIteration(true); // TRUE if 1st HVAC simulation of system timestep

    int UnitHeatNum(1);       // unit heat index
    int ZoneNum(1);           // zone index
    int CoilNum(1);           // heating coil index
    int WCWaterInletNode(0);  // water coil water inlet node
    int WCWaterOutletNode(0); // water coil water outlet node
    int UHAirInletNode(0);    // unit heater air inlet node
    int UHAirOutletNode(0);   // unit heater air outlet node

    Real64 CpHW(0.0);                  // hot water specific heat, J/kg K
    Real64 SysOutputProvided(0.0);     // heating rate delivered
    Real64 LatOutputProvided(0.0);     // latent heating rate delivered
    Real64 ConvTol(1.0);               // convergence tolerance
    Real64 HWMassFlowRate(0.0);        // hot water coil water mass flow rate, m3/s
    Real64 UHAirMassFlowRate(0.0);     // unit heate air mass flow rate
    Real64 UHHeatingRate(0.0);         // unit heate heating rate
    Real64 UHEnteringAirEnthalpy(0.0); // unit heater entering air enthalpy
    Real64 UHLeavingAirEnthalpy(0.0);  // unit heater leaving air enthalpy
    Real64 HWCoilHeatingRate(0.0);     // hot water heating coil heating rate

    std::string const idf_objects = delimited_string({
        "  ScheduleTypeLimits,",
        "    Any Number;              !- Name",

        "  Schedule:Compact,",
        "    UNITHEATAVAILABILITY,    !- Name",
        "    ANY NUMBER,              !- Schedule Type Limits Name",
        "    Through: 12/31,          !- Field 1",
        "    For: Alldays,            !- Field 2",
        "    Until: 24:00,1.00;       !- Field 3",

        "  Zone,",
        "    EAST ZONE,               !- Name",
        "    0.0000000E+00,           !- Direction of Relative North {deg}",
        "    0.0000000E+00,           !- X Origin {m}",
        "    0.0000000E+00,           !- Y Origin {m}",
        "    0.0000000E+00,           !- Z Origin {m}",
        "    1,                       !- Type",
        "    1,                       !- Multiplier",
        "    autocalculate,           !- Ceiling Height {m}",
        "    autocalculate;           !- Volume {m3}",

        "  ZoneHVAC:EquipmentConnections,",
        "    EAST ZONE,               !- Zone Name",
        "    Zone2Equipment,          !- Zone Conditioning Equipment List Name",
        "    Zone2Inlets,             !- Zone Air Inlet Node or NodeList Name",
        "    Zone2Exhausts,           !- Zone Air Exhaust Node or NodeList Name",
        "    Zone 2 Node,             !- Zone Air Node Name",
        "    Zone 2 Outlet Node;      !- Zone Return Air Node Name",

        "  ZoneHVAC:EquipmentList,",
        "    Zone2Equipment,          !- Name",
        "    SequentialLoad,          !- Load Distribution Scheme",
        "    ZoneHVAC:UnitHeater,     !- Zone Equipment 1 Object Type",
        "    Zone2UnitHeat,           !- Zone Equipment 1 Name",
        "    1,                       !- Zone Equipment 1 Cooling Sequence",
        "    1,                       !- Zone Equipment 1 Heating or No-Load Sequence",
        "    ,                        !- Zone Equipment 1 Sequential Cooling Fraction",
        "    ;                        !- Zone Equipment 1 Sequential Heating Fraction",

        "  NodeList,",
        "    Zone2Inlets,             !- Name",
        "    Zone2UnitHeatAirOutletNode;  !- Node 1 Name",

        "  NodeList,",
        "    Zone2Exhausts,           !- Name",
        "    Zone2UnitHeatAirInletNode;  !- Node 1 Name",

        "  ZoneHVAC:UnitHeater,",
        "    Zone2UnitHeat,           !- Name",
        "    UnitHeatAvailability,    !- Availability Schedule Name",
        "    Zone2UnitHeatAirInletNode,  !- Air Inlet Node Name",
        "    Zone2UnitHeatAirOutletNode, !- Air Outlet Node Name",
        "    Fan:ConstantVolume,      !- Supply Air Fan Object Type",
        "    Zone2UnitHeatFan,        !- Supply Air Fan Name",
        "    0.47055,                 !- Maximum Supply Air Flow Rate {m3/s}",
        "    Coil:Heating:Water,      !- Heating Coil Object Type",
        "    Zone2UnitHeatHeatingCoil,!- Heating Coil Name",
        "    ,                        !- Supply Air Fan Operating Mode Schedule Name",
        "    No,                      !- Supply Air Fan Operation During No Heating",
        "    7.25956E-005,            !- Maximum Hot Water or Steam Flow Rate {m3/s}",
        "    0.0,                     !- Minimum Hot Water or Steam Flow Rate {m3/s}",
        "    0.001;                   !- Heating Convergence Tolerance",

        "  Fan:ConstantVolume,",
        "    Zone2UnitHeatFan,        !- Name",
        "    UnitHeatAvailability,    !- Availability Schedule Name",
        "    0.5,                     !- Fan Total Efficiency",
        "    75.0,                    !- Pressure Rise {Pa}",
        "    0.47055,                 !- Maximum Flow Rate {m3/s}",
        "    0.9,                     !- Motor Efficiency",
        "    1.0,                     !- Motor In Airstream Fraction",
        "    Zone2UnitHeatAirInletNode,  !- Air Inlet Node Name",
        "    Zone2UnitHeatFanOutletNode;  !- Air Outlet Node Name",

        "  Coil:Heating:Water,",
        "    Zone2UnitHeatHeatingCoil,!- Name",
        "    UnitHeatAvailability,    !- Availability Schedule Name",
        "    84.93609,                !- U-Factor Times Area Value {W/K}",
        "    7.25956E-005,            !- Maximum Water Flow Rate {m3/s}",
        "    Zone2UnitHeatHWInletNode,!- Water Inlet Node Name",
        "    Zone2UnitHeatHWOutletNode,  !- Water Outlet Node Name",
        "    Zone2UnitHeatFanOutletNode, !- Air Inlet Node Name",
        "    Zone2UnitHeatAirOutletNode, !- Air Outlet Node Name",
        "    UFactorTimesAreaAndDesignWaterFlowRate,  !- Performance Input Method",
        "    6750.70521,              !- Rated Capacity {W}",
        "    82.2,                    !- Rated Inlet Water Temperature {C}",
        "    16.6,                    !- Rated Inlet Air Temperature {C}",
        "    71.1,                    !- Rated Outlet Water Temperature {C}",
        "    32.2,                    !- Rated Outlet Air Temperature {C}",
        "    ;                        !- Rated Ratio for Air and Water Convection",
    });
    ASSERT_TRUE(process_idf(idf_objects));

    NumOfTimeStepInHour = 4; // must initialize this to get schedules initialized
    MinutesPerTimeStep = 15; // must initialize this to get schedules initialized
    ProcessScheduleInput(outputFiles());  // read schedule data

    ErrorsFound = false;
    HeatBalanceManager::GetZoneData(ErrorsFound); // read zone data
    EXPECT_FALSE(ErrorsFound);

    ErrorsFound = false;
    GetZoneEquipmentData(state);
    EXPECT_FALSE(ErrorsFound);

    ErrorsFound = false;
    GetWaterCoilInput();
    EXPECT_FALSE(ErrorsFound);
    GetWaterCoilsInputFlag = false;

    ErrorsFound = false;
    GetFanInput(state);
    EXPECT_FALSE(ErrorsFound);

    ErrorsFound = false;
    GetUnitHeaterInput(state); // get unit heaters data
    EXPECT_FALSE(ErrorsFound);
    EXPECT_EQ(1, NumOfUnitHeats);
    EXPECT_EQ("ZONE2UNITHEAT", UnitHeat(1).Name);

    ErrorsFound = false;
    ZoneEqUnitHeater = true;
    DataSizing::CurZoneEqNum = 1;

    TotNumLoops = 1;
    PlantLoop.allocate(TotNumLoops);

    for (int l = 1; l <= TotNumLoops; ++l) {
        auto &loop(PlantLoop(l));
        loop.LoopSide.allocate(2);
        auto &loopside(PlantLoop(l).LoopSide(1));
        loopside.TotalBranches = 1;
        loopside.Branch.allocate(1);
        auto &loopsidebranch(PlantLoop(l).LoopSide(1).Branch(1));
        loopsidebranch.TotalComponents = 1;
        loopsidebranch.Comp.allocate(1);
    }

    PlantLoop(1).Name = "HotWaterLoop";
    PlantLoop(1).FluidName = "HotWater";
    PlantLoop(1).FluidIndex = 1;
    PlantLoop(1).FluidName = "WATER";
    PlantLoop(1).LoopSide(1).Branch(1).Comp(1).Name = WaterCoils::WaterCoil(1).Name;
    PlantLoop(1).LoopSide(1).Branch(1).Comp(1).TypeOf_Num = WaterCoils::WaterCoil_SimpleHeating;
    PlantLoop(1).LoopSide(1).Branch(1).Comp(1).NodeNumIn = WaterCoils::WaterCoil(1).WaterInletNodeNum;
    PlantLoop(1).LoopSide(1).Branch(1).Comp(1).NodeNumOut = WaterCoils::WaterCoil(1).WaterOutletNodeNum;

    ZoneSysEnergyDemand.allocate(1);
    ZoneSysEnergyDemand(1).RemainingOutputReqToHeatSP = 2000.0;

    ZoneSizingRunDone = true;
    ZoneEqSizing.allocate(1);
    ZoneEqSizing(CurZoneEqNum).DesignSizeFromParent = false;
    DataGlobals::DoingSizing = true;

    ZoneCompTurnFansOn = true;
    ZoneCompTurnFansOff = false;

    Schedule(1).CurrentValue = 1;
    CurDeadBandOrSetback.allocate(1);
    CurDeadBandOrSetback(ZoneNum) = false;

    Node(Fan(1).InletNodeNum).Temp = 16.6;
    Node(Fan(1).InletNodeNum).HumRat = PsyWFnTdbRhPb(16.6, 0.5, 101325.0, "UnitTest");
    Node(Fan(1).InletNodeNum).Enthalpy = Psychrometrics::PsyHFnTdbW(Node(Fan(1).InletNodeNum).Temp, Node(Fan(1).InletNodeNum).HumRat);
    DataEnvironment::StdRhoAir = PsyRhoAirFnPbTdbW(101325.0, 20.0, 0.0);

    WCWaterInletNode = WaterCoils::WaterCoil(CoilNum).WaterInletNodeNum;
    WCWaterOutletNode = WaterCoils::WaterCoil(CoilNum).WaterOutletNodeNum;
    Node(WCWaterInletNode).Temp = 60.0;

    DataGlobals::BeginEnvrnFlag = true;
    SysSizingCalc = true;

    UHAirInletNode = UnitHeat(UnitHeatNum).AirInNode;
    UHAirOutletNode = UnitHeat(UnitHeatNum).AirOutNode;

    SimUnitHeater(state, UnitHeat(UnitHeatNum).Name, ZoneNum, FirstHVACIteration, SysOutputProvided, LatOutputProvided, CurZoneEqNum);
    // SimUnitHeater does not converge on the first call: the unit heater deliveres more than required heating load. But it meets
    // on the second call (iteration). I suspect it may be an initialization issue related to ControlCompOutput routine
    SimUnitHeater(state, UnitHeat(UnitHeatNum).Name, ZoneNum, FirstHVACIteration, SysOutputProvided, LatOutputProvided, CurZoneEqNum);
    // verify the total heat rate deleivered by the unit heater
    UHAirMassFlowRate = Node(UHAirInletNode).MassFlowRate;
    UHEnteringAirEnthalpy = PsyHFnTdbW(Node(UHAirInletNode).Temp, Node(UHAirInletNode).HumRat);
    UHLeavingAirEnthalpy = PsyHFnTdbW(Node(UHAirOutletNode).Temp, Node(UHAirOutletNode).HumRat);
    UHHeatingRate = UHAirMassFlowRate * (UHLeavingAirEnthalpy - UHEnteringAirEnthalpy);
    EXPECT_NEAR(UHHeatingRate, UnitHeat(UnitHeatNum).HeatPower, ConvTol);
    // verify the heat rate delivered by the hot water heating coil
    HWMassFlowRate = WaterCoils::WaterCoil(CoilNum).InletWaterMassFlowRate;
    CpHW = GetSpecificHeatGlycol(
        PlantLoop(UnitHeat(UnitHeatNum).HWLoopNum).FluidName, 60.0, PlantLoop(UnitHeat(UnitHeatNum).HWLoopNum).FluidIndex, "UnitTest");
    HWCoilHeatingRate = HWMassFlowRate * CpHW * (Node(WCWaterInletNode).Temp - Node(WCWaterOutletNode).Temp);
    EXPECT_NEAR(HWCoilHeatingRate, WaterCoils::WaterCoil(CoilNum).TotWaterHeatingCoilRate, ConvTol);
}

TEST_F(EnergyPlusFixture, UnitHeater_SecondPriorityZoneEquipment)
{

    std::string const idf_objects = delimited_string({
        "Version,9.3;",

        "Timestep,1;",

        "Building,",
        "    Bldg,                    !- Name",
        "    0.0,                     !- North Axis {deg}",
        "    Suburbs,                 !- Terrain",
        "    0.05,                    !- Loads Convergence Tolerance Value",
        "    0.05,                    !- Temperature Convergence Tolerance Value {deltaC}",
        "    MinimalShadowing,        !- Solar Distribution",
        "    30,                      !- Maximum Number of Warmup Days",
        "    6;                       !- Minimum Number of Warmup Days",

        "SurfaceConvectionAlgorithm:Inside,Simple;",
        "SurfaceConvectionAlgorithm:Outside,SimpleCombined;",
        "HeatBalanceAlgorithm,ConductionTransferFunction;",

        "SimulationControl,",
        "    No,                      !- Do Zone Sizing Calculation",
        "    No,                      !- Do System Sizing Calculation",
        "    No,                      !- Do Plant Sizing Calculation",
        "    Yes,                     !- Run Simulation for Sizing Periods",
        "    No;                      !- Run Simulation for Weather File Run Periods",

        "  Site:Location,",
        "    CHICAGO_IL_USA TMY2-94846,  !- Name",
        "    41.78,                   !- Latitude {deg}",
        "    -87.75,                  !- Longitude {deg}",
        "    -6.00,                   !- Time Zone {hr}",
        "    190.00;                  !- Elevation {m}",

        "  SizingPeriod:DesignDay,",
        "    CHICAGO_IL_USA Annual Heating 99% Design Conditions DB,  !- Name",
        "    1,                       !- Month",
        "    21,                      !- Day of Month",
        "    WinterDesignDay,         !- Day Type",
        "    -12.3,                   !- Maximum Dry-Bulb Temperature {C}",
        "    0.0,                     !- Daily Dry-Bulb Temperature Range {deltaC}",
        "    ,                        !- Dry-Bulb Temperature Range Modifier Type",
        "    ,                        !- Dry-Bulb Temperature Range Modifier Day Schedule Name",
        "    Wetbulb,                 !- Humidity Condition Type",
        "    -17.3,                   !- Wetbulb or DewPoint at Maximum Dry-Bulb {C}",
        "    ,                        !- Humidity Condition Day Schedule Name",
        "    ,                        !- Humidity Ratio at Maximum Dry-Bulb {kgWater/kgDryAir}",
        "    ,                        !- Enthalpy at Maximum Dry-Bulb {J/kg}",
        "    ,                        !- Daily Wet-Bulb Temperature Range {deltaC}",
        "    99063.,                  !- Barometric Pressure {Pa}",
        "    4.9,                     !- Wind Speed {m/s}",
        "    270,                     !- Wind Direction {deg}",
        "    No,                      !- Rain Indicator",
        "    No,                      !- Snow Indicator",
        "    No,                      !- Daylight Saving Time Indicator",
        "    ASHRAEClearSky,          !- Solar Model Indicator",
        "    ,                        !- Beam Solar Day Schedule Name",
        "    ,                        !- Diffuse Solar Day Schedule Name",
        "    ,                        !- ASHRAE Clear Sky Optical Depth for Beam Irradiance (taub) {dimensionless}",
        "    ,                        !- ASHRAE Clear Sky Optical Depth for Diffuse Irradiance (taud) {dimensionless}",
        "    0.0;                     !- Sky Clearness",

        "  Site:GroundTemperature:BuildingSurface,21.5,21.4,21.5,21.5,22.0,22.9,23.0,23.1,23.1,22.2,21.7,21.6;",

        " Material:NoMass,",
        "    R13LAYER,                !- Name",
        "    Rough,                   !- Roughness",
        "    2.290965,                !- Thermal Resistance {m2-K/W}",
        "    0.9000000,               !- Thermal Absorptance",
        "    0.7500000,               !- Solar Absorptance",
        "    0.7500000;               !- Visible Absorptance",

        "Material:NoMass,",
        "    R31LAYER,                !- Name",
        "    Rough,                   !- Roughness",
        "    5.456,                   !- Thermal Resistance {m2-K/W}",
        "    0.9000000,               !- Thermal Absorptance",
        "    0.7500000,               !- Solar Absorptance",
        "    0.7500000;               !- Visible Absorptance",

        "Material,",
        "    C5 - 4 IN HW CONCRETE,   !- Name",
        "    MediumRough,             !- Roughness",
        "    0.1014984,               !- Thickness {m}",
        "    1.729577,                !- Conductivity {W/m-K}",
        "    2242.585,                !- Density {kg/m3}",
        "    836.8000,                !- Specific Heat {J/kg-K}",
        "    0.9000000,               !- Thermal Absorptance",
        "    0.6500000,               !- Solar Absorptance",
        "    0.6500000;               !- Visible Absorptance",

        "Construction,",
        "    R13WALL,                 !- Name",
        "    R13LAYER;                !- Outside Layer",

        "Construction,",
        "    FLOOR,                   !- Name",
        "    C5 - 4 IN HW CONCRETE;   !- Outside Layer",

        "Construction,",
        "    ROOF31,                  !- Name",
        "    R31LAYER;                !- Outside Layer",

        "Zone,",
        "    Main Zone,               !- Name",
        "    0,                       !- Direction of Relative North {deg}",
        "    0, 0, 0,                            !- X,Y,Z  {m}",
        "    1,                       !- Type",
        "    1,                       !- Multiplier",
        "    autocalculate,           !- Ceiling Height {m}",
        "    autocalculate;           !- Volume {m3}",

        "GlobalGeometryRules,",
        "    UpperLeftCorner,         !- Starting Vertex Position",
        "    CounterClockWise,        !- Vertex Entry Direction",
        "    relative;                !- Coordinate System",

        "BuildingSurface:Detailed,",
        "    Zn001:Wall001,           !- Name",
        "    Wall,                    !- Surface Type",
        "    R13WALL,                 !- Construction Name",
        "    Main Zone,               !- Zone Name",
        "    Outdoors,                !- Outside Boundary Condition",
        "    ,                        !- Outside Boundary Condition Object",
        "    SunExposed,              !- Sun Exposure",
        "    WindExposed,             !- Wind Exposure",
        "    0.5000000,               !- View Factor to Ground",
        "    4,                       !- Number of Vertices",
        "    0, 0, 4.572000,                     !- X,Y,Z  1 {m}",
        "    0, 0, 0,                            !- X,Y,Z  2 {m}",
        "    15.24000, 0, 0,                     !- X,Y,Z  3 {m}",
        "    15.24000, 0, 4.572000;              !- X,Y,Z  4 {m}",

        "BuildingSurface:Detailed,",
        "    Zn001:Wall002,           !- Name",
        "    Wall,                    !- Surface Type",
        "    R13WALL,                 !- Construction Name",
        "    Main Zone,               !- Zone Name",
        "    Outdoors,                !- Outside Boundary Condition",
        "    ,                        !- Outside Boundary Condition Object",
        "    SunExposed,              !- Sun Exposure",
        "    WindExposed,             !- Wind Exposure",
        "    0.5000000,               !- View Factor to Ground",
        "    4,                       !- Number of Vertices",
        "    15.24000, 0, 4.572000,              !- X,Y,Z  1 {m}",
        "    15.24000, 0, 0,                     !- X,Y,Z  2 {m}",
        "    15.24000, 15.24000, 0,              !- X,Y,Z  3 {m}",
        "    15.24000, 15.24000, 4.572000;       !- X,Y,Z  4 {m}",

        "BuildingSurface:Detailed,",
        "    Zn001:Wall003,           !- Name",
        "    Wall,                    !- Surface Type",
        "    R13WALL,                 !- Construction Name",
        "    Main Zone,               !- Zone Name",
        "    Outdoors,                !- Outside Boundary Condition",
        "    ,                        !- Outside Boundary Condition Object",
        "    SunExposed,              !- Sun Exposure",
        "    WindExposed,             !- Wind Exposure",
        "    0.5000000,               !- View Factor to Ground",
        "    4,                       !- Number of Vertices",
        "    15.24000, 15.24000, 4.572000,       !- X,Y,Z  1 {m}",
        "    15.24000, 15.24000, 0,              !- X,Y,Z  2 {m}",
        "    0, 15.24000, 0,                     !- X,Y,Z  3 {m}",
        "    0, 15.24000, 4.572000;              !- X,Y,Z  4 {m}",

        "BuildingSurface:Detailed,",
        "    Zn001:Wall004,           !- Name",
        "    Wall,                    !- Surface Type",
        "    R13WALL,                 !- Construction Name",
        "    Main Zone,               !- Zone Name",
        "    Outdoors,                !- Outside Boundary Condition",
        "    ,                        !- Outside Boundary Condition Object",
        "    SunExposed,              !- Sun Exposure",
        "    WindExposed,             !- Wind Exposure",
        "    0.5000000,               !- View Factor to Ground",
        "    4,                       !- Number of Vertices",
        "    0, 15.24000, 4.572000,              !- X,Y,Z  1 {m}",
        "    0, 15.24000, 0,                     !- X,Y,Z  2 {m}",
        "    0, 0, 0,                            !- X,Y,Z  3 {m}",
        "    0, 0, 4.572000;                     !- X,Y,Z  4 {m}",

        "BuildingSurface:Detailed,",
        "    Zn001:Flr001,            !- Name",
        "    Floor,                   !- Surface Type",
        "    FLOOR,                   !- Construction Name",
        "    Main Zone,               !- Zone Name",
        "    Surface,                 !- Outside Boundary Condition",
        "    Zn001:Flr001,            !- Outside Boundary Condition Object",
        "    NoSun,                   !- Sun Exposure",
        "    NoWind,                  !- Wind Exposure",
        "    1.000000,                !- View Factor to Ground",
        "    4,                       !- Number of Vertices",
        "    15.24000, 0.000000, 0.0,            !- X,Y,Z  1 {m}",
        "    0.000000, 0.000000, 0.0,            !- X,Y,Z  2 {m}",
        "    0.000000, 15.24000, 0.0,            !- X,Y,Z  3 {m}",
        "    15.24000, 15.24000, 0.0;            !- X,Y,Z  4 {m}",

        "BuildingSurface:Detailed,",
        "    Zn001:Roof001,           !- Name",
        "    Roof,                    !- Surface Type",
        "    ROOF31,                  !- Construction Name",
        "    Main Zone,               !- Zone Name",
        "    Outdoors,                !- Outside Boundary Condition",
        "    ,                        !- Outside Boundary Condition Object",
        "    SunExposed,              !- Sun Exposure",
        "    WindExposed,             !- Wind Exposure",
        "    0,                       !- View Factor to Ground",
        "    4,                       !- Number of Vertices",
        "    0.000000, 15.24000, 4.572,          !- X,Y,Z  1 {m}",
        "    0.000000, 0.000000, 4.572,          !- X,Y,Z  2 {m}",
        "    15.24000, 0.000000, 4.572,          !- X,Y,Z  3 {m}",
        "    15.24000, 15.24000, 4.572;          !- X,Y,Z  4 {m}",

        "ScheduleTypeLimits,",
        "    Any Number;              !- Name",

        "ScheduleTypeLimits,",
        "    Fraction,                !- Name",
        "    0.0,                     !- Lower Limit Value",
        "    1.0,                     !- Upper Limit Value",
        "    CONTINUOUS;              !- Numeric Type",

        "ScheduleTypeLimits,",
        "    Temperature,             !- Name",
        "    -60,                     !- Lower Limit Value",
        "    200,                     !- Upper Limit Value",
        "    CONTINUOUS,              !- Numeric Type",
        "    Temperature;             !- Unit Type",

        "ScheduleTypeLimits,",
        "    Control Type,            !- Name",
        "    0,                       !- Lower Limit Value",
        "    4,                       !- Upper Limit Value",
        "    DISCRETE;                !- Numeric Type",

        "ScheduleTypeLimits,",
        "    On/Off,                  !- Name",
        "    0,                       !- Lower Limit Value",
        "    1,                       !- Upper Limit Value",
        "    DISCRETE;                !- Numeric Type",

        "ScheduleTypeLimits,",
        "    FlowRate,                !- Name",
        "    0.0,                     !- Lower Limit Value",
        "    10,                      !- Upper Limit Value",
        "    CONTINUOUS;              !- Numeric Type",

        "ScheduleTypeLimits,",
        "    Humidity,                !- Name",
        "    0,                       !- Lower Limit Value",
        "    100,                     !- Upper Limit Value",
        "    CONTINUOUS;              !- Numeric Type",

        "Schedule:Compact,",
        "    OCCUPY-1,                !- Name",
        "    Fraction,                !- Schedule Type Limits Name",
        "    Through: 12/31,          !- Field 1",
        "    For: WeekDays SummerDesignDay CustomDay1 CustomDay2,  !- Field 2",
        "    Until: 8:00, 0.0,        !- Field 4",
        "    Until: 11:00, 1.00,      !- Field 6",
        "    Until: 12:00, 0.80,      !- Field 8",
        "    Until: 13:00, 0.40,      !- Field 10",
        "    Until: 14:00, 0.80,      !- Field 12",
        "    Until: 18:00, 1.00,      !- Field 14",
        "    Until: 19:00, 0.50,      !- Field 16",
        "    Until: 21:00, 0.10,      !- Field 18",
        "    Until: 24:00, 0.0,       !- Field 20",
        "    For: Weekends WinterDesignDay Holiday,  !- Field 21",
        "    Until: 24:00, 0.0;       !- Field 23",

        "Schedule:Compact,",
        "    LIGHTS-1,                !- Name",
        "    Fraction,                !- Schedule Type Limits Name",
        "    Through: 12/31,          !- Field 1",
        "    For: WeekDays SummerDesignDay CustomDay1 CustomDay2,  !- Field 2",
        "    Until: 8:00, 0.05,       !- Field 4",
        "    Until: 9:00, 0.9,        !- Field 6",
        "    Until: 10:00, 0.95,      !- Field 8",
        "    Until: 11:00, 1.00,      !- Field 10",
        "    Until: 12:00, 0.95,      !- Field 12",
        "    Until: 13:00, 0.8,       !- Field 14",
        "    Until: 14:00, 0.9,       !- Field 16",
        "    Until: 18:00, 1.00,      !- Field 18",
        "    Until: 19:00, 0.60,      !- Field 20",
        "    Until: 21:00, 0.20,      !- Field 22",
        "    Until: 24:00, 0.05,      !- Field 24",
        "    For: Weekends WinterDesignDay Holiday,  !- Field 25",
        "    Until: 24:00, 0.05;      !- Field 27",

        "Schedule:Compact,",
        "    EQUIP-1,                 !- Name",
        "    Fraction,                !- Schedule Type Limits Name",
        "    Through: 12/31,          !- Field 1",
        "    For: WeekDays SummerDesignDay CustomDay1 CustomDay2,  !- Field 2",
        "    Until: 8:00, 0.02,       !- Field 4",
        "    Until: 9:00, 0.4,        !- Field 6",
        "    Until: 14:00, 0.9,       !- Field 8",
        "    Until: 15:00, 0.8,       !- Field 10",
        "    Until: 16:00, 0.7,       !- Field 12",
        "    Until: 18:00, 0.5,       !- Field 14",
        "    Until: 20:00, 0.3,       !- Field 16",
        "    Until: 24:00, 0.02,      !- Field 18",
        "    For: Weekends WinterDesignDay Holiday,  !- Field 19",
        "    Until: 24:00, 0.2;       !- Field 21",

        "Schedule:Compact,",
        "    INFIL-SCH,               !- Name",
        "    Fraction,                !- Schedule Type Limits Name",
        "    Through: 3/31,           !- Field 1",
        "    For: WeekDays SummerDesignDay CustomDay1 CustomDay2,  !- Field 2",
        "    Until: 24:00, 1.0,       !- Field 4",
        "    For: AllOtherDays,       !- Field 5",
        "    Until: 24:00, 1.0,       !- Field 7",
        "    Through: 9/30,           !- Field 8",
        "    For: AllDays,            !- Field 9",
        "    Until: 24:00, 0.7,       !- Field 11",
        "    Through: 12/31,          !- Field 12",
        "    For: AllDays,            !- Field 13",
        "    Until: 24:00, 1.0,       !- Field 15",
        "    For: AllOtherDays,       !- Field 16",
        "    Until: 24:00, 0.2;       !- Field 18",

        "Schedule:Compact,",
        "    ActSchd,                 !- Name",
        "    Any Number,              !- Schedule Type Limits Name",
        "    Through: 12/31,          !- Field 1",
        "    For: AllDays,            !- Field 2",
        "    Until: 24:00, 117.239997864;",

        "Schedule:Compact,",
        "    Htg-SetP-Sch,            !- Name",
        "    Temperature,             !- Schedule Type Limits Name",
        "    Through: 12/31,          !- Field 1",
        "    For: AllDays,            !- Field 1",
        "    Until: 24:00, 21.1;      !- Field 2",

        "Schedule:Compact,",
        "    Clg-SetP-Sch,            !- Name",
        "    Temperature,             !- Schedule Type Limits Name",
        "    Through: 12/31,          !- Field 1",
        "    For: AllDays,            !- Field 2",
        "    Until: 24:00, 23.9;      !- Field 4",

        "Schedule:Compact,",
        "    Min OA Sched,            !- Name",
        "    Fraction,                !- Schedule Type Limits Name",
        "    Through: 12/31,          !- Field 1",
        "    For: AllDays,            !- Field 2",
        "    Until: 24:00, 0.5;       !- Field 3",

        "Schedule:Compact,",
        "    FanAvailSched,           !- Name",
        "    Fraction,                !- Schedule Type Limits Name",
        "    Through: 3/31,           !- Field 1",
        "    For: AllDays,            !- Field 2",
        "    Until: 24:00, 1.0,       !- Field 4",
        "    Through: 9/30,           !- Field 5",
        "    For: WeekDays,           !- Field 6",
        "    Until: 7:00, 0.0,        !- Field 8",
        "    Until: 17:00, 1.0,       !- Field 10",
        "    Until: 24:00, 0.0,       !- Field 12",
        "    For: SummerDesignDay WinterDesignDay,  !- Field 13",
        "    Until: 24:00, 1.0,       !- Field 15",
        "    For: AllOtherDays,       !- Field 16",
        "    Until: 24:00, 0.0,       !- Field 18",
        "    Through: 12/31,          !- Field 19",
        "    For: AllDays,            !- Field 20",
        "    Until: 24:00, 1.0;       !- Field 22",

        "Schedule:Compact,",
        "    AlwaysOn,                !- Name",
        "    Any Number,              !- Schedule Type Limits Name",
        "    Through: 12/31,          !- Field 1",
        "    For: AllDays,            !- Field 2",
        "    Until: 24:00, 1.0;       !- Field 4",

        "People,",
        "    Main Zone People 1,      !- Name",
        "    Main Zone,               !- Zone or ZoneList Name",
        "    OCCUPY-1,                !- Number of People Schedule Name",
        "    people,                  !- Number of People Calculation Method",
        "    20,                      !- Number of People",
        "    ,                        !- People per Zone Floor Area {person/m2}",
        "    ,                        !- Zone Floor Area per Person {m2/person}",
        "    0.3,                     !- Fraction Radiant",
        "    AutoCalculate,           !- Sensible Heat Fraction",
        "    ActSchd;                 !- Activity Level Schedule Name",

        "Lights,",
        "    Main Zone Lights 1,      !- Name",
        "    Main Zone,               !- Zone or ZoneList Name",
        "    LIGHTS-1,                !- Schedule Name",
        "    LightingLevel,           !- Design Level Calculation Method",
        "    2964,                    !- Lighting Level {W}",
        "    ,                        !- Watts per Zone Floor Area {W/m2}",
        "    ,                        !- Watts per Person {W/person}",
        "    0.2,                     !- Return Air Fraction",
        "    0.59,                    !- Fraction Radiant",
        "    0.2,                     !- Fraction Visible",
        "    0,                       !- Fraction Replaceable",
        "    GeneralLights;           !- End-Use Subcategory",

        "ElectricEquipment,",
        "    Main Zone ElecEq 1,      !- Name",
        "    Main Zone,               !- Zone or ZoneList Name",
        "    EQUIP-1,                 !- Schedule Name",
        "    EquipmentLevel,          !- Design Level Calculation Method",
        "    19760,                   !- Design Level {W}",
        "    ,                        !- Watts per Zone Floor Area {W/m2}",
        "    ,                        !- Watts per Person {W/person}",
        "    0.5,                     !- Fraction Latent",
        "    0.3,                     !- Fraction Radiant",
        "    0;                       !- Fraction Lost",

        "ZoneInfiltration:DesignFlowRate,",
        "    Main Zone Infil 1,       !- Name",
        "    Main Zone,               !- Zone or ZoneList Name",
        "    INFIL-SCH,               !- Schedule Name",
        "    flow/zone,               !- Design Flow Rate Calculation Method",
        "    0.031089,                !- Design Flow Rate {m3/s}",
        "    ,                        !- Flow per Zone Floor Area {m3/s-m2}",
        "    ,                        !- Flow per Exterior Surface Area {m3/s-m2}",
        "    ,                        !- Air Changes per Hour {1/hr}",
        "    0,                       !- Constant Term Coefficient",
        "    0,                       !- Temperature Term Coefficient",
        "    0.2237,                  !- Velocity Term Coefficient",
        "    0;                       !- Velocity Squared Term Coefficient",

        "Sizing:Parameters,",
        "    1.2,                     !- Heating Sizing Factor",
        "    1.2;                     !- Cooling Sizing Factor",

        "ThermostatSetpoint:DualSetpoint,",
        "    All Zones Dual SP Control,  !- Name",
        "    Htg-SetP-Sch,            !- Heating Setpoint Temperature Schedule Name",
        "    Clg-SetP-Sch;            !- Cooling Setpoint Temperature Schedule Name",

        "Schedule:Compact,",
        "    ZONE CONTROL TYPE SCHED, !- Name",
        "    Any Number,              !- Schedule Type Limits Name",
        "    Through: 12/31,          !- Field 1",
        "    For: AllDays,            !- Field 2",
        "    Until: 24:00, 4;         !- Field 4",

        "ZoneControl:Thermostat,",
        "    Main Zone Thermostat,    !- Name",
        "    Main Zone,               !- Zone or ZoneList Name",
        "    ZONE CONTROL TYPE SCHED, !- Control Type Schedule Name",
        "    ThermostatSetpoint:DualSetpoint,  !- Control 1 Object Type",
        "    All Zones Dual SP Control;  !- Control 1 Name",

        "ZoneHVAC:EquipmentConnections,",
        "    Main Zone,               !- Zone Name",
        "    Main Zone Equipment,     !- Zone Conditioning Equipment List Name",
        "    Main Zone Inlet Nodes,   !- Zone Air Inlet Node or NodeList Name",
        "    Main Zone Exh Node List, !- Zone Air Exhaust Node or NodeList Name",
        "    Main Zone Zone Air Node, !- Zone Air Node Name",
        "    Main Zone Return Outlet; !- Zone Return Air Node Name",

        "NodeList,",
        "    Main Zone Inlet Nodes,   !- Name",
        "    Main Zone Supply Inlet,  !- Node 1 Name",
        "    Node 33;                 !- Node 2 Name",

        "NodeList,",
        "    Main Zone Exh Node List, !- Name",
        "    Node 32;                 !- Node 1 Name",

        "ZoneHVAC:EquipmentList,",
        "    Main Zone Equipment,     !- Name",
        "    SequentialLoad,          !- Load Distribution Scheme",
        "    ZoneHVAC:AirDistributionUnit,  !- Zone Equipment 1 Object Type",
        "    Main Zone ATU,           !- Zone Equipment 1 Name",
        "    1,                       !- Zone Equipment 1 Cooling Sequence",
        "    1,                       !- Zone Equipment 1 Heating or No-Load Sequence",
        "    ,                        !- Zone Equipment 1 Sequential Cooling Fraction",
        "    ,                        !- Zone Equipment 1 Sequential Heating Fraction",
        "    ZoneHVAC:UnitHeater,     !- Zone Equipment 2 Object Type",
        "    UnitHeater,              !- Zone Equipment 2 Name",
        "    2,                       !- Zone Equipment 2 Cooling Sequence",
        "    2,                       !- Zone Equipment 2 Heating or No-Load Sequence",
        "    ,                        !- Zone Equipment 2 Sequential Cooling Fraction",
        "    ;                        !- Zone Equipment 2 Sequential Heating Fraction",

        "ZoneHVAC:AirDistributionUnit,",
        "    Main Zone ATU,           !- Name",
        "    Main Zone Supply Inlet,  !- Air Distribution Unit Outlet Node Name",
        "    AirTerminal:SingleDuct:VAV:Reheat,  !- Air Terminal Object Type",
        "    Main Zone VAV Reheat;    !- Air Terminal Name",

        "AirTerminal:SingleDuct:VAV:Reheat,",
        "    Main Zone VAV Reheat,    !- Name",
        "    ,                        !- Availability Schedule Name",
        "    Main Zone Damper Outlet, !- Damper Air Outlet Node Name",
        "    Main Zone Zone Equip Inlet,  !- Air Inlet Node Name",
        "    1.13941,                 !- Maximum Air Flow Rate {m3/s}",
        "    Constant,                !- Zone Minimum Air Flow Input Method",
        "    0.3,                     !- Constant Minimum Air Flow Fraction",
        "    ,                        !- Fixed Minimum Air Flow Rate {m3/s}",
        "    ,                        !- Minimum Air Flow Fraction Schedule Name",
        "    Coil:Heating:Electric,   !- Reheat Coil Object Type",
        "    Main Zone Reheat Coil,   !- Reheat Coil Name",
        "    ,                        !- Maximum Hot Water or Steam Flow Rate {m3/s}",
        "    ,                        !- Minimum Hot Water or Steam Flow Rate {m3/s}",
        "    Main Zone Supply Inlet,  !- Air Outlet Node Name",
        "    0.001,                   !- Convergence Tolerance",
        "    Reverse,                 !- Damper Heating Action",
        "    ,                        !- Maximum Flow per Zone Floor Area During Reheat {m3/s-m2}",
        "    ;                        !- Maximum Flow Fraction During Reheat",

        "Coil:Heating:Electric,",
        "    Main Zone Reheat Coil,   !- Name",
        "    ,                        !- Availability Schedule Name",
        "    1,                       !- Efficiency",
        "    17542.25595,             !- Nominal Capacity {W}",
        "    Main Zone Damper Outlet, !- Air Inlet Node Name",
        "    Main Zone Supply Inlet;  !- Air Outlet Node Name",

        "ZoneHVAC:UnitHeater,",
        "    UnitHeater,              !- Name",
        "    Alwayson,                !- Availability Schedule Name",
        "    Node 32,                 !- Air Inlet Node Name",
        "    Node 33,                 !- Air Outlet Node Name",
        "    Fan:OnOff,               !- Supply Air Fan Object Type",
        "    UnitHeater_SupplyFan,    !- Supply Air Fan Name",
        "    0.18880,                 !- Maximum Supply Air Flow Rate {m3/s}",
        "    Coil:Heating:Electric,   !- Heating Coil Object Type",
        "    UnitHeater_ElectricHeater,  !- Heating Coil Name",
        "    ,                        !- Supply Air Fan Operating Mode Schedule Name",
        "    No,                      !- Supply Air Fan Operation During No Heating",
        "    ,                        !- Maximum Hot Water or Steam Flow Rate {m3/s}",
        "    0,                       !- Minimum Hot Water or Steam Flow Rate {m3/s}",
        "    0.001;                   !- Heating Convergence Tolerance",

        "Fan:OnOff,",
        "    UnitHeater_SupplyFan,    !- Name",
        "    Alwayson,                !- Availability Schedule Name",
        "    0.5,                     !- Fan Total Efficiency",
        "    250,                     !- Pressure Rise {Pa}",
        "    0.18880,                 !- Maximum Flow Rate {m3/s}",
        "    0.9,                     !- Motor Efficiency",
        "    1,                       !- Motor In Airstream Fraction",
        "    Node 32,                 !- Air Inlet Node Name",
        "    UnitHeater_FanOutletNode,!- Air Outlet Node Name",
        "    ,                        !- Fan Power Ratio Function of Speed Ratio Curve Name",
        "    ,                        !- Fan Efficiency Ratio Function of Speed Ratio Curve Name",
        "    General;                 !- End-Use Subcategory",

        "Coil:Heating:Electric,",
        "    UnitHeater_ElectricHeater,  !- Name",
        "    Alwayson,                !- Availability Schedule Name",
        "    1,                       !- Efficiency",
        "    15235.58538,             !- Nominal Capacity {W}",
        "    UnitHeater_FanOutletNode,!- Air Inlet Node Name",
        "    Node 33;                 !- Air Outlet Node Name",

        "AirLoopHVAC,",
        "    VAV System,              !- Name",
        "    VAV System Controllers,  !- Controller List Name",
        "    VAV System Availability Managers,  !- Availability Manager List Name",
        "    1.13941,                 !- Design Supply Air Flow Rate {m3/s}",
        "    VAV System Branches,     !- Branch List Name",
        "    ,                        !- Connector List Name",
        "    VAV System Air Loop Inlet,  !- Supply Side Inlet Node Name",
        "    VAV System Return Air Outlet,  !- Demand Side Outlet Node Name",
        "    VAV System Supply Path Inlet,  !- Demand Side Inlet Node Names",
        "    VAV System Supply Fan Outlet;  !- Supply Side Outlet Node Names",

        "AirLoopHVAC:ControllerList,",
        "    VAV System Controllers,  !- Name",
        "    Controller:WaterCoil,    !- Controller 1 Object Type",
        "    VAV System Cooling Coil Controller;  !- Controller 1 Name",

        "BranchList,",
        "    VAV System Branches,     !- Name",
        "    VAV System Main Branch;  !- Branch 1 Name",

        "Branch,",
        "    VAV System Main Branch,  !- Name",
        "    ,                        !- Pressure Drop Curve Name",
        "    AirLoopHVAC:OutdoorAirSystem,  !- Component 1 Object Type",
        "    VAV System OA System,    !- Component 1 Name",
        "    VAV System Air Loop Inlet,  !- Component 1 Inlet Node Name",
        "    VAV System Mixed Air Outlet,  !- Component 1 Outlet Node Name",
        "    Coil:Cooling:Water,      !- Component 2 Object Type",
        "    VAV System Cooling Coil, !- Component 2 Name",
        "    VAV System Mixed Air Outlet,  !- Component 2 Inlet Node Name",
        "    VAV System Cooling Coil Outlet,  !- Component 2 Outlet Node Name",
        "    Fan:VariableVolume,      !- Component 3 Object Type",
        "    VAV System Supply Fan,   !- Component 3 Name",
        "    VAV System Cooling Coil Outlet,  !- Component 3 Inlet Node Name",
        "    VAV System Supply Fan Outlet;  !- Component 3 Outlet Node Name",

        "AirLoopHVAC:SupplyPath,",
        "    VAV System Supply Path,  !- Name",
        "    VAV System Supply Path Inlet,  !- Supply Air Path Inlet Node Name",
        "    AirLoopHVAC:ZoneSplitter,!- Component 1 Object Type",
        "    VAV System Zone Splitter;!- Component 1 Name",

        "AirLoopHVAC:ZoneSplitter,",
        "    VAV System Zone Splitter,!- Name",
        "    VAV System Supply Path Inlet,  !- Inlet Node Name",
        "    Main Zone Zone Equip Inlet;  !- Outlet 1 Node Name",

        "AirLoopHVAC:ReturnPath,",
        "    VAV System Return Path,  !- Name",
        "    VAV System Return Air Outlet,  !- Return Air Path Outlet Node Name",
        "    AirLoopHVAC:ZoneMixer,   !- Component 1 Object Type",
        "    VAV System Zone Mixer;   !- Component 1 Name",

        "AirLoopHVAC:ZoneMixer,",
        "    VAV System Zone Mixer,   !- Name",
        "    VAV System Return Air Outlet,  !- Outlet Node Name",
        "    Main Zone Return Outlet; !- Inlet 1 Node Name",

        "AvailabilityManagerAssignmentList,",
        "    VAV System Availability Managers,  !- Name",
        "    AvailabilityManager:NightCycle,  !- Availability Manager 1 Object Type",
        "    VAV System Availability; !- Availability Manager 1 Name",

        "AvailabilityManager:NightCycle,",
        "    VAV System Availability, !- Name",
        "    Alwayson,                !- Applicability Schedule Name",
        "    FanAvailSched,           !- Fan Schedule Name",
        "    CycleOnAny,              !- Control Type",
        "    0.2,                     !- Thermostat Tolerance {deltaC}",
        "    FixedRunTime,            !- Cycling Run Time Control Type",
        "    3600;                    !- Cycling Run Time {s}",

        "SetpointManager:Warmest,",
        "    Setpoint Manager Warmest,!- Name",
        "    Temperature,             !- Control Variable",
        "    VAV System,              !- HVAC Air Loop Name",
        "    12.78,                   !- Minimum Setpoint Temperature {C}",
        "    18.3,                    !- Maximum Setpoint Temperature {C}",
        "    MaximumTemperature,      !- Strategy",
        "    VAV System Supply Fan Outlet;  !- Setpoint Node or NodeList Name",

        "Coil:Cooling:Water,",
        "    VAV System Cooling Coil, !- Name",
        "    ,                        !- Availability Schedule Name",
        "    1.12294E-003,            !- Design Water Flow Rate {m3/s}",
        "    1.13941,                 !- Design Air Flow Rate {m3/s}",
        "    7.22000,                 !- Design Inlet Water Temperature {C}",
        "    25.56582,                !- Design Inlet Air Temperature {C}",
        "    12.80000,                !- Design Outlet Air Temperature {C}",
        "    1.18139E-002,            !- Design Inlet Air Humidity Ratio {kgWater/kgDryAir}",
        "    8.47862E-003,            !- Design Outlet Air Humidity Ratio {kgWater/kgDryAir}",
        "    VAV System Cooling Coil ChW Inlet,  !- Water Inlet Node Name",
        "    VAV System Cooling Coil ChW Outlet,  !- Water Outlet Node Name",
        "    VAV System Mixed Air Outlet,  !- Air Inlet Node Name",
        "    VAV System Cooling Coil Outlet,  !- Air Outlet Node Name",
        "    DetailedAnalysis,        !- Type of Analysis",
        "    CrossFlow;               !- Heat Exchanger Configuration",

        "Controller:WaterCoil,",
        "    VAV System Cooling Coil Controller,  !- Name",
        "    Temperature,             !- Control Variable",
        "    Reverse,                 !- Action",
        "    Flow,                    !- Actuator Variable",
        "    VAV System Cooling Coil Outlet,  !- Sensor Node Name",
        "    VAV System Cooling Coil ChW Inlet,  !- Actuator Node Name",
        "    4.24056E-004,            !- Controller Convergence Tolerance {deltaC}",
        "    1.12294E-003,            !- Maximum Actuated Flow {m3/s}",
        "    0;                       !- Minimum Actuated Flow {m3/s}",

        "SetpointManager:MixedAir,",
        "    VAV System Cooling Coil Air Temp Manager,  !- Name",
        "    Temperature,             !- Control Variable",
        "    VAV System Supply Fan Outlet,  !- Reference Setpoint Node Name",
        "    VAV System Cooling Coil Outlet,  !- Fan Inlet Node Name",
        "    VAV System Supply Fan Outlet,  !- Fan Outlet Node Name",
        "    VAV System Mixed Air Nodes;  !- Setpoint Node or NodeList Name",

        "NodeList,",
        "    VAV System Mixed Air Nodes,  !- Name",
        "    VAV System Cooling Coil Outlet,  !- Node 1 Name",
        "    VAV System Mixed Air Outlet;  !- Node 2 Name",

        "Branch,",
        "    VAV System Cooling Coil ChW Branch,  !- Name",
        "    ,                        !- Pressure Drop Curve Name",
        "    Coil:Cooling:Water,      !- Component 1 Object Type",
        "    VAV System Cooling Coil, !- Component 1 Name",
        "    VAV System Cooling Coil ChW Inlet,  !- Component 1 Inlet Node Name",
        "    VAV System Cooling Coil ChW Outlet;  !- Component 1 Outlet Node Name",

        "Fan:VariableVolume,",
        "    VAV System Supply Fan,   !- Name",
        "    FanAvailSched,           !- Availability Schedule Name",
        "    0.7,                     !- Fan Total Efficiency",
        "    600,                     !- Pressure Rise {Pa}",
        "    1.13941,                 !- Maximum Flow Rate {m3/s}",
        "    Fraction,                !- Fan Power Minimum Flow Rate Input Method",
        "    0.25,                    !- Fan Power Minimum Flow Fraction",
        "    ,                        !- Fan Power Minimum Air Flow Rate {m3/s}",
        "    0.9,                     !- Motor Efficiency",
        "    1,                       !- Motor In Airstream Fraction",
        "    0.35071223,              !- Fan Power Coefficient 1",
        "    0.30850535,              !- Fan Power Coefficient 2",
        "    -0.54137364,             !- Fan Power Coefficient 3",
        "    0.87198823,              !- Fan Power Coefficient 4",
        "    0,                       !- Fan Power Coefficient 5",
        "    VAV System Cooling Coil Outlet,  !- Air Inlet Node Name",
        "    VAV System Supply Fan Outlet;  !- Air Outlet Node Name",

        "OutdoorAir:NodeList,",
        "    VAV System Outside Air Inlet;  !- Node or NodeList Name 1",

        "AirLoopHVAC:OutdoorAirSystem,",
        "    VAV System OA System,    !- Name",
        "    VAV System OA System Controllers,  !- Controller List Name",
        "    VAV System OA System Equipment,  !- Outdoor Air Equipment List Name",
        "    VAV System Availability Managers;  !- Availability Manager List Name",

        "AirLoopHVAC:ControllerList,",
        "    VAV System OA System Controllers,  !- Name",
        "    Controller:OutdoorAir,   !- Controller 1 Object Type",
        "    VAV System OA Controller;!- Controller 1 Name",

        "AirLoopHVAC:OutdoorAirSystem:EquipmentList,",
        "    VAV System OA System Equipment,  !- Name",
        "    OutdoorAir:Mixer,        !- Component 1 Object Type",
        "    VAV System OA Mixing Box;!- Component 1 Name",

        "OutdoorAir:Mixer,",
        "    VAV System OA Mixing Box,!- Name",
        "    VAV System Mixed Air Outlet,  !- Mixed Air Node Name",
        "    VAV System Outside Air Inlet,  !- Outdoor Air Stream Node Name",
        "    VAV System Relief Air Outlet,  !- Relief Air Stream Node Name",
        "    VAV System Air Loop Inlet;  !- Return Air Stream Node Name",

        "Controller:OutdoorAir,",
        "    VAV System OA Controller,!- Name",
        "    VAV System Relief Air Outlet,  !- Relief Air Outlet Node Name",
        "    VAV System Air Loop Inlet,  !- Return Air Node Name",
        "    VAV System Mixed Air Outlet,  !- Mixed Air Node Name",
        "    VAV System Outside Air Inlet,  !- Actuator Node Name",
        "    0.18880,                 !- Minimum Outdoor Air Flow Rate {m3/s}",
        "    1.13941,                 !- Maximum Outdoor Air Flow Rate {m3/s}",
        "    DifferentialDryBulb,     !- Economizer Control Type",
        "    ModulateFlow,            !- Economizer Control Action Type",
        "    19,                      !- Economizer Maximum Limit Dry-Bulb Temperature {C}",
        "    ,                        !- Economizer Maximum Limit Enthalpy {J/kg}",
        "    ,                        !- Economizer Maximum Limit Dewpoint Temperature {C}",
        "    ,                        !- Electronic Enthalpy Limit Curve Name",
        "    4,                       !- Economizer Minimum Limit Dry-Bulb Temperature {C}",
        "    NoLockout,               !- Lockout Type",
        "    FixedMinimum,            !- Minimum Limit Type",
        "    Min OA Sched;            !- Minimum Outdoor Air Schedule Name",

        "Chiller:Electric:EIR,",
        "    Main Chiller,            !- Name",
        "    autosize,                !- Reference Capacity {W}",
        "    3.2,                     !- Reference COP {W/W}",
        "    6.67,                    !- Reference Leaving Chilled Water Temperature {C}",
        "    29.4,                    !- Reference Entering Condenser Fluid Temperature {C}",
        "    autosize,                !- Reference Chilled Water Flow Rate {m3/s}",
        "    autosize,                !- Reference Condenser Fluid Flow Rate {m3/s}",
        "    Main Chiller RecipCapFT, !- Cooling Capacity Function of Temperature Curve Name",
        "    Main Chiller RecipEIRFT, !- Electric Input to Cooling Output Ratio Function of Temperature Curve Name",
        "    Main Chiller RecipEIRFPLR,  !- Electric Input to Cooling Output Ratio Function of Part Load Ratio Curve Name",
        "    0.0,                     !- Minimum Part Load Ratio",
        "    1.0,                     !- Maximum Part Load Ratio",
        "    1.0,                     !- Optimum Part Load Ratio",
        "    0.25,                    !- Minimum Unloading Ratio",
        "    Main Chiller ChW Inlet,  !- Chilled Water Inlet Node Name",
        "    Main Chiller ChW Outlet, !- Chilled Water Outlet Node Name",
        "    Main Chiller Cnd Inlet,  !- Condenser Inlet Node Name",
        "    Main Chiller Cnd Outlet, !- Condenser Outlet Node Name",
        "    AirCooled,               !- Condenser Type",
        "    0.035,                   !- Condenser Fan Power Ratio {W/W}",
        "    1,                       !- Fraction of Compressor Electric Consumption Rejected by Condenser",
        "    5.0,                     !- Leaving Chilled Water Lower Temperature Limit {C}",
        "    ConstantFlow,            !- Chiller Flow Mode",
        "    0,                       !- Design Heat Recovery Water Flow Rate {m3/s}",
        "    ,                        !- Heat Recovery Inlet Node Name",
        "    ,                        !- Heat Recovery Outlet Node Name",
        "    1.0;                     !- Sizing Factor",

        "Branch,",
        "    Main Chiller ChW Branch, !- Name",
        "    ,                        !- Pressure Drop Curve Name",
        "    Chiller:Electric:EIR,    !- Component 1 Object Type",
        "    Main Chiller,            !- Component 1 Name",
        "    Main Chiller ChW Inlet,  !- Component 1 Inlet Node Name",
        "    Main Chiller ChW Outlet; !- Component 1 Outlet Node Name",

        "Curve:Biquadratic,",
        "    Main Chiller RecipCapFT, !- Name",
        "    0.507883,                !- Coefficient1 Constant",
        "    0.145228,                !- Coefficient2 x",
        "    -0.00625644,             !- Coefficient3 x**2",
        "    -0.0011178,              !- Coefficient4 y",
        "    -0.0001296,              !- Coefficient5 y**2",
        "    -0.00028188,             !- Coefficient6 x*y",
        "    5,                       !- Minimum Value of x",
        "    10,                      !- Maximum Value of x",
        "    24,                      !- Minimum Value of y",
        "    35;                      !- Maximum Value of y",

        "Curve:Biquadratic,",
        "    Main Chiller RecipEIRFT, !- Name",
        "    1.03076,                 !- Coefficient1 Constant",
        "    -0.103536,               !- Coefficient2 x",
        "    0.00710208,              !- Coefficient3 x**2",
        "    0.0093186,               !- Coefficient4 y",
        "    0.00031752,              !- Coefficient5 y**2",
        "    -0.00104328,             !- Coefficient6 x*y",
        "    5,                       !- Minimum Value of x",
        "    10,                      !- Maximum Value of x",
        "    24,                      !- Minimum Value of y",
        "    35;                      !- Maximum Value of y",

        "Curve:Quadratic,",
        "    Main Chiller RecipEIRFPLR,  !- Name",
        "    0.088065,                !- Coefficient1 Constant",
        "    1.137742,                !- Coefficient2 x",
        "    -0.225806,               !- Coefficient3 x**2",
        "    0,                       !- Minimum Value of x",
        "    1;                       !- Maximum Value of x",

        "OutdoorAir:Node,",
        "    Main Chiller Cnd Inlet,  !- Name",
        "    -1;                      !- Height Above Ground {m}",

        "Sizing:Plant,",
        "    Chilled Water Loop Chilled Water Loop,  !- Plant or Condenser Loop Name",
        "    Cooling,                 !- Loop Type",
        "    7.22,                    !- Design Loop Exit Temperature {C}",
        "    6.67;                    !- Loop Design Temperature Difference {deltaC}",

        "PlantLoop,",
        "    Chilled Water Loop Chilled Water Loop,  !- Name",
        "    Water,                   !- Fluid Type",
        "    ,                        !- User Defined Fluid Type",
        "    Chilled Water Loop Chiller Operation,  !- Plant Equipment Operation Scheme Name",
        "    Chilled Water Loop ChW Supply Outlet,  !- Loop Temperature Setpoint Node Name",
        "    98,                      !- Maximum Loop Temperature {C}",
        "    1,                       !- Minimum Loop Temperature {C}",
        "    autosize,                !- Maximum Loop Flow Rate {m3/s}",
        "    0,                       !- Minimum Loop Flow Rate {m3/s}",
        "    autosize,                !- Plant Loop Volume {m3}",
        "    Chilled Water Loop ChW Supply Inlet,  !- Plant Side Inlet Node Name",
        "    Chilled Water Loop ChW Supply Outlet,  !- Plant Side Outlet Node Name",
        "    Chilled Water Loop ChW Supply Side Branches,  !- Plant Side Branch List Name",
        "    Chilled Water Loop ChW Supply Side Connectors,  !- Plant Side Connector List Name",
        "    Chilled Water Loop ChW Demand Inlet,  !- Demand Side Inlet Node Name",
        "    Chilled Water Loop ChW Demand Outlet,  !- Demand Side Outlet Node Name",
        "    Chilled Water Loop ChW Demand Side Branches,  !- Demand Side Branch List Name",
        "    Chilled Water Loop ChW Demand Side Connectors,  !- Demand Side Connector List Name",
        "    SequentialLoad,          !- Load Distribution Scheme",
        "    Chilled Water Loop Availability List,  !- Availability Manager List Name",
        "    SingleSetpoint,          !- Plant Loop Demand Calculation Scheme",
        "    None;                    !- Common Pipe Simulation",

        "PlantEquipmentOperationSchemes,",
        "    Chilled Water Loop Chiller Operation,  !- Name",
        "    PlantEquipmentOperation:CoolingLoad,   !- Control Scheme 1 Object Type",
        "    Chilled Water Loop Chiller Operation All Hours,  !- Control Scheme 1 Name",
        "    Alwayson;                              !- Control Scheme 1 Schedule Name",

        "PlantEquipmentOperation:CoolingLoad,",
        "    Chilled Water Loop Chiller Operation All Hours,  !- Name",
        "    0,                       !- Load Range 1 Lower Limit {W}",
        "    1000000000000000,        !- Load Range 1 Upper Limit {W}",
        "    Chilled Water Loop All Chillers;  !- Range 1 Equipment List Name",

        "PlantEquipmentList,",
        "    Chilled Water Loop All Chillers,  !- Name",
        "    Chiller:Electric:EIR,    !- Equipment 1 Object Type",
        "    Main Chiller;            !- Equipment 1 Name",

        "NodeList,",
        "    Chilled Water Loop ChW Supply Setpoint Nodes,  !- Name",
        "    Main Chiller ChW Outlet, !- Node 1 Name",
        "    Chilled Water Loop ChW Supply Outlet;  !- Node 2 Name",

        "Schedule:Compact,",
        "    HVACTemplate-Always 7.22,!- Name",
        "    ANY NUMBER,              !- Schedule Type Limits Name",
        "    Through: 12/31,          !- Field 1",
        "    For: AllDays,            !- Field 2",
        "    Until: 24:00, 7.22;      !- Field 4",

        "SetpointManager:Scheduled,",
        "    Chilled Water Loop ChW Temp Manager,  !- Name",
        "    Temperature,             !- Control Variable",
        "    HVACTemplate-Always 7.22,!- Schedule Name",
        "    Chilled Water Loop ChW Supply Setpoint Nodes;  !- Setpoint Node or NodeList Name",

        "BranchList,",
        "    Chilled Water Loop ChW Supply Side Branches,  !- Name",
        "    Chilled Water Loop ChW Supply Inlet Branch,  !- Branch 1 Name",
        "    Main Chiller ChW Branch, !- Branch 2 Name",
        "    Chilled Water Loop ChW Supply Bypass Branch,  !- Branch 3 Name",
        "    Chilled Water Loop ChW Supply Outlet Branch;  !- Branch 4 Name",

        "ConnectorList,",
        "    Chilled Water Loop ChW Supply Side Connectors,  !- Name",
        "    Connector:Splitter,      !- Connector 1 Object Type",
        "    Chilled Water Loop ChW Supply Splitter,  !- Connector 1 Name",
        "    Connector:Mixer,         !- Connector 2 Object Type",
        "    Chilled Water Loop ChW Supply Mixer;  !- Connector 2 Name",

        "Connector:Splitter,",
        "    Chilled Water Loop ChW Supply Splitter,  !- Name",
        "    Chilled Water Loop ChW Supply Inlet Branch,  !- Inlet Branch Name",
        "    Chilled Water Loop ChW Supply Bypass Branch,  !- Outlet Branch 1 Name",
        "    Main Chiller ChW Branch; !- Outlet Branch 2 Name",

        "Connector:Mixer,",
        "    Chilled Water Loop ChW Supply Mixer,  !- Name",
        "    Chilled Water Loop ChW Supply Outlet Branch,  !- Outlet Branch Name",
        "    Chilled Water Loop ChW Supply Bypass Branch,  !- Inlet Branch 1 Name",
        "    Main Chiller ChW Branch; !- Inlet Branch 2 Name",

        "Branch,",
        "    Chilled Water Loop ChW Supply Bypass Branch,  !- Name",
        "    ,                        !- Pressure Drop Curve Name",
        "    Pipe:Adiabatic,          !- Component 1 Object Type",
        "    Chilled Water Loop ChW Supply Side Bypass Pipe,  !- Component 1 Name",
        "    Chilled Water Loop ChW Supply Bypass Inlet,  !- Component 1 Inlet Node Name",
        "    Chilled Water Loop ChW Supply Bypass Outlet;  !- Component 1 Outlet Node Name",

        "Pipe:Adiabatic,",
        "    Chilled Water Loop ChW Supply Side Bypass Pipe,  !- Name",
        "    Chilled Water Loop ChW Supply Bypass Inlet,  !- Inlet Node Name",
        "    Chilled Water Loop ChW Supply Bypass Outlet;  !- Outlet Node Name",

        "Pump:ConstantSpeed,",
        "    Chilled Water Loop ChW Supply Pump,  !- Name",
        "    Chilled Water Loop ChW Supply Inlet,  !- Inlet Node Name",
        "    Chilled Water Loop ChW Pump Outlet,  !- Outlet Node Name",
        "    autosize,                !- Design Flow Rate {m3/s}",
        "    179352,                  !- Design Pump Head {Pa}",
        "    autosize,                !- Design Power Consumption {W}",
        "    0.9,                     !- Motor Efficiency",
        "    0,                       !- Fraction of Motor Inefficiencies to Fluid Stream",
        "    INTERMITTENT;            !- Pump Control Type",

        "Branch,",
        "    Chilled Water Loop ChW Supply Inlet Branch,  !- Name",
        "    ,                        !- Pressure Drop Curve Name",
        "    Pump:ConstantSpeed,      !- Component 1 Object Type",
        "    Chilled Water Loop ChW Supply Pump,  !- Component 1 Name",
        "    Chilled Water Loop ChW Supply Inlet,  !- Component 1 Inlet Node Name",
        "    Chilled Water Loop ChW Pump Outlet;  !- Component 1 Outlet Node Name",

        "Branch,",
        "    Chilled Water Loop ChW Supply Outlet Branch,  !- Name",
        "    ,                        !- Pressure Drop Curve Name",
        "    Pipe:Adiabatic,          !- Component 1 Object Type",
        "    Chilled Water Loop ChW Supply Outlet Pipe,  !- Component 1 Name",
        "    Chilled Water Loop ChW Supply Outlet Pipe Inlet,  !- Component 1 Inlet Node Name",
        "    Chilled Water Loop ChW Supply Outlet;  !- Component 1 Outlet Node Name",

        "Pipe:Adiabatic,",
        "    Chilled Water Loop ChW Supply Outlet Pipe,  !- Name",
        "    Chilled Water Loop ChW Supply Outlet Pipe Inlet,  !- Inlet Node Name",
        "    Chilled Water Loop ChW Supply Outlet;  !- Outlet Node Name",

        "BranchList,",
        "    Chilled Water Loop ChW Demand Side Branches,  !- Name",
        "    Chilled Water Loop ChW Demand Inlet Branch,  !- Branch 1 Name",
        "    VAV System Cooling Coil ChW Branch,  !- Branch 2 Name",
        "    Chilled Water Loop ChW Demand Bypass Branch,  !- Branch 3 Name",
        "    Chilled Water Loop ChW Demand Outlet Branch;  !- Branch 4 Name",

        "ConnectorList,",
        "    Chilled Water Loop ChW Demand Side Connectors,  !- Name",
        "    Connector:Splitter,      !- Connector 1 Object Type",
        "    Chilled Water Loop ChW Demand Splitter,  !- Connector 1 Name",
        "    Connector:Mixer,         !- Connector 2 Object Type",
        "    Chilled Water Loop ChW Demand Mixer;  !- Connector 2 Name",

        "Connector:Splitter,",
        "    Chilled Water Loop ChW Demand Splitter,  !- Name",
        "    Chilled Water Loop ChW Demand Inlet Branch,  !- Inlet Branch Name",
        "    Chilled Water Loop ChW Demand Bypass Branch,  !- Outlet Branch 1 Name",
        "    VAV System Cooling Coil ChW Branch;  !- Outlet Branch 2 Name",

        "Connector:Mixer,",
        "    Chilled Water Loop ChW Demand Mixer,  !- Name",
        "    Chilled Water Loop ChW Demand Outlet Branch,  !- Outlet Branch Name",
        "    Chilled Water Loop ChW Demand Bypass Branch,  !- Inlet Branch 1 Name",
        "    VAV System Cooling Coil ChW Branch;  !- Inlet Branch 2 Name",

        "Branch,",
        "    Chilled Water Loop ChW Demand Inlet Branch,  !- Name",
        "    ,                        !- Pressure Drop Curve Name",
        "    Pipe:Adiabatic,          !- Component 1 Object Type",
        "    Chilled Water Loop ChW Demand Inlet Pipe,  !- Component 1 Name",
        "    Chilled Water Loop ChW Demand Inlet,  !- Component 1 Inlet Node Name",
        "    Chilled Water Loop ChW Demand Inlet Pipe Outlet;  !- Component 1 Outlet Node Name",

        "Pipe:Adiabatic,",
        "    Chilled Water Loop ChW Demand Inlet Pipe,  !- Name",
        "    Chilled Water Loop ChW Demand Inlet,  !- Inlet Node Name",
        "    Chilled Water Loop ChW Demand Inlet Pipe Outlet;  !- Outlet Node Name",

        "Branch,",
        "    Chilled Water Loop ChW Demand Bypass Branch,  !- Name",
        "    ,                        !- Pressure Drop Curve Name",
        "    Pipe:Adiabatic,          !- Component 1 Object Type",
        "    Chilled Water Loop ChW Demand Side Bypass Pipe,  !- Component 1 Name",
        "    Chilled Water Loop ChW Demand Bypass Inlet,  !- Component 1 Inlet Node Name",
        "    Chilled Water Loop ChW Demand Bypass Outlet;  !- Component 1 Outlet Node Name",

        "Pipe:Adiabatic,",
        "    Chilled Water Loop ChW Demand Side Bypass Pipe,  !- Name",
        "    Chilled Water Loop ChW Demand Bypass Inlet,  !- Inlet Node Name",
        "    Chilled Water Loop ChW Demand Bypass Outlet;  !- Outlet Node Name",

        "Branch,",
        "    Chilled Water Loop ChW Demand Outlet Branch,  !- Name",
        "    ,                        !- Pressure Drop Curve Name",
        "    Pipe:Adiabatic,          !- Component 1 Object Type",
        "    Chilled Water Loop ChW Demand Outlet Pipe,  !- Component 1 Name",
        "    Chilled Water Loop ChW Demand Outlet Pipe Inlet,  !- Component 1 Inlet Node Name",
        "    Chilled Water Loop ChW Demand Outlet;  !- Component 1 Outlet Node Name",

        "Pipe:Adiabatic,",
        "    Chilled Water Loop ChW Demand Outlet Pipe,  !- Name",
        "    Chilled Water Loop ChW Demand Outlet Pipe Inlet,  !- Inlet Node Name",
        "    Chilled Water Loop ChW Demand Outlet;  !- Outlet Node Name",

        "AvailabilityManagerAssignmentList,",
        "    Chilled Water Loop Availability List,  !- Name",
        "    AvailabilityManager:LowTemperatureTurnOff,  !- Availability Manager 1 Object Type",
        "    Chilled Water Loop Availability Low Temp Off;  !- Availability Manager 1 Name",

        "AvailabilityManager:LowTemperatureTurnOff,",
        "    Chilled Water Loop Availability Low Temp Off,  !- Name",
        "    Chilled Water Loop Outside Air Sensor,  !- Sensor Node Name",
        "    7.22;                    !- Temperature {C}",

        "OutdoorAir:Node,",
        "    Chilled Water Loop Outside Air Sensor,  !- Name",
        "    -1;                      !- Height Above Ground {m}",
    });
    ASSERT_TRUE(process_idf(idf_objects));

    // OutputProcessor::TimeValue.allocate(2);
    DataGlobals::DDOnlySimulation = true;

<<<<<<< HEAD
    ManageSimulation(state, OutputFiles::getSingleton());
=======
    ManageSimulation(outputFiles());
>>>>>>> f531a56e

    EXPECT_EQ(ZoneEquipList(1).NumOfEquipTypes, 2);
    // first priority zone equipment is zone ADU
    EXPECT_EQ(ZoneEquipmentManager::PrioritySimOrder(1).EquipType, "ZONEHVAC:AIRDISTRIBUTIONUNIT");
    EXPECT_EQ(ZoneEquipmentManager::PrioritySimOrder(1).EquipName, "MAIN ZONE ATU");
    EXPECT_EQ(HeatingCoils::HeatingCoil(1).Name, "MAIN ZONE REHEAT COIL");
    // second priority zone equipment is unit heater
    EXPECT_EQ(ZoneEquipmentManager::PrioritySimOrder(2).EquipType, "ZONEHVAC:UNITHEATER");
    EXPECT_EQ(ZoneEquipmentManager::PrioritySimOrder(2).EquipName, "UNITHEATER");
    EXPECT_EQ(HeatingCoils::HeatingCoil(2).Name, "UNITHEATER_ELECTRICHEATER");
    // check the reheat coil output
    EXPECT_NEAR(HeatingCoils::HeatingCoil(1).HeatingCoilRate, 7028.9, 1.0);
    // check the unit heater heating coil output
    EXPECT_EQ(HeatingCoils::HeatingCoil(2).HeatingCoilRate, 0.0);

    // re-set the hour of the day
    DataGlobals::TimeStep = 1;
    DataGlobals::HourOfDay = 24;
    DataGlobals::CurrentTime = 24.0;
    // set zone air node condition
    Node(ZoneEquipConfig(1).ZoneNode).Temp = 20.0;
    Node(ZoneEquipConfig(1).ZoneNode).HumRat = 0.005;
    Node(ZoneEquipConfig(1).ZoneNode).Enthalpy =
        Psychrometrics::PsyHFnTdbW(Node(ZoneEquipConfig(1).ZoneNode).Temp, Node(ZoneEquipConfig(1).ZoneNode).HumRat);
    // set the zone loads
    ZoneSysEnergyDemand(1).TotalOutputRequired = 0.0;
    ZoneSysEnergyDemand(1).OutputRequiredToHeatingSP = 15000.0;
    ZoneSysEnergyDemand(1).OutputRequiredToCoolingSP = 20000.0;
    // local variables
    bool SimZoneEquipment = true;
    bool SimAirLoops = true;
    bool FirstHVACIteration = false;
    // re-simulate the zone HVAC equipment per the priority order
    ZoneEquipmentManager::ManageZoneEquipment(state, FirstHVACIteration, SimZoneEquipment, SimAirLoops);
    // check the reheat coil nominal capacity
    EXPECT_NEAR(HeatingCoils::HeatingCoil(1).NominalCapacity, 17542.3, 1.0);
    // check the reheat coil outputis the full capacity
    EXPECT_NEAR(HeatingCoils::HeatingCoil(1).HeatingCoilRate, 17542.3, 1.0);
    // check the unit heater heating coil is handling the remaining load
    EXPECT_NEAR(HeatingCoils::HeatingCoil(2).HeatingCoilRate, 213.9, 1.0);
    // finaly check that RemaingingOutputRequired is zero
    EXPECT_EQ(ZoneSysEnergyDemand(1).RemainingOutputRequired, 0.0);
}<|MERGE_RESOLUTION|>--- conflicted
+++ resolved
@@ -1125,11 +1125,7 @@
     BeginEnvrnFlag = true;
     ZoneSizingCalc = true;
     createFacilityElectricPowerServiceObject();
-<<<<<<< HEAD
-    SizingManager::ManageSizing(state, OutputFiles::getSingleton());
-=======
-    SizingManager::ManageSizing(outputFiles());
->>>>>>> f531a56e
+    SizingManager::ManageSizing(state, outputFiles());
 
     EXPECT_FALSE(ErrorsFound);
     EXPECT_EQ(1, NumOfUnitHeats);
@@ -1139,13 +1135,8 @@
     ZoneEqUnitHeater = true;
     DataSizing::CurZoneEqNum = 1;
 
-<<<<<<< HEAD
     InitUnitHeater(state, UnitHeatNum, ZoneNum, FirstHVACIteration);
-    InitWaterCoil(state, OutputFiles::getSingleton(), CoilNum, FirstHVACIteration); // init hot water heating coil
-=======
-    InitUnitHeater(UnitHeatNum, ZoneNum, FirstHVACIteration);
-    InitWaterCoil(outputFiles(), CoilNum, FirstHVACIteration); // init hot water heating coil
->>>>>>> f531a56e
+    InitWaterCoil(state, outputFiles(), CoilNum, FirstHVACIteration); // init hot water heating coil
 
     PltSizHeatNum = PlantUtilities::MyPlantSizingIndex("Coil:Heating:Water",
                                                        UnitHeat(UnitHeatNum).HCoilName,
@@ -2439,11 +2430,7 @@
     // OutputProcessor::TimeValue.allocate(2);
     DataGlobals::DDOnlySimulation = true;
 
-<<<<<<< HEAD
-    ManageSimulation(state, OutputFiles::getSingleton());
-=======
-    ManageSimulation(outputFiles());
->>>>>>> f531a56e
+    ManageSimulation(state, outputFiles());
 
     EXPECT_EQ(ZoneEquipList(1).NumOfEquipTypes, 2);
     // first priority zone equipment is zone ADU
