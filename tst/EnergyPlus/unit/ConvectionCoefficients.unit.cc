// EnergyPlus, Copyright (c) 1996-2021, The Board of Trustees of the University of Illinois,
// The Regents of the University of California, through Lawrence Berkeley National Laboratory
// (subject to receipt of any required approvals from the U.S. Dept. of Energy), Oak Ridge
// National Laboratory, managed by UT-Battelle, Alliance for Sustainable Energy, LLC, and other
// contributors. All rights reserved.
//
// NOTICE: This Software was developed under funding from the U.S. Department of Energy and the
// U.S. Government consequently retains certain rights. As such, the U.S. Government has been
// granted for itself and others acting on its behalf a paid-up, nonexclusive, irrevocable,
// worldwide license in the Software to reproduce, distribute copies to the public, prepare
// derivative works, and perform publicly and display publicly, and to permit others to do so.
//
// Redistribution and use in source and binary forms, with or without modification, are permitted
// provided that the following conditions are met:
//
// (1) Redistributions of source code must retain the above copyright notice, this list of
//     conditions and the following disclaimer.
//
// (2) Redistributions in binary form must reproduce the above copyright notice, this list of
//     conditions and the following disclaimer in the documentation and/or other materials
//     provided with the distribution.
//
// (3) Neither the name of the University of California, Lawrence Berkeley National Laboratory,
//     the University of Illinois, U.S. Dept. of Energy nor the names of its contributors may be
//     used to endorse or promote products derived from this software without specific prior
//     written permission.
//
// (4) Use of EnergyPlus(TM) Name. If Licensee (i) distributes the software in stand-alone form
//     without changes from the version obtained under this License, or (ii) Licensee makes a
//     reference solely to the software portion of its product, Licensee must refer to the
//     software as "EnergyPlus version X" software, where "X" is the version number Licensee
//     obtained under this License and may not use a different name for the software. Except as
//     specifically required in this Section (4), Licensee shall not use in a company name, a
//     product name, in advertising, publicity, or other promotional activities any name, trade
//     name, trademark, logo, or other designation of "EnergyPlus", "E+", "e+" or confusingly
//     similar designation, without the U.S. Department of Energy's prior written consent.
//
// THIS SOFTWARE IS PROVIDED BY THE COPYRIGHT HOLDERS AND CONTRIBUTORS "AS IS" AND ANY EXPRESS OR
// IMPLIED WARRANTIES, INCLUDING, BUT NOT LIMITED TO, THE IMPLIED WARRANTIES OF MERCHANTABILITY
// AND FITNESS FOR A PARTICULAR PURPOSE ARE DISCLAIMED. IN NO EVENT SHALL THE COPYRIGHT OWNER OR
// CONTRIBUTORS BE LIABLE FOR ANY DIRECT, INDIRECT, INCIDENTAL, SPECIAL, EXEMPLARY, OR
// CONSEQUENTIAL DAMAGES (INCLUDING, BUT NOT LIMITED TO, PROCUREMENT OF SUBSTITUTE GOODS OR
// SERVICES; LOSS OF USE, DATA, OR PROFITS; OR BUSINESS INTERRUPTION) HOWEVER CAUSED AND ON ANY
// THEORY OF LIABILITY, WHETHER IN CONTRACT, STRICT LIABILITY, OR TORT (INCLUDING NEGLIGENCE OR
// OTHERWISE) ARISING IN ANY WAY OUT OF THE USE OF THIS SOFTWARE, EVEN IF ADVISED OF THE
// POSSIBILITY OF SUCH DAMAGE.

// EnergyPlus::ConvectionCoefficients unit tests

// Google test headers
#include <gtest/gtest.h>

// C++ Headers

// EnergyPlus Headers
#include <EnergyPlus/BaseboardElectric.hh>
#include <EnergyPlus/Construction.hh>
#include <EnergyPlus/ConvectionCoefficients.hh>
#include <EnergyPlus/Data/EnergyPlusData.hh>
#include <EnergyPlus/DataEnvironment.hh>
#include <EnergyPlus/DataHeatBalFanSys.hh>
#include <EnergyPlus/DataHeatBalSurface.hh>
#include <EnergyPlus/DataHeatBalance.hh>
#include <EnergyPlus/DataLoopNode.hh>
#include <EnergyPlus/DataRoomAirModel.hh>
#include <EnergyPlus/DataSurfaces.hh>
#include <EnergyPlus/DataZoneEquipment.hh>
#include <EnergyPlus/HeatBalanceManager.hh>
#include <EnergyPlus/HeatBalanceSurfaceManager.hh>
#include <EnergyPlus/IOFiles.hh>
#include <EnergyPlus/SurfaceGeometry.hh>

#include "Fixtures/EnergyPlusFixture.hh"

using namespace EnergyPlus;
using namespace ConvectionCoefficients;

class ConvectionCoefficientsFixture : public EnergyPlus::EnergyPlusFixture
{
public:
protected:
    void SetUp() override
    {
        EnergyPlus::EnergyPlusFixture::SetUp();
    }

    void TearDown() override
    {
        EnergyPlus::EnergyPlusFixture::TearDown(); // Remember to tear down the base fixture after cleaning up derived fixture!
    };

    std::string getIDFString()
    {
        std::vector<std::string> idf_lines = {

            "  Zone,",
            "    Zone 1,                  !- Name",
            "    0,                       !- Direction of Relative North {deg}",
            "    0,                       !- X Origin {m}",
            "    0,                       !- Y Origin {m}",
            "    0;                       !- Z Origin {m}",

            "  SurfaceConvectionAlgorithm:Inside,AdaptiveConvectionAlgorithm;",

            "  ZoneHVAC:EquipmentConnections,",
            "    Zone 1,                  !- Zone Name",
            "    Zone 1 Eq,               !- Zone Conditioning Equipment List Name",
            "    ,                        !- Zone Air Inlet Node or NodeList Name",
            "    ,                        !- Zone Air Exhaust Node or NodeList Name",
            "    SPACE2-1 Node,           !- Zone Air Node Name",
            "    SPACE2-1 ret node;       !- Zone Return Air Node Name",

            "  ZoneHVAC:EquipmentList,",
            "    Zone 1 Eq,               !- Name",
            "    SequentialLoad,          !- Load Distribution Scheme",
            "    ZoneHVAC:Baseboard:Convective:Electric,  !- Zone Equipment 1 Object Type",
            "    Zone 1 Baseboard,        !- Zone Equipment 1 Name",
            "    1,                       !- Zone Equipment 1 Cooling Sequence",
            "    1;                       !- Zone Equipment 1 Heating or No-Load Sequence",

            " ZoneHVAC:Baseboard:Convective:Electric,",
            "    Zone 1 Baseboard,        !- Name",
            "    ,                        !- Availability Schedule Name",
            "    HeatingDesignCapacity,   !- Heating Design Capacity Method",
            "    1000.0,                  !- Heating Design Capacity {W}",
            "    ,                        !- Heating Design Capacity Per Floor Area {W/m2}",
            "    ,                        !- Fraction of Autosized Heating Design Capacity",
            "    0.97;                    !- Efficiency",

            "  GlobalGeometryRules,LowerLeftCorner,CounterClockwise,World,World;",

            "  BuildingSurface:Detailed,",
            "    Vertical Wall,                 !- Name",
            "    WALL,                    !- Surface Type",
            "    WALL-1,                  !- Construction Name",
            "    Zone 1,                  !- Zone Name",
            "    Outdoors,                !- Outside Boundary Condition",
            "    ,                        !- Outside Boundary Condition Object",
            "    SunExposed,              !- Sun Exposure",
            "    WindExposed,             !- Wind Exposure",
            "    0.50000,                 !- View Factor to Ground",
            "    4,                       !- Number of Vertices",
            "    0.0,0.0,0.0,  !- X,Y,Z ==> Vertex 1 {m}",
            "    10.0,0.0,0.0,  !- X,Y,Z ==> Vertex 2 {m}",
            "    10.0,0.0,3.0,  !- X,Y,Z ==> Vertex 3 {m}",
            "    0.0,0.0,3.0;  !- X,Y,Z ==> Vertex 4 {m}",

            "  BuildingSurface:Detailed,",
            "    Tilted Down Wall,                 !- Name",
            "    WALL,                    !- Surface Type",
            "    WALL-1,                  !- Construction Name",
            "    Zone 1,                  !- Zone Name",
            "    Outdoors,                !- Outside Boundary Condition",
            "    ,                        !- Outside Boundary Condition Object",
            "    SunExposed,              !- Sun Exposure",
            "    WindExposed,             !- Wind Exposure",
            "    0.50000,                 !- View Factor to Ground",
            "    4,                       !- Number of Vertices",
            "    0.0,0.0,0.0,  !- X,Y,Z ==> Vertex 1 {m}",
            "    10.0,0.0,0.0,  !- X,Y,Z ==> Vertex 2 {m}",
            "    10.0,-2.0,3.0,  !- X,Y,Z ==> Vertex 3 {m}",
            "    0.0,-2.0,3.0;  !- X,Y,Z ==> Vertex 4 {m}",

            "  BuildingSurface:Detailed,",
            "    Tilted Up Wall,                 !- Name",
            "    WALL,                    !- Surface Type",
            "    WALL-1,                  !- Construction Name",
            "    Zone 1,                  !- Zone Name",
            "    Outdoors,                !- Outside Boundary Condition",
            "    ,                        !- Outside Boundary Condition Object",
            "    SunExposed,              !- Sun Exposure",
            "    WindExposed,             !- Wind Exposure",
            "    0.50000,                 !- View Factor to Ground",
            "    4,                       !- Number of Vertices",
            "    0.0,0.0,0.0,  !- X,Y,Z ==> Vertex 1 {m}",
            "    10.0,0.0,0.0,  !- X,Y,Z ==> Vertex 2 {m}",
            "    10.0,2.0,3.0,  !- X,Y,Z ==> Vertex 3 {m}",
            "    0.0,2.0,3.0;  !- X,Y,Z ==> Vertex 4 {m}",

            "  BuildingSurface:Detailed,",
            "    Horizontal Up Wall,                 !- Name",
            "    WALL,                    !- Surface Type",
            "    WALL-1,                  !- Construction Name",
            "    Zone 1,                  !- Zone Name",
            "    Outdoors,                !- Outside Boundary Condition",
            "    ,                        !- Outside Boundary Condition Object",
            "    SunExposed,              !- Sun Exposure",
            "    WindExposed,             !- Wind Exposure",
            "    0.50000,                 !- View Factor to Ground",
            "    4,                       !- Number of Vertices",
            "    0.0,0.0,3.0,  !- X,Y,Z ==> Vertex 1 {m}",
            "    10.0,0.0,3.0,  !- X,Y,Z ==> Vertex 2 {m}",
            "    10.0,10.0,3.0,  !- X,Y,Z ==> Vertex 3 {m}",
            "    0.0,10.0,3.0;  !- X,Y,Z ==> Vertex 4 {m}",

            "  BuildingSurface:Detailed,",
            "    Horizontal Down Wall,                 !- Name",
            "    WALL,                    !- Surface Type",
            "    WALL-1,                  !- Construction Name",
            "    Zone 1,                  !- Zone Name",
            "    Outdoors,                !- Outside Boundary Condition",
            "    ,                        !- Outside Boundary Condition Object",
            "    SunExposed,              !- Sun Exposure",
            "    WindExposed,             !- Wind Exposure",
            "    0.50000,                 !- View Factor to Ground",
            "    4,                       !- Number of Vertices",
            "    0.0,0.0,3.0,  !- X,Y,Z ==> Vertex 1 {m}",
            "    0.0,10.0,3.0,  !- X,Y,Z ==> Vertex 4 {m}",
            "    10.0,10.0,3.0,  !- X,Y,Z ==> Vertex 3 {m}",
            "    10.0,0.0,3.0;  !- X,Y,Z ==> Vertex 2 {m}",

            "  BuildingSurface:Detailed,",
            "    Vertical Roof,                 !- Name",
            "    ROOF,                    !- Surface Type",
            "    WALL-1,                  !- Construction Name",
            "    Zone 1,                  !- Zone Name",
            "    Outdoors,                !- Outside Boundary Condition",
            "    ,                        !- Outside Boundary Condition Object",
            "    SunExposed,              !- Sun Exposure",
            "    WindExposed,             !- Wind Exposure",
            "    0.50000,                 !- View Factor to Ground",
            "    4,                       !- Number of Vertices",
            "    0.0,0.0,0.0,  !- X,Y,Z ==> Vertex 1 {m}",
            "    10.0,0.0,0.0,  !- X,Y,Z ==> Vertex 2 {m}",
            "    10.0,0.0,3.0,  !- X,Y,Z ==> Vertex 3 {m}",
            "    0.0,0.0,3.0;  !- X,Y,Z ==> Vertex 4 {m}",

            "  BuildingSurface:Detailed,",
            "    Tilted Down Roof,                 !- Name",
            "    ROOF,                    !- Surface Type",
            "    WALL-1,                  !- Construction Name",
            "    Zone 1,                  !- Zone Name",
            "    Outdoors,                !- Outside Boundary Condition",
            "    ,                        !- Outside Boundary Condition Object",
            "    SunExposed,              !- Sun Exposure",
            "    WindExposed,             !- Wind Exposure",
            "    0.50000,                 !- View Factor to Ground",
            "    4,                       !- Number of Vertices",
            "    0.0,0.0,0.0,  !- X,Y,Z ==> Vertex 1 {m}",
            "    10.0,0.0,0.0,  !- X,Y,Z ==> Vertex 2 {m}",
            "    10.0,-2.0,3.0,  !- X,Y,Z ==> Vertex 3 {m}",
            "    0.0,-2.0,3.0;  !- X,Y,Z ==> Vertex 4 {m}",

            "  BuildingSurface:Detailed,",
            "    Tilted Up Roof,                 !- Name",
            "    ROOF,                    !- Surface Type",
            "    WALL-1,                  !- Construction Name",
            "    Zone 1,                  !- Zone Name",
            "    Outdoors,                !- Outside Boundary Condition",
            "    ,                        !- Outside Boundary Condition Object",
            "    SunExposed,              !- Sun Exposure",
            "    WindExposed,             !- Wind Exposure",
            "    0.50000,                 !- View Factor to Ground",
            "    4,                       !- Number of Vertices",
            "    0.0,0.0,0.0,  !- X,Y,Z ==> Vertex 1 {m}",
            "    10.0,0.0,0.0,  !- X,Y,Z ==> Vertex 2 {m}",
            "    10.0,2.0,3.0,  !- X,Y,Z ==> Vertex 3 {m}",
            "    0.0,2.0,3.0;  !- X,Y,Z ==> Vertex 4 {m}",

            "  BuildingSurface:Detailed,",
            "    Horizontal Up Roof,                 !- Name",
            "    ROOF,                    !- Surface Type",
            "    WALL-1,                  !- Construction Name",
            "    Zone 1,                  !- Zone Name",
            "    Outdoors,                !- Outside Boundary Condition",
            "    ,                        !- Outside Boundary Condition Object",
            "    SunExposed,              !- Sun Exposure",
            "    WindExposed,             !- Wind Exposure",
            "    0.50000,                 !- View Factor to Ground",
            "    4,                       !- Number of Vertices",
            "    0.0,0.0,3.0,  !- X,Y,Z ==> Vertex 1 {m}",
            "    10.0,0.0,3.0,  !- X,Y,Z ==> Vertex 2 {m}",
            "    10.0,10.0,3.0,  !- X,Y,Z ==> Vertex 3 {m}",
            "    0.0,10.0,3.0;  !- X,Y,Z ==> Vertex 4 {m}",

            "  BuildingSurface:Detailed,",
            "    Horizontal Down Roof,                 !- Name",
            "    ROOF,                    !- Surface Type",
            "    WALL-1,                  !- Construction Name",
            "    Zone 1,                  !- Zone Name",
            "    Outdoors,                !- Outside Boundary Condition",
            "    ,                        !- Outside Boundary Condition Object",
            "    SunExposed,              !- Sun Exposure",
            "    WindExposed,             !- Wind Exposure",
            "    0.50000,                 !- View Factor to Ground",
            "    4,                       !- Number of Vertices",
            "    0.0,0.0,3.0,  !- X,Y,Z ==> Vertex 1 {m}",
            "    0.0,10.0,3.0,  !- X,Y,Z ==> Vertex 4 {m}",
            "    10.0,10.0,3.0,  !- X,Y,Z ==> Vertex 3 {m}",
            "    10.0,0.0,3.0;  !- X,Y,Z ==> Vertex 2 {m}",

            "  BuildingSurface:Detailed,",
            "    Vertical Floor,                 !- Name",
            "    FLOOR,                    !- Surface Type",
            "    WALL-1,                  !- Construction Name",
            "    Zone 1,                  !- Zone Name",
            "    Outdoors,                !- Outside Boundary Condition",
            "    ,                        !- Outside Boundary Condition Object",
            "    SunExposed,              !- Sun Exposure",
            "    WindExposed,             !- Wind Exposure",
            "    0.50000,                 !- View Factor to Ground",
            "    4,                       !- Number of Vertices",
            "    0.0,0.0,0.0,  !- X,Y,Z ==> Vertex 1 {m}",
            "    10.0,0.0,0.0,  !- X,Y,Z ==> Vertex 2 {m}",
            "    10.0,0.0,3.0,  !- X,Y,Z ==> Vertex 3 {m}",
            "    0.0,0.0,3.0;  !- X,Y,Z ==> Vertex 4 {m}",

            "  BuildingSurface:Detailed,",
            "    Tilted Down Floor,                 !- Name",
            "    FLOOR,                    !- Surface Type",
            "    WALL-1,                  !- Construction Name",
            "    Zone 1,                  !- Zone Name",
            "    Outdoors,                !- Outside Boundary Condition",
            "    ,                        !- Outside Boundary Condition Object",
            "    SunExposed,              !- Sun Exposure",
            "    WindExposed,             !- Wind Exposure",
            "    0.50000,                 !- View Factor to Ground",
            "    4,                       !- Number of Vertices",
            "    0.0,0.0,0.0,  !- X,Y,Z ==> Vertex 1 {m}",
            "    10.0,0.0,0.0,  !- X,Y,Z ==> Vertex 2 {m}",
            "    10.0,-2.0,3.0,  !- X,Y,Z ==> Vertex 3 {m}",
            "    0.0,-2.0,3.0;  !- X,Y,Z ==> Vertex 4 {m}",

            "  BuildingSurface:Detailed,",
            "    Tilted Up Floor,                 !- Name",
            "    FLOOR,                    !- Surface Type",
            "    WALL-1,                  !- Construction Name",
            "    Zone 1,                  !- Zone Name",
            "    Outdoors,                !- Outside Boundary Condition",
            "    ,                        !- Outside Boundary Condition Object",
            "    SunExposed,              !- Sun Exposure",
            "    WindExposed,             !- Wind Exposure",
            "    0.50000,                 !- View Factor to Ground",
            "    4,                       !- Number of Vertices",
            "    0.0,0.0,0.0,  !- X,Y,Z ==> Vertex 1 {m}",
            "    10.0,0.0,0.0,  !- X,Y,Z ==> Vertex 2 {m}",
            "    10.0,2.0,3.0,  !- X,Y,Z ==> Vertex 3 {m}",
            "    0.0,2.0,3.0;  !- X,Y,Z ==> Vertex 4 {m}",

            "  BuildingSurface:Detailed,",
            "    Horizontal Up Floor,                 !- Name",
            "    FLOOR,                    !- Surface Type",
            "    WALL-1,                  !- Construction Name",
            "    Zone 1,                  !- Zone Name",
            "    Outdoors,                !- Outside Boundary Condition",
            "    ,                        !- Outside Boundary Condition Object",
            "    SunExposed,              !- Sun Exposure",
            "    WindExposed,             !- Wind Exposure",
            "    0.50000,                 !- View Factor to Ground",
            "    4,                       !- Number of Vertices",
            "    0.0,0.0,3.0,  !- X,Y,Z ==> Vertex 1 {m}",
            "    10.0,0.0,3.0,  !- X,Y,Z ==> Vertex 2 {m}",
            "    10.0,10.0,3.0,  !- X,Y,Z ==> Vertex 3 {m}",
            "    0.0,10.0,3.0;  !- X,Y,Z ==> Vertex 4 {m}",

            "  BuildingSurface:Detailed,",
            "    Horizontal Down Floor,                 !- Name",
            "    FLOOR,                    !- Surface Type",
            "    WALL-1,                  !- Construction Name",
            "    Zone 1,                  !- Zone Name",
            "    Outdoors,                !- Outside Boundary Condition",
            "    ,                        !- Outside Boundary Condition Object",
            "    SunExposed,              !- Sun Exposure",
            "    WindExposed,             !- Wind Exposure",
            "    0.50000,                 !- View Factor to Ground",
            "    4,                       !- Number of Vertices",
            "    0.0,0.0,3.0,  !- X,Y,Z ==> Vertex 1 {m}",
            "    0.0,10.0,3.0,  !- X,Y,Z ==> Vertex 4 {m}",
            "    10.0,10.0,3.0,  !- X,Y,Z ==> Vertex 3 {m}",
            "    10.0,0.0,3.0;  !- X,Y,Z ==> Vertex 2 {m}",

            "  Construction,",
            "    WALL-1,                  !- Name",
            "    GP01;                    !- Outside Layer",

            "  Material,",
            "    GP01,                    !- Name",
            "    MediumSmooth,            !- Roughness",
            "    1.2700000E-02,           !- Thickness {m}",
            "    0.1600000,               !- Conductivity {W/m-K}",
            "    801.0000,                !- Density {kg/m3}",
            "    837.0000,                !- Specific Heat {J/kg-K}",
            "    0.9000000,               !- Thermal Absorptance",
            "    0.7500000,               !- Solar Absorptance",
            "    0.7500000;               !- Visible Absorptance",

        };

        return delimited_string(idf_lines);
    }
};

TEST_F(ConvectionCoefficientsFixture, ConvectionCofficients)
{

    Real64 DeltaTemp;     // [C] temperature difference between surface and air
    Real64 Height;        // [m] characteristic size
    Real64 SurfTemp;      // [C] surface temperature
    Real64 SupplyAirTemp; // [C] temperature of supply air into zone
    Real64 AirChangeRate; // [ACH] [1/hour] supply air ACH for zone
    Real64 Hc;

    DeltaTemp = 1.0;
    Height = 2.0;
    SurfTemp = 23.0;
    SupplyAirTemp = 35.0;
    AirChangeRate = 2.0;

    Hc = CalcBeausoleilMorrisonMixedAssistedWall(DeltaTemp, Height, SurfTemp, SupplyAirTemp, AirChangeRate);
    EXPECT_NEAR(-1.19516, Hc, 0.0001);

    Hc = CalcBeausoleilMorrisonMixedOpposingWall(DeltaTemp, Height, SurfTemp, SupplyAirTemp, AirChangeRate);
    EXPECT_NEAR(1.8378, Hc, 0.0001);

    Hc = CalcBeausoleilMorrisonMixedStableFloor(DeltaTemp, Height, SurfTemp, SupplyAirTemp, AirChangeRate);
    EXPECT_NEAR(-4.3290, Hc, 0.0001);

    Hc = CalcBeausoleilMorrisonMixedUnstableFloor(DeltaTemp, Height, SurfTemp, SupplyAirTemp, AirChangeRate);
    EXPECT_NEAR(-4.24778, Hc, 0.0001);

    Hc = CalcBeausoleilMorrisonMixedStableCeiling(DeltaTemp, Height, SurfTemp, SupplyAirTemp, AirChangeRate);
    EXPECT_NEAR(-8.11959, Hc, 0.0001);

    Hc = CalcBeausoleilMorrisonMixedUnstableCeiling(DeltaTemp, Height, SurfTemp, SupplyAirTemp, AirChangeRate);
    EXPECT_NEAR(-8.09685, Hc, 0.0001);
}

TEST_F(ConvectionCoefficientsFixture, DynamicIntConvSurfaceClassification)
{

    std::string const idf_objects = this->getIDFString();

    ASSERT_TRUE(process_idf(idf_objects));

    bool errorsFound(false);
    HeatBalanceManager::GetProjectControlData(*state, errorsFound); // read project control data
    EXPECT_FALSE(errorsFound);                                      // expect no errors

    errorsFound = false;
    HeatBalanceManager::GetMaterialData(*state, errorsFound); // read material data
    EXPECT_FALSE(errorsFound);                                // expect no errors

    errorsFound = false;
    HeatBalanceManager::GetConstructData(*state, errorsFound); // read construction data
    EXPECT_FALSE(errorsFound);                                 // expect no errors

    HeatBalanceManager::GetZoneData(*state, errorsFound);
    ASSERT_FALSE(errorsFound);

    SurfaceGeometry::SetupZoneGeometry(*state, errorsFound);
    ASSERT_FALSE(errorsFound);
    HeatBalanceManager::AllocateHeatBalArrays(*state);
    HeatBalanceSurfaceManager::AllocateSurfaceHeatBalArrays(*state);

    DataZoneEquipment::GetZoneEquipmentData(*state);

    BaseboardElectric::GetBaseboardInput(*state);

    state->dataGlobal->ZoneSizingCalc = true;

    // Surface 1 is a vertical wall
    // Surface 2 is a wall tilted down (interior faces up)
    // Surface 3 is a wall tilted up (interior faces down)
    // Surface 4 is a horizontal wall facing up (interior faces down)
    // Surface 5 is a horizontal wall facing down (interior faces up)

    // apparently floors get added to the data structure before roofs regardless of idf order
    // Surface 6 is a vertical floor
    // Surface 7 is a floor tilted down (interior faces up)
    // Surface 8 is a floor tilted up (interior faces down) - this gets automatically flipped over so interior faces up
    // Surface 9 is a horizontal floor facing up (interior faces down) - this gets automatically flipped over so interior faces up
    // Surface 10 is a horizontal floor facing down (interior faces up)

    // Surface 11 is a vertical roof
    // Surface 12 is a roof tilted down (interior faces up) - this gets automatically flipped over so interior faces down
    // Surface 13 is a roof tilted up (interior faces down)
    // Surface 14 is a horizontal roof facing up (interior faces down)
    // Surface 15 is a horizontal roof facing down (interior faces up) - this gets automatically flipped over so interior faces down

    // Surface temps are 20C
    for (int surf = 1; surf <= state->dataSurface->TotSurfaces; ++surf) {
        state->dataHeatBalSurf->TH(2, 1, surf) = 20.0;
    }

    // Case 1 - Zone air warmer than surfaces
    state->dataHeatBalFanSys->MAT(1) = 30.0;

    DynamicIntConvSurfaceClassification(*state, 1);
    EXPECT_EQ(state->dataSurface->SurfIntConvClassification(1), DataSurfaces::InConvClass_A3_VertWalls);

    DynamicIntConvSurfaceClassification(*state, 2);
    EXPECT_EQ(state->dataSurface->SurfIntConvClassification(2), DataSurfaces::InConvClass_A3_StableTilted);

    DynamicIntConvSurfaceClassification(*state, 3);
    EXPECT_EQ(state->dataSurface->SurfIntConvClassification(3), DataSurfaces::InConvClass_A3_UnstableTilted);

    DynamicIntConvSurfaceClassification(*state, 4);
    EXPECT_EQ(state->dataSurface->SurfIntConvClassification(4), DataSurfaces::InConvClass_A3_UnstableTilted);

    DynamicIntConvSurfaceClassification(*state, 5);
    EXPECT_EQ(state->dataSurface->SurfIntConvClassification(5), DataSurfaces::InConvClass_A3_StableTilted);

    // vertical floor is currently not a valid case, so returns zero with a severe error
    DynamicIntConvSurfaceClassification(*state, 6);
    EXPECT_EQ(state->dataSurface->SurfIntConvClassification(6), 0);

    DynamicIntConvSurfaceClassification(*state, 7);
    EXPECT_EQ(state->dataSurface->SurfIntConvClassification(7), DataSurfaces::InConvClass_A3_StableTilted);

    DynamicIntConvSurfaceClassification(*state, 8);
    EXPECT_EQ(state->dataSurface->SurfIntConvClassification(8), DataSurfaces::InConvClass_A3_StableTilted);

    DynamicIntConvSurfaceClassification(*state, 9);
    EXPECT_EQ(state->dataSurface->SurfIntConvClassification(9), DataSurfaces::InConvClass_A3_StableHoriz);

    DynamicIntConvSurfaceClassification(*state, 10);
    EXPECT_EQ(state->dataSurface->SurfIntConvClassification(10), DataSurfaces::InConvClass_A3_StableHoriz);

    DynamicIntConvSurfaceClassification(*state, 11);
    EXPECT_EQ(state->dataSurface->SurfIntConvClassification(11), DataSurfaces::InConvClass_A3_VertWalls);

    DynamicIntConvSurfaceClassification(*state, 12);
    EXPECT_EQ(state->dataSurface->SurfIntConvClassification(12), DataSurfaces::InConvClass_A3_UnstableTilted);

    DynamicIntConvSurfaceClassification(*state, 13);
    EXPECT_EQ(state->dataSurface->SurfIntConvClassification(13), DataSurfaces::InConvClass_A3_UnstableTilted);

    DynamicIntConvSurfaceClassification(*state, 14);
    EXPECT_EQ(state->dataSurface->SurfIntConvClassification(14), DataSurfaces::InConvClass_A3_UnstableHoriz);

    DynamicIntConvSurfaceClassification(*state, 15);
    EXPECT_EQ(state->dataSurface->SurfIntConvClassification(15), DataSurfaces::InConvClass_A3_UnstableHoriz);

    // Case 2 - Zone air colder than surfaces
    state->dataHeatBalFanSys->MAT(1) = 10.0;

    DynamicIntConvSurfaceClassification(*state, 1);
    EXPECT_EQ(state->dataSurface->SurfIntConvClassification(1), DataSurfaces::InConvClass_A3_VertWalls);

    DynamicIntConvSurfaceClassification(*state, 2);
    EXPECT_EQ(state->dataSurface->SurfIntConvClassification(2), DataSurfaces::InConvClass_A3_UnstableTilted);

    DynamicIntConvSurfaceClassification(*state, 3);
    EXPECT_EQ(state->dataSurface->SurfIntConvClassification(3), DataSurfaces::InConvClass_A3_StableTilted);

    DynamicIntConvSurfaceClassification(*state, 4);
    EXPECT_EQ(state->dataSurface->SurfIntConvClassification(4), DataSurfaces::InConvClass_A3_StableTilted);

    DynamicIntConvSurfaceClassification(*state, 5);
    EXPECT_EQ(state->dataSurface->SurfIntConvClassification(5), DataSurfaces::InConvClass_A3_UnstableTilted);

    // vertical floor is currently not a valid case, so returns zero with a severe error
    DynamicIntConvSurfaceClassification(*state, 6);
    EXPECT_EQ(state->dataSurface->SurfIntConvClassification(6), 0);

    DynamicIntConvSurfaceClassification(*state, 7);
    EXPECT_EQ(state->dataSurface->SurfIntConvClassification(7), DataSurfaces::InConvClass_A3_UnstableTilted);

    DynamicIntConvSurfaceClassification(*state, 8);
    EXPECT_EQ(state->dataSurface->SurfIntConvClassification(8), DataSurfaces::InConvClass_A3_UnstableTilted);

    DynamicIntConvSurfaceClassification(*state, 9);
    EXPECT_EQ(state->dataSurface->SurfIntConvClassification(9), DataSurfaces::InConvClass_A3_UnstableHoriz);

    DynamicIntConvSurfaceClassification(*state, 10);
    EXPECT_EQ(state->dataSurface->SurfIntConvClassification(10), DataSurfaces::InConvClass_A3_UnstableHoriz);

    DynamicIntConvSurfaceClassification(*state, 11);
    EXPECT_EQ(state->dataSurface->SurfIntConvClassification(11), DataSurfaces::InConvClass_A3_VertWalls);

    DynamicIntConvSurfaceClassification(*state, 12);
    EXPECT_EQ(state->dataSurface->SurfIntConvClassification(12), DataSurfaces::InConvClass_A3_StableTilted);

    DynamicIntConvSurfaceClassification(*state, 13);
    EXPECT_EQ(state->dataSurface->SurfIntConvClassification(13), DataSurfaces::InConvClass_A3_StableTilted);

    DynamicIntConvSurfaceClassification(*state, 14);
    EXPECT_EQ(state->dataSurface->SurfIntConvClassification(14), DataSurfaces::InConvClass_A3_StableHoriz);

    DynamicIntConvSurfaceClassification(*state, 15);
    EXPECT_EQ(state->dataSurface->SurfIntConvClassification(15), DataSurfaces::InConvClass_A3_StableHoriz);
}

TEST_F(ConvectionCoefficientsFixture, EvaluateIntHcModelsFisherPedersen)
{

    int SurfNum;
    int ConvModelEquationNum;
    Real64 Hc;
    Real64 HcExpectedValue;

    SurfNum = 1;

    state->dataSurface->TotSurfaces = 1;
    state->dataGlobal->NumOfZones = 1;
    state->dataSurface->Surface.allocate(1);
    state->dataConstruction->Construct.allocate(1);
    state->dataHeatBal->Zone.allocate(1);
    state->dataLoopNodes->Node.allocate(1);

    state->dataSurface->Surface(SurfNum).Zone = 1;
    state->dataSurface->Surface(SurfNum).Construction = 1;
    state->dataSurface->SurfTAirRef.allocate(1);
    state->dataSurface->SurfTAirRef(SurfNum) = 0;
    state->dataConstruction->Construct(1).TypeIsWindow = false;
    state->dataHeatBal->Zone(1).SystemZoneNodeNumber = 1;
    state->dataHeatBal->Zone(1).Multiplier = 1.0;
    state->dataHeatBal->Zone(1).ListMultiplier = 1.0;
    state->dataEnvrn->OutBaroPress = 101325.0;
    state->dataLoopNodes->Node(1).Temp = 20.0;
    HeatBalanceManager::AllocateHeatBalArrays(*state);
    HeatBalanceSurfaceManager::AllocateSurfaceHeatBalArrays(*state);

    for (int surf = 1; surf <= state->dataSurface->TotSurfaces; ++surf) {
        state->dataHeatBalSurf->TH(2, 1, surf) = 20.0;
    }

    state->dataHeatBalFanSys->MAT.allocate(1);
    state->dataHeatBalFanSys->MAT(1) = 30.0;

    // Case 1 - Low ACH (should default to CalcASHRAETARPNatural)
    Real64 ACH = 0.25;
    state->dataHeatBal->Zone(1).Volume = 125.0;
    state->dataLoopNodes->Node(1).MassFlowRate = 1.17653 / 3600.0 * state->dataHeatBal->Zone(1).Volume * ACH;

    // Test 1: Floor Diffuser Model
    ConvModelEquationNum = HcInt_FisherPedersenCeilDiffuserFloor;
    Hc = 0.0;
    state->dataSurface->Surface(SurfNum).CosTilt = -1;

    HcExpectedValue =
        CalcASHRAETARPNatural(state->dataHeatBalSurf->TH(2, 1, 1), state->dataHeatBalFanSys->MAT(1), -state->dataSurface->Surface(SurfNum).CosTilt);

    EvaluateIntHcModels(*state, SurfNum, ConvModelEquationNum, Hc);
    EXPECT_EQ(state->dataSurface->SurfTAirRef(SurfNum), DataSurfaces::ZoneMeanAirTemp);
    EXPECT_NEAR(Hc, HcExpectedValue, 0.1);

    // Test 2: Ceiling Diffuser Model
    ConvModelEquationNum = HcInt_FisherPedersenCeilDiffuserCeiling;
    Hc = 0.0;
    state->dataSurface->Surface(SurfNum).CosTilt = 1;

    HcExpectedValue =
        CalcASHRAETARPNatural(state->dataHeatBalSurf->TH(2, 1, 1), state->dataHeatBalFanSys->MAT(1), -state->dataSurface->Surface(SurfNum).CosTilt);

    EvaluateIntHcModels(*state, SurfNum, ConvModelEquationNum, Hc);
    EXPECT_EQ(state->dataSurface->SurfTAirRef(SurfNum), DataSurfaces::ZoneMeanAirTemp);
    EXPECT_NEAR(Hc, HcExpectedValue, 0.1);

    // Test 3: Ceiling Diffuser Model
    ConvModelEquationNum = HcInt_FisherPedersenCeilDiffuserWalls;
    Hc = 0.0;
    state->dataSurface->Surface(SurfNum).CosTilt = 0;

    HcExpectedValue =
        CalcASHRAETARPNatural(state->dataHeatBalSurf->TH(2, 1, 1), state->dataHeatBalFanSys->MAT(1), -state->dataSurface->Surface(SurfNum).CosTilt);

    EvaluateIntHcModels(*state, SurfNum, ConvModelEquationNum, Hc);
    EXPECT_EQ(state->dataSurface->SurfTAirRef(SurfNum), DataSurfaces::ZoneMeanAirTemp);
    EXPECT_NEAR(Hc, HcExpectedValue, 0.1);

    // Case 2 - High ACH
    ACH = 3.1;
    state->dataHeatBal->Zone(1).Volume = 125.0;
    state->dataLoopNodes->Node(1).MassFlowRate = 1.17653 / 3600.0 * state->dataHeatBal->Zone(1).Volume * ACH;

    // Test 1: Floor Diffuser Model
    ConvModelEquationNum = HcInt_FisherPedersenCeilDiffuserFloor;
    Hc = 0.0;
    state->dataSurface->Surface(SurfNum).CosTilt = -1;

    HcExpectedValue = 4.122;

    EvaluateIntHcModels(*state, SurfNum, ConvModelEquationNum, Hc);
    EXPECT_EQ(state->dataSurface->SurfTAirRef(SurfNum), DataSurfaces::ZoneMeanAirTemp);
    EXPECT_NEAR(Hc, HcExpectedValue, 0.1);

    // Test 2: Ceiling Diffuser Model
    ConvModelEquationNum = HcInt_FisherPedersenCeilDiffuserCeiling;
    Hc = 0.0;
    state->dataSurface->Surface(SurfNum).CosTilt = 1;

    HcExpectedValue = 9.476;

    EvaluateIntHcModels(*state, SurfNum, ConvModelEquationNum, Hc);
    EXPECT_EQ(state->dataSurface->SurfTAirRef(SurfNum), DataSurfaces::ZoneMeanAirTemp);
    EXPECT_NEAR(Hc, HcExpectedValue, 0.1);

    // Test 3: Ceiling Diffuser Model
    ConvModelEquationNum = HcInt_FisherPedersenCeilDiffuserWalls;
    Hc = 0.0;
    state->dataSurface->Surface(SurfNum).CosTilt = 0;

    HcExpectedValue = 3.212;

    EvaluateIntHcModels(*state, SurfNum, ConvModelEquationNum, Hc);
    EXPECT_EQ(state->dataSurface->SurfTAirRef(SurfNum), DataSurfaces::ZoneMeanAirTemp);
    EXPECT_NEAR(Hc, HcExpectedValue, 0.1);
}

TEST_F(ConvectionCoefficientsFixture, EvaluateHnModels)
{

    int SurfNum;
    Real64 DeltaTemp;
    Real64 CosineTilt;
    Real64 Hn;
    Array1D<Real64> SurfTemp;
    Array1D<Real64> HcIn;
    Array1D<Real64> Vhc;

    SurfNum = 1;
    state->dataSurface->Surface.allocate(SurfNum);
    state->dataSurface->Surface(SurfNum).Zone = 1;
    state->dataRoomAirMod->AirModel.allocate(1);
    state->dataHeatBal->SurfTempEffBulkAir.allocate(1);
    state->dataHeatBal->SurfTempEffBulkAir(1) = 1.0;
    SurfTemp.allocate(1);
    HcIn.allocate(1);
    Vhc.allocate(1);
<<<<<<< HEAD
    state->dataSurface->SurfIntConvCoeff.allocate(SurfNum);
=======
    state->dataSurface->SurfIntConvCoeffIndex.allocate(SurfNum);
>>>>>>> 89e54579
    state->dataSurface->SurfTAirRef.allocate(SurfNum);
    // Test 1: CalcWaltonUnstableHorizontalOrTilt calculation for Hn
    DeltaTemp = 1.0;
    CosineTilt = 1.0;
    Hn = 0.0;
    Hn = CalcWaltonUnstableHorizontalOrTilt(DeltaTemp, CosineTilt);
    EXPECT_NEAR(Hn, 1.520, 0.001);

    // Test 2/3: CalcDetailedHcInForDVModel calculation for Hn
    state->dataSurface->Surface(SurfNum).HeatTransSurf = true;
    state->dataSurface->SurfTAirRef(SurfNum) = DataSurfaces::AdjacentAirTemp;
<<<<<<< HEAD
    state->dataSurface->SurfIntConvCoeff(SurfNum) = 0.0;
=======
    state->dataSurface->SurfIntConvCoeffIndex(SurfNum) = 0.0;
>>>>>>> 89e54579
    state->dataRoomAirMod->AirModel(state->dataSurface->Surface(SurfNum).Zone).AirModelType = DataRoomAirModel::RoomAirModel::UCSDDV;
    state->dataSurface->Surface(SurfNum).CosTilt = 1.0;
    SurfTemp(1) = 0.0;
    HcIn(1) = 0.0;
    CalcDetailedHcInForDVModel(*state, SurfNum, SurfTemp, HcIn);
    Hn = HcIn(1);
    EXPECT_NEAR(Hn, 1.520, 0.001);

    state->dataSurface->Surface(SurfNum).HeatTransSurf = true;
    state->dataSurface->SurfTAirRef(SurfNum) = DataSurfaces::AdjacentAirTemp;
<<<<<<< HEAD
    state->dataSurface->SurfIntConvCoeff(SurfNum) = 0.0;
=======
    state->dataSurface->SurfIntConvCoeffIndex(SurfNum) = 0.0;
>>>>>>> 89e54579
    state->dataRoomAirMod->AirModel(state->dataSurface->Surface(SurfNum).Zone).AirModelType = DataRoomAirModel::RoomAirModel::UCSDCV;
    state->dataSurface->Surface(SurfNum).CosTilt = 1.0;
    SurfTemp(1) = 0.0;
    HcIn(1) = 0.0;
    Vhc(1) = 1.0;
    CalcDetailedHcInForDVModel(*state, SurfNum, SurfTemp, HcIn, Vhc);
    Hn = HcIn(1);
    EXPECT_NEAR(Hn, 4.347, 0.001);
}

TEST_F(ConvectionCoefficientsFixture, TestCalcZoneSystemACH)
{

    int ZoneNum = 1;
    int TotalNumberofZones = 1;
    Real64 ACHAnswer;
    Real64 ACHExpected;

    if (!allocated(state->dataHeatBal->Zone)) state->dataHeatBal->Zone.allocate(TotalNumberofZones);
    state->dataHeatBal->Zone(ZoneNum).Volume = 100.0;
    state->dataHeatBal->Zone(ZoneNum).SystemZoneNodeNumber = 1;
    state->dataGlobal->BeginEnvrnFlag = false;
    state->dataHeatBal->Zone(ZoneNum).Multiplier = 1.0;
    state->dataHeatBal->Zone(ZoneNum).ListMultiplier = 1.0;
    state->dataEnvrn->OutBaroPress = 101400.0;
    Real64 ZoneNode = state->dataHeatBal->Zone(ZoneNum).SystemZoneNodeNumber;

    // Test 1: Node not allocated, returns a zero ACH
    if (allocated(state->dataLoopNodes->Node)) state->dataLoopNodes->Node.deallocate();
    ACHExpected = 0.0;
    ACHAnswer = CalcZoneSystemACH(*state, ZoneNum);
    EXPECT_NEAR(ACHExpected, ACHAnswer, 0.0001);

    // Test 2: Node now allocated, needs to return a proper ACH
    state->dataLoopNodes->Node.allocate(state->dataHeatBal->Zone(ZoneNum).SystemZoneNodeNumber);
    state->dataLoopNodes->Node(ZoneNode).Temp = 20.0;
    state->dataLoopNodes->Node(ZoneNode).MassFlowRate = 0.2;
    ACHExpected = 6.11506;
    ACHAnswer = CalcZoneSystemACH(*state, ZoneNum);
    EXPECT_NEAR(ACHExpected, ACHAnswer, 0.0001);
}

TEST_F(ConvectionCoefficientsFixture, TestCalcFisherPedersenCeilDiffuserNatConv)
{

    Real64 Hforced;
    Real64 ACH;
    Real64 Tsurf;
    Real64 Tair;
    Real64 cosTilt;
    Real64 humRat;
    Real64 height;
    bool isWindow;
    Real64 ExpectedHconv;
    Real64 CalculatedHconv;

    state->dataEnvrn->OutBaroPress = 101325.0;

    // Test 1: Non-window, all natural
    Hforced = 10.0;
    ACH = 0.25;
    Tsurf = 23.0;
    Tair = 18.0;
    cosTilt = 1.0;
    humRat = 0.08;
    height = 1.0;
    isWindow = false;
    ExpectedHconv = 1.2994;
    CalculatedHconv = CalcFisherPedersenCeilDiffuserNatConv(*state, Hforced, ACH, Tsurf, Tair, cosTilt, humRat, height, isWindow);
    EXPECT_NEAR(ExpectedHconv, CalculatedHconv, 0.0001);

    // Test 2: Window, all natural
    Hforced = 10.0;
    ACH = 0.25;
    Tsurf = 23.0;
    Tair = 18.0;
    cosTilt = 1.0;
    humRat = 0.08;
    height = 1.0;
    isWindow = true;
    ExpectedHconv = 0.8067;
    CalculatedHconv = CalcFisherPedersenCeilDiffuserNatConv(*state, Hforced, ACH, Tsurf, Tair, cosTilt, humRat, height, isWindow);
    EXPECT_NEAR(ExpectedHconv, CalculatedHconv, 0.0001);

    // Test 3: Non-window, all natural
    Hforced = 10.0;
    ACH = 0.5;
    Tsurf = 23.0;
    Tair = 18.0;
    cosTilt = 1.0;
    humRat = 0.08;
    height = 1.0;
    isWindow = false;
    ExpectedHconv = 1.2994;
    CalculatedHconv = CalcFisherPedersenCeilDiffuserNatConv(*state, Hforced, ACH, Tsurf, Tair, cosTilt, humRat, height, isWindow);
    EXPECT_NEAR(ExpectedHconv, CalculatedHconv, 0.0001);

    // Test 4: Non-window, transition
    Hforced = 10.0;
    ACH = 0.75;
    Tsurf = 23.0;
    Tair = 18.0;
    cosTilt = 1.0;
    humRat = 0.08;
    height = 1.0;
    isWindow = false;
    ExpectedHconv = 2.16942;
    CalculatedHconv = CalcFisherPedersenCeilDiffuserNatConv(*state, Hforced, ACH, Tsurf, Tair, cosTilt, humRat, height, isWindow);
    EXPECT_NEAR(ExpectedHconv, CalculatedHconv, 0.0001);

    // Test 5: Non-window, all ceiling diffuser correlation
    Hforced = 10.0;
    ACH = 3.0;
    Tsurf = 23.0;
    Tair = 18.0;
    cosTilt = 1.0;
    humRat = 0.08;
    height = 1.0;
    isWindow = false;
    ExpectedHconv = 10.0;
    CalculatedHconv = CalcFisherPedersenCeilDiffuserNatConv(*state, Hforced, ACH, Tsurf, Tair, cosTilt, humRat, height, isWindow);
    EXPECT_NEAR(ExpectedHconv, CalculatedHconv, 0.0001);
}

TEST_F(ConvectionCoefficientsFixture, TestCalcFisherPedersenCeilDiffuserCorrelations)
{

    Real64 ACH;
    Real64 Tsurf;
    Real64 Tair;
    Real64 cosTilt;
    Real64 humRat;
    Real64 height;
    bool isWindow;
    Real64 ExpectedHconv;
    Real64 CalculatedHconv;

    state->dataEnvrn->OutBaroPress = 101325.0;

    // Test 1: Forced Convection All Correlations (Floor, Ceiling, Wall)
    ACH = 3.3;
    Tsurf = 23.0;
    Tair = 18.0;
    cosTilt = 1.0;
    humRat = 0.08;
    height = 1.0;
    isWindow = false;
    ExpectedHconv = 4.13721502661183;
    CalculatedHconv = CalcFisherPedersenCeilDiffuserFloor(*state, ACH, Tsurf, Tair, cosTilt, humRat, height, isWindow);
    EXPECT_NEAR(ExpectedHconv, CalculatedHconv, 0.0001);
    ExpectedHconv = 9.70692167003631;
    CalculatedHconv = CalcFisherPedersenCeilDiffuserCeiling(*state, ACH, Tsurf, Tair, cosTilt, humRat, height, isWindow);
    EXPECT_NEAR(ExpectedHconv, CalculatedHconv, 0.0001);
    ExpectedHconv = 3.28943537910741;
    CalculatedHconv = CalcFisherPedersenCeilDiffuserWalls(*state, ACH, Tsurf, Tair, cosTilt, humRat, height, isWindow);
    EXPECT_NEAR(ExpectedHconv, CalculatedHconv, 0.0001);

    // Test 2: Natural Convection All Correlations (Floor, Ceiling, Wall)--note, all should give same answer because of how variables are set
    ACH = 0.25;
    Tsurf = 23.0;
    Tair = 18.0;
    cosTilt = 1.0;
    humRat = 0.08;
    height = 1.0;
    isWindow = false;
    ExpectedHconv = 1.2994;
    CalculatedHconv = CalcFisherPedersenCeilDiffuserFloor(*state, ACH, Tsurf, Tair, cosTilt, humRat, height, isWindow);
    EXPECT_NEAR(ExpectedHconv, CalculatedHconv, 0.0001);
    CalculatedHconv = CalcFisherPedersenCeilDiffuserCeiling(*state, ACH, Tsurf, Tair, cosTilt, humRat, height, isWindow);
    EXPECT_NEAR(ExpectedHconv, CalculatedHconv, 0.0001);
    CalculatedHconv = CalcFisherPedersenCeilDiffuserWalls(*state, ACH, Tsurf, Tair, cosTilt, humRat, height, isWindow);
    EXPECT_NEAR(ExpectedHconv, CalculatedHconv, 0.0001);

    // Test 3: Mixed Covection All Correlations (Floor, Ceiling, Wall)
    ACH = 1.75;
    Tsurf = 23.0;
    Tair = 18.0;
    cosTilt = 1.0;
    humRat = 0.08;
    height = 1.0;
    isWindow = false;
    ExpectedHconv = 2.70653;
    CalculatedHconv = CalcFisherPedersenCeilDiffuserFloor(*state, ACH, Tsurf, Tair, cosTilt, humRat, height, isWindow);
    EXPECT_NEAR(ExpectedHconv, CalculatedHconv, 0.0001);
    ExpectedHconv = 5.32826;
    CalculatedHconv = CalcFisherPedersenCeilDiffuserCeiling(*state, ACH, Tsurf, Tair, cosTilt, humRat, height, isWindow);
    EXPECT_NEAR(ExpectedHconv, CalculatedHconv, 0.0001);
    ExpectedHconv = 2.23620;
    CalculatedHconv = CalcFisherPedersenCeilDiffuserWalls(*state, ACH, Tsurf, Tair, cosTilt, humRat, height, isWindow);
    EXPECT_NEAR(ExpectedHconv, CalculatedHconv, 0.0001);
}

TEST_F(ConvectionCoefficientsFixture, TestWindward)
{

    bool AgainstWind;

    Real64 CosTilt;
    Real64 Azimuth;
    Real64 WindDirection;

    // Test 1: Horizontal surface
    CosTilt = 1.0;
    Azimuth = 180.0;
    WindDirection = 180.0;
    AgainstWind = Windward(CosTilt, Azimuth, WindDirection);
    EXPECT_TRUE(AgainstWind);

    // Test 2: Vertical surface, Azimuth and WindDiretion within 90 degrees of one another (windward or against wind)
    CosTilt = 0.5;
    Azimuth = 269.0;
    WindDirection = 180.0;
    AgainstWind = Windward(CosTilt, Azimuth, WindDirection);
    EXPECT_TRUE(AgainstWind);

    // Test 3: Vertical surface, Azimuth and WindDiretion not within 90 degrees of one another (leeward or not against wind)
    CosTilt = 0.5;
    Azimuth = 271.0;
    WindDirection = 180.0;
    AgainstWind = Windward(CosTilt, Azimuth, WindDirection);
    EXPECT_FALSE(AgainstWind);
}

TEST_F(ConvectionCoefficientsFixture, CalcBeausoleilMorrisonMixedAssistedWall)
{
    std::string const idf_objects = this->getIDFString();

    ASSERT_TRUE(process_idf(idf_objects));

    state->dataEnvrn->OutBaroPress = 101325.0;

    bool errorsFound(false);
    HeatBalanceManager::GetProjectControlData(*state, errorsFound); // read project control data
    EXPECT_FALSE(errorsFound);                                      // expect no errors

    errorsFound = false;
    HeatBalanceManager::GetMaterialData(*state, errorsFound); // read material data
    EXPECT_FALSE(errorsFound);                                // expect no errors

    errorsFound = false;
    HeatBalanceManager::GetConstructData(*state, errorsFound); // read construction data
    EXPECT_FALSE(errorsFound);                                 // expect no errors

    HeatBalanceManager::GetZoneData(*state, errorsFound);
    ASSERT_FALSE(errorsFound);

    SurfaceGeometry::SetupZoneGeometry(*state, errorsFound);
    ASSERT_FALSE(errorsFound);
    HeatBalanceManager::AllocateHeatBalArrays(*state);
    HeatBalanceSurfaceManager::AllocateSurfaceHeatBalArrays(*state);

    DataZoneEquipment::GetZoneEquipmentData(*state);

    BaseboardElectric::GetBaseboardInput(*state);

    state->dataGlobal->ZoneSizingCalc = true;

    Real64 tolerance = 1E-3;

    // Calculate convection coefficient DeltaT and Height != 0
    Real64 deltaTemp = 10.0;
    Real64 height = 1.0;
    Real64 surfTemp = 20.0;
    int zoneNum = 1;
    Real64 convCoeff = CalcBeausoleilMorrisonMixedAssistedWall(*state, deltaTemp, height, surfTemp, zoneNum);
    EXPECT_NEAR(convCoeff, 2.667, tolerance);

    // DeltaT = 0 Error Path
    deltaTemp = 0.0;
    convCoeff = CalcBeausoleilMorrisonMixedAssistedWall(*state, deltaTemp, height, surfTemp, zoneNum);
    EXPECT_NEAR(convCoeff, 9.999, tolerance);

    // Height = 0 Error Path
    deltaTemp = 10.0;
    height = 0.0;
    convCoeff = CalcBeausoleilMorrisonMixedAssistedWall(*state, deltaTemp, height, surfTemp, zoneNum);
    EXPECT_NEAR(convCoeff, 9.999, tolerance);
}

TEST_F(ConvectionCoefficientsFixture, CalcBeausoleilMorrisonMixedOpposingWall)
{

    std::string const idf_objects = this->getIDFString();

    ASSERT_TRUE(process_idf(idf_objects));

    state->dataEnvrn->OutBaroPress = 101325.0;

    bool errorsFound(false);
    HeatBalanceManager::GetProjectControlData(*state, errorsFound); // read project control data
    EXPECT_FALSE(errorsFound);                                      // expect no errors

    errorsFound = false;
    HeatBalanceManager::GetMaterialData(*state, errorsFound); // read material data
    EXPECT_FALSE(errorsFound);                                // expect no errors

    errorsFound = false;
    HeatBalanceManager::GetConstructData(*state, errorsFound); // read construction data
    EXPECT_FALSE(errorsFound);                                 // expect no errors

    HeatBalanceManager::GetZoneData(*state, errorsFound);
    ASSERT_FALSE(errorsFound);

    SurfaceGeometry::SetupZoneGeometry(*state, errorsFound);
    ASSERT_FALSE(errorsFound);
    HeatBalanceManager::AllocateHeatBalArrays(*state);
    HeatBalanceSurfaceManager::AllocateSurfaceHeatBalArrays(*state);

    DataZoneEquipment::GetZoneEquipmentData(*state);

    BaseboardElectric::GetBaseboardInput(*state);

    state->dataGlobal->ZoneSizingCalc = true;

    Real64 tolerance = 1E-3;

    // Calculate convection coefficient DeltaT and Height != 0
    Real64 deltaTemp = 10.0;
    Real64 height = 1.0;
    Real64 surfTemp = 20.0;
    int zoneNum = 1;
    Real64 convCoeff = CalcBeausoleilMorrisonMixedOpposingWall(*state, deltaTemp, height, surfTemp, zoneNum);
    EXPECT_NEAR(convCoeff, 2.673, tolerance);

    // DeltaT = 0 Error Path
    deltaTemp = 0.0;
    convCoeff = CalcBeausoleilMorrisonMixedOpposingWall(*state, deltaTemp, height, surfTemp, zoneNum);
    EXPECT_NEAR(convCoeff, 9.999, tolerance);

    // Height = 0 Error Path
    deltaTemp = 10.0;
    height = 0.0;
    convCoeff = CalcBeausoleilMorrisonMixedOpposingWall(*state, deltaTemp, height, surfTemp, zoneNum);
    EXPECT_NEAR(convCoeff, 9.999, tolerance);
}

TEST_F(ConvectionCoefficientsFixture, CalcBeausoleilMorrisonMixedStableFloor)
{

    std::string const idf_objects = this->getIDFString();

    ASSERT_TRUE(process_idf(idf_objects));

    state->dataEnvrn->OutBaroPress = 101325.0;

    bool errorsFound(false);
    HeatBalanceManager::GetProjectControlData(*state, errorsFound); // read project control data
    EXPECT_FALSE(errorsFound);                                      // expect no errors

    errorsFound = false;
    HeatBalanceManager::GetMaterialData(*state, errorsFound); // read material data
    EXPECT_FALSE(errorsFound);                                // expect no errors

    errorsFound = false;
    HeatBalanceManager::GetConstructData(*state, errorsFound); // read construction data
    EXPECT_FALSE(errorsFound);                                 // expect no errors

    HeatBalanceManager::GetZoneData(*state, errorsFound);
    ASSERT_FALSE(errorsFound);

    SurfaceGeometry::SetupZoneGeometry(*state, errorsFound);
    ASSERT_FALSE(errorsFound);
    HeatBalanceManager::AllocateHeatBalArrays(*state);
    HeatBalanceSurfaceManager::AllocateSurfaceHeatBalArrays(*state);

    DataZoneEquipment::GetZoneEquipmentData(*state);

    BaseboardElectric::GetBaseboardInput(*state);

    state->dataGlobal->ZoneSizingCalc = true;

    Real64 tolerance = 1E-3;

    // Calculate convection coefficient DeltaT and Height != 0
    Real64 deltaTemp = 10.0;
    Real64 height = 1.0;
    Real64 surfTemp = 20.0;
    int zoneNum = 1;
    Real64 convCoeff = CalcBeausoleilMorrisonMixedStableFloor(*state, deltaTemp, height, surfTemp, zoneNum);
    EXPECT_NEAR(convCoeff, 0.962, tolerance);

    // DeltaT = 0 Error Path
    deltaTemp = 0.0;
    convCoeff = CalcBeausoleilMorrisonMixedStableFloor(*state, deltaTemp, height, surfTemp, zoneNum);
    EXPECT_NEAR(convCoeff, 9.999, tolerance);

    // Height = 0 Error Path
    deltaTemp = 10.0;
    height = 0.0;
    convCoeff = CalcBeausoleilMorrisonMixedStableFloor(*state, deltaTemp, height, surfTemp, zoneNum);
    EXPECT_NEAR(convCoeff, 9.999, tolerance);
}

TEST_F(ConvectionCoefficientsFixture, CalcBeausoleilMorrisonMixedUnstableFloor)
{

    std::string const idf_objects = this->getIDFString();

    ASSERT_TRUE(process_idf(idf_objects));

    state->dataEnvrn->OutBaroPress = 101325.0;

    bool errorsFound(false);
    HeatBalanceManager::GetProjectControlData(*state, errorsFound); // read project control data
    EXPECT_FALSE(errorsFound);                                      // expect no errors

    errorsFound = false;
    HeatBalanceManager::GetMaterialData(*state, errorsFound); // read material data
    EXPECT_FALSE(errorsFound);                                // expect no errors

    errorsFound = false;
    HeatBalanceManager::GetConstructData(*state, errorsFound); // read construction data
    EXPECT_FALSE(errorsFound);                                 // expect no errors

    HeatBalanceManager::GetZoneData(*state, errorsFound);
    ASSERT_FALSE(errorsFound);

    SurfaceGeometry::SetupZoneGeometry(*state, errorsFound);
    ASSERT_FALSE(errorsFound);
    HeatBalanceManager::AllocateHeatBalArrays(*state);
    HeatBalanceSurfaceManager::AllocateSurfaceHeatBalArrays(*state);

    DataZoneEquipment::GetZoneEquipmentData(*state);

    BaseboardElectric::GetBaseboardInput(*state);

    state->dataGlobal->ZoneSizingCalc = true;

    Real64 tolerance = 1E-3;

    // Calculate convection coefficient DeltaT and Height != 0
    Real64 deltaTemp = 10.0;
    Real64 height = 1.0;
    Real64 surfTemp = 20.0;
    int zoneNum = 1;
    Real64 convCoeff = CalcBeausoleilMorrisonMixedUnstableFloor(*state, deltaTemp, height, surfTemp, zoneNum);
    EXPECT_NEAR(convCoeff, 3.583, tolerance);

    // DeltaT = 0 Error Path
    deltaTemp = 0.0;
    convCoeff = CalcBeausoleilMorrisonMixedUnstableFloor(*state, deltaTemp, height, surfTemp, zoneNum);
    EXPECT_NEAR(convCoeff, 9.999, tolerance);

    // Height = 0 Error Path
    deltaTemp = 10.0;
    height = 0.0;
    convCoeff = CalcBeausoleilMorrisonMixedUnstableFloor(*state, deltaTemp, height, surfTemp, zoneNum);
    EXPECT_NEAR(convCoeff, 9.999, tolerance);
}

TEST_F(ConvectionCoefficientsFixture, CalcBeausoleilMorrisonMixedStableCeiling)
{

    std::string const idf_objects = this->getIDFString();

    ASSERT_TRUE(process_idf(idf_objects));

    state->dataEnvrn->OutBaroPress = 101325.0;

    bool errorsFound(false);
    HeatBalanceManager::GetProjectControlData(*state, errorsFound); // read project control data
    EXPECT_FALSE(errorsFound);                                      // expect no errors

    errorsFound = false;
    HeatBalanceManager::GetMaterialData(*state, errorsFound); // read material data
    EXPECT_FALSE(errorsFound);                                // expect no errors

    errorsFound = false;
    HeatBalanceManager::GetConstructData(*state, errorsFound); // read construction data
    EXPECT_FALSE(errorsFound);                                 // expect no errors

    HeatBalanceManager::GetZoneData(*state, errorsFound);
    ASSERT_FALSE(errorsFound);

    SurfaceGeometry::SetupZoneGeometry(*state, errorsFound);
    ASSERT_FALSE(errorsFound);
    HeatBalanceManager::AllocateHeatBalArrays(*state);
    HeatBalanceSurfaceManager::AllocateSurfaceHeatBalArrays(*state);

    DataZoneEquipment::GetZoneEquipmentData(*state);

    BaseboardElectric::GetBaseboardInput(*state);

    state->dataGlobal->ZoneSizingCalc = true;

    Real64 tolerance = 1E-3;

    // Calculate convection coefficient DeltaT and Height != 0
    Real64 deltaTemp = 10.0;
    Real64 height = 1.0;
    Real64 surfTemp = 20.0;
    int zoneNum = 1;
    Real64 convCoeff = CalcBeausoleilMorrisonMixedStableCeiling(*state, deltaTemp, height, surfTemp, zoneNum);
    EXPECT_NEAR(convCoeff, 0.937, tolerance);

    // DeltaT = 0 Error Path
    deltaTemp = 0.0;
    convCoeff = CalcBeausoleilMorrisonMixedStableCeiling(*state, deltaTemp, height, surfTemp, zoneNum);
    EXPECT_NEAR(convCoeff, 9.999, tolerance);

    // Height = 0 Error Path
    deltaTemp = 10.0;
    height = 0.0;
    convCoeff = CalcBeausoleilMorrisonMixedStableCeiling(*state, deltaTemp, height, surfTemp, zoneNum);
    EXPECT_NEAR(convCoeff, 9.999, tolerance);
}

TEST_F(ConvectionCoefficientsFixture, CalcBeausoleilMorrisonMixedUnstableCeiling)
{

    std::string const idf_objects = this->getIDFString();

    ASSERT_TRUE(process_idf(idf_objects));

    state->dataEnvrn->OutBaroPress = 101325.0;

    bool errorsFound(false);
    HeatBalanceManager::GetProjectControlData(*state, errorsFound); // read project control data
    EXPECT_FALSE(errorsFound);                                      // expect no errors

    errorsFound = false;
    HeatBalanceManager::GetMaterialData(*state, errorsFound); // read material data
    EXPECT_FALSE(errorsFound);                                // expect no errors

    errorsFound = false;
    HeatBalanceManager::GetConstructData(*state, errorsFound); // read construction data
    EXPECT_FALSE(errorsFound);                                 // expect no errors

    HeatBalanceManager::GetZoneData(*state, errorsFound);
    ASSERT_FALSE(errorsFound);

    SurfaceGeometry::SetupZoneGeometry(*state, errorsFound);
    ASSERT_FALSE(errorsFound);
    HeatBalanceManager::AllocateHeatBalArrays(*state);
    HeatBalanceSurfaceManager::AllocateSurfaceHeatBalArrays(*state);

    DataZoneEquipment::GetZoneEquipmentData(*state);

    BaseboardElectric::GetBaseboardInput(*state);

    state->dataGlobal->ZoneSizingCalc = true;

    Real64 tolerance = 1E-3;

    // Calculate convection coefficient DeltaT and Height != 0
    Real64 deltaTemp = 10.0;
    Real64 height = 1.0;
    Real64 surfTemp = 20.0;
    int zoneNum = 1;
    Real64 convCoeff = CalcBeausoleilMorrisonMixedUnstableCeiling(*state, deltaTemp, height, surfTemp, zoneNum);
    EXPECT_NEAR(convCoeff, 3.581, tolerance);

    // DeltaT = 0 Error Path
    deltaTemp = 0.0;
    convCoeff = CalcBeausoleilMorrisonMixedUnstableCeiling(*state, deltaTemp, height, surfTemp, zoneNum);
    EXPECT_NEAR(convCoeff, 9.999, tolerance);

    // Height = 0 Error Path
    deltaTemp = 10.0;
    height = 0.0;
    convCoeff = CalcBeausoleilMorrisonMixedUnstableCeiling(*state, deltaTemp, height, surfTemp, zoneNum);
    EXPECT_NEAR(convCoeff, 9.999, tolerance);
}

TEST_F(ConvectionCoefficientsFixture, ConvectionCoefficientsTest_CalcASHRAESimpleIntConvCoeff)
{
    // Unit test for the function CalcASHRAESimpleIntConvCoeff, used to determine the Convection Coefficient
    // for the Ashrae Simple algorithm setting

    Real64 Tsurf;
    Real64 Tamb;
    Real64 CosTilt;
    Real64 ConvectionCoefficient;
    Real64 ExpectedCoefficient;

    // Scenario: Vertical Surface
    // Hcov expected = 3.076
    // Delta_T is not relevant for this calculation

    Tsurf = 30.0;
    Tamb = 20.0;
    CosTilt = 0.0; // cos(90 degrees)
    ExpectedCoefficient = 3.076;

    ConvectionCoefficient = CalcASHRAESimpleIntConvCoeff(Tsurf, Tamb, CosTilt);
    EXPECT_EQ(ConvectionCoefficient, ExpectedCoefficient);

    // Scenario: Vertical Surface, CosTilt not exactly zero
    // Hcov expected = 3.076

    Tsurf = 19.0;
    Tamb = 20.0;
    CosTilt = 0.0001; // cos(90 degrees)
    ExpectedCoefficient = 3.076;

    ConvectionCoefficient = CalcASHRAESimpleIntConvCoeff(Tsurf, Tamb, CosTilt);
    EXPECT_EQ(ConvectionCoefficient, ExpectedCoefficient);

    // Scenario: Vertical Surface, Zero Delta T
    // Hcov expected = 3.076

    Tsurf = 23.0;
    Tamb = 23.0;
    CosTilt = 0; // cos(90 degrees)
    ExpectedCoefficient = 3.076;

    ConvectionCoefficient = CalcASHRAESimpleIntConvCoeff(Tsurf, Tamb, CosTilt);
    EXPECT_EQ(ConvectionCoefficient, ExpectedCoefficient);

    // Scenario: Horizontal Surface with reduced convection
    // Hcov expected = 0.948
    // A negative Delta_T is required for reduced convection

    Tsurf = 30.0;
    Tamb = 20.0;
    CosTilt = 0.9239; // cos(22.5 degrees)
    ExpectedCoefficient = 0.948;

    ConvectionCoefficient = CalcASHRAESimpleIntConvCoeff(Tsurf, Tamb, CosTilt);
    EXPECT_EQ(ConvectionCoefficient, ExpectedCoefficient);

    // Scenario: Horizontal surface with enhanced convection:
    // Hcov expected = 4.040
    // A positive Delta_T is required for enhanced convection

    Tsurf = 20.0;
    Tamb = 30.0;
    CosTilt = 0.9239; // cos(22.5 degrees)
    ExpectedCoefficient = 4.040;

    ConvectionCoefficient = CalcASHRAESimpleIntConvCoeff(Tsurf, Tamb, CosTilt);
    EXPECT_EQ(ConvectionCoefficient, ExpectedCoefficient);

    // Scenario: horizontal surface, enhanced convection
    // 180 degree surface, negative Delta_T
    // Hcov expected = 4.040

    Tsurf = 30.0;
    Tamb = 20.0;
    CosTilt = -1; // cos(180 degrees)
    ExpectedCoefficient = 4.040;

    ConvectionCoefficient = CalcASHRAESimpleIntConvCoeff(Tsurf, Tamb, CosTilt);
    EXPECT_EQ(ConvectionCoefficient, ExpectedCoefficient);

    // Scenario: horizontal surface, reduced convection
    // 180 degree surface, positive Delta_T
    // Hcov expected = 0.948

    Tsurf = 20.0;
    Tamb = 30.0;
    CosTilt = -1; // cos(180 degrees)
    ExpectedCoefficient = 0.948;

    ConvectionCoefficient = CalcASHRAESimpleIntConvCoeff(Tsurf, Tamb, CosTilt);
    EXPECT_EQ(ConvectionCoefficient, ExpectedCoefficient);

    // Scenario: tilted surface with reduced convection
    // Hcov expected = 2.281
    // A negative Delta_T is required for reduced convection

    Tsurf = 30.0;
    Tamb = 20.0;
    CosTilt = 0.707; // cos(45 degrees)
    ExpectedCoefficient = 2.281;

    ConvectionCoefficient = CalcASHRAESimpleIntConvCoeff(Tsurf, Tamb, CosTilt);
    EXPECT_EQ(ConvectionCoefficient, ExpectedCoefficient);

    // Scenario: tilted surface with enhanced convection
    // Hcov expected = 3.870

    Tsurf = 20.0;
    Tamb = 30.0;
    CosTilt = 0.707; // cos(45 degrees)
    ExpectedCoefficient = 3.870;

    ConvectionCoefficient = CalcASHRAESimpleIntConvCoeff(Tsurf, Tamb, CosTilt);
    EXPECT_EQ(ConvectionCoefficient, ExpectedCoefficient);
}

TEST_F(ConvectionCoefficientsFixture, ConvectionCoefficientsTest_HConvInDependence)
{
    Real64 ConvectionCoefficient;
    Real64 ExpectedCoefficient = 3.076;

    state->dataSurface->Surface.allocate(1);
    state->dataSurface->Surface(1).CosTilt = 0;

    state->dataHeatBal->HConvIn.allocate(1);

    CalcASHRAESimpleIntConvCoeff(*state, 1, 20.0, 30.0);

    ConvectionCoefficient = state->dataHeatBal->HConvIn(1);

    EXPECT_EQ(ConvectionCoefficient, ExpectedCoefficient);
}

TEST_F(EnergyPlusFixture, AdaptiveModelSelections_ProperConstruction)
{
    // This unit test checks to make sure the InsideFaceAdaptiveConvectionAlgo and OutsideFaceAdaptiveConvectionAlgo objects default construct their
    // members to the correct algorithm integer identifiers

    std::string const idf_objects = delimited_string({"SurfaceConvectionAlgorithm:Inside,AdaptiveConvectionAlgorithm;",
                                                      "SurfaceConvectionAlgorithm:Outside,AdaptiveConvectionAlgorithm;",

                                                      "SurfaceConvectionAlgorithm:Inside:AdaptiveModelSelections,",
                                                      "Default Algorithm;       !- Name",

                                                      "SurfaceConvectionAlgorithm:Outside:AdaptiveModelSelections,",
                                                      "Default algorithms;      !- Name"});

    ASSERT_TRUE(process_idf(idf_objects));

    int algorithm_identifier;

    algorithm_identifier = state->dataConvectionCoefficient->InsideFaceAdaptiveConvectionAlgo.SimpleBouyVertWallEqNum;
    ASSERT_EQ(algorithm_identifier, HcInt_FohannoPolidoriVerticalWall);
    algorithm_identifier = state->dataConvectionCoefficient->InsideFaceAdaptiveConvectionAlgo.SimpleBouyStableHorizEqNum;
    ASSERT_EQ(algorithm_identifier, HcInt_AlamdariHammondStableHorizontal);
    algorithm_identifier = state->dataConvectionCoefficient->InsideFaceAdaptiveConvectionAlgo.SimpleBouyUnstableHorizEqNum;
    ASSERT_EQ(algorithm_identifier, HcInt_AlamdariHammondUnstableHorizontal);
    algorithm_identifier = state->dataConvectionCoefficient->InsideFaceAdaptiveConvectionAlgo.SimpleBouyStableTiltedEqNum;
    ASSERT_EQ(algorithm_identifier, HcInt_WaltonStableHorizontalOrTilt);
    algorithm_identifier = state->dataConvectionCoefficient->InsideFaceAdaptiveConvectionAlgo.SimpleBouyUnstableTiltedEqNum;
    ASSERT_EQ(algorithm_identifier, HcInt_WaltonUnstableHorizontalOrTilt);
    algorithm_identifier = state->dataConvectionCoefficient->InsideFaceAdaptiveConvectionAlgo.SimpleBouyWindowsEqNum;
    ASSERT_EQ(algorithm_identifier, HcInt_ISO15099Windows);
    algorithm_identifier = state->dataConvectionCoefficient->InsideFaceAdaptiveConvectionAlgo.FloorHeatCeilingCoolVertWallEqNum;
    ASSERT_EQ(algorithm_identifier, HcInt_KhalifaEq3WallAwayFromHeat);
    algorithm_identifier = state->dataConvectionCoefficient->InsideFaceAdaptiveConvectionAlgo.FloorHeatCeilingCoolStableHorizEqNum;
    ASSERT_EQ(algorithm_identifier, HcInt_AlamdariHammondStableHorizontal);
    algorithm_identifier = state->dataConvectionCoefficient->InsideFaceAdaptiveConvectionAlgo.FloorHeatCeilingCoolUnstableHorizEqNum;
    ASSERT_EQ(algorithm_identifier, HcInt_KhalifaEq4CeilingAwayFromHeat);
    algorithm_identifier = state->dataConvectionCoefficient->InsideFaceAdaptiveConvectionAlgo.FloorHeatCeilingCoolHeatedFloorEqNum;
    ASSERT_EQ(algorithm_identifier, HcInt_AwbiHattonHeatedFloor);
    algorithm_identifier = state->dataConvectionCoefficient->InsideFaceAdaptiveConvectionAlgo.FloorHeatCeilingCoolChilledCeilingEqNum;
    ASSERT_EQ(algorithm_identifier, HcInt_KaradagChilledCeiling);
    algorithm_identifier = state->dataConvectionCoefficient->InsideFaceAdaptiveConvectionAlgo.FloorHeatCeilingCoolStableTiltedEqNum;
    ASSERT_EQ(algorithm_identifier, HcInt_WaltonStableHorizontalOrTilt);
    algorithm_identifier = state->dataConvectionCoefficient->InsideFaceAdaptiveConvectionAlgo.FloorHeatCeilingCoolUnstableTiltedEqNum;
    ASSERT_EQ(algorithm_identifier, HcInt_WaltonUnstableHorizontalOrTilt);
    algorithm_identifier = state->dataConvectionCoefficient->InsideFaceAdaptiveConvectionAlgo.FloorHeatCeilingCoolWindowsEqNum;
    ASSERT_EQ(algorithm_identifier, HcInt_ISO15099Windows);
    algorithm_identifier = state->dataConvectionCoefficient->InsideFaceAdaptiveConvectionAlgo.WallPanelHeatVertWallEqNum;
    ASSERT_EQ(algorithm_identifier, HcInt_KhalifaEq6NonHeatedWalls);
    algorithm_identifier = state->dataConvectionCoefficient->InsideFaceAdaptiveConvectionAlgo.WallPanelHeatHeatedWallEqNum;
    ASSERT_EQ(algorithm_identifier, HcInt_AwbiHattonHeatedWall);
    algorithm_identifier = state->dataConvectionCoefficient->InsideFaceAdaptiveConvectionAlgo.WallPanelHeatStableHorizEqNum;
    ASSERT_EQ(algorithm_identifier, HcInt_AlamdariHammondStableHorizontal);
    algorithm_identifier = state->dataConvectionCoefficient->InsideFaceAdaptiveConvectionAlgo.WallPanelHeatUnstableHorizEqNum;
    ASSERT_EQ(algorithm_identifier, HcInt_KhalifaEq7Ceiling);
    algorithm_identifier = state->dataConvectionCoefficient->InsideFaceAdaptiveConvectionAlgo.WallPanelHeatStableTiltedEqNum;
    ASSERT_EQ(algorithm_identifier, HcInt_WaltonStableHorizontalOrTilt);
    algorithm_identifier = state->dataConvectionCoefficient->InsideFaceAdaptiveConvectionAlgo.WallPanelHeatUnstableTiltedEqNum;
    ASSERT_EQ(algorithm_identifier, HcInt_WaltonUnstableHorizontalOrTilt);
    algorithm_identifier = state->dataConvectionCoefficient->InsideFaceAdaptiveConvectionAlgo.WallPanelHeatWindowsEqNum;
    ASSERT_EQ(algorithm_identifier, HcInt_ISO15099Windows);
    algorithm_identifier = state->dataConvectionCoefficient->InsideFaceAdaptiveConvectionAlgo.ConvectiveHeatVertWallEqNum;
    ASSERT_EQ(algorithm_identifier, HcInt_FohannoPolidoriVerticalWall);
    algorithm_identifier = state->dataConvectionCoefficient->InsideFaceAdaptiveConvectionAlgo.ConvectiveHeatVertWallNearHeaterEqNum;
    ASSERT_EQ(algorithm_identifier, HcInt_KhalifaEq5WallNearHeat);
    algorithm_identifier = state->dataConvectionCoefficient->InsideFaceAdaptiveConvectionAlgo.ConvectiveHeatStableHorizEqNum;
    ASSERT_EQ(algorithm_identifier, HcInt_AlamdariHammondStableHorizontal);
    algorithm_identifier = state->dataConvectionCoefficient->InsideFaceAdaptiveConvectionAlgo.ConvectiveHeatUnstableHorizEqNum;
    ASSERT_EQ(algorithm_identifier, HcInt_KhalifaEq7Ceiling);
    algorithm_identifier = state->dataConvectionCoefficient->InsideFaceAdaptiveConvectionAlgo.ConvectiveHeatStableTiltedEqNum;
    ASSERT_EQ(algorithm_identifier, HcInt_WaltonStableHorizontalOrTilt);
    algorithm_identifier = state->dataConvectionCoefficient->InsideFaceAdaptiveConvectionAlgo.ConvectiveHeatUnstableTiltedEqNum;
    ASSERT_EQ(algorithm_identifier, HcInt_WaltonUnstableHorizontalOrTilt);
    algorithm_identifier = state->dataConvectionCoefficient->InsideFaceAdaptiveConvectionAlgo.ConvectiveHeatWindowsEqNum;
    ASSERT_EQ(algorithm_identifier, HcInt_ISO15099Windows);
    algorithm_identifier = state->dataConvectionCoefficient->InsideFaceAdaptiveConvectionAlgo.CentralAirWallEqNum;
    ASSERT_EQ(algorithm_identifier, HcInt_GoldsteinNovoselacCeilingDiffuserWalls);
    algorithm_identifier = state->dataConvectionCoefficient->InsideFaceAdaptiveConvectionAlgo.CentralAirCeilingEqNum;
    ASSERT_EQ(algorithm_identifier, HcInt_FisherPedersenCeilDiffuserCeiling);
    algorithm_identifier = state->dataConvectionCoefficient->InsideFaceAdaptiveConvectionAlgo.CentralAirFloorEqNum;
    ASSERT_EQ(algorithm_identifier, HcInt_GoldsteinNovoselacCeilingDiffuserFloor);
    algorithm_identifier = state->dataConvectionCoefficient->InsideFaceAdaptiveConvectionAlgo.CentralAirWindowsEqNum;
    ASSERT_EQ(algorithm_identifier, HcInt_GoldsteinNovoselacCeilingDiffuserWindow);
    algorithm_identifier = state->dataConvectionCoefficient->InsideFaceAdaptiveConvectionAlgo.ZoneFanCircVertWallEqNum;
    ASSERT_EQ(algorithm_identifier, HcInt_KhalifaEq3WallAwayFromHeat);
    algorithm_identifier = state->dataConvectionCoefficient->InsideFaceAdaptiveConvectionAlgo.ZoneFanCircStableHorizEqNum;
    ASSERT_EQ(algorithm_identifier, HcInt_AlamdariHammondStableHorizontal);
    algorithm_identifier = state->dataConvectionCoefficient->InsideFaceAdaptiveConvectionAlgo.ZoneFanCircUnstableHorizEqNum;
    ASSERT_EQ(algorithm_identifier, HcInt_KhalifaEq4CeilingAwayFromHeat);
    algorithm_identifier = state->dataConvectionCoefficient->InsideFaceAdaptiveConvectionAlgo.ZoneFanCircStableTiltedEqNum;
    ASSERT_EQ(algorithm_identifier, HcInt_WaltonStableHorizontalOrTilt);
    algorithm_identifier = state->dataConvectionCoefficient->InsideFaceAdaptiveConvectionAlgo.ZoneFanCircUnstableTiltedEqNum;
    ASSERT_EQ(algorithm_identifier, HcInt_WaltonUnstableHorizontalOrTilt);
    algorithm_identifier = state->dataConvectionCoefficient->InsideFaceAdaptiveConvectionAlgo.ZoneFanCircWindowsEqNum;
    ASSERT_EQ(algorithm_identifier, HcInt_ISO15099Windows);
    algorithm_identifier = state->dataConvectionCoefficient->InsideFaceAdaptiveConvectionAlgo.MixedBouyAssistingFlowWallEqNum;
    ASSERT_EQ(algorithm_identifier, HcInt_BeausoleilMorrisonMixedAssistingWall);
    algorithm_identifier = state->dataConvectionCoefficient->InsideFaceAdaptiveConvectionAlgo.MixedBouyOppossingFlowWallEqNum;
    ASSERT_EQ(algorithm_identifier, HcInt_BeausoleilMorrisonMixedOppossingWall);
    algorithm_identifier = state->dataConvectionCoefficient->InsideFaceAdaptiveConvectionAlgo.MixedStableFloorEqNum;
    ASSERT_EQ(algorithm_identifier, HcInt_BeausoleilMorrisonMixedStableFloor);
    algorithm_identifier = state->dataConvectionCoefficient->InsideFaceAdaptiveConvectionAlgo.MixedUnstableFloorEqNum;
    ASSERT_EQ(algorithm_identifier, HcInt_BeausoleilMorrisonMixedUnstableFloor);
    algorithm_identifier = state->dataConvectionCoefficient->InsideFaceAdaptiveConvectionAlgo.MixedStableCeilingEqNum;
    ASSERT_EQ(algorithm_identifier, HcInt_BeausoleilMorrisonMixedStableCeiling);
    algorithm_identifier = state->dataConvectionCoefficient->InsideFaceAdaptiveConvectionAlgo.MixedUnstableCeilingEqNum;
    ASSERT_EQ(algorithm_identifier, HcInt_BeausoleilMorrisonMixedUnstableCeiling);
    algorithm_identifier = state->dataConvectionCoefficient->InsideFaceAdaptiveConvectionAlgo.MixedWindowsEqNum;
    ASSERT_EQ(algorithm_identifier, HcInt_GoldsteinNovoselacCeilingDiffuserWindow);

    algorithm_identifier = state->dataConvectionCoefficient->OutsideFaceAdaptiveConvectionAlgo.HWindWallWindwardEqNum;
    ASSERT_EQ(algorithm_identifier, HcExt_SparrowWindward);
    algorithm_identifier = state->dataConvectionCoefficient->OutsideFaceAdaptiveConvectionAlgo.HWindWallLeewardEqNum;
    ASSERT_EQ(algorithm_identifier, HcExt_SparrowLeeward);
    algorithm_identifier = state->dataConvectionCoefficient->OutsideFaceAdaptiveConvectionAlgo.HWindHorizRoofEqNum;
    ASSERT_EQ(algorithm_identifier, HcExt_ClearRoof);
    algorithm_identifier = state->dataConvectionCoefficient->OutsideFaceAdaptiveConvectionAlgo.HNatVertWallEqNum;
    ASSERT_EQ(algorithm_identifier, HcExt_NaturalASHRAEVerticalWall);
    algorithm_identifier = state->dataConvectionCoefficient->OutsideFaceAdaptiveConvectionAlgo.HNatStableHorizEqNum;
    ASSERT_EQ(algorithm_identifier, HcExt_NaturalWaltonStableHorizontalOrTilt);
    algorithm_identifier = state->dataConvectionCoefficient->OutsideFaceAdaptiveConvectionAlgo.HNatUnstableHorizEqNum;
    ASSERT_EQ(algorithm_identifier, HcExt_NaturalWaltonUnstableHorizontalOrTilt);
}

TEST_F(EnergyPlusFixture, AdaptiveModelSelections_Implicit)
{
    // This unit test checks to make sure the InsideFaceAdaptiveConvectionAlgo and OutsideFaceAdaptiveConvectionAlgo objects assign their
    // members to the correct algorithm integer identifiers inside the GetUserConvectionCoefficients() function
    std::string const idf_objects = delimited_string({
        "SurfaceConvectionAlgorithm:Inside,AdaptiveConvectionAlgorithm;",
        "SurfaceConvectionAlgorithm:Outside,AdaptiveConvectionAlgorithm;",

        "SurfaceConvectionAlgorithm:Inside:AdaptiveModelSelections,",
        "Default Algorithm,       !- Name",
        "FohannoPolidoriVerticalWall;  !- Simple Buoyancy Vertical Wall Equation Source",

        "SurfaceConvectionAlgorithm:Outside:AdaptiveModelSelections,",
        "Default algorithms,      !- Name",
        "TARPWindward;            !- Wind Convection Windward Vertical Wall Equation Source",

    });

    ASSERT_TRUE(process_idf(idf_objects));

    state->dataHeatBalSurf->TempSurfInTmp.allocate(6);
    state->dataHeatBalSurf->TempSurfInTmp(1) = 15.0;
    state->dataHeatBalSurf->TempSurfInTmp(2) = 20.0;
    state->dataHeatBalSurf->TempSurfInTmp(3) = 25.0;
    state->dataHeatBalSurf->TempSurfInTmp(4) = 25.0;
    state->dataHeatBalSurf->TempSurfInTmp(5) = 25.0;
    state->dataHeatBalSurf->TempSurfInTmp(6) = 25.0;
    ConvectionCoefficients::InitInteriorConvectionCoeffs(*state, state->dataHeatBalSurf->TempSurfInTmp);

    int algorithm_identifier;

    algorithm_identifier = state->dataConvectionCoefficient->InsideFaceAdaptiveConvectionAlgo.SimpleBouyVertWallEqNum;
    ASSERT_EQ(algorithm_identifier, HcInt_FohannoPolidoriVerticalWall);
    algorithm_identifier = state->dataConvectionCoefficient->InsideFaceAdaptiveConvectionAlgo.SimpleBouyStableHorizEqNum;
    ASSERT_EQ(algorithm_identifier, HcInt_AlamdariHammondStableHorizontal);
    algorithm_identifier = state->dataConvectionCoefficient->InsideFaceAdaptiveConvectionAlgo.SimpleBouyUnstableHorizEqNum;
    ASSERT_EQ(algorithm_identifier, HcInt_AlamdariHammondUnstableHorizontal);
    algorithm_identifier = state->dataConvectionCoefficient->InsideFaceAdaptiveConvectionAlgo.SimpleBouyStableTiltedEqNum;
    ASSERT_EQ(algorithm_identifier, HcInt_WaltonStableHorizontalOrTilt);
    algorithm_identifier = state->dataConvectionCoefficient->InsideFaceAdaptiveConvectionAlgo.SimpleBouyUnstableTiltedEqNum;
    ASSERT_EQ(algorithm_identifier, HcInt_WaltonUnstableHorizontalOrTilt);
    algorithm_identifier = state->dataConvectionCoefficient->InsideFaceAdaptiveConvectionAlgo.SimpleBouyWindowsEqNum;
    ASSERT_EQ(algorithm_identifier, HcInt_ISO15099Windows);
    algorithm_identifier = state->dataConvectionCoefficient->InsideFaceAdaptiveConvectionAlgo.FloorHeatCeilingCoolVertWallEqNum;
    ASSERT_EQ(algorithm_identifier, HcInt_KhalifaEq3WallAwayFromHeat);
    algorithm_identifier = state->dataConvectionCoefficient->InsideFaceAdaptiveConvectionAlgo.FloorHeatCeilingCoolStableHorizEqNum;
    ASSERT_EQ(algorithm_identifier, HcInt_AlamdariHammondStableHorizontal);
    algorithm_identifier = state->dataConvectionCoefficient->InsideFaceAdaptiveConvectionAlgo.FloorHeatCeilingCoolUnstableHorizEqNum;
    ASSERT_EQ(algorithm_identifier, HcInt_KhalifaEq4CeilingAwayFromHeat);
    algorithm_identifier = state->dataConvectionCoefficient->InsideFaceAdaptiveConvectionAlgo.FloorHeatCeilingCoolHeatedFloorEqNum;
    ASSERT_EQ(algorithm_identifier, HcInt_AwbiHattonHeatedFloor);
    algorithm_identifier = state->dataConvectionCoefficient->InsideFaceAdaptiveConvectionAlgo.FloorHeatCeilingCoolChilledCeilingEqNum;
    ASSERT_EQ(algorithm_identifier, HcInt_KaradagChilledCeiling);
    algorithm_identifier = state->dataConvectionCoefficient->InsideFaceAdaptiveConvectionAlgo.FloorHeatCeilingCoolStableTiltedEqNum;
    ASSERT_EQ(algorithm_identifier, HcInt_WaltonStableHorizontalOrTilt);
    algorithm_identifier = state->dataConvectionCoefficient->InsideFaceAdaptiveConvectionAlgo.FloorHeatCeilingCoolUnstableTiltedEqNum;
    ASSERT_EQ(algorithm_identifier, HcInt_WaltonUnstableHorizontalOrTilt);
    algorithm_identifier = state->dataConvectionCoefficient->InsideFaceAdaptiveConvectionAlgo.FloorHeatCeilingCoolWindowsEqNum;
    ASSERT_EQ(algorithm_identifier, HcInt_ISO15099Windows);
    algorithm_identifier = state->dataConvectionCoefficient->InsideFaceAdaptiveConvectionAlgo.WallPanelHeatVertWallEqNum;
    ASSERT_EQ(algorithm_identifier, HcInt_KhalifaEq6NonHeatedWalls);
    algorithm_identifier = state->dataConvectionCoefficient->InsideFaceAdaptiveConvectionAlgo.WallPanelHeatHeatedWallEqNum;
    ASSERT_EQ(algorithm_identifier, HcInt_AwbiHattonHeatedWall);
    algorithm_identifier = state->dataConvectionCoefficient->InsideFaceAdaptiveConvectionAlgo.WallPanelHeatStableHorizEqNum;
    ASSERT_EQ(algorithm_identifier, HcInt_AlamdariHammondStableHorizontal);
    algorithm_identifier = state->dataConvectionCoefficient->InsideFaceAdaptiveConvectionAlgo.WallPanelHeatUnstableHorizEqNum;
    ASSERT_EQ(algorithm_identifier, HcInt_KhalifaEq7Ceiling);
    algorithm_identifier = state->dataConvectionCoefficient->InsideFaceAdaptiveConvectionAlgo.WallPanelHeatStableTiltedEqNum;
    ASSERT_EQ(algorithm_identifier, HcInt_WaltonStableHorizontalOrTilt);
    algorithm_identifier = state->dataConvectionCoefficient->InsideFaceAdaptiveConvectionAlgo.WallPanelHeatUnstableTiltedEqNum;
    ASSERT_EQ(algorithm_identifier, HcInt_WaltonUnstableHorizontalOrTilt);
    algorithm_identifier = state->dataConvectionCoefficient->InsideFaceAdaptiveConvectionAlgo.WallPanelHeatWindowsEqNum;
    ASSERT_EQ(algorithm_identifier, HcInt_ISO15099Windows);
    algorithm_identifier = state->dataConvectionCoefficient->InsideFaceAdaptiveConvectionAlgo.ConvectiveHeatVertWallEqNum;
    ASSERT_EQ(algorithm_identifier, HcInt_FohannoPolidoriVerticalWall);
    algorithm_identifier = state->dataConvectionCoefficient->InsideFaceAdaptiveConvectionAlgo.ConvectiveHeatVertWallNearHeaterEqNum;
    ASSERT_EQ(algorithm_identifier, HcInt_KhalifaEq5WallNearHeat);
    algorithm_identifier = state->dataConvectionCoefficient->InsideFaceAdaptiveConvectionAlgo.ConvectiveHeatStableHorizEqNum;
    ASSERT_EQ(algorithm_identifier, HcInt_AlamdariHammondStableHorizontal);
    algorithm_identifier = state->dataConvectionCoefficient->InsideFaceAdaptiveConvectionAlgo.ConvectiveHeatUnstableHorizEqNum;
    ASSERT_EQ(algorithm_identifier, HcInt_KhalifaEq7Ceiling);
    algorithm_identifier = state->dataConvectionCoefficient->InsideFaceAdaptiveConvectionAlgo.ConvectiveHeatStableTiltedEqNum;
    ASSERT_EQ(algorithm_identifier, HcInt_WaltonStableHorizontalOrTilt);
    algorithm_identifier = state->dataConvectionCoefficient->InsideFaceAdaptiveConvectionAlgo.ConvectiveHeatUnstableTiltedEqNum;
    ASSERT_EQ(algorithm_identifier, HcInt_WaltonUnstableHorizontalOrTilt);
    algorithm_identifier = state->dataConvectionCoefficient->InsideFaceAdaptiveConvectionAlgo.ConvectiveHeatWindowsEqNum;
    ASSERT_EQ(algorithm_identifier, HcInt_ISO15099Windows);
    algorithm_identifier = state->dataConvectionCoefficient->InsideFaceAdaptiveConvectionAlgo.CentralAirWallEqNum;
    ASSERT_EQ(algorithm_identifier, HcInt_GoldsteinNovoselacCeilingDiffuserWalls);
    algorithm_identifier = state->dataConvectionCoefficient->InsideFaceAdaptiveConvectionAlgo.CentralAirCeilingEqNum;
    ASSERT_EQ(algorithm_identifier, HcInt_FisherPedersenCeilDiffuserCeiling);
    algorithm_identifier = state->dataConvectionCoefficient->InsideFaceAdaptiveConvectionAlgo.CentralAirFloorEqNum;
    ASSERT_EQ(algorithm_identifier, HcInt_GoldsteinNovoselacCeilingDiffuserFloor);
    algorithm_identifier = state->dataConvectionCoefficient->InsideFaceAdaptiveConvectionAlgo.CentralAirWindowsEqNum;
    ASSERT_EQ(algorithm_identifier, HcInt_GoldsteinNovoselacCeilingDiffuserWindow);
    algorithm_identifier = state->dataConvectionCoefficient->InsideFaceAdaptiveConvectionAlgo.ZoneFanCircVertWallEqNum;
    ASSERT_EQ(algorithm_identifier, HcInt_KhalifaEq3WallAwayFromHeat);
    algorithm_identifier = state->dataConvectionCoefficient->InsideFaceAdaptiveConvectionAlgo.ZoneFanCircStableHorizEqNum;
    ASSERT_EQ(algorithm_identifier, HcInt_AlamdariHammondStableHorizontal);
    algorithm_identifier = state->dataConvectionCoefficient->InsideFaceAdaptiveConvectionAlgo.ZoneFanCircUnstableHorizEqNum;
    ASSERT_EQ(algorithm_identifier, HcInt_KhalifaEq4CeilingAwayFromHeat);
    algorithm_identifier = state->dataConvectionCoefficient->InsideFaceAdaptiveConvectionAlgo.ZoneFanCircStableTiltedEqNum;
    ASSERT_EQ(algorithm_identifier, HcInt_WaltonStableHorizontalOrTilt);
    algorithm_identifier = state->dataConvectionCoefficient->InsideFaceAdaptiveConvectionAlgo.ZoneFanCircUnstableTiltedEqNum;
    ASSERT_EQ(algorithm_identifier, HcInt_WaltonUnstableHorizontalOrTilt);
    algorithm_identifier = state->dataConvectionCoefficient->InsideFaceAdaptiveConvectionAlgo.ZoneFanCircWindowsEqNum;
    ASSERT_EQ(algorithm_identifier, HcInt_ISO15099Windows);
    algorithm_identifier = state->dataConvectionCoefficient->InsideFaceAdaptiveConvectionAlgo.MixedBouyAssistingFlowWallEqNum;
    ASSERT_EQ(algorithm_identifier, HcInt_BeausoleilMorrisonMixedAssistingWall);
    algorithm_identifier = state->dataConvectionCoefficient->InsideFaceAdaptiveConvectionAlgo.MixedBouyOppossingFlowWallEqNum;
    ASSERT_EQ(algorithm_identifier, HcInt_BeausoleilMorrisonMixedOppossingWall);
    algorithm_identifier = state->dataConvectionCoefficient->InsideFaceAdaptiveConvectionAlgo.MixedStableFloorEqNum;
    ASSERT_EQ(algorithm_identifier, HcInt_BeausoleilMorrisonMixedStableFloor);
    algorithm_identifier = state->dataConvectionCoefficient->InsideFaceAdaptiveConvectionAlgo.MixedUnstableFloorEqNum;
    ASSERT_EQ(algorithm_identifier, HcInt_BeausoleilMorrisonMixedUnstableFloor);
    algorithm_identifier = state->dataConvectionCoefficient->InsideFaceAdaptiveConvectionAlgo.MixedStableCeilingEqNum;
    ASSERT_EQ(algorithm_identifier, HcInt_BeausoleilMorrisonMixedStableCeiling);
    algorithm_identifier = state->dataConvectionCoefficient->InsideFaceAdaptiveConvectionAlgo.MixedUnstableCeilingEqNum;
    ASSERT_EQ(algorithm_identifier, HcInt_BeausoleilMorrisonMixedUnstableCeiling);
    algorithm_identifier = state->dataConvectionCoefficient->InsideFaceAdaptiveConvectionAlgo.MixedWindowsEqNum;
    ASSERT_EQ(algorithm_identifier, HcInt_GoldsteinNovoselacCeilingDiffuserWindow);

    algorithm_identifier = state->dataConvectionCoefficient->OutsideFaceAdaptiveConvectionAlgo.HWindWallWindwardEqNum;
    ASSERT_EQ(algorithm_identifier, HcExt_SparrowWindward);
    algorithm_identifier = state->dataConvectionCoefficient->OutsideFaceAdaptiveConvectionAlgo.HWindWallLeewardEqNum;
    ASSERT_EQ(algorithm_identifier, HcExt_SparrowLeeward);
    algorithm_identifier = state->dataConvectionCoefficient->OutsideFaceAdaptiveConvectionAlgo.HWindHorizRoofEqNum;
    ASSERT_EQ(algorithm_identifier, HcExt_ClearRoof);
    algorithm_identifier = state->dataConvectionCoefficient->OutsideFaceAdaptiveConvectionAlgo.HNatVertWallEqNum;
    ASSERT_EQ(algorithm_identifier, HcExt_NaturalASHRAEVerticalWall);
    algorithm_identifier = state->dataConvectionCoefficient->OutsideFaceAdaptiveConvectionAlgo.HNatStableHorizEqNum;
    ASSERT_EQ(algorithm_identifier, HcExt_NaturalWaltonStableHorizontalOrTilt);
    algorithm_identifier = state->dataConvectionCoefficient->OutsideFaceAdaptiveConvectionAlgo.HNatUnstableHorizEqNum;
    ASSERT_EQ(algorithm_identifier, HcExt_NaturalWaltonUnstableHorizontalOrTilt);

    state->dataHeatBalSurf->TempSurfInTmp.deallocate();
}

TEST_F(EnergyPlusFixture, AdaptiveModelSelections_ExplicitSelection)
{
    // This unit test checks to make sure the InsideFaceAdaptiveConvectionAlgo and OutsideFaceAdaptiveConvectionAlgo objects assign their
    // members to the correct algorithm integer identifiers inside the GetUserConvectionCoefficients() function when non-default assignments
    // are specified in the idf
    std::string const idf_objects = delimited_string({

        "SurfaceConvectionAlgorithm:Inside,AdaptiveConvectionAlgorithm;",
        "SurfaceConvectionAlgorithm:Outside,AdaptiveConvectionAlgorithm;",

        "SurfaceConvectionAlgorithm:Inside:AdaptiveModelSelections,",
        "Default Algorithm,       !- Name",
        "ISO15099Windows,         !- Simple Buoyancy Vertical Wall Equation Source",
        ",                        !- Simple Buoyancy Vertical Wall User Curve Name",
        "AlamdariHammondStableHorizontal,  !- Simple Buoyancy Stable Horizontal Equation Source",
        ",                        !- Simple Buoyancy Stable Horizontal Equation User Curve Name",
        "AlamdariHammondUnstableHorizontal,  !- Simple Buoyancy Unstable Horizontal Equation Source",
        ",                        !- Simple Buoyancy Unstable Horizontal Equation User Curve Name",
        "WaltonStableHorizontalOrTilt,  !- Simple Buoyancy Stable Tilted Equation Source",
        ",                        !- Simple Buoyancy Stable Tilted Equation User Curve Name",
        "WaltonUnstableHorizontalOrTilt,  !- Simple Buoyancy Unstable Tilted Equation Source",
        ",                        !- Simple Buoyancy Unstable Tilted Equation User Curve Name",
        "ISO15099Windows,         !- Simple Buoyancy Windows Equation Source",
        ",                        !- Simple Buoyancy Windows Equation User Curve Name",
        "KhalifaEq3WallAwayFromHeat,  !- Floor Heat Ceiling Cool Vertical Wall Equation Source",
        ",                        !- Floor Heat Ceiling Cool Vertical Wall Equation User Curve Name",
        "AlamdariHammondStableHorizontal,  !- Floor Heat Ceiling Cool Stable Horizontal Equation Source",
        ",                        !- Floor Heat Ceiling Cool Stable Horizontal Equation User Curve Name",
        "KhalifaEq4CeilingAwayFromHeat,  !- Floor Heat Ceiling Cool Unstable Horizontal Equation Source",
        ",                        !- Floor Heat Ceiling Cool Unstable Horizontal Equation User Curve Name",
        "AwbiHattonHeatedFloor,   !- Floor Heat Ceiling Cool Heated Floor Equation Source",
        ",                        !- Floor Heat Ceiling Cool Heated Floor Equation User Curve Name",
        "KaradagChilledCeiling,   !- Floor Heat Ceiling Cool Chilled Ceiling Equation Source",
        ",                        !- Floor Heat Ceiling Cool Chilled Ceiling Equation User Curve Name",
        "WaltonStableHorizontalOrTilt,  !- Floor Heat Ceiling Cool Stable Tilted Equation Source",
        ",                        !- Floor Heat Ceiling Cool Stable Tilted Equation User Curve Name",
        "WaltonUnstableHorizontalOrTilt,  !- Floor Heat Ceiling Cool Unstable Tilted Equation Source",
        ",                        !- Floor Heat Ceiling Cool Unstable Tilted Equation User Curve Name",
        "ISO15099Windows,         !- Floor Heat Ceiling Cool Window Equation Source",
        ",                        !- Floor Heat Ceiling Cool Window Equation User Curve Name",
        "KhalifaEq6NonHeatedWalls,!- Wall Panel Heating Vertical Wall Equation Source",
        ",                        !- Wall Panel Heating Vertical Wall Equation User Curve Name",
        "AwbiHattonHeatedWall,    !- Wall Panel Heating Heated Wall Equation Source",
        ",                        !- Wall Panel Heating Heated Wall Equation User Curve Name",
        "AlamdariHammondStableHorizontal,  !- Wall Panel Heating Stable Horizontal Equation Source",
        ",                        !- Wall Panel Heating Stable Horizontal Equation User Curve Name",
        "KhalifaEq7Ceiling,       !- Wall Panel Heating Unstable Horizontal Equation Source",
        ",                        !- Wall Panel Heating Unstable Horizontal Equation User Curve Name",
        "WaltonStableHorizontalOrTilt,  !- Wall Panel Heating Stable Tilted Equation Source",
        ",                        !- Wall Panel Heating Stable Tilted Equation User Curve Name",
        "WaltonUnstableHorizontalOrTilt,  !- Wall Panel Heating Unstable Tilted Equation Source",
        ",                        !- Wall Panel Heating Unstable Tilted Equation User Curve Name",
        "ISO15099Windows,         !- Wall Panel Heating Window Equation Source",
        ",                        !- Wall Panel Heating Window Equation User Curve Name",
        "FohannoPolidoriVerticalWall,  !- Convective Zone Heater Vertical Wall Equation Source",
        ",                        !- Convective Zone Heater Vertical Wall Equation User Curve Name",
        "KhalifaEq5WallNearHeat,  !- Convective Zone Heater Vertical Walls Near Heater Equation Source",
        ",                        !- Convective Zone Heater Vertical Walls Near Heater Equation User Curve Name",
        "AlamdariHammondStableHorizontal,  !- Convective Zone Heater Stable Horizontal Equation Source",
        ",                        !- Convective Zone Heater Stable Horizontal Equation User Curve Name",
        "KhalifaEq7Ceiling,       !- Convective Zone Heater Unstable Horizontal Equation Source",
        ",                        !- Convective Zone Heater Unstable Horizontal Equation User Curve Name",
        "WaltonStableHorizontalOrTilt,  !- Convective Zone Heater Stable Tilted Equation Source",
        ",                        !- Convective Zone Heater Stable Tilted Equation User Curve Name",
        "WaltonUnstableHorizontalOrTilt,  !- Convective Zone Heater Unstable Tilted Equation Source",
        ",                        !- Convective Zone Heater Unstable Tilted Equation User Curve Name",
        "ISO15099Windows,         !- Convective Zone Heater Windows Equation Source",
        ",                        !- Convective Zone Heater Windows Equation User Curve Name",
        "GoldsteinNovoselacCeilingDiffuserWalls,  !- Central Air Diffuser Wall Equation Source",
        ",                        !- Central Air Diffuser Wall Equation User Curve Name",
        "FisherPedersenCeilingDiffuserCeiling,  !- Central Air Diffuser Ceiling Equation Source",
        ",                        !- Central Air Diffuser Ceiling Equation User Curve Name",
        "GoldsteinNovoselacCeilingDiffuserFloor,  !- Central Air Diffuser Floor Equation Source",
        ",                        !- Central Air Diffuser Floor Equation User Curve Name",
        "GoldsteinNovoselacCeilingDiffuserWindow,  !- Central Air Diffuser Window Equation Source",
        ",                        !- Central Air Diffuser Window Equation User Curve Name",
        "KhalifaEq3WallAwayFromHeat,  !- Mechanical Zone Fan Circulation Vertical Wall Equation Source",
        ",                        !- Mechanical Zone Fan Circulation Vertical Wall Equation User Curve Name",
        "AlamdariHammondStableHorizontal,  !- Mechanical Zone Fan Circulation Stable Horizontal Equation Source",
        ",                        !- Mechanical Zone Fan Circulation Stable Horizontal Equation User Curve Name",
        "KhalifaEq4CeilingAwayFromHeat,  !- Mechanical Zone Fan Circulation Unstable Horizontal Equation Source",
        ",                        !- Mechanical Zone Fan Circulation Unstable Horizontal Equation User Curve Name",
        "WaltonStableHorizontalOrTilt,  !- Mechanical Zone Fan Circulation Stable Tilted Equation Source",
        ",                        !- Mechanical Zone Fan Circulation Stable Tilted Equation User Curve Name",
        "WaltonUnstableHorizontalOrTilt,  !- Mechanical Zone Fan Circulation Unstable Tilted Equation Source",
        ",                        !- Mechanical Zone Fan Circulation Unstable Tilted Equation User Curve Name",
        "ISO15099Windows,         !- Mechanical Zone Fan Circulation Window Equation Source",
        ",                        !- Mechanical Zone Fan Circulation Window Equation User Curve Name",
        ",  !- Mixed Regime Buoyancy Assisting Flow on Walls Equation Source",
        ",                        !- Mixed Regime Buoyancy Assisting Flow on Walls Equation User Curve Name",
        ",  !- Mixed Regime Buoyancy Opposing Flow on Walls Equation Source",
        ",                        !- Mixed Regime Buoyancy Opposing Flow on Walls Equation User Curve Name",
        ",  !- Mixed Regime Stable Floor Equation Source",
        ",                        !- Mixed Regime Stable Floor Equation User Curve Name",
        ",  !- Mixed Regime Unstable Floor Equation Source",
        ",                        !- Mixed Regime Unstable Floor Equation User Curve Name",
        ",  !- Mixed Regime Stable Ceiling Equation Source",
        ",                        !- Mixed Regime Stable Ceiling Equation User Curve Name",
        ",  !- Mixed Regime Unstable Ceiling Equation Source",
        ",                        !- Mixed Regime Unstable Ceiling Equation User Curve Name",
        ",  !- Mixed Regime Window Equation Source",
        ";                        !- Mixed Regime Window Equation User Curve Name",

        "SurfaceConvectionAlgorithm:Outside:AdaptiveModelSelections,",
        "Default algorithms,      !- Name",
        "TARPWindward,            !- Wind Convection Windward Vertical Wall Equation Source",
        ",                        !- Wind Convection Windward Equation Vertical Wall User Curve Name",
        "TARPLeeward,             !- Wind Convection Leeward Vertical Wall Equation Source",
        ",                        !- Wind Convection Leeward Vertical Wall Equation User Curve Name",
        "ClearRoof,               !- Wind Convection Horizontal Roof Equation Source",
        ",                        !- Wind Convection Horizontal Roof User Curve Name",
        "ASHRAEVerticalWall,      !- Natural Convection Vertical Wall Equation Source",
        ",                        !- Natural Convection Vertical Wall Equation User Curve Name",
        "WaltonStableHorizontalOrTilt,  !- Natural Convection Stable Horizontal Equation Source",
        ",                        !- Natural Convection Stable Horizontal Equation User Curve Name",
        "WaltonUnstableHorizontalOrTilt,  !- Natural Convection Unstable Horizontal Equation Source",
        ";                        !- Natural Convection Unstable Horizontal Equation User Curve Name",
    });

    ASSERT_TRUE(process_idf(idf_objects));

    state->dataHeatBalSurf->TempSurfInTmp.allocate(6);
    state->dataHeatBalSurf->TempSurfInTmp(1) = 15.0;
    state->dataHeatBalSurf->TempSurfInTmp(2) = 20.0;
    state->dataHeatBalSurf->TempSurfInTmp(3) = 25.0;
    state->dataHeatBalSurf->TempSurfInTmp(4) = 25.0;
    state->dataHeatBalSurf->TempSurfInTmp(5) = 25.0;
    state->dataHeatBalSurf->TempSurfInTmp(6) = 25.0;
    ConvectionCoefficients::InitInteriorConvectionCoeffs(*state, state->dataHeatBalSurf->TempSurfInTmp);
    ConvectionCoefficients::GetUserConvectionCoefficients(*state);

    int algorithm_identifier;

    algorithm_identifier = state->dataConvectionCoefficient->InsideFaceAdaptiveConvectionAlgo.SimpleBouyVertWallEqNum;
    ASSERT_EQ(algorithm_identifier, HcInt_ISO15099Windows);
    algorithm_identifier = state->dataConvectionCoefficient->InsideFaceAdaptiveConvectionAlgo.SimpleBouyStableHorizEqNum;
    ASSERT_EQ(algorithm_identifier, HcInt_AlamdariHammondStableHorizontal);
    algorithm_identifier = state->dataConvectionCoefficient->InsideFaceAdaptiveConvectionAlgo.SimpleBouyUnstableHorizEqNum;
    ASSERT_EQ(algorithm_identifier, HcInt_AlamdariHammondUnstableHorizontal);
    algorithm_identifier = state->dataConvectionCoefficient->InsideFaceAdaptiveConvectionAlgo.SimpleBouyStableTiltedEqNum;
    ASSERT_EQ(algorithm_identifier, HcInt_WaltonStableHorizontalOrTilt);
    algorithm_identifier = state->dataConvectionCoefficient->InsideFaceAdaptiveConvectionAlgo.SimpleBouyUnstableTiltedEqNum;
    ASSERT_EQ(algorithm_identifier, HcInt_WaltonUnstableHorizontalOrTilt);
    algorithm_identifier = state->dataConvectionCoefficient->InsideFaceAdaptiveConvectionAlgo.SimpleBouyWindowsEqNum;
    ASSERT_EQ(algorithm_identifier, HcInt_ISO15099Windows);
    algorithm_identifier = state->dataConvectionCoefficient->InsideFaceAdaptiveConvectionAlgo.FloorHeatCeilingCoolVertWallEqNum;
    ASSERT_EQ(algorithm_identifier, HcInt_KhalifaEq3WallAwayFromHeat);
    algorithm_identifier = state->dataConvectionCoefficient->InsideFaceAdaptiveConvectionAlgo.FloorHeatCeilingCoolStableHorizEqNum;
    ASSERT_EQ(algorithm_identifier, HcInt_AlamdariHammondStableHorizontal);
    algorithm_identifier = state->dataConvectionCoefficient->InsideFaceAdaptiveConvectionAlgo.FloorHeatCeilingCoolUnstableHorizEqNum;
    ASSERT_EQ(algorithm_identifier, HcInt_KhalifaEq4CeilingAwayFromHeat);
    algorithm_identifier = state->dataConvectionCoefficient->InsideFaceAdaptiveConvectionAlgo.FloorHeatCeilingCoolHeatedFloorEqNum;
    ASSERT_EQ(algorithm_identifier, HcInt_AwbiHattonHeatedFloor);
    algorithm_identifier = state->dataConvectionCoefficient->InsideFaceAdaptiveConvectionAlgo.FloorHeatCeilingCoolChilledCeilingEqNum;
    ASSERT_EQ(algorithm_identifier, HcInt_KaradagChilledCeiling);
    algorithm_identifier = state->dataConvectionCoefficient->InsideFaceAdaptiveConvectionAlgo.FloorHeatCeilingCoolStableTiltedEqNum;
    ASSERT_EQ(algorithm_identifier, HcInt_WaltonStableHorizontalOrTilt);
    algorithm_identifier = state->dataConvectionCoefficient->InsideFaceAdaptiveConvectionAlgo.FloorHeatCeilingCoolUnstableTiltedEqNum;
    ASSERT_EQ(algorithm_identifier, HcInt_WaltonUnstableHorizontalOrTilt);
    algorithm_identifier = state->dataConvectionCoefficient->InsideFaceAdaptiveConvectionAlgo.FloorHeatCeilingCoolWindowsEqNum;
    ASSERT_EQ(algorithm_identifier, HcInt_ISO15099Windows);
    algorithm_identifier = state->dataConvectionCoefficient->InsideFaceAdaptiveConvectionAlgo.WallPanelHeatVertWallEqNum;
    ASSERT_EQ(algorithm_identifier, HcInt_KhalifaEq6NonHeatedWalls);
    algorithm_identifier = state->dataConvectionCoefficient->InsideFaceAdaptiveConvectionAlgo.WallPanelHeatHeatedWallEqNum;
    ASSERT_EQ(algorithm_identifier, HcInt_AwbiHattonHeatedWall);
    algorithm_identifier = state->dataConvectionCoefficient->InsideFaceAdaptiveConvectionAlgo.WallPanelHeatStableHorizEqNum;
    ASSERT_EQ(algorithm_identifier, HcInt_AlamdariHammondStableHorizontal);
    algorithm_identifier = state->dataConvectionCoefficient->InsideFaceAdaptiveConvectionAlgo.WallPanelHeatUnstableHorizEqNum;
    ASSERT_EQ(algorithm_identifier, HcInt_KhalifaEq7Ceiling);
    algorithm_identifier = state->dataConvectionCoefficient->InsideFaceAdaptiveConvectionAlgo.WallPanelHeatStableTiltedEqNum;
    ASSERT_EQ(algorithm_identifier, HcInt_WaltonStableHorizontalOrTilt);
    algorithm_identifier = state->dataConvectionCoefficient->InsideFaceAdaptiveConvectionAlgo.WallPanelHeatUnstableTiltedEqNum;
    ASSERT_EQ(algorithm_identifier, HcInt_WaltonUnstableHorizontalOrTilt);
    algorithm_identifier = state->dataConvectionCoefficient->InsideFaceAdaptiveConvectionAlgo.WallPanelHeatWindowsEqNum;
    ASSERT_EQ(algorithm_identifier, HcInt_ISO15099Windows);
    algorithm_identifier = state->dataConvectionCoefficient->InsideFaceAdaptiveConvectionAlgo.ConvectiveHeatVertWallEqNum;
    ASSERT_EQ(algorithm_identifier, HcInt_FohannoPolidoriVerticalWall);
    algorithm_identifier = state->dataConvectionCoefficient->InsideFaceAdaptiveConvectionAlgo.ConvectiveHeatVertWallNearHeaterEqNum;
    ASSERT_EQ(algorithm_identifier, HcInt_KhalifaEq5WallNearHeat);
    algorithm_identifier = state->dataConvectionCoefficient->InsideFaceAdaptiveConvectionAlgo.ConvectiveHeatStableHorizEqNum;
    ASSERT_EQ(algorithm_identifier, HcInt_AlamdariHammondStableHorizontal);
    algorithm_identifier = state->dataConvectionCoefficient->InsideFaceAdaptiveConvectionAlgo.ConvectiveHeatUnstableHorizEqNum;
    ASSERT_EQ(algorithm_identifier, HcInt_KhalifaEq7Ceiling);
    algorithm_identifier = state->dataConvectionCoefficient->InsideFaceAdaptiveConvectionAlgo.ConvectiveHeatStableTiltedEqNum;
    ASSERT_EQ(algorithm_identifier, HcInt_WaltonStableHorizontalOrTilt);
    algorithm_identifier = state->dataConvectionCoefficient->InsideFaceAdaptiveConvectionAlgo.ConvectiveHeatUnstableTiltedEqNum;
    ASSERT_EQ(algorithm_identifier, HcInt_WaltonUnstableHorizontalOrTilt);
    algorithm_identifier = state->dataConvectionCoefficient->InsideFaceAdaptiveConvectionAlgo.ConvectiveHeatWindowsEqNum;
    ASSERT_EQ(algorithm_identifier, HcInt_ISO15099Windows);
    algorithm_identifier = state->dataConvectionCoefficient->InsideFaceAdaptiveConvectionAlgo.CentralAirWallEqNum;
    ASSERT_EQ(algorithm_identifier, HcInt_GoldsteinNovoselacCeilingDiffuserWalls);
    algorithm_identifier = state->dataConvectionCoefficient->InsideFaceAdaptiveConvectionAlgo.CentralAirCeilingEqNum;
    ASSERT_EQ(algorithm_identifier, HcInt_FisherPedersenCeilDiffuserCeiling);
    algorithm_identifier = state->dataConvectionCoefficient->InsideFaceAdaptiveConvectionAlgo.CentralAirFloorEqNum;
    ASSERT_EQ(algorithm_identifier, HcInt_GoldsteinNovoselacCeilingDiffuserFloor);
    algorithm_identifier = state->dataConvectionCoefficient->InsideFaceAdaptiveConvectionAlgo.CentralAirWindowsEqNum;
    ASSERT_EQ(algorithm_identifier, HcInt_GoldsteinNovoselacCeilingDiffuserWindow);
    algorithm_identifier = state->dataConvectionCoefficient->InsideFaceAdaptiveConvectionAlgo.ZoneFanCircVertWallEqNum;
    ASSERT_EQ(algorithm_identifier, HcInt_KhalifaEq3WallAwayFromHeat);
    algorithm_identifier = state->dataConvectionCoefficient->InsideFaceAdaptiveConvectionAlgo.ZoneFanCircStableHorizEqNum;
    ASSERT_EQ(algorithm_identifier, HcInt_AlamdariHammondStableHorizontal);
    algorithm_identifier = state->dataConvectionCoefficient->InsideFaceAdaptiveConvectionAlgo.ZoneFanCircUnstableHorizEqNum;
    ASSERT_EQ(algorithm_identifier, HcInt_KhalifaEq4CeilingAwayFromHeat);
    algorithm_identifier = state->dataConvectionCoefficient->InsideFaceAdaptiveConvectionAlgo.ZoneFanCircStableTiltedEqNum;
    ASSERT_EQ(algorithm_identifier, HcInt_WaltonStableHorizontalOrTilt);
    algorithm_identifier = state->dataConvectionCoefficient->InsideFaceAdaptiveConvectionAlgo.ZoneFanCircUnstableTiltedEqNum;
    ASSERT_EQ(algorithm_identifier, HcInt_WaltonUnstableHorizontalOrTilt);
    algorithm_identifier = state->dataConvectionCoefficient->InsideFaceAdaptiveConvectionAlgo.ZoneFanCircWindowsEqNum;
    ASSERT_EQ(algorithm_identifier, HcInt_ISO15099Windows);
    algorithm_identifier = state->dataConvectionCoefficient->InsideFaceAdaptiveConvectionAlgo.MixedBouyAssistingFlowWallEqNum;
    ASSERT_EQ(algorithm_identifier, HcInt_BeausoleilMorrisonMixedAssistingWall);
    algorithm_identifier = state->dataConvectionCoefficient->InsideFaceAdaptiveConvectionAlgo.MixedBouyOppossingFlowWallEqNum;
    ASSERT_EQ(algorithm_identifier, HcInt_BeausoleilMorrisonMixedOppossingWall);
    algorithm_identifier = state->dataConvectionCoefficient->InsideFaceAdaptiveConvectionAlgo.MixedStableFloorEqNum;
    ASSERT_EQ(algorithm_identifier, HcInt_BeausoleilMorrisonMixedStableFloor);
    algorithm_identifier = state->dataConvectionCoefficient->InsideFaceAdaptiveConvectionAlgo.MixedUnstableFloorEqNum;
    ASSERT_EQ(algorithm_identifier, HcInt_BeausoleilMorrisonMixedUnstableFloor);
    algorithm_identifier = state->dataConvectionCoefficient->InsideFaceAdaptiveConvectionAlgo.MixedStableCeilingEqNum;
    ASSERT_EQ(algorithm_identifier, HcInt_BeausoleilMorrisonMixedStableCeiling);
    algorithm_identifier = state->dataConvectionCoefficient->InsideFaceAdaptiveConvectionAlgo.MixedUnstableCeilingEqNum;
    ASSERT_EQ(algorithm_identifier, HcInt_BeausoleilMorrisonMixedUnstableCeiling);
    algorithm_identifier = state->dataConvectionCoefficient->InsideFaceAdaptiveConvectionAlgo.MixedWindowsEqNum;
    ASSERT_EQ(algorithm_identifier, HcInt_GoldsteinNovoselacCeilingDiffuserWindow);

    algorithm_identifier = state->dataConvectionCoefficient->OutsideFaceAdaptiveConvectionAlgo.HWindWallWindwardEqNum;
    ASSERT_EQ(algorithm_identifier, HcExt_SparrowWindward);
    algorithm_identifier = state->dataConvectionCoefficient->OutsideFaceAdaptiveConvectionAlgo.HWindWallLeewardEqNum;
    ASSERT_EQ(algorithm_identifier, HcExt_SparrowLeeward);
    algorithm_identifier = state->dataConvectionCoefficient->OutsideFaceAdaptiveConvectionAlgo.HWindHorizRoofEqNum;
    ASSERT_EQ(algorithm_identifier, HcExt_ClearRoof);
    algorithm_identifier = state->dataConvectionCoefficient->OutsideFaceAdaptiveConvectionAlgo.HNatVertWallEqNum;
    ASSERT_EQ(algorithm_identifier, HcExt_NaturalASHRAEVerticalWall);
    algorithm_identifier = state->dataConvectionCoefficient->OutsideFaceAdaptiveConvectionAlgo.HNatStableHorizEqNum;
    ASSERT_EQ(algorithm_identifier, HcExt_NaturalWaltonStableHorizontalOrTilt);
    algorithm_identifier = state->dataConvectionCoefficient->OutsideFaceAdaptiveConvectionAlgo.HNatUnstableHorizEqNum;
    ASSERT_EQ(algorithm_identifier, HcExt_NaturalWaltonUnstableHorizontalOrTilt);

    state->dataHeatBalSurf->TempSurfInTmp.deallocate();
}

TEST_F(ConvectionCoefficientsFixture, TestASTMC1340)
{
    Real64 Tsurf;
    Real64 Tair;
    Real64 AirStreamV;
    Real64 Tilt;
    Real64 Hin;

    state->dataSurface->Surface.allocate(3);
    state->dataHeatBal->Zone.allocate(3);
    state->dataSurface->SurfOutWindSpeed.allocate(3);
    // Horizontal Roof, heat flow down
    state->dataSurface->Surface(1).Zone = 1;
    state->dataHeatBal->Zone(1).Volume = 1000;
    state->dataSurface->Surface(1).Class = DataSurfaces::SurfaceClass::Roof;
    state->dataSurface->Surface(1).Tilt = 0;
    state->dataSurface->Surface(1).Area = 100;
    state->dataSurface->Surface(1).ExtBoundCond = 0;
    state->dataSurface->SurfOutWindSpeed(1) = 1;

    Tsurf = 18.0;
    Tair = 15.0;
    AirStreamV = 2.0;
    Tilt = state->dataSurface->Surface(1).Tilt;

    Hin = ConvectionCoefficients::CalcASTMC1340ConvCoeff(*state, 1, Tsurf, Tair, AirStreamV, Tilt);

    EXPECT_NEAR(Hin, 1.977, 0.001);

    // Pitched Roof, heat flow up
    state->dataSurface->Surface(2).Zone = 2;
    state->dataHeatBal->Zone(2).Volume = 1000;
    state->dataSurface->Surface(2).Class = DataSurfaces::SurfaceClass::Roof;
    state->dataSurface->Surface(2).Tilt = 20;
    state->dataSurface->Surface(2).Area = 100;
    state->dataSurface->Surface(2).ExtBoundCond = 0;
    state->dataSurface->Surface(2).Height = 8;
    state->dataSurface->SurfOutWindSpeed(2) = 1;

    Tsurf = 15.0;
    Tair = 18.0;
    AirStreamV = 2.0;
    Tilt = state->dataSurface->Surface(2).Tilt;

    Hin = ConvectionCoefficients::CalcASTMC1340ConvCoeff(*state, 2, Tsurf, Tair, AirStreamV, Tilt);

    EXPECT_NEAR(Hin, 2.666, 0.001);

    // Vertical Wall
    state->dataSurface->Surface(3).Zone = 3;
    state->dataHeatBal->Zone(3).Volume = 1000;
    state->dataSurface->Surface(3).Class = DataSurfaces::SurfaceClass::Wall;
    state->dataSurface->Surface(3).Tilt = 90;
    state->dataSurface->Surface(3).Area = 100;
    state->dataSurface->Surface(3).ExtBoundCond = 1;
    state->dataSurface->Surface(3).Height = 3;

    Tsurf = 15.0;
    Tair = 18.0;
    AirStreamV = 0.0055;
    Tilt = state->dataSurface->Surface(3).Tilt;

    Hin = ConvectionCoefficients::CalcASTMC1340ConvCoeff(*state, 3, Tsurf, Tair, AirStreamV, Tilt);

    EXPECT_NEAR(Hin, 1.756, 0.001);
}<|MERGE_RESOLUTION|>--- conflicted
+++ resolved
@@ -718,11 +718,7 @@
     SurfTemp.allocate(1);
     HcIn.allocate(1);
     Vhc.allocate(1);
-<<<<<<< HEAD
-    state->dataSurface->SurfIntConvCoeff.allocate(SurfNum);
-=======
     state->dataSurface->SurfIntConvCoeffIndex.allocate(SurfNum);
->>>>>>> 89e54579
     state->dataSurface->SurfTAirRef.allocate(SurfNum);
     // Test 1: CalcWaltonUnstableHorizontalOrTilt calculation for Hn
     DeltaTemp = 1.0;
@@ -734,11 +730,7 @@
     // Test 2/3: CalcDetailedHcInForDVModel calculation for Hn
     state->dataSurface->Surface(SurfNum).HeatTransSurf = true;
     state->dataSurface->SurfTAirRef(SurfNum) = DataSurfaces::AdjacentAirTemp;
-<<<<<<< HEAD
-    state->dataSurface->SurfIntConvCoeff(SurfNum) = 0.0;
-=======
     state->dataSurface->SurfIntConvCoeffIndex(SurfNum) = 0.0;
->>>>>>> 89e54579
     state->dataRoomAirMod->AirModel(state->dataSurface->Surface(SurfNum).Zone).AirModelType = DataRoomAirModel::RoomAirModel::UCSDDV;
     state->dataSurface->Surface(SurfNum).CosTilt = 1.0;
     SurfTemp(1) = 0.0;
@@ -749,11 +741,7 @@
 
     state->dataSurface->Surface(SurfNum).HeatTransSurf = true;
     state->dataSurface->SurfTAirRef(SurfNum) = DataSurfaces::AdjacentAirTemp;
-<<<<<<< HEAD
-    state->dataSurface->SurfIntConvCoeff(SurfNum) = 0.0;
-=======
     state->dataSurface->SurfIntConvCoeffIndex(SurfNum) = 0.0;
->>>>>>> 89e54579
     state->dataRoomAirMod->AirModel(state->dataSurface->Surface(SurfNum).Zone).AirModelType = DataRoomAirModel::RoomAirModel::UCSDCV;
     state->dataSurface->Surface(SurfNum).CosTilt = 1.0;
     SurfTemp(1) = 0.0;
