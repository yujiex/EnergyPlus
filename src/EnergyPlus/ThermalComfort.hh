// EnergyPlus, Copyright (c) 1996-2021, The Board of Trustees of the University of Illinois,
// The Regents of the University of California, through Lawrence Berkeley National Laboratory
// (subject to receipt of any required approvals from the U.S. Dept. of Energy), Oak Ridge
// National Laboratory, managed by UT-Battelle, Alliance for Sustainable Energy, LLC, and other
// contributors. All rights reserved.
//
// NOTICE: This Software was developed under funding from the U.S. Department of Energy and the
// U.S. Government consequently retains certain rights. As such, the U.S. Government has been
// granted for itself and others acting on its behalf a paid-up, nonexclusive, irrevocable,
// worldwide license in the Software to reproduce, distribute copies to the public, prepare
// derivative works, and perform publicly and display publicly, and to permit others to do so.
//
// Redistribution and use in source and binary forms, with or without modification, are permitted
// provided that the following conditions are met:
//
// (1) Redistributions of source code must retain the above copyright notice, this list of
//     conditions and the following disclaimer.
//
// (2) Redistributions in binary form must reproduce the above copyright notice, this list of
//     conditions and the following disclaimer in the documentation and/or other materials
//     provided with the distribution.
//
// (3) Neither the name of the University of California, Lawrence Berkeley National Laboratory,
//     the University of Illinois, U.S. Dept. of Energy nor the names of its contributors may be
//     used to endorse or promote products derived from this software without specific prior
//     written permission.
//
// (4) Use of EnergyPlus(TM) Name. If Licensee (i) distributes the software in stand-alone form
//     without changes from the version obtained under this License, or (ii) Licensee makes a
//     reference solely to the software portion of its product, Licensee must refer to the
//     software as "EnergyPlus version X" software, where "X" is the version number Licensee
//     obtained under this License and may not use a different name for the software. Except as
//     specifically required in this Section (4), Licensee shall not use in a company name, a
//     product name, in advertising, publicity, or other promotional activities any name, trade
//     name, trademark, logo, or other designation of "EnergyPlus", "E+", "e+" or confusingly
//     similar designation, without the U.S. Department of Energy's prior written consent.
//
// THIS SOFTWARE IS PROVIDED BY THE COPYRIGHT HOLDERS AND CONTRIBUTORS "AS IS" AND ANY EXPRESS OR
// IMPLIED WARRANTIES, INCLUDING, BUT NOT LIMITED TO, THE IMPLIED WARRANTIES OF MERCHANTABILITY
// AND FITNESS FOR A PARTICULAR PURPOSE ARE DISCLAIMED. IN NO EVENT SHALL THE COPYRIGHT OWNER OR
// CONTRIBUTORS BE LIABLE FOR ANY DIRECT, INDIRECT, INCIDENTAL, SPECIAL, EXEMPLARY, OR
// CONSEQUENTIAL DAMAGES (INCLUDING, BUT NOT LIMITED TO, PROCUREMENT OF SUBSTITUTE GOODS OR
// SERVICES; LOSS OF USE, DATA, OR PROFITS; OR BUSINESS INTERRUPTION) HOWEVER CAUSED AND ON ANY
// THEORY OF LIABILITY, WHETHER IN CONTRACT, STRICT LIABILITY, OR TORT (INCLUDING NEGLIGENCE OR
// OTHERWISE) ARISING IN ANY WAY OUT OF THE USE OF THIS SOFTWARE, EVEN IF ADVISED OF THE
// POSSIBILITY OF SUCH DAMAGE.

#ifndef ThermalComfort_hh_INCLUDED
#define ThermalComfort_hh_INCLUDED

// ObjexxFCL Headers
#include <ObjexxFCL/Optional.hh>

// EnergyPlus Headers
#include <EnergyPlus/Data/BaseData.hh>
#include <EnergyPlus/DataGlobals.hh>
#include <EnergyPlus/EnergyPlus.hh>

namespace EnergyPlus {

// Forward declarations
struct EnergyPlusData;

<<<<<<< HEAD
    // time that any zone has unmet met loads
    extern Real64 AnyZoneNotMetHeating;
    extern Real64 AnyZoneNotMetCooling;
    extern Real64 AnyZoneNotMetHeatingOccupied;
    extern Real64 AnyZoneNotMetCoolingOccupied;
    extern Real64 AnyZoneNotMetOccupied;
    // total time from beginning of simulation AnyZoneTimeNotSimpleASH55
    extern Real64 TotalAnyZoneTimeNotSimpleASH55Summer;
    extern Real64 TotalAnyZoneTimeNotSimpleASH55Winter;
    extern Real64 TotalAnyZoneTimeNotSimpleASH55Either;
    // total time from beginning of simulation any zone not met
    extern Real64 TotalAnyZoneNotMetHeating;
    extern Real64 TotalAnyZoneNotMetCooling;
    extern Real64 TotalAnyZoneNotMetHeatingOccupied;
    extern Real64 TotalAnyZoneNotMetCoolingOccupied;
    extern Real64 TotalAnyZoneNotMetOccupied;
    extern Array1D<Real64> ZoneOccHrs;
    extern bool useEpwData;
    extern Array1D<Real64> DailyAveOutTemp;

    extern Real64 runningAverageASH;
    extern Real64 runningAverageCEN;

    // Subroutine Specifications for the Thermal Comfort module

    // Types
=======
namespace ThermalComfort {
>>>>>>> b622e27c

    struct ThermalComfortDataType
    {
        // Members
        Real64 FangerPMV;
        Real64 FangerPPD;
        Real64 CloSurfTemp; // clothing surface temp from iteration in FANGER calcs
        Real64 PiercePMVET;
        Real64 PiercePMVSET;
        Real64 PierceDISC;
        Real64 PierceTSENS;
        Real64 PierceSET;
        Real64 KsuTSV;
        Real64 ThermalComfortMRT;
        Real64 ThermalComfortOpTemp;
        Real64 ClothingValue;
        int ThermalComfortAdaptiveASH5590;
        int ThermalComfortAdaptiveASH5580;
        int ThermalComfortAdaptiveCEN15251CatI;
        int ThermalComfortAdaptiveCEN15251CatII;
        int ThermalComfortAdaptiveCEN15251CatIII;
        Real64 TComfASH55;
        Real64 TComfCEN15251;
        Real64 ASHRAE55RunningMeanOutdoorTemp;
        Real64 CEN15251RunningMeanOutdoorTemp;
        Real64 CoolingEffectASH55;
        Real64 CoolingEffectAdjustedPMVASH55;
        Real64 CoolingEffectAdjustedPPDASH55;
        Real64 AnkleDraftPPDASH55;

        // Default Constructor
        ThermalComfortDataType()
            : FangerPMV(0.0), FangerPPD(0.0), CloSurfTemp(0.0), PiercePMVET(0.0), PiercePMVSET(0.0), PierceDISC(0.0), PierceTSENS(0.0),
              PierceSET(0.0), KsuTSV(0.0), ThermalComfortMRT(0.0), ThermalComfortOpTemp(0.0), ClothingValue(0.0), ThermalComfortAdaptiveASH5590(0),
              ThermalComfortAdaptiveASH5580(0), ThermalComfortAdaptiveCEN15251CatI(0), ThermalComfortAdaptiveCEN15251CatII(0),
              ThermalComfortAdaptiveCEN15251CatIII(0), TComfASH55(0.0), TComfCEN15251(0.0), ASHRAE55RunningMeanOutdoorTemp(0.0),
              CEN15251RunningMeanOutdoorTemp(0.0), CoolingEffectASH55(0.0), CoolingEffectAdjustedPMVASH55(0.0), CoolingEffectAdjustedPPDASH55(0.0),
              AnkleDraftPPDASH55(0.0)
        {
        }
    };

    struct ThermalComfortInASH55Type
    {
        // Members
        // for debugging
        // REAL(r64)    :: dCurAirTemp
        // REAL(r64)    :: dCurMeanRadiantTemp
        // REAL(r64)    :: dOperTemp
        // REAL(r64)    :: dHumidRatio
        Real64 timeNotSummer;      // time when not in summer comfort range based on ASHRAE 55 simplified
        Real64 timeNotWinter;      // time when not in winter comfort range based on ASHRAE 55 simplified
        Real64 timeNotEither;      // time when  not in summer or winter comfort range based on ASHRAE 55 simplified
        Real64 totalTimeNotSummer; // sum for simulation for summer
        Real64 totalTimeNotWinter; // sum for simulation for winter
        Real64 totalTimeNotEither; // sum for simulation for either
        bool ZoneIsOccupied;       // flag if zone has people
        int warningIndex;          // variable to store pointer to the recurring warning
        int warningIndex2;         // variable to store pointer to the recurring warning
        bool Enable55Warning;      // flag if the warning should be able to be shown if appropriate

        // Default Constructor
        ThermalComfortInASH55Type()
            : timeNotSummer(0.0), timeNotWinter(0.0), timeNotEither(0.0), totalTimeNotSummer(0.0), totalTimeNotWinter(0.0), totalTimeNotEither(0.0),
              ZoneIsOccupied(false), warningIndex(0), warningIndex2(0), Enable55Warning(false)
        {
        }
    };

    struct ThermalComfortSetPointType
    {
        // Members
        Real64 notMetHeating;
        Real64 notMetCooling;
        Real64 notMetHeatingOccupied;
        Real64 notMetCoolingOccupied;
        Real64 totalNotMetHeating;
        Real64 totalNotMetCooling;
        Real64 totalNotMetHeatingOccupied;
        Real64 totalNotMetCoolingOccupied;

        // Default Constructor
        ThermalComfortSetPointType()
            : notMetHeating(0.0), notMetCooling(0.0), notMetHeatingOccupied(0.0), notMetCoolingOccupied(0.0), totalNotMetHeating(0.0),
              totalNotMetCooling(0.0), totalNotMetHeatingOccupied(0.0), totalNotMetCoolingOccupied(0.0)
        {
        }
    };

    struct AngleFactorData
    {
        // Members
        Array1D<Real64> AngleFactor; // Angle factor of each surface
        std::string Name;            // Angle factor list name
        Array1D_string SurfaceName;  // Names of the Surfces
        Array1D_int SurfacePtr;      // ALLOCATABLE to the names of the Surfces
        int TotAngleFacSurfaces;     // Total number of surfaces
        std::string ZoneName;        // Name of zone the system is serving
        int ZonePtr;                 // Point to this zone in the Zone derived type

        // Default Constructor
        AngleFactorData() : TotAngleFacSurfaces(0), ZonePtr(0)
        {
        }
    };

    void ManageThermalComfort(EnergyPlusData &state,
                              bool const InitializeOnly); // when called from ZTPC and calculations aren't needed

    void InitThermalComfort(EnergyPlusData &state);

    void CalcThermalComfortFanger(EnergyPlusData &state,
                                  Optional_int_const PNum = _,     // People number for thermal comfort control
                                  Optional<Real64 const> Tset = _, // Temperature setpoint for thermal comfort control
                                  Optional<Real64> PMVResult = _   // PMV value for thermal comfort control
    );
    Real64 CalcFangerPMV(
        EnergyPlusData &state, Real64 AirTemp, Real64 RadTemp, Real64 RelHum, Real64 AirVel, Real64 ActLevel, Real64 CloUnit, Real64 WorkEff);

    Real64 CalcFangerPPD(Real64 PMV);

    Real64 CalcRelativeAirVelocity(Real64 AirVel, Real64 ActMet);

    void GetThermalComfortInputsASHRAE(EnergyPlusData &state);

    Real64 CalcStandardEffectiveTemp(
        EnergyPlusData &state, Real64 AirTemp, Real64 RadTemp, Real64 RelHum, Real64 AirVel, Real64 ActMet, Real64 CloUnit, Real64 WorkEff);

    void CalcCoolingEffectAdjustedPMV(EnergyPlusData &state, Real64 &CoolingEffect, Real64 &CoolingEffectAdjustedPMV);

    void CalcThermalComfortPierceASHRAE(EnergyPlusData &state);

    void CalcThermalComfortCoolingEffectASH(EnergyPlusData &state);

    void CalcThermalComfortAnkleDraftASH(EnergyPlusData &state);

    void CalcThermalComfortKSU(EnergyPlusData &state);

    void DERIV(EnergyPlusData &state,
               int &TempIndiceNum,         // Number of temperature indices  unused1208
               Array1D<Real64> &Temp,      // Temperature unused1208
               Array1D<Real64> &TempChange // Change of temperature
    );

    void RKG(EnergyPlusData &state, int &NEQ, Real64 &H, Real64 &X, Array1D<Real64> &Y, Array1D<Real64> &DY, Array1D<Real64> &C);

    void GetAngleFactorList(EnergyPlusData &state);

    Real64 CalcAngleFactorMRT(EnergyPlusData &state, int const AngleFacNum);

    Real64 CalcSurfaceWeightedMRT(EnergyPlusData &state, int const ZoneNum, int const SurfNum);

    Real64 CalcSatVapPressFromTemp(Real64 const Temp);

    Real64 CalcSatVapPressFromTempTorr(Real64 const Temp);

    Real64 CalcRadTemp(EnergyPlusData &state, int const PeopleListNum); // Type of MRT calculation (zone averaged or surface weighted)

    void CalcThermalComfortSimpleASH55(EnergyPlusData &state);

    void ResetThermalComfortSimpleASH55(EnergyPlusData &state);

    void CalcIfSetPointMet(EnergyPlusData &state);

    void ResetSetPointMet(EnergyPlusData &state);

    void CalcThermalComfortAdaptiveASH55(
        EnergyPlusData &state,
        bool const initiate,                  // true if supposed to initiate
        Optional_bool_const wthrsim = _,      // true if this is a weather simulation
        Optional<Real64 const> avgdrybulb = _ // approximate avg drybulb for design day.  will be used as previous period in design day
    );

    void CalcThermalComfortAdaptiveCEN15251(
        EnergyPlusData &state,
        bool const initiate,                  // true if supposed to initiate
        Optional_bool_const wthrsim = _,      // true if this is a weather simulation
        Optional<Real64 const> avgdrybulb = _ // approximate avg drybulb for design day.  will be used as previous period in design day
    );

    void DynamicClothingModel(EnergyPlusData &state);

} // namespace ThermalComfort

struct ThermalComfortsData : BaseGlobalStruct
{

    bool FirstTimeFlag = true;                // Flag set to make sure you get input once
    bool FirstTimeSurfaceWeightedFlag = true; // Flag set to make sure certain calcs related to surface weighted option are only done once
    int CoolingEffectWarningInd = 0;          // Counter for ankle draft invalid air velocity warnings.
    int AnkleDraftAirVelWarningInd = 0;       // Counter for ankle draft invalid air velocity warnings.
    int AnkleDraftCloUnitWarningInd = 0;      // Counter for ankle draft invalid clothing unit warnings.
    int AnkleDraftActMetWarningInd = 0;       // Counter for ankle draft invalid activity level warnings.

    // MODULE PARAMETER DEFINITIONS
    Real64 const TAbsConv = DataGlobalConstants::KelvinConv; // Converter for absolute temperature
    Real64 const ActLevelConv = 58.2;                        // Converter for activity level (1Met = 58.2 W/m2)
    Real64 const BodySurfArea = 1.8;                         // Dubois body surface area of the human body (m2)
    Real64 const BodySurfAreaPierce = 1.8258;                // Pierce two node body surface area of the human body (m2)
    Real64 const RadSurfEff = 0.72;                          // Fraction of surface effective for radiation
    Real64 const StefanBoltz = 5.6697e-8;                    // Stefan-Boltzmann constant (W/m2K4)

    // MODULE VARIABLE DECLARATIONS:
    Real64 AbsAirTemp = 0.0;                // Absolute air temperature; K
    Real64 AbsCloSurfTemp = 0.0;            // Absolute clothing surface temperature; K
    Real64 AbsRadTemp = 0.0;                // Absolute radiant temperature; K
    Real64 AcclPattern = 0.0;               // The pattern of acclimation
    Real64 ActLevel = 0.0;                  // Metabolic rate; w/m2
    Real64 ActMet = 0.0;                    // Metabolic rate; []
    Real64 AirVel = 0.0;                    // Air velocity; m/s
    Real64 AirTemp = 0.0;                   // Air temperature; C
    Real64 CloBodyRat = 0.0;                // Ratio of clothed body
    Real64 CloInsul = 0.0;                  // Clothing insulation
    Real64 CloPermeatEff = 0.0;             // Clothing permeation efficiency
    Real64 CloSurfTemp = 0.0;               // Clothing surface temperature; K
    Real64 CloThermEff = 0.0;               // The Burton thermal efficiency factor for clothing
    Real64 CloUnit = 0.0;                   // Clothing unit; CLO
    Real64 ConvHeatLoss = 0.0;              // Convective heat loss
    Real64 CoreTempChange = 0.0;            // Temperature change of core in 1 minute
    Real64 CoreTemp = 0.0;                  // Body core temperature
    Real64 CoreTempNeut = 0.0;              // Body core temperature of neutral state
    Real64 CoreThermCap = 0.0;              // Thermal capacity of core
    Real64 DryHeatLoss = 0.0;               // Heat loss from clothing surface due to both convection and radiation
    Real64 DryHeatLossET = 0.0;             // Effective heat loss from clothing surface due to both convection and radiation
    Real64 DryHeatLossSET = 0.0;            // Standard effective heat loss from clothing surface due to both convection and radiation
    Real64 DryRespHeatLoss = 0.0;           // Dry respiration heat loss
    Real64 EvapHeatLoss = 0.0;              // Evaporative heat loss from skin
    Real64 EvapHeatLossDiff = 0.0;          // Evaporative heat loss due to moisture diffusion through skin
    Real64 EvapHeatLossMax = 0.0;           // Maximum evaporative heat loss
    Real64 EvapHeatLossRegComf = 0.0;       // Evaporative heat loss due to regulatory sweating at the state of comfort
    Real64 EvapHeatLossRegSweat = 0.0;      // Evaporative heat loss from regulatory sweating
    Real64 EvapHeatLossSweat = 0.0;         // Evaporative heat loss from the sweat secreted
    Real64 EvapHeatLossSweatPrev = 0.0;     // Old value of evaporative heat loss from the sweat secreted (KSU)
    Real64 H = 0.0;                         // Combined heat transfer coefficient
    Real64 Hc = 0.0;                        // Convective heat transfer coeffiency
    Real64 HcFor = 0.0;                     // Convective heat transfer coeffiency - Forced
    Real64 HcNat = 0.0;                     // Convective heat transfer coeffiency - Natural
    Real64 HeatFlow = 0.0;                  // Heat flow from core to skin
    Real64 Hr = 0.0;                        // Radiant heat transfer coeffiency
    Real64 IntHeatProd = 0.0;               // Internal heat production
    int IterNum = 0;                        // Number of iteration
    Real64 LatRespHeatLoss = 0.0;           // Latent respiration heat loss
    int MaxZoneNum = 0;                     // Number of zones
    int MRTCalcType = 0;                    // The type of MRT calculation (ZoneAveraged or SurfaceWeighted)
    Real64 OpTemp = 0.0;                    // Operative temperature
    Real64 EffTemp = 0.0;                   // Effective temperature
    int PeopleNum = 0;                      // People number
    Real64 RadHeatLoss = 0.0;               // Radiant heat loss
    Real64 RadTemp = 0.0;                   // Radiant temperature; C
    Real64 RelHum = 0.0;                    // Relative humidity; Fraction
    Real64 RespHeatLoss = 0.0;              // The rate of respiratory heat loss
    Real64 SatSkinVapPress = 0.0;           // Saturated vapor pressure at skin temperature
    Real64 ShivResponse = 0.0;              // Metalbolic heat production due to shivering
    Real64 SkinComfTemp = 0.0;              // Skin temperature required to achieve thermal comfort; C
    Real64 SkinComfVPress = 0.0;            // Saturated water vapor pressure at required skin temperature; Torr
    Real64 SkinTemp = 0.0;                  // Skin temperature
    Real64 SkinTempChange = 0.0;            // Temperature change of skin in 1 minute
    Real64 SkinTempNeut = 0.0;              // Skin temperature at neutral state
    Real64 SkinThermCap = 0.0;              // Thermal capacity of Skin
    Real64 SkinWetDiff = 0.0;               // Skin wettedness for nonsweating portion of skin
    Real64 SkinWetSweat = 0.0;              // Skin wettedness required to evaporate regulatory sweat
    Real64 SkinWetTot = 0.0;                // Total skin wettedness
    Real64 SkinVapPress = 0.0;              // Vapor pressure at skin
    Real64 SurfaceTemp = 0.0;               // Surface temperature when MRTType is 'SurfaceWeighted'
    Real64 AvgBodyTemp = 0.0;               // Weighted average body temperature considering core and skin temperature
    Real64 ThermCndct = 0.0;                // Thermal conductance of skin
    Real64 ThermSensTransCoef = 0.0;        // Theraml sensation coefficient for PMV
    Real64 Time = 0.0;                      // Time, hr
    Real64 TimeChange = 0.0;                // Change of time, hr
    Real64 VapPress = 0.0;                  // Vapor pressure; Torr  ?? BG Oct 2005 humm, this should be kPa
    Real64 VasoconstrictFac = 0.0;          // Constriction factor of blood vessel
    Real64 VasodilationFac = 0.0;           // Dilation factor of blood vessel
    Real64 WorkEff = 0.0;                   // Energy cosumption by external work; w/m2
    int ZoneNum = 0;                        // Zone number
    Real64 TemporarySixAMTemperature = 0.0; // Temperature at 6am

    // time that any zone is not comfortable based on simple ASHRAE 55 using summer clothes
    Real64 AnyZoneTimeNotSimpleASH55Summer = 0.0;
    // time that any zone is not comfortable based on simple ASHRAE 55 using winter clothes
    Real64 AnyZoneTimeNotSimpleASH55Winter = 0.0;
    // time that any zone is not comfortable based on simple ASHRAE 55 using summer or winter clothes
    Real64 AnyZoneTimeNotSimpleASH55Either = 0.0;

    // time that any zone has unmet met loads
    Real64 AnyZoneNotMetHeating = 0.0;
    Real64 AnyZoneNotMetCooling = 0.0;
    Real64 AnyZoneNotMetHeatingOccupied = 0.0;
    Real64 AnyZoneNotMetCoolingOccupied = 0.0;
    Real64 AnyZoneNotMetOccupied = 0.0;
    // total time from beginning of simulation AnyZoneTimeNotSimpleASH55
    Real64 TotalAnyZoneTimeNotSimpleASH55Summer = 0.0;
    Real64 TotalAnyZoneTimeNotSimpleASH55Winter = 0.0;
    Real64 TotalAnyZoneTimeNotSimpleASH55Either = 0.0;
    // total time from beginning of simulation any zone not met
    Real64 TotalAnyZoneNotMetHeating = 0.0;
    Real64 TotalAnyZoneNotMetCooling = 0.0;
    Real64 TotalAnyZoneNotMetHeatingOccupied = 0.0;
    Real64 TotalAnyZoneNotMetCoolingOccupied = 0.0;
    Real64 TotalAnyZoneNotMetOccupied = 0.0;
    Array1D<Real64> ZoneOccHrs;
    bool useEpwData = false;
    Array1D<Real64> DailyAveOutTemp;

    EPVector<ThermalComfort::ThermalComfortInASH55Type> ThermalComfortInASH55;
    EPVector<ThermalComfort::ThermalComfortSetPointType> ThermalComfortSetPoint;
    EPVector<ThermalComfort::ThermalComfortDataType> ThermalComfortData;
    EPVector<ThermalComfort::AngleFactorData> AngleFactorList; // Angle Factor List data for each Angle Factor List

    Real64 runningAverageASH = 0.0;

    Array1D<Real64> Coeff = Array1D<Real64>(2);      // Coefficients used in Range-Kutta's Method
    Array1D<Real64> Temp = Array1D<Real64>(2);       // Temperature
    Array1D<Real64> TempChange = Array1D<Real64>(2); // Change of temperature
    Array1D<Real64> SurfaceAE;                       // Product of area and emissivity for each surface
    Array1D<Real64> ZoneAESum;                       // Sum of area times emissivity for all zone surfaces
    bool FirstTimeError;                             // Only report the error message one time
    Real64 avgDryBulbASH = 0.0;
    Array1D<Real64> monthlyTemp = Array1D<Real64>(12, 0.0);
    bool useStatData = false;
    Real64 avgDryBulbCEN = 0.0;
    Real64 runningAverageCEN = 0.0;
    bool useEpwDataCEN = false;
    bool firstDaySet = false; // first day is set with initiate -- so do not update

    void clear_state() override
    {
        this->FirstTimeFlag = true;
        this->FirstTimeSurfaceWeightedFlag = true;
        this->runningAverageASH = 0.0;
        this->AbsAirTemp = 0.0;
        this->AbsCloSurfTemp = 0.0;
        this->AbsRadTemp = 0.0;
        this->AcclPattern = 0.0;
        this->ActLevel = 0.0;
        this->ActMet = 0.0;
        this->AirVel = 0.0;
        this->AirTemp = 0.0;
        this->CloBodyRat = 0.0;
        this->CloInsul = 0.0;
        this->CloPermeatEff = 0.0;
        this->CloSurfTemp = 0.0;
        this->CloThermEff = 0.0;
        this->CloUnit = 0.0;
        this->ConvHeatLoss = 0.0;
        this->CoreTempChange = 0.0;
        this->CoreTemp = 0.0;
        this->CoreTempNeut = 0.0;
        this->CoreThermCap = 0.0;
        this->DryHeatLoss = 0.0;
        this->DryHeatLossET = 0.0;
        this->DryHeatLossSET = 0.0;
        this->DryRespHeatLoss = 0.0;
        this->EvapHeatLoss = 0.0;
        this->EvapHeatLossDiff = 0.0;
        this->EvapHeatLossMax = 0.0;
        this->EvapHeatLossRegComf = 0.0;
        this->EvapHeatLossRegSweat = 0.0;
        this->EvapHeatLossSweat = 0.0;
        this->EvapHeatLossSweatPrev = 0.0;
        this->H = 0.0;
        this->Hc = 0.0;
        this->HcFor = 0.0;
        this->HcNat = 0.0;
        this->HeatFlow = 0.0;
        this->Hr = 0.0;
        this->IntHeatProd = 0.0;
        this->IterNum = 0;
        this->LatRespHeatLoss = 0.0;
        this->MaxZoneNum = 0;
        this->MRTCalcType = 0;
        this->OpTemp = 0.0;
        this->EffTemp = 0.0;
        this->PeopleNum = 0;
        this->RadHeatLoss = 0.0;
        this->RadTemp = 0.0;
        this->RelHum = 0.0;
        this->RespHeatLoss = 0.0;
        this->SatSkinVapPress = 0.0;
        this->ShivResponse = 0.0;
        this->SkinComfTemp = 0.0;
        this->SkinComfVPress = 0.0;
        this->SkinTemp = 0.0;
        this->SkinTempChange = 0.0;
        this->SkinTempNeut = 0.0;
        this->SkinThermCap = 0.0;
        this->SkinWetDiff = 0.0;
        this->SkinWetSweat = 0.0;
        this->SkinWetTot = 0.0;
        this->SkinVapPress = 0.0;
        this->SurfaceTemp = 0.0;
        this->AvgBodyTemp = 0.0;
        this->ThermCndct = 0.0;
        this->ThermSensTransCoef = 0.0;
        this->Time = 0.0;
        this->TimeChange = 0.0;
        this->VapPress = 0.0;
        this->VasoconstrictFac = 0.0;
        this->VasodilationFac = 0.0;
        this->WorkEff = 0.0;
        this->ZoneNum = 0;
        this->TemporarySixAMTemperature = 0.0;
        this->AnyZoneTimeNotSimpleASH55Summer = 0.0;
        this->AnyZoneTimeNotSimpleASH55Winter = 0.0;
        this->AnyZoneTimeNotSimpleASH55Either = 0.0;
        this->AnyZoneNotMetHeating = 0.0;
        this->AnyZoneNotMetCooling = 0.0;
        this->AnyZoneNotMetHeatingOccupied = 0.0;
        this->AnyZoneNotMetCoolingOccupied = 0.0;
        this->AnyZoneNotMetOccupied = 0.0;
        this->TotalAnyZoneTimeNotSimpleASH55Summer = 0.0;
        this->TotalAnyZoneTimeNotSimpleASH55Winter = 0.0;
        this->TotalAnyZoneTimeNotSimpleASH55Either = 0.0;
        this->TotalAnyZoneNotMetHeating = 0.0;
        this->TotalAnyZoneNotMetCooling = 0.0;
        this->TotalAnyZoneNotMetHeatingOccupied = 0.0;
        this->TotalAnyZoneNotMetCoolingOccupied = 0.0;
        this->TotalAnyZoneNotMetOccupied = 0.0;
        this->ZoneOccHrs.deallocate();
        this->ThermalComfortInASH55.deallocate();
        this->ThermalComfortSetPoint.deallocate();
        this->ThermalComfortData.deallocate();
        this->AngleFactorList.deallocate();

        this->Coeff.clear();
        this->Temp.clear();
        this->TempChange.clear();
        this->SurfaceAE.clear(); // Product of area and emissivity for each surface
        this->ZoneAESum.clear(); // Sum of area times emissivity for all zone surfaces
        this->avgDryBulbASH = 0.0;
        this->monthlyTemp.clear();
        this->useStatData = false;
        this->avgDryBulbCEN = 0.0;
        this->runningAverageCEN = 0.0;
        this->useEpwDataCEN = false;
        this->firstDaySet = false; // first day is set with initiate -- so do not update
    }

    // Default Constructor
    ThermalComfortsData() : DailyAveOutTemp(30, 0.0)
    {
    }
};
} // namespace EnergyPlus

#endif<|MERGE_RESOLUTION|>--- conflicted
+++ resolved
@@ -61,36 +61,7 @@
 // Forward declarations
 struct EnergyPlusData;
 
-<<<<<<< HEAD
-    // time that any zone has unmet met loads
-    extern Real64 AnyZoneNotMetHeating;
-    extern Real64 AnyZoneNotMetCooling;
-    extern Real64 AnyZoneNotMetHeatingOccupied;
-    extern Real64 AnyZoneNotMetCoolingOccupied;
-    extern Real64 AnyZoneNotMetOccupied;
-    // total time from beginning of simulation AnyZoneTimeNotSimpleASH55
-    extern Real64 TotalAnyZoneTimeNotSimpleASH55Summer;
-    extern Real64 TotalAnyZoneTimeNotSimpleASH55Winter;
-    extern Real64 TotalAnyZoneTimeNotSimpleASH55Either;
-    // total time from beginning of simulation any zone not met
-    extern Real64 TotalAnyZoneNotMetHeating;
-    extern Real64 TotalAnyZoneNotMetCooling;
-    extern Real64 TotalAnyZoneNotMetHeatingOccupied;
-    extern Real64 TotalAnyZoneNotMetCoolingOccupied;
-    extern Real64 TotalAnyZoneNotMetOccupied;
-    extern Array1D<Real64> ZoneOccHrs;
-    extern bool useEpwData;
-    extern Array1D<Real64> DailyAveOutTemp;
-
-    extern Real64 runningAverageASH;
-    extern Real64 runningAverageCEN;
-
-    // Subroutine Specifications for the Thermal Comfort module
-
-    // Types
-=======
 namespace ThermalComfort {
->>>>>>> b622e27c
 
     struct ThermalComfortDataType
     {
