// EnergyPlus, Copyright (c) 1996-2020, The Board of Trustees of the University of Illinois,
// The Regents of the University of California, through Lawrence Berkeley National Laboratory
// (subject to receipt of any required approvals from the U.S. Dept. of Energy), Oak Ridge
// National Laboratory, managed by UT-Battelle, Alliance for Sustainable Energy, LLC, and other
// contributors. All rights reserved.
//
// NOTICE: This Software was developed under funding from the U.S. Department of Energy and the
// U.S. Government consequently retains certain rights. As such, the U.S. Government has been
// granted for itself and others acting on its behalf a paid-up, nonexclusive, irrevocable,
// worldwide license in the Software to reproduce, distribute copies to the public, prepare
// derivative works, and perform publicly and display publicly, and to permit others to do so.
//
// Redistribution and use in source and binary forms, with or without modification, are permitted
// provided that the following conditions are met:
//
// (1) Redistributions of source code must retain the above copyright notice, this list of
//     conditions and the following disclaimer.
//
// (2) Redistributions in binary form must reproduce the above copyright notice, this list of
//     conditions and the following disclaimer in the documentation and/or other materials
//     provided with the distribution.
//
// (3) Neither the name of the University of California, Lawrence Berkeley National Laboratory,
//     the University of Illinois, U.S. Dept. of Energy nor the names of its contributors may be
//     used to endorse or promote products derived from this software without specific prior
//     written permission.
//
// (4) Use of EnergyPlus(TM) Name. If Licensee (i) distributes the software in stand-alone form
//     without changes from the version obtained under this License, or (ii) Licensee makes a
//     reference solely to the software portion of its product, Licensee must refer to the
//     software as "EnergyPlus version X" software, where "X" is the version number Licensee
//     obtained under this License and may not use a different name for the software. Except as
//     specifically required in this Section (4), Licensee shall not use in a company name, a
//     product name, in advertising, publicity, or other promotional activities any name, trade
//     name, trademark, logo, or other designation of "EnergyPlus", "E+", "e+" or confusingly
//     similar designation, without the U.S. Department of Energy's prior written consent.
//
// THIS SOFTWARE IS PROVIDED BY THE COPYRIGHT HOLDERS AND CONTRIBUTORS "AS IS" AND ANY EXPRESS OR
// IMPLIED WARRANTIES, INCLUDING, BUT NOT LIMITED TO, THE IMPLIED WARRANTIES OF MERCHANTABILITY
// AND FITNESS FOR A PARTICULAR PURPOSE ARE DISCLAIMED. IN NO EVENT SHALL THE COPYRIGHT OWNER OR
// CONTRIBUTORS BE LIABLE FOR ANY DIRECT, INDIRECT, INCIDENTAL, SPECIAL, EXEMPLARY, OR
// CONSEQUENTIAL DAMAGES (INCLUDING, BUT NOT LIMITED TO, PROCUREMENT OF SUBSTITUTE GOODS OR
// SERVICES; LOSS OF USE, DATA, OR PROFITS; OR BUSINESS INTERRUPTION) HOWEVER CAUSED AND ON ANY
// THEORY OF LIABILITY, WHETHER IN CONTRACT, STRICT LIABILITY, OR TORT (INCLUDING NEGLIGENCE OR
// OTHERWISE) ARISING IN ANY WAY OUT OF THE USE OF THIS SOFTWARE, EVEN IF ADVISED OF THE
// POSSIBILITY OF SUCH DAMAGE.

#ifndef DataGlobalConstants_hh_INCLUDED
#define DataGlobalConstants_hh_INCLUDED

// C++ Headers
#include <map>

// EnergyPlus Headers
#include <EnergyPlus/EnergyPlus.hh>

namespace EnergyPlus {

namespace DataGlobalConstants {

    enum class EndUse {
        Heating,
        Cooling,
        InteriorLights,
        ExteriorLights,
        InteriorEquipment,
        ExteriorEquipment,
        Fans,
        Pumps,
        HeatRejection,
        Humidification,
        HeatRecovery,
        WaterSystem,
        Refrigeration,
        Cogeneration
    };

    enum class ResourceType {
        None,
        Electricity,
        Natural_Gas,
        Gasoline,
        Diesel,
        Coal,
        FuelOil_1,
        FuelOil_2,
        Propane,
        Water,
        EnergyTransfer,
        Steam,
        DistrictCooling,
        DistrictHeating,
        ElectricityProduced,
        ElectricityPurchased,
        ElectricitySurplusSold,
        ElectricityNet,
        SolarWater,
        SolarAir,
        SO2,
        NOx,
        N2O,
        PM,
        PM2_5,
        PM10,
        CO,
        CO2,
        CH4,
        NH3,
        NMVOC,
        Hg,
        Pb,
        NuclearHigh,
        NuclearLow,
        WaterEnvironmentalFactors,
        CarbonEquivalent,
        Source,
        PlantLoopHeatingDemand,
        PlantLoopCoolingDemand,
        OnSiteWater,
        MainsWater,
        RainWater,
        WellWater,
        Condensate,
        OtherFuel1,
        OtherFuel2
    };

    enum class CallIndicator {
        BeginDay,
        DuringDay,
        EndDay,
        EndZoneSizingCalc,
        EndSysSizingCalc
    };

    // Parameters for KindOfSim
    enum class KindOfSim {
        Unassigned = 0,
        DesignDay = 1,
        RunPeriodDesign = 2,
        RunPeriodWeather = 3,
        HVACSizeDesignDay = 4,          // a regular design day run during HVAC Sizing Simulation
        HVACSizeRunPeriodDesign = 5,    // a weather period design day run during HVAC Sizing Simulation
        ReadAllWeatherData = 6          // a weather period for reading all weather data prior to the simulation
    };

    Real64 constexpr MaxEXPArg () { return 709.78; }                        // maximum exponent in EXP() function
    Real64 constexpr Pi () { return 3.14159265358979324; }                  // Pi 3.1415926535897932384626435
    Real64 constexpr PiOvr2 () { return Pi() / 2.0; }                       // Pi/2
    Real64 constexpr TwoPi () { return 2.0 * Pi(); }                        // 2*Pi 6.2831853071795864769252868
    Real64 constexpr GravityConstant () { return 9.807; }
    Real64 constexpr DegToRadians () { return Pi() / 180.0; }               // Conversion for Degrees to Radians
    Real64 constexpr RadToDeg () { return 180.0 / Pi(); }                   // Conversion for Radians to Degrees
    Real64 constexpr SecInHour () { return 3600.0; }                        // Conversion for hours to seconds
    Real64 constexpr HoursInDay () { return 24.0; }                         // Number of Hours in Day
    Real64 constexpr SecsInDay () { return SecInHour() * HoursInDay(); }    // Number of seconds in Day
    Real64 constexpr BigNumber () { return std::numeric_limits< Real64 >::max(); }  // Max Number real used for initializations
    Real64 constexpr rTinyValue () { return std::numeric_limits< Real64 >::epsilon(); }   // Tiny value to replace use of TINY(x)
    std::string::size_type constexpr MaxNameLength () { return 100; }       // Maximum Name Length in Characters -- should be the same as MaxAlphaArgLength in InputProcessor module
    Real64 constexpr KelvinConv () { return 273.15; }                       // Conversion factor for C to K and K to C
    Real64 constexpr InitConvTemp () { return 5.05; }                       // [deg C], standard init vol to mass flow conversion temp
    Real64 constexpr AutoCalculate () { return -99999.0; }                  // automatically calculate some fields.
    Real64 constexpr CWInitConvTemp () { return 5.05; }                     // [deg C], standard init chilled water vol to mass flow conversion temp
    Real64 constexpr HWInitConvTemp () { return 60.0; }                     // [deg C], standard init hot water vol to mass flow conversion temp
    Real64 constexpr SteamInitConvTemp () { return 100.0; }                 // [deg C], standard init steam vol to mass flow conversion temp
    Real64 constexpr StefanBoltzmann () { return 5.6697E-8; }               // Stefan-Boltzmann constant in W/(m2*K4)
    Real64 constexpr UniversalGasConst () { return 8314.462175; }           // Universal Gas Constant (J/mol*K)
    Real64 constexpr convertJtoGJ () { return 1.0E-9; }                     // Conversion factor for J to GJ
    int constexpr MaxSpeedLevels () { return 10; }                          // Maximum number of speed that supports
<<<<<<< HEAD
    int constexpr ScheduleAlwaysOn () { return -1; }                        // Value when passed to schedule routines gives back 1.0 (on)
=======
    int constexpr MaxCTFTerms () { return 19; }                             // Maximum number of CTF terms allowed to still allow stability //Note Duplicate of DataHeatBalance::MaxCTFTerms
>>>>>>> 25f58cb6

    ResourceType AssignResourceTypeNum(std::string const &ResourceTypeChar);
    std::string GetResourceTypeChar(ResourceType ResourceTypeNum);

    extern std::vector<ResourceType> AllResourceTypes;
    extern std::map<EndUse, int> iEndUse;

} // namespace DataGlobalConstants

} // namespace EnergyPlus

#endif<|MERGE_RESOLUTION|>--- conflicted
+++ resolved
@@ -167,11 +167,8 @@
     Real64 constexpr UniversalGasConst () { return 8314.462175; }           // Universal Gas Constant (J/mol*K)
     Real64 constexpr convertJtoGJ () { return 1.0E-9; }                     // Conversion factor for J to GJ
     int constexpr MaxSpeedLevels () { return 10; }                          // Maximum number of speed that supports
-<<<<<<< HEAD
     int constexpr ScheduleAlwaysOn () { return -1; }                        // Value when passed to schedule routines gives back 1.0 (on)
-=======
     int constexpr MaxCTFTerms () { return 19; }                             // Maximum number of CTF terms allowed to still allow stability //Note Duplicate of DataHeatBalance::MaxCTFTerms
->>>>>>> 25f58cb6
 
     ResourceType AssignResourceTypeNum(std::string const &ResourceTypeChar);
     std::string GetResourceTypeChar(ResourceType ResourceTypeNum);
