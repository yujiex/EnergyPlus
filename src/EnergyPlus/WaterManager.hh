--- conflicted
+++ resolved
@@ -71,11 +71,6 @@
     void UpdatePrecipitation(EnergyPlusData &state);
 
     void UpdateIrrigation(EnergyPlusData &state);
-<<<<<<< HEAD
-
-    void SizeWaterManager();
-=======
->>>>>>> bd7059c2
 
     void CalcWaterStorageTank(EnergyPlusData &state, int const TankNum); // Index of storage tank
 
@@ -86,12 +81,8 @@
                                   int &TankIndex,
                                   int &WaterSupplyIndex);
 
-<<<<<<< HEAD
-    void InternalSetupTankSupplyComponent(EnergyPlusData &state, std::string const &CompName,
-=======
     void InternalSetupTankSupplyComponent(EnergyPlusData &state,
                                           std::string const &CompName,
->>>>>>> bd7059c2
                                           std::string const &CompType,
                                           std::string const &TankName,
                                           bool &ErrorsFound,
@@ -106,12 +97,8 @@
                                   int &TankIndex,
                                   int &WaterDemandIndex);
 
-<<<<<<< HEAD
-    void InternalSetupTankDemandComponent(EnergyPlusData &state, std::string const &CompName,
-=======
     void InternalSetupTankDemandComponent(EnergyPlusData &state,
                                           std::string const &CompName,
->>>>>>> bd7059c2
                                           std::string const &CompType,
                                           std::string const &TankName,
                                           bool &ErrorsFound,
