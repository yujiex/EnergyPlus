// EnergyPlus, Copyright (c) 1996-2022, The Board of Trustees of the University of Illinois,
// The Regents of the University of California, through Lawrence Berkeley National Laboratory
// (subject to receipt of any required approvals from the U.S. Dept. of Energy), Oak Ridge
// National Laboratory, managed by UT-Battelle, Alliance for Sustainable Energy, LLC, and other
// contributors. All rights reserved.
//
// NOTICE: This Software was developed under funding from the U.S. Department of Energy and the
// U.S. Government consequently retains certain rights. As such, the U.S. Government has been
// granted for itself and others acting on its behalf a paid-up, nonexclusive, irrevocable,
// worldwide license in the Software to reproduce, distribute copies to the public, prepare
// derivative works, and perform publicly and display publicly, and to permit others to do so.
//
// Redistribution and use in source and binary forms, with or without modification, are permitted
// provided that the following conditions are met:
//
// (1) Redistributions of source code must retain the above copyright notice, this list of
//     conditions and the following disclaimer.
//
// (2) Redistributions in binary form must reproduce the above copyright notice, this list of
//     conditions and the following disclaimer in the documentation and/or other materials
//     provided with the distribution.
//
// (3) Neither the name of the University of California, Lawrence Berkeley National Laboratory,
//     the University of Illinois, U.S. Dept. of Energy nor the names of its contributors may be
//     used to endorse or promote products derived from this software without specific prior
//     written permission.
//
// (4) Use of EnergyPlus(TM) Name. If Licensee (i) distributes the software in stand-alone form
//     without changes from the version obtained under this License, or (ii) Licensee makes a
//     reference solely to the software portion of its product, Licensee must refer to the
//     software as "EnergyPlus version X" software, where "X" is the version number Licensee
//     obtained under this License and may not use a different name for the software. Except as
//     specifically required in this Section (4), Licensee shall not use in a company name, a
//     product name, in advertising, publicity, or other promotional activities any name, trade
//     name, trademark, logo, or other designation of "EnergyPlus", "E+", "e+" or confusingly
//     similar designation, without the U.S. Department of Energy's prior written consent.
//
// THIS SOFTWARE IS PROVIDED BY THE COPYRIGHT HOLDERS AND CONTRIBUTORS "AS IS" AND ANY EXPRESS OR
// IMPLIED WARRANTIES, INCLUDING, BUT NOT LIMITED TO, THE IMPLIED WARRANTIES OF MERCHANTABILITY
// AND FITNESS FOR A PARTICULAR PURPOSE ARE DISCLAIMED. IN NO EVENT SHALL THE COPYRIGHT OWNER OR
// CONTRIBUTORS BE LIABLE FOR ANY DIRECT, INDIRECT, INCIDENTAL, SPECIAL, EXEMPLARY, OR
// CONSEQUENTIAL DAMAGES (INCLUDING, BUT NOT LIMITED TO, PROCUREMENT OF SUBSTITUTE GOODS OR
// SERVICES; LOSS OF USE, DATA, OR PROFITS; OR BUSINESS INTERRUPTION) HOWEVER CAUSED AND ON ANY
// THEORY OF LIABILITY, WHETHER IN CONTRACT, STRICT LIABILITY, OR TORT (INCLUDING NEGLIGENCE OR
// OTHERWISE) ARISING IN ANY WAY OUT OF THE USE OF THIS SOFTWARE, EVEN IF ADVISED OF THE
// POSSIBILITY OF SUCH DAMAGE.

#ifndef Pipes_hh_INCLUDED
#define Pipes_hh_INCLUDED

// ObjexxFCL Headers
#include <ObjexxFCL/Array1D.hh>

// EnergyPlus Headers
#include <EnergyPlus/Data/BaseData.hh>
#include <EnergyPlus/DataGlobals.hh>
#include <EnergyPlus/EPVector.hh>
#include <EnergyPlus/EnergyPlus.hh>
#include <EnergyPlus/Plant/Enums.hh>
#include <EnergyPlus/Plant/PlantLocation.hh>
#include <EnergyPlus/PlantComponent.hh>

namespace EnergyPlus {

// Forward declarations
struct EnergyPlusData;
struct PlantLocation;

namespace Pipes {

    struct LocalPipeData : public PlantComponent
    {
        virtual ~LocalPipeData() = default;

        // Members
        std::string Name;
<<<<<<< HEAD
        DataPlant::PlantEquipmentType Type; // type of pipe
        int InletNodeNum;                   // Node number on the inlet side of the plant
        int OutletNodeNum;                  // Node number on the inlet side of the plant
        PlantLocation plantLoc{};             // Index of plant Comp location where this pipe resides
=======
        DataPlant::PlantEquipmentType Type;   // type of pipe
        int InletNodeNum;                     // Node number on the inlet side of the plant
        int OutletNodeNum;                    // Node number on the inlet side of the plant
        int LoopNum;                          // Index of plant loop where this pipe resides
        DataPlant::LoopSideLocation LoopSide; // Index of plant loop side where this pipe resides
        int BranchIndex;                      // Index of plant Branch index where this pipe resides
        int CompIndex;                        // Index of plant Comp index where this pipe resides
>>>>>>> 2ee6bbc0
        bool CheckEquipName;
        bool EnvrnFlag;

        // Default Constructor
        LocalPipeData()
<<<<<<< HEAD
            : Type(DataPlant::PlantEquipmentType::Invalid), InletNodeNum(0), OutletNodeNum(0),
              CheckEquipName(true), EnvrnFlag(true)
=======
            : Type(DataPlant::PlantEquipmentType::Invalid), InletNodeNum(0), OutletNodeNum(0), LoopNum(0),
              LoopSide(DataPlant::LoopSideLocation::Invalid), BranchIndex(0), CompIndex(0), CheckEquipName(true), EnvrnFlag(true)
>>>>>>> 2ee6bbc0
        {
        }

        static PlantComponent *factory(EnergyPlusData &state, DataPlant::PlantEquipmentType objectType, std::string const &objectName);
        void simulate([[maybe_unused]] EnergyPlusData &states,
                      const PlantLocation &calledFromLocation,
                      bool FirstHVACIteration,
                      Real64 &CurLoad,
                      bool RunFlag) override;
        void oneTimeInit_new(EnergyPlusData &state) override;
        void oneTimeInit(EnergyPlusData &state) override;
        void initEachEnvironment(EnergyPlusData &state) const;
    };

    void GetPipeInput(EnergyPlusData &state);

} // namespace Pipes

struct PipesData : BaseGlobalStruct
{
    bool GetPipeInputFlag = true;
    EPVector<Pipes::LocalPipeData> LocalPipe;
    std::unordered_map<std::string, std::string> LocalPipeUniqueNames;

    void clear_state() override
    {
        this->GetPipeInputFlag = true;
        this->LocalPipe.deallocate();
        this->LocalPipeUniqueNames.clear();
    }
};

} // namespace EnergyPlus

#endif<|MERGE_RESOLUTION|>--- conflicted
+++ resolved
@@ -74,32 +74,17 @@
 
         // Members
         std::string Name;
-<<<<<<< HEAD
-        DataPlant::PlantEquipmentType Type; // type of pipe
-        int InletNodeNum;                   // Node number on the inlet side of the plant
-        int OutletNodeNum;                  // Node number on the inlet side of the plant
-        PlantLocation plantLoc{};             // Index of plant Comp location where this pipe resides
-=======
         DataPlant::PlantEquipmentType Type;   // type of pipe
         int InletNodeNum;                     // Node number on the inlet side of the plant
         int OutletNodeNum;                    // Node number on the inlet side of the plant
-        int LoopNum;                          // Index of plant loop where this pipe resides
-        DataPlant::LoopSideLocation LoopSide; // Index of plant loop side where this pipe resides
-        int BranchIndex;                      // Index of plant Branch index where this pipe resides
-        int CompIndex;                        // Index of plant Comp index where this pipe resides
->>>>>>> 2ee6bbc0
+        PlantLocation plantLoc{};             // Index of plant Comp location where this pipe resides
         bool CheckEquipName;
         bool EnvrnFlag;
 
         // Default Constructor
         LocalPipeData()
-<<<<<<< HEAD
             : Type(DataPlant::PlantEquipmentType::Invalid), InletNodeNum(0), OutletNodeNum(0),
               CheckEquipName(true), EnvrnFlag(true)
-=======
-            : Type(DataPlant::PlantEquipmentType::Invalid), InletNodeNum(0), OutletNodeNum(0), LoopNum(0),
-              LoopSide(DataPlant::LoopSideLocation::Invalid), BranchIndex(0), CompIndex(0), CheckEquipName(true), EnvrnFlag(true)
->>>>>>> 2ee6bbc0
         {
         }
 
