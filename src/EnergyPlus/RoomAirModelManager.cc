--- conflicted
+++ resolved
@@ -1401,12 +1401,6 @@
         using DataHVACGlobals::NumZoneHVACTerminalTypes;
         using DataHVACGlobals::ZoneHVACTerminalTypes;
         using DataSurfaces::Surface;
-<<<<<<< HEAD
-        using DataSurfaces::SurfaceClass_IntMass;
-
-=======
-        using General::RoundSigDigits;
->>>>>>> 36b8851e
         using InternalHeatGains::GetInternalGainDeviceIndex;
         using ScheduleManager::GetScheduleIndex;
 
