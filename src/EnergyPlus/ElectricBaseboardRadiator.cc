--- conflicted
+++ resolved
@@ -188,11 +188,7 @@
 
             if (SELECT_CASE_var == BaseboardRadiator_Electric) { // 'ZONEHVAC:BASEBOARD:RADIANTCONVECTIVE:ELECTRIC'
                 // Simulate baseboard
-<<<<<<< HEAD
-                CalcElectricBaseboard(state.dataWindowManager, BaseboardNum, ControlledZoneNum);
-=======
-                CalcElectricBaseboard(state.dataZoneTempPredictorCorrector, BaseboardNum, ControlledZoneNum);
->>>>>>> 4b7fa19a
+                CalcElectricBaseboard(state, BaseboardNum, ControlledZoneNum);
 
             } else {
                 ShowSevereError("SimElecBaseboard: Errors in Baseboard=" + ElecBaseboard(BaseboardNum).EquipName);
@@ -753,11 +749,7 @@
         }
     }
 
-<<<<<<< HEAD
-    void CalcElectricBaseboard(WindowManagerData &dataWindowManager, int const BaseboardNum, int const EP_UNUSED(ControlledZoneNum))
-=======
-    void CalcElectricBaseboard(ZoneTempPredictorCorrectorData &dataZoneTempPredictorCorrector, int const BaseboardNum, int const EP_UNUSED(ControlledZoneNum))
->>>>>>> 4b7fa19a
+    void CalcElectricBaseboard(EnergyPlusData &state, int const BaseboardNum, int const EP_UNUSED(ControlledZoneNum))
     {
         // SUBROUTINE INFORMATION:
         //       AUTHOR         Richard Liesen
@@ -827,11 +819,7 @@
                 DistributeBBElecRadGains();
                 // Now "simulate" the system by recalculating the heat balances
                 HeatBalanceSurfaceManager::CalcHeatBalanceOutsideSurf(ZoneNum);
-<<<<<<< HEAD
-                HeatBalanceSurfaceManager::CalcHeatBalanceInsideSurf(dataWindowManager, ZoneNum);
-=======
-                HeatBalanceSurfaceManager::CalcHeatBalanceInsideSurf(dataZoneTempPredictorCorrector, ZoneNum);
->>>>>>> 4b7fa19a
+                HeatBalanceSurfaceManager::CalcHeatBalanceInsideSurf(state, ZoneNum);
                 // Here an assumption is made regarding radiant heat transfer to people.
                 // While the radiant heat transfer to people array will be used by the thermal comfort
                 // routines, the energy transfer to people would get lost from the perspective
@@ -856,21 +844,13 @@
                     QBBElecRadSource(BaseboardNum) = 0.0;
                     DistributeBBElecRadGains();
                     HeatBalanceSurfaceManager::CalcHeatBalanceOutsideSurf(ZoneNum);
-<<<<<<< HEAD
-                    HeatBalanceSurfaceManager::CalcHeatBalanceInsideSurf(dataWindowManager, ZoneNum);
-=======
-                    HeatBalanceSurfaceManager::CalcHeatBalanceInsideSurf(dataZoneTempPredictorCorrector, ZoneNum);
->>>>>>> 4b7fa19a
+                    HeatBalanceSurfaceManager::CalcHeatBalanceInsideSurf(state, ZoneNum);
                     TempZeroSourceSumHATsurf = SumHATsurf(ZoneNum);
                     // Now, turn it back on:
                     QBBElecRadSource(BaseboardNum) = RadHeat;
                     DistributeBBElecRadGains();
                     HeatBalanceSurfaceManager::CalcHeatBalanceOutsideSurf(ZoneNum);
-<<<<<<< HEAD
-                    HeatBalanceSurfaceManager::CalcHeatBalanceInsideSurf(dataWindowManager, ZoneNum);
-=======
-                    HeatBalanceSurfaceManager::CalcHeatBalanceInsideSurf(dataZoneTempPredictorCorrector, ZoneNum);
->>>>>>> 4b7fa19a
+                    HeatBalanceSurfaceManager::CalcHeatBalanceInsideSurf(state, ZoneNum);
                     // Recalculate LoadMet with new ZeroSource... term and see if it is positive now.  If not, shut it down.
                     LoadMet = (SumHATsurf(ZoneNum) - TempZeroSourceSumHATsurf) + (QBBCap * ElecBaseboard(BaseboardNum).FracConvect) +
                               (RadHeat * ElecBaseboard(BaseboardNum).FracDistribPerson);
