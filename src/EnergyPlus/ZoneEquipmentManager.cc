--- conflicted
+++ resolved
@@ -2716,13 +2716,8 @@
                                 }
                                 ShowContinueError("...check zone thermostat set point and design supply air temperatures");
                                 ShowContinueError("...zone name = " + CalcFinalZoneSizing(I).ZoneName);
-<<<<<<< HEAD
                                 ShowContinueError("...design heating load         = " + RoundSigDigits(CalcFinalZoneSizing(I).DesHeatLoad, 2) + " W");
-                                ShowContinueError("...thermostat set piont temp   = " + RoundSigDigits(CalcFinalZoneSizing(I).HeatTstatTemp, 3) +
-=======
-                                ShowContinueError("...design heating load         = " + RoundSigDigits(CalcFinalZoneSizing(I).DesCoolLoad, 2) + " W");
                                 ShowContinueError("...thermostat set point temp   = " + RoundSigDigits(CalcFinalZoneSizing(I).HeatTstatTemp, 3) +
->>>>>>> b0b1bef8
                                                   " C");
                                 ShowContinueError("...zone temperature            = " + RoundSigDigits(CalcFinalZoneSizing(I).ZoneTempAtHeatPeak, 3) +
                                                   " C");
