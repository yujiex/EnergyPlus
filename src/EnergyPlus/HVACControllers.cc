// EnergyPlus, Copyright (c) 1996-2020, The Board of Trustees of the University of Illinois,
// The Regents of the University of California, through Lawrence Berkeley National Laboratory
// (subject to receipt of any required approvals from the U.S. Dept. of Energy), Oak Ridge
// National Laboratory, managed by UT-Battelle, Alliance for Sustainable Energy, LLC, and other
// contributors. All rights reserved.
//
// NOTICE: This Software was developed under funding from the U.S. Department of Energy and the
// U.S. Government consequently retains certain rights. As such, the U.S. Government has been
// granted for itself and others acting on its behalf a paid-up, nonexclusive, irrevocable,
// worldwide license in the Software to reproduce, distribute copies to the public, prepare
// derivative works, and perform publicly and display publicly, and to permit others to do so.
//
// Redistribution and use in source and binary forms, with or without modification, are permitted
// provided that the following conditions are met:
//
// (1) Redistributions of source code must retain the above copyright notice, this list of
//     conditions and the following disclaimer.
//
// (2) Redistributions in binary form must reproduce the above copyright notice, this list of
//     conditions and the following disclaimer in the documentation and/or other materials
//     provided with the distribution.
//
// (3) Neither the name of the University of California, Lawrence Berkeley National Laboratory,
//     the University of Illinois, U.S. Dept. of Energy nor the names of its contributors may be
//     used to endorse or promote products derived from this software without specific prior
//     written permission.
//
// (4) Use of EnergyPlus(TM) Name. If Licensee (i) distributes the software in stand-alone form
//     without changes from the version obtained under this License, or (ii) Licensee makes a
//     reference solely to the software portion of its product, Licensee must refer to the
//     software as "EnergyPlus version X" software, where "X" is the version number Licensee
//     obtained under this License and may not use a different name for the software. Except as
//     specifically required in this Section (4), Licensee shall not use in a company name, a
//     product name, in advertising, publicity, or other promotional activities any name, trade
//     name, trademark, logo, or other designation of "EnergyPlus", "E+", "e+" or confusingly
//     similar designation, without the U.S. Department of Energy's prior written consent.
//
// THIS SOFTWARE IS PROVIDED BY THE COPYRIGHT HOLDERS AND CONTRIBUTORS "AS IS" AND ANY EXPRESS OR
// IMPLIED WARRANTIES, INCLUDING, BUT NOT LIMITED TO, THE IMPLIED WARRANTIES OF MERCHANTABILITY
// AND FITNESS FOR A PARTICULAR PURPOSE ARE DISCLAIMED. IN NO EVENT SHALL THE COPYRIGHT OWNER OR
// CONTRIBUTORS BE LIABLE FOR ANY DIRECT, INDIRECT, INCIDENTAL, SPECIAL, EXEMPLARY, OR
// CONSEQUENTIAL DAMAGES (INCLUDING, BUT NOT LIMITED TO, PROCUREMENT OF SUBSTITUTE GOODS OR
// SERVICES; LOSS OF USE, DATA, OR PROFITS; OR BUSINESS INTERRUPTION) HOWEVER CAUSED AND ON ANY
// THEORY OF LIABILITY, WHETHER IN CONTRACT, STRICT LIABILITY, OR TORT (INCLUDING NEGLIGENCE OR
// OTHERWISE) ARISING IN ANY WAY OUT OF THE USE OF THIS SOFTWARE, EVEN IF ADVISED OF THE
// POSSIBILITY OF SUCH DAMAGE.

// ObjexxFCL Headers
#include <ObjexxFCL/Array.functions.hh>
#include <ObjexxFCL/Array2D.hh>
#include <ObjexxFCL/Fmath.hh>
#include <ObjexxFCL/numeric.hh>
#include <ObjexxFCL/string.functions.hh>

// EnergyPlus Headers
#include <EnergyPlus/Autosizing/Base.hh>
#include <EnergyPlus/Data/EnergyPlusData.hh>
#include <EnergyPlus/DataAirLoop.hh>
#include <EnergyPlus/DataAirSystems.hh>
#include <EnergyPlus/DataConvergParams.hh>
#include <EnergyPlus/DataEnvironment.hh>
#include <EnergyPlus/DataHVACGlobals.hh>
#include <EnergyPlus/DataLoopNode.hh>
#include <EnergyPlus/DataPrecisionGlobals.hh>
#include <EnergyPlus/DataSizing.hh>
#include <EnergyPlus/DataSystemVariables.hh>
#include <EnergyPlus/EMSManager.hh>
#include <EnergyPlus/FaultsManager.hh>
#include <EnergyPlus/FluidProperties.hh>
#include <EnergyPlus/General.hh>
#include <EnergyPlus/HVACControllers.hh>
#include <EnergyPlus/InputProcessing/InputProcessor.hh>
#include <EnergyPlus/MixedAir.hh>
#include <EnergyPlus/NodeInputManager.hh>
#include <EnergyPlus/Plant/DataPlant.hh>
#include <EnergyPlus/PlantUtilities.hh>
#include <EnergyPlus/RootFinder.hh>
#include <EnergyPlus/SetPointManager.hh>
#include <EnergyPlus/UtilityRoutines.hh>
#include <EnergyPlus/WaterCoils.hh>

namespace EnergyPlus {

namespace HVACControllers {
    // Module containing the controller simulation routines for the air loop

    // MODULE INFORMATION:
    //       AUTHOR         Richard J. Liesen
    //       DATE WRITTEN   July 1998
    //       MODIFIED       Feb 2006, Dimitri Curtil (LBNL)
    //                      - Added tracing mechanism for debugging convergence process.
    //                        - Trace operation of each individual controller in a file named
    //                          'controller.<Controller Name>.csv'
    //                        - Trace operation of all controllers per air loop in a file named
    //                          'controller.<Air Loop Name>.csv'
    //                      - Added operations to enable cold start/speculative warm restart
    //                        and final check.
    //       MODIFIED       March 2006, Dimitri Curtil (LBNL)
    //                      - Added mechanism to track runtime performance statistics.
    //                      - Added routine to dump controller statistics to a file named
    //                        'statistics.HVACControllers.csv'
    //                      - Integrated smart root finder from MODULE RootFinder implemented in
    //                        file RootFinder.cc.
    //       MODIFIED       April 2006, Dimitri Curtil (LBNL)
    //                      - Added speedup optimization scheme to reuse air loop solution
    //                        obtained at the current HVAC iteration from solving the previous controller
    //                        on the loop (see ReuseIntermediateSolutionFlag). Of course this works only
    //                        if there are 2 or more controllers on the same air loop.
    //                      - Added speedup optimization scheme to reuse solution obtained
    //                        at the previous HVAC iteration for this controller during the
    //                        bracketing phase (see ReusePreviousSolutionFlag).
    //       MODIFIED       May 2006, Dimitri Curtil (LBNL)
    //                      - Added mechanism to monitor min/max bounds to ensure that they remain invariant
    //                        between successive controller iterations.
    //                      - Modified setpoint calculation to force the setpoint to be computed only once.
    //                      - Modified setpoint calculation for TEMPandHUMRAT control strategy to
    //                        force the setpoint to be computed once the air loop has been evaluated with
    //                        the max actuated value.
    //       MODIFIED       June 2006, Dimitri Curtil (LBNL)
    //                      - Renamed parameter variables so as to use lower caps.
    //                      - Replaced $ edit descriptor in WRITE statements with ADVANCE='No'
    //                      - Replaced the preprocessing directives TRACK_AIRLOOP, TRACE_AIRLOOP,
    //                        TRACE_CONTROLLER with corresponding environment variables defined
    //                        in DataSystemVariables.cc.
    //       MODIFIED       Feb. 2010, Brent Griffith (NREL)
    //                       - changed plant loop interactions, Demand Side Update Phase 3
    //       RE-ENGINEERED  na

    // PURPOSE OF THIS MODULE:
    // To encapsulate the data and algorithms required to
    // manage the Controller System Component.

    // METHODOLOGY EMPLOYED:
    // The main entry point if the SUBROUTINE ManageControllers().
    // 1. For proper operation, the subroutine must first be called with either the
    //    iControllerOpColdStart or iControllerOpWarmRestart operation code to initialize
    //    the various controllers.
    // 2. Then the actuated variable for each controller is computed iteratively using
    //    root finding techniques that aim at forcing the sensed variable to be
    //    "equal" (within the user-specified tolerance) to the desired setpoint.
    //    This step is achieved by calling ManageController() with the iControllerOpIterate
    //    operation code.
    // 3. Finally, after all controllers have been successfully simulated,  the subroutine has
    //    to be called one last time with the iControllerOpEnd operation code to ensure that
    //    the sequential solution indeed represents a valid global solution across all controllers
    //    simultaneously.
    // The following pseudo-code shows the typical calling sequence for the SUBROUTINE
    // ManageControllers :
    // - for each controller on air loop
    //   - CALL ManageControllers( Operation=<iControllerOpColdStart or iControllerOpWarmRestart> )
    // - simulate air loop components with the initial values for all actuated variables
    // - for each controller on air loop
    //   - CALL ManageControllers( Operation=iControllerOpIterate, IsConvergedFlag )
    //   - if NOT IsConvergedFlag then
    //     - exit loop with error if too many iterations performed
    //     - simulate air loop components with the new candidate value for the actuated variable of
    //       the current controller
    // - simulate air loop components with the final values for all actuated variables
    // - for each controller on air loop
    //   - CALL ManageControllers( Operation=iControllerOpEnd, IsConvergedFlag )
    //   - if NOT IsConvergedFlag then
    //     - exit loop with error indicating no "global" convergence with final solution.
    // Check the subroutines SolveAirLoopControllers() and ReSolveAirLoopControllers()
    // invoked in the subroutine SimAirLoop() for the actual calling sequences.

    // REFERENCES:
    // na

    // OTHER NOTES:
    // To enable runtime statistics tracking for each air loop, define the environment variable
    // TRACK_AIRLOOP=YES or TRACK_AIRLOOP=Y.
    // To enable generating a trace file with the converged solution for all controllers on each air loop,
    // define the environment variable TRACE_AIRLOOP=YES or TRACE_AIRLOOP=Y.
    // To enable generating an individual, detailed trace file for each controller, define the
    // environment variable TRACE_CONTROLLER=YES or TRACE_CONTROLLER=Y.
    // See DataSystemVariables.cc for the definitions of the environment variables used to debug
    // the air loop simulation.

    // USE STATEMENTS:
    // Use statements for data only modules
    // Using/Aliasing
    using namespace DataLoopNode;
    using DataHVACGlobals::SetPointErrorFlag;
    using DataHVACGlobals::SmallWaterVolFlow;
    using namespace DataHVACControllers;
    using namespace DataRootFinder;

    // Data
    // MODULE PARAMETER DEFINITIONS
    // Number of significant digits to display in error messages for floating-point numbers
    Real64 const SomeFloatingPoint(1.0);
    int const NumSigDigits(PRECISION(SomeFloatingPoint));

    static std::string const BlankString;

    // Parameters for controls used here
    int const iNoControlVariable(0);
    int const iTemperature(1);
    int const iHumidityRatio(2);
    int const iTemperatureAndHumidityRatio(3);
    int const iFlow(4);

    int const CoilType_Cooling(1);
    int const CoilType_Heating(2);

    Array1D_string const
        ControlVariableTypes({0, 4}, {"No control variable", "Temperature", "Humidity ratio", "Temperature and humidity ratio", "Flow rate"});

    // DERIVED TYPE DEFINITIONS

    // Type describing a controller's properties

    // Type describing a controller's runtime statistics over the course of the simulation

    // Type describing an air loop's runtime statistics over the course of the simulation

    // MODULE VARIABLE DECLARATIONS:
    int NumControllers(0);  // The number of controllers found in the Input
    int NumAirLoopStats(0); // Same size as NumPrimaryAirSys if controllers
    // are defined, 0 otherwise.
    // all controllers per air loop
    Array1D_bool CheckEquipName;

    // Flag set to make sure you get input once
    bool GetControllerInputFlag(true);

    // SUBROUTINE Specifications for the Module
    // Driver/Manager Routines

    // Get Input routines for module

    // Initialization routines for module

    // Algorithms for the module

    // Update routine to check convergence and update nodes

    // Reporting routines for module

    // Algorithms for the Simple Controller

    // Statistics routines

    // Trace routines for all controllers on each air loop

    // Trace routines for each individual controller

    // Misc routines

    // Object Data
    Array1D<ControllerPropsType> ControllerProps;
    Array1D<RootFinderDataType> RootFinders;
    Array1D<AirLoopStatsType> AirLoopStats; // Statistics array to analyze computational profile for

    namespace {
        bool InitControllerOneTimeFlag(true);
        bool InitControllerSetPointCheckFlag(true);
    } // namespace

    // MODULE SUBROUTINES:
    //*************************************************************************

    // Functions

    // Needed for unit tests, should not be normally called.
    void clear_state()
    {
        NumControllers = 0;
        NumAirLoopStats = 0;
        GetControllerInputFlag = true;
        InitControllerOneTimeFlag = true;
        InitControllerSetPointCheckFlag = true;

        ControllerProps.deallocate();
        RootFinders.deallocate();
        AirLoopStats.deallocate();
        CheckEquipName.deallocate();
    }

    void ManageControllers(EnergyPlusData &state,
                           std::string const &ControllerName,
                           int &ControllerIndex,
                           bool const FirstHVACIteration,
                           int const AirLoopNum,
                           int const Operation,
                           bool &IsConvergedFlag,
                           bool &IsUpToDateFlag,
                           bool &BypassOAController,
                           Optional_bool AllowWarmRestartFlag)
    {

        // SUBROUTINE INFORMATION:
        //       AUTHOR         Richard Liesen
        //       DATE WRITTEN   July 1998
        //       MODIFIED       Dimitri Curtil, February 2006
        //                      - Added air loop information
        //                      - Added tracing to csv files
        //                      - Added primitive operations to replace mixed
        //                        bag of ResetController, FirstCallConvergenceTest, ...
        //       RE-ENGINEERED  na

        // PURPOSE OF THIS SUBROUTINE:
        // This subroutine manages Controller component simulation.

        // Using/Aliasing
        using namespace DataSystemVariables;
        using DataPlant::FlowLocked;
        using DataPlant::PlantLoop;

        // Locals
        // SUBROUTINE ARGUMENT DEFINITIONS:
        // TRUE if first full HVAC iteration in an HVAC time step
        // Current air loop num 1...NumPrimaryAirSys
        // Current pass counter in SimAirLoop()
        // Operation to execute
        // TRUE if controller is converged
        // TRUE if air loop is up-to-date meaning that the current node values are consistent (air loop evaluated)
        // Only used within the Calc routines
        // TRUE if speculative warm restart is supported by this controller

        // SUBROUTINE LOCAL VARIABLE DECLARATIONS:
        // The Controller that you are currently loading input into
        int ControlNum;
        int ControllerType;

        // Obtains and Allocates Controller related parameters from input file
        if (GetControllerInputFlag) { // First time subroutine has been entered
            GetControllerInput(state);
            GetControllerInputFlag = false;
        }

        if (ControllerIndex == 0) {
            ControlNum = UtilityRoutines::FindItemInList(ControllerName, ControllerProps, &ControllerPropsType::ControllerName);
            if (ControlNum == 0) {
                ShowFatalError(state, "ManageControllers: Invalid controller=" + ControllerName +
                               ". The only valid controller type for an AirLoopHVAC is Controller:WaterCoil.");
            }
            ControllerIndex = ControlNum;
        } else {
            ControlNum = ControllerIndex;
            if (ControlNum > NumControllers || ControlNum < 1) {
                ShowFatalError(state,
                               format("ManageControllers: Invalid ControllerIndex passed={}, Number of controllers={}, Controller name={}",
                                      ControlNum,
                                      NumControllers,
                                      ControllerName));
            }
            if (CheckEquipName(ControlNum)) {
                if (ControllerName != ControllerProps(ControlNum).ControllerName) {
                    ShowFatalError(
                        state,
                        format("ManageControllers: Invalid ControllerIndex passed={}, Controller name={}, stored Controller Name for that index={}",
                               ControlNum,
                               ControllerName,
                               ControllerProps(ControlNum).ControllerName));
                }
                CheckEquipName(ControlNum) = false;
            }
        }

        if (ControllerProps(ControlNum).BypassControllerCalc && BypassOAController) {
            IsUpToDateFlag = true;
            IsConvergedFlag = true;
            if (present(AllowWarmRestartFlag)) AllowWarmRestartFlag = true;
            return;
        }

        // Find the correct ControllerNumber with the AirLoop & CompNum from AirLoop Derived Type
        // ControlNum = AirLoopEquip(AirLoopNum)%ComponentOfTypeNum(CompNum)

        // detect if plant is locked and flow cannot change
        if (ControllerProps(ControlNum).ActuatedNodePlantLoopNum > 0) {

            if (PlantLoop(ControllerProps(ControlNum).ActuatedNodePlantLoopNum)
                    .LoopSide(ControllerProps(ControlNum).ActuatedNodePlantLoopSide)
                    .FlowLock == FlowLocked) {
                // plant is rigid so controller cannot change anything.
                // Update the current Controller to the outlet nodes
                UpdateController(state, ControlNum);

                IsConvergedFlag = true;
                return;
            }
        }

        // Detect if speculative warm restart is supported by this computer
        if (present(AllowWarmRestartFlag)) {
            // NOTE: Never allow speculative warm restart with dual humidity ratio and temperature control
            //       because the actual setpoint depends on the current temperature and max hum ratio at
            //       the sensed node, and therefore might not be known until after one air loop simulation.
            if (ControllerProps(ControlNum).ControlVar == iTemperatureAndHumidityRatio) {
                AllowWarmRestartFlag = false;
            } else {
                AllowWarmRestartFlag = true;
            }
        }

        if (ControllerProps(ControlNum).InitFirstPass) {
            // Coil must first be sized to:
            // Initialize ControllerProps(ControlNum)%MinActuated and ControllerProps(ControlNum)%MaxActuated
            InitController(state, ControlNum, IsConvergedFlag);
            ControllerProps(ControlNum).InitFirstPass = false;
        }

        // Perform requested operation
        // Note that InitController() is not called upon START/RESTART ops in order to avoid
        // side-effects on the calculation of Node(ActuatedNode)%MassFlowRateMaxAvail used to
        // determine ControllerProps(ControlNum)%MaxAvailActuated.
        // Plant upgrades for V7 added init to these cases because MassFlowRateMaxAvail is better controlled
        {
            auto const SELECT_CASE_var(Operation);
            if (SELECT_CASE_var == iControllerOpColdStart) {
                // For temperature and humidity control reset humidity control override if it was set
                if (HVACControllers::ControllerProps(ControlNum).HumRatCtrlOverride) {
                    HVACControllers::ControllerProps(ControlNum).HumRatCtrlOverride = false;
                    // Put the controller tolerance (offset) back to it's original value
                    RootFinder::SetupRootFinder(state,
                        RootFinders(ControlNum), iSlopeDecreasing, iMethodBrent, DataPrecisionGlobals::constant_zero, 1.0e-6, ControllerProps(ControlNum).Offset);
                }

                // If a iControllerOpColdStart call, reset the actuator inlet flows
                ResetController(state, ControlNum, false, IsConvergedFlag);
                // Update the current Controller to the outlet nodes
                UpdateController(state, ControlNum);

            } else if (SELECT_CASE_var == iControllerOpWarmRestart) {
                // If a iControllerOpWarmRestart call, set the actuator inlet flows to previous solution
                ResetController(state, ControlNum, true, IsConvergedFlag);
                // Update the current Controller to the outlet nodes
                UpdateController(state, ControlNum);

            } else if (SELECT_CASE_var == iControllerOpIterate) {
                // With the correct ControlNum Initialize all Controller related parameters
                InitController(state, ControlNum, IsConvergedFlag);

                // No initialization needed: should have been done before
                // Simulate the correct Controller with the current ControlNum
                ControllerType = ControllerProps(ControlNum).ControllerType_Num;

                {
                    auto const SELECT_CASE_var1(ControllerType);
                    if (SELECT_CASE_var1 == ControllerSimple_Type) { // 'Controller:WaterCoil'
                        CalcSimpleController(state, ControlNum, FirstHVACIteration, IsConvergedFlag, IsUpToDateFlag, ControllerName);
                    } else {
                        ShowFatalError(state, "Invalid controller type in ManageControllers=" + ControllerProps(ControlNum).ControllerType);
                    }
                }

                // Update the current Controller to the outlet nodes
                UpdateController(state, ControlNum);

                CheckTempAndHumRatCtrl(state, ControlNum, IsConvergedFlag);

            } else if (SELECT_CASE_var == iControllerOpEnd) {
                // With the correct ControlNum Initialize all Controller related parameters
                InitController(state, ControlNum, IsConvergedFlag);

                // No initialization needed: should have been done before
                // Check convergence for the correct Controller with the current ControlNum
                ControllerType = ControllerProps(ControlNum).ControllerType_Num;

                {
                    auto const SELECT_CASE_var1(ControllerType);
                    if (SELECT_CASE_var1 == ControllerSimple_Type) { // 'Controller:WaterCoil'
                        CheckSimpleController(state, ControlNum, IsConvergedFlag);
                        SaveSimpleController(ControlNum, FirstHVACIteration, IsConvergedFlag);
                    } else {
                        ShowFatalError(state, "Invalid controller type in ManageControllers=" + ControllerProps(ControlNum).ControllerType);
                    }
                }

            } else {
                ShowFatalError(state, format("ManageControllers: Invalid Operation passed={}, Controller name={}", Operation, ControllerName));
            }
        }

        // Write detailed diagnostic for individual controller
        // To enable generating an individual, detailed trace file for each controller on each air loop,
        // define the environment variable TRACE_CONTROLLER=YES or TRACE_CONTROLLER=Y
        if (TraceHVACControllerEnvFlag) {
            TraceIndividualController(state, ControlNum, FirstHVACIteration, state.dataAirLoop->AirLoopControlInfo(AirLoopNum).AirLoopPass, Operation, IsConvergedFlag);
        }
    }

    // Get Input Section of the Module
    //******************************************************************************

    void GetControllerInput(EnergyPlusData &state)
    {

        // SUBROUTINE INFORMATION:
        //       AUTHOR         Richard Liesen
        //       DATE WRITTEN   July 1998
        //       MODIFIED       February 2006, Dimitri Curtil
        //                      - Added processing for air loop controller stats
        //       RE-ENGINEERED  na

        // PURPOSE OF THIS SUBROUTINE:
        // This subroutine is the main routine to call other input routines and Get routines

        // METHODOLOGY EMPLOYED:
        // Uses the status flags to trigger events.

        // REFERENCES:
        // Gets the object:
        // Controller:WaterCoil,
        //   \min-fields 9
        //   A1 , \field Name
        //        \type alpha
        //        \required-field
        //        \reference AirLoopControllers
        //   A2 , \field Control Variable
        //        \type choice
        //        \key Temperature
        //        \key HumidityRatio
        //        \key TemperatureAndHumidityRatio
        //        \key Flow
        //        \note TemperatureAndHumidityRatio requires a SetpointManager:SingleZone:Humidity:Maximum object
        //   A3 , \field Action
        //        \type choice
        //        \key Normal
        //        \key Reverse
        //   A4 , \field Actuator Variable
        //        \type choice
        //        \key Flow
        //   A5 , \field Sensor Node Name
        //        \type alpha
        //   A6 , \field Actuator Node Name
        //        \type alpha
        //   N1 , \field Controller Convergence Tolerance
        //        \units deltaC
        //        \type real
        //        \default AutoSize
        //        \autosizable
        //   N2 , \field Maximum Actuated Flow
        //        \type real
        //        \units m3/s
        //        \autosizable
        //   N3 ; \field Minimum Actuated Flow
        //        \type real
        //        \default 0.0000001
        //        \units m3/s

        // Using/Aliasing
        using DataHVACGlobals::NumPrimaryAirSys;
        using DataSystemVariables::TraceAirLoopEnvFlag;
        using DataSystemVariables::TraceHVACControllerEnvFlag;
        using DataSystemVariables::TrackAirLoopEnvFlag;
        using EMSManager::CheckIfNodeSetPointManagedByEMS;
        using EMSManager::iHumidityRatioMaxSetPoint;
        using EMSManager::iTemperatureSetPoint;
        using MixedAir::CheckForControllerWaterCoil;
        using NodeInputManager::GetOnlySingleNode;
        using SetPointManager::iCtrlVarType_MaxHumRat;
        using SetPointManager::iCtrlVarType_Temp;
        using SetPointManager::NodeHasSPMCtrlVarType;
        using SetPointManager::ResetHumidityRatioCtrlVarType;
        using WaterCoils::CheckActuatorNode;
        using WaterCoils::CheckForSensorAndSetPointNode;

        // SUBROUTINE PARAMETER DEFINITIONS:
        static std::string const RoutineName("HVACControllers: GetControllerInput: "); // include trailing blank space

        // SUBROUTINE LOCAL VARIABLE DECLARATIONS:
        int Num; // The Controller that you are currently loading input into
        int NumSimpleControllers;
        int NumAlphas;
        int NumNums;
        int NumArgs;
        int IOStat;
        int AirLoopNum;            // DO index for each air loop
        bool ActuatorNodeNotFound; // true if no water coil inlet node match for actuator node
        Array1D<Real64> NumArray;
        Array1D_string AlphArray;
        Array1D_string cAlphaFields;     // Alpha field names
        Array1D_string cNumericFields;   // Numeric field names
        Array1D_bool lAlphaBlanks;       // Logical array, alpha field input BLANK = .TRUE.
        Array1D_bool lNumericBlanks;     // Logical array, numeric field input BLANK = .TRUE.
        std::string CurrentModuleObject; // for ease in getting objects
        static bool ErrorsFound(false);
        int iNodeType;             // for checking actuator node type
        bool NodeNotFound;         // flag true if the sensor node is on the coil air outlet node
        bool EMSSetPointErrorFlag; // flag true is EMS is used to set node setpoints

        // All the controllers are loaded into the same derived type, both the PI and Limit
        // These controllers are separate objects and loaded sequentially, but will
        // be retrieved by name as they are needed.

        CurrentModuleObject = "Controller:WaterCoil";
        NumSimpleControllers = inputProcessor->getNumObjectsFound(state, CurrentModuleObject);
        NumControllers = NumSimpleControllers;

        // Allocate stats data structure for each air loop and controller if needed
        if (TrackAirLoopEnvFlag || TraceAirLoopEnvFlag || TraceHVACControllerEnvFlag) {
            if (NumPrimaryAirSys > 0) {
                NumAirLoopStats = NumPrimaryAirSys;
                AirLoopStats.allocate(NumAirLoopStats);

                // Allocate controller statistics data for each controller on each air loop
                for (AirLoopNum = 1; AirLoopNum <= NumPrimaryAirSys; ++AirLoopNum) {
                    AirLoopStats(AirLoopNum).ControllerStats.allocate(state.dataAirSystemsData->PrimaryAirSystems(AirLoopNum).NumControllers);
                }
            }
        }

        if (NumControllers == 0) return;
        // Condition of no controllers will be taken care of elsewhere, if necessary

        ControllerProps.allocate(NumControllers);
        RootFinders.allocate(NumControllers);
        CheckEquipName.dimension(NumControllers, true);

        inputProcessor->getObjectDefMaxArgs(state, CurrentModuleObject, NumArgs, NumAlphas, NumNums);
        AlphArray.allocate(NumAlphas);
        cAlphaFields.allocate(NumAlphas);
        cNumericFields.allocate(NumNums);
        NumArray.dimension(NumNums, 0.0);
        lAlphaBlanks.dimension(NumAlphas, true);
        lNumericBlanks.dimension(NumNums, true);

        // Now find and load all of the simple controllers.
        if (NumSimpleControllers > 0) {
            for (Num = 1; Num <= NumSimpleControllers; ++Num) {
                inputProcessor->getObjectItem(state,
                                              CurrentModuleObject,
                                              Num,
                                              AlphArray,
                                              NumAlphas,
                                              NumArray,
                                              NumNums,
                                              IOStat,
                                              lNumericBlanks,
                                              lAlphaBlanks,
                                              cAlphaFields,
                                              cNumericFields);
                UtilityRoutines::IsNameEmpty(state, AlphArray(1), CurrentModuleObject, ErrorsFound);

                ControllerProps(Num).ControllerName = AlphArray(1);
                ControllerProps(Num).ControllerType = CurrentModuleObject;
                {
                    auto const SELECT_CASE_var(AlphArray(2));
                    if (SELECT_CASE_var == "TEMPERATURE") {
                        ControllerProps(Num).ControlVar = iTemperature;
                    } else if (SELECT_CASE_var == "HUMIDITYRATIO") {
                        ControllerProps(Num).ControlVar = iHumidityRatio;
                    } else if (SELECT_CASE_var == "TEMPERATUREANDHUMIDITYRATIO") {
                        ControllerProps(Num).ControlVar = iTemperatureAndHumidityRatio;
                        //        CASE ('FLOW')
                        //          ControllerProps(Num)%ControlVar  = iFlow
                    } else {
                        ShowSevereError(state, RoutineName + CurrentModuleObject + "=\"" + AlphArray(1) + "\".");
                        ShowSevereError(state, "...Invalid " + cAlphaFields(2) + "=\"" + AlphArray(2) +
                                        "\", must be Temperature, HumidityRatio, or TemperatureAndHumidityRatio.");
                        ErrorsFound = true;
                    }
                }
                if (UtilityRoutines::SameString(AlphArray(3), "Normal")) {
                    ControllerProps(Num).Action = iNormalAction;
                } else if (UtilityRoutines::SameString(AlphArray(3), "Reverse")) {
                    ControllerProps(Num).Action = iReverseAction;
                } else if (lAlphaBlanks(3)) {
                    ControllerProps(Num).Action = 0;
                } else {
                    ShowSevereError(state, RoutineName + CurrentModuleObject + "=\"" + AlphArray(1) + "\".");
                    ShowSevereError(state, "...Invalid " + cAlphaFields(3) + "=\"" + AlphArray(3) + "\", must be \"Normal\", \"Reverse\" or blank.");
                    ErrorsFound = true;
                }
                if (AlphArray(4) == "FLOW") {
                    ControllerProps(Num).ActuatorVar = iFlow;
                } else {
                    ShowSevereError(state, RoutineName + CurrentModuleObject + "=\"" + AlphArray(1) + "\".");
                    ShowContinueError(state, "...Invalid " + cAlphaFields(4) + "=\"" + AlphArray(4) + "\", only FLOW is allowed.");
                    ErrorsFound = true;
                }
                ControllerProps(Num).SensedNode = GetOnlySingleNode(state,
                    AlphArray(5), ErrorsFound, CurrentModuleObject, AlphArray(1), NodeType_Unknown, NodeConnectionType_Sensor, 1, ObjectIsNotParent);
                ControllerProps(Num).ActuatedNode = GetOnlySingleNode(state, AlphArray(6),
                                                                      ErrorsFound,
                                                                      CurrentModuleObject,
                                                                      AlphArray(1),
                                                                      NodeType_Unknown,
                                                                      NodeConnectionType_Actuator,
                                                                      1,
                                                                      ObjectIsNotParent);
                ControllerProps(Num).Offset = NumArray(1);
                ControllerProps(Num).MaxVolFlowActuated = NumArray(2);
                ControllerProps(Num).MinVolFlowActuated = NumArray(3);

                if (!CheckForControllerWaterCoil(state, CurrentModuleObject, AlphArray(1))) {
                    ShowSevereError(state, RoutineName + CurrentModuleObject + "=\"" + AlphArray(1) + "\" not found on any AirLoopHVAC:ControllerList.");
                    ErrorsFound = true;
                }

                if (ControllerProps(Num).SensedNode > 0) {

                    if (ControllerProps(Num).ControlVar == iHumidityRatio || ControllerProps(Num).ControlVar == iTemperatureAndHumidityRatio) {
                        ResetHumidityRatioCtrlVarType(state, ControllerProps(Num).SensedNode);
                    }
                    CheckForSensorAndSetPointNode(state, ControllerProps(Num).SensedNode, ControllerProps(Num).ControlVar, NodeNotFound);

                    if (NodeNotFound) {
                        // the sensor node is not on the water coil air outlet node
                        ShowWarningError(state, RoutineName + ControllerProps(Num).ControllerType + "=\"" + ControllerProps(Num).ControllerName + "\". ");
                        ShowContinueError(state, " ..Sensor node not found on water coil air outlet node.");
                        ShowContinueError(state, " ..The sensor node may have been placed on a node downstream of the coil or on an airloop outlet node.");
                    } else {
                        // check if the setpoint is also on the same node where the sensor is placed on
                        EMSSetPointErrorFlag = false;
                        {
                            auto const SELECT_CASE_var(ControllerProps(Num).ControlVar);
                            if (SELECT_CASE_var == iTemperature) {
                                CheckIfNodeSetPointManagedByEMS(state, ControllerProps(Num).SensedNode, iTemperatureSetPoint, EMSSetPointErrorFlag);
                                DataLoopNode::NodeSetpointCheck(ControllerProps(Num).SensedNode).needsSetpointChecking = false;
                                if (EMSSetPointErrorFlag) {
                                    if (!NodeHasSPMCtrlVarType(state, ControllerProps(Num).SensedNode, iCtrlVarType_Temp)) {
                                        ShowContinueError(state, " ..Temperature setpoint not found on coil air outlet node.");
                                        ShowContinueError(state,
                                            " ..The setpoint may have been placed on a node downstream of the coil or on an airloop outlet node.");
                                        ShowContinueError(state, " ..Specify the setpoint and the sensor on the coil air outlet node when possible.");
                                    }
                                }
                            } else if (SELECT_CASE_var == iHumidityRatio) {
                                CheckIfNodeSetPointManagedByEMS(state, ControllerProps(Num).SensedNode, iHumidityRatioMaxSetPoint, EMSSetPointErrorFlag);
                                DataLoopNode::NodeSetpointCheck(ControllerProps(Num).SensedNode).needsSetpointChecking = false;
                                if (EMSSetPointErrorFlag) {
                                    if (!NodeHasSPMCtrlVarType(state, ControllerProps(Num).SensedNode, iCtrlVarType_MaxHumRat)) {
                                        ShowContinueError(state, " ..Humidity ratio setpoint not found on coil air outlet node.");
                                        ShowContinueError(state,
                                            " ..The setpoint may have been placed on a node downstream of the coil or on an airloop outlet node.");
                                        ShowContinueError(state, " ..Specify the setpoint and the sensor on the coil air outlet node when possible.");
                                    }
                                }
                            } else if (SELECT_CASE_var == iTemperatureAndHumidityRatio) {
                                CheckIfNodeSetPointManagedByEMS(state, ControllerProps(Num).SensedNode, iTemperatureSetPoint, EMSSetPointErrorFlag);
                                DataLoopNode::NodeSetpointCheck(ControllerProps(Num).SensedNode).needsSetpointChecking = false;
                                if (EMSSetPointErrorFlag) {
                                    if (!NodeHasSPMCtrlVarType(state, ControllerProps(Num).SensedNode, iCtrlVarType_Temp)) {
                                        ShowContinueError(state, " ..Temperature setpoint not found on coil air outlet node.");
                                        ShowContinueError(state,
                                            " ..The setpoint may have been placed on a node downstream of the coil or on an airloop outlet node.");
                                        ShowContinueError(state, " ..Specify the setpoint and the sensor on the coil air outlet node when possible.");
                                    }
                                }
                                EMSSetPointErrorFlag = false;
                                CheckIfNodeSetPointManagedByEMS(state, ControllerProps(Num).SensedNode, iHumidityRatioMaxSetPoint, EMSSetPointErrorFlag);
                                DataLoopNode::NodeSetpointCheck(ControllerProps(Num).SensedNode).needsSetpointChecking = false;
                                if (EMSSetPointErrorFlag) {
                                    if (!NodeHasSPMCtrlVarType(state, ControllerProps(Num).SensedNode, iCtrlVarType_MaxHumRat)) {
                                        ShowContinueError(state, " ..Humidity ratio setpoint not found on coil air outlet node.");
                                        ShowContinueError(state,
                                            " ..The setpoint may have been placed on a node downstream of the coil or on an airloop outlet node.");
                                        ShowContinueError(state, " ..Specify the setpoint and the sensor on the coil air outlet node when possible.");
                                    }
                                }
                            }
                        }
                    }
                }
            }
        }

        // check that actuator nodes are matched by a water coil inlet node
        for (Num = 1; Num <= NumSimpleControllers; ++Num) {
            CheckActuatorNode(state, ControllerProps(Num).ActuatedNode, iNodeType, ActuatorNodeNotFound);
            if (ActuatorNodeNotFound) {
                ErrorsFound = true;
                ShowSevereError(state, RoutineName + CurrentModuleObject + "=\"" + ControllerProps(Num).ControllerName + "\":");
                ShowContinueError(state, "...the actuator node must also be a water inlet node of a water coil");
            } else { // Node found, check type and action
                if (iNodeType == CoilType_Cooling) {
                    if (ControllerProps(Num).Action == 0) {
                        ControllerProps(Num).Action = iReverseAction;
                    } else if (ControllerProps(Num).Action == iNormalAction) {
                        ShowWarningError(state, RoutineName + CurrentModuleObject + "=\"" + ControllerProps(Num).ControllerName + "\":");
                        ShowContinueError(state, "...Normal action has been specified for a cooling coil - should be Reverse.");
                        ShowContinueError(state, "...overriding user input action with Reverse Action.");
                        ControllerProps(Num).Action = iReverseAction;
                    }
                } else if (iNodeType == CoilType_Heating) {
                    if (ControllerProps(Num).Action == 0) {
                        ControllerProps(Num).Action = iNormalAction;
                    } else if (ControllerProps(Num).Action == iReverseAction) {
                        ShowWarningError(state, RoutineName + CurrentModuleObject + "=\"" + ControllerProps(Num).ControllerName + "\":");
                        ShowContinueError(state, "...Reverse action has been specified for a heating coil - should be Normal.");
                        ShowContinueError(state, "...overriding user input action with Normal Action.");
                        ControllerProps(Num).Action = iNormalAction;
                    }
                }
            }
        }

        AlphArray.deallocate();
        cAlphaFields.deallocate();
        cNumericFields.deallocate();
        NumArray.deallocate();
        lAlphaBlanks.deallocate();
        lNumericBlanks.deallocate();

        // CR 8253 check that the sensed nodes in the controllers are in flow order in controller List
        CheckControllerListOrder(state);

        if (ErrorsFound) {
            ShowFatalError(state, RoutineName + "Errors found in getting " + CurrentModuleObject + " input.");
        }
    }

    // End of Get Input subroutines for the Module
    //******************************************************************************

    // Beginning Initialization Section of the Module
    //******************************************************************************

    void ResetController(EnergyPlusData &state, int const ControlNum, bool const DoWarmRestartFlag, bool &IsConvergedFlag)
    {

        // SUBROUTINE INFORMATION:
        //       AUTHOR         Fred Buhl
        //       DATE WRITTEN   April 2004
        //       MODIFIED       Dimitri Curtil (LBNL), Feb 2006
        //                      - Added capability for speculative warm restart
        //                      Brent Griffith (NREL), Feb 2010
        //                      - use SetActuatedBranchFlowRate in Plant Utilities (honor hardware min > 0.0)
        //                      - add FirstHVACIteration logic, don't reset if false,
        //       RE-ENGINEERED  na

        // PURPOSE OF THIS SUBROUTINE:
        // This subroutine resets the actuator inlet flows.

        // METHODOLOGY EMPLOYED:
        // na

        // REFERENCES:
        // na

        // Using/Aliasing
        using PlantUtilities::SetActuatedBranchFlowRate;

        // Locals
        // SUBROUTINE ARGUMENT DEFINITIONS:

        // SUBROUTINE PARAMETER DEFINITIONS:
        // na

        // INTERFACE BLOCK SPECIFICATIONS
        // na

        // DERIVED TYPE DEFINITIONS
        // na

        // SUBROUTINE LOCAL VARIABLE DECLARATIONS:
        int ActuatedNode;
        int SensedNode;
        Real64 NoFlowResetValue;

        ActuatedNode = ControllerProps(ControlNum).ActuatedNode;
        SensedNode = ControllerProps(ControlNum).SensedNode;

        // Set again in ReportController() to ControllerProps(ControlNum)%NextActuatedValue
        //  IF (FirstHVACIteration) THEN
        // DSU3    Node(ActuatedNode)%MassFlowRate = 0.0d0
        NoFlowResetValue = 0.0;
        SetActuatedBranchFlowRate(state, NoFlowResetValue,
                                  ControllerProps(ControlNum).ActuatedNode,
                                  ControllerProps(ControlNum).ActuatedNodePlantLoopNum,
                                  ControllerProps(ControlNum).ActuatedNodePlantLoopSide,
                                  ControllerProps(ControlNum).ActuatedNodePlantLoopBranchNum,
                                  true);

        //  ENDIF

        // Reset iteration counter and internal variables
        ControllerProps(ControlNum).NumCalcCalls = 0;

        ControllerProps(ControlNum).DeltaSensed = 0.0;
        ControllerProps(ControlNum).SensedValue = 0.0;
        ControllerProps(ControlNum).ActuatedValue = 0.0;

        // Reset setpoint-related quantities
        ControllerProps(ControlNum).SetPointValue = 0.0;
        ControllerProps(ControlNum).IsSetPointDefinedFlag = false;

        // MinAvailActuated and MaxAvailActuated set in InitController()
        ControllerProps(ControlNum).MinAvailActuated = 0.0;
        ControllerProps(ControlNum).MinAvailSensed = 0.0;
        ControllerProps(ControlNum).MaxAvailActuated = 0.0;
        ControllerProps(ControlNum).MaxAvailSensed = 0.0;

        // Restart from previous solution if speculative warm restart flag set
        // Keep same mode and next actuated value unchanged from last controller simulation.
        if (DoWarmRestartFlag) {
            ControllerProps(ControlNum).DoWarmRestartFlag = true;
        } else {
            ControllerProps(ControlNum).DoWarmRestartFlag = false;
            // If no speculative warm restart then reset stored mode and actucated value
            ControllerProps(ControlNum).Mode = iModeNone;
            ControllerProps(ControlNum).NextActuatedValue = 0.0;
        }

        // Only set once per HVAC iteration.
        // Might be overwritten in the InitController() routine.
        // Allow reusing the previous solution while identifying brackets if
        // this is not the first HVAC step of the environment
        ControllerProps(ControlNum).ReusePreviousSolutionFlag = true;
        // Always reset to false by default. Set in CalcSimpleController() on the first controller iteration.
        ControllerProps(ControlNum).ReuseIntermediateSolutionFlag = false;
        // By default not converged
        IsConvergedFlag = false;

        // Reset root finder
        // This is independent of the processing in InitializeRootFinder() performed in Calc() routine.
        RootFinders(ControlNum).StatusFlag = iStatusNone;
        RootFinders(ControlNum).CurrentMethodType = iMethodNone;

        RootFinders(ControlNum).CurrentPoint.DefinedFlag = false;
        RootFinders(ControlNum).CurrentPoint.X = 0.0;
        RootFinders(ControlNum).CurrentPoint.Y = 0.0;

        RootFinders(ControlNum).MinPoint.DefinedFlag = false;
        RootFinders(ControlNum).MaxPoint.DefinedFlag = false;
        RootFinders(ControlNum).LowerPoint.DefinedFlag = false;
        RootFinders(ControlNum).UpperPoint.DefinedFlag = false;
    }

    void InitController(EnergyPlusData &state, int const ControlNum, bool &IsConvergedFlag)
    {

        // SUBROUTINE INFORMATION:
        //       AUTHOR         Richard J. Liesen
        //       DATE WRITTEN   July 1998
        //       MODIFIED       Jan. 2004, Shirey/Raustad (FSEC),
        //       MODIFIED       Feb. 2006, Dimitri Curtil (LBNL), Moved first call convergence test code to ResetController()
        //                      Jul. 2016, R. Zhang (LBNL), Applied the water coil supply air temperature sensor offset fault model

        // PURPOSE OF THIS SUBROUTINE:
        // This subroutine is for  initializations of the Controller Components.

        // METHODOLOGY EMPLOYED:
        // Uses the status flags to trigger events.

        using DataHVACGlobals::DoSetPointTest;
        using DataPlant::PlantLoop;
        using EMSManager::CheckIfNodeSetPointManagedByEMS;
        using EMSManager::iHumidityRatioMaxSetPoint;
        using EMSManager::iHumidityRatioSetPoint;
        using EMSManager::iMassFlowRateSetPoint;
        using EMSManager::iTemperatureSetPoint;
        using FaultsManager::FaultsCoilSATSensor;
        using FluidProperties::GetDensityGlycol;
        using PlantUtilities::ScanPlantLoopsForNodeNum;
        using PlantUtilities::SetActuatedBranchFlowRate;
        using RootFinder::SetupRootFinder;
        using SetPointManager::GetHumidityRatioVariableType;
        using SetPointManager::iCtrlVarType_HumRat;
        using SetPointManager::iCtrlVarType_MaxHumRat;
        using SetPointManager::iCtrlVarType_MinHumRat;

        static std::string const RoutineName("InitController");

        int ActuatedNode;
        int SensedNode;
        int ControllerIndex;
        static Array1D_bool MyEnvrnFlag;
        static Array1D_bool MySizeFlag;
        static Array1D_bool MyPlantIndexsFlag;
        Real64 rho; // local fluid density

        if (InitControllerOneTimeFlag) {

            MyEnvrnFlag.allocate(NumControllers);
            MySizeFlag.allocate(NumControllers);
            MyPlantIndexsFlag.allocate(NumControllers);
            MyEnvrnFlag = true;
            MySizeFlag = true;
            MyPlantIndexsFlag = true;
            InitControllerOneTimeFlag = false;
        }

        if (!state.dataGlobal->SysSizingCalc && InitControllerSetPointCheckFlag && DoSetPointTest) {
            // check for missing setpoints
            for (ControllerIndex = 1; ControllerIndex <= NumControllers; ++ControllerIndex) {
                SensedNode = ControllerProps(ControllerIndex).SensedNode;
                {
                    auto const SELECT_CASE_var(ControllerProps(ControllerIndex).ControlVar);
                    if (SELECT_CASE_var == iTemperature) { // 'Temperature'
                        if (Node(SensedNode).TempSetPoint == SensedNodeFlagValue) {
                            if (!state.dataGlobal->AnyEnergyManagementSystemInModel) {
                                ShowSevereError(state, "HVACControllers: Missing temperature setpoint for controller type=" +
                                                ControllerProps(ControllerIndex).ControllerType + " Name=\"" +
                                                ControllerProps(ControllerIndex).ControllerName + "\"");
                                ShowContinueError(state, "Node Referenced (by Controller)=" + NodeID(SensedNode));
                                ShowContinueError(state, "  use a Setpoint Manager with Control Variable = \"Temperature\" to establish a setpoint at the "
                                                  "controller sensed node.");
                                SetPointErrorFlag = true;
                            } else {
                                // call to check node is actuated by EMS
                                CheckIfNodeSetPointManagedByEMS(state, SensedNode, iTemperatureSetPoint, SetPointErrorFlag);
                                if (SetPointErrorFlag) {
                                    ShowSevereError(state, "HVACControllers: Missing temperature setpoint for controller type=" +
                                                    ControllerProps(ControllerIndex).ControllerType + " Name=\"" +
                                                    ControllerProps(ControllerIndex).ControllerName + "\"");
                                    ShowContinueError(state, "Node Referenced (by Controller)=" + NodeID(SensedNode));
                                    ShowContinueError(state, "  use a Setpoint Manager with Control Variable = \"Temperature\" to establish a setpoint at "
                                                      "the controller sensed node.");
                                    ShowContinueError(state, "Or add EMS Actuator to provide temperature setpoint at this node");
                                }
                            }
                        } else {
                            //           Warn if humidity setpoint is detected (only for cooling coils) and control varible is TEMP.
                            if (Node(SensedNode).HumRatMax != SensedNodeFlagValue && ControllerProps(ControllerIndex).Action == iReverseAction) {
                                ShowWarningError(state, "HVACControllers: controller type=" + ControllerProps(ControllerIndex).ControllerType + " Name=\"" +
                                                 ControllerProps(ControllerIndex).ControllerName +
                                                 "\" has detected a maximum humidity ratio setpoint at the control node.");
                                ShowContinueError(state, "Node referenced (by controller)=" + NodeID(SensedNode));
                                ShowContinueError(state,
                                    "  set the controller control variable to TemperatureAndHumidityRatio if humidity control is desired.");
                                //              SetPointErrorFlag = .TRUE.
                            }
                        }
                    } else if (SELECT_CASE_var == iHumidityRatio) { // 'HumidityRatio'
                        ControllerProps(ControllerIndex).HumRatCntrlType = GetHumidityRatioVariableType(state, SensedNode);
                        if ((ControllerProps(ControlNum).HumRatCntrlType == iCtrlVarType_HumRat &&
                             Node(SensedNode).HumRatSetPoint == SensedNodeFlagValue) ||
                            (ControllerProps(ControlNum).HumRatCntrlType == iCtrlVarType_MaxHumRat &&
                             Node(SensedNode).HumRatMax == SensedNodeFlagValue)) {
                            if (!state.dataGlobal->AnyEnergyManagementSystemInModel) {
                                ShowSevereError(state, "HVACControllers: Missing humidity ratio setpoint for controller type=" +
                                                ControllerProps(ControllerIndex).ControllerType + " Name=\"" +
                                                ControllerProps(ControllerIndex).ControllerName + "\"");
                                ShowContinueError(state, "Node referenced (by controller)=" + NodeID(SensedNode));
                                ShowContinueError(state, "  use a SetpointManager with the field Control Variable = \"MaximumHumidityRatio\" to establish a "
                                                  "setpoint at the controller sensed node.");
                                SetPointErrorFlag = true;
                            } else {
                                CheckIfNodeSetPointManagedByEMS(state, SensedNode, iHumidityRatioSetPoint, SetPointErrorFlag);
                                if (SetPointErrorFlag) {
                                    ShowSevereError(state, "HVACControllers: Missing humidity ratio setpoint for controller type=" +
                                                    ControllerProps(ControllerIndex).ControllerType + " Name=\"" +
                                                    ControllerProps(ControllerIndex).ControllerName + "\"");
                                    ShowContinueError(state, "Node referenced (by controller)=" + NodeID(SensedNode));
                                    ShowContinueError(state, "  use a SetpointManager with the field Control Variable = \"MaximumHumidityRatio\" to "
                                                      "establish a setpoint at the controller sensed node.");
                                    ShowContinueError(state, "Or add EMS Actuator to provide Humidity Ratio setpoint at this node");
                                }
                            }

                        } else if (ControllerProps(ControlNum).HumRatCntrlType == iCtrlVarType_MinHumRat) {
                            ShowSevereError(state, "HVACControllers: incorrect humidity ratio setpoint for controller type=" +
                                            ControllerProps(ControllerIndex).ControllerType + " Name=\"" +
                                            ControllerProps(ControllerIndex).ControllerName + "\"");
                            ShowContinueError(state, "Node referenced (by controller)=" + NodeID(SensedNode));
                            ShowContinueError(state, "  use a SetpointManager with the field Control Variable = \"MaximumHumidityRatio\" to establish a "
                                              "setpoint at the controller sensed node.");
                            SetPointErrorFlag = true;
                        }
                    } else if (SELECT_CASE_var == iTemperatureAndHumidityRatio) { // 'TemperatureAndHumidityRatio'
                        if (Node(SensedNode).TempSetPoint == SensedNodeFlagValue) {
                            if (!state.dataGlobal->AnyEnergyManagementSystemInModel) {
                                ShowSevereError(state, "HVACControllers: Missing temperature setpoint for controller type=" +
                                                ControllerProps(ControllerIndex).ControllerType + " Name=\"" +
                                                ControllerProps(ControllerIndex).ControllerName + "\"");
                                ShowContinueError(state, "Node Referenced (by Controller)=" + NodeID(SensedNode));
                                ShowContinueError(state, "  use a Setpoint Manager with Control Variable = \"Temperature\" to establish a setpoint at the "
                                                  "controller sensed node.");
                                SetPointErrorFlag = true;
                            } else {
                                // call to check node is actuated by EMS
                                CheckIfNodeSetPointManagedByEMS(state, SensedNode, iTemperatureSetPoint, SetPointErrorFlag);
                                if (SetPointErrorFlag) {
                                    ShowSevereError(state, "HVACControllers: Missing temperature setpoint for controller type=" +
                                                    ControllerProps(ControllerIndex).ControllerType + " Name=\"" +
                                                    ControllerProps(ControllerIndex).ControllerName + "\"");
                                    ShowContinueError(state, "Node Referenced (by Controller)=" + NodeID(SensedNode));
                                    ShowContinueError(state, "  use a Setpoint Manager with Control Variable = \"Temperature\" to establish a setpoint at "
                                                      "the controller sensed node.");
                                    ShowContinueError(state, "Or add EMS Actuator to provide temperature setpoint at this node");
                                }
                            }
                        }
                        if (Node(SensedNode).HumRatMax == SensedNodeFlagValue) {
                            if (!state.dataGlobal->AnyEnergyManagementSystemInModel) {
                                ShowSevereError(state, "HVACControllers: Missing maximum humidity ratio setpoint for controller type=" +
                                                ControllerProps(ControllerIndex).ControllerType + " Name=\"" +
                                                ControllerProps(ControllerIndex).ControllerName + "\"");
                                ShowContinueError(state, "Node Referenced (by Controller)=" + NodeID(SensedNode));
                                ShowContinueError(state, "  use a SetpointManager with the field Control Variable = \"MaximumHumidityRatio\" to establish a "
                                                  "setpoint at the controller sensed node.");
                                SetPointErrorFlag = true;
                            } else {
                                // call to check node is actuated by EMS
                                CheckIfNodeSetPointManagedByEMS(state, SensedNode, iHumidityRatioMaxSetPoint, SetPointErrorFlag);
                                if (SetPointErrorFlag) {
                                    ShowSevereError(state, "HVACControllers: Missing maximum humidity ratio setpoint for controller type=" +
                                                    ControllerProps(ControllerIndex).ControllerType + " Name=\"" +
                                                    ControllerProps(ControllerIndex).ControllerName + "\"");
                                    ShowContinueError(state, "Node Referenced (by Controller)=" + NodeID(SensedNode));
                                    ShowContinueError(state, "  use a SetpointManager with the field Control Variable = \"MaximumHumidityRatio\" to "
                                                      "establish a setpoint at the controller sensed node.");
                                    ShowContinueError(state, "Or add EMS Actuator to provide maximum Humidity Ratio setpoint at this node");
                                }
                            }
                        }
                    } else if (SELECT_CASE_var == iFlow) { // 'Flow'
                        if (Node(SensedNode).MassFlowRateSetPoint == SensedNodeFlagValue) {
                            if (!state.dataGlobal->AnyEnergyManagementSystemInModel) {
                                ShowSevereError(state, "HVACControllers: Missing mass flow rate setpoint for controller type=" +
                                                ControllerProps(ControllerIndex).ControllerType + " Name=\"" +
                                                ControllerProps(ControllerIndex).ControllerName + "\"");
                                ShowContinueError(state, "Node Referenced (in Controller)=" + NodeID(SensedNode));
                                ShowContinueError(state, "  use a SetpointManager with the field Control Variable = \"MassFlowRate\" to establish a "
                                                  "setpoint at the controller sensed node.");
                                SetPointErrorFlag = true;
                            } else {
                                // call to check node is actuated by EMS
                                CheckIfNodeSetPointManagedByEMS(state, SensedNode, iMassFlowRateSetPoint, SetPointErrorFlag);
                                if (SetPointErrorFlag) {
                                    ShowSevereError(state, "HVACControllers: Missing mass flow rate setpoint for controller type=" +
                                                    ControllerProps(ControllerIndex).ControllerType + " Name=\"" +
                                                    ControllerProps(ControllerIndex).ControllerName + "\"");
                                    ShowContinueError(state, "Node Referenced (in Controller)=" + NodeID(SensedNode));
                                    ShowContinueError(state, "  use a SetpointManager with the field Control Variable = \"MassFlowRate\" to establish a "
                                                      "setpoint at the controller sensed node.");
                                    ShowContinueError(state, "Or add EMS Actuator to provide Mass Flow Rate setpoint at this node");
                                }
                            }
                        }
                    }
                }
            }

            InitControllerSetPointCheckFlag = false;
        }

        if (allocated(PlantLoop) && MyPlantIndexsFlag(ControlNum)) {
            ScanPlantLoopsForNodeNum(state,
                                     ControllerProps(ControlNum).ControllerName,
                                     ControllerProps(ControlNum).ActuatedNode,
                                     ControllerProps(ControlNum).ActuatedNodePlantLoopNum,
                                     ControllerProps(ControlNum).ActuatedNodePlantLoopSide,
                                     ControllerProps(ControlNum).ActuatedNodePlantLoopBranchNum);
            MyPlantIndexsFlag(ControlNum) = false;
        }

        if (!state.dataGlobal->SysSizingCalc && MySizeFlag(ControlNum)) {

            SizeController(state, ControlNum);

            // Check to make sure that the Minimum Flow rate is less than the max.
            if (ControllerProps(ControlNum).MaxVolFlowActuated == 0.0) {
                ShowWarningError(state, RoutineName + ": Controller:WaterCoil=\"" + ControllerProps(ControlNum).ControllerName +
                                 "\", Maximum Actuated Flow is zero.");
                ControllerProps(ControlNum).MinVolFlowActuated = 0.0;
            } else if (ControllerProps(ControlNum).MinVolFlowActuated >= ControllerProps(ControlNum).MaxVolFlowActuated) {
                ShowFatalError(state, RoutineName + ": Controller:WaterCoil=\"" + ControllerProps(ControlNum).ControllerName +
                               "\", Minimum control flow is > or = Maximum control flow.");
            }

            // Setup root finder after sizing calculation
            {
                auto const SELECT_CASE_var(ControllerProps(ControlNum).Action);
                if (SELECT_CASE_var == iNormalAction) {
                    SetupRootFinder(state, RootFinders(ControlNum),
                                    iSlopeIncreasing,
                                    iMethodBrent,
                                    DataPrecisionGlobals::constant_zero,
                                    1.0e-6,
                                    ControllerProps(ControlNum).Offset); // Slope type | Method type | TolX: no relative tolerance for X variables |
                                                                         // ATolX: absolute tolerance for X variables | ATolY: absolute tolerance for
                                                                         // Y variables

                } else if (SELECT_CASE_var == iReverseAction) {
                    SetupRootFinder(state, RootFinders(ControlNum),
                                    iSlopeDecreasing,
                                    iMethodBrent,
                                    DataPrecisionGlobals::constant_zero,
                                    1.0e-6,
                                    ControllerProps(ControlNum).Offset); // Slope type | Method type | TolX: no relative tolerance for X variables |
                                                                         // ATolX: absolute tolerance for X variables | ATolY: absolute tolerance for
                                                                         // Y variables
                } else {
                    ShowFatalError(state, "InitController: Invalid controller action. Valid choices are \"Normal\" or \"Reverse\"");
                }
            }

            MySizeFlag(ControlNum) = false;
        }

        // Set the sensed and actuated node numbers
        ActuatedNode = ControllerProps(ControlNum).ActuatedNode;
        SensedNode = ControllerProps(ControlNum).SensedNode;

        // Do the Begin Environment initializations
        if (state.dataGlobal->BeginEnvrnFlag && MyEnvrnFlag(ControlNum)) {

            rho = GetDensityGlycol(state,
                                   PlantLoop(ControllerProps(ControlNum).ActuatedNodePlantLoopNum).FluidName,
                                   DataGlobalConstants::CWInitConvTemp(),
                                   PlantLoop(ControllerProps(ControlNum).ActuatedNodePlantLoopNum).FluidIndex,
                                   RoutineName);

            ControllerProps(ControlNum).MinActuated = rho * ControllerProps(ControlNum).MinVolFlowActuated;
            ControllerProps(ControlNum).MaxActuated = rho * ControllerProps(ControlNum).MaxVolFlowActuated;

            // Turn off scheme to reuse previous solution obtained at last SimAirLoop() call
            ControllerProps(ControlNum).ReusePreviousSolutionFlag = false;
            // Reset solution trackers
            for (auto &e : ControllerProps(ControlNum).SolutionTrackers) {
                e.DefinedFlag = false;
                e.Mode = iModeNone;
                e.ActuatedValue = 0.0;
            }

            MyEnvrnFlag(ControlNum) = false;
        }

        if (!state.dataGlobal->BeginEnvrnFlag) {
            MyEnvrnFlag(ControlNum) = true;
        }

        SetActuatedBranchFlowRate(state, ControllerProps(ControlNum).NextActuatedValue,
                                  ActuatedNode,
                                  ControllerProps(ControlNum).ActuatedNodePlantLoopNum,
                                  ControllerProps(ControlNum).ActuatedNodePlantLoopSide,
                                  ControllerProps(ControlNum).ActuatedNodePlantLoopBranchNum,
                                  false);

        // Do the following initializations (every time step): This should be the info from
        // the previous components outlets or the node data in this section.
        // Load the node data in this section for the component simulation
        IsConvergedFlag = false;

        {
            auto const SELECT_CASE_var(ControllerProps(ControlNum).ControlVar);
            if (SELECT_CASE_var == iTemperature) { // 'Temperature'
                ControllerProps(ControlNum).SensedValue = Node(SensedNode).Temp;
                // Done once per HVAC step
                if (!ControllerProps(ControlNum).IsSetPointDefinedFlag) {
                    ControllerProps(ControlNum).SetPointValue = Node(SensedNode).TempSetPoint;
                    ControllerProps(ControlNum).IsSetPointDefinedFlag = true;

                    // If there is a fault of water coil SAT sensor
                    if (ControllerProps(ControlNum).FaultyCoilSATFlag && (!state.dataGlobal->WarmupFlag) && (!state.dataGlobal->DoingSizing) && (!state.dataGlobal->KickOffSimulation)) {
                        // calculate the sensor offset using fault information
                        int FaultIndex = ControllerProps(ControlNum).FaultyCoilSATIndex;
                        ControllerProps(ControlNum).FaultyCoilSATOffset = FaultsCoilSATSensor(FaultIndex).CalFaultOffsetAct(state);
                        // update the SetPointValue
                        ControllerProps(ControlNum).SetPointValue = Node(SensedNode).TempSetPoint - ControllerProps(ControlNum).FaultyCoilSATOffset;
                    }
                }

            } else if (SELECT_CASE_var == iTemperatureAndHumidityRatio) { // 'TemperatureAndHumidityRatio'
                if (ControllerProps(ControlNum).HumRatCtrlOverride) {
                    // Humidity ratio control
                    ControllerProps(ControlNum).SensedValue = Node(SensedNode).HumRat;
                } else {
                    // Temperature control
                    ControllerProps(ControlNum).SensedValue = Node(SensedNode).Temp;
                }
                if (!ControllerProps(ControlNum).IsSetPointDefinedFlag) {
                    if (ControllerProps(ControlNum).HumRatCtrlOverride) {
                        // Humidity ratio control
                        ControllerProps(ControlNum).SetPointValue = Node(SensedNode).HumRatMax;
                    } else {
                        // Pure temperature setpoint control strategy
                        ControllerProps(ControlNum).SetPointValue = Node(SensedNode).TempSetPoint;
                    }
                    // Finally indicate thate the setpoint has been computed
                    ControllerProps(ControlNum).IsSetPointDefinedFlag = true;
                }

            } else if (SELECT_CASE_var == iHumidityRatio) { // 'HumidityRatio'
                ControllerProps(ControlNum).SensedValue = Node(SensedNode).HumRat;
                // Done once per HVAC step
                if (!ControllerProps(ControlNum).IsSetPointDefinedFlag) {
                    {
                        auto const SELECT_CASE_var1(ControllerProps(ControlNum).HumRatCntrlType);
                        if (SELECT_CASE_var1 == iCtrlVarType_MaxHumRat) {
                            ControllerProps(ControlNum).SetPointValue = Node(SensedNode).HumRatMax;
                        } else {
                            ControllerProps(ControlNum).SetPointValue = Node(SensedNode).HumRatSetPoint;
                        }
                    }
                    ControllerProps(ControlNum).IsSetPointDefinedFlag = true;
                }

            } else if (SELECT_CASE_var == iFlow) { // 'Flow'
                ControllerProps(ControlNum).SensedValue = Node(SensedNode).MassFlowRate;
                // Done once per HVAC step
                if (!ControllerProps(ControlNum).IsSetPointDefinedFlag) {
                    ControllerProps(ControlNum).SetPointValue = Node(SensedNode).MassFlowRateSetPoint;
                    ControllerProps(ControlNum).IsSetPointDefinedFlag = true;
                }

            } else {
                ShowFatalError(state, "Invalid Controller Variable Type=" + ControlVariableTypes(ControllerProps(ControlNum).ControlVar));
            }
        }

        {
            auto const SELECT_CASE_var(ControllerProps(ControlNum).ActuatorVar);
            if (SELECT_CASE_var == iFlow) { // 'Flow'
                // At the beginning of every time step the value is reset to the User Input
                // The interface managers can reset the Max or Min to available values during the time step
                // and these will then be the new setpoint limits for the controller to work within.
                ControllerProps(ControlNum).ActuatedValue = Node(ActuatedNode).MassFlowRate;
                // Compute the currently available min and max bounds for controller.
                // Done only once per HVAC step, as it would not make any sense to modify the min/max
                // bounds during successive iterations of the root finder.
                if (ControllerProps(ControlNum).NumCalcCalls == 0) {
                    ControllerProps(ControlNum).MinAvailActuated =
                        max(Node(ActuatedNode).MassFlowRateMinAvail, ControllerProps(ControlNum).MinActuated);
                    ControllerProps(ControlNum).MaxAvailActuated =
                        min(Node(ActuatedNode).MassFlowRateMaxAvail, ControllerProps(ControlNum).MaxActuated);
                    // MinActuated is user input for minimum actuated flow, use that value if allowed
                    // (i.e., reset MinAvailActuated based on Node%MassFlowRateMaxAvail)
                    ControllerProps(ControlNum).MinAvailActuated =
                        min(ControllerProps(ControlNum).MinAvailActuated, ControllerProps(ControlNum).MaxAvailActuated);
                }

            } else {
                ShowFatalError(state, "Invalid Actuator Variable Type=" + ControlVariableTypes(ControllerProps(ControlNum).ActuatorVar));
            }
        }

        // Compute residual for control function using desired setpoint value and current sensed value
        // NOTE: The delta sensed value might be wrong if the setpoint has not yet been computed.
        //       Make sure not to use it until the setpoint has been computed.
        if (ControllerProps(ControlNum).IsSetPointDefinedFlag) {
            ControllerProps(ControlNum).DeltaSensed = ControllerProps(ControlNum).SensedValue - ControllerProps(ControlNum).SetPointValue;
        } else {
            ControllerProps(ControlNum).DeltaSensed = 0.0;
        }
    }

    void SizeController(EnergyPlusData &state, int const ControlNum)
    {

        // SUBROUTINE INFORMATION:
        //       AUTHOR         Fred Buhl
        //       DATE WRITTEN   November 2001
        //       MODIFIED       na
        //       RE-ENGINEERED  na

        // PURPOSE OF THIS SUBROUTINE:
        // This subroutine is for sizing Controller Components for which max flow rates have not been
        // specified in the input.

        // METHODOLOGY EMPLOYED:
        // Obtains flow rates from the actuated node. Should have been set by the water coils.

        // REFERENCES:
        // na

        // Using/Aliasing
        using namespace DataSizing;
        using DataConvergParams::HVACEnergyToler;
        using DataConvergParams::HVACTemperatureToler;

        // Locals
        // SUBROUTINE ARGUMENT DEFINITIONS:

        // SUBROUTINE PARAMETER DEFINITIONS:
        // na

        // INTERFACE BLOCK SPECIFICATIONS
        // na

        // DERIVED TYPE DEFINITIONS
        // na

        // SUBROUTINE LOCAL VARIABLE DECLARATIONS:
        int ActuatedNode; // node number of actuated node
        int WaterCompNum;

        ActuatedNode = ControllerProps(ControlNum).ActuatedNode;

        if (ControllerProps(ControlNum).MaxVolFlowActuated == AutoSize) {
            for (WaterCompNum = 1; WaterCompNum <= SaveNumPlantComps; ++WaterCompNum) {
                if (CompDesWaterFlow(WaterCompNum).SupNode == ActuatedNode) {
                    ControllerProps(ControlNum).MaxVolFlowActuated = CompDesWaterFlow(WaterCompNum).DesVolFlowRate;
                }
            }

            if (ControllerProps(ControlNum).MaxVolFlowActuated < SmallWaterVolFlow) {
                ControllerProps(ControlNum).MaxVolFlowActuated = 0.0;
            }
            BaseSizer::reportSizerOutput(state, ControllerProps(ControlNum).ControllerType,
                                         ControllerProps(ControlNum).ControllerName,
                                         "Maximum Actuated Flow [m3/s]",
                                         ControllerProps(ControlNum).MaxVolFlowActuated);
        }

        if (ControllerProps(ControlNum).Offset == AutoSize) {
            // 2100 = 0.5 * 4.2 * 1000/1.2 * 1.2 where 0.5 is the ratio of chilled water delta T to supply air delta T,
            //   4.2 is the ratio of water density to air density, 1000/1.2 is the ratio of water specific heat to
            //   air specific heat, and 1.2 converts the result from air volumetric flow rate to air mass flow rate.
            //   The assumption is that a temperature tolerance of 0.001 C is good for an air mass flow rate of 1 kg/s.
            //   So we divide .001 by the air mass flow rate estimated from the water volumetric flow rate to come up
            //   with a temperature tolerance that won't exceed the loop energy error tolerance (10 W).
            // Finally we need to take into account the fact that somebody might change the energy tolerance.
            ControllerProps(ControlNum).Offset =
                (0.001 / (2100.0 * max(ControllerProps(ControlNum).MaxVolFlowActuated, SmallWaterVolFlow))) * (HVACEnergyToler / 10.0);
            // do not let the controller tolerance exceed 1/10 of the loop temperature tolerance.
            ControllerProps(ControlNum).Offset = min(0.1 * HVACTemperatureToler, ControllerProps(ControlNum).Offset);
            BaseSizer::reportSizerOutput(state, ControllerProps(ControlNum).ControllerType,
                                         ControllerProps(ControlNum).ControllerName,
                                         "Controller Convergence Tolerance",
                                         ControllerProps(ControlNum).Offset);
        }
    }

    // End Initialization Section of the Module
    //******************************************************************************

    // Begin Algorithm Section of the Module
    //******************************************************************************

    void CalcSimpleController(EnergyPlusData &state,
                              int const ControlNum,
                              bool const FirstHVACIteration,
                              bool &IsConvergedFlag,
                              bool &IsUpToDateFlag,
                              std::string const &ControllerName // used when errors occur
    )
    {

        // SUBROUTINE INFORMATION:
        //       AUTHOR         Dimitri Curtil
        //       DATE WRITTEN   May 2006
        //       MODIFIED       Dimitri Curtil (LBNL), May 2006
        //                      - Added IsPointFlagDefinedFlag to control when the setpoiont should be
        //                        computed depending on the control strategy. This was needed to
        //                        trigger the setpoint calculation for the dual temperature and
        //                        humidity ratio control strategy only once the air loop has been
        //                        evaluated with the max actuated flow.
        //                        See the routine InitController() for more details on the setpoint
        //                        calculation.
        //       MODIFIED       Dimitri Curtil (LBNL), March 2006
        //                      - Added IsUpToDateFlag to detect whether or not the air loop
        //                        has been evaluated prior the first iteration, which allows
        //                        to use the current node values as the first iterate for the root
        //                        finder (for COLD RESTART ONLY).
        //       MODIFIED       Dimitri Curtil (LBNL), Feb 2006
        //                      - Added mode detection capability.
        //                      - Now trying min actuated variable first to
        //                        detect min-constrained cases in 1 iteration.
        //                      - Trying max actuated variable second.
        //                        Checks for max-constrained here instead of in
        //                        NormActuatedCalc mode.
        //                      - Checking for inactive mode as soon as min and max
        //                        support points are known instead of in NormActuatedCalc
        //                        mode.
        //       RE-ENGINEERED  na

        // PURPOSE OF THIS SUBROUTINE:
        // This subroutine needs a description.

        // METHODOLOGY EMPLOYED:
        // na

        // REFERENCES:
        // na

        // Using/Aliasing

        using RootFinder::CheckRootFinderCandidate;
        using RootFinder::InitializeRootFinder;

        // Locals
        // SUBROUTINE ARGUMENT DEFINITIONS:
        // Set to TRUE if current controller is converged; FALSE if more iteration are needed.
        // Note that an error in the root finding process can be mapped onto IsConvergedFlag=TRUE
        // to avoid continue iterating.
        // TRUE if air loop is up-to-date meaning that the current node values are consistent (air loop evaluated)
        // Only used within the Calc routines

        // SUBROUTINE PARAMETER DEFINITIONS:
        // na

        // INTERFACE BLOCK SPECIFICATIONS
        // na

        // DERIVED TYPE DEFINITIONS
        // na

        // SUBROUTINE LOCAL VARIABLE DECLARATIONS:
        int ActuatedNode;
        int SensedNode;

        // Increment counter
        ++ControllerProps(ControlNum).NumCalcCalls;

        // Obtain actuated and sensed nodes
        ActuatedNode = ControllerProps(ControlNum).ActuatedNode;
        SensedNode = ControllerProps(ControlNum).SensedNode;

        // Check to see if the component is running; if not converged and return.  This check will be done
        // by looking at the component mass flow rate at the sensed node.
        if (Node(SensedNode).MassFlowRate == 0.0) {
            ExitCalcController(ControlNum, DataPrecisionGlobals::constant_zero, iModeOff, IsConvergedFlag, IsUpToDateFlag);
            return;
        }

        // Intialize root finder
        if (ControllerProps(ControlNum).NumCalcCalls == 1) {
            // Set min/max boundaries for root finder on first iteration
            InitializeRootFinder(state,
                                 RootFinders(ControlNum),
                                 ControllerProps(ControlNum).MinAvailActuated,
                                 ControllerProps(ControlNum).MaxAvailActuated); // XMin | XMax

            // Only allow to reuse initial evaluation if the air loop is up-to-date.
            // Set in SolveAirLoopControllers()
            // Only reuse initial evaluation if setpoint is already available for the current controller
            // Note that in the case of dual temperature and humidity ratio control strategy since the
            // setpoint at a later iteration, the initial solution cannot be reused.
            // Make sure that the initial candidate value lies within range
            ControllerProps(ControlNum).ReuseIntermediateSolutionFlag =
                IsUpToDateFlag && ControllerProps(ControlNum).IsSetPointDefinedFlag &&
                CheckRootFinderCandidate(RootFinders(ControlNum), ControllerProps(ControlNum).ActuatedValue);

            if (ControllerProps(ControlNum).ReuseIntermediateSolutionFlag) {

                // Reuse intermediate solution obtained with previous controller for the current HVAC step
                // and fire root finder to get next root candidate
                FindRootSimpleController(state, ControlNum, FirstHVACIteration, IsConvergedFlag, IsUpToDateFlag, ControllerName);

            } else {
                // Always start with min point by default
                ControllerProps(ControlNum).NextActuatedValue = RootFinders(ControlNum).MinPoint.X;
            }

            // Process current iterate and compute next candidate if needed
            // We assume that after the first controller iteration:
            // - the setpoint is defined
            // - the min and max available bounds are defined
            // NOTE: Not explicitly checked but the air mass flow rate must remain constant across successive
            //       controller iterations to ensure that the root finder converges.
        } else {
            // Check that the setpoint is defined
            if (!ControllerProps(ControlNum).IsSetPointDefinedFlag) {
                ShowSevereError(state, "CalcSimpleController: Root finder failed at " + CreateHVACStepFullString(state));
                ShowContinueError(state, " Controller name=\"" + ControllerName + "\"");
                ShowContinueError(state, " Setpoint is not available/defined.");
                ShowFatalError(state, "Preceding error causes program termination.");
            }
            // Monitor invariants across successive controller iterations
            // - min bound
            // - max bound
            if (RootFinders(ControlNum).MinPoint.X != ControllerProps(ControlNum).MinAvailActuated) {
                ShowSevereError(state, "CalcSimpleController: Root finder failed at " + CreateHVACStepFullString(state));
                ShowContinueError(state, " Controller name=\"" + ControllerName + "\"");
                ShowContinueError(state, " Minimum bound must remain invariant during successive iterations.");
                ShowContinueError(state, format(" Minimum root finder point={:.{}T}", RootFinders(ControlNum).MinPoint.X, NumSigDigits));
                ShowContinueError(state, format(" Minimum avail actuated={:.{}T}", ControllerProps(ControlNum).MinAvailActuated, NumSigDigits));
                ShowFatalError(state, "Preceding error causes program termination.");
            }
            if (RootFinders(ControlNum).MaxPoint.X != ControllerProps(ControlNum).MaxAvailActuated) {
                ShowSevereError(state, "CalcSimpleController: Root finder failed at " + CreateHVACStepFullString(state));
                ShowContinueError(state, " Controller name=\"" + ControllerName + "\"");
                ShowContinueError(state, " Maximum bound must remain invariant during successive iterations.");
                ShowContinueError(state, format(" Maximum root finder point={:.{}T}", RootFinders(ControlNum).MaxPoint.X, NumSigDigits));
                ShowContinueError(state, format(" Maximum avail actuated={:.{}T}", ControllerProps(ControlNum).MaxAvailActuated, NumSigDigits));
                ShowFatalError(state, "Preceding error causes program termination.");
            }

            // Updates root finder with current iterate and computes next one if needed
            FindRootSimpleController(state, ControlNum, FirstHVACIteration, IsConvergedFlag, IsUpToDateFlag, ControllerName);
        }
    }

    void FindRootSimpleController(EnergyPlusData &state,
                                  int const ControlNum,
                                  bool const FirstHVACIteration,
                                  bool &IsConvergedFlag,
                                  bool &IsUpToDateFlag,
                                  std::string const &ControllerName // used when errors occur
    )
    {

        // SUBROUTINE INFORMATION:
        //       AUTHOR         Dimitri Curtil (LBNL)
        //       DATE WRITTEN   March 2006
        //       MODIFIED       na
        //       MODIFIED       na
        //       RE-ENGINEERED  na

        // PURPOSE OF THIS SUBROUTINE:
        // New routine to fire the root finder using the current actuated and sensed values.
        // - Updates IsConvergedFlag depending ou iteration status.
        // - Sets next actuated value to try in ControllerProps(ControlNum)%NextActuatedValue

        // METHODOLOGY EMPLOYED:

        // REFERENCES:

        // Using/Aliasing

        using RootFinder::CheckRootFinderCandidate;
        using RootFinder::IterateRootFinder;

        // Locals
        // SUBROUTINE ARGUMENT DEFINITIONS:

        // SUBROUTINE PARAMETER DEFINITIONS:
        // na

        // INTERFACE BLOCK SPECIFICATIONS
        // na

        // DERIVED TYPE DEFINITIONS
        // na

        // SUBROUTINE LOCAL VARIABLE DECLARATIONS:
        int ActuatedNode;
        int SensedNode;
        bool IsDoneFlag; // TRUE if root finder needs to continue iterating, FALSE otherwise.
        bool ReusePreviousSolutionFlag;
        int PreviousSolutionIndex;
        bool PreviousSolutionDefinedFlag;
        int PreviousSolutionMode;
        Real64 PreviousSolutionValue;

        // Obtain actuated and sensed nodes
        ActuatedNode = ControllerProps(ControlNum).ActuatedNode;
        SensedNode = ControllerProps(ControlNum).SensedNode;

        // Update root finder with latest solution point
        // Check for unconstrained/constrained convergence
        // Compute next candidate if not converged yet.
        IterateRootFinder(state,
                          RootFinders(ControlNum),
                          ControllerProps(ControlNum).ActuatedValue,
                          ControllerProps(ControlNum).DeltaSensed,
                          IsDoneFlag); // root finder's data | X | Y | not used

        // Process root finder if converged or error
        // Map root finder status onto controller mode
        {
            auto const SELECT_CASE_var(RootFinders(ControlNum).StatusFlag);
            if ((SELECT_CASE_var == iStatusNone) || (SELECT_CASE_var == iStatusWarningNonMonotonic) || (SELECT_CASE_var == iStatusWarningSingular)) {
                // We need to keep iterating...
                IsConvergedFlag = false;

                if (FirstHVACIteration) {
                    PreviousSolutionIndex = 1;
                } else {
                    PreviousSolutionIndex = 2;
                }

                PreviousSolutionDefinedFlag = ControllerProps(ControlNum).SolutionTrackers(PreviousSolutionIndex).DefinedFlag;
                PreviousSolutionMode = ControllerProps(ControlNum).SolutionTrackers(PreviousSolutionIndex).Mode;
                PreviousSolutionValue = ControllerProps(ControlNum).SolutionTrackers(PreviousSolutionIndex).ActuatedValue;

                // Attempt to use root at previous HVAC step in place of the candidate produced by the
                // root finder.
                // Set in InitController() depending on controller mode at previous HVAC step iteration
                // Only attempted during bracketing phase of root finder.
                // Check that a previous solution is available
                // Make sure that mode of previous solution was active
                // Make sure that proposed candidate does not conflict with current min/max range and lower/upper brackets
                ReusePreviousSolutionFlag = ControllerProps(ControlNum).ReusePreviousSolutionFlag &&
                                            (RootFinders(ControlNum).CurrentMethodType == iMethodBracket) && PreviousSolutionDefinedFlag &&
                                            (PreviousSolutionMode == iModeActive) &&
                                            CheckRootFinderCandidate(RootFinders(ControlNum), PreviousSolutionValue);

                if (ReusePreviousSolutionFlag) {
                    // Try to reuse saved solution from previous call to SolveAirLoopControllers()
                    // instead of candidate proposed by the root finder
                    ControllerProps(ControlNum).NextActuatedValue = PreviousSolutionValue;

                    // Turn off flag since we can only use the previous solution once per HVAC iteration
                    ControllerProps(ControlNum).ReusePreviousSolutionFlag = false;
                } else {
                    // By default, use candidate value computed by root finder
                    ControllerProps(ControlNum).NextActuatedValue = RootFinders(ControlNum).XCandidate;
                }

            } else if ((SELECT_CASE_var == iStatusOK) || (SELECT_CASE_var == iStatusOKRoundOff)) {
                // Indicate convergence with base value (used to obtain DeltaSensed!)
                ExitCalcController(ControlNum, RootFinders(ControlNum).XCandidate, iModeActive, IsConvergedFlag, IsUpToDateFlag);

            } else if (SELECT_CASE_var == iStatusOKMin) {
                // Indicate convergence with min value
                // Should be the same as ControllerProps(ControlNum)%MinAvailActuated
                ExitCalcController(ControlNum, RootFinders(ControlNum).MinPoint.X, iModeMinActive, IsConvergedFlag, IsUpToDateFlag);

            } else if (SELECT_CASE_var == iStatusOKMax) {
                // Indicate convergence with max value
                // Should be the same as ControllerProps(ControlNum)%MaxAvailActuated
                ExitCalcController(ControlNum, RootFinders(ControlNum).MaxPoint.X, iModeMaxActive, IsConvergedFlag, IsUpToDateFlag);

            } else if (SELECT_CASE_var == iStatusErrorSingular) {
                // Indicate inactive mode with min actuated value
                // NOTE: Original code returned Node(ActuatedNode)%MassFlowRateMinAvail
                //       This was not portable in case the actuated variable was NOT a mass flow rate!
                //       Replaced   Node(ActuatedNode)%MassFlowRateMinAvail
                //       with       RootFinders(ControlNum)%MinPoint%X
                //       which is the same as (see SUBROUTINE InitController)
                //                  ControllerProps(ControlNum)%MinAvailActuated
                ExitCalcController(ControlNum, RootFinders(ControlNum).MinPoint.X, iModeInactive, IsConvergedFlag, IsUpToDateFlag);

                // Abnormal case: should never happen
            } else if (SELECT_CASE_var == iStatusErrorRange) {
                ShowSevereError(state, "FindRootSimpleController: Root finder failed at " + CreateHVACStepFullString(state));
                ShowContinueError(state, " Controller name=\"" + ControllerName + "\"");
                ShowContinueError(state,
                                  format(" Root candidate x={:.{}T} does not lie within the min/max bounds.",
                                         ControllerProps(ControlNum).ActuatedValue,
                                         NumSigDigits));
                ShowContinueError(state, format(" Min bound is x={:.{}T}", RootFinders(ControlNum).MinPoint.X, NumSigDigits));
                ShowContinueError(state, format(" Max bound is x={:.{}T}", RootFinders(ControlNum).MaxPoint.X, NumSigDigits));
                ShowFatalError(state, "Preceding error causes program termination.");

                // Abnormal case: should never happen
            } else if (SELECT_CASE_var == iStatusErrorBracket) {
                ShowSevereError(state, "FindRootSimpleController: Root finder failed at " + CreateHVACStepFullString(state));
                ShowContinueError(state, " Controller name=" + ControllerProps(ControlNum).ControllerName);
                ShowContinueError(state, " Controller action=" + ActionTypes(ControllerProps(ControlNum).Action));
                ShowContinueError(state,
                                  format(" Root candidate x={:.{}T} does not lie within the lower/upper brackets.",
                                         ControllerProps(ControlNum).ActuatedValue,
                                         NumSigDigits));
                if (RootFinders(ControlNum).LowerPoint.DefinedFlag) {
                    ShowContinueError(state, format(" Lower bracket is x={:.{}T}", RootFinders(ControlNum).LowerPoint.X, NumSigDigits));
                }
                if (RootFinders(ControlNum).UpperPoint.DefinedFlag) {
                    ShowContinueError(state, format(" Upper bracket is x={:.{}T}", RootFinders(ControlNum).UpperPoint.X, NumSigDigits));
                }
                ShowFatalError(state, "Preceding error causes program termination.");

                // Detected control function with wrong action between the min and max points.
                // Should never happen: probably indicative of some serious problems in IDFs
                // NOTE: This approach is more robust and consistent than what was done in version 1.3.
                //       Indeed, such a function with the wrong action characteristic would have silently returned
                //       either of the following values depending on the specified action:
                //       - NORMAL ACTION:
                //         - If y(xMin) > ySetPoint && y(xMax) < y(xMin), then  x = xMin
                //         - If y(xMin) < ySetPoint && y(xMax) < y(xMin), then  x = xMax
                //       - REVERSE ACTION:
                //         - If y(xMin) < ySetPoint && y(xMax) > y(xMin), then  x = xMin
                //         - If y(xMin) > ySetPoint && y(xMax) > y(xMin), then  x = xMax
            } else if (SELECT_CASE_var == iStatusErrorSlope) {
                // CALL ShowSevereError('FindRootSimpleController: Root finder failed at '//TRIM(CreateHVACStepFullString()))
                // CALL ShowContinueError(state,  &
                //   'FindRootSimpleController: Controller name='//TRIM(ControllerProps(ControlNum)%ControllerName) &
                //  )
                //  CALL ShowContinueError(state,  &
                //    'FindRootSimpleController: Controller action='//TRIM(ActionTypes(ControllerProps(ControlNum)%Action)) &
                //  )
                //  CALL ShowContinueError(state,  &
                //    'FindRootSimpleController: Controller setpoint='// &
                //    TRIM(TrimSigDigits(ControllerProps(ControlNum)%SetPointValue,NumSigDigits)) &
                //  )
                //  CALL ShowContinueError(state,  &
                //    'FindRootSimpleController: Controller function is inconsistent with the specified action.' &
                //  )
                //  CALL ShowContinueError(state,  &
                //    'FindRootSimpleController: Min bound is '// &
                //    'x='//TRIM(TrimSigDigits(RootFinders(ControlNum)%MinPoint%X,NumSigDigits))//','// &
                //    'y='//TRIM(TrimSigDigits(RootFinders(ControlNum)%MinPoint%Y,NumSigDigits)) &
                //  )
                //  CALL ShowContinueError(state,  &
                //    'FindRootSimpleController: Max bound is '// &
                //    'x='//TRIM(TrimSigDigits(RootFinders(ControlNum)%MaxPoint%X,NumSigDigits))//','// &
                //    'y='//TRIM(TrimSigDigits(RootFinders(ControlNum)%MaxPoint%Y,NumSigDigits)) &
                //  )
                //  CALL ShowFatalError(state, 'FindRootSimpleController: Preceding error causes program termination.')
                if (!state.dataGlobal->WarmupFlag && ControllerProps(ControlNum).BadActionErrCount == 0) {
                    ++ControllerProps(ControlNum).BadActionErrCount;
                    ShowSevereError(state, "FindRootSimpleController: Controller error for controller = \"" + ControllerName + "\"");
                    ShowContinueErrorTimeStamp(state, "");
                    ShowContinueError(state, "  Controller function is inconsistent with user specified controller action = " +
                                      ActionTypes(ControllerProps(ControlNum).Action));
                    ShowContinueError(state, "  Actuator will be set to maximum action");
                    ShowContinueError(state, "Controller control type=" + ControlVariableTypes(ControllerProps(ControlNum).ControlVar));
                    if (ControllerProps(ControlNum).ControlVar == iTemperature) {
                        ShowContinueError(state, format("Controller temperature setpoint = {:.2T} [C]", ControllerProps(ControlNum).SetPointValue));
                        ShowContinueError(state, format("Controller sensed temperature = {:.2T} [C]", ControllerProps(ControlNum).SensedValue));
                    } else if (ControllerProps(ControlNum).ControlVar == iHumidityRatio) {
                        ShowContinueError(
                            state,
                            format("Controller humidity ratio setpoint = {:.2T} [kgWater/kgDryAir]", ControllerProps(ControlNum).SetPointValue));
                        ShowContinueError(
                            state, format("Controller sensed humidity ratio = {:.2T} [kgWater/kgDryAir]", ControllerProps(ControlNum).SensedValue));
                    } else if (ControllerProps(ControlNum).ControlVar == iTemperatureAndHumidityRatio) {
                        ShowContinueError(state, format("Controller temperature setpoint = {:.2T} [C]", ControllerProps(ControlNum).SetPointValue));
                        ShowContinueError(state, format("Controller sensed temperature = {:.2T} [C]", ControllerProps(ControlNum).SensedValue));
                        ShowContinueError(state,
                                          format("Controller humidity ratio setpoint = {:.2T} [kgWater/kgDryAir]",
                                                 Node(ControllerProps(ControlNum).SensedNode).HumRatMax));
                        ShowContinueError(state,
                                          format("Controller sensed humidity ratio = {:.2T} [kgWater/kgDryAir]",
                                                 Node(ControllerProps(ControlNum).SensedNode).HumRat));
                    } else if (ControllerProps(ControlNum).ControlVar == iFlow) {
                        ShowContinueError(state,
                                          format("Controller mass flow rate setpoint = {:.2T} [kg/s]", ControllerProps(ControlNum).SetPointValue));
                        ShowContinueError(state, format("Controller sensed mass flow rate = {:.2T} [kg/s]", ControllerProps(ControlNum).SensedValue));
                    } else {
                        // bad control variable input checked in input routine
                    }
                    if (ControllerProps(ControlNum).ActuatorVar == iFlow) {
                        ShowContinueError(
                            state, format("Controller actuator mass flow rate set to {:.2T} [kg/s]", ControllerProps(ControlNum).MaxAvailActuated));
                        if (ControllerProps(ControlNum).ControlVar == iTemperature) {
                            ShowContinueError(
                                state, format("Controller actuator temperature = {:.2T} [C]", Node(ControllerProps(ControlNum).ActuatedNode).Temp));
                            ShowContinueError(state, "  Note: Chilled water coils should be reverse action and the entering chilled");
                            ShowContinueError(state, "        water temperature (controller actuator temperature) should be below the setpoint temperature");
                            ShowContinueError(state, "  Note: Hot water coils should be normal action and the entering hot");
                            ShowContinueError(state, "        water temperature (controller actuator temperature) should be above the setpoint temperature");
                        }
                    } else {
                        // bad actuator variable input checked in input routine
                    }
                } else if (!state.dataGlobal->WarmupFlag) {
                    ++ControllerProps(ControlNum).BadActionErrCount;
                    ShowRecurringSevereErrorAtEnd(state, "FindRootSimpleController: Previous controller action error continues for controller = " +
                                                      ControllerName,
                                                  ControllerProps(ControlNum).BadActionErrIndex);
                } else {
                    // do nothing
                }
                // Indicate convergence with min value
                // Should be the same as ControllerProps(ControlNum)%MaxAvailActuated
                ExitCalcController(ControlNum, RootFinders(ControlNum).MaxPoint.X, iModeMaxActive, IsConvergedFlag, IsUpToDateFlag);

            } else {
                // Should never happen
                ShowSevereError(state, "FindRootSimpleController: Root finder failed at " + CreateHVACStepFullString(state));
                ShowContinueError(state, " Controller name=" + ControllerName);
                ShowContinueError(state, format(" Unrecognized root finder status flag={}", RootFinders(ControlNum).StatusFlag));
                ShowFatalError(state, "Preceding error causes program termination.");
            }
        }
    }

    void CheckSimpleController(EnergyPlusData &state, int const ControlNum, bool &IsConvergedFlag)
    {

        // SUBROUTINE INFORMATION:
        //       AUTHOR         Dimitri Curtil (LBNL)
        //       DATE WRITTEN   Feb 2006
        //       MODIFIED       na
        //       MODIFIED       na
        //       RE-ENGINEERED  na

        // PURPOSE OF THIS SUBROUTINE:
        // New routine used to detect whether controller can be considered converged
        // depending on its mode of operation.
        // Used after all controllers on an air loop have been solved in order
        // to make sure that final air loop state still represents a converged
        // state.
        // PRECONDITION: Setpoint must be known. See ControllerProps%IsSetPointDefinedFlag

        // METHODOLOGY EMPLOYED:

        // REFERENCES:

        // Using/Aliasing

        using RootFinder::CheckRootFinderConvergence;

        // Locals
        // SUBROUTINE ARGUMENT DEFINITIONS:

        // SUBROUTINE PARAMETER DEFINITIONS:
        // na

        // INTERFACE BLOCK SPECIFICATIONS
        // na

        // DERIVED TYPE DEFINITIONS
        // na

        // SUBROUTINE LOCAL VARIABLE DECLARATIONS:
        int ActuatedNode;
        int SensedNode;

        // Obtain actuated and sensed nodes
        ActuatedNode = ControllerProps(ControlNum).ActuatedNode;
        SensedNode = ControllerProps(ControlNum).SensedNode;

        // Default initialization: assuming no convergence unless detected in the following code!
        IsConvergedFlag = false;

        {
            auto const SELECT_CASE_var(ControllerProps(ControlNum).Mode);
            if (SELECT_CASE_var == iModeOff) {
                // Check whether the component is running
                // This check is perfomed by looking at the component mass flow rate at the sensed node.
                // Since the components have been simulated before getting here, if they are zero they should be OFF.
                if (Node(SensedNode).MassFlowRate == 0.0) {
                    if (ControllerProps(ControlNum).ActuatedValue == 0.0) {
                        IsConvergedFlag = true;
                        return;
                    }
                }

            } else if (SELECT_CASE_var == iModeInactive) {
                // Controller component NOT available (ie, inactive)
                // Make sure that the actuated variable is still equal to the node min avail
                // NOTE: Replaced Node(ActuatedNode)%MassFlowRateMinAvail         in release 1.3
                //       with     ControllerProps(ControlNum)%MinAvailActuated    in release 1.4
                if (ControllerProps(ControlNum).ActuatedValue == ControllerProps(ControlNum).MinAvailActuated) {
                    IsConvergedFlag = true;
                    return;
                }

            } else if (SELECT_CASE_var == iModeMinActive) {
                // Check for min constrained convergence
                if (CheckMinActiveController(state, ControlNum)) {
                    IsConvergedFlag = true;
                    return;
                }
                // Check for unconstrained convergence assuming that there is more than one controller controlling
                // the same sensed node and that the other controller was able to meet the setpoint although this one
                // was min-constrained.
                if (CheckRootFinderConvergence(RootFinders(ControlNum), ControllerProps(ControlNum).DeltaSensed)) {
                    // Indicate convergence with base value (used to compute DeltaSensed!)
                    IsConvergedFlag = true;
                    return;
                }

            } else if (SELECT_CASE_var == iModeMaxActive) {
                // Check for max constrained convergence
                if (CheckMaxActiveController(state, ControlNum)) {
                    IsConvergedFlag = true;
                    return;
                }
                // Check for unconstrained convergence assuming that there is more than one controller controlling
                // the same sensed node and that the other controller was able to meet the setpoint although this one
                // was max-constrained.
                if (CheckRootFinderConvergence(RootFinders(ControlNum), ControllerProps(ControlNum).DeltaSensed)) {
                    // Indicate convergence with base value (used to compute DeltaSensed!)
                    IsConvergedFlag = true;
                    return;
                }

            } else if (SELECT_CASE_var == iModeActive) {
                // Check min constraint on actuated variable
                if (ControllerProps(ControlNum).ActuatedValue < ControllerProps(ControlNum).MinAvailActuated) {
                    IsConvergedFlag = false;
                    return;
                }
                // Check max constraint on actuated variable
                if (ControllerProps(ControlNum).ActuatedValue > ControllerProps(ControlNum).MaxAvailActuated) {
                    IsConvergedFlag = false;
                    return;
                }

                // Check for unconstrained convergence
                // Equivalent to:
                // IF ((ABS(ControllerProps(ControlNum)%DeltaSensed) .LE. ControllerProps(ControlNum)%Offset)) THEN
                // NOTE: If setpoint has changed since last call, then the following test will most likely fail.
                if (CheckRootFinderConvergence(RootFinders(ControlNum), ControllerProps(ControlNum).DeltaSensed)) {
                    // Indicate convergence with base value (used to compute DeltaSensed!)
                    IsConvergedFlag = true;
                    return;
                }
                // Check for min constrained convergence
                if (CheckMinActiveController(state, ControlNum)) {
                    IsConvergedFlag = true;
                    return;
                }
                // Check for max constrained convergence
                if (CheckMaxActiveController(state, ControlNum)) {
                    IsConvergedFlag = true;
                    return;
                }

            } else {
                // Can only happen if controller is not converged after MaxIter in SolveAirLoopControllers()
                // which will produce ControllerProps(ControlNum)%Mode = iModeNone
                IsConvergedFlag = false;
            }
        }
    }

    bool CheckMinActiveController(EnergyPlusData &state, int const ControlNum)
    {
        // FUNCTION INFORMATION:
        //       AUTHOR         Dimitri Curtil
        //       DATE WRITTEN   May 2006
        //       MODIFIED       na
        //       RE-ENGINEERED  na

        // PURPOSE OF THIS FUNCTION:
        // Returns true if controller is min-constrained. false otherwise.

        // METHODOLOGY EMPLOYED:
        // na

        // REFERENCES:
        // na

        // USE STATEMENTS:
        // na

        // Return value
        bool CheckMinActiveController;

        // Locals
        // FUNCTION ARGUMENT DEFINITIONS:

        // FUNCTION PARAMETER DEFINITIONS:
        // na

        // INTERFACE BLOCK SPECIFICATIONS
        // na

        // DERIVED TYPE DEFINITIONS
        // na

        // FUNCTION LOCAL VARIABLE DECLARATIONS:
        // na

        CheckMinActiveController = false;

        // Check that actuated value is the min avail actuated value
        if (ControllerProps(ControlNum).ActuatedValue != ControllerProps(ControlNum).MinAvailActuated) {
            CheckMinActiveController = false;
            return CheckMinActiveController;
        }

        {
            auto const SELECT_CASE_var(ControllerProps(ControlNum).Action);
            if (SELECT_CASE_var == iNormalAction) { // "NORMAL"
                // Check for min constrained convergence
                if (ControllerProps(ControlNum).SetPointValue <= ControllerProps(ControlNum).SensedValue) {
                    CheckMinActiveController = true;
                    return CheckMinActiveController;
                }

            } else if (SELECT_CASE_var == iReverseAction) { // "REVERSE"
                // Check for min constrained convergence
                if (ControllerProps(ControlNum).SetPointValue >= ControllerProps(ControlNum).SensedValue) {
                    CheckMinActiveController = true;
                    return CheckMinActiveController;
                }

            } else {
                // Should never happen
                ShowSevereError(state, "CheckMinActiveController: Invalid controller action during " + CreateHVACStepFullString(state) + '.');
                ShowContinueError(state, "CheckMinActiveController: Controller name=" + ControllerProps(ControlNum).ControllerName);
                ShowContinueError(state, "CheckMinActiveController: Valid choices are \"NORMAL\" or \"REVERSE\"");
                ShowFatalError(state, "CheckMinActiveController: Preceding error causes program termination.");
            }
        }

        return CheckMinActiveController;
    }

    bool CheckMaxActiveController(EnergyPlusData &state, int const ControlNum)
    {
        // FUNCTION INFORMATION:
        //       AUTHOR         Dimitri Curtil
        //       DATE WRITTEN   May 2006
        //       MODIFIED       na
        //       RE-ENGINEERED  na

        // PURPOSE OF THIS FUNCTION:
        // Returns true if controller is max-constrained. false otherwise.

        // METHODOLOGY EMPLOYED:
        // na

        // REFERENCES:
        // na

        // USE STATEMENTS:
        // na

        // Return value
        bool CheckMaxActiveController;

        // Locals
        // FUNCTION ARGUMENT DEFINITIONS:

        // FUNCTION PARAMETER DEFINITIONS:
        // na

        // INTERFACE BLOCK SPECIFICATIONS
        // na

        // DERIVED TYPE DEFINITIONS
        // na

        // FUNCTION LOCAL VARIABLE DECLARATIONS:
        // na

        CheckMaxActiveController = false;

        // Check that actuated value is the max avail actuated value
        if (ControllerProps(ControlNum).ActuatedValue != ControllerProps(ControlNum).MaxAvailActuated) {
            CheckMaxActiveController = false;
            return CheckMaxActiveController;
        }

        {
            auto const SELECT_CASE_var(ControllerProps(ControlNum).Action);
            if (SELECT_CASE_var == iNormalAction) { // "NORMAL"
                // Check for max constrained convergence
                if (ControllerProps(ControlNum).SetPointValue >= ControllerProps(ControlNum).SensedValue) {
                    CheckMaxActiveController = true;
                    return CheckMaxActiveController;
                }

            } else if (SELECT_CASE_var == iReverseAction) { // "REVERSE"
                // Check for max constrained convergence
                if (ControllerProps(ControlNum).SetPointValue <= ControllerProps(ControlNum).SensedValue) {
                    CheckMaxActiveController = true;
                    return CheckMaxActiveController;
                }

            } else {
                // Should never happen
                ShowSevereError(state, "CheckMaxActiveController: Invalid controller action during " + CreateHVACStepFullString(state) + '.');
                ShowContinueError(state, "CheckMaxActiveController: Controller name=" + ControllerProps(ControlNum).ControllerName);
                ShowContinueError(state, "CheckMaxActiveController: Valid choices are \"NORMAL\" or \"REVERSE\"");
                ShowFatalError(state, "CheckMaxActiveController: Preceding error causes program termination.");
            }
        }

        return CheckMaxActiveController;
    }

    void SaveSimpleController(int const ControlNum, bool const FirstHVACIteration, bool const IsConvergedFlag)
    {

        // SUBROUTINE INFORMATION:
        //       AUTHOR         Dimitri Curtil
        //       DATE WRITTEN   April 2006
        //       MODIFIED       na
        //       RE-ENGINEERED  na

        // PURPOSE OF THIS SUBROUTINE:
        // Updates solution trackers if simple controller is converged.

        // METHODOLOGY EMPLOYED:

        // REFERENCES:

        // USE STATEMENTS:
        // na

        // Locals
        // SUBROUTINE ARGUMENT DEFINITIONS:

        // SUBROUTINE PARAMETER DEFINITIONS:
        // na

        // INTERFACE BLOCK SPECIFICATIONS
        // na

        // DERIVED TYPE DEFINITIONS
        // na

        // SUBROUTINE LOCAL VARIABLE DECLARATIONS:
        int PreviousSolutionIndex;

        // FLOW

        // Save solution and mode for next call only if converged
        if (IsConvergedFlag) {
            if (FirstHVACIteration) {
                PreviousSolutionIndex = 1;
            } else {
                PreviousSolutionIndex = 2;
            }

            if (ControllerProps(ControlNum).Mode == iModeActive) {
                ControllerProps(ControlNum).SolutionTrackers(PreviousSolutionIndex).DefinedFlag = true;
                ControllerProps(ControlNum).SolutionTrackers(PreviousSolutionIndex).Mode = ControllerProps(ControlNum).Mode;
                ControllerProps(ControlNum).SolutionTrackers(PreviousSolutionIndex).ActuatedValue = ControllerProps(ControlNum).NextActuatedValue;
            } else {
                ControllerProps(ControlNum).SolutionTrackers(PreviousSolutionIndex).DefinedFlag = false;
                ControllerProps(ControlNum).SolutionTrackers(PreviousSolutionIndex).Mode = ControllerProps(ControlNum).Mode;
                ControllerProps(ControlNum).SolutionTrackers(PreviousSolutionIndex).ActuatedValue = ControllerProps(ControlNum).NextActuatedValue;
            }
        }
    }

    void UpdateController(EnergyPlusData &state, int const ControlNum)
    {

        // SUBROUTINE INFORMATION:
        //       AUTHOR         <author>
        //       DATE WRITTEN   <date_written>
        //       MODIFIED       na
        //       RE-ENGINEERED  na

        // PURPOSE OF THIS SUBROUTINE:
        // This subroutine updates the actuated node with the next candidate value.

        // METHODOLOGY EMPLOYED:
        // Needs description, as appropriate.

        // REFERENCES:
        // na

        // Using/Aliasing
        using PlantUtilities::SetActuatedBranchFlowRate;

        // Locals
        // SUBROUTINE ARGUMENT DEFINITIONS:

        // SUBROUTINE PARAMETER DEFINITIONS:
        // na

        // INTERFACE BLOCK SPECIFICATIONS
        // na

        // DERIVED TYPE DEFINITIONS
        // na

        // SUBROUTINE LOCAL VARIABLE DECLARATIONS:
        int ActuatedNode;
        int SensedNode;

        // Set the sensed and actuated node numbers
        ActuatedNode = ControllerProps(ControlNum).ActuatedNode;
        SensedNode = ControllerProps(ControlNum).SensedNode;

        // Set the actuated node of the Controller
        {
            auto const SELECT_CASE_var(ControllerProps(ControlNum).ActuatorVar);
            if (SELECT_CASE_var == iFlow) { // 'Flow'
                SetActuatedBranchFlowRate(state, ControllerProps(ControlNum).NextActuatedValue,
                                          ControllerProps(ControlNum).ActuatedNode,
                                          ControllerProps(ControlNum).ActuatedNodePlantLoopNum,
                                          ControllerProps(ControlNum).ActuatedNodePlantLoopSide,
                                          ControllerProps(ControlNum).ActuatedNodePlantLoopBranchNum,
                                          false);
                //     Node(ActuatedNode)%MassFlowRate = ControllerProps(ControlNum)%NextActuatedValue

            } else {
                ShowFatalError(state, "UpdateController: Invalid Actuator Variable Type=" + ControlVariableTypes(ControllerProps(ControlNum).ActuatorVar));
            }
        }
    }

    //        End of Update subroutines for the Controller Module
    // *****************************************************************************

    void CheckTempAndHumRatCtrl(EnergyPlusData &state, int const ControlNum, bool &IsConvergedFlag)
    {

        {
            auto &thisController(ControllerProps(ControlNum));
            if (IsConvergedFlag) {
                if (thisController.ControlVar == iTemperatureAndHumidityRatio) {
                    // For temperature and humidity control, after temperature control is converged, check if humidity setpoint is met
                    if (!thisController.HumRatCtrlOverride) {
                        // For humidity control tolerance, always use 0.0001 which is roughly equivalent to a 0.015C change in dewpoint
                        if (Node(thisController.SensedNode).HumRat > (Node(thisController.SensedNode).HumRatMax + 1.0e-5)) {
                            // Turn on humdity control and restart controller
                            IsConvergedFlag = false;
                            thisController.HumRatCtrlOverride = true;
                            if (thisController.Action == iReverseAction) {
                                // Cooling coil controller should always be ReverseAction, but skip this if not
                                RootFinder::SetupRootFinder(state,
                                    RootFinders(ControlNum), iSlopeDecreasing, iMethodFalsePosition, DataPrecisionGlobals::constant_zero, 1.0e-6, 1.0e-5);
                            }
                            // Do a cold start reset, same as iControllerOpColdStart
                            ResetController(state, ControlNum, false, IsConvergedFlag);
                        }
                    }
                }
            }
        }
    }

    void ExitCalcController(int const ControlNum, Real64 const NextActuatedValue, int const Mode, bool &IsConvergedFlag, bool &IsUpToDateFlag)
    {

        // SUBROUTINE INFORMATION:
        //       AUTHOR         Dimitri Curtil
        //       DATE WRITTEN   February 06
        //       MODIFIED       na
        //       RE-ENGINEERED  na

        // PURPOSE OF THIS SUBROUTINE:
        // Only called when controller is considered as "converged", meaning that we do no longer
        // need to continue iterating.

        // METHODOLOGY EMPLOYED:
        // Updates:
        // - next actuated value
        // - controller mode
        // - IsConvergedFlag
        // - IsUpToDateFlag

        // REFERENCES:
        // na

        // USE STATEMENTS:
        // na

        // Locals
        // SUBROUTINE ARGUMENT DEFINITIONS:

        // SUBROUTINE PARAMETER DEFINITIONS:
        // na

        // INTERFACE BLOCK SPECIFICATIONS
        // na

        // DERIVED TYPE DEFINITIONS
        // na

        // SUBROUTINE LOCAL VARIABLE DECLARATIONS:
        // na

        ControllerProps(ControlNum).NextActuatedValue = NextActuatedValue;
        ControllerProps(ControlNum).Mode = Mode;
        IsConvergedFlag = true;

        // Set IsUpToDateFlag upon exiting to indicate caller whether or not the air loop needs to be
        // re-simulated with the current candidate value, ie ControllerProps(ControlNum)%NextActuatedValue
        if (ControllerProps(ControlNum).ActuatedValue != ControllerProps(ControlNum).NextActuatedValue) {
            IsUpToDateFlag = false;
        } else {
            IsUpToDateFlag = true;
        }
    }

    // Beginning of Statistics subroutines for the Controller Module
    // *****************************************************************************

    void TrackAirLoopControllers(EnergyPlusData &state,
        int const AirLoopNum, int const WarmRestartStatus, int const AirLoopIterMax, int const AirLoopIterTot, int const AirLoopNumCalls)
    {

        // SUBROUTINE INFORMATION:
        //       AUTHOR         Dimitri Curtil
        //       DATE WRITTEN   April 2006
        //       MODIFIED       na
        //       RE-ENGINEERED  na

        // PURPOSE OF THIS SUBROUTINE:
        // Updates runtime statistics for controllers on the specified air loop.
        // Used to produce objective metrics when analyzing runtime performance
        // of HVAC controllers for different implementations.

        // METHODOLOGY EMPLOYED:
        // Needs description, as appropriate.

        // REFERENCES:
        // na

        // Using/Aliasing
        using DataHVACGlobals::NumPrimaryAirSys;

        // Locals
        // SUBROUTINE ARGUMENT DEFINITIONS:
        // na

        // SUBROUTINE PARAMETER DEFINITIONS:
        // See CONTROLLER_WARM_RESTART_<> parameters in DataHVACControllers.cc
        // If Status<0, no speculative warm restart.
        // If Status==0, speculative warm restart failed.
        // If Status>0, speculative warm restart succeeded.
        // Max number of iterations performed by controllers on this air loop (per call to SimAirLoop)
        // Aggregated number of iterations performed by controllers on this air loop (per call to SimAirLoop)
        // Number of times SimAirLoopComponents() has been invoked

        // INTERFACE BLOCK SPECIFICATIONS
        // na

        // DERIVED TYPE DEFINITIONS
        // na

        // SUBROUTINE LOCAL VARIABLE DECLARATIONS:
        int ControllerNum;

        // FLOW

        // If no controllers on this air loop then we have nothig to do
        if (state.dataAirSystemsData->PrimaryAirSystems(AirLoopNum).NumControllers == 0) return;
        // To avoid tracking statistics in case of no air loop or no HVAC controllers are defined
        if (NumAirLoopStats == 0) return;

        // Update performance statistics for air loop
        ++AirLoopStats(AirLoopNum).NumCalls;

        {
            auto const SELECT_CASE_var(WarmRestartStatus);
            if (SELECT_CASE_var == iControllerWarmRestartSuccess) {
                ++AirLoopStats(AirLoopNum).NumSuccessfulWarmRestarts;
            } else if (SELECT_CASE_var == iControllerWarmRestartFail) {
                ++AirLoopStats(AirLoopNum).NumFailedWarmRestarts;
            } else {
                // Nothing to do if no speculative warm restart used
            }
        }

        AirLoopStats(AirLoopNum).TotSimAirLoopComponents += AirLoopNumCalls;

        AirLoopStats(AirLoopNum).MaxSimAirLoopComponents = max(AirLoopStats(AirLoopNum).MaxSimAirLoopComponents, AirLoopNumCalls);

        AirLoopStats(AirLoopNum).TotIterations += AirLoopIterTot;

        AirLoopStats(AirLoopNum).MaxIterations = max(AirLoopStats(AirLoopNum).MaxIterations, AirLoopIterMax);

        // Update performance statistics for each controller on air loop
        for (ControllerNum = 1; ControllerNum <= state.dataAirSystemsData->PrimaryAirSystems(AirLoopNum).NumControllers; ++ControllerNum) {
            TrackAirLoopController(state, AirLoopNum, ControllerNum);
        }
    }

    void TrackAirLoopController(EnergyPlusData &state,
                                int const AirLoopNum,       // Air loop index
                                int const AirLoopControlNum // Controller index on this air loop
    )
    {

        // SUBROUTINE INFORMATION:
        //       AUTHOR         Dimitri Curtil
        //       DATE WRITTEN   April 2006
        //       MODIFIED       na
        //       RE-ENGINEERED  na

        // PURPOSE OF THIS SUBROUTINE:
        // Updates runtime statistics for the specified controller.
        // Used to produce objective metrics when analyzing runtime performance
        // of HVAC controllers for different implementations.

        // METHODOLOGY EMPLOYED:
        // Needs description, as appropriate.

        // REFERENCES:
        // na

        // Using/Aliasing
        using DataHVACGlobals::NumPrimaryAirSys;

        // Locals
        // SUBROUTINE ARGUMENT DEFINITIONS:
        // na

        // SUBROUTINE PARAMETER DEFINITIONS:

        // INTERFACE BLOCK SPECIFICATIONS
        // na

        // DERIVED TYPE DEFINITIONS
        // na

        // SUBROUTINE LOCAL VARIABLE DECLARATIONS:
        // Corresponding index in ControllerProps array
        int ControlIndex;
        // Number of iterations needed to solve this controller
        int IterationCount;
        // Current operating mode
        int Mode;

        // FLOW

        ControlIndex = state.dataAirSystemsData->PrimaryAirSystems(AirLoopNum).ControllerIndex(AirLoopControlNum);

        // We use NumCalcCalls instead of the iteration counter used in SolveAirLoopControllers()
        // to avoid having to call TrackAirLoopController() directly from SolveAirLoopControllers().
        // The 2 counters should be the same anyway as NumCalcCalls is first reset to zero and
        // incremented each time ManageControllers() is invoked with iControllerOpIterate
        IterationCount = ControllerProps(ControlIndex).NumCalcCalls;
        Mode = ControllerProps(ControlIndex).Mode;

        if (Mode != iModeNone) {

            ++AirLoopStats(AirLoopNum).ControllerStats(AirLoopControlNum).NumCalls(Mode);

            AirLoopStats(AirLoopNum).ControllerStats(AirLoopControlNum).TotIterations(Mode) += IterationCount;

            AirLoopStats(AirLoopNum).ControllerStats(AirLoopControlNum).MaxIterations(Mode) =
                max(AirLoopStats(AirLoopNum).ControllerStats(AirLoopControlNum).MaxIterations(Mode), IterationCount);
        }
    }

    void DumpAirLoopStatistics(EnergyPlusData &state)
    {

        // SUBROUTINE INFORMATION:
        //       AUTHOR         Dimitri Curtil
        //       DATE WRITTEN   April 2006
        //       MODIFIED       na
        //       RE-ENGINEERED  na

        // PURPOSE OF THIS SUBROUTINE:
        // Writes runtime statistics for controllers on all air loops
        // to a CSV file named "statistics.HVACControllers.csv".

        // METHODOLOGY EMPLOYED:
        // Needs description, as appropriate.

        // REFERENCES:
        // na

        // Using/Aliasing
        using DataHVACGlobals::NumPrimaryAirSys;
        using DataSystemVariables::TrackAirLoopEnvFlag;

        // Locals
        // SUBROUTINE ARGUMENT DEFINITIONS:
        // na

        // SUBROUTINE PARAMETER DEFINITIONS:
        // na

        // INTERFACE BLOCK SPECIFICATIONS

        // DERIVED TYPE DEFINITIONS
        // na

        // FLOW

        // Detect if statistics have been generated or not for this run
        if (!TrackAirLoopEnvFlag) {
            return;
        }

        InputOutputFileName StatisticsFileName{"statistics.HVACControllers.csv"};
        auto statisticsFile = StatisticsFileName.open(state, "DumpAirLoopStatistics");

        // note that the AirLoopStats object does not seem to be initialized when this code
        // is executed and it causes a crash here
        for (int AirLoopNum = 1; AirLoopNum <= NumPrimaryAirSys; ++AirLoopNum) {
            WriteAirLoopStatistics(statisticsFile, state.dataAirSystemsData->PrimaryAirSystems(AirLoopNum), AirLoopStats(AirLoopNum));
        }
    }

    void WriteAirLoopStatistics(InputOutputFile &statisticsFile,
                                DefinePrimaryAirSystem const &ThisPrimaryAirSystem,
                                AirLoopStatsType const &ThisAirLoopStats)
    {

        // SUBROUTINE INFORMATION:
        //       AUTHOR         Dimitri Curtil
        //       DATE WRITTEN   April 2006
        //       MODIFIED       na
        //       RE-ENGINEERED  na

        // PURPOSE OF THIS SUBROUTINE:
        // Writes runtime statistics for controllers on the specified air loop
        // to the specified file.

        // METHODOLOGY EMPLOYED:
        // Needs description, as appropriate.

        // REFERENCES:
        // na

        // Using/Aliasing
        using namespace DataAirSystems;

        // Locals
        // SUBROUTINE ARGUMENT DEFINITIONS:
        // na

        // SUBROUTINE PARAMETER DEFINITIONS:

        // INTERFACE BLOCK SPECIFICATIONS
        // na

        // DERIVED TYPE DEFINITIONS
        // na

        // SUBROUTINE LOCAL VARIABLE DECLARATIONS:
        int AirLoopControlNum;
        int NumWarmRestarts;
        Real64 WarmRestartSuccessRatio;
        int NumCalls;
        int TotIterations;
        int MaxIterations;
        Real64 AvgIterations;
        int iModeNum;

        // FLOW

        print(statisticsFile, "{},\n", ThisPrimaryAirSystem.Name);

        // Number of calls to SimAirLoop() has been invoked over the course of the simulation
        // to simulate the specified air loop
        print(statisticsFile, "NumCalls,{}\n", ThisAirLoopStats.NumCalls);

        // Warm restart success ratio
        NumWarmRestarts = ThisAirLoopStats.NumSuccessfulWarmRestarts + ThisAirLoopStats.NumFailedWarmRestarts;
        if (NumWarmRestarts == 0) {
            WarmRestartSuccessRatio = 0.0;
        } else {
            WarmRestartSuccessRatio = double(ThisAirLoopStats.NumSuccessfulWarmRestarts) / double(NumWarmRestarts);
        }

        print(statisticsFile, "NumWarmRestarts,{}\n", NumWarmRestarts);
        print(statisticsFile, "NumSuccessfulWarmRestarts,{}\n", ThisAirLoopStats.NumSuccessfulWarmRestarts);
        print(statisticsFile, "NumFailedWarmRestarts,{}\n", ThisAirLoopStats.NumFailedWarmRestarts);
        print(statisticsFile, "WarmRestartSuccessRatio,{:.10T}\n", WarmRestartSuccessRatio);

        // Total number of times SimAirLoopComponents() has been invoked over the course of the simulation
        // to simulate the specified air loop
        print(statisticsFile, "TotSimAirLoopComponents,{}\n", ThisAirLoopStats.TotSimAirLoopComponents);
        // Maximum number of times SimAirLoopComponents() has been invoked over the course of the simulation
        // to simulate the specified air loop
        print(statisticsFile, "MaxSimAirLoopComponents,{}\n", ThisAirLoopStats.MaxSimAirLoopComponents);

        // Aggregated number of iterations needed by all controllers to simulate the specified air loop
        print(statisticsFile, "TotIterations,{}\n", ThisAirLoopStats.TotIterations);
        // Maximum number of iterations needed by controllers to simulate the specified air loop
        print(statisticsFile, "MaxIterations,{}\n", ThisAirLoopStats.MaxIterations);

        // Average number of iterations needed by controllers to simulate the specified air loop
        if (ThisAirLoopStats.NumCalls == 0) {
            AvgIterations = 0.0;
        } else {
            AvgIterations = double(ThisAirLoopStats.TotIterations) / double(ThisAirLoopStats.NumCalls);
        }

        print(statisticsFile, "AvgIterations,{:.10T}\n", AvgIterations);

        // Dump statistics for each controller on this air loop
        for (AirLoopControlNum = 1; AirLoopControlNum <= ThisPrimaryAirSystem.NumControllers; ++AirLoopControlNum) {

            print(statisticsFile, "{},\n", ThisPrimaryAirSystem.ControllerName(AirLoopControlNum));

            // Aggregate iteration trackers across all operating modes
            NumCalls = 0;
            TotIterations = 0;
            MaxIterations = 0;

            for (iModeNum = iFirstMode; iModeNum <= iLastMode; ++iModeNum) {
                NumCalls += ThisAirLoopStats.ControllerStats(AirLoopControlNum).NumCalls(iModeNum);

                TotIterations += ThisAirLoopStats.ControllerStats(AirLoopControlNum).TotIterations(iModeNum);

                MaxIterations = max(MaxIterations, ThisAirLoopStats.ControllerStats(AirLoopControlNum).MaxIterations(iModeNum));
            }

            // Number of times this controller was simulated (should match air loop num calls)
            print(statisticsFile, "NumCalls,{}\n", NumCalls);
            // Aggregated number of iterations needed by this controller
            print(statisticsFile, "TotIterations,{}\n", TotIterations);
            // Aggregated number of iterations needed by this controller
            print(statisticsFile, "MaxIterations,{}\n", MaxIterations);

            // Average number of iterations needed by controllers to simulate the specified air loop
            if (NumCalls == 0) {
                AvgIterations = 0.0;
            } else {
                AvgIterations = double(TotIterations) / double(NumCalls);
            }
            print(statisticsFile, "AvgIterations,{:.10T}\n", AvgIterations);

            // Dump iteration trackers for each operating mode
            for (iModeNum = iFirstMode; iModeNum <= iLastMode; ++iModeNum) {

                print(statisticsFile, "{},\n", ControllerModeTypes(iModeNum));

                // Number of times this controller operated in this mode
                print(statisticsFile, "NumCalls,{}\n", ThisAirLoopStats.ControllerStats(AirLoopControlNum).NumCalls(iModeNum));

                // Aggregated number of iterations needed by this controller
                print(statisticsFile, "TotIterations,{}\n", ThisAirLoopStats.ControllerStats(AirLoopControlNum).TotIterations(iModeNum));
                // Aggregated number of iterations needed by this controller
                print(statisticsFile, "MaxIterations,{}\n", ThisAirLoopStats.ControllerStats(AirLoopControlNum).MaxIterations(iModeNum));

                // Average number of iterations needed by controllers to simulate the specified air loop
                if (ThisAirLoopStats.ControllerStats(AirLoopControlNum).NumCalls(iModeNum) == 0) {
                    AvgIterations = 0.0;
                } else {
                    AvgIterations = double(ThisAirLoopStats.ControllerStats(AirLoopControlNum).TotIterations(iModeNum)) /
                                    double(ThisAirLoopStats.ControllerStats(AirLoopControlNum).NumCalls(iModeNum));
                }
                print(statisticsFile, "AvgIterations,{:.10T}\n", AvgIterations);
            }
        }
    }

    // Beginning of Tracing subroutines for the Controller Module
    // *****************************************************************************

    void SetupAirLoopControllersTracer(EnergyPlusData &state, int const AirLoopNum)
    {

        // SUBROUTINE INFORMATION:
        //       AUTHOR         Dimitri Curtil
        //       DATE WRITTEN   February 2006
        //       MODIFIED       na
        //       RE-ENGINEERED  na

        // PURPOSE OF THIS SUBROUTINE:
        // Opens main trace file for controllers on specific air loop
        // and writes header row with titles.

        // METHODOLOGY EMPLOYED:
        // Needs description, as appropriate.

        // REFERENCES:
        // na

        // Using/Aliasing
<<<<<<< HEAD
        using DataAirSystems::PrimaryAirSystem;
=======
        using General::TrimSigDigits;
>>>>>>> 36b8851e

        // Locals
        // SUBROUTINE ARGUMENT DEFINITIONS:
        // na

        // SUBROUTINE PARAMETER DEFINITIONS:

        // INTERFACE BLOCK SPECIFICATIONS

        // DERIVED TYPE DEFINITIONS
        // na

        // SUBROUTINE LOCAL VARIABLE DECLARATIONS:
        int ControllerNum;

        // Open main controller trace file for each air loop
        const auto TraceFileName = "controller." + state.dataAirSystemsData->PrimaryAirSystems(AirLoopNum).Name + ".csv";

        // Store file unit in air loop stats
        AirLoopStats(AirLoopNum).TraceFile->fileName = TraceFileName;
        AirLoopStats(AirLoopNum).TraceFile->open();

        if (!AirLoopStats(AirLoopNum).TraceFile->good()) {
            ShowFatalError(state, "SetupAirLoopControllersTracer: Failed to open air loop trace file \"" + TraceFileName + "\" for output (write).");
            return;
        }

        auto &TraceFile = *AirLoopStats(AirLoopNum).TraceFile;

        // List all controllers and their corresponding handles into main trace file
        print(TraceFile, "Num,Name,\n");

        for (ControllerNum = 1; ControllerNum <= state.dataAirSystemsData->PrimaryAirSystems(AirLoopNum).NumControllers; ++ControllerNum) {
            print(TraceFile, "{},{},\n", ControllerNum, state.dataAirSystemsData->PrimaryAirSystems(AirLoopNum).ControllerName(ControllerNum));
            // SAME AS ControllerProps(ControllerIndex)%ControllerName BUT NOT YET AVAILABLE
        }

        // Skip a bunch of lines
        print(TraceFile, "\n\n\n");

        // Write column header in main controller trace file
        print(TraceFile,
              "ZoneSizingCalc,SysSizingCalc,EnvironmentNum,WarmupFlag,SysTimeStamp,SysTimeInterval,BeginTimeStepFlag,FirstTimeStepSysFlag,"
              "FirstHVACIteration,AirLoopPass,AirLoopNumCallsTot,AirLoopConverged,");

        // Write headers for final state
        for (ControllerNum = 1; ControllerNum <= state.dataAirSystemsData->PrimaryAirSystems(AirLoopNum).NumControllers; ++ControllerNum) {
            print(TraceFile,
                  "Mode{},IterMax{},XRoot{},YRoot{},YSetPoint{},\n",
                  ControllerNum,
                  ControllerNum,
                  ControllerNum,
                  ControllerNum,
                  ControllerNum);
        }

        print(TraceFile, "\n");
    }

    void TraceAirLoopControllers(EnergyPlusData &state,
                                 bool const FirstHVACIteration,
                                 int const AirLoopNum,
                                 int const AirLoopPass,
                                 bool const AirLoopConverged,
                                 int const AirLoopNumCalls)
    {

        // SUBROUTINE INFORMATION:
        //       AUTHOR         Dimitri Curtil
        //       DATE WRITTEN   January 2006
        //       MODIFIED       na
        //       RE-ENGINEERED  na

        // PURPOSE OF THIS SUBROUTINE:
        // This subroutine writes diagnostic to the trace file attached to each air loop.

        // METHODOLOGY EMPLOYED:
        // na

        // REFERENCES:
        // na

        // Using/Aliasing
        // Locals
        // SUBROUTINE ARGUMENT DEFINITIONS:
        // TRUE when primary air system & controllers simulation has converged;
        // Number of times SimAirLoopComponents() has been invoked

        // SUBROUTINE PARAMETER DEFINITIONS:
        // na

        // INTERFACE BLOCK SPECIFICATIONS
        // na

        // DERIVED TYPE DEFINITIONS
        // na

        // SUBROUTINE LOCAL VARIABLE DECLARATIONS:
        int ControllerNum;

        // FLOW

        // IF no controllers on this air loop then we have nothing to do
        if (state.dataAirSystemsData->PrimaryAirSystems(AirLoopNum).NumControllers == 0) return;
        // To avoid tracking statistics in case of no air loop or no HVAC controllers are defined
        if (NumAirLoopStats == 0) return;

        // Setup trace file on first call only
        if (AirLoopStats(AirLoopNum).FirstTraceFlag) {
            SetupAirLoopControllersTracer(state, AirLoopNum);

            AirLoopStats(AirLoopNum).FirstTraceFlag = false;
        }

        auto &TraceFile = *AirLoopStats(AirLoopNum).TraceFile;

        if (!TraceFile.good()) return;

        // Write iteration stamp first
        TraceIterationStamp(state, TraceFile, FirstHVACIteration, AirLoopPass, AirLoopConverged, AirLoopNumCalls);

        // Loop over the air sys controllers and write diagnostic to trace file
        for (ControllerNum = 1; ControllerNum <= state.dataAirSystemsData->PrimaryAirSystems(AirLoopNum).NumControllers; ++ControllerNum) {
            TraceAirLoopController(TraceFile, state.dataAirSystemsData->PrimaryAirSystems(AirLoopNum).ControllerIndex(ControllerNum));
        }

        // Go to next line
        print(TraceFile, "\n");
    }

    void TraceIterationStamp(EnergyPlusData &state,
                             InputOutputFile &TraceFile,
                             bool const FirstHVACIteration,
                             int const AirLoopPass,
                             bool const AirLoopConverged,
                             int const AirLoopNumCalls)
    {

        // SUBROUTINE INFORMATION:
        //       AUTHOR         Dimitri Curtil
        //       DATE WRITTEN   February 2006
        //       MODIFIED       na
        //       RE-ENGINEERED  na

        // PURPOSE OF THIS SUBROUTINE:
        // Writes current iteration time stamp to specified trace file.

        // METHODOLOGY EMPLOYED:
        // Needs description, as appropriate.

        // REFERENCES:
        // na

        // Using/Aliasing
        using DataEnvironment::CurEnvirNum;
        using DataEnvironment::CurMnDy;
        using DataHVACGlobals::FirstTimeStepSysFlag;
        using General::LogicalToInteger;

        // Locals
        // SUBROUTINE ARGUMENT DEFINITIONS:
        // na

        // SUBROUTINE PARAMETER DEFINITIONS:
        // TRUE when primary air system and controllers simulation has converged;
        // Number of times SimAirLoopComponents() has been invoked

        // INTERFACE BLOCK SPECIFICATIONS
        // na

        // DERIVED TYPE DEFINITIONS
        // na

        // SUBROUTINE LOCAL VARIABLE DECLARATIONS:
        // na

        // Write step stamp to air loop trace file after reset
        // Note that we do not go to the next line
        print(TraceFile,
              "{},{},{},{},{},{},{},{},{},{},{},{},",
              LogicalToInteger(state.dataGlobal->ZoneSizingCalc),
              LogicalToInteger(state.dataGlobal->SysSizingCalc),
              CurEnvirNum,
              LogicalToInteger(state.dataGlobal->WarmupFlag),
              CreateHVACTimeString(state),
              MakeHVACTimeIntervalString(state),
              LogicalToInteger(state.dataGlobal->BeginTimeStepFlag),
              LogicalToInteger(FirstTimeStepSysFlag),
              LogicalToInteger(FirstHVACIteration),
              AirLoopPass,
              AirLoopNumCalls,
              LogicalToInteger(AirLoopConverged));
    }

    void TraceAirLoopController(InputOutputFile &TraceFile, int const ControlNum)
    {

        // SUBROUTINE INFORMATION:
        //       AUTHOR         Dimitri Curtil
        //       DATE WRITTEN   January 2006
        //       MODIFIED       na
        //       RE-ENGINEERED  na

        // PURPOSE OF THIS SUBROUTINE:
        // This subroutine writes convergence diagnostic to the air loop trace file
        // for the specified controller index.

        // METHODOLOGY EMPLOYED:
        // na

        // REFERENCES:
        // na

        // Using/Aliasing

        // Locals
        // SUBROUTINE ARGUMENT DEFINITIONS:

        // SUBROUTINE PARAMETER DEFINITIONS:
        // na

        // INTERFACE BLOCK SPECIFICATIONS
        // na

        // DERIVED TYPE DEFINITIONS
        // na

        // SUBROUTINE LOCAL VARIABLE DECLARATIONS:
        int ActuatedNode;
        int SensedNode;

        // Set the sensed and actuated node numbers
        ActuatedNode = ControllerProps(ControlNum).ActuatedNode;
        SensedNode = ControllerProps(ControlNum).SensedNode;

        print(TraceFile,
              "{},{},{:.10T},{:.10T},{:.10T},",
              ControllerProps(ControlNum).Mode,
              ControllerProps(ControlNum).NumCalcCalls,
              Node(ActuatedNode).MassFlowRate,
              Node(SensedNode).Temp,
              Node(SensedNode).TempSetPoint);
    }

    void SetupIndividualControllerTracer(EnergyPlusData &state, int const ControlNum)
    {

        // SUBROUTINE INFORMATION:
        //       AUTHOR         Dimitri Curtil
        //       DATE WRITTEN   February 2006
        //       MODIFIED       na
        //       RE-ENGINEERED  na

        // PURPOSE OF THIS SUBROUTINE:
        // Opens individual controller trace file for the specified controller
        // and writes header row.

        // METHODOLOGY EMPLOYED:
        // Needs description, as appropriate.

        // REFERENCES:
        // na

        // Using/Aliasing
        using RootFinder::WriteRootFinderTraceHeader;

        // Locals
        // SUBROUTINE ARGUMENT DEFINITIONS:

        // SUBROUTINE PARAMETER DEFINITIONS:
        // na

        // INTERFACE BLOCK SPECIFICATIONS

        // DERIVED TYPE DEFINITIONS
        // na

        const auto TraceFileName = "controller." + ControllerProps(ControlNum).ControllerName + ".csv";
        auto &TraceFile = *ControllerProps(ControlNum).TraceFile;
        TraceFile.fileName = TraceFileName;
        TraceFile.open();

        if (!TraceFile.good()) {
            ShowFatalError(state, "SetupIndividualControllerTracer: Failed to open controller trace file \"" + TraceFileName + "\" for output (write).");
            return;
        }

        // Write header row
        // Masss flow rate
        // Convergence analysis
        print(TraceFile,
              "EnvironmentNum,WarmupFlag,SysTimeStamp,SysTimeInterval,AirLoopPass,FirstHVACIteration,Operation,NumCalcCalls,SensedNode%MassFlowRate,"
              "ActuatedNode%MassFlowRateMinAvail,ActuatedNode%MassFlowRateMaxAvail,X,Y,Setpoint,DeltaSensed,Offset,Mode,IsConvergedFlag,"
              "NextActuatedValue");

        WriteRootFinderTraceHeader(TraceFile);

        // Finally skip line
        print(TraceFile, "\n");
    }

    void TraceIndividualController(EnergyPlusData &state,
                                   int const ControlNum,
                                   bool const FirstHVACIteration,
                                   int const AirLoopPass,
                                   int const Operation, // Operation to execute
                                   bool const IsConvergedFlag)
    {

        // SUBROUTINE INFORMATION:
        //       AUTHOR         Dimitri Curtil
        //       DATE WRITTEN   January 2006
        //       MODIFIED       na
        //       RE-ENGINEERED  na

        // PURPOSE OF THIS SUBROUTINE:
        // This subroutine writes convergence diagnostic to the trace file for the specified
        // controller.

        // METHODOLOGY EMPLOYED:
        // na

        // REFERENCES:
        // na

        // Using/Aliasing
        using DataEnvironment::CurEnvirNum;
        using General::LogicalToInteger;

        using RootFinder::WriteRootFinderTrace;

        // Locals
        // SUBROUTINE ARGUMENT DEFINITIONS:

        // SUBROUTINE PARAMETER DEFINITIONS:
        // na

        // INTERFACE BLOCK SPECIFICATIONS
        // na

        // DERIVED TYPE DEFINITIONS
        // na

        // SUBROUTINE LOCAL VARIABLE DECLARATIONS:
        int ActuatedNode;
        int SensedNode;
        bool SkipLineFlag;

        // Setup individual trace file on first trace only
        if (ControllerProps(ControlNum).FirstTraceFlag) {
            SetupIndividualControllerTracer(state, ControlNum);

            ControllerProps(ControlNum).FirstTraceFlag = false;
            SkipLineFlag = false;
        } else {
            SkipLineFlag = FirstHVACIteration && (ControllerProps(ControlNum).NumCalcCalls == 0);
        }

        auto &TraceFile = *ControllerProps(ControlNum).TraceFile;

        // Nothing to do if trace file not registered
        if (!TraceFile.good()) return;

        // Skip a line before each new HVAC step
        if (SkipLineFlag) {
            print(TraceFile, "\n");
        }

        // Set the sensed and actuated node numbers
        ActuatedNode = ControllerProps(ControlNum).ActuatedNode;
        SensedNode = ControllerProps(ControlNum).SensedNode;

        // Write iteration stamp
        print(TraceFile,
              "{},{},{},{},{},{},{},{},",
              CurEnvirNum,
              LogicalToInteger(state.dataGlobal->WarmupFlag),
              CreateHVACTimeString(state),
              MakeHVACTimeIntervalString(state),
              AirLoopPass,
              LogicalToInteger(FirstHVACIteration),
              Operation,
              ControllerProps(ControlNum).NumCalcCalls);

        // Write detailed diagnostic
        {
            auto const SELECT_CASE_var(Operation);
            if ((SELECT_CASE_var == iControllerOpColdStart) || (SELECT_CASE_var == iControllerOpWarmRestart)) {
                print(TraceFile,
                      "{:.10T},{:.10T},{:.10T},{:.10T},{:.10T},{:.10T},{},{},{},{},{:.10T},",
                      Node(SensedNode).MassFlowRate,
                      Node(ActuatedNode).MassFlowRateMinAvail,
                      Node(ActuatedNode).MassFlowRateMaxAvail,
                      ControllerProps(ControlNum).ActuatedValue,
                      Node(SensedNode).Temp,
                      ControllerProps(ControlNum).SetPointValue,
                      ' ',
                      ' ',
                      ControllerProps(ControlNum).Mode,
                      LogicalToInteger(IsConvergedFlag),
                      ControllerProps(ControlNum).NextActuatedValue);
                // X | Y | setpoint | DeltaSensed = Y - YRoot | Offset | Mode | IsConvergedFlag

                // No trace available for root finder yet
                // Skip call to WriteRootFinderTrace()

                // Finally skip line
                print(TraceFile, "\n");

            } else if (SELECT_CASE_var == iControllerOpIterate) {
                // Masss flow rate
                // Convergence analysis

                print(TraceFile,
                      "{:.10T},{:.10T},{:.10T},{:.10T},{:.10T},{:.10T},{:.10T},{:.10T},{},{},{:.10T},",
                      Node(SensedNode).MassFlowRate,
                      Node(ActuatedNode).MassFlowRateMinAvail,
                      Node(ActuatedNode).MassFlowRateMaxAvail,
                      ControllerProps(ControlNum).ActuatedValue,
                      Node(SensedNode).Temp,
                      ControllerProps(ControlNum).SetPointValue,
                      ControllerProps(ControlNum).DeltaSensed,
                      ControllerProps(ControlNum).Offset,
                      ControllerProps(ControlNum).Mode,
                      LogicalToInteger(IsConvergedFlag),
                      ControllerProps(ControlNum).NextActuatedValue);

                // X | Y | setpoint | DeltaSensed = Y - YRoot | Offset | Mode | IsConvergedFlag

                // Append trace for root finder
                WriteRootFinderTrace(TraceFile, RootFinders(ControlNum));

                // Finally skip line
                print(TraceFile, "\n");

            } else if (SELECT_CASE_var == iControllerOpEnd) {
                // Masss flow rate
                // Convergence analysis
                print(TraceFile,
                      "{:.10T},{:.10T},{:.10T},{:.10T},{:.10T},{:.10T},{:.10T},{:.10T},{},{},{:.10T},",
                      Node(SensedNode).MassFlowRate,
                      Node(ActuatedNode).MassFlowRateMinAvail,
                      Node(ActuatedNode).MassFlowRateMaxAvail,
                      ControllerProps(ControlNum).ActuatedValue,
                      Node(SensedNode).Temp,
                      ControllerProps(ControlNum).SetPointValue,
                      ControllerProps(ControlNum).DeltaSensed,
                      ControllerProps(ControlNum).Offset,
                      ControllerProps(ControlNum).Mode,
                      LogicalToInteger(IsConvergedFlag),
                      ControllerProps(ControlNum).NextActuatedValue);

                // X | Y | setpoint | DeltaSensed = Y - YRoot | Offset | Mode | IsConvergedFlag

                // No trace available for root finder yet
                // Skip call to WriteRootFinderTrace()

                // Finally skip line
                print(TraceFile, "\n");

                // Skip an additional line to indicate end of current HVAC step
                print(TraceFile, "\n");

            } else {
                // Should never happen
                ShowFatalError(state,
                               format("TraceIndividualController: Invalid Operation passed={}, Controller name={}",
                                      Operation,
                                      ControllerProps(ControlNum).ControllerName));
            }
        }

        TraceFile.flush();
    }

    std::string CreateHVACTimeString(EnergyPlusData &state)
    {

        // FUNCTION INFORMATION:
        //       AUTHOR         Dimitri Curtil
        //       DATE WRITTEN   January 2006
        //       MODIFIED       na
        //       RE-ENGINEERED  na

        // PURPOSE OF THIS FUNCTION:
        // This function creates a string describing the current time stamp of the system
        // time step.

        // METHODOLOGY EMPLOYED:
        // na

        // REFERENCES:
        // na

        // Using/Aliasing
        using DataEnvironment::CurMnDy;
        using General::CreateTimeString;
        using General::GetCurrentHVACTime;

        // Return value
        std::string OutputString;

        // Locals
        // FUNCTION ARGUMENT DEFINITIONS:

        // FUNCTION PARAMETER DEFINITIONS:
        // na
        // INTERFACE BLOCK SPECIFICATIONS
        // na

        // DERIVED TYPE DEFINITIONS
        // na

        // FUNCTION LOCAL VARIABLE DECLARATIONS:
        std::string Buffer;

        Buffer = CreateTimeString(GetCurrentHVACTime(state));
        OutputString = CurMnDy + ' ' + stripped(Buffer);

        return OutputString;
    }

    std::string CreateHVACStepFullString(EnergyPlusData &state)
    {

        // FUNCTION INFORMATION:
        //       AUTHOR         Dimitri Curtil
        //       DATE WRITTEN   April 2006
        //       MODIFIED       na
        //       RE-ENGINEERED  na

        // PURPOSE OF THIS FUNCTION:
        // This function creates a string describing the current HVAC step.
        // It includes the environment name, the current day/month and the current
        // time stamp for the system time step.
        // It is used in error messages only.

        // METHODOLOGY EMPLOYED:
        // na

        // REFERENCES:
        // na

        // Using/Aliasing
        using DataEnvironment::EnvironmentName;

        // Return value
        std::string OutputString;

        // Locals
        // FUNCTION ARGUMENT DEFINITIONS:

        // FUNCTION PARAMETER DEFINITIONS:
        // na
        // INTERFACE BLOCK SPECIFICATIONS
        // na

        // DERIVED TYPE DEFINITIONS
        // na

        // FUNCTION LOCAL VARIABLE DECLARATIONS:
        // na

        OutputString = EnvironmentName + ", " + MakeHVACTimeIntervalString(state);

        return OutputString;
    }

    std::string MakeHVACTimeIntervalString(EnergyPlusData &state)
    {

        // FUNCTION INFORMATION:
        //       AUTHOR         Dimitri Curtil
        //       DATE WRITTEN   January 2006
        //       MODIFIED       na
        //       RE-ENGINEERED  na

        // PURPOSE OF THIS FUNCTION:
        // This function creates a string describing the current time interval of the system
        // time step.

        // METHODOLOGY EMPLOYED:
        // na

        // REFERENCES:
        // na

        // Using/Aliasing
        using General::CreateHVACTimeIntervalString;

        // Return value
        std::string OutputString;

        // Locals
        // FUNCTION ARGUMENT DEFINITIONS:

        // FUNCTION PARAMETER DEFINITIONS:
        // na
        // INTERFACE BLOCK SPECIFICATIONS
        // na

        // DERIVED TYPE DEFINITIONS
        // na

        // FUNCTION LOCAL VARIABLE DECLARATIONS:
        // na

        OutputString = stripped(CreateHVACTimeIntervalString(state));

        return OutputString;
    }

    //        End of Tracing subroutines for the Controller Module

    void CheckControllerListOrder(EnergyPlusData &state)
    {

        // SUBROUTINE INFORMATION:
        //       AUTHOR         B. Griffith
        //       DATE WRITTEN   Oct 10.
        //       MODIFIED       na
        //       RE-ENGINEERED  na

        // PURPOSE OF THIS SUBROUTINE:
        // check that if multiple controllers on an air loop, that they aren't listed in a bad order
        // CR 8253

        // METHODOLOGY EMPLOYED:
        // setup data for sensed nodes and compare positions if on the same branch

        // Using/Aliasing
        using DataHVACGlobals::NumPrimaryAirSys;

        // SUBROUTINE LOCAL VARIABLE DECLARATIONS:
        int AirSysNum;
        int ContrlNum;
        int WaterCoilContrlCount;
        Array2D_int ContrlSensedNodeNums; // array for storing sense node info
        int SensedNodeIndex;
        int BranchNodeIndex;
        int BranchNum;
        int foundControl;

        for (AirSysNum = 1; AirSysNum <= NumPrimaryAirSys; ++AirSysNum) {

            if (state.dataAirSystemsData->PrimaryAirSystems(AirSysNum).NumControllers > 1) {
                // first see how many are water coil controllers
                WaterCoilContrlCount = 0; // init
                for (ContrlNum = 1; ContrlNum <= state.dataAirSystemsData->PrimaryAirSystems(AirSysNum).NumControllers; ++ContrlNum) {
                    if (UtilityRoutines::SameString(state.dataAirSystemsData->PrimaryAirSystems(AirSysNum).ControllerType(ContrlNum), "CONTROLLER:WATERCOIL")) {
                        ++WaterCoilContrlCount;
                    }
                }

                if (WaterCoilContrlCount > 1) {
                    ContrlSensedNodeNums.allocate(3, WaterCoilContrlCount);
                    ContrlSensedNodeNums = 0;
                    SensedNodeIndex = 0;
                    for (ContrlNum = 1; ContrlNum <= state.dataAirSystemsData->PrimaryAirSystems(AirSysNum).NumControllers; ++ContrlNum) {
                        if (UtilityRoutines::SameString(state.dataAirSystemsData->PrimaryAirSystems(AirSysNum).ControllerType(ContrlNum), "CONTROLLER:WATERCOIL")) {
                            ++SensedNodeIndex;
                            foundControl = UtilityRoutines::FindItemInList(
                                state.dataAirSystemsData->PrimaryAirSystems(AirSysNum).ControllerName(ContrlNum), ControllerProps, &ControllerPropsType::ControllerName);
                            if (foundControl > 0) {
                                ContrlSensedNodeNums(1, SensedNodeIndex) = ControllerProps(foundControl).SensedNode;
                            }
                        }
                    }
                }

                // fill branch index for sensed nodes
                if (allocated(ContrlSensedNodeNums)) {
                    for (BranchNum = 1; BranchNum <= state.dataAirSystemsData->PrimaryAirSystems(AirSysNum).NumBranches; ++BranchNum) {
                        for (SensedNodeIndex = 1; SensedNodeIndex <= WaterCoilContrlCount; ++SensedNodeIndex) {
                            for (BranchNodeIndex = 1; BranchNodeIndex <= state.dataAirSystemsData->PrimaryAirSystems(AirSysNum).Branch(BranchNum).TotalNodes;
                                 ++BranchNodeIndex) {
                                if (ContrlSensedNodeNums(1, SensedNodeIndex) ==
                                    state.dataAirSystemsData->PrimaryAirSystems(AirSysNum).Branch(BranchNum).NodeNum(BranchNodeIndex)) {
                                    ContrlSensedNodeNums(2, SensedNodeIndex) = BranchNodeIndex;
                                    ContrlSensedNodeNums(3, SensedNodeIndex) = BranchNum;
                                }
                            }
                        }
                    }
                }
                // check if flow order doesn't agree with controller order
                if (allocated(ContrlSensedNodeNums)) {
                    for (SensedNodeIndex = 1; SensedNodeIndex <= WaterCoilContrlCount; ++SensedNodeIndex) {
                        if (SensedNodeIndex == 1) continue;
                        if (ContrlSensedNodeNums(2, SensedNodeIndex) < ContrlSensedNodeNums(2, SensedNodeIndex - 1)) {
                            // now see if on the same branch
                            if (ContrlSensedNodeNums(3, SensedNodeIndex) == ContrlSensedNodeNums(3, SensedNodeIndex - 1)) {
                                // we have a flow order problem with water coil controllers
                                ShowSevereError(state, "CheckControllerListOrder: A water coil controller list has the wrong order");
                                ShowContinueError(state, "Check the AirLoopHVAC:ControllerList for the air loop called \"" +
                                                  state.dataAirSystemsData->PrimaryAirSystems(AirSysNum).Name + "\"");
                                ShowContinueError(state, "When there are multiple Controller:WaterCoil objects for the same air loop, they need to be "
                                                  "listed in the proper order.");
                                ShowContinueError(state, "The controllers should be listed in natural flow order with those for upstream coils listed "
                                                  "before those for downstream coils.");
                                ShowContinueError(state, "The sensed nodes specified for the respective controllers should also reflect this order.");
                            }
                        }
                    }
                }

                if (allocated(ContrlSensedNodeNums)) ContrlSensedNodeNums.deallocate();

            } // controllers > 1
        }
    }

    void CheckCoilWaterInletNode(EnergyPlusData &state,
                                 int const WaterInletNodeNum, // input actuator node number
                                 bool &NodeNotFound           // true if matching actuator node not found
    )
    {

        // SUBROUTINE INFORMATION:
        //       AUTHOR         Heejin Cho
        //       DATE WRITTEN   November 2010
        //       MODIFIED       na
        //       RE-ENGINEERED  na

        // PURPOSE OF THIS FUNCTION:
        // This subroutine checks that the water inlet node number is matched by
        // the actuator node number of some water coil

        // METHODOLOGY EMPLOYED:
        // na

        // REFERENCES:
        // na

        // USE STATEMENTS:

        // Locals
        // FUNCTION ARGUMENT DEFINITIONS:

        // FUNCTION PARAMETER DEFINITIONS:
        // na

        // INTERFACE BLOCK SPECIFICATIONS:
        // na

        // DERIVED TYPE DEFINITIONS:
        // na

        // FUNCTION LOCAL VARIABLE DECLARATIONS:
        int ControlNum;

        if (GetControllerInputFlag) {
            GetControllerInput(state);
            GetControllerInputFlag = false;
        }

        NodeNotFound = true;
        for (ControlNum = 1; ControlNum <= NumControllers; ++ControlNum) {
            if (ControllerProps(ControlNum).ActuatedNode == WaterInletNodeNum) {
                NodeNotFound = false;
            }
        }
    }

    void GetControllerNameAndIndex(EnergyPlusData &state,
                                   int const WaterInletNodeNum, // input actuator node number
                                   std::string &ControllerName, // controller name used by water coil
                                   int &ControllerIndex,        // controller index used by water coil
                                   bool &ErrorsFound            // true if matching actuator node not found
    )
    {

        // SUBROUTINE INFORMATION:
        //       AUTHOR         Richard Raustad
        //       DATE WRITTEN   June 2017

        // PURPOSE OF THIS FUNCTION:
        // This subroutine checks that the water inlet node number is matched by
        // the actuator node number of some water coil and passed back controller name and index

        // FUNCTION LOCAL VARIABLE DECLARATIONS:
        int ControlNum;

        if (GetControllerInputFlag) {
            GetControllerInput(state);
            GetControllerInputFlag = false;
        }

        ControllerName = " ";
        ControllerIndex = 0;
        for (ControlNum = 1; ControlNum <= NumControllers; ++ControlNum) {
            if (ControllerProps(ControlNum).ActuatedNode == WaterInletNodeNum) {
                ControllerIndex = ControlNum;
                ControllerName = ControllerProps(ControlNum).ControllerName;
                break;
            }
        }

        if (ControllerIndex == 0) {
            ErrorsFound = true;
        }
    }

    void GetControllerActuatorNodeNum(EnergyPlusData &state,
                                      std::string const &ControllerName, // name of coil controller
                                      int &WaterInletNodeNum,            // input actuator node number
                                      bool &NodeNotFound                 // true if matching actuator node not found
    )
    {

        // SUBROUTINE INFORMATION:
        //       AUTHOR         Richard Raustad, FSEC
        //       DATE WRITTEN   September 2013
        //       MODIFIED       na
        //       RE-ENGINEERED  na

        // PURPOSE OF THIS FUNCTION:
        // This subroutine finds the controllers actuator node number

        // FUNCTION LOCAL VARIABLE DECLARATIONS:
        int ControlNum;

        if (GetControllerInputFlag) {
            GetControllerInput(state);
            GetControllerInputFlag = false;
        }

        NodeNotFound = true;
        ControlNum = UtilityRoutines::FindItemInList(ControllerName, ControllerProps, &ControllerPropsType::ControllerName);
        if (ControlNum > 0 && ControlNum <= NumControllers) {
            WaterInletNodeNum = ControllerProps(ControlNum).ActuatedNode;
            NodeNotFound = false;
        }
    }

    int GetControllerIndex(EnergyPlusData &state, std::string const &ControllerName // name of coil controller
    )
    {

        // SUBROUTINE INFORMATION:
        //       AUTHOR         Richard Raustad, FSEC
        //       DATE WRITTEN   January 2018

        // This subroutine finds the controllers actuator node number

        if (GetControllerInputFlag) {
            GetControllerInput(state);
            GetControllerInputFlag = false;
        }

        int ControllerIndex = UtilityRoutines::FindItemInList(ControllerName, ControllerProps, &ControllerPropsType::ControllerName);
        if (ControllerIndex == 0) {
            ShowFatalError(state, "ManageControllers: Invalid controller=" + ControllerName +
                           ". The only valid controller type for an AirLoopHVAC is Controller:WaterCoil.");
        }

        return ControllerIndex;
    }

} // namespace HVACControllers

} // namespace EnergyPlus<|MERGE_RESOLUTION|>--- conflicted
+++ resolved
@@ -2693,27 +2693,6 @@
         // METHODOLOGY EMPLOYED:
         // Needs description, as appropriate.
 
-        // REFERENCES:
-        // na
-
-        // Using/Aliasing
-<<<<<<< HEAD
-        using DataAirSystems::PrimaryAirSystem;
-=======
-        using General::TrimSigDigits;
->>>>>>> 36b8851e
-
-        // Locals
-        // SUBROUTINE ARGUMENT DEFINITIONS:
-        // na
-
-        // SUBROUTINE PARAMETER DEFINITIONS:
-
-        // INTERFACE BLOCK SPECIFICATIONS
-
-        // DERIVED TYPE DEFINITIONS
-        // na
-
         // SUBROUTINE LOCAL VARIABLE DECLARATIONS:
         int ControllerNum;
 
