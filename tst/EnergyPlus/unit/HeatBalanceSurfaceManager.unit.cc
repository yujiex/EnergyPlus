--- conflicted
+++ resolved
@@ -2563,28 +2563,16 @@
    
     // If Rain Flag = on, GetQdotConvOutRep uses Outdoor Air Wet Bulb Temp.
     DataEnvironment::IsRain = true;
-<<<<<<< HEAD
-    Real64 ExpectedQconv1 = -58.197 * 1000 * (6.71793958923051 - 6.66143784594778);
-
-    EXPECT_EQ(ExpectedQconv1, GetQdotConvOutRep(1));
-=======
     Real64 ExpectedQconvPerArea1 = -1000 * (6.71793958923051 - 6.66143784594778);
 
     EXPECT_NEAR(ExpectedQconvPerArea1, GetQdotConvOutRepPerArea(1), 0.01);
->>>>>>> 6f76eab8
 
     // Otherwise, GetQdotConvOutRep uses Outdoor Air Dry Bulb Temp.
     DataEnvironment::IsRain = false;
     DataHeatBalSurface::HcExtSurf(1) = 5.65361106051348;
-<<<<<<< HEAD
-    Real64 ExpectedQconv2 = -58.197 * 5.65361106051348 * (6.71793958923051 - 7.2);
-
-    EXPECT_EQ(ExpectedQconv2, GetQdotConvOutRep(1));
-=======
     Real64 ExpectedQconvPerArea2 = -5.65361106051348 * (6.71793958923051 - 7.2);
 
     EXPECT_NEAR(ExpectedQconvPerArea2, GetQdotConvOutRepPerArea(1), 0.01);
->>>>>>> 6f76eab8
 }
 
 } // namespace EnergyPlus