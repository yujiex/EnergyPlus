// EnergyPlus, Copyright (c) 1996-2020, The Board of Trustees of the University of Illinois,
// The Regents of the University of California, through Lawrence Berkeley National Laboratory
// (subject to receipt of any required approvals from the U.S. Dept. of Energy), Oak Ridge
// National Laboratory, managed by UT-Battelle, Alliance for Sustainable Energy, LLC, and other
// contributors. All rights reserved.
//
// NOTICE: This Software was developed under funding from the U.S. Department of Energy and the
// U.S. Government consequently retains certain rights. As such, the U.S. Government has been
// granted for itself and others acting on its behalf a paid-up, nonexclusive, irrevocable,
// worldwide license in the Software to reproduce, distribute copies to the public, prepare
// derivative works, and perform publicly and display publicly, and to permit others to do so.
//
// Redistribution and use in source and binary forms, with or without modification, are permitted
// provided that the following conditions are met:
//
// (1) Redistributions of source code must retain the above copyright notice, this list of
//     conditions and the following disclaimer.
//
// (2) Redistributions in binary form must reproduce the above copyright notice, this list of
//     conditions and the following disclaimer in the documentation and/or other materials
//     provided with the distribution.
//
// (3) Neither the name of the University of California, Lawrence Berkeley National Laboratory,
//     the University of Illinois, U.S. Dept. of Energy nor the names of its contributors may be
//     used to endorse or promote products derived from this software without specific prior
//     written permission.
//
// (4) Use of EnergyPlus(TM) Name. If Licensee (i) distributes the software in stand-alone form
//     without changes from the version obtained under this License, or (ii) Licensee makes a
//     reference solely to the software portion of its product, Licensee must refer to the
//     software as "EnergyPlus version X" software, where "X" is the version number Licensee
//     obtained under this License and may not use a different name for the software. Except as
//     specifically required in this Section (4), Licensee shall not use in a company name, a
//     product name, in advertising, publicity, or other promotional activities any name, trade
//     name, trademark, logo, or other designation of "EnergyPlus", "E+", "e+" or confusingly
//     similar designation, without the U.S. Department of Energy's prior written consent.
//
// THIS SOFTWARE IS PROVIDED BY THE COPYRIGHT HOLDERS AND CONTRIBUTORS "AS IS" AND ANY EXPRESS OR
// IMPLIED WARRANTIES, INCLUDING, BUT NOT LIMITED TO, THE IMPLIED WARRANTIES OF MERCHANTABILITY
// AND FITNESS FOR A PARTICULAR PURPOSE ARE DISCLAIMED. IN NO EVENT SHALL THE COPYRIGHT OWNER OR
// CONTRIBUTORS BE LIABLE FOR ANY DIRECT, INDIRECT, INCIDENTAL, SPECIAL, EXEMPLARY, OR
// CONSEQUENTIAL DAMAGES (INCLUDING, BUT NOT LIMITED TO, PROCUREMENT OF SUBSTITUTE GOODS OR
// SERVICES; LOSS OF USE, DATA, OR PROFITS; OR BUSINESS INTERRUPTION) HOWEVER CAUSED AND ON ANY
// THEORY OF LIABILITY, WHETHER IN CONTRACT, STRICT LIABILITY, OR TORT (INCLUDING NEGLIGENCE OR
// OTHERWISE) ARISING IN ANY WAY OUT OF THE USE OF THIS SOFTWARE, EVEN IF ADVISED OF THE
// POSSIBILITY OF SUCH DAMAGE.

#ifndef UtilityRoutines_hh_INCLUDED
#define UtilityRoutines_hh_INCLUDED

// ObjexxFCL Headers
#include <ObjexxFCL/Array1D.hh>
#include <ObjexxFCL/Array1S.fwd.hh>
#include <ObjexxFCL/MArray1.fwd.hh>
#include <ObjexxFCL/Optional.hh>
#include <ObjexxFCL/string.functions.hh>

// EnergyPlus Headers
#include <EnergyPlus/EnergyPlus.hh>

#include <functional>

namespace EnergyPlus {
<<<<<<< HEAD
class InputOutputFile;
=======
    // Forward declarations
    struct EnergyPlusData;
    class OutputFile;
    class OutputFiles;
>>>>>>> 4f18c328

int AbortEnergyPlus(EnergyPlusData &state);

void CloseMiscOpenFiles(IOFiles &ioFiles);

void CloseOutOpenFiles();

int EndEnergyPlus(IOFiles &ioFiles);

int GetNewUnitNumber();

int FindUnitNumber(std::string const &FileName); // File name to be searched.

void ConvertCaseToUpper(std::string const &InputString, // Input string
                        std::string &OutputString       // Output string (in UpperCase)
);

void ConvertCaseToLower(std::string const &InputString, // Input string
                        std::string &OutputString       // Output string (in LowerCase)
);

std::string::size_type FindNonSpace(std::string const &String); // String to be scanned

template <typename T> inline T pow2(T const &x)
{
    return x * x;
}

template <typename T> inline T pow3(T const &x)
{
    return x * x * x;
}

template <typename T> inline T pow4(T const &x)
{
    T y(x * x);
    return y * y;
}

template <typename T> inline T pow5(T const &x)
{
    T y(x * x);
    y *= y;
    return y * x;
}

template <typename T> inline T pow6(T const &x)
{
    T y(x * x);
    y *= y;
    return y * y;
}

template <typename T> inline T pow7(T const &x)
{
    T y(x * x);
    y *= y;
    y *= y;
    return y * x;
}

bool env_var_on(std::string const &env_var_str);

class FatalError : public std::runtime_error
{
public:
    FatalError(std::string const& msg):
    runtime_error(msg)
    {}
};

using OptionalOutputFileRef = Optional<std::reference_wrapper<EnergyPlus::InputOutputFile>>;

void ShowFatalError(std::string const &ErrorMessage, OptionalOutputFileRef OutUnit1 = _, OptionalOutputFileRef OutUnit2 = _);

void ShowSevereError(std::string const &ErrorMessage, OptionalOutputFileRef OutUnit1 = _, OptionalOutputFileRef OutUnit2 = _);

void ShowSevereMessage(std::string const &ErrorMessage, OptionalOutputFileRef OutUnit1 = _, OptionalOutputFileRef OutUnit2 = _);

void ShowContinueError(std::string const &Message, OptionalOutputFileRef OutUnit1 = _, OptionalOutputFileRef OutUnit2 = _);

void ShowContinueErrorTimeStamp(std::string const &Message, OptionalOutputFileRef OutUnit1 = _, OptionalOutputFileRef OutUnit2 = _);

void ShowMessage(std::string const &Message, OptionalOutputFileRef OutUnit1 = _, OptionalOutputFileRef OutUnit2 = _);

void ShowWarningError(std::string const &ErrorMessage, OptionalOutputFileRef OutUnit1 = _, OptionalOutputFileRef OutUnit2 = _);

void ShowWarningMessage(std::string const &ErrorMessage, OptionalOutputFileRef OutUnit1 = _, OptionalOutputFileRef OutUnit2 = _);

void ShowRecurringSevereErrorAtEnd(std::string const &Message,             // Message automatically written to "error file" at end of simulation
                                   int &MsgIndex,                          // Recurring message index, if zero, next available index is assigned
                                   Optional<Real64 const> ReportMaxOf = _, // Track and report the max of the values passed to this argument
                                   Optional<Real64 const> ReportMinOf = _, // Track and report the min of the values passed to this argument
                                   Optional<Real64 const> ReportSumOf = _, // Track and report the sum of the values passed to this argument
                                   std::string const &ReportMaxUnits = "", // optional char string (<=15 length) of units for max value
                                   std::string const &ReportMinUnits = "", // optional char string (<=15 length) of units for min value
                                   std::string const &ReportSumUnits = ""  // optional char string (<=15 length) of units for sum value
);

void ShowRecurringWarningErrorAtEnd(std::string const &Message,             // Message automatically written to "error file" at end of simulation
                                    int &MsgIndex,                          // Recurring message index, if zero, next available index is assigned
                                    Optional<Real64 const> ReportMaxOf = _, // Track and report the max of the values passed to this argument
                                    Optional<Real64 const> ReportMinOf = _, // Track and report the min of the values passed to this argument
                                    Optional<Real64 const> ReportSumOf = _, // Track and report the sum of the values passed to this argument
                                    std::string const &ReportMaxUnits = "", // optional char string (<=15 length) of units for max value
                                    std::string const &ReportMinUnits = "", // optional char string (<=15 length) of units for min value
                                    std::string const &ReportSumUnits = ""  // optional char string (<=15 length) of units for sum value
);

void ShowRecurringContinueErrorAtEnd(std::string const &Message,             // Message automatically written to "error file" at end of simulation
                                     int &MsgIndex,                          // Recurring message index, if zero, next available index is assigned
                                     Optional<Real64 const> ReportMaxOf = _, // Track and report the max of the values passed to this argument
                                     Optional<Real64 const> ReportMinOf = _, // Track and report the min of the values passed to this argument
                                     Optional<Real64 const> ReportSumOf = _, // Track and report the sum of the values passed to this argument
                                     std::string const &ReportMaxUnits = "", // optional char string (<=15 length) of units for max value
                                     std::string const &ReportMinUnits = "", // optional char string (<=15 length) of units for min value
                                     std::string const &ReportSumUnits = ""  // optional char string (<=15 length) of units for sum value
);

void StoreRecurringErrorMessage(std::string const &ErrorMessage,             // Message automatically written to "error file" at end of simulation
                                int &ErrorMsgIndex,                          // Recurring message index, if zero, next available index is assigned
                                Optional<Real64 const> ErrorReportMaxOf = _, // Track and report the max of the values passed to this argument
                                Optional<Real64 const> ErrorReportMinOf = _, // Track and report the min of the values passed to this argument
                                Optional<Real64 const> ErrorReportSumOf = _, // Track and report the sum of the values passed to this argument
                                std::string const &ErrorReportMaxUnits = "", // Units for "max" reporting
                                std::string const &ErrorReportMinUnits = "", // Units for "min" reporting
                                std::string const &ErrorReportSumUnits = ""  // Units for "sum" reporting
);

void ShowErrorMessage(std::string const &ErrorMessage, OptionalOutputFileRef OutUnit1 = _, OptionalOutputFileRef OutUnit2 = _);

void SummarizeErrors();

void ShowRecurringErrors();

namespace UtilityRoutines {
    extern bool outputErrorHeader;

    void clear_state();

    template <class T> struct is_shared_ptr : std::false_type
    {
    };
    template <class T> struct is_shared_ptr<std::shared_ptr<T>> : std::true_type
    {
    };

    Real64 ProcessNumber(std::string const &String, bool &ErrorFlag);

    int FindItemInList(std::string const &String, Array1_string const &ListOfItems, int const NumItems);

    inline int FindItemInList(std::string const &String, Array1_string const &ListOfItems)
    {
        return UtilityRoutines::FindItemInList(String, ListOfItems, ListOfItems.isize());
    }

    int FindItemInList(std::string const &String, Array1S_string const ListOfItems, int const NumItems);

    inline int FindItemInList(std::string const &String, Array1S_string const ListOfItems)
    {
        return UtilityRoutines::FindItemInList(String, ListOfItems, ListOfItems.isize());
    }

    template <typename A> inline int FindItemInList(std::string const &String, MArray1<A, std::string> const &ListOfItems, int const NumItems)
    {
        for (int Count = 1; Count <= NumItems; ++Count) {
            if (String == ListOfItems(Count)) return Count;
        }
        return 0; // Not found
    }

    template <typename A> inline int FindItemInList(std::string const &String, MArray1<A, std::string> const &ListOfItems)
    {
        return UtilityRoutines::FindItemInList(String, ListOfItems, ListOfItems.isize());
    }

    template <typename Container, class = typename std::enable_if<!std::is_same<typename Container::value_type, std::string>::value>::type>
    // Container needs and operator[i] and elements need Name
    inline int FindItemInList(std::string const &String, Container const &ListOfItems, int const NumItems)
    {
        for (typename Container::size_type i = 0, e = NumItems; i < e; ++i) {
            if (String == ListOfItems[i].Name) return int(i + 1); // 1-based return index
        }
        return 0; // Not found
    }

    template <typename Container, class = typename std::enable_if<!std::is_same<typename Container::value_type, std::string>::value>::type>
    // Container needs isize() and operator[i] and elements need Name
    inline int FindItemInList(std::string const &String, Container const &ListOfItems)
    {
        return UtilityRoutines::FindItemInList(String, ListOfItems, ListOfItems.isize());
    }

    template <typename Container, class = typename std::enable_if<!std::is_same<typename Container::value_type, std::string>::value>::type>
    // Container needs operator[i] and value_type
    inline int FindItemInList(std::string const &String, Container const &ListOfItems, std::string Container::value_type::*name_p, int const NumItems)
    {
        for (typename Container::size_type i = 0, e = NumItems; i < e; ++i) {
            if (String == ListOfItems[i].*name_p) return int(i + 1); // 1-based return index
        }
        return 0; // Not found
    }

    template <typename Container, class = typename std::enable_if<!std::is_same<typename Container::value_type, std::string>::value>::type>
    // Container needs isize() and operator[i] and value_type
    inline int FindItemInList(std::string const &String, Container const &ListOfItems, std::string Container::value_type::*name_p)
    {
        return UtilityRoutines::FindItemInList(String, ListOfItems, name_p, ListOfItems.isize());
    }

    int FindItemInSortedList(std::string const &String, Array1S_string const ListOfItems, int const NumItems);

    inline int FindItemInSortedList(std::string const &String, Array1S_string const ListOfItems)
    {
        return FindItemInSortedList(String, ListOfItems, ListOfItems.isize());
    }

    template <typename A> inline int FindItemInSortedList(std::string const &String, MArray1<A, std::string> const &ListOfItems, int const NumItems)
    {
        int Probe(0);
        int LBnd(0);
        int UBnd(NumItems + 1);
        bool Found(false);
        while ((!Found) || (Probe != 0)) {
            Probe = (UBnd - LBnd) / 2;
            if (Probe == 0) break;
            Probe += LBnd;
            if (equali(String, ListOfItems(Probe))) {
                Found = true;
                break;
            } else if (lessthani(String, ListOfItems(Probe))) {
                UBnd = Probe;
            } else {
                LBnd = Probe;
            }
        }
        return Probe;
    }

    template <typename A> inline int FindItemInSortedList(std::string const &String, MArray1<A, std::string> const &ListOfItems)
    {
        return FindItemInSortedList(String, ListOfItems, ListOfItems.isize());
    }

    template <typename InputIterator> inline int FindItem(InputIterator first, InputIterator last, std::string const &str, std::false_type)
    {
        using valueType = typename std::iterator_traits<InputIterator>::value_type;
        // static_assert( std::is_convertible< decltype( std::declval< valueType >() ), Named >::value, "Iterator value must inherit from class Named"
        // );

        auto const it = std::find_if(first, last, [&str](const valueType &s) { return s.name == str; });
        if (it != last) return it - first + 1; // 1-based return index

        auto const it2 = std::find_if(first, last, [&str](const valueType &s) { return equali(s.name, str); });
        if (it2 != last) return it2 - first + 1; // 1-based return index

        return 0; // Not found
    }

    template <typename InputIterator> inline int FindItem(InputIterator first, InputIterator last, std::string const &str, std::true_type)
    {
        using valueType = typename std::iterator_traits<InputIterator>::value_type;
        // static_assert( std::is_convertible< decltype( *std::declval< valueType >() ), Named >::value, "Iterator value must inherit from class
        // Named" );

        auto const it = std::find_if(first, last, [&str](const valueType &s) { return s->name == str; });
        if (it != last) return it - first + 1; // 1-based return index

        auto const it2 = std::find_if(first, last, [&str](const valueType &s) { return equali(s->name, str); });
        if (it2 != last) return it2 - first + 1; // 1-based return index

        return 0; // Not found
    }

    template <typename InputIterator> inline int FindItem(InputIterator first, InputIterator last, std::string const &str)
    {
        return FindItem(first, last, str, is_shared_ptr<typename std::iterator_traits<InputIterator>::value_type>{});
    }

    int FindItem(std::string const &String, Array1D_string const &ListOfItems, int const NumItems);

    inline int FindItem(std::string const &String, Array1D_string const &ListOfItems)
    {
        return FindItem(String, ListOfItems, ListOfItems.isize());
    }

    int FindItem(std::string const &String, Array1S_string const ListOfItems, int const NumItems);

    inline int FindItem(std::string const &String, Array1S_string const ListOfItems)
    {
        return FindItem(String, ListOfItems, ListOfItems.isize());
    }

    template <typename A> inline int FindItem(std::string const &String, MArray1<A, std::string> const &ListOfItems, int const NumItems)
    {
        int const item_number(UtilityRoutines::FindItemInList(String, ListOfItems, NumItems));
        if (item_number != 0) return item_number;
        for (int Count = 1; Count <= NumItems; ++Count) {
            if (equali(String, ListOfItems(Count))) return Count;
        }
        return 0; // Not found
    }

    template <typename A> inline int FindItem(std::string const &String, MArray1<A, std::string> const &ListOfItems)
    {
        return FindItem(String, ListOfItems, ListOfItems.isize());
    }

    template <typename Container, class = typename std::enable_if<!std::is_same<typename Container::value_type, std::string>::value>::type>
    // Container needs size() and operator[i] and elements need Name
    inline int FindItem(std::string const &String, Container const &ListOfItems, int const NumItems)
    {
        int const item_number(UtilityRoutines::FindItemInList(String, ListOfItems, NumItems));
        if (item_number != 0) return item_number;
        for (typename Container::size_type i = 0, e = NumItems; i < e; ++i) {
            if (equali(String, ListOfItems[i].Name)) return i + 1; // 1-based return index
        }
        return 0; // Not found
    }

    template <typename Container, class = typename std::enable_if<!std::is_same<typename Container::value_type, std::string>::value>::type>
    // Container needs size() and operator[i] and elements need Name
    inline int FindItem(std::string const &String, Container const &ListOfItems)
    {
        return FindItem(String, ListOfItems, ListOfItems.isize());
    }

    template <typename Container, class = typename std::enable_if<!std::is_same<typename Container::value_type, std::string>::value>::type>
    // Container needs size() and operator[i] and value_type
    inline int FindItem(std::string const &String, Container const &ListOfItems, std::string Container::value_type::*name_p, int const NumItems)
    {
        int const item_number(UtilityRoutines::FindItemInList(String, ListOfItems, name_p, NumItems));
        if (item_number != 0) return item_number;
        for (typename Container::size_type i = 0, e = NumItems; i < e; ++i) {
            if (equali(String, ListOfItems[i].*name_p)) return i + 1; // 1-based return index
        }
        return 0; // Not found
    }

    template <typename Container, class = typename std::enable_if<!std::is_same<typename Container::value_type, std::string>::value>::type>
    // Container needs size() and operator[i] and value_type
    inline int FindItem(std::string const &String, Container const &ListOfItems, std::string Container::value_type::*name_p)
    {
        return FindItem(String, ListOfItems, name_p, ListOfItems.isize());
    }

    std::string MakeUPPERCase(std::string const &InputString); // Input String

    inline bool SameString(std::string const &s, std::string const &t)
    {
        // case insensitive comparison
        return equali(s, t);
    }

    typedef char const *c_cstring;

    inline bool SameString(std::string const &s, c_cstring const &t)
    {
        // case insensitive comparison
        return equali(s, t);
    }

    inline bool SameString(c_cstring const &s, std::string const &t)
    {
        // case insensitive comparison
        return equali(s, t);
    }

    inline bool SameString(c_cstring const &s, c_cstring const &t)
    {
        // case insensitive comparison
        return equali(s, t);
    }

    template <typename InputIterator>
    inline void VerifyName(
        InputIterator first, InputIterator last, std::string const &NameToVerify, bool &ErrorFound, bool &IsBlank, std::string const &StringToDisplay)
    {
        IsBlank = false;
        ErrorFound = false;
        if (NameToVerify.empty()) {
            ShowSevereError(StringToDisplay + ", cannot be blank");
            ErrorFound = true;
            IsBlank = true;
            return;
        }
        int Found = FindItem(first, last, NameToVerify);
        if (Found != 0) {
            ShowSevereError(StringToDisplay + ", duplicate name=" + NameToVerify);
            ErrorFound = true;
        }
    }

    void VerifyName(std::string const &NameToVerify,
                    Array1D_string const &NamesList,
                    int const NumOfNames,
                    bool &ErrorFound,
                    bool &IsBlank,
                    std::string const &StringToDisplay);

    void VerifyName(std::string const &NameToVerify,
                    Array1S_string const NamesList,
                    int const NumOfNames,
                    bool &ErrorFound,
                    bool &IsBlank,
                    std::string const &StringToDisplay);

    template <typename A>
    inline void VerifyName(std::string const &NameToVerify,
                           MArray1<A, std::string> const &NamesList,
                           int const NumOfNames,
                           bool &ErrorFound,
                           bool &IsBlank,
                           std::string const &StringToDisplay)
    { // Overload for member arrays: Implemented here to avoid copy to Array_string to forward to other VerifyName
        ErrorFound = false;
        if (NumOfNames > 0) {
            int const Found = FindItem(NameToVerify, NamesList,
                                       NumOfNames); // Calls FindItem overload that accepts member arrays
            if (Found != 0) {
                ShowSevereError(StringToDisplay + ", duplicate name=" + NameToVerify);
                ErrorFound = true;
            }
        }

        if (NameToVerify.empty()) {
            ShowSevereError(StringToDisplay + ", cannot be blank");
            ErrorFound = true;
            IsBlank = true;
        } else {
            IsBlank = false;
        }
    }

    template <typename Container, class = typename std::enable_if<!std::is_same<typename Container::value_type, std::string>::value>::type>
    // Container needs size() and operator[i] and elements need Name
    inline void VerifyName(std::string const &NameToVerify,
                           Container const &NamesList,
                           int const NumOfNames,
                           bool &ErrorFound,
                           bool &IsBlank,
                           std::string const &StringToDisplay)
    {
        ErrorFound = false;
        if (NumOfNames > 0) {
            int const Found = FindItem(NameToVerify, NamesList,
                                       NumOfNames); // Calls FindItem overload that accepts member arrays
            if (Found != 0) {
                ShowSevereError(StringToDisplay + ", duplicate name=" + NameToVerify);
                ErrorFound = true;
            }
        }

        if (NameToVerify.empty()) {
            ShowSevereError(StringToDisplay + ", cannot be blank");
            ErrorFound = true;
            IsBlank = true;
        } else {
            IsBlank = false;
        }
    }

    template <typename Container, class = typename std::enable_if<!std::is_same<typename Container::value_type, std::string>::value>::type>
    // Container needs size() and operator[i] and value_type
    inline void VerifyName(std::string const &NameToVerify,
                           Container const &NamesList,
                           std::string Container::value_type::*name_p,
                           int const NumOfNames,
                           bool &ErrorFound,
                           bool &IsBlank,
                           std::string const &StringToDisplay)
    {
        ErrorFound = false;
        if (NumOfNames > 0) {
            int const Found = FindItem(NameToVerify, NamesList, name_p, NumOfNames);
            if (Found != 0) {
                ShowSevereError(StringToDisplay + ", duplicate name=" + NameToVerify);
                ErrorFound = true;
            }
        }

        if (NameToVerify.empty()) {
            ShowSevereError(StringToDisplay + ", cannot be blank");
            ErrorFound = true;
            IsBlank = true;
        } else {
            IsBlank = false;
        }
    }

    bool IsNameEmpty(std::string &NameToVerify, std::string const &StringToDisplay, bool &ErrorFound);

    // Two structs for case insensitive containers.
    // Eg: for unordered_map, we need to have a case insenstive hasher and a case insensitive comparator
    // (The default allocator for unordered_map is fine)
    // For map, you'd only need the comparator
    struct case_insensitive_hasher
    {
        size_t operator()(const std::string& key) const noexcept;
    };

    struct case_insensitive_comparator
    {
        bool operator()(const std::string& a, const std::string& b) const noexcept;
    };

    void appendPerfLog(std::string const &colHeader, std::string const &colValue, bool finalColumn=false);

    inline bool exists(const std::string& filename);

    bool ValidateFuelType(std::string const &FuelTypeInput, std::string &FuelTypeOutput, bool &FuelTypeErrorsFound);

    bool ValidateFuelTypeWithFuelTypeNum(std::string const &FuelTypeInput, int &FuelTypeNum, bool &FuelTypeErrorsFound);

    bool ValidateFuelTypeWithAssignResourceTypeNum(std::string const &FuelTypeInput, std::string &FuelTypeOutput, int &FuelTypeNum, bool &FuelTypeErrorsFound);

} // namespace UtilityRoutines

} // namespace EnergyPlus

#endif<|MERGE_RESOLUTION|>--- conflicted
+++ resolved
@@ -61,14 +61,10 @@
 #include <functional>
 
 namespace EnergyPlus {
-<<<<<<< HEAD
-class InputOutputFile;
-=======
     // Forward declarations
     struct EnergyPlusData;
-    class OutputFile;
-    class OutputFiles;
->>>>>>> 4f18c328
+    class InputOutputFile;
+    class IOFiles;
 
 int AbortEnergyPlus(EnergyPlusData &state);
 
