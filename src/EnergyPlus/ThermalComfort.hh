// EnergyPlus, Copyright (c) 1996-2020, The Board of Trustees of the University of Illinois,
// The Regents of the University of California, through Lawrence Berkeley National Laboratory
// (subject to receipt of any required approvals from the U.S. Dept. of Energy), Oak Ridge
// National Laboratory, managed by UT-Battelle, Alliance for Sustainable Energy, LLC, and other
// contributors. All rights reserved.
//
// NOTICE: This Software was developed under funding from the U.S. Department of Energy and the
// U.S. Government consequently retains certain rights. As such, the U.S. Government has been
// granted for itself and others acting on its behalf a paid-up, nonexclusive, irrevocable,
// worldwide license in the Software to reproduce, distribute copies to the public, prepare
// derivative works, and perform publicly and display publicly, and to permit others to do so.
//
// Redistribution and use in source and binary forms, with or without modification, are permitted
// provided that the following conditions are met:
//
// (1) Redistributions of source code must retain the above copyright notice, this list of
//     conditions and the following disclaimer.
//
// (2) Redistributions in binary form must reproduce the above copyright notice, this list of
//     conditions and the following disclaimer in the documentation and/or other materials
//     provided with the distribution.
//
// (3) Neither the name of the University of California, Lawrence Berkeley National Laboratory,
//     the University of Illinois, U.S. Dept. of Energy nor the names of its contributors may be
//     used to endorse or promote products derived from this software without specific prior
//     written permission.
//
// (4) Use of EnergyPlus(TM) Name. If Licensee (i) distributes the software in stand-alone form
//     without changes from the version obtained under this License, or (ii) Licensee makes a
//     reference solely to the software portion of its product, Licensee must refer to the
//     software as "EnergyPlus version X" software, where "X" is the version number Licensee
//     obtained under this License and may not use a different name for the software. Except as
//     specifically required in this Section (4), Licensee shall not use in a company name, a
//     product name, in advertising, publicity, or other promotional activities any name, trade
//     name, trademark, logo, or other designation of "EnergyPlus", "E+", "e+" or confusingly
//     similar designation, without the U.S. Department of Energy's prior written consent.
//
// THIS SOFTWARE IS PROVIDED BY THE COPYRIGHT HOLDERS AND CONTRIBUTORS "AS IS" AND ANY EXPRESS OR
// IMPLIED WARRANTIES, INCLUDING, BUT NOT LIMITED TO, THE IMPLIED WARRANTIES OF MERCHANTABILITY
// AND FITNESS FOR A PARTICULAR PURPOSE ARE DISCLAIMED. IN NO EVENT SHALL THE COPYRIGHT OWNER OR
// CONTRIBUTORS BE LIABLE FOR ANY DIRECT, INDIRECT, INCIDENTAL, SPECIAL, EXEMPLARY, OR
// CONSEQUENTIAL DAMAGES (INCLUDING, BUT NOT LIMITED TO, PROCUREMENT OF SUBSTITUTE GOODS OR
// SERVICES; LOSS OF USE, DATA, OR PROFITS; OR BUSINESS INTERRUPTION) HOWEVER CAUSED AND ON ANY
// THEORY OF LIABILITY, WHETHER IN CONTRACT, STRICT LIABILITY, OR TORT (INCLUDING NEGLIGENCE OR
// OTHERWISE) ARISING IN ANY WAY OUT OF THE USE OF THIS SOFTWARE, EVEN IF ADVISED OF THE
// POSSIBILITY OF SUCH DAMAGE.

#ifndef ThermalComfort_hh_INCLUDED
#define ThermalComfort_hh_INCLUDED

// ObjexxFCL Headers
#include <ObjexxFCL/Optional.hh>

// EnergyPlus Headers
#include <EnergyPlus/DataGlobals.hh>
#include <EnergyPlus/EnergyPlus.hh>

namespace EnergyPlus {

// Forward declarations
struct EnergyPlusData;

namespace ThermalComfort {

    struct ThermalComfortDataType
    {
        // Members
        Real64 FangerPMV;
        Real64 FangerPPD;
        Real64 CloSurfTemp; // clothing surface temp from iteration in FANGER calcs
        Real64 PiercePMVET;
        Real64 PiercePMVSET;
        Real64 PierceDISC;
        Real64 PierceTSENS;
        Real64 PierceSET;
        Real64 KsuTSV;
        Real64 ThermalComfortMRT;
        Real64 ThermalComfortOpTemp;
        Real64 ClothingValue;
        int ThermalComfortAdaptiveASH5590;
        int ThermalComfortAdaptiveASH5580;
        int ThermalComfortAdaptiveCEN15251CatI;
        int ThermalComfortAdaptiveCEN15251CatII;
        int ThermalComfortAdaptiveCEN15251CatIII;
        Real64 TComfASH55;
        Real64 TComfCEN15251;
        Real64 ASHRAE55RunningMeanOutdoorTemp;
        Real64 CEN15251RunningMeanOutdoorTemp;

        // Default Constructor
        ThermalComfortDataType()
            : FangerPMV(0.0), FangerPPD(0.0), CloSurfTemp(0.0), PiercePMVET(0.0), PiercePMVSET(0.0), PierceDISC(0.0), PierceTSENS(0.0),
              PierceSET(0.0), KsuTSV(0.0), ThermalComfortMRT(0.0), ThermalComfortOpTemp(0.0), ClothingValue(0.0),
              ThermalComfortAdaptiveASH5590(0), ThermalComfortAdaptiveASH5580(0), ThermalComfortAdaptiveCEN15251CatI(0),
              ThermalComfortAdaptiveCEN15251CatII(0), ThermalComfortAdaptiveCEN15251CatIII(0), TComfASH55(0.0), TComfCEN15251(0.0),
              ASHRAE55RunningMeanOutdoorTemp(0.0), CEN15251RunningMeanOutdoorTemp(0.0)
        {
        }
    };

    struct ThermalComfortInASH55Type
    {
        // Members
        // for debugging
        // REAL(r64)    :: dCurAirTemp
        // REAL(r64)    :: dCurMeanRadiantTemp
        // REAL(r64)    :: dOperTemp
        // REAL(r64)    :: dHumidRatio
        Real64 timeNotSummer;      // time when not in summer comfort range based on ASHRAE 55 simplified
        Real64 timeNotWinter;      // time when not in winter comfort range based on ASHRAE 55 simplified
        Real64 timeNotEither;      // time when  not in summer or winter comfort range based on ASHRAE 55 simplified
        Real64 totalTimeNotSummer; // sum for simulation for summer
        Real64 totalTimeNotWinter; // sum for simulation for winter
        Real64 totalTimeNotEither; // sum for simulation for either
        bool ZoneIsOccupied;       // flag if zone has people
        int warningIndex;          // variable to store pointer to the recurring warning
        int warningIndex2;         // variable to store pointer to the recurring warning
        bool Enable55Warning;      // flag if the warning should be able to be shown if appropriate

        // Default Constructor
        ThermalComfortInASH55Type()
            : timeNotSummer(0.0), timeNotWinter(0.0), timeNotEither(0.0), totalTimeNotSummer(0.0), totalTimeNotWinter(0.0), totalTimeNotEither(0.0),
              ZoneIsOccupied(false), warningIndex(0), warningIndex2(0), Enable55Warning(false)
        {
        }
    };

    struct ThermalComfortSetPointType
    {
        // Members
        Real64 notMetHeating;
        Real64 notMetCooling;
        Real64 notMetHeatingOccupied;
        Real64 notMetCoolingOccupied;
        Real64 totalNotMetHeating;
        Real64 totalNotMetCooling;
        Real64 totalNotMetHeatingOccupied;
        Real64 totalNotMetCoolingOccupied;

        // Default Constructor
        ThermalComfortSetPointType()
            : notMetHeating(0.0), notMetCooling(0.0), notMetHeatingOccupied(0.0), notMetCoolingOccupied(0.0), totalNotMetHeating(0.0),
              totalNotMetCooling(0.0), totalNotMetHeatingOccupied(0.0), totalNotMetCoolingOccupied(0.0)
        {
        }
    };

    struct AngleFactorData
    {
        // Members
        Array1D<Real64> AngleFactor; // Angle factor of each surface
        std::string Name;            // Angle factor list name
        Array1D_string SurfaceName;  // Names of the Surfces
        Array1D_int SurfacePtr;      // ALLOCATABLE to the names of the Surfces
        int TotAngleFacSurfaces;     // Total number of surfaces
        std::string ZoneName;        // Name of zone the system is serving
        int ZonePtr;                 // Point to this zone in the Zone derived type

        // Default Constructor
        AngleFactorData() : TotAngleFacSurfaces(0), ZonePtr(0)
        {
        }
    };

    void ManageThermalComfort(EnergyPlusData &state,
                              bool const InitializeOnly); // when called from ZTPC and calculations aren't needed

    void InitThermalComfort(EnergyPlusData &state);

    void CalcThermalComfortFanger(EnergyPlusData &state,
                                  Optional_int_const PNum = _,     // People number for thermal comfort control
                                  Optional<Real64 const> Tset = _, // Temperature setpoint for thermal comfort control
                                  Optional<Real64> PMVResult = _   // PMV value for thermal comfort control
    );

    void CalcThermalComfortPierce(EnergyPlusData &state);

    void CalcThermalComfortKSU(EnergyPlusData &state);

    void DERIV(EnergyPlusData &state, int &TempIndiceNum,         // Number of temperature indices  unused1208
               Array1D<Real64> &Temp,      // Temperature unused1208
               Array1D<Real64> &TempChange // Change of temperature
    );

    void RKG(EnergyPlusData &state, int &NEQ, Real64 &H, Real64 &X, Array1D<Real64> &Y, Array1D<Real64> &DY, Array1D<Real64> &C);

    void GetAngleFactorList(EnergyPlusData &state);

    Real64 CalcAngleFactorMRT(EnergyPlusData &state, int const AngleFacNum);

    Real64 CalcSurfaceWeightedMRT(EnergyPlusData &state, int const ZoneNum, int const SurfNum);

    Real64 CalcSatVapPressFromTemp(Real64 const Temp);

    Real64 CalcRadTemp(EnergyPlusData &state, int const PeopleListNum); // Type of MRT calculation (zone averaged or surface weighted)

    void CalcThermalComfortSimpleASH55(EnergyPlusData &state);
<<<<<<< HEAD
=======

    void ResetThermalComfortSimpleASH55();
>>>>>>> 519eaa23

    void CalcIfSetPointMet(EnergyPlusData &state);

    void CalcThermalComfortAdaptiveASH55(
        EnergyPlusData &state,
        bool const initiate,                  // true if supposed to initiate
        Optional_bool_const wthrsim = _,      // true if this is a weather simulation
        Optional<Real64 const> avgdrybulb = _ // approximate avg drybulb for design day.  will be used as previous period in design day
    );

    void CalcThermalComfortAdaptiveCEN15251(
        EnergyPlusData &state,
        bool const initiate,                  // true if supposed to initiate
        Optional_bool_const wthrsim = _,      // true if this is a weather simulation
        Optional<Real64 const> avgdrybulb = _ // approximate avg drybulb for design day.  will be used as previous period in design day
    );

    void DynamicClothingModel(EnergyPlusData &state);

} // namespace ThermalComfort

struct ThermalComfortsData : BaseGlobalStruct {

    bool FirstTimeFlag = true;                // Flag set to make sure you get input once
    bool FirstTimeSurfaceWeightedFlag = true; // Flag set to make sure certain calcs related to surface weighted option are only done once

    // MODULE PARAMETER DEFINITIONS
    Real64 const TAbsConv = DataGlobals::KelvinConv; // Converter for absolute temperature
    Real64 const ActLevelConv = 58.2;   // Converter for activity level (1Met = 58.2 W/m2)
    Real64 const BodySurfArea = 1.8;    // Dubois body surface area of the human body (m2)
    Real64 const RadSurfEff = 0.72;     // Fraction of surface effective for radiation
    Real64 const StefanBoltz = 5.67e-8; // Stefan-Boltzmann constant (W/m2K4)

    static std::string const BlankString;

    // MODULE VARIABLE DECLARATIONS:
    Real64 AbsAirTemp = 0.0;                // Absolute air temperature; K
    Real64 AbsCloSurfTemp = 0.0;            // Absolute clothing surface temperature; K
    Real64 AbsRadTemp = 0.0;                // Absolute radiant temperature; K
    Real64 AcclPattern = 0.0;               // The pattern of acclimation
    Real64 ActLevel = 0.0;                  // Metabolic rate; w/m2
    Real64 AirVel = 0.0;                    // Air velocity; m/s
    Real64 AirTemp = 0.0;                   // Air temperature; C
    Real64 CloBodyRat = 0.0;                // Ratio of clothed body
    Real64 CloInsul = 0.0;                  // Clothing insulation
    Real64 CloPermeatEff = 0.0;             // Clothing permeation efficiency
    Real64 CloSurfTemp = 0.0;               // Clothing surface temperature; K
    Real64 CloThermEff = 0.0;               // The Burton thermal efficiency factor for clothing
    Real64 CloUnit = 0.0;                   // Clothing unit; CLO
    Real64 ConvHeatLoss = 0.0;              // Convective heat loss
    Real64 CoreTempChange = 0.0;            // Temperature change of core in 1 minute
    Real64 CoreTemp = 0.0;                  // Body core temperature
    Real64 CoreTempNeut = 0.0;              // Body core temperature of neutral state
    Real64 CoreThermCap = 0.0;              // Thermal capacity of core
    Real64 DryHeatLoss = 0.0;               // Heat loss from clothing surface due to both convection and radiation
    Real64 DryRespHeatLoss = 0.0;           // Dry respiration heat loss
    Real64 EvapHeatLoss = 0.0;              // Evaporative heat loss from skin
    Real64 EvapHeatLossDiff = 0.0;          // Evaporative heat loss due to moisture diffusion through skin
    Real64 EvapHeatLossMax = 0.0;           // Maximum evaporative heat loss
    Real64 EvapHeatLossRegComf = 0.0;       // Evaporative heat loss due to regulatory sweating at the state of comfort
    Real64 EvapHeatLossRegSweat = 0.0;      // Evaporative heat loss from regulatory sweating
    Real64 EvapHeatLossSweat = 0.0;         // Evaporative heat loss from the sweat secreted
    Real64 EvapHeatLossSweatPrev = 0.0;     // Old value of evaporative heat loss from the sweat secreted (KSU)
    Real64 H = 0.0;                         // Combined heat transfer coefficient
    Real64 Hc = 0.0;                        // Convective heat transfer coeffiency
    Real64 HcFor = 0.0;                     // Convective heat transfer coeffiency - Forced
    Real64 HcNat = 0.0;                     // Convective heat transfer coeffiency - Natural
    Real64 HeatFlow = 0.0;                  // Heat flow from core to skin
    Real64 Hr = 0.0;                        // Radiant heat transfer coeffiency
    Real64 IntHeatProd = 0.0;               // Internal heat production
    int IterNum = 0;                        // Number of iteration
    Real64 LatRespHeatLoss = 0.0;           // Latent respiration heat loss
    int MaxZoneNum = 0;                     // Number of zones
    int MRTCalcType = 0;                    // The type of MRT calculation (ZoneAveraged or SurfaceWeighted)
    Real64 OpTemp = 0.0;                    // Operative temperature
    int PeopleNum = 0;                      // People number
    Real64 RadHeatLoss = 0.0;               // Radiant heat loss
    Real64 RadTemp = 0.0;                   // Radiant temperature; C
    Real64 RelHum = 0.0;                    // Relative humidity; Fraction
    Real64 RespHeatLoss = 0.0;              // The rate of respiratory heat loss
    Real64 SatSkinVapPress = 0.0;           // Saturated vapor pressure at skin temperature
    Real64 ShivResponse = 0.0;              // Metalbolic heat production due to shivering
    Real64 SkinComfTemp = 0.0;              // Skin temperature required to achieve thermal comfort; C
    Real64 SkinComfVPress = 0.0;            // Saturated water vapor pressure at required skin temperature; Torr
    Real64 SkinTemp = 0.0;                  // Skin temperature
    Real64 SkinTempChange = 0.0;            // Temperature change of skin in 1 minute
    Real64 SkinTempNeut = 0.0;              // Skin temperature at neutral state
    Real64 SkinThermCap = 0.0;              // Thermal capacity of Skin
    Real64 SkinWetDiff = 0.0;               // Skin wettedness for nonsweating portion of skin
    Real64 SkinWetSweat = 0.0;              // Skin wettedness required to evaporate regulatory sweat
    Real64 SkinWetTot = 0.0;                // Total skin wettedness
    Real64 SkinVapPress = 0.0;              // Vapor pressure at skin
    Real64 SurfaceTemp = 0.0;               // Surface temperature when MRTType is 'SurfaceWeighted'
    Real64 ThermCndct = 0.0;                // Thermal conductance of skin
    Real64 ThermSensTransCoef = 0.0;        // Theraml sensation coefficient for PMV
    Real64 Time = 0.0;                      // Time, hr
    Real64 TimeChange = 0.0;                // Change of time, hr
    Real64 VapPress = 0.0;                  // Vapor pressure; Torr  ?? BG Oct 2005 humm, this should be kPa
    Real64 VasoconstrictFac = 0.0;          // Constriction factor of blood vessel
    Real64 VasodilationFac = 0.0;           // Dilation factor of blood vessel
    Real64 WorkEff = 0.0;                   // Energy cosumption by external work; w/m2
    int ZoneNum = 0;                        // Zone number
    Real64 TemporarySixAMTemperature = 0.0; // Temperature at 6am

                                           // time that any zone is not comfortable based on simple ASHRAE 55 using summer clothes
    Real64 AnyZoneTimeNotSimpleASH55Summer = 0.0;
    // time that any zone is not comfortable based on simple ASHRAE 55 using winter clothes
    Real64 AnyZoneTimeNotSimpleASH55Winter = 0.0;
    // time that any zone is not comfortable based on simple ASHRAE 55 using summer or winter clothes
    Real64 AnyZoneTimeNotSimpleASH55Either = 0.0;

    // time that any zone has unmet met loads
    Real64 AnyZoneNotMetHeating = 0.0;
    Real64 AnyZoneNotMetCooling = 0.0;
    Real64 AnyZoneNotMetHeatingOccupied = 0.0;
    Real64 AnyZoneNotMetCoolingOccupied = 0.0;
    Real64 AnyZoneNotMetOccupied = 0.0;
    // total time from beginning of simulation AnyZoneTimeNotSimpleASH55
    Real64 TotalAnyZoneTimeNotSimpleASH55Summer = 0.0;
    Real64 TotalAnyZoneTimeNotSimpleASH55Winter = 0.0;
    Real64 TotalAnyZoneTimeNotSimpleASH55Either = 0.0;
    // total time from beginning of simulation any zone not met
    Real64 TotalAnyZoneNotMetHeating = 0.0;
    Real64 TotalAnyZoneNotMetCooling = 0.0;
    Real64 TotalAnyZoneNotMetHeatingOccupied = 0.0;
    Real64 TotalAnyZoneNotMetCoolingOccupied = 0.0;
    Real64 TotalAnyZoneNotMetOccupied = 0.0;
    Array1D<Real64> ZoneOccHrs;
    bool useEpwData = false;
    Array1D<Real64> DailyAveOutTemp;

    Array1D<ThermalComfort::ThermalComfortInASH55Type> ThermalComfortInASH55;
    Array1D<ThermalComfort::ThermalComfortSetPointType> ThermalComfortSetPoint;
    Array1D<ThermalComfort::ThermalComfortDataType> ThermalComfortData;
    Array1D<ThermalComfort::AngleFactorData> AngleFactorList; // Angle Factor List data for each Angle Factor List

    Real64 runningAverageASH = 0.0;

    void clear_state() override
    {
        FirstTimeFlag = true;
        FirstTimeSurfaceWeightedFlag = true;
        runningAverageASH = 0.0;
        AbsAirTemp = 0.0;
        AbsCloSurfTemp = 0.0;
        AbsRadTemp = 0.0;
        AcclPattern = 0.0;
        ActLevel = 0.0;
        AirVel = 0.0;
        AirTemp = 0.0;
        CloBodyRat = 0.0;
        CloInsul = 0.0;
        CloPermeatEff = 0.0;
        CloSurfTemp = 0.0;
        CloThermEff = 0.0;
        CloUnit = 0.0;
        ConvHeatLoss = 0.0;
        CoreTempChange = 0.0;
        CoreTemp = 0.0;
        CoreTempNeut = 0.0;
        CoreThermCap = 0.0;
        DryHeatLoss = 0.0;
        DryRespHeatLoss = 0.0;
        EvapHeatLoss = 0.0;
        EvapHeatLossDiff = 0.0;
        EvapHeatLossMax = 0.0;
        EvapHeatLossRegComf = 0.0;
        EvapHeatLossRegSweat = 0.0;
        EvapHeatLossSweat = 0.0;
        EvapHeatLossSweatPrev = 0.0;
        H = 0.0;
        Hc = 0.0;
        HcFor = 0.0;
        HcNat = 0.0;
        HeatFlow = 0.0;
        Hr = 0.0;
        IntHeatProd = 0.0;
        IterNum = 0;
        LatRespHeatLoss = 0.0;
        MaxZoneNum = 0;
        MRTCalcType = 0;
        OpTemp = 0.0;
        PeopleNum = 0;
        RadHeatLoss = 0.0;
        RadTemp = 0.0;
        RelHum = 0.0;
        RespHeatLoss = 0.0;
        SatSkinVapPress = 0.0;
        ShivResponse = 0.0;
        SkinComfTemp = 0.0;
        SkinComfVPress = 0.0;
        SkinTemp = 0.0;
        SkinTempChange = 0.0;
        SkinTempNeut = 0.0;
        SkinThermCap = 0.0;
        SkinWetDiff = 0.0;
        SkinWetSweat = 0.0;
        SkinWetTot = 0.0;
        SkinVapPress = 0.0;
        SurfaceTemp = 0.0;
        ThermCndct = 0.0;
        ThermSensTransCoef = 0.0;
        Time = 0.0;
        TimeChange = 0.0;
        VapPress = 0.0;
        VasoconstrictFac = 0.0;
        VasodilationFac = 0.0;
        WorkEff = 0.0;
        ZoneNum = 0;
        TemporarySixAMTemperature = 0.0;
        AnyZoneTimeNotSimpleASH55Summer = 0.0;
        AnyZoneTimeNotSimpleASH55Winter = 0.0;
        AnyZoneTimeNotSimpleASH55Either = 0.0;
        AnyZoneNotMetHeating = 0.0;
        AnyZoneNotMetCooling = 0.0;
        AnyZoneNotMetHeatingOccupied = 0.0;
        AnyZoneNotMetCoolingOccupied = 0.0;
        AnyZoneNotMetOccupied = 0.0;
        TotalAnyZoneTimeNotSimpleASH55Summer = 0.0;
        TotalAnyZoneTimeNotSimpleASH55Winter = 0.0;
        TotalAnyZoneTimeNotSimpleASH55Either = 0.0;
        TotalAnyZoneNotMetHeating = 0.0;
        TotalAnyZoneNotMetCooling = 0.0;
        TotalAnyZoneNotMetHeatingOccupied = 0.0;
        TotalAnyZoneNotMetCoolingOccupied = 0.0;
        TotalAnyZoneNotMetOccupied = 0.0;
        ZoneOccHrs.deallocate();
        ThermalComfortInASH55.deallocate();
        ThermalComfortSetPoint.deallocate();
        ThermalComfortData.deallocate();
        AngleFactorList.deallocate();
    }

    // Default Constructor
    ThermalComfortsData() : DailyAveOutTemp(30, 0.0) 
    {}
};
} // namespace EnergyPlus

#endif<|MERGE_RESOLUTION|>--- conflicted
+++ resolved
@@ -195,11 +195,6 @@
     Real64 CalcRadTemp(EnergyPlusData &state, int const PeopleListNum); // Type of MRT calculation (zone averaged or surface weighted)
 
     void CalcThermalComfortSimpleASH55(EnergyPlusData &state);
-<<<<<<< HEAD
-=======
-
-    void ResetThermalComfortSimpleASH55();
->>>>>>> 519eaa23
 
     void CalcIfSetPointMet(EnergyPlusData &state);
 
@@ -227,7 +222,7 @@
     bool FirstTimeSurfaceWeightedFlag = true; // Flag set to make sure certain calcs related to surface weighted option are only done once
 
     // MODULE PARAMETER DEFINITIONS
-    Real64 const TAbsConv = DataGlobals::KelvinConv; // Converter for absolute temperature
+    Real64 const TAbsConv = DataGlobalConstants::KelvinConv(); // Converter for absolute temperature
     Real64 const ActLevelConv = 58.2;   // Converter for activity level (1Met = 58.2 W/m2)
     Real64 const BodySurfArea = 1.8;    // Dubois body surface area of the human body (m2)
     Real64 const RadSurfEff = 0.72;     // Fraction of surface effective for radiation
