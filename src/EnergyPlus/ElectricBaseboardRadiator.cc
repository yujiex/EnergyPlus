// EnergyPlus, Copyright (c) 1996-2021, The Board of Trustees of the University of Illinois,
// The Regents of the University of California, through Lawrence Berkeley National Laboratory
// (subject to receipt of any required approvals from the U.S. Dept. of Energy), Oak Ridge
// National Laboratory, managed by UT-Battelle, Alliance for Sustainable Energy, LLC, and other
// contributors. All rights reserved.
//
// NOTICE: This Software was developed under funding from the U.S. Department of Energy and the
// U.S. Government consequently retains certain rights. As such, the U.S. Government has been
// granted for itself and others acting on its behalf a paid-up, nonexclusive, irrevocable,
// worldwide license in the Software to reproduce, distribute copies to the public, prepare
// derivative works, and perform publicly and display publicly, and to permit others to do so.
//
// Redistribution and use in source and binary forms, with or without modification, are permitted
// provided that the following conditions are met:
//
// (1) Redistributions of source code must retain the above copyright notice, this list of
//     conditions and the following disclaimer.
//
// (2) Redistributions in binary form must reproduce the above copyright notice, this list of
//     conditions and the following disclaimer in the documentation and/or other materials
//     provided with the distribution.
//
// (3) Neither the name of the University of California, Lawrence Berkeley National Laboratory,
//     the University of Illinois, U.S. Dept. of Energy nor the names of its contributors may be
//     used to endorse or promote products derived from this software without specific prior
//     written permission.
//
// (4) Use of EnergyPlus(TM) Name. If Licensee (i) distributes the software in stand-alone form
//     without changes from the version obtained under this License, or (ii) Licensee makes a
//     reference solely to the software portion of its product, Licensee must refer to the
//     software as "EnergyPlus version X" software, where "X" is the version number Licensee
//     obtained under this License and may not use a different name for the software. Except as
//     specifically required in this Section (4), Licensee shall not use in a company name, a
//     product name, in advertising, publicity, or other promotional activities any name, trade
//     name, trademark, logo, or other designation of "EnergyPlus", "E+", "e+" or confusingly
//     similar designation, without the U.S. Department of Energy's prior written consent.
//
// THIS SOFTWARE IS PROVIDED BY THE COPYRIGHT HOLDERS AND CONTRIBUTORS "AS IS" AND ANY EXPRESS OR
// IMPLIED WARRANTIES, INCLUDING, BUT NOT LIMITED TO, THE IMPLIED WARRANTIES OF MERCHANTABILITY
// AND FITNESS FOR A PARTICULAR PURPOSE ARE DISCLAIMED. IN NO EVENT SHALL THE COPYRIGHT OWNER OR
// CONTRIBUTORS BE LIABLE FOR ANY DIRECT, INDIRECT, INCIDENTAL, SPECIAL, EXEMPLARY, OR
// CONSEQUENTIAL DAMAGES (INCLUDING, BUT NOT LIMITED TO, PROCUREMENT OF SUBSTITUTE GOODS OR
// SERVICES; LOSS OF USE, DATA, OR PROFITS; OR BUSINESS INTERRUPTION) HOWEVER CAUSED AND ON ANY
// THEORY OF LIABILITY, WHETHER IN CONTRACT, STRICT LIABILITY, OR TORT (INCLUDING NEGLIGENCE OR
// OTHERWISE) ARISING IN ANY WAY OUT OF THE USE OF THIS SOFTWARE, EVEN IF ADVISED OF THE
// POSSIBILITY OF SUCH DAMAGE.

// ObjexxFCL Headers
#include <ObjexxFCL/Array.functions.hh>

// EnergyPlus Headers
#include <EnergyPlus/Autosizing/HeatingCapacitySizing.hh>
#include <EnergyPlus/Data/EnergyPlusData.hh>
#include <EnergyPlus/DataHVACGlobals.hh>
#include <EnergyPlus/DataHeatBalFanSys.hh>
#include <EnergyPlus/DataHeatBalSurface.hh>
#include <EnergyPlus/DataHeatBalance.hh>
#include <EnergyPlus/DataIPShortCuts.hh>
#include <EnergyPlus/DataLoopNode.hh>
#include <EnergyPlus/DataSizing.hh>
#include <EnergyPlus/DataSurfaces.hh>
#include <EnergyPlus/DataZoneEnergyDemands.hh>
#include <EnergyPlus/DataZoneEquipment.hh>
#include <EnergyPlus/ElectricBaseboardRadiator.hh>
#include <EnergyPlus/GeneralRoutines.hh>
#include <EnergyPlus/GlobalNames.hh>
#include <EnergyPlus/HeatBalanceIntRadExchange.hh>
#include <EnergyPlus/HeatBalanceSurfaceManager.hh>
#include <EnergyPlus/InputProcessing/InputProcessor.hh>
#include <EnergyPlus/OutputProcessor.hh>
#include <EnergyPlus/Psychrometrics.hh>
#include <EnergyPlus/ScheduleManager.hh>
#include <EnergyPlus/UtilityRoutines.hh>

namespace EnergyPlus {

namespace ElectricBaseboardRadiator {

    // Module ElectricBaseboardRadiator -- (ref: Object: ZoneHVAC:Baseboard:RadiantConvective:Electric)

    // Module containing the routines dealing with the electric baseboard heater

    // MODULE INFORMATION:
    //       AUTHOR         Daeho Kang
    //       DATE WRITTEN   Feb 2010

    // PURPOSE OF THIS MODULE:
    // This module is to calculate the actual convective heat addition that an electrical baseboard heater
    // deliveres to a space.

    // METHODOLOGY EMPLOYED:
    // Based on the convective-only electric baseboard module (Object: ZoneHVAC:Baseboard:Convective:Electric)
    // written by Richard Liesen in Nov 2001, this new electric baseboard module is to add the existing calculation
    // algorithm of radiant heat transfer in the high temperature radiant system module.

    // REFERENCES:
    // HighTempRadiantSystem module (ZoneHVAC:HighTemperatureRadiant)
    // Convective electric baseboard module (ZoneHVAC:Baseboard:Convective:Electric)

    void SimElecBaseboard(EnergyPlusData &state,
                          std::string const &EquipName,
                          [[maybe_unused]] int const ActualZoneNum,
                          int const ControlledZoneNum,
                          bool const FirstHVACIteration,
                          Real64 &PowerMet,
                          int &CompIndex)
    {

        // SUBROUTINE INFORMATION:
        //       AUTHOR         Richard Liesen
        //       DATE WRITTEN   Nov 2001
        //       MODIFIED       Feb 2010 Daeho Kang for radiant component

        // PURPOSE OF THIS SUBROUTINE:
        // This subroutine simulates the Electric Baseboard units.

        // REFERENCES:
        // Water baseboard module

        // Using/Aliasing

        // SUBROUTINE LOCAL VARIABLE DECLARATIONS:
        int BaseboardNum; // Index of unit in baseboard array
        auto & ElecBaseboard = state.dataElectBaseboardRad->ElecBaseboard;
        auto & GetInputFlag = state.dataElectBaseboardRad->GetInputFlag;
        auto & NumElecBaseboards = state.dataElectBaseboardRad->NumElecBaseboards;
        auto & CheckEquipName = state.dataElectBaseboardRad->CheckEquipName;

        if (GetInputFlag) {
            GetElectricBaseboardInput(state);
            GetInputFlag = false;
        }

        // Find the correct Baseboard Equipment
        if (CompIndex == 0) {
            BaseboardNum = UtilityRoutines::FindItemInList(EquipName, ElecBaseboard, &ElecBaseboardParams::EquipName);
            if (BaseboardNum == 0) {
                ShowFatalError(state, "SimElectricBaseboard: Unit not found=" + EquipName);
            }
            CompIndex = BaseboardNum;
        } else {
            BaseboardNum = CompIndex;
            if (BaseboardNum > NumElecBaseboards || BaseboardNum < 1) {
                ShowFatalError(state,
                               format("SimElectricBaseboard:  Invalid CompIndex passed={}, Number of Units={}, Entered Unit name={}",
                                      BaseboardNum,
                                      NumElecBaseboards,
                                      EquipName));
            }
            if (CheckEquipName(BaseboardNum)) {
                if (EquipName != ElecBaseboard(BaseboardNum).EquipName) {
                    ShowFatalError(state,
                                   format("SimElectricBaseboard: Invalid CompIndex passed={}, Unit name={}, stored Unit Name for that index={}",
                                          BaseboardNum,
                                          EquipName,
                                          ElecBaseboard(BaseboardNum).EquipName));
                }
                CheckEquipName(BaseboardNum) = false;
            }
        }

        InitElectricBaseboard(state, BaseboardNum, ControlledZoneNum, FirstHVACIteration);
        CalcElectricBaseboard(state, BaseboardNum, ControlledZoneNum);

        PowerMet = ElecBaseboard(BaseboardNum).TotPower;

        UpdateElectricBaseboard(state, BaseboardNum);
        ReportElectricBaseboard(state, BaseboardNum);
    }

    void GetElectricBaseboardInput(EnergyPlusData &state)
    {

        // SUBROUTINE INFORMATION:
        //       AUTHOR         Richard Liesen
        //       DATE WRITTEN   Nov 2001
        //       MODIFIED       Feb 2010 Daeho Kang for radiant component

        // PURPOSE OF THIS SUBROUTINE:
        // This subroutine gets the input for the Baseboard units.

        // Using/Aliasing
        using GlobalNames::VerifyUniqueBaseboardName;
        using ScheduleManager::GetScheduleIndex;
                using DataSizing::AutoSize;
        using DataSizing::CapacityPerFloorArea;
        using DataSizing::FractionOfAutosizedHeatingCapacity;
        using DataSizing::HeatingDesignCapacity;

        // SUBROUTINE PARAMETER DEFINITIONS:
        static std::string const RoutineName("GetBaseboardInput: "); // include trailing blank space
        Real64 const MaxFraction(1.0);                               // Maximum limit of fractional values
        Real64 const MinFraction(0.0);                               // Minimum limit of fractional values
        //    INTEGER,PARAMETER :: MaxDistribSurfaces   = 20      ! Maximum number of surfaces that a baseboard heater can radiate to
        int const MinDistribSurfaces(1);                  // Minimum number of surfaces that a baseboard heater can radiate to
        int const iHeatCAPMAlphaNum(3);                   // get input index to HW baseboard heating capacity sizing method
        int const iHeatDesignCapacityNumericNum(1);       // get input index to HW baseboard heating capacity
        int const iHeatCapacityPerFloorAreaNumericNum(2); // get input index to HW baseboard heating capacity per floor area sizing
        int const iHeatFracOfAutosizedCapacityNumericNum(
            3); // get input index to HW baseboard heating capacity sizing as fraction of autozized heating capacity

        // SUBROUTINE LOCAL VARIABLE DECLARATIONS:
        Real64 AllFracsSummed; // Sum of the fractions radiant
        int BaseboardNum;
        int NumAlphas;
        int NumNumbers;
        int SurfNum; // surface number that radiant heat delivered
        int IOStat;
        bool ErrorsFound(false); // If errors detected in input
        auto & cCurrentModuleObject = state.dataIPShortCut->cCurrentModuleObject;

        cCurrentModuleObject = state.dataElectBaseboardRad->cCMO_BBRadiator_Electric;

        state.dataElectBaseboardRad->NumElecBaseboards = inputProcessor->getNumObjectsFound(state, cCurrentModuleObject);

        // object is extensible, no max args needed as IPShortCuts being used
        auto & ElecBaseboard = state.dataElectBaseboardRad->ElecBaseboard;
        auto & CheckEquipName = state.dataElectBaseboardRad->CheckEquipName;
        auto & ElecBaseboardNumericFields = state.dataElectBaseboardRad->ElecBaseboardNumericFields;
        auto & NumElecBaseboards = state.dataElectBaseboardRad->NumElecBaseboards;

        ElecBaseboard.allocate(NumElecBaseboards);
        CheckEquipName.allocate(NumElecBaseboards);
        ElecBaseboardNumericFields.allocate(NumElecBaseboards);
        CheckEquipName = true;

        for (BaseboardNum = 1; BaseboardNum <= NumElecBaseboards; ++BaseboardNum) {

            inputProcessor->getObjectItem(state,
                                          cCurrentModuleObject,
                                          BaseboardNum,
                                          state.dataIPShortCut->cAlphaArgs,
                                          NumAlphas,
                                          state.dataIPShortCut->rNumericArgs,
                                          NumNumbers,
                                          IOStat,
                                          state.dataIPShortCut->lNumericFieldBlanks,
                                          state.dataIPShortCut->lAlphaFieldBlanks,
                                          state.dataIPShortCut->cAlphaFieldNames,
                                          state.dataIPShortCut->cNumericFieldNames);

            ElecBaseboardNumericFields(BaseboardNum).FieldNames.allocate(NumNumbers);
            ElecBaseboardNumericFields(BaseboardNum).FieldNames = "";
            ElecBaseboardNumericFields(BaseboardNum).FieldNames = state.dataIPShortCut->cNumericFieldNames;
            if (UtilityRoutines::IsNameEmpty(state, state.dataIPShortCut->cAlphaArgs(1), cCurrentModuleObject, ErrorsFound)) {
                continue;
            }

            // ErrorsFound will be set to True if problem was found, left untouched otherwise
            VerifyUniqueBaseboardName(state, cCurrentModuleObject, state.dataIPShortCut->cAlphaArgs(1), ErrorsFound, cCurrentModuleObject + " Name");

            ElecBaseboard(BaseboardNum).EquipName = state.dataIPShortCut->cAlphaArgs(1); // name of this baseboard
            ElecBaseboard(BaseboardNum).Schedule = state.dataIPShortCut->cAlphaArgs(2);
            if (state.dataIPShortCut->lAlphaFieldBlanks(2)) {
                ElecBaseboard(BaseboardNum).SchedPtr = DataGlobalConstants::ScheduleAlwaysOn;
            } else {
                ElecBaseboard(BaseboardNum).SchedPtr = GetScheduleIndex(state, state.dataIPShortCut->cAlphaArgs(2));
                if (ElecBaseboard(BaseboardNum).SchedPtr == 0) {
                    ShowSevereError(state, RoutineName + cCurrentModuleObject + ": invalid " + state.dataIPShortCut->cAlphaFieldNames(2) + " entered =" + state.dataIPShortCut->cAlphaArgs(2) + " for " +
                                    state.dataIPShortCut->cAlphaFieldNames(1) + '=' + state.dataIPShortCut->cAlphaArgs(1));
                    ErrorsFound = true;
                }
            }

            // Determine HW radiant baseboard heating design capacity sizing method
            if (UtilityRoutines::SameString(state.dataIPShortCut->cAlphaArgs(iHeatCAPMAlphaNum), "HeatingDesignCapacity")) {
                ElecBaseboard(BaseboardNum).HeatingCapMethod = HeatingDesignCapacity;

                if (!state.dataIPShortCut->lNumericFieldBlanks(iHeatDesignCapacityNumericNum)) {
                    ElecBaseboard(BaseboardNum).ScaledHeatingCapacity = state.dataIPShortCut->rNumericArgs(iHeatDesignCapacityNumericNum);
                    if (ElecBaseboard(BaseboardNum).ScaledHeatingCapacity < 0.0 && ElecBaseboard(BaseboardNum).ScaledHeatingCapacity != AutoSize) {
                        ShowSevereError(state, cCurrentModuleObject + " = " + ElecBaseboard(BaseboardNum).EquipName);
                        ShowContinueError(state,
                                          format("Illegal {} = {:.7T}",
                                                 state.dataIPShortCut->cNumericFieldNames(iHeatDesignCapacityNumericNum),
                                                 state.dataIPShortCut->rNumericArgs(iHeatDesignCapacityNumericNum)));
                        ErrorsFound = true;
                    }
                } else {
                    ShowSevereError(state, cCurrentModuleObject + " = " + ElecBaseboard(BaseboardNum).EquipName);
                    ShowContinueError(state, "Input for " + state.dataIPShortCut->cAlphaFieldNames(iHeatCAPMAlphaNum) + " = " + state.dataIPShortCut->cAlphaArgs(iHeatCAPMAlphaNum));
                    ShowContinueError(state, "Blank field not allowed for " + state.dataIPShortCut->cNumericFieldNames(iHeatDesignCapacityNumericNum));
                    ErrorsFound = true;
                }
            } else if (UtilityRoutines::SameString(state.dataIPShortCut->cAlphaArgs(iHeatCAPMAlphaNum), "CapacityPerFloorArea")) {
                ElecBaseboard(BaseboardNum).HeatingCapMethod = CapacityPerFloorArea;
                if (!state.dataIPShortCut->lNumericFieldBlanks(iHeatCapacityPerFloorAreaNumericNum)) {
                    ElecBaseboard(BaseboardNum).ScaledHeatingCapacity = state.dataIPShortCut->rNumericArgs(iHeatCapacityPerFloorAreaNumericNum);
                    if (ElecBaseboard(BaseboardNum).ScaledHeatingCapacity <= 0.0) {
                        ShowSevereError(state, cCurrentModuleObject + " = " + ElecBaseboard(BaseboardNum).EquipName);
                        ShowContinueError(state, "Input for " + state.dataIPShortCut->cAlphaFieldNames(iHeatCAPMAlphaNum) + " = " + state.dataIPShortCut->cAlphaArgs(iHeatCAPMAlphaNum));
                        ShowContinueError(state,
                                          format("Illegal {} = {:.7T}",
                                                 state.dataIPShortCut->cNumericFieldNames(iHeatCapacityPerFloorAreaNumericNum),
                                                 state.dataIPShortCut->rNumericArgs(iHeatCapacityPerFloorAreaNumericNum)));
                        ErrorsFound = true;
                    } else if (ElecBaseboard(BaseboardNum).ScaledHeatingCapacity == AutoSize) {
                        ShowSevereError(state, cCurrentModuleObject + " = " + ElecBaseboard(BaseboardNum).EquipName);
                        ShowContinueError(state, "Input for " + state.dataIPShortCut->cAlphaFieldNames(iHeatCAPMAlphaNum) + " = " + state.dataIPShortCut->cAlphaArgs(iHeatCAPMAlphaNum));
                        ShowContinueError(state, "Illegal " + state.dataIPShortCut->cNumericFieldNames(iHeatCapacityPerFloorAreaNumericNum) + " = Autosize");
                        ErrorsFound = true;
                    }
                } else {
                    ShowSevereError(state, cCurrentModuleObject + " = " + ElecBaseboard(BaseboardNum).EquipName);
                    ShowContinueError(state, "Input for " + state.dataIPShortCut->cAlphaFieldNames(iHeatCAPMAlphaNum) + " = " + state.dataIPShortCut->cAlphaArgs(iHeatCAPMAlphaNum));
                    ShowContinueError(state, "Blank field not allowed for " + state.dataIPShortCut->cNumericFieldNames(iHeatCapacityPerFloorAreaNumericNum));
                    ErrorsFound = true;
                }
            } else if (UtilityRoutines::SameString(state.dataIPShortCut->cAlphaArgs(iHeatCAPMAlphaNum), "FractionOfAutosizedHeatingCapacity")) {
                ElecBaseboard(BaseboardNum).HeatingCapMethod = FractionOfAutosizedHeatingCapacity;
                if (!state.dataIPShortCut->lNumericFieldBlanks(iHeatFracOfAutosizedCapacityNumericNum)) {
                    ElecBaseboard(BaseboardNum).ScaledHeatingCapacity = state.dataIPShortCut->rNumericArgs(iHeatFracOfAutosizedCapacityNumericNum);
                    if (ElecBaseboard(BaseboardNum).ScaledHeatingCapacity < 0.0) {
                        ShowSevereError(state, cCurrentModuleObject + " = " + ElecBaseboard(BaseboardNum).EquipName);
                        ShowContinueError(state,
                                          format("Illegal {} = {:.7T}",
                                                 state.dataIPShortCut->cNumericFieldNames(iHeatFracOfAutosizedCapacityNumericNum),
                                                 state.dataIPShortCut->rNumericArgs(iHeatFracOfAutosizedCapacityNumericNum)));
                        ErrorsFound = true;
                    }
                } else {
                    ShowSevereError(state, cCurrentModuleObject + " = " + ElecBaseboard(BaseboardNum).EquipName);
                    ShowContinueError(state, "Input for " + state.dataIPShortCut->cAlphaFieldNames(iHeatCAPMAlphaNum) + " = " + state.dataIPShortCut->cAlphaArgs(iHeatCAPMAlphaNum));
                    ShowContinueError(state, "Blank field not allowed for " + state.dataIPShortCut->cNumericFieldNames(iHeatFracOfAutosizedCapacityNumericNum));
                    ErrorsFound = true;
                }
            } else {
                ShowSevereError(state, cCurrentModuleObject + " = " + ElecBaseboard(BaseboardNum).EquipName);
                ShowContinueError(state, "Illegal " + state.dataIPShortCut->cAlphaFieldNames(iHeatCAPMAlphaNum) + " = " + state.dataIPShortCut->cAlphaArgs(iHeatCAPMAlphaNum));
                ErrorsFound = true;
            }

            ElecBaseboard(BaseboardNum).BaseboardEfficiency = state.dataIPShortCut->rNumericArgs(4);
            ElecBaseboard(BaseboardNum).FracRadiant = state.dataIPShortCut->rNumericArgs(5);
            if (ElecBaseboard(BaseboardNum).FracRadiant < MinFraction) {
                ShowWarningError(state, RoutineName + cCurrentModuleObject + "=\"" + state.dataIPShortCut->cAlphaArgs(1) + "\", " + state.dataIPShortCut->cNumericFieldNames(5) +
                                 " was lower than the allowable minimum.");
                ShowContinueError(state, format("...reset to minimum value=[{:.2R}].", MinFraction));
                ElecBaseboard(BaseboardNum).FracRadiant = MinFraction;
            }
            if (ElecBaseboard(BaseboardNum).FracRadiant > MaxFraction) {
                ShowWarningError(state, RoutineName + cCurrentModuleObject + "=\"" + state.dataIPShortCut->cAlphaArgs(1) + "\", " + state.dataIPShortCut->cNumericFieldNames(5) +
                                 " was higher than the allowable maximum.");
                ShowContinueError(state, format("...reset to maximum value=[{:.2R}].", MaxFraction));
                ElecBaseboard(BaseboardNum).FracRadiant = MaxFraction;
            }

            // Remaining fraction is added to the zone as convective heat transfer
            AllFracsSummed = ElecBaseboard(BaseboardNum).FracRadiant;
            if (AllFracsSummed > MaxFraction) {
                ShowWarningError(state, RoutineName + cCurrentModuleObject + "=\"" + state.dataIPShortCut->cAlphaArgs(1) +
                                 "\", Fraction Radiant was higher than the allowable maximum.");
                ElecBaseboard(BaseboardNum).FracRadiant = MaxFraction;
                ElecBaseboard(BaseboardNum).FracConvect = 0.0;
            } else {
                ElecBaseboard(BaseboardNum).FracConvect = 1.0 - AllFracsSummed;
            }

            ElecBaseboard(BaseboardNum).FracDistribPerson = state.dataIPShortCut->rNumericArgs(6);
            if (ElecBaseboard(BaseboardNum).FracDistribPerson < MinFraction) {
                ShowWarningError(state, RoutineName + cCurrentModuleObject + "=\"" + state.dataIPShortCut->cAlphaArgs(1) + "\", " + state.dataIPShortCut->cNumericFieldNames(6) +
                                 " was lower than the allowable minimum.");
                ShowContinueError(state, format("...reset to minimum value=[{:.2R}].", MinFraction));
                ElecBaseboard(BaseboardNum).FracDistribPerson = MinFraction;
            }
            if (ElecBaseboard(BaseboardNum).FracDistribPerson > MaxFraction) {
                ShowWarningError(state, RoutineName + cCurrentModuleObject + "=\"" + state.dataIPShortCut->cAlphaArgs(1) + "\", " + state.dataIPShortCut->cNumericFieldNames(6) +
                                 " was higher than the allowable maximum.");
                ShowContinueError(state, format("...reset to maximum value=[{:.2R}].", MaxFraction));
                ElecBaseboard(BaseboardNum).FracDistribPerson = MaxFraction;
            }

            ElecBaseboard(BaseboardNum).TotSurfToDistrib = NumNumbers - 6;
            //      IF (ElecBaseboard(BaseboardNum)%TotSurfToDistrib > MaxDistribSurfaces) THEN
            //        CALL ShowWarningError(state, RoutineName//TRIM(cCurrentModuleObject)//'="'//TRIM(state.dataIPShortCut->cAlphaArgs(1))// &
            //          '", the number of surface/radiant fraction groups entered was higher than the allowable maximum.')
            //        CALL ShowContinueError(state, '...only the maximum value=['//TRIM(RoundSigDigits(MaxDistribSurfaces))// &
            //           '] will be processed.')
            //        ElecBaseboard(BaseboardNum)%TotSurfToDistrib = MaxDistribSurfaces
            //      END IF
            if ((ElecBaseboard(BaseboardNum).TotSurfToDistrib < MinDistribSurfaces) && (ElecBaseboard(BaseboardNum).FracRadiant > MinFraction)) {
                ShowSevereError(state, RoutineName + cCurrentModuleObject + "=\"" + state.dataIPShortCut->cAlphaArgs(1) +
                                "\", the number of surface/radiant fraction groups entered was less than the allowable minimum.");
                ShowContinueError(state, format("...the minimum that must be entered=[{}].", MinDistribSurfaces));
                ErrorsFound = true;
                ElecBaseboard(BaseboardNum).TotSurfToDistrib = 0; // error
            }

            ElecBaseboard(BaseboardNum).SurfaceName.allocate(ElecBaseboard(BaseboardNum).TotSurfToDistrib);
            ElecBaseboard(BaseboardNum).SurfaceName = "";
            ElecBaseboard(BaseboardNum).SurfacePtr.allocate(ElecBaseboard(BaseboardNum).TotSurfToDistrib);
            ElecBaseboard(BaseboardNum).SurfacePtr = 0;
            ElecBaseboard(BaseboardNum).FracDistribToSurf.allocate(ElecBaseboard(BaseboardNum).TotSurfToDistrib);
            ElecBaseboard(BaseboardNum).FracDistribToSurf = 0.0;

            // search zone equipment list structure for zone index
            for (int ctrlZone = 1; ctrlZone <= state.dataGlobal->NumOfZones; ++ctrlZone) {
                for (int zoneEquipTypeNum = 1; zoneEquipTypeNum <= state.dataZoneEquip->ZoneEquipList(ctrlZone).NumOfEquipTypes; ++zoneEquipTypeNum) {
                    if (state.dataZoneEquip->ZoneEquipList(ctrlZone).EquipType_Num(zoneEquipTypeNum) == DataZoneEquipment::BBElectric_Num &&
                        state.dataZoneEquip->ZoneEquipList(ctrlZone).EquipName(zoneEquipTypeNum) == ElecBaseboard(BaseboardNum).EquipName) {
                        ElecBaseboard(BaseboardNum).ZonePtr = ctrlZone;
                    }
                }
            }
            if (ElecBaseboard(BaseboardNum).ZonePtr <= 0) {
                ShowSevereError(state, RoutineName + cCurrentModuleObject + "=\"" + ElecBaseboard(BaseboardNum).EquipName +
                                "\" is not on any ZoneHVAC:EquipmentList.");
                ErrorsFound = true;
                break;
            }

            AllFracsSummed = ElecBaseboard(BaseboardNum).FracDistribPerson;
            for (SurfNum = 1; SurfNum <= ElecBaseboard(BaseboardNum).TotSurfToDistrib; ++SurfNum) {
                ElecBaseboard(BaseboardNum).SurfaceName(SurfNum) = state.dataIPShortCut->cAlphaArgs(SurfNum + 3);
                ElecBaseboard(BaseboardNum).SurfacePtr(SurfNum) =
                    HeatBalanceIntRadExchange::GetRadiantSystemSurface(state, cCurrentModuleObject,
                                                                       ElecBaseboard(BaseboardNum).EquipName,
                                                                       ElecBaseboard(BaseboardNum).ZonePtr,
                                                                       ElecBaseboard(BaseboardNum).SurfaceName(SurfNum),
                                                                       ErrorsFound);
                ElecBaseboard(BaseboardNum).FracDistribToSurf(SurfNum) = state.dataIPShortCut->rNumericArgs(SurfNum + 6);
                if (ElecBaseboard(BaseboardNum).FracDistribToSurf(SurfNum) > MaxFraction) {
                    ShowWarningError(state, RoutineName + cCurrentModuleObject + "=\"" + state.dataIPShortCut->cAlphaArgs(1) + "\", " + state.dataIPShortCut->cNumericFieldNames(SurfNum + 6) +
                                     "was greater than the allowable maximum.");
                    ShowContinueError(state, format("...reset to maximum value=[{:.2R}].", MaxFraction));
                    ElecBaseboard(BaseboardNum).TotSurfToDistrib = MaxFraction;
                }
                if (ElecBaseboard(BaseboardNum).FracDistribToSurf(SurfNum) < MinFraction) {
                    ShowWarningError(state, RoutineName + cCurrentModuleObject + "=\"" + state.dataIPShortCut->cAlphaArgs(1) + "\", " + state.dataIPShortCut->cNumericFieldNames(SurfNum + 6) +
                                     "was less than the allowable minimum.");
                    ShowContinueError(state, format("...reset to maximum value=[{:.2R}].", MinFraction));
                    ElecBaseboard(BaseboardNum).TotSurfToDistrib = MinFraction;
                }
                if (ElecBaseboard(BaseboardNum).SurfacePtr(SurfNum) != 0) {
                    state.dataSurface->Surface(ElecBaseboard(BaseboardNum).SurfacePtr(SurfNum)).IntConvSurfGetsRadiantHeat = true;
                }

                AllFracsSummed += ElecBaseboard(BaseboardNum).FracDistribToSurf(SurfNum);
            } // Surfaces

            if (AllFracsSummed > (MaxFraction + 0.01)) {
                ShowSevereError(state, RoutineName + cCurrentModuleObject + "=\"" + state.dataIPShortCut->cAlphaArgs(1) +
                                "\", Summed radiant fractions for people + surface groups > 1.0");
                ErrorsFound = true;
            }
            if ((AllFracsSummed < (MaxFraction - 0.01)) &&
                (ElecBaseboard(BaseboardNum).FracRadiant >
                 MinFraction)) { // User didn't distribute all of the | radiation warn that some will be lost
                ShowWarningError(state, RoutineName + cCurrentModuleObject + "=\"" + state.dataIPShortCut->cAlphaArgs(1) +
                                 "\", Summed radiant fractions for people + surface groups < 1.0");
                ShowContinueError(state, "The rest of the radiant energy delivered by the baseboard heater will be lost");
            }
        }

        if (ErrorsFound) {
            ShowFatalError(state, RoutineName + cCurrentModuleObject + "Errors found getting input. Program terminates.");
        }

        for (BaseboardNum = 1; BaseboardNum <= NumElecBaseboards; ++BaseboardNum) {

            // Setup Report variables for the Electric Baseboards
            // CurrentModuleObject='ZoneHVAC:Baseboard:RadiantConvective:Electric'
            SetupOutputVariable(state, "Baseboard Total Heating Rate",
                                OutputProcessor::Unit::W,
                                ElecBaseboard(BaseboardNum).TotPower,
                                "System",
                                "Average",
                                ElecBaseboard(BaseboardNum).EquipName);

            SetupOutputVariable(state, "Baseboard Convective Heating Rate",
                                OutputProcessor::Unit::W,
                                ElecBaseboard(BaseboardNum).ConvPower,
                                "System",
                                "Average",
                                ElecBaseboard(BaseboardNum).EquipName);
            SetupOutputVariable(state, "Baseboard Radiant Heating Rate",
                                OutputProcessor::Unit::W,
                                ElecBaseboard(BaseboardNum).RadPower,
                                "System",
                                "Average",
                                ElecBaseboard(BaseboardNum).EquipName);

            SetupOutputVariable(state, "Baseboard Electricity Energy",
                                OutputProcessor::Unit::J,
                                ElecBaseboard(BaseboardNum).ElecUseLoad,
                                "System",
                                "Sum",
                                ElecBaseboard(BaseboardNum).EquipName,
                                _,
                                "Electricity",
                                "HEATING",
                                _,
                                "System");
            SetupOutputVariable(state, "Baseboard Electricity Rate",
                                OutputProcessor::Unit::W,
                                ElecBaseboard(BaseboardNum).ElecUseRate,
                                "System",
                                "Average",
                                ElecBaseboard(BaseboardNum).EquipName);
            SetupOutputVariable(state, "Baseboard Total Heating Energy",
                                OutputProcessor::Unit::J,
                                ElecBaseboard(BaseboardNum).TotEnergy,
                                "System",
                                "Sum",
                                ElecBaseboard(BaseboardNum).EquipName,
                                _,
                                "ENERGYTRANSFER",
                                "BASEBOARD",
                                _,
                                "System");

            SetupOutputVariable(state, "Baseboard Convective Heating Energy",
                                OutputProcessor::Unit::J,
                                ElecBaseboard(BaseboardNum).ConvEnergy,
                                "System",
                                "Sum",
                                ElecBaseboard(BaseboardNum).EquipName);
            SetupOutputVariable(state, "Baseboard Radiant Heating Energy",
                                OutputProcessor::Unit::J,
                                ElecBaseboard(BaseboardNum).RadEnergy,
                                "System",
                                "Sum",
                                ElecBaseboard(BaseboardNum).EquipName);
        }
    }

    void InitElectricBaseboard(EnergyPlusData &state, int const BaseboardNum, int const ControlledZoneNumSub, bool const FirstHVACIteration)
    {

        // SUBROUTINE INFORMATION:
        //       AUTHOR         Richard Liesen
        //       DATE WRITTEN   Nov 2001
        //       MODIFIED       Feb 2010 Daeho Kang for radiant component

        // PURPOSE OF THIS SUBROUTINE:
        // This subroutine initializes the Baseboard units during simulation.

        // Using/Aliasing
        using DataZoneEquipment::CheckZoneEquipmentList;

        // SUBROUTINE LOCAL VARIABLE DECLARATIONS:
        int ZoneNode;
        int ZoneNum;
        int Loop;
<<<<<<< HEAD
=======
        static Array1D_bool MyEnvrnFlag;
        auto & ElecBaseboard = state.dataElectBaseboardRad->ElecBaseboard;
        auto & NumElecBaseboards = state.dataElectBaseboardRad->NumElecBaseboards;
        auto & MyOneTimeFlag = state.dataElectBaseboardRad->MyOneTimeFlag;
        auto & MySizeFlag = state.dataElectBaseboardRad->MySizeFlag;
        auto & ZeroSourceSumHATsurf = state.dataElectBaseboardRad->ZeroSourceSumHATsurf;
        auto & QBBElecRadSource = state.dataElectBaseboardRad->QBBElecRadSource;
        auto & QBBElecRadSrcAvg = state.dataElectBaseboardRad->QBBElecRadSrcAvg;
        auto & LastQBBElecRadSrc = state.dataElectBaseboardRad->LastQBBElecRadSrc;
        auto & LastSysTimeElapsed = state.dataElectBaseboardRad->LastSysTimeElapsed;
        auto & LastTimeStepSys = state.dataElectBaseboardRad->LastTimeStepSys;
        auto & ZoneEquipmentListChecked = state.dataElectBaseboardRad->ZoneEquipmentListChecked;
>>>>>>> aafb96fe

        // Do the one time initializations
        if (MyOneTimeFlag) {
            // initialize the environment and sizing flags
            state.dataElectBaseboardRad->MyEnvrnFlag.allocate(NumElecBaseboards);
            MySizeFlag.allocate(NumElecBaseboards);
            ZeroSourceSumHATsurf.dimension(state.dataGlobal->NumOfZones, 0.0);
            QBBElecRadSource.dimension(NumElecBaseboards, 0.0);
            QBBElecRadSrcAvg.dimension(NumElecBaseboards, 0.0);
            LastQBBElecRadSrc.dimension(NumElecBaseboards, 0.0);
            LastSysTimeElapsed.dimension(NumElecBaseboards, 0.0);
            LastTimeStepSys.dimension(NumElecBaseboards, 0.0);
            state.dataElectBaseboardRad->MyEnvrnFlag = true;
            MySizeFlag = true;

            MyOneTimeFlag = false;
        }

        if (ElecBaseboard(BaseboardNum).ZonePtr <= 0) ElecBaseboard(BaseboardNum).ZonePtr = state.dataZoneEquip->ZoneEquipConfig(ControlledZoneNumSub).ActualZoneNum;

        if (!state.dataGlobal->SysSizingCalc && MySizeFlag(BaseboardNum)) {
            // for each coil, do the sizing once.
            SizeElectricBaseboard(state, BaseboardNum);
            MySizeFlag(BaseboardNum) = false;
        }

        // need to check all units to see if they are on ZoneHVAC:EquipmentList or issue warning
        if (!ZoneEquipmentListChecked && state.dataZoneEquip->ZoneEquipInputsFilled) {
            ZoneEquipmentListChecked = true;
            for (Loop = 1; Loop <= NumElecBaseboards; ++Loop) {
                if (CheckZoneEquipmentList(state, state.dataElectBaseboardRad->cCMO_BBRadiator_Electric, ElecBaseboard(Loop).EquipName)) continue;
                ShowSevereError(state, "InitBaseboard: Unit=[" + state.dataElectBaseboardRad->cCMO_BBRadiator_Electric + ',' + ElecBaseboard(Loop).EquipName +
                                "] is not on any ZoneHVAC:EquipmentList.  It will not be simulated.");
            }
        }

        // Do the Begin Environment initializations
        if (state.dataGlobal->BeginEnvrnFlag && state.dataElectBaseboardRad->MyEnvrnFlag(BaseboardNum)) {
            // Initialize
            ZeroSourceSumHATsurf = 0.0;
            QBBElecRadSource = 0.0;
            QBBElecRadSrcAvg = 0.0;
            LastQBBElecRadSrc = 0.0;
            LastSysTimeElapsed = 0.0;
            LastTimeStepSys = 0.0;

            state.dataElectBaseboardRad->MyEnvrnFlag(BaseboardNum) = false;
        }

        if (!state.dataGlobal->BeginEnvrnFlag) {
            state.dataElectBaseboardRad->MyEnvrnFlag(BaseboardNum) = true;
        }

        if (state.dataGlobal->BeginTimeStepFlag && FirstHVACIteration) {
            ZoneNum = ElecBaseboard(BaseboardNum).ZonePtr;
            ZeroSourceSumHATsurf(ZoneNum) = SumHATsurf(state, ZoneNum);
            QBBElecRadSrcAvg(BaseboardNum) = 0.0;
            LastQBBElecRadSrc(BaseboardNum) = 0.0;
            LastSysTimeElapsed(BaseboardNum) = 0.0;
            LastTimeStepSys(BaseboardNum) = 0.0;
        }

        // Do the every time step initializations
        ZoneNode = state.dataZoneEquip->ZoneEquipConfig(ControlledZoneNumSub).ZoneNode;
        ElecBaseboard(BaseboardNum).AirInletTemp = state.dataLoopNodes->Node(ZoneNode).Temp;
        ElecBaseboard(BaseboardNum).AirInletHumRat = state.dataLoopNodes->Node(ZoneNode).HumRat;

        // Set the reporting variables to zero at each timestep.
        ElecBaseboard(BaseboardNum).TotPower = 0.0;
        ElecBaseboard(BaseboardNum).Power = 0.0;
        ElecBaseboard(BaseboardNum).ConvPower = 0.0;
        ElecBaseboard(BaseboardNum).RadPower = 0.0;
        ElecBaseboard(BaseboardNum).TotEnergy = 0.0;
        ElecBaseboard(BaseboardNum).Energy = 0.0;
        ElecBaseboard(BaseboardNum).ConvEnergy = 0.0;
        ElecBaseboard(BaseboardNum).RadEnergy = 0.0;
        ElecBaseboard(BaseboardNum).ElecUseLoad = 0.0;
        ElecBaseboard(BaseboardNum).ElecUseRate = 0.0;
    }

    void SizeElectricBaseboard(EnergyPlusData &state, int const BaseboardNum)
    {

        // SUBROUTINE INFORMATION:
        //       AUTHOR         Fred Buhl
        //       DATE WRITTEN   February 2002
        //       MODIFIED       August 2013 Daeho Kang, add component sizing table entries
        //                      July 2014, B. Nigusse, added scalable sizing

        // PURPOSE OF THIS SUBROUTINE:
        // This subroutine is for sizing electric baseboard components for which nominal capacities have not been
        // specified in the input.

        // METHODOLOGY EMPLOYED:
        // Obtains flow rates from the zone sizing arrays and plant sizing data. UAs are
        // calculated by numerically inverting the baseboard calculation routine.

        // Using/Aliasing
        using namespace DataSizing;
        using DataHVACGlobals::HeatingCapacitySizing;

        // SUBROUTINE PARAMETER DEFINITIONS:
        static std::string const RoutineName("SizeElectricBaseboard");

        // SUBROUTINE LOCAL VARIABLE DECLARATIONS:
        std::string CompName;     // component name
        std::string CompType;     // component type
        std::string SizingString; // input field sizing description (e.g., Nominal Capacity)
        Real64 TempSize;          // autosized value of coil input field
        Real64 FracOfAutoSzCap;   // fraction of autosized capacity
        int FieldNum = 1;         // IDD numeric field number where input field description is found
        int SizingMethod; // Integer representation of sizing method name (e.g., CoolingAirflowSizing, HeatingAirflowSizing, CoolingCapacitySizing,
                          // HeatingCapacitySizing, etc.)
        bool PrintFlag;   // TRUE when sizing information is reported in the eio file
        int CapSizingMethod(0); // capacity sizing methods (HeatingDesignCapacity, CapacityPerFloorArea, FractionOfAutosizedCoolingCapacity, and
                                // FractionOfAutosizedHeatingCapacity )

        auto &ZoneEqSizing(state.dataSize->ZoneEqSizing);
        auto &ElecBaseboard = state.dataElectBaseboardRad->ElecBaseboard;

        state.dataSize->DataScalableCapSizingON = false;

        if (state.dataSize->CurZoneEqNum > 0) {

            CompType = state.dataElectBaseboardRad->cCMO_BBRadiator_Electric;
            CompName = ElecBaseboard(BaseboardNum).EquipName;
            state.dataSize->DataFracOfAutosizedHeatingCapacity = 1.0;
            state.dataSize->DataZoneNumber = ElecBaseboard(BaseboardNum).ZonePtr;
            SizingMethod = HeatingCapacitySizing;
            FieldNum = 1;
            PrintFlag = true;
            SizingString = state.dataElectBaseboardRad->ElecBaseboardNumericFields(BaseboardNum).FieldNames(FieldNum) + " [W]";
            CapSizingMethod = ElecBaseboard(BaseboardNum).HeatingCapMethod;
            ZoneEqSizing(state.dataSize->CurZoneEqNum).SizingMethod(SizingMethod) = CapSizingMethod;
            if (CapSizingMethod == HeatingDesignCapacity || CapSizingMethod == CapacityPerFloorArea ||
                CapSizingMethod == FractionOfAutosizedHeatingCapacity) {
                if (CapSizingMethod == HeatingDesignCapacity) {
                    if (ElecBaseboard(BaseboardNum).ScaledHeatingCapacity == AutoSize) {
                        CheckZoneSizing(state, CompType, CompName);
                        ZoneEqSizing(state.dataSize->CurZoneEqNum).DesHeatingLoad = state.dataSize->FinalZoneSizing(state.dataSize->CurZoneEqNum).NonAirSysDesHeatLoad;
                    } else {
                        ZoneEqSizing(state.dataSize->CurZoneEqNum).DesHeatingLoad = ElecBaseboard(BaseboardNum).ScaledHeatingCapacity;
                    }
                    ZoneEqSizing(state.dataSize->CurZoneEqNum).HeatingCapacity = true;
                    TempSize = ElecBaseboard(BaseboardNum).ScaledHeatingCapacity;
                } else if (CapSizingMethod == CapacityPerFloorArea) {
                    if (state.dataSize->ZoneSizingRunDone) {
                        ZoneEqSizing(state.dataSize->CurZoneEqNum).HeatingCapacity = true;
                        ZoneEqSizing(state.dataSize->CurZoneEqNum).DesHeatingLoad = state.dataSize->FinalZoneSizing(state.dataSize->CurZoneEqNum).NonAirSysDesHeatLoad;
                    }
                    TempSize = ElecBaseboard(BaseboardNum).ScaledHeatingCapacity * state.dataHeatBal->Zone(state.dataSize->DataZoneNumber).FloorArea;
                    state.dataSize->DataScalableCapSizingON = true;
                } else if (CapSizingMethod == FractionOfAutosizedHeatingCapacity) {
                    CheckZoneSizing(state, CompType, CompName);
                    ZoneEqSizing(state.dataSize->CurZoneEqNum).HeatingCapacity = true;
                    state.dataSize->DataFracOfAutosizedHeatingCapacity = ElecBaseboard(BaseboardNum).ScaledHeatingCapacity;
                    ZoneEqSizing(state.dataSize->CurZoneEqNum).DesHeatingLoad = state.dataSize->FinalZoneSizing(state.dataSize->CurZoneEqNum).NonAirSysDesHeatLoad;
                    FracOfAutoSzCap = AutoSize;
                    bool ErrorsFound = false;
                    HeatingCapacitySizer sizerHeatingCapacity;
                    sizerHeatingCapacity.overrideSizingString(SizingString);
                    sizerHeatingCapacity.initializeWithinEP(state, CompType, CompName, PrintFlag, RoutineName);
                    FracOfAutoSzCap = sizerHeatingCapacity.size(state, FracOfAutoSzCap, ErrorsFound);
                    TempSize = FracOfAutoSzCap;
                    state.dataSize->DataFracOfAutosizedHeatingCapacity = 1.0;
                    state.dataSize->DataScalableCapSizingON = true;
                } else {
                    TempSize = ElecBaseboard(BaseboardNum).ScaledHeatingCapacity;
                }
                bool errorsFound = false;
                HeatingCapacitySizer sizerHeatingCapacity;
                sizerHeatingCapacity.overrideSizingString(SizingString);
                sizerHeatingCapacity.initializeWithinEP(state, CompType, CompName, PrintFlag, RoutineName);
                ElecBaseboard(BaseboardNum).NominalCapacity = sizerHeatingCapacity.size(state, TempSize, errorsFound);
                state.dataSize->DataScalableCapSizingON = false;
            }
        }
    }

    void CalcElectricBaseboard(EnergyPlusData &state, int const BaseboardNum, [[maybe_unused]] int const ControlledZoneNum)
    {
        // SUBROUTINE INFORMATION:
        //       AUTHOR         Richard Liesen
        //       DATE WRITTEN   Nov 2001
        //       MODIFIED       Feb 2010 Daeho Kang for radiant component
        //                      Sep 2011 LKL/BG - resimulate only zones needing it for Radiant systems

        // PURPOSE OF THIS SUBROUTINE:
        // This subroutine calculates the heat exchange rate in a Electric baseboard heater.
        // It includes radiant heat transfer to people and surfaces in a space, and the actual convective
        // system impact of a electric baseboard heater is determined after the radiant heat distribution.

        // METHODOLOGY EMPLOYED:
        // This is primarily modified from Convective Electric Baseboard. An existing algorithm of radiant
        // heat transfer calculation in the High Temperature Radiant System module is implemented.

        // Using/Aliasing
        using DataHVACGlobals::SmallLoad;
        using Psychrometrics::PsyCpAirFnW;
        using ScheduleManager::GetCurrentScheduleValue;
        using ScheduleManager::GetScheduleIndex;

        // SUBROUTINE PARAMETER DEFINITIONS:
        Real64 const SimpConvAirFlowSpeed(0.5); // m/s

        // SUBROUTINE LOCAL VARIABLE DECLARATIONS:
        int ZoneNum;
        Real64 AirInletTemp;
        Real64 CpAir;
        Real64 AirMassFlowRate;
        Real64 CapacitanceAir;
        Real64 Effic;
        Real64 AirOutletTemp;
        Real64 QBBCap;
        Real64 RadHeat;
        Real64 QZnReq;
        Real64 LoadMet;
        auto & ElecBaseboard = state.dataElectBaseboardRad->ElecBaseboard;

        ZoneNum = ElecBaseboard(BaseboardNum).ZonePtr;
        QZnReq = state.dataZoneEnergyDemand->ZoneSysEnergyDemand(ZoneNum).RemainingOutputReqToHeatSP;
        AirInletTemp = ElecBaseboard(BaseboardNum).AirInletTemp;
        AirOutletTemp = AirInletTemp;
        CpAir = PsyCpAirFnW(ElecBaseboard(BaseboardNum).AirInletHumRat);
        AirMassFlowRate = SimpConvAirFlowSpeed;
        CapacitanceAir = CpAir * AirMassFlowRate;

        // Currently only the efficiency is used to calculate the electric consumption.  There could be some
        // thermal loss that could be accounted for with this efficiency input.
        Effic = ElecBaseboard(BaseboardNum).BaseboardEfficiency;

        if (QZnReq > SmallLoad && !state.dataZoneEnergyDemand->CurDeadBandOrSetback(ZoneNum) && GetCurrentScheduleValue(state, ElecBaseboard(BaseboardNum).SchedPtr) > 0.0) {

            // If the load exceeds the capacity than the capacity is set to the BB limit.
            if (QZnReq > ElecBaseboard(BaseboardNum).NominalCapacity) {
                QBBCap = ElecBaseboard(BaseboardNum).NominalCapacity;
            } else {
                QBBCap = QZnReq;
            }
            RadHeat = QBBCap * ElecBaseboard(BaseboardNum).FracRadiant;
            state.dataElectBaseboardRad->QBBElecRadSource(BaseboardNum) = RadHeat;

            if (ElecBaseboard(BaseboardNum).FracRadiant > 0.0) { // User defines radiant heat addition
                // Now, distribute the radiant energy of all systems to the appropriate surfaces, to people, and the air
                DistributeBBElecRadGains(state);
                // Now "simulate" the system by recalculating the heat balances
                HeatBalanceSurfaceManager::CalcHeatBalanceOutsideSurf(state, ZoneNum);
                HeatBalanceSurfaceManager::CalcHeatBalanceInsideSurf(state, ZoneNum);
                // Here an assumption is made regarding radiant heat transfer to people.
                // While the radiant heat transfer to people array will be used by the thermal comfort
                // routines, the energy transfer to people would get lost from the perspective
                // of the heat balance.  So, to avoid this net loss of energy which clearly
                // gets added to the zones, we must account for it somehow.  This assumption
                // that all energy radiated to people is converted to convective energy is
                // not very precise, but at least it conserves energy. The system impact to heat balance
                // should include this.
                LoadMet = (SumHATsurf(state, ZoneNum) - state.dataElectBaseboardRad->ZeroSourceSumHATsurf(ZoneNum)) + (QBBCap * ElecBaseboard(BaseboardNum).FracConvect) +
                          (RadHeat * ElecBaseboard(BaseboardNum).FracDistribPerson);

                if (LoadMet < 0.0) {
                    // This basically means that SumHATsurf is LESS than ZeroSourceSumHATsurf which
                    // should not happen unless something unusual is happening like a fast change
                    // in temperature or some sort of change in internal load.  This is not a problem
                    // normally, but when LoadMet goes negative the choice is to either zero out
                    // the baseboard or give it another shot at getting an accurate reading on
                    // what is happening in the zone.  If it is still predicting a negative heating
                    // load, then zero everything out.
                    // First, turn off the baseboard:
                    Real64 TempZeroSourceSumHATsurf;
                    state.dataElectBaseboardRad->QBBElecRadSource(BaseboardNum) = 0.0;
                    DistributeBBElecRadGains(state);
                    HeatBalanceSurfaceManager::CalcHeatBalanceOutsideSurf(state, ZoneNum);
                    HeatBalanceSurfaceManager::CalcHeatBalanceInsideSurf(state, ZoneNum);
                    TempZeroSourceSumHATsurf = SumHATsurf(state, ZoneNum);
                    // Now, turn it back on:
                    state.dataElectBaseboardRad->QBBElecRadSource(BaseboardNum) = RadHeat;
                    DistributeBBElecRadGains(state);
                    HeatBalanceSurfaceManager::CalcHeatBalanceOutsideSurf(state, ZoneNum);
                    HeatBalanceSurfaceManager::CalcHeatBalanceInsideSurf(state, ZoneNum);
                    // Recalculate LoadMet with new ZeroSource... term and see if it is positive now.  If not, shut it down.
                    LoadMet = (SumHATsurf(state, ZoneNum) - TempZeroSourceSumHATsurf) + (QBBCap * ElecBaseboard(BaseboardNum).FracConvect) +
                              (RadHeat * ElecBaseboard(BaseboardNum).FracDistribPerson);
                    if (LoadMet < 0.0) {
                        // LoadMet is still less than zero so shut everything down
                        UpdateElectricBaseboardOff(LoadMet,
                                                   QBBCap,
                                                   RadHeat,
                                                   state.dataElectBaseboardRad->QBBElecRadSource(BaseboardNum),
                                                   ElecBaseboard(BaseboardNum).ElecUseRate,
                                                   AirOutletTemp,
                                                   AirInletTemp);
                    } else {
                        // Corrected LoadMet is now positive so use this and move forward with system operating
                        UpdateElectricBaseboardOn(
                            AirOutletTemp, ElecBaseboard(BaseboardNum).ElecUseRate, AirInletTemp, QBBCap, CapacitanceAir, Effic);
                    }
                } else {

                    UpdateElectricBaseboardOn(AirOutletTemp, ElecBaseboard(BaseboardNum).ElecUseRate, AirInletTemp, QBBCap, CapacitanceAir, Effic);
                }

            } else { // zero radiant fraction, no need of recalculation of heat balances

                LoadMet = QBBCap;
                UpdateElectricBaseboardOn(AirOutletTemp, ElecBaseboard(BaseboardNum).ElecUseRate, AirInletTemp, QBBCap, CapacitanceAir, Effic);
            }

        } else { // If there is an off condition the BB does nothing.

            UpdateElectricBaseboardOff(
                LoadMet, QBBCap, RadHeat, state.dataElectBaseboardRad->QBBElecRadSource(BaseboardNum), ElecBaseboard(BaseboardNum).ElecUseRate, AirOutletTemp, AirInletTemp);
        }

        // Assign calculated ones
        ElecBaseboard(BaseboardNum).AirOutletTemp = AirOutletTemp;
        ElecBaseboard(BaseboardNum).Power = QBBCap;
        ElecBaseboard(BaseboardNum).TotPower = LoadMet;
        ElecBaseboard(BaseboardNum).RadPower = RadHeat;
        ElecBaseboard(BaseboardNum).ConvPower = QBBCap - RadHeat;
    }

    void UpdateElectricBaseboardOff(Real64 &LoadMet,
                                    Real64 &QBBCap,
                                    Real64 &RadHeat,
                                    Real64 &QBBElecRadSrc,
                                    Real64 &ElecUseRate,
                                    Real64 &AirOutletTemp,
                                    Real64 const AirInletTemp)
    {

        // SUBROUTINE INFORMATION:
        //       AUTHOR         Rick Strand
        //       DATE WRITTEN   August 2017

        // PURPOSE OF THIS SUBROUTINE: Zero out appropriate system variables when it is off

        QBBCap = 0.0;
        LoadMet = 0.0;
        RadHeat = 0.0;
        AirOutletTemp = AirInletTemp;
        QBBElecRadSrc = 0.0;
        ElecUseRate = 0.0;
    }

    void UpdateElectricBaseboardOn(
        Real64 &AirOutletTemp, Real64 &ElecUseRate, Real64 const AirInletTemp, Real64 const QBBCap, Real64 const CapacitanceAir, Real64 const Effic)
    {

        // SUBROUTINE INFORMATION:
        //       AUTHOR         Rick Strand
        //       DATE WRITTEN   August 2017

        // PURPOSE OF THIS SUBROUTINE: System is on, so calculate some of the result variables

        AirOutletTemp = AirInletTemp + QBBCap / CapacitanceAir;
        // This could be utilized somehow or even reported so the data structures are left in place
        // The Baseboard electric Load is calculated using the efficiency
        ElecUseRate = QBBCap / Effic;
    }

    void UpdateElectricBaseboard(EnergyPlusData &state, int const BaseboardNum)
    {

        // SUBROUTINE INFORMATION:
        //       AUTHOR         Russ Taylor
        //                      Rick Strand
        //       DATE WRITTEN   Nov 1997
        //                      February 2001
        //       MODIFIED       Feb 2010 Daeho Kang for radiant component

        // Using/Aliasing
        auto & SysTimeElapsed = state.dataHVACGlobal->SysTimeElapsed;
        auto & TimeStepSys = state.dataHVACGlobal->TimeStepSys;

        // First, update the running average if necessary...
        if (state.dataElectBaseboardRad->LastSysTimeElapsed(BaseboardNum) == SysTimeElapsed) {
            state.dataElectBaseboardRad->QBBElecRadSrcAvg(BaseboardNum) -= state.dataElectBaseboardRad->LastQBBElecRadSrc(BaseboardNum) * state.dataElectBaseboardRad->LastTimeStepSys(BaseboardNum) / state.dataGlobal->TimeStepZone;
        }
        // Update the running average and the "last" values with the current values of the appropriate variables
        state.dataElectBaseboardRad->QBBElecRadSrcAvg(BaseboardNum) += state.dataElectBaseboardRad->QBBElecRadSource(BaseboardNum) * TimeStepSys / state.dataGlobal->TimeStepZone;

        state.dataElectBaseboardRad->LastQBBElecRadSrc(BaseboardNum) = state.dataElectBaseboardRad->QBBElecRadSource(BaseboardNum);
        state.dataElectBaseboardRad->LastSysTimeElapsed(BaseboardNum) = SysTimeElapsed;
        state.dataElectBaseboardRad->LastTimeStepSys(BaseboardNum) = TimeStepSys;
    }

    void UpdateBBElecRadSourceValAvg(EnergyPlusData &state, bool &ElecBaseboardSysOn) // .TRUE. if the radiant system has run this zone time step
    {

        // SUBROUTINE INFORMATION:
        //       AUTHOR         Rick Strand
        //       DATE WRITTEN   February 2001
        //       MODIFIED       Feb 2010 Daeho Kang for baseboard

        // PURPOSE OF THIS SUBROUTINE:
        // To transfer the average value of the heat source over the entire
        // zone time step back to the heat balance routines so that the heat
        // balance algorithms can simulate one last time with the average source
        // to maintain some reasonable amount of continuity and energy balance
        // in the temperature and flux histories.

        // METHODOLOGY EMPLOYED:
        // All of the record keeping for the average term is done in the Update
        // routine so the only other thing that this subroutine does is check to
        // see if the system was even on.  If any average term is non-zero, then
        // one or more of the radiant systems was running.

        // SUBROUTINE LOCAL VARIABLE DECLARATIONS:
        int BaseboardNum; // DO loop counter for surface index

        ElecBaseboardSysOn = false;

        // If this was never allocated, then there are no radiant systems in this input file (just RETURN)
        if (!allocated(state.dataElectBaseboardRad->QBBElecRadSrcAvg)) return;

        // If it was allocated, then we have to check to see if this was running at all...
        for (BaseboardNum = 1; BaseboardNum <= state.dataElectBaseboardRad->NumElecBaseboards; ++BaseboardNum) {
            if (state.dataElectBaseboardRad->QBBElecRadSrcAvg(BaseboardNum) != 0.0) {
                ElecBaseboardSysOn = true;
                break; // DO loop
            }
        }

        state.dataElectBaseboardRad->QBBElecRadSource = state.dataElectBaseboardRad->QBBElecRadSrcAvg;

        // QBBElecRadSource has been modified so we need to redistribute gains

        DistributeBBElecRadGains(state);
    }

    void DistributeBBElecRadGains(EnergyPlusData &state)
    {

        // SUBROUTINE INFORMATION:
        //       AUTHOR         Rick Strand
        //       DATE WRITTEN   February 2001
        //       MODIFIED       Feb 2010 Daeho Kang for baseboard
        //                      April 2010 Brent Griffith, max limit to protect surface temperature calcs

        // PURPOSE OF THIS SUBROUTINE:
        // To distribute the gains from the electric basebaord heater
        // as specified in the user input file.  This includes distribution
        // of long wavelength radiant gains to surfaces and "people."

        // METHODOLOGY EMPLOYED:
        // We must cycle through all of the radiant systems because each
        // surface could feel the effect of more than one radiant system.
        // Note that the energy radiated to people is assumed to affect them
        // but them it is assumed to be convected to the air.

        // Using/Aliasing
        using DataHeatBalFanSys::MaxRadHeatFlux;

        // SUBROUTINE PARAMETER DEFINITIONS:
        Real64 const SmallestArea(0.001); // Smallest area in meters squared (to avoid a divide by zero)

        // SUBROUTINE LOCAL VARIABLE DECLARATIONS:
        int RadSurfNum;           // Counter for surfaces receiving radiation from radiant heater
        int BaseboardNum;         // Counter for the baseboard
        int SurfNum;              // Pointer to the Surface derived type
        int ZoneNum;              // Pointer to the Zone derived type
        Real64 ThisSurfIntensity; // temporary for W/m2 term for rad on a surface

        // Initialize arrays
        state.dataHeatBalFanSys->QElecBaseboardSurf = 0.0;
        state.dataHeatBalFanSys->QElecBaseboardToPerson = 0.0;

        auto & ElecBaseboard = state.dataElectBaseboardRad->ElecBaseboard;
        for (BaseboardNum = 1; BaseboardNum <= state.dataElectBaseboardRad->NumElecBaseboards; ++BaseboardNum) {

            if (ElecBaseboard(BaseboardNum).ZonePtr >
                0) { // issue 5806 can be zero during first calls to baseboards, will be set after all are modeled
                ZoneNum = ElecBaseboard(BaseboardNum).ZonePtr;
                state.dataHeatBalFanSys->QElecBaseboardToPerson(ZoneNum) += state.dataElectBaseboardRad->QBBElecRadSource(BaseboardNum) * ElecBaseboard(BaseboardNum).FracDistribPerson;

                for (RadSurfNum = 1; RadSurfNum <= ElecBaseboard(BaseboardNum).TotSurfToDistrib; ++RadSurfNum) {
                    SurfNum = ElecBaseboard(BaseboardNum).SurfacePtr(RadSurfNum);
                    if (state.dataSurface->Surface(SurfNum).Area > SmallestArea) {
                        ThisSurfIntensity =
                            (state.dataElectBaseboardRad->QBBElecRadSource(BaseboardNum) * ElecBaseboard(BaseboardNum).FracDistribToSurf(RadSurfNum) / state.dataSurface->Surface(SurfNum).Area);
                        state.dataHeatBalFanSys->QElecBaseboardSurf(SurfNum) += ThisSurfIntensity;
                        if (ThisSurfIntensity > MaxRadHeatFlux) {
                            ShowSevereError(state, "DistributeBBElecRadGains:  excessive thermal radiation heat flux intensity detected");
                            ShowContinueError(state, "Surface = " + state.dataSurface->Surface(SurfNum).Name);
                            ShowContinueError(state, format("Surface area = {:.3R} [m2]", state.dataSurface->Surface(SurfNum).Area));
                            ShowContinueError(state, "Occurs in " + state.dataElectBaseboardRad->cCMO_BBRadiator_Electric + " = " + ElecBaseboard(BaseboardNum).EquipName);
                            ShowContinueError(state, format("Radiation intensity = {:.2R} [W/m2]", ThisSurfIntensity));
                            ShowContinueError(state, "Assign a larger surface area or more surfaces in " + state.dataElectBaseboardRad->cCMO_BBRadiator_Electric);
                            ShowFatalError(state, "DistributeBBElecRadGains:  excessive thermal radiation heat flux intensity detected");
                        }
                    } else {
                        ShowSevereError(state, "DistributeBBElecRadGains:  surface not large enough to receive thermal radiation heat flux");
                        ShowContinueError(state, "Surface = " + state.dataSurface->Surface(SurfNum).Name);
                        ShowContinueError(state, format("Surface area = {:.3R} [m2]", state.dataSurface->Surface(SurfNum).Area));
                        ShowContinueError(state, "Occurs in " + state.dataElectBaseboardRad->cCMO_BBRadiator_Electric + " = " + ElecBaseboard(BaseboardNum).EquipName);
                        ShowContinueError(state, "Assign a larger surface area or more surfaces in " + state.dataElectBaseboardRad->cCMO_BBRadiator_Electric);
                        ShowFatalError(state, "DistributeBBElecRadGains:  surface not large enough to receive thermal radiation heat flux");
                    }
                }
            }
        }
    }

    void ReportElectricBaseboard(EnergyPlusData &state, int const BaseboardNum)
    {

        // SUBROUTINE INFORMATION:
        //       AUTHOR         Daeho Kang
        //       DATE WRITTEN   Feb 2010

        // Using/Aliasing
        auto & TimeStepSys = state.dataHVACGlobal->TimeStepSys;
        auto & ElecBaseboard = state.dataElectBaseboardRad->ElecBaseboard;
        ElecBaseboard(BaseboardNum).ElecUseLoad = ElecBaseboard(BaseboardNum).ElecUseRate * TimeStepSys * DataGlobalConstants::SecInHour;
        ElecBaseboard(BaseboardNum).TotEnergy = ElecBaseboard(BaseboardNum).TotPower * TimeStepSys * DataGlobalConstants::SecInHour;
        ElecBaseboard(BaseboardNum).Energy = ElecBaseboard(BaseboardNum).Power * TimeStepSys * DataGlobalConstants::SecInHour;
        ElecBaseboard(BaseboardNum).ConvEnergy = ElecBaseboard(BaseboardNum).ConvPower * TimeStepSys * DataGlobalConstants::SecInHour;
        ElecBaseboard(BaseboardNum).RadEnergy = ElecBaseboard(BaseboardNum).RadPower * TimeStepSys * DataGlobalConstants::SecInHour;
    }

    Real64 SumHATsurf(EnergyPlusData &state, int const ZoneNum) // Zone number
    {

        // FUNCTION INFORMATION:
        //       AUTHOR         Peter Graham Ellis
        //       DATE WRITTEN   July 2003

        // PURPOSE OF THIS FUNCTION:
        // This function calculates the zone sum of Hc*Area*Tsurf.  It replaces the old SUMHAT.
        // The SumHATsurf code below is also in the CalcZoneSums subroutine in ZoneTempPredictorCorrector
        // and should be updated accordingly.

        // Using/Aliasing
        using namespace DataSurfaces;
        using namespace DataHeatBalance;

        // Return value
        Real64 SumHATsurf;

        // FUNCTION LOCAL VARIABLE DECLARATIONS:
        int SurfNum; // Surface number
        Real64 Area; // Effective surface area

        SumHATsurf = 0.0;

        for (SurfNum = state.dataHeatBal->Zone(ZoneNum).HTSurfaceFirst; SurfNum <= state.dataHeatBal->Zone(ZoneNum).HTSurfaceLast; ++SurfNum) {
            Area = state.dataSurface->Surface(SurfNum).Area;

            if (state.dataSurface->Surface(SurfNum).Class == SurfaceClass::Window) {
                if (ANY_INTERIOR_SHADE_BLIND(state.dataSurface->SurfWinShadingFlag(SurfNum))) {
                    // The area is the shade or blind area = the sum of the glazing area and the divider area (which is zero if no divider)
                    Area += state.dataSurface->SurfWinDividerArea(SurfNum);
                }

                if (state.dataSurface->SurfWinFrameArea(SurfNum) > 0.0) {
                    // Window frame contribution
                    SumHATsurf += state.dataHeatBal->HConvIn(SurfNum) * state.dataSurface->SurfWinFrameArea(SurfNum) * (1.0 + state.dataSurface->SurfWinProjCorrFrIn(SurfNum)) *
                                  state.dataSurface->SurfWinFrameTempSurfIn(SurfNum);
                }

                if (state.dataSurface->SurfWinDividerArea(SurfNum) > 0.0 && !ANY_INTERIOR_SHADE_BLIND(state.dataSurface->SurfWinShadingFlag(SurfNum))) {
                    // Window divider contribution (only from shade or blind for window with divider and interior shade or blind)
                    SumHATsurf += state.dataHeatBal->HConvIn(SurfNum) * state.dataSurface->SurfWinDividerArea(SurfNum) * (1.0 + 2.0 * state.dataSurface->SurfWinProjCorrDivIn(SurfNum)) *
                                  state.dataSurface->SurfWinDividerTempSurfIn(SurfNum);
                }
            }

            SumHATsurf += state.dataHeatBal->HConvIn(SurfNum) * Area * state.dataHeatBalSurf->TempSurfInTmp(SurfNum);
        }

        return SumHATsurf;
    }

} // namespace ElectricBaseboardRadiator

} // namespace EnergyPlus<|MERGE_RESOLUTION|>--- conflicted
+++ resolved
@@ -542,9 +542,7 @@
         int ZoneNode;
         int ZoneNum;
         int Loop;
-<<<<<<< HEAD
-=======
-        static Array1D_bool MyEnvrnFlag;
+
         auto & ElecBaseboard = state.dataElectBaseboardRad->ElecBaseboard;
         auto & NumElecBaseboards = state.dataElectBaseboardRad->NumElecBaseboards;
         auto & MyOneTimeFlag = state.dataElectBaseboardRad->MyOneTimeFlag;
@@ -556,7 +554,6 @@
         auto & LastSysTimeElapsed = state.dataElectBaseboardRad->LastSysTimeElapsed;
         auto & LastTimeStepSys = state.dataElectBaseboardRad->LastTimeStepSys;
         auto & ZoneEquipmentListChecked = state.dataElectBaseboardRad->ZoneEquipmentListChecked;
->>>>>>> aafb96fe
 
         // Do the one time initializations
         if (MyOneTimeFlag) {
