// EnergyPlus, Copyright (c) 1996-2021, The Board of Trustees of the University of Illinois,
// The Regents of the University of California, through Lawrence Berkeley National Laboratory
// (subject to receipt of any required approvals from the U.S. Dept. of Energy), Oak Ridge
// National Laboratory, managed by UT-Battelle, Alliance for Sustainable Energy, LLC, and other
// contributors. All rights reserved.
//
// NOTICE: This Software was developed under funding from the U.S. Department of Energy and the
// U.S. Government consequently retains certain rights. As such, the U.S. Government has been
// granted for itself and others acting on its behalf a paid-up, nonexclusive, irrevocable,
// worldwide license in the Software to reproduce, distribute copies to the public, prepare
// derivative works, and perform publicly and display publicly, and to permit others to do so.
//
// Redistribution and use in source and binary forms, with or without modification, are permitted
// provided that the following conditions are met:
//
// (1) Redistributions of source code must retain the above copyright notice, this list of
//     conditions and the following disclaimer.
//
// (2) Redistributions in binary form must reproduce the above copyright notice, this list of
//     conditions and the following disclaimer in the documentation and/or other materials
//     provided with the distribution.
//
// (3) Neither the name of the University of California, Lawrence Berkeley National Laboratory,
//     the University of Illinois, U.S. Dept. of Energy nor the names of its contributors may be
//     used to endorse or promote products derived from this software without specific prior
//     written permission.
//
// (4) Use of EnergyPlus(TM) Name. If Licensee (i) distributes the software in stand-alone form
//     without changes from the version obtained under this License, or (ii) Licensee makes a
//     reference solely to the software portion of its product, Licensee must refer to the
//     software as "EnergyPlus version X" software, where "X" is the version number Licensee
//     obtained under this License and may not use a different name for the software. Except as
//     specifically required in this Section (4), Licensee shall not use in a company name, a
//     product name, in advertising, publicity, or other promotional activities any name, trade
//     name, trademark, logo, or other designation of "EnergyPlus", "E+", "e+" or confusingly
//     similar designation, without the U.S. Department of Energy's prior written consent.
//
// THIS SOFTWARE IS PROVIDED BY THE COPYRIGHT HOLDERS AND CONTRIBUTORS "AS IS" AND ANY EXPRESS OR
// IMPLIED WARRANTIES, INCLUDING, BUT NOT LIMITED TO, THE IMPLIED WARRANTIES OF MERCHANTABILITY
// AND FITNESS FOR A PARTICULAR PURPOSE ARE DISCLAIMED. IN NO EVENT SHALL THE COPYRIGHT OWNER OR
// CONTRIBUTORS BE LIABLE FOR ANY DIRECT, INDIRECT, INCIDENTAL, SPECIAL, EXEMPLARY, OR
// CONSEQUENTIAL DAMAGES (INCLUDING, BUT NOT LIMITED TO, PROCUREMENT OF SUBSTITUTE GOODS OR
// SERVICES; LOSS OF USE, DATA, OR PROFITS; OR BUSINESS INTERRUPTION) HOWEVER CAUSED AND ON ANY
// THEORY OF LIABILITY, WHETHER IN CONTRACT, STRICT LIABILITY, OR TORT (INCLUDING NEGLIGENCE OR
// OTHERWISE) ARISING IN ANY WAY OUT OF THE USE OF THIS SOFTWARE, EVEN IF ADVISED OF THE
// POSSIBILITY OF SUCH DAMAGE.

// C++ Headers
#include <algorithm>
#include <cassert>
#include <cmath>
#include <string>
#include <unordered_map>

// ObjexxFCL Headers
#include <ObjexxFCL/Array.functions.hh>
#include <ObjexxFCL/Fmath.hh>

// EnergyPlus Headers
#include <EnergyPlus/AirflowNetworkBalanceManager.hh>
#include <EnergyPlus/BranchNodeConnections.hh>
#include <EnergyPlus/Data/EnergyPlusData.hh>
#include <EnergyPlus/DataAirLoop.hh>
#include <EnergyPlus/DataAirSystems.hh>
#include <EnergyPlus/DataEnvironment.hh>
#include <EnergyPlus/DataGlobalConstants.hh>
#include <EnergyPlus/DataHVACGlobals.hh>
#include <EnergyPlus/DataHeatBalFanSys.hh>
#include <EnergyPlus/DataHeatBalance.hh>
#include <EnergyPlus/DataLoopNode.hh>
#include <EnergyPlus/DataZoneEnergyDemands.hh>
#include <EnergyPlus/DataZoneEquipment.hh>
#include <EnergyPlus/FanCoilUnits.hh>
#include <EnergyPlus/HVACStandAloneERV.hh>
#include <EnergyPlus/HVACVariableRefrigerantFlow.hh>
#include <EnergyPlus/HybridUnitaryAirConditioners.hh>
#include <EnergyPlus/OutdoorAirUnit.hh>
#include <EnergyPlus/OutputProcessor.hh>
#include <EnergyPlus/OutputReportPredefined.hh>
#include <EnergyPlus/PackagedTerminalHeatPump.hh>
#include <EnergyPlus/Plant/DataPlant.hh>
#include <EnergyPlus/Psychrometrics.hh>
#include <EnergyPlus/PurchasedAirManager.hh>
#include <EnergyPlus/SystemReports.hh>
#include <EnergyPlus/UnitVentilator.hh>
#include <EnergyPlus/UtilityRoutines.hh>
#include <EnergyPlus/WindowAC.hh>

namespace EnergyPlus::SystemReports {

    // Module containing the routines dealing with Mechanical Ventilation Loads and Energy Reporting (Outside Air)

    // MODULE INFORMATION:
    //       AUTHOR         Mike Witte, Linda Lawrie, Dan Fisher
    //       DATE WRITTEN   Apr-Jul 2005
    //       MODIFIED       22Aug2010 Craig Wray - added Fan:ComponentModel
    //       RE-ENGINEERED  na

    // PURPOSE OF THIS MODULE:
    // This module embodies the scheme(s) for reporting ventilation loads and energy use.

    // Using/Aliasing
    using namespace DataLoopNode;
    using namespace DataAirLoop;
    using namespace DataHVACGlobals;
    using namespace DataPlant;
    using namespace DataZoneEquipment;
    using namespace DataAirSystems;

    // Functions

    void InitEnergyReports(EnergyPlusData &state)
    {

        // SUBROUTINE INFORMATION:
        //       AUTHOR         Dan Fisher
        //       DATE WRITTEN   April 2005
        //       MODIFIED
        //       RE-ENGINEERED  na

        // PURPOSE OF THIS SUBROUTINE:
        // Initializes the energy components of the data structures

        // METHODOLOGY EMPLOYED:
        // Once all compsets have been established (second iteration) find all components
        // subcomponents, etc.

        // Using/Aliasing
        using Psychrometrics::PsyHFnTdbW;
        using Psychrometrics::PsyRhoAirFnPbTdbW;
        using namespace DataGlobalConstants;

        // SUBROUTINE PARAMETER DEFINITIONS:
        int constexpr EnergyTransfer(1);

        int AirDistUnitNum;
        int MatchLoop;
        int MatchLoopType;
        int MatchBranch;
        int MatchComp;
        int AirLoopNum;
        int BranchNum;
        int ZoneInletNodeNum;
        int CompNum;
        int VarNum;
        int SubCompNum;
        int SubSubCompNum;
        int EquipNum;
        int SubEquipNum;
        int SubSubEquipNum;
        int CtrlZoneNum;
        int NodeIndex;
        int Idx;
        int ListNum;
        int SAPNum;
        int SAPOutNode;
        int MainBranchNum;
        int SupplyCoolBranchNum;
        int SupplyHeatBranchNum;
        int VarType;
        int VarIndex;
        int OutNum;
        int NodeCount;
        int PlantLoopNum;
        int NumZoneConnectComps;
        int NumZoneConnectSubComps;
        int NumZoneConnectSubSubComps;
        int NumAirSysConnectComps;
        int NumAirSysConnectSubComps;
        int NumAirSysConnectSubSubComps;
        int ArrayCount;
        int LoopType;
        int LoopNum;
        int FirstIndex;
        int LastIndex;
        int LoopCount;
        std::string CompType;
        std::string CompName;
        bool MatchFound;
        bool ConnectionFlag(false);

        if (!state.dataSysRpts->VentReportStructureCreated) return;

        if (state.dataSysRpts->OneTimeFlag_InitEnergyReports) {

            // ***I think we need to preprocess the main components on the branch to get them in order***
            // This needs to be done before we start in on the component loop
            // GetChildrenData will put all of the subcomponents in order for us

            for (CtrlZoneNum = 1; CtrlZoneNum <= state.dataGlobal->NumOfZones; ++CtrlZoneNum) {
                if (!state.dataZoneEquip->ZoneEquipConfig(CtrlZoneNum).IsControlled) continue;
                state.dataZoneEquip->ZoneEquipConfig(CtrlZoneNum).EquipListIndex =
                    UtilityRoutines::FindItemInList(state.dataZoneEquip->ZoneEquipConfig(CtrlZoneNum).EquipListName, state.dataZoneEquip->ZoneEquipList);
                ListNum = state.dataZoneEquip->ZoneEquipConfig(CtrlZoneNum).EquipListIndex;
                for (ZoneInletNodeNum = 1; ZoneInletNodeNum <= state.dataZoneEquip->ZoneEquipConfig(CtrlZoneNum).NumInletNodes; ++ZoneInletNodeNum) {
                    AirLoopNum = state.dataZoneEquip->ZoneEquipConfig(CtrlZoneNum).InletNodeAirLoopNum(ZoneInletNodeNum);
                    for (CompNum = 1; CompNum <= state.dataZoneEquip->ZoneEquipList(ListNum).NumOfEquipTypes; ++CompNum) {
                        for (NodeCount = 1; NodeCount <= state.dataZoneEquip->ZoneEquipList(ListNum).EquipData(CompNum).NumOutlets; ++NodeCount) {
                            if (state.dataZoneEquip->ZoneEquipList(ListNum).EquipData(CompNum).OutletNodeNums(NodeCount) ==
                                state.dataZoneEquip->ZoneEquipConfig(CtrlZoneNum).AirDistUnitCool(ZoneInletNodeNum).OutNode) {
                                state.dataZoneEquip->ZoneEquipConfig(CtrlZoneNum).AirDistUnitCool(ZoneInletNodeNum).AirDistUnitIndex = CompNum;
                                if (state.dataZoneEquip->ZoneEquipConfig(CtrlZoneNum).AirDistUnitCool(ZoneInletNodeNum).SupplyAirPathExists) {
                                    for (SAPNum = 1; SAPNum <= state.dataZoneEquip->NumSupplyAirPaths; ++SAPNum) {
                                        for (SAPOutNode = 1; SAPOutNode <= state.dataZoneEquip->SupplyAirPath(SAPNum).NumOutletNodes; ++SAPOutNode) {
                                            if (state.dataZoneEquip->ZoneEquipConfig(CtrlZoneNum).AirDistUnitCool(ZoneInletNodeNum).InNode ==
                                                state.dataZoneEquip->SupplyAirPath(SAPNum).OutletNode(SAPOutNode)) {
                                                state.dataZoneEquip->ZoneEquipConfig(CtrlZoneNum).AirDistUnitCool(ZoneInletNodeNum).SupplyAirPathIndex = SAPNum;
                                                for (OutNum = 1; OutNum <= state.dataAirLoop->AirToZoneNodeInfo(AirLoopNum).NumSupplyNodes; ++OutNum) {
                                                    if (state.dataAirLoop->AirToZoneNodeInfo(AirLoopNum).ZoneEquipSupplyNodeNum(OutNum) ==
                                                        state.dataZoneEquip->SupplyAirPath(SAPNum).InletNodeNum) {
                                                        state.dataZoneEquip->ZoneEquipConfig(CtrlZoneNum).AirDistUnitCool(ZoneInletNodeNum).SupplyBranchIndex =
                                                            state.dataAirSystemsData->PrimaryAirSystems(AirLoopNum).OutletBranchNum(OutNum);
                                                        if (state.dataAirSystemsData->PrimaryAirSystems(AirLoopNum).Splitter.Exists) {
                                                            for (MainBranchNum = 1; MainBranchNum <= state.dataAirSystemsData->PrimaryAirSystems(AirLoopNum).NumBranches;
                                                                 ++MainBranchNum) {
                                                                if (state.dataAirSystemsData->PrimaryAirSystems(AirLoopNum).Branch(MainBranchNum).NodeNumOut ==
                                                                    state.dataAirSystemsData->PrimaryAirSystems(AirLoopNum).Splitter.NodeNumIn) {
                                                                    state.dataZoneEquip->ZoneEquipConfig(CtrlZoneNum).AirDistUnitCool(ZoneInletNodeNum).MainBranchIndex =
                                                                        MainBranchNum;
                                                                }
                                                            }
                                                        } else { // no splitter
                                                            state.dataZoneEquip->ZoneEquipConfig(CtrlZoneNum).AirDistUnitCool(ZoneInletNodeNum).MainBranchIndex =
                                                                state.dataZoneEquip->ZoneEquipConfig(CtrlZoneNum).AirDistUnitCool(ZoneInletNodeNum).SupplyBranchIndex;
                                                        }
                                                    }
                                                }
                                            }
                                        }
                                    }
                                } else { // no supply air path
                                    if (AirLoopNum > 0) {
                                        for (NodeIndex = 1; NodeIndex <= state.dataAirLoop->AirToZoneNodeInfo(AirLoopNum).NumSupplyNodes; ++NodeIndex) {
                                            if (state.dataAirLoop->AirToZoneNodeInfo(AirLoopNum).ZoneEquipSupplyNodeNum(NodeIndex) ==
                                                state.dataZoneEquip->ZoneEquipConfig(CtrlZoneNum).AirDistUnitCool(ZoneInletNodeNum).InNode) {
                                                for (BranchNum = 1; BranchNum <= state.dataAirSystemsData->PrimaryAirSystems(AirLoopNum).NumBranches; ++BranchNum) {
                                                    if (state.dataAirSystemsData->PrimaryAirSystems(AirLoopNum).Branch(BranchNum).NodeNumOut ==
                                                        state.dataAirLoop->AirToZoneNodeInfo(AirLoopNum).AirLoopSupplyNodeNum(NodeIndex)) {
                                                        state.dataZoneEquip->ZoneEquipConfig(CtrlZoneNum).AirDistUnitCool(ZoneInletNodeNum).SupplyBranchIndex = BranchNum;
                                                        if (state.dataAirSystemsData->PrimaryAirSystems(AirLoopNum).Splitter.Exists) {
                                                            for (MainBranchNum = 1; MainBranchNum <= state.dataAirSystemsData->PrimaryAirSystems(AirLoopNum).NumBranches;
                                                                 ++MainBranchNum) {
                                                                if (state.dataAirSystemsData->PrimaryAirSystems(AirLoopNum).Branch(MainBranchNum).NodeNumOut ==
                                                                    state.dataAirSystemsData->PrimaryAirSystems(AirLoopNum).Splitter.NodeNumIn) {
                                                                    state.dataZoneEquip->ZoneEquipConfig(CtrlZoneNum).AirDistUnitCool(ZoneInletNodeNum).MainBranchIndex =
                                                                        MainBranchNum;
                                                                }
                                                            }
                                                        } else { // no splitter
                                                            state.dataZoneEquip->ZoneEquipConfig(CtrlZoneNum).AirDistUnitCool(ZoneInletNodeNum).MainBranchIndex =
                                                                state.dataZoneEquip->ZoneEquipConfig(CtrlZoneNum).AirDistUnitCool(ZoneInletNodeNum).SupplyAirPathIndex;
                                                        }
                                                    }
                                                }
                                            }
                                        }
                                    }
                                }
                            } else if (state.dataZoneEquip->ZoneEquipList(ListNum).EquipData(CompNum).OutletNodeNums(NodeCount) ==
                                       state.dataZoneEquip->ZoneEquipConfig(CtrlZoneNum).AirDistUnitHeat(ZoneInletNodeNum).InNode) {
                                state.dataZoneEquip->ZoneEquipConfig(CtrlZoneNum).AirDistUnitHeat(ZoneInletNodeNum).AirDistUnitIndex = CompNum;
                                if (state.dataZoneEquip->ZoneEquipConfig(CtrlZoneNum).AirDistUnitHeat(ZoneInletNodeNum).SupplyAirPathExists) {
                                    for (SAPNum = 1; SAPNum <= state.dataZoneEquip->NumSupplyAirPaths; ++SAPNum) {
                                        for (NodeIndex = 1; NodeIndex <= state.dataAirLoop->AirToZoneNodeInfo(AirLoopNum).NumSupplyNodes; ++NodeIndex) {
                                            if (state.dataAirLoop->AirToZoneNodeInfo(AirLoopNum).ZoneEquipSupplyNodeNum(NodeIndex) ==
                                                state.dataZoneEquip->SupplyAirPath(SAPNum).InletNodeNum) {
                                                for (BranchNum = 1; BranchNum <= state.dataAirSystemsData->PrimaryAirSystems(AirLoopNum).NumBranches; ++BranchNum) {
                                                    if (state.dataAirSystemsData->PrimaryAirSystems(AirLoopNum).Branch(BranchNum).NodeNumOut ==
                                                        state.dataAirLoop->AirToZoneNodeInfo(AirLoopNum).AirLoopSupplyNodeNum(NodeIndex)) {
                                                        state.dataZoneEquip->ZoneEquipConfig(CtrlZoneNum).AirDistUnitHeat(ZoneInletNodeNum).SupplyBranchIndex = BranchNum;
                                                        if (state.dataAirSystemsData->PrimaryAirSystems(AirLoopNum).Splitter.Exists) {
                                                            for (MainBranchNum = 1; MainBranchNum <= state.dataAirSystemsData->PrimaryAirSystems(AirLoopNum).NumBranches;
                                                                 ++MainBranchNum) {
                                                                if (state.dataAirSystemsData->PrimaryAirSystems(AirLoopNum).Branch(MainBranchNum).NodeNumOut ==
                                                                    state.dataAirSystemsData->PrimaryAirSystems(AirLoopNum).Splitter.NodeNumIn) {
                                                                    state.dataZoneEquip->ZoneEquipConfig(CtrlZoneNum).AirDistUnitHeat(ZoneInletNodeNum).MainBranchIndex =
                                                                        MainBranchNum;
                                                                }
                                                            }
                                                        } else { // no splitter
                                                            state.dataZoneEquip->ZoneEquipConfig(CtrlZoneNum).AirDistUnitHeat(ZoneInletNodeNum).MainBranchIndex =
                                                                state.dataZoneEquip->ZoneEquipConfig(CtrlZoneNum).AirDistUnitHeat(ZoneInletNodeNum).SupplyAirPathIndex;
                                                        }
                                                    }
                                                }
                                            }
                                        }

                                        for (SAPOutNode = 1; SAPOutNode <= state.dataZoneEquip->SupplyAirPath(SAPNum).NumOutletNodes; ++SAPOutNode) {
                                            if (ZoneInletNodeNum == state.dataZoneEquip->SupplyAirPath(SAPNum).OutletNode(SAPOutNode)) {
                                                state.dataZoneEquip->ZoneEquipConfig(CtrlZoneNum).AirDistUnitHeat(ZoneInletNodeNum).SupplyAirPathIndex = SAPNum;
                                            }
                                        }
                                    }
                                } else { // no supply air path
                                    if (AirLoopNum > 0) {
                                        for (NodeIndex = 1; NodeIndex <= state.dataAirLoop->AirToZoneNodeInfo(AirLoopNum).NumSupplyNodes; ++NodeIndex) {
                                            if (state.dataAirLoop->AirToZoneNodeInfo(AirLoopNum).ZoneEquipSupplyNodeNum(NodeIndex) ==
                                                state.dataZoneEquip->ZoneEquipConfig(CtrlZoneNum).AirDistUnitHeat(ZoneInletNodeNum).InNode) {
                                                for (BranchNum = 1; BranchNum <= state.dataAirSystemsData->PrimaryAirSystems(AirLoopNum).NumBranches; ++BranchNum) {
                                                    if (state.dataAirSystemsData->PrimaryAirSystems(AirLoopNum).Branch(BranchNum).NodeNumOut ==
                                                        state.dataAirLoop->AirToZoneNodeInfo(AirLoopNum).AirLoopSupplyNodeNum(NodeIndex)) {
                                                        state.dataZoneEquip->ZoneEquipConfig(CtrlZoneNum).AirDistUnitHeat(ZoneInletNodeNum).SupplyBranchIndex = BranchNum;
                                                        if (state.dataAirSystemsData->PrimaryAirSystems(AirLoopNum).Splitter.Exists) {
                                                            for (MainBranchNum = 1; MainBranchNum <= state.dataAirSystemsData->PrimaryAirSystems(AirLoopNum).NumBranches;
                                                                 ++MainBranchNum) {
                                                                if (state.dataAirSystemsData->PrimaryAirSystems(AirLoopNum).Branch(MainBranchNum).NodeNumOut ==
                                                                    state.dataAirSystemsData->PrimaryAirSystems(AirLoopNum).Splitter.NodeNumIn) {
                                                                    state.dataZoneEquip->ZoneEquipConfig(CtrlZoneNum).AirDistUnitHeat(ZoneInletNodeNum).MainBranchIndex =
                                                                        MainBranchNum;
                                                                }
                                                            }
                                                        } else { // no splitter
                                                            state.dataZoneEquip->ZoneEquipConfig(CtrlZoneNum).AirDistUnitHeat(ZoneInletNodeNum).MainBranchIndex =
                                                                state.dataZoneEquip->ZoneEquipConfig(CtrlZoneNum).AirDistUnitHeat(ZoneInletNodeNum).SupplyAirPathIndex;
                                                        }
                                                    }
                                                }
                                            }
                                        }
                                    }
                                }
                            } else {

                                // Can't tell if there's an error based on this code...need to check logical flags separately
                            }
                        }
                    }
                }
            }

            for (CtrlZoneNum = 1; CtrlZoneNum <= state.dataGlobal->NumOfZones; ++CtrlZoneNum) {
                if (!state.dataZoneEquip->ZoneEquipConfig(CtrlZoneNum).IsControlled) continue;
                state.dataZoneEquip->ZoneEquipConfig(CtrlZoneNum).EquipListIndex =
                    UtilityRoutines::FindItemInList(state.dataZoneEquip->ZoneEquipConfig(CtrlZoneNum).EquipListName, state.dataZoneEquip->ZoneEquipList);
                ListNum = state.dataZoneEquip->ZoneEquipConfig(CtrlZoneNum).EquipListIndex;
                // loop over the zone supply air path inlet nodes
                for (ZoneInletNodeNum = 1; ZoneInletNodeNum <= state.dataZoneEquip->ZoneEquipConfig(CtrlZoneNum).NumInletNodes; ++ZoneInletNodeNum) {
                    AirLoopNum = state.dataZoneEquip->ZoneEquipConfig(CtrlZoneNum).InletNodeAirLoopNum(ZoneInletNodeNum);

                    // 1. Find HVAC component plant loop connections
                    MainBranchNum = state.dataZoneEquip->ZoneEquipConfig(CtrlZoneNum).AirDistUnitHeat(ZoneInletNodeNum).MainBranchIndex;
                    MainBranchNum = max(MainBranchNum, state.dataZoneEquip->ZoneEquipConfig(CtrlZoneNum).AirDistUnitCool(ZoneInletNodeNum).MainBranchIndex);
                    if (MainBranchNum > 0) MatchPlantSys(state, AirLoopNum, MainBranchNum);
                    SupplyCoolBranchNum = state.dataZoneEquip->ZoneEquipConfig(CtrlZoneNum).AirDistUnitCool(ZoneInletNodeNum).SupplyBranchIndex;
                    if (SupplyCoolBranchNum > 0 && (SupplyCoolBranchNum != MainBranchNum)) MatchPlantSys(state, AirLoopNum, SupplyCoolBranchNum);
                    SupplyHeatBranchNum = state.dataZoneEquip->ZoneEquipConfig(CtrlZoneNum).AirDistUnitHeat(ZoneInletNodeNum).SupplyBranchIndex;
                    if (SupplyHeatBranchNum > 0 && (SupplyHeatBranchNum != MainBranchNum)) MatchPlantSys(state, AirLoopNum, SupplyHeatBranchNum);

                    AirDistUnitNum = state.dataZoneEquip->ZoneEquipConfig(CtrlZoneNum).AirDistUnitCool(ZoneInletNodeNum).AirDistUnitIndex;
                    AirDistUnitNum = max(AirDistUnitNum, state.dataZoneEquip->ZoneEquipConfig(CtrlZoneNum).AirDistUnitHeat(ZoneInletNodeNum).AirDistUnitIndex);
                    if (ListNum > 0 && AirDistUnitNum > 0) {
                        for (VarNum = 1; VarNum <= state.dataZoneEquip->ZoneEquipList(ListNum).EquipData(AirDistUnitNum).NumMeteredVars; ++VarNum) {
                            if (state.dataZoneEquip->ZoneEquipList(ListNum).EquipData(AirDistUnitNum).MeteredVar(VarNum).ResourceType == DataGlobalConstants::ResourceType::EnergyTransfer) {
                                state.dataZoneEquip->ZoneEquipList(ListNum).EquipData(AirDistUnitNum).EnergyTransComp = EnergyTransfer;
                                CompType = state.dataZoneEquip->ZoneEquipList(ListNum).EquipData(AirDistUnitNum).TypeOf;
                                CompName = state.dataZoneEquip->ZoneEquipList(ListNum).EquipData(AirDistUnitNum).Name;
                                Idx = 0;
                                FindDemandSideMatch(state, CompType, CompName, MatchFound, MatchLoopType, MatchLoop, MatchBranch, MatchComp);
                                if (MatchFound)
                                    UpdateZoneCompPtrArray(state, Idx, ListNum, AirDistUnitNum, MatchLoopType, MatchLoop, MatchBranch, MatchComp);
                                state.dataZoneEquip->ZoneEquipList(ListNum).EquipData(AirDistUnitNum).ZoneEqToPlantPtr = Idx;
                                break;
                            }
                        }
                        for (SubEquipNum = 1; SubEquipNum <= state.dataZoneEquip->ZoneEquipList(ListNum).EquipData(AirDistUnitNum).NumSubEquip; ++SubEquipNum) {
                            for (VarNum = 1; VarNum <= state.dataZoneEquip->ZoneEquipList(ListNum).EquipData(AirDistUnitNum).SubEquipData(SubEquipNum).NumMeteredVars;
                                 ++VarNum) {
                                if (state.dataZoneEquip->ZoneEquipList(ListNum).EquipData(AirDistUnitNum).SubEquipData(SubEquipNum).MeteredVar(VarNum).ResourceType ==
                                    DataGlobalConstants::ResourceType::EnergyTransfer) {
                                    state.dataZoneEquip->ZoneEquipList(ListNum).EquipData(AirDistUnitNum).SubEquipData(SubEquipNum).EnergyTransComp = EnergyTransfer;
                                    CompType = state.dataZoneEquip->ZoneEquipList(ListNum).EquipData(AirDistUnitNum).SubEquipData(SubEquipNum).TypeOf;
                                    CompName = state.dataZoneEquip->ZoneEquipList(ListNum).EquipData(AirDistUnitNum).SubEquipData(SubEquipNum).Name;
                                    Idx = 0;
                                    FindDemandSideMatch(state, CompType, CompName, MatchFound, MatchLoopType, MatchLoop, MatchBranch, MatchComp);
                                    if (MatchFound)
                                        UpdateZoneSubCompPtrArray(state,
                                            Idx, ListNum, AirDistUnitNum, SubEquipNum, MatchLoopType, MatchLoop, MatchBranch, MatchComp);
                                    state.dataZoneEquip->ZoneEquipList(ListNum).EquipData(AirDistUnitNum).SubEquipData(SubEquipNum).ZoneEqToPlantPtr = Idx;
                                    break;
                                }
                            }
                            for (SubSubEquipNum = 1;
                                 SubSubEquipNum <= state.dataZoneEquip->ZoneEquipList(ListNum).EquipData(AirDistUnitNum).SubEquipData(SubEquipNum).NumSubSubEquip;
                                 ++SubSubEquipNum) {
                                for (VarNum = 1; VarNum <= state.dataZoneEquip->ZoneEquipList(ListNum)
                                                               .EquipData(AirDistUnitNum)
                                                               .SubEquipData(SubEquipNum)
                                                               .SubSubEquipData(SubSubEquipNum)
                                                               .NumMeteredVars;
                                     ++VarNum) {
                                    if (state.dataZoneEquip->ZoneEquipList(ListNum)
                                            .EquipData(AirDistUnitNum)
                                            .SubEquipData(SubEquipNum)
                                            .SubSubEquipData(SubSubEquipNum)
                                            .MeteredVar(VarNum)
                                            .ResourceType == DataGlobalConstants::ResourceType::EnergyTransfer) {
                                        state.dataZoneEquip->ZoneEquipList(ListNum)
                                            .EquipData(AirDistUnitNum)
                                            .SubEquipData(SubEquipNum)
                                            .SubSubEquipData(SubSubEquipNum)
                                            .EnergyTransComp = EnergyTransfer;
                                        CompType = state.dataZoneEquip->ZoneEquipList(ListNum)
                                                       .EquipData(AirDistUnitNum)
                                                       .SubEquipData(SubEquipNum)
                                                       .SubSubEquipData(SubSubEquipNum)
                                                       .TypeOf;
                                        CompName = state.dataZoneEquip->ZoneEquipList(ListNum)
                                                       .EquipData(AirDistUnitNum)
                                                       .SubEquipData(SubEquipNum)
                                                       .SubSubEquipData(SubSubEquipNum)
                                                       .Name;
                                        Idx = 0;
                                        FindDemandSideMatch(state, CompType, CompName, MatchFound, MatchLoopType, MatchLoop, MatchBranch, MatchComp);
                                        if (MatchFound)
                                            UpdateZoneSubSubCompPtrArray(state,
                                                                         Idx,
                                                                         ListNum,
                                                                         AirDistUnitNum,
                                                                         SubEquipNum,
                                                                         SubSubEquipNum,
                                                                         MatchLoopType,
                                                                         MatchLoop,
                                                                         MatchBranch,
                                                                         MatchComp);
                                        state.dataZoneEquip->ZoneEquipList(ListNum)
                                            .EquipData(AirDistUnitNum)
                                            .SubEquipData(SubEquipNum)
                                            .SubSubEquipData(SubSubEquipNum)
                                            .ZoneEqToPlantPtr = Idx;
                                        break;
                                    }
                                }
                            }
                        }
                    }

                    // Eliminate duplicates in the connection arrays
                    if (allocated(state.dataAirSystemsData->ZoneCompToPlant)) {
                        EquipNum = isize(state.dataAirSystemsData->ZoneCompToPlant);
                    } else {
                        EquipNum = 0;
                    }
                    if (allocated(state.dataAirSystemsData->ZoneSubCompToPlant)) {
                        SubEquipNum = isize(state.dataAirSystemsData->ZoneSubCompToPlant);
                    } else {
                        SubEquipNum = 0;
                    }
                    if (allocated(state.dataAirSystemsData->ZoneSubSubCompToPlant)) {
                        SubSubEquipNum = isize(state.dataAirSystemsData->ZoneSubSubCompToPlant);
                    } else {
                        SubSubEquipNum = 0;
                    }
                    if (allocated(state.dataAirSystemsData->AirSysCompToPlant)) {
                        CompNum = isize(state.dataAirSystemsData->AirSysCompToPlant);
                    } else {
                        CompNum = 0;
                    }
                    if (allocated(state.dataAirSystemsData->AirSysSubCompToPlant)) {
                        SubCompNum = isize(state.dataAirSystemsData->AirSysSubCompToPlant);
                    } else {
                        SubCompNum = 0;
                    }
                    if (allocated(state.dataAirSystemsData->AirSysSubSubCompToPlant)) {
                        SubSubCompNum = isize(state.dataAirSystemsData->AirSysSubSubCompToPlant);
                    } else {
                        SubSubCompNum = 0;
                    }

                    if (EquipNum > 0) {
                        ArrayCount = 0;
                        for (int i = 1; i <= EquipNum; ++i) {
                            auto const &zi(state.dataAirSystemsData->ZoneCompToPlant(i));
                            bool duplicate(false);
                            for (int j = 1; j <= ArrayCount; ++j) {
                                auto const &zj(state.dataAirSystemsData->ZoneCompToPlant(j));
                                if ((zi.ZoneEqListNum == zj.ZoneEqListNum) && (zi.ZoneEqCompNum == zj.ZoneEqCompNum)) { // Duplicate
                                    duplicate = true;
                                    break;
                                }
                            }
                            if (!duplicate) {
                                ++ArrayCount;
                                if (i > ArrayCount) { // Copy to lower position
                                    auto &za(state.dataAirSystemsData->ZoneCompToPlant(ArrayCount));
                                    za.ZoneEqListNum = zi.ZoneEqListNum;
                                    za.ZoneEqCompNum = zi.ZoneEqCompNum;
                                    za.PlantLoopType = zi.PlantLoopType;
                                    za.PlantLoopNum = zi.PlantLoopNum;
                                    za.PlantLoopBranch = zi.PlantLoopBranch;
                                    za.PlantLoopComp = zi.PlantLoopComp;
                                    za.FirstDemandSidePtr = zi.FirstDemandSidePtr;
                                    za.LastDemandSidePtr = zi.LastDemandSidePtr;
                                }
                            }
                        }
                        for (int i = ArrayCount + 1; i <= EquipNum; ++i) { // Zero the now-unused entries
                            auto &zi(state.dataAirSystemsData->ZoneCompToPlant(i));
                            zi.ZoneEqListNum = 0;
                            zi.ZoneEqCompNum = 0;
                            zi.PlantLoopType = 0;
                            zi.PlantLoopNum = 0;
                            zi.PlantLoopBranch = 0;
                            zi.PlantLoopComp = 0;
                            zi.FirstDemandSidePtr = 0;
                            zi.LastDemandSidePtr = 0;
                        }
                    }

                    if (SubEquipNum > 0) {
                        ArrayCount = 0;
                        for (int i = 1; i <= SubEquipNum; ++i) {
                            auto const &zi(state.dataAirSystemsData->ZoneSubCompToPlant(i));
                            bool duplicate(false);
                            for (int j = 1; j <= ArrayCount; ++j) {
                                auto const &zj(state.dataAirSystemsData->ZoneSubCompToPlant(j));
                                if ((zi.ZoneEqListNum == zj.ZoneEqListNum) && (zi.ZoneEqCompNum == zj.ZoneEqCompNum) &&
                                    (zi.ZoneEqSubCompNum == zj.ZoneEqSubCompNum)) { // Duplicate
                                    duplicate = true;
                                    break;
                                }
                            }
                            if (!duplicate) {
                                ++ArrayCount;
                                if (i > ArrayCount) { // Copy to lower position
                                    auto &za(state.dataAirSystemsData->ZoneSubCompToPlant(ArrayCount));
                                    za.ZoneEqListNum = zi.ZoneEqListNum;
                                    za.ZoneEqCompNum = zi.ZoneEqCompNum;
                                    za.ZoneEqSubCompNum = zi.ZoneEqSubCompNum;
                                    za.PlantLoopType = zi.PlantLoopType;
                                    za.PlantLoopNum = zi.PlantLoopNum;
                                    za.PlantLoopBranch = zi.PlantLoopBranch;
                                    za.PlantLoopComp = zi.PlantLoopComp;
                                    za.FirstDemandSidePtr = zi.FirstDemandSidePtr;
                                    za.LastDemandSidePtr = zi.LastDemandSidePtr;
                                }
                            }
                        }
                        for (int i = ArrayCount + 1; i <= SubEquipNum; ++i) { // Zero the now-unused entries
                            auto &zi(state.dataAirSystemsData->ZoneSubCompToPlant(i));
                            zi.ZoneEqListNum = 0;
                            zi.ZoneEqCompNum = 0;
                            zi.ZoneEqSubCompNum = 0;
                            zi.PlantLoopType = 0;
                            zi.PlantLoopNum = 0;
                            zi.PlantLoopBranch = 0;
                            zi.PlantLoopComp = 0;
                            zi.FirstDemandSidePtr = 0;
                            zi.LastDemandSidePtr = 0;
                        }
                    }

                    if (SubSubEquipNum > 0) {
                        ArrayCount = 0;
                        for (int i = 1; i <= SubSubEquipNum; ++i) {
                            auto const &zi(state.dataAirSystemsData->ZoneSubSubCompToPlant(i));
                            bool duplicate(false);
                            for (int j = 1; j <= ArrayCount; ++j) {
                                auto const &zj(state.dataAirSystemsData->ZoneSubSubCompToPlant(j));
                                if ((zi.ZoneEqListNum == zj.ZoneEqListNum) && (zi.ZoneEqCompNum == zj.ZoneEqCompNum) &&
                                    (zi.ZoneEqSubCompNum == zj.ZoneEqSubCompNum) && (zi.ZoneEqSubSubCompNum == zj.ZoneEqSubSubCompNum)) { // Duplicate
                                    duplicate = true;
                                    break;
                                }
                            }
                            if (!duplicate) {
                                ++ArrayCount;
                                if (i > ArrayCount) { // Copy to lower position
                                    auto &za(state.dataAirSystemsData->ZoneSubSubCompToPlant(ArrayCount));
                                    za.ZoneEqListNum = zi.ZoneEqListNum;
                                    za.ZoneEqCompNum = zi.ZoneEqCompNum;
                                    za.ZoneEqSubCompNum = zi.ZoneEqSubCompNum;
                                    za.ZoneEqSubSubCompNum = zi.ZoneEqSubSubCompNum;
                                    za.PlantLoopType = zi.PlantLoopType;
                                    za.PlantLoopNum = zi.PlantLoopNum;
                                    za.PlantLoopBranch = zi.PlantLoopBranch;
                                    za.PlantLoopComp = zi.PlantLoopComp;
                                    za.FirstDemandSidePtr = zi.FirstDemandSidePtr;
                                    za.LastDemandSidePtr = zi.LastDemandSidePtr;
                                }
                            }
                        }
                        for (int i = ArrayCount + 1; i <= SubSubEquipNum; ++i) { // Zero the now-unused entries
                            auto &zi(state.dataAirSystemsData->ZoneSubSubCompToPlant(i));
                            zi.ZoneEqListNum = 0;
                            zi.ZoneEqCompNum = 0;
                            zi.ZoneEqSubCompNum = 0;
                            zi.ZoneEqSubSubCompNum = 0;
                            zi.PlantLoopType = 0;
                            zi.PlantLoopNum = 0;
                            zi.PlantLoopBranch = 0;
                            zi.PlantLoopComp = 0;
                            zi.FirstDemandSidePtr = 0;
                            zi.LastDemandSidePtr = 0;
                        }
                    }

                    if (CompNum > 0) {
                        ArrayCount = 0;
                        for (int i = 1; i <= CompNum; ++i) {
                            auto const &ai(state.dataAirSystemsData->AirSysCompToPlant(i));
                            bool duplicate(false);
                            for (int j = 1; j <= ArrayCount; ++j) {
                                auto const &aj(state.dataAirSystemsData->AirSysCompToPlant(j));
                                if ((ai.AirLoopNum == aj.AirLoopNum) && (ai.AirLoopBranch == aj.AirLoopBranch) &&
                                    (ai.AirLoopComp == aj.AirLoopComp)) { // Duplicate
                                    duplicate = true;
                                    break;
                                }
                            }
                            if (!duplicate) {
                                ++ArrayCount;
                                if (i > ArrayCount) { // Copy to lower position
                                    auto &aa(state.dataAirSystemsData->AirSysCompToPlant(ArrayCount));
                                    aa.AirLoopNum = ai.AirLoopNum;
                                    aa.AirLoopBranch = ai.AirLoopBranch;
                                    aa.AirLoopComp = ai.AirLoopComp;
                                    aa.PlantLoopType = ai.PlantLoopType;
                                    aa.PlantLoopNum = ai.PlantLoopNum;
                                    aa.PlantLoopBranch = ai.PlantLoopBranch;
                                    aa.PlantLoopComp = ai.PlantLoopComp;
                                    aa.FirstDemandSidePtr = ai.FirstDemandSidePtr;
                                    aa.LastDemandSidePtr = ai.LastDemandSidePtr;
                                }
                            }
                        }
                        for (int i = ArrayCount + 1; i <= CompNum; ++i) { // Zero the now-unused entries
                            auto &ai(state.dataAirSystemsData->AirSysCompToPlant(i));
                            ai.AirLoopNum = 0;
                            ai.AirLoopBranch = 0;
                            ai.AirLoopComp = 0;
                            ai.PlantLoopType = 0;
                            ai.PlantLoopNum = 0;
                            ai.PlantLoopBranch = 0;
                            ai.PlantLoopComp = 0;
                            ai.FirstDemandSidePtr = 0;
                            ai.LastDemandSidePtr = 0;
                        }
                    }

                    if (SubCompNum > 0) {
                        ArrayCount = 0;
                        for (int i = 1; i <= SubCompNum; ++i) {
                            auto const &ai(state.dataAirSystemsData->AirSysSubCompToPlant(i));
                            bool duplicate(false);
                            for (int j = 1; j <= ArrayCount; ++j) {
                                auto const &aj(state.dataAirSystemsData->AirSysSubCompToPlant(j));
                                if ((ai.AirLoopNum == aj.AirLoopNum) && (ai.AirLoopBranch == aj.AirLoopBranch) &&
                                    (ai.AirLoopComp == aj.AirLoopComp) && (ai.AirLoopSubComp == aj.AirLoopSubComp)) { // Duplicate
                                    duplicate = true;
                                    break;
                                }
                            }
                            if (!duplicate) {
                                ++ArrayCount;
                                if (i > ArrayCount) { // Copy to lower position
                                    auto &aa(state.dataAirSystemsData->AirSysSubCompToPlant(ArrayCount));
                                    aa.AirLoopNum = ai.AirLoopNum;
                                    aa.AirLoopBranch = ai.AirLoopBranch;
                                    aa.AirLoopComp = ai.AirLoopComp;
                                    aa.AirLoopSubComp = ai.AirLoopSubComp;
                                    aa.PlantLoopType = ai.PlantLoopType;
                                    aa.PlantLoopNum = ai.PlantLoopNum;
                                    aa.PlantLoopBranch = ai.PlantLoopBranch;
                                    aa.PlantLoopComp = ai.PlantLoopComp;
                                    aa.FirstDemandSidePtr = ai.FirstDemandSidePtr;
                                    aa.LastDemandSidePtr = ai.LastDemandSidePtr;
                                }
                            }
                        }
                        for (int i = ArrayCount + 1; i <= SubCompNum; ++i) { // Zero the now-unused entries
                            auto &ai(state.dataAirSystemsData->AirSysSubCompToPlant(i));
                            ai.AirLoopNum = 0;
                            ai.AirLoopBranch = 0;
                            ai.AirLoopComp = 0;
                            ai.AirLoopSubComp = 0;
                            ai.PlantLoopType = 0;
                            ai.PlantLoopNum = 0;
                            ai.PlantLoopBranch = 0;
                            ai.PlantLoopComp = 0;
                            ai.FirstDemandSidePtr = 0;
                            ai.LastDemandSidePtr = 0;
                        }
                    }

                    if (SubSubCompNum > 0) {
                        ArrayCount = 0;
                        for (int i = 1; i <= SubCompNum; ++i) {
                            auto const &ai(state.dataAirSystemsData->AirSysSubSubCompToPlant(i));
                            bool duplicate(false);
                            for (int j = 1; j <= ArrayCount; ++j) {
                                auto const &aj(state.dataAirSystemsData->AirSysSubSubCompToPlant(j));
                                if ((ai.AirLoopNum == aj.AirLoopNum) && (ai.AirLoopBranch == aj.AirLoopBranch) &&
                                    (ai.AirLoopComp == aj.AirLoopComp) && (ai.AirLoopSubComp == aj.AirLoopSubComp) &&
                                    (ai.AirLoopSubSubComp == aj.AirLoopSubSubComp)) { // Duplicate
                                    duplicate = true;
                                    break;
                                }
                            }
                            if (!duplicate) {
                                ++ArrayCount;
                                if (i > ArrayCount) { // Copy to lower position
                                    auto &aa(state.dataAirSystemsData->AirSysSubSubCompToPlant(ArrayCount));
                                    aa.AirLoopNum = ai.AirLoopNum;
                                    aa.AirLoopBranch = ai.AirLoopBranch;
                                    aa.AirLoopComp = ai.AirLoopComp;
                                    aa.AirLoopSubComp = ai.AirLoopSubComp;
                                    aa.AirLoopSubSubComp = ai.AirLoopSubSubComp;
                                    aa.PlantLoopType = ai.PlantLoopType;
                                    aa.PlantLoopNum = ai.PlantLoopNum;
                                    aa.PlantLoopBranch = ai.PlantLoopBranch;
                                    aa.PlantLoopComp = ai.PlantLoopComp;
                                    aa.FirstDemandSidePtr = ai.FirstDemandSidePtr;
                                    aa.LastDemandSidePtr = ai.LastDemandSidePtr;
                                }
                            }
                        }
                        for (int i = ArrayCount + 1; i <= SubCompNum; ++i) { // Zero the now-unused entries
                            auto &ai(state.dataAirSystemsData->AirSysSubSubCompToPlant(i));
                            ai.AirLoopNum = 0;
                            ai.AirLoopBranch = 0;
                            ai.AirLoopComp = 0;
                            ai.AirLoopSubComp = 0;
                            ai.AirLoopSubSubComp = 0;
                            ai.PlantLoopType = 0;
                            ai.PlantLoopNum = 0;
                            ai.PlantLoopBranch = 0;
                            ai.PlantLoopComp = 0;
                            ai.FirstDemandSidePtr = 0;
                            ai.LastDemandSidePtr = 0;
                        }
                    }

                    // 2. Find Supply Side loop for every demand side component
                    // The demand side components only need to know what supply side loop
                    // they are connected to.  The input and plant data structure will
                    // force the loop numbers to be the same.

                    // 3. Find Demand Side Component Corresponding to Supply Side Component
                    for (PlantLoopNum = 1; PlantLoopNum <= NumPlantLoops; ++PlantLoopNum) {
                        for (BranchNum = 1; BranchNum <= state.dataPlnt->VentRepPlantSupplySide(PlantLoopNum).TotalBranches; ++BranchNum) {
                            for (CompNum = 1; CompNum <= state.dataPlnt->VentRepPlantSupplySide(PlantLoopNum).Branch(BranchNum).TotalComponents; ++CompNum) {
                                {
                                    auto &thisVentRepComp(state.dataPlnt->VentRepPlantSupplySide(PlantLoopNum).Branch(BranchNum).Comp(CompNum));
                                    CompType = thisVentRepComp.TypeOf;
                                    CompName = thisVentRepComp.Name;
                                    FindDemandSideMatch(state, CompType, CompName, MatchFound, MatchLoopType, MatchLoop, MatchBranch, MatchComp);
                                    thisVentRepComp.ConnectPlant.LoopType = MatchLoopType;
                                    thisVentRepComp.ConnectPlant.LoopNum = MatchLoop;
                                    thisVentRepComp.ConnectPlant.BranchNum = MatchBranch;
                                    thisVentRepComp.ConnectPlant.CompNum = MatchComp;
                                }
                            }
                        }
                    }

                    for (PlantLoopNum = 1; PlantLoopNum <= NumCondLoops; ++PlantLoopNum) {
                        for (BranchNum = 1; BranchNum <= state.dataPlnt->VentRepCondSupplySide(PlantLoopNum).TotalBranches; ++BranchNum) {
                            for (CompNum = 1; CompNum <= state.dataPlnt->VentRepCondSupplySide(PlantLoopNum).Branch(BranchNum).TotalComponents; ++CompNum) {
                                {
                                    auto &thisVentRepComp(state.dataPlnt->VentRepCondSupplySide(PlantLoopNum).Branch(BranchNum).Comp(CompNum));
                                    CompType = thisVentRepComp.TypeOf;
                                    CompName = thisVentRepComp.Name;
                                    FindDemandSideMatch(state, CompType, CompName, MatchFound, MatchLoopType, MatchLoop, MatchBranch, MatchComp);
                                    thisVentRepComp.ConnectPlant.LoopType = MatchLoopType;
                                    thisVentRepComp.ConnectPlant.LoopNum = MatchLoop;
                                    thisVentRepComp.ConnectPlant.BranchNum = MatchBranch;
                                    thisVentRepComp.ConnectPlant.CompNum = MatchComp;
                                }
                            }
                        }
                    }
                }
            } // Controlled Zone Loop

            // 4.  Now Load all of the plant supply/demand side connections in a single array with pointers from the
            //    connection arrays (state.dataAirSystemsData->ZoneCompToPlant, state.dataAirSystemsData->ZoneSubCompToPlant, state.dataAirSystemsData->ZoneSubSubCompToPlant, state.dataAirSystemsData->AirSysCompToPlant, etc.)
            if (allocated(state.dataAirSystemsData->ZoneCompToPlant)) {
                NumZoneConnectComps = isize(state.dataAirSystemsData->ZoneCompToPlant);
            } else {
                NumZoneConnectComps = 0;
            }
            if (allocated(state.dataAirSystemsData->ZoneSubCompToPlant)) {
                NumZoneConnectSubComps = isize(state.dataAirSystemsData->ZoneSubCompToPlant);
            } else {
                NumZoneConnectSubComps = 0;
            }
            if (allocated(state.dataAirSystemsData->ZoneSubSubCompToPlant)) {
                NumZoneConnectSubSubComps = isize(state.dataAirSystemsData->ZoneSubSubCompToPlant);
            } else {
                NumZoneConnectSubSubComps = 0;
            }
            if (allocated(state.dataAirSystemsData->AirSysCompToPlant)) {
                NumAirSysConnectComps = isize(state.dataAirSystemsData->AirSysCompToPlant);
            } else {
                NumAirSysConnectComps = 0;
            }
            if (allocated(state.dataAirSystemsData->AirSysSubCompToPlant)) {
                NumAirSysConnectSubComps = isize(state.dataAirSystemsData->AirSysSubCompToPlant);
            } else {
                NumAirSysConnectSubComps = 0;
            }
            if (allocated(state.dataAirSystemsData->AirSysSubSubCompToPlant)) {
                NumAirSysConnectSubSubComps = isize(state.dataAirSystemsData->AirSysSubSubCompToPlant);
            } else {
                NumAirSysConnectSubSubComps = 0;
            }
            state.dataSysRpts->OneTimeFlag_InitEnergyReports = false;

            ArrayCount = 0;
            for (CompNum = 1; CompNum <= NumZoneConnectComps; ++CompNum) {
                LoopType = state.dataAirSystemsData->ZoneCompToPlant(CompNum).PlantLoopType;
                LoopNum = state.dataAirSystemsData->ZoneCompToPlant(CompNum).PlantLoopNum;
                FirstIndex = ArrayCount + 1;
                LoopCount = 1;

                if (LoopType > 0 && LoopNum > 0) {
                    FindFirstLastPtr(state, LoopType, LoopNum, ArrayCount, LoopCount, ConnectionFlag);
                } else {
                    ConnectionFlag = false;
                }

                LastIndex = ArrayCount;
                if (FirstIndex > LastIndex) FirstIndex = LastIndex;
                if (ConnectionFlag) {
                    state.dataAirSystemsData->ZoneCompToPlant(CompNum).FirstDemandSidePtr = FirstIndex;
                    state.dataAirSystemsData->ZoneCompToPlant(CompNum).LastDemandSidePtr = LastIndex;
                }
            }

            for (SubCompNum = 1; SubCompNum <= NumZoneConnectSubComps; ++SubCompNum) {
                LoopType = state.dataAirSystemsData->ZoneSubCompToPlant(SubCompNum).PlantLoopType;
                LoopNum = state.dataAirSystemsData->ZoneSubCompToPlant(SubCompNum).PlantLoopNum;
                FirstIndex = ArrayCount + 1;
                LoopCount = 1;

                if (LoopType > 0 && LoopNum > 0) {
                    FindFirstLastPtr(state, LoopType, LoopNum, ArrayCount, LoopCount, ConnectionFlag);
                } else {
                    ConnectionFlag = false;
                }

                LastIndex = ArrayCount;
                if (FirstIndex > LastIndex) FirstIndex = LastIndex;
                if (ConnectionFlag) {
                    state.dataAirSystemsData->ZoneSubCompToPlant(SubCompNum).FirstDemandSidePtr = FirstIndex;
                    state.dataAirSystemsData->ZoneSubCompToPlant(SubCompNum).LastDemandSidePtr = LastIndex;
                }
            }

            for (SubSubCompNum = 1; SubSubCompNum <= NumZoneConnectSubSubComps; ++SubSubCompNum) {
                LoopType = state.dataAirSystemsData->ZoneSubSubCompToPlant(SubSubCompNum).PlantLoopType;
                LoopNum = state.dataAirSystemsData->ZoneSubSubCompToPlant(SubSubCompNum).PlantLoopNum;
                FirstIndex = ArrayCount + 1;
                LoopCount = 1;

                if (LoopType > 0 && LoopNum > 0) {
                    FindFirstLastPtr(state, LoopType, LoopNum, ArrayCount, LoopCount, ConnectionFlag);
                } else {
                    ConnectionFlag = false;
                }

                LastIndex = ArrayCount;
                if (FirstIndex > LastIndex) FirstIndex = LastIndex;
                if (ConnectionFlag) {
                    state.dataAirSystemsData->ZoneSubSubCompToPlant(SubSubCompNum).FirstDemandSidePtr = FirstIndex;
                    state.dataAirSystemsData->ZoneSubSubCompToPlant(SubSubCompNum).LastDemandSidePtr = LastIndex;
                }
            }
            for (CompNum = 1; CompNum <= NumAirSysConnectComps; ++CompNum) {
                LoopType = state.dataAirSystemsData->AirSysCompToPlant(CompNum).PlantLoopType;
                LoopNum = state.dataAirSystemsData->AirSysCompToPlant(CompNum).PlantLoopNum;
                FirstIndex = ArrayCount + 1;
                LoopCount = 1;

                if (LoopType > 0 && LoopNum > 0) {
                    FindFirstLastPtr(state, LoopType, LoopNum, ArrayCount, LoopCount, ConnectionFlag);
                } else {
                    ConnectionFlag = false;
                }

                LastIndex = ArrayCount;
                if (FirstIndex > LastIndex) FirstIndex = LastIndex;
                if (ConnectionFlag) {
                    state.dataAirSystemsData->AirSysCompToPlant(CompNum).FirstDemandSidePtr = FirstIndex;
                    state.dataAirSystemsData->AirSysCompToPlant(CompNum).LastDemandSidePtr = LastIndex;
                }
            }

            for (SubCompNum = 1; SubCompNum <= NumAirSysConnectSubComps; ++SubCompNum) {
                LoopType = state.dataAirSystemsData->AirSysSubCompToPlant(SubCompNum).PlantLoopType;
                LoopNum = state.dataAirSystemsData->AirSysSubCompToPlant(SubCompNum).PlantLoopNum;
                FirstIndex = ArrayCount + 1;
                LoopCount = 1;

                if (LoopType > 0 && LoopNum > 0) {
                    FindFirstLastPtr(state, LoopType, LoopNum, ArrayCount, LoopCount, ConnectionFlag);
                } else {
                    ConnectionFlag = false;
                }

                LastIndex = ArrayCount;
                if (FirstIndex > LastIndex) FirstIndex = LastIndex;
                if (ConnectionFlag) {
                    state.dataAirSystemsData->AirSysSubCompToPlant(SubCompNum).FirstDemandSidePtr = FirstIndex;
                    state.dataAirSystemsData->AirSysSubCompToPlant(SubCompNum).LastDemandSidePtr = LastIndex;
                }
            }

            for (SubSubCompNum = 1; SubSubCompNum <= NumAirSysConnectSubSubComps; ++SubSubCompNum) {
                LoopType = state.dataAirSystemsData->AirSysSubSubCompToPlant(SubSubCompNum).PlantLoopType;
                LoopNum = state.dataAirSystemsData->AirSysSubSubCompToPlant(SubSubCompNum).PlantLoopNum;
                FirstIndex = ArrayCount + 1;
                LoopCount = 1;

                if (LoopType > 0 && LoopNum > 0) {
                    FindFirstLastPtr(state, LoopType, LoopNum, ArrayCount, LoopCount, ConnectionFlag);
                } else {
                    ConnectionFlag = false;
                }

                LastIndex = ArrayCount;
                if (FirstIndex > LastIndex) FirstIndex = LastIndex;
                if (ConnectionFlag) {
                    state.dataAirSystemsData->AirSysSubSubCompToPlant(SubSubCompNum).FirstDemandSidePtr = FirstIndex;
                    state.dataAirSystemsData->AirSysSubSubCompToPlant(SubSubCompNum).LastDemandSidePtr = LastIndex;
                }
            }

            state.dataSysRpts->OneTimeFlag_InitEnergyReports = false;
        }

        // On every iteration, load the air loop energy data
        for (AirLoopNum = 1; AirLoopNum <= NumPrimaryAirSys; ++AirLoopNum) {
            auto &pas = state.dataAirSystemsData->PrimaryAirSystems(AirLoopNum);
            for (BranchNum = 1; BranchNum <= pas.NumBranches; ++BranchNum) {
                auto &pasBranch = pas.Branch(BranchNum);
                for (CompNum = 1; CompNum <= pasBranch.TotalComponents; ++CompNum) {
                    auto &pasBranchComp = pasBranch.Comp(CompNum);
                    for (VarNum = 1; VarNum <= pasBranchComp.NumMeteredVars; ++VarNum) {
                        auto &pasBranchCompMeter = pasBranchComp.MeteredVar(VarNum);
                        VarType = pasBranchCompMeter.ReportVarType;
                        VarIndex = pasBranchCompMeter.ReportVarIndex;
                        pasBranchCompMeter.CurMeterReading = GetInternalVariableValue(state, VarType, VarIndex);
                    }
                    for (SubCompNum = 1; SubCompNum <= pasBranchComp.NumSubComps; ++SubCompNum) {
                        auto &pasBranchSubComp = pasBranchComp.SubComp(SubCompNum);
                        for (VarNum = 1; VarNum <= pasBranchSubComp.NumMeteredVars; ++VarNum) {
                            auto &pasBranchSubCompMeter = pasBranchSubComp.MeteredVar(VarNum);
                            VarType = pasBranchSubCompMeter.ReportVarType;
                            VarIndex = pasBranchSubCompMeter.ReportVarIndex;
                            pasBranchSubCompMeter.CurMeterReading = GetInternalVariableValue(state, VarType, VarIndex);
                        }
                        for (SubSubCompNum = 1; SubSubCompNum <= pasBranchSubComp.NumSubSubComps; ++SubSubCompNum) {
                            auto &pasBranchSubSubComp = pasBranchSubComp.SubSubComp(SubSubCompNum);
                            for (VarNum = 1; VarNum <= pasBranchSubSubComp.NumMeteredVars; ++VarNum) {
                                auto &pasBranchSubSubCompMeter = pasBranchSubSubComp.MeteredVar(VarNum);
                                VarType = pasBranchSubSubCompMeter.ReportVarType;
                                VarIndex = pasBranchSubSubCompMeter.ReportVarIndex;
                                pasBranchSubSubCompMeter.CurMeterReading = GetInternalVariableValue(state, VarType, VarIndex);
                            }
                        }
                    }
                }
            }
        }

        // On every iteration, load the zone equipment energy data
        for (ListNum = 1; ListNum <= state.dataGlobal->NumOfZones; ++ListNum) {
            if (!state.dataZoneEquip->ZoneEquipConfig(ListNum).IsControlled) continue;
            auto &zel = state.dataZoneEquip->ZoneEquipList(ListNum);
            for (CompNum = 1; CompNum <= zel.NumOfEquipTypes; ++CompNum) {
                auto &zelEquipData = zel.EquipData(CompNum);
                for (VarNum = 1; VarNum <= zelEquipData.NumMeteredVars; ++VarNum) {
                    auto &zelEquipDataMeter = zelEquipData.MeteredVar(VarNum);
                    VarType = zelEquipDataMeter.ReportVarType;
                    VarIndex = zelEquipDataMeter.ReportVarIndex;
                    zelEquipDataMeter.CurMeterReading = GetInternalVariableValue(state, VarType, VarIndex);
                }
                for (SubCompNum = 1; SubCompNum <= zelEquipData.NumSubEquip; ++SubCompNum) {
                    auto &zelSubEquipData = zelEquipData.SubEquipData(SubCompNum);
                    for (VarNum = 1; VarNum <= zelSubEquipData.NumMeteredVars; ++VarNum) {
                        auto &zelSubEquipDataMeter = zelSubEquipData.MeteredVar(VarNum);
                        VarType = zelSubEquipDataMeter.ReportVarType;
                        VarIndex = zelSubEquipDataMeter.ReportVarIndex;
                        zelSubEquipDataMeter.CurMeterReading = GetInternalVariableValue(state, VarType, VarIndex);
                    }
                    for (SubSubCompNum = 1; SubSubCompNum <= zelSubEquipData.NumSubSubEquip; ++SubSubCompNum) {
                        auto &zelSubSubEquipData = zelSubEquipData.SubSubEquipData(SubSubCompNum);
                        for (VarNum = 1; VarNum <= zelSubSubEquipData.NumMeteredVars; ++VarNum) {
                            auto &zelSubSubEquipDataMeter = zelSubSubEquipData.MeteredVar(VarNum);
                            VarType = zelSubSubEquipDataMeter.ReportVarType;
                            VarIndex = zelSubSubEquipDataMeter.ReportVarIndex;
                            zelSubSubEquipDataMeter.CurMeterReading = GetInternalVariableValue(state, VarType, VarIndex); // Sankar Corrected zone array
                        }
                    }
                }
            }
        }

        // On every iteration, load the Plant Supply Side Data and load the Plant Demand Side Data
        for (PlantLoopNum = 1; PlantLoopNum <= NumPlantLoops; ++PlantLoopNum) {
            auto &vrpss = state.dataPlnt->VentRepPlantSupplySide(PlantLoopNum);
            for (BranchNum = 1; BranchNum <= vrpss.TotalBranches; ++BranchNum) {
                auto &vrpssBranch = vrpss.Branch(BranchNum);
                for (CompNum = 1; CompNum <= vrpssBranch.TotalComponents; ++CompNum) {
                    auto &vrpssBranchComp = vrpssBranch.Comp(CompNum);
                    for (VarNum = 1; VarNum <= vrpssBranchComp.NumMeteredVars; ++VarNum) {
                        auto &vrpssBranchCompMeter = vrpssBranchComp.MeteredVar(VarNum);
                        VarType = vrpssBranchCompMeter.ReportVarType;
                        VarIndex = vrpssBranchCompMeter.ReportVarIndex;
                        vrpssBranchCompMeter.CurMeterReading = GetInternalVariableValue(state, VarType, VarIndex);
                    }
                }
            }
            auto &vrpds = state.dataPlnt->VentRepPlantDemandSide(PlantLoopNum);
            for (BranchNum = 1; BranchNum <= vrpds.TotalBranches; ++BranchNum) {
                auto &vrpdsBranch = vrpds.Branch(BranchNum);
                for (CompNum = 1; CompNum <= vrpdsBranch.TotalComponents; ++CompNum) {
                    auto &vrpdsBranchComp = vrpdsBranch.Comp(CompNum);
                    for (VarNum = 1; VarNum <= vrpdsBranchComp.NumMeteredVars; ++VarNum) {
                        auto &vrpdsBranchCompMeter = vrpdsBranchComp.MeteredVar(VarNum);
                        VarType = vrpdsBranchCompMeter.ReportVarType;
                        VarIndex = vrpdsBranchCompMeter.ReportVarIndex;
                        vrpdsBranchCompMeter.CurMeterReading = GetInternalVariableValue(state, VarType, VarIndex);
                    }
                }
            }
        }

        // On every iteration, load the Condenser Supply Side Data and load the Condenser Demand Side Data
        for (PlantLoopNum = 1; PlantLoopNum <= NumCondLoops; ++PlantLoopNum) {
            auto &vrcss = state.dataPlnt->VentRepCondSupplySide(PlantLoopNum);
            for (BranchNum = 1; BranchNum <= vrcss.TotalBranches; ++BranchNum) {
                auto &vrcssBranch = vrcss.Branch(BranchNum);
                for (CompNum = 1; CompNum <= vrcssBranch.TotalComponents; ++CompNum) {
                    auto &vrcssBranchComp = vrcssBranch.Comp(CompNum);
                    for (VarNum = 1; VarNum <= vrcssBranchComp.NumMeteredVars; ++VarNum) {
                        auto &vrcssBranchCompMeter = vrcssBranchComp.MeteredVar(VarNum);
                        VarType = vrcssBranchCompMeter.ReportVarType;
                        VarIndex = vrcssBranchCompMeter.ReportVarIndex;
                        vrcssBranchCompMeter.CurMeterReading = GetInternalVariableValue(state, VarType, VarIndex);
                    }
                }
            }
            auto &vrcds = state.dataPlnt->VentRepCondSupplySide(PlantLoopNum);
            for (BranchNum = 1; BranchNum <= vrcds.TotalBranches; ++BranchNum) {
                auto &vrcdsBranch = vrcds.Branch(BranchNum);
                for (CompNum = 1; CompNum <= vrcdsBranch.TotalComponents; ++CompNum) {
                    auto &vrcdsBranchComp = vrcdsBranch.Comp(CompNum);
                    for (VarNum = 1; VarNum <= vrcdsBranchComp.NumMeteredVars; ++VarNum) {
                        auto &vrcdsBranchCompMeter = vrcdsBranchComp.MeteredVar(VarNum);
                        VarType = vrcdsBranchCompMeter.ReportVarType;
                        VarIndex = vrcdsBranchCompMeter.ReportVarIndex;
                        vrcdsBranchCompMeter.CurMeterReading = GetInternalVariableValue(state, VarType, VarIndex);
                    }
                }
            }
        }

        // initialize energy report variables
    }

    void FindFirstLastPtr(EnergyPlusData &state, int &LoopType, int &LoopNum, int &ArrayCount, int &LoopCount, bool &ConnectionFlag)
    {
        // SUBROUTINE INFORMATION:
        //       AUTHOR         Dan Fisher
        //       DATE WRITTEN   July 2005
        //       MODIFIED
        //       RE-ENGINEERED  na

        // PURPOSE OF THIS SUBROUTINE:
        // Initializes the energy components of the data structures

        // METHODOLOGY EMPLOYED:
        // Once all compsets have been established (second iteration) find all components
        // subcomponents, etc.

        int DemandSideLoopNum;
        int DemandSideBranchNum;
        int DemandSideCompNum;
        int SupplySideCompNum;
        int DemandSideLoopType;
        bool found;

        struct IdentifyLoop
        {
            // Members
            int LoopNum;
            int LoopType;

            // Default Constructor
            IdentifyLoop() : LoopNum(0), LoopType(0)
            {
            }
        };

        // Object Data
        static Array1D<IdentifyLoop> LoopStack;

        return; // Autodesk:? Is this routine now an intentional NOOP?

        if (state.dataSysRpts->OneTimeFlag_FindFirstLastPtr) {
            LoopStack.allocate(state.dataSysRpts->MaxLoopArraySize);
            state.dataAirSystemsData->DemandSideConnect.allocate(state.dataSysRpts->MaxCompArraySize);

            state.dataSysRpts->OneTimeFlag_FindFirstLastPtr = false;
        }
        for (auto &e : LoopStack) {
            e.LoopNum = 0;
            e.LoopType = 0;
        }

        ConnectionFlag = false;
        //    countloop=0
        //    write(outputfiledebug,*) '1228=lt,lc,lnum,cflag,arrcnt',looptype,loopcount,LoopNum,connectionflag,arraycount

        while (LoopCount > 0) {
            //        write(outputfiledebug,*) '1231==lt,lc,lnum,cflag,arrcnt',looptype,loopcount,LoopNum,connectionflag,arraycount
            //        write(outputfiledebug,*) 'loop=plname',TRIM(plantloop(LoopNum)%name)
            --LoopCount;
            //        countloop=countloop+1
            //        if (countloop > 100) exit
            if (LoopType == 1) {
                for (int BranchNum = 1; BranchNum <= state.dataPlnt->VentRepPlantSupplySide(LoopNum).TotalBranches; ++BranchNum) {
                    for (int SupplySideCompNum = 1; SupplySideCompNum <= state.dataPlnt->VentRepPlantSupplySide(LoopNum).Branch(BranchNum).TotalComponents;
                         ++SupplySideCompNum) {
                        {
                            auto &thisVentRepComp(state.dataPlnt->VentRepPlantSupplySide(LoopNum).Branch(BranchNum).Comp(SupplySideCompNum));
                            DemandSideLoopType = thisVentRepComp.ConnectPlant.LoopType;
                            DemandSideLoopNum = thisVentRepComp.ConnectPlant.LoopNum;
                            DemandSideBranchNum = thisVentRepComp.ConnectPlant.BranchNum;
                            DemandSideCompNum = thisVentRepComp.ConnectPlant.CompNum;
                        }
                        // If the connection is valid load the connection array
                        if (DemandSideLoopType == 1 || DemandSideLoopType == 2) {
                            ConnectionFlag = true;
                            ++ArrayCount;
                            if (ArrayCount > state.dataSysRpts->MaxCompArraySize) {
                                state.dataAirSystemsData->DemandSideConnect.redimension(state.dataSysRpts->MaxCompArraySize += 100);
                            }
                            state.dataAirSystemsData->DemandSideConnect(ArrayCount).LoopType = DemandSideLoopType;
                            state.dataAirSystemsData->DemandSideConnect(ArrayCount).LoopNum = DemandSideLoopNum;
                            state.dataAirSystemsData->DemandSideConnect(ArrayCount).BranchNum = DemandSideBranchNum;
                            state.dataAirSystemsData->DemandSideConnect(ArrayCount).CompNum = DemandSideCompNum;

                            found = false;
                            print(state.files.debug, "1271=lstacksize {}\n", size(LoopStack));
                            for (int Idx = 1; Idx <= isize(LoopStack); ++Idx) {
                                if (DemandSideLoopNum == LoopStack(Idx).LoopNum && DemandSideLoopType == LoopStack(Idx).LoopType) {
                                    found = true;
                                    break;
                                }
                            }
                            if (!found) {
                                ++LoopCount;
                                //       write(outputfiledebug,*) '1280=lc,mxsize',loopcount,maxlooparraysize
                                //       write(outputfiledebug,*) '1281=dsloopnum,dslooptype',DemandSideLoopNum,DemandSideLoopType
                                if (LoopCount > state.dataSysRpts->MaxLoopArraySize) {
                                    LoopStack.redimension(state.dataSysRpts->MaxLoopArraySize += 100);
                                }
                                //               write(outputfiledebug,*)
                                //               '1294=lcnt,dsloopnum,dslooptype',loopcount,DemandSideLoopNum,DemandSideLoopType
                                LoopStack(LoopCount).LoopNum = DemandSideLoopNum;
                                LoopStack(LoopCount).LoopType = DemandSideLoopType;
                            }
                        }
                    }
                }
            } else if (LoopType == 2) {
                for (int BranchNum = 1; BranchNum <= state.dataPlnt->VentRepCondSupplySide(LoopNum).TotalBranches; ++BranchNum) {
                    for (SupplySideCompNum = 1; SupplySideCompNum <= state.dataPlnt->VentRepCondSupplySide(LoopNum).Branch(BranchNum).TotalComponents;
                         ++SupplySideCompNum) {
                        {
                            auto &thisVentRepComp(state.dataPlnt->VentRepCondSupplySide(LoopNum).Branch(BranchNum).Comp(SupplySideCompNum));
                            DemandSideLoopType = thisVentRepComp.ConnectPlant.LoopType;
                            DemandSideLoopNum = thisVentRepComp.ConnectPlant.LoopNum;
                            DemandSideBranchNum = thisVentRepComp.ConnectPlant.BranchNum;
                            DemandSideCompNum = thisVentRepComp.ConnectPlant.CompNum;
                        }
                        // If the connection is valid load the connection array
                        if (DemandSideLoopType == 1 || DemandSideLoopType == 2) {
                            ConnectionFlag = true;
                            ++ArrayCount;
                            if (ArrayCount > state.dataSysRpts->MaxCompArraySize) {
                                state.dataAirSystemsData->DemandSideConnect.redimension(state.dataSysRpts->MaxCompArraySize += 100);
                            }
                            state.dataAirSystemsData->DemandSideConnect(ArrayCount).LoopType = DemandSideLoopType;
                            state.dataAirSystemsData->DemandSideConnect(ArrayCount).LoopNum = DemandSideLoopNum;
                            state.dataAirSystemsData->DemandSideConnect(ArrayCount).BranchNum = DemandSideBranchNum;
                            state.dataAirSystemsData->DemandSideConnect(ArrayCount).CompNum = DemandSideCompNum;

                            found = false;
                            for (int Idx = 1; Idx <= isize(LoopStack); ++Idx) {
                                if (DemandSideLoopNum == LoopStack(Idx).LoopNum && DemandSideLoopType == LoopStack(Idx).LoopType) {
                                    found = true;
                                    break;
                                }
                            }
                            if (!found) {
                                ++LoopCount;
                                //       write(outputfiledebug,*) '1341=lcnt,arrsize',loopcount,maxlooparraysize
                                //       write(outputfiledebug,*) '1342=lsloopnum,dslooptype',DemandSideLoopNum,DemandSideLoopType
                                if (LoopCount > state.dataSysRpts->MaxLoopArraySize) {
                                    LoopStack.redimension(state.dataSysRpts->MaxLoopArraySize += 100);
                                }
                                LoopStack(LoopCount).LoopNum = DemandSideLoopNum;
                                LoopStack(LoopCount).LoopType = DemandSideLoopType;
                            }
                        }
                    }
                }
            } else {
                print(state.files.debug, "{}\n", "1361=error");
                // error
            }

            // now unload the LoopNum and LoopType arrays
            if (LoopCount > 0) {
                LoopType = LoopStack(LoopCount).LoopType;
                LoopNum = LoopStack(LoopCount).LoopNum;
            }

        } // While loop
    }

    void UpdateZoneCompPtrArray(EnergyPlusData &state,
                                int &Idx,
                                int const ListNum,
                                int const AirDistUnitNum,
                                int const PlantLoopType,
                                int const PlantLoop,
                                int const PlantBranch,
                                int const PlantComp)
    {
        // SUBROUTINE INFORMATION:
        //       AUTHOR         Dan Fisher
        //       DATE WRITTEN   June 2005
        //       MODIFIED       na
        //       RE-ENGINEERED  na

        // PURPOSE OF THIS SUBROUTINE:
        // Update Zone Component pointers

        if (state.dataSysRpts->OneTimeFlag_UpdateZoneCompPtrArray) {
            state.dataAirSystemsData->ZoneCompToPlant.allocate(state.dataSysRpts->ArrayLimit_UpdateZoneCompPtrArray);
            for (auto &e : state.dataAirSystemsData->ZoneCompToPlant) {
                e.ZoneEqListNum = 0;
                e.ZoneEqCompNum = 0;
                e.PlantLoopType = 0;
                e.PlantLoopNum = 0;
                e.PlantLoopBranch = 0;
                e.PlantLoopComp = 0;
                e.FirstDemandSidePtr = 0;
                e.LastDemandSidePtr = 0;
            }

            state.dataSysRpts->OneTimeFlag_UpdateZoneCompPtrArray = false;
        }

        if (state.dataSysRpts->ArrayCounter_UpdateZoneCompPtrArray >= state.dataSysRpts->ArrayLimit_UpdateZoneCompPtrArray) { // Redimension larger
            int const OldArrayLimit(state.dataSysRpts->ArrayLimit_UpdateZoneCompPtrArray);
            state.dataAirSystemsData->ZoneCompToPlant.redimension(state.dataSysRpts->ArrayLimit_UpdateZoneCompPtrArray *= 2);
            for (int i = OldArrayLimit + 1; i <= state.dataSysRpts->ArrayLimit_UpdateZoneCompPtrArray; ++i) {
                auto &zctp(state.dataAirSystemsData->ZoneCompToPlant(i));
                zctp.ZoneEqListNum = 0;
                zctp.ZoneEqCompNum = 0;
                zctp.PlantLoopType = 0;
                zctp.PlantLoopNum = 0;
                zctp.PlantLoopBranch = 0;
                zctp.PlantLoopComp = 0;
                zctp.FirstDemandSidePtr = 0;
                zctp.LastDemandSidePtr = 0;
            }
        }

        Idx = state.dataSysRpts->ArrayCounter_UpdateZoneCompPtrArray;
        auto &zctp(state.dataAirSystemsData->ZoneCompToPlant(Idx));
        zctp.ZoneEqListNum = ListNum;
        zctp.ZoneEqCompNum = AirDistUnitNum;
        zctp.PlantLoopType = PlantLoopType;
        zctp.PlantLoopNum = PlantLoop;
        zctp.PlantLoopBranch = PlantBranch;
        zctp.PlantLoopComp = PlantComp;
        ++state.dataSysRpts->ArrayCounter_UpdateZoneCompPtrArray;
    }

    void UpdateZoneSubCompPtrArray(EnergyPlusData &state,
                                   int &Idx,
                                   int const ListNum,
                                   int const AirDistUnitNum,
                                   int const SubCompNum,
                                   int const PlantLoopType,
                                   int const PlantLoop,
                                   int const PlantBranch,
                                   int const PlantComp)
    {
        // SUBROUTINE INFORMATION:
        //       AUTHOR         Dan Fisher
        //       DATE WRITTEN   June 2005
        //       MODIFIED       na
        //       RE-ENGINEERED  na

        // PURPOSE OF THIS SUBROUTINE:
        // Update Zone Sub Component Pointer Array

        if (state.dataSysRpts->OneTimeFlag_UpdateZoneSubCompPtrArray) {
            state.dataAirSystemsData->ZoneSubCompToPlant.allocate(state.dataSysRpts->ArrayLimit_UpdateZoneSubCompPtrArray);
            for (auto &e : state.dataAirSystemsData->ZoneSubCompToPlant) {
                e.ZoneEqListNum = 0;
                e.ZoneEqCompNum = 0;
                e.ZoneEqSubCompNum = 0;
                e.PlantLoopType = 0;
                e.PlantLoopNum = 0;
                e.PlantLoopBranch = 0;
                e.PlantLoopComp = 0;
                e.FirstDemandSidePtr = 0;
                e.LastDemandSidePtr = 0;
            }

            state.dataSysRpts->OneTimeFlag_UpdateZoneSubCompPtrArray = false;
        }

        if (state.dataSysRpts->ArrayCounter_UpdateZoneSubCompPtrArray >= state.dataSysRpts->ArrayLimit_UpdateZoneSubCompPtrArray) { // Redimension larger
            int const OldArrayLimit(state.dataSysRpts->ArrayLimit_UpdateZoneSubCompPtrArray);
            state.dataAirSystemsData->ZoneSubCompToPlant.redimension(state.dataSysRpts->ArrayLimit_UpdateZoneSubCompPtrArray *= 2);
            for (int i = OldArrayLimit + 1; i <= state.dataSysRpts->ArrayLimit_UpdateZoneSubCompPtrArray; ++i) {
                auto &zctp(state.dataAirSystemsData->ZoneSubCompToPlant(i));
                zctp.ZoneEqListNum = 0;
                zctp.ZoneEqCompNum = 0;
                zctp.ZoneEqSubCompNum = 0;
                zctp.PlantLoopType = 0;
                zctp.PlantLoopNum = 0;
                zctp.PlantLoopBranch = 0;
                zctp.PlantLoopComp = 0;
                zctp.FirstDemandSidePtr = 0;
                zctp.LastDemandSidePtr = 0;
            }
        }

        Idx = state.dataSysRpts->ArrayCounter_UpdateZoneSubCompPtrArray;
        auto &zctp(state.dataAirSystemsData->ZoneSubCompToPlant(Idx));
        zctp.ZoneEqListNum = ListNum;
        zctp.ZoneEqCompNum = AirDistUnitNum;
        zctp.ZoneEqSubCompNum = SubCompNum;
        zctp.PlantLoopType = PlantLoopType;
        zctp.PlantLoopNum = PlantLoop;
        zctp.PlantLoopBranch = PlantBranch;
        zctp.PlantLoopComp = PlantComp;
        ++state.dataSysRpts->ArrayCounter_UpdateZoneSubCompPtrArray;
    }

    void UpdateZoneSubSubCompPtrArray(EnergyPlusData &state,
                                      int &Idx,
                                      int const ListNum,
                                      int const AirDistUnitNum,
                                      int const SubCompNum,
                                      int const SubSubCompNum,
                                      int const PlantLoopType,
                                      int const PlantLoop,
                                      int const PlantBranch,
                                      int const PlantComp)
    {
        // SUBROUTINE INFORMATION:
        //       AUTHOR         Dan Fisher
        //       DATE WRITTEN   June 2005
        //       MODIFIED       na
        //       RE-ENGINEERED  na

        // PURPOSE OF THIS SUBROUTINE:
        // Update Zone Sub Component Pointer Array

        if (state.dataSysRpts->OneTimeFlag_UpdateZoneSubSubCompPtrArray) {
            state.dataAirSystemsData->ZoneSubSubCompToPlant.allocate(state.dataSysRpts->ArrayLimit_UpdateZoneSubSubCompPtrArray);
            for (auto &e : state.dataAirSystemsData->ZoneSubSubCompToPlant) {
                e.ZoneEqListNum = 0;
                e.ZoneEqCompNum = 0;
                e.ZoneEqSubCompNum = 0;
                e.ZoneEqSubSubCompNum = 0;
                e.PlantLoopType = 0;
                e.PlantLoopNum = 0;
                e.PlantLoopBranch = 0;
                e.PlantLoopComp = 0;
                e.FirstDemandSidePtr = 0;
                e.LastDemandSidePtr = 0;
            }

            state.dataSysRpts->OneTimeFlag_UpdateZoneSubSubCompPtrArray = false;
        }

        if (state.dataSysRpts->ArrayCounter_UpdateZoneSubSubCompPtrArray >= state.dataSysRpts->ArrayLimit_UpdateZoneSubSubCompPtrArray) { // Redimension larger
            int const OldArrayLimit(state.dataSysRpts->ArrayLimit_UpdateZoneSubSubCompPtrArray);
            state.dataAirSystemsData->ZoneSubSubCompToPlant.redimension(state.dataSysRpts->ArrayLimit_UpdateZoneSubSubCompPtrArray *= 2);
            for (int i = OldArrayLimit + 1; i <= state.dataSysRpts->ArrayLimit_UpdateZoneSubSubCompPtrArray; ++i) {
                auto &zctp(state.dataAirSystemsData->ZoneSubSubCompToPlant(i));
                zctp.ZoneEqListNum = 0;
                zctp.ZoneEqCompNum = 0;
                zctp.ZoneEqSubCompNum = 0;
                zctp.ZoneEqSubSubCompNum = 0;
                zctp.PlantLoopType = 0;
                zctp.PlantLoopNum = 0;
                zctp.PlantLoopBranch = 0;
                zctp.PlantLoopComp = 0;
                zctp.FirstDemandSidePtr = 0;
                zctp.LastDemandSidePtr = 0;
            }
        }

        Idx = state.dataSysRpts->ArrayCounter_UpdateZoneSubSubCompPtrArray;
        auto &zctp(state.dataAirSystemsData->ZoneSubSubCompToPlant(Idx));
        zctp.ZoneEqListNum = ListNum;
        zctp.ZoneEqCompNum = AirDistUnitNum;
        zctp.ZoneEqSubCompNum = SubCompNum;
        zctp.ZoneEqSubSubCompNum = SubSubCompNum;
        zctp.PlantLoopType = PlantLoopType;
        zctp.PlantLoopNum = PlantLoop;
        zctp.PlantLoopBranch = PlantBranch;
        zctp.PlantLoopComp = PlantComp;
        ++state.dataSysRpts->ArrayCounter_UpdateZoneSubSubCompPtrArray;
    }

    void UpdateAirSysCompPtrArray(EnergyPlusData &state,
                                  int &Idx,
                                  int const AirLoopNum,
                                  int const BranchNum,
                                  int const CompNum,
                                  int const PlantLoopType,
                                  int const PlantLoop,
                                  int const PlantBranch,
                                  int const PlantComp)
    {
        // SUBROUTINE INFORMATION:
        //       AUTHOR         Dan Fisher
        //       DATE WRITTEN   June 2005
        //       MODIFIED       na
        //       RE-ENGINEERED  na

        // PURPOSE OF THIS SUBROUTINE:
        // Update Air System Component Pointer Array

        if (state.dataSysRpts->OneTimeFlag_UpdateAirSysCompPtrArray) {
            state.dataAirSystemsData->AirSysCompToPlant.allocate(state.dataSysRpts->ArrayLimit_UpdateAirSysCompPtrArray);
            for (auto &e : state.dataAirSystemsData->AirSysCompToPlant) {
                e.AirLoopNum = 0;
                e.AirLoopBranch = 0;
                e.AirLoopComp = 0;
                e.PlantLoopType = 0;
                e.PlantLoopNum = 0;
                e.PlantLoopBranch = 0;
                e.PlantLoopComp = 0;
                e.FirstDemandSidePtr = 0;
                e.LastDemandSidePtr = 0;
            }

            state.dataSysRpts->OneTimeFlag_UpdateAirSysCompPtrArray = false;
        }

        if (state.dataSysRpts->ArrayCounter_UpdateAirSysCompPtrArray >= state.dataSysRpts->ArrayLimit_UpdateAirSysCompPtrArray) { // Redimension larger
            int const OldArrayLimit(state.dataSysRpts->ArrayLimit_UpdateAirSysCompPtrArray);
            state.dataAirSystemsData->AirSysCompToPlant.redimension(state.dataSysRpts->ArrayLimit_UpdateAirSysCompPtrArray *= 2);
            for (int i = OldArrayLimit + 1; i <= state.dataSysRpts->ArrayLimit_UpdateAirSysCompPtrArray; ++i) {
                auto &actp(state.dataAirSystemsData->AirSysCompToPlant(i));
                actp.AirLoopNum = 0;
                actp.AirLoopBranch = 0;
                actp.AirLoopComp = 0;
                actp.PlantLoopType = 0;
                actp.PlantLoopNum = 0;
                actp.PlantLoopBranch = 0;
                actp.PlantLoopComp = 0;
                actp.FirstDemandSidePtr = 0;
                actp.LastDemandSidePtr = 0;
            }
        }

        Idx = state.dataSysRpts->ArrayCounter_UpdateAirSysCompPtrArray;
        auto &actp(state.dataAirSystemsData->AirSysCompToPlant(Idx));
        actp.AirLoopNum = AirLoopNum;
        actp.AirLoopBranch = BranchNum;
        actp.AirLoopComp = CompNum;
        actp.PlantLoopType = PlantLoopType;
        actp.PlantLoopNum = PlantLoop;
        actp.PlantLoopBranch = PlantBranch;
        actp.PlantLoopComp = PlantComp;
        ++state.dataSysRpts->ArrayCounter_UpdateAirSysCompPtrArray;
    }

    void UpdateAirSysSubCompPtrArray(EnergyPlusData &state,
                                     int &Idx,
                                     int const AirLoopNum,
                                     int const BranchNum,
                                     int const CompNum,
                                     int const SubCompNum,
                                     int const PlantLoopType,
                                     int const PlantLoop,
                                     int const PlantBranch,
                                     int const PlantComp)
    {
        // SUBROUTINE INFORMATION:
        //       AUTHOR         Dan Fisher
        //       DATE WRITTEN   June 2005
        //       MODIFIED       na
        //       RE-ENGINEERED  na

        // PURPOSE OF THIS SUBROUTINE:
        // Update Air System Sub Component Pointer Array

        if (state.dataSysRpts->OneTimeFlag_UpdateAirSysSubCompPtrArray) {
            state.dataAirSystemsData->AirSysSubCompToPlant.allocate(state.dataSysRpts->ArrayLimit_UpdateAirSysSubCompPtrArray);
            for (auto &e : state.dataAirSystemsData->AirSysSubCompToPlant) {
                e.AirLoopNum = 0;
                e.AirLoopBranch = 0;
                e.AirLoopComp = 0;
                e.AirLoopSubComp = 0;
                e.PlantLoopType = 0;
                e.PlantLoopNum = 0;
                e.PlantLoopBranch = 0;
                e.PlantLoopComp = 0;
                e.FirstDemandSidePtr = 0;
                e.LastDemandSidePtr = 0;
            }

            state.dataSysRpts->OneTimeFlag_UpdateAirSysSubCompPtrArray = false;
        }

        if (state.dataSysRpts->ArrayCounter_UpdateAirSysSubCompPtrArray >= state.dataSysRpts->ArrayLimit_UpdateAirSysSubCompPtrArray) { // Redimension larger
            int const OldArrayLimit(state.dataSysRpts->ArrayLimit_UpdateAirSysSubCompPtrArray);
            state.dataAirSystemsData->AirSysSubCompToPlant.redimension(state.dataSysRpts->ArrayLimit_UpdateAirSysSubCompPtrArray *= 2);
            for (int i = OldArrayLimit + 1; i <= state.dataSysRpts->ArrayLimit_UpdateAirSysSubCompPtrArray; ++i) {
                auto &actp(state.dataAirSystemsData->AirSysSubCompToPlant(i));
                actp.AirLoopNum = 0;
                actp.AirLoopBranch = 0;
                actp.AirLoopComp = 0;
                actp.AirLoopSubComp = 0;
                actp.PlantLoopType = 0;
                actp.PlantLoopNum = 0;
                actp.PlantLoopBranch = 0;
                actp.PlantLoopComp = 0;
                actp.FirstDemandSidePtr = 0;
                actp.LastDemandSidePtr = 0;
            }
        }

        Idx = state.dataSysRpts->ArrayCounter_UpdateAirSysSubCompPtrArray;
        auto &actp(state.dataAirSystemsData->AirSysSubCompToPlant(Idx));
        actp.AirLoopNum = AirLoopNum;
        actp.AirLoopBranch = BranchNum;
        actp.AirLoopComp = CompNum;
        actp.AirLoopSubComp = SubCompNum;
        actp.PlantLoopType = PlantLoopType;
        actp.PlantLoopNum = PlantLoop;
        actp.PlantLoopBranch = PlantBranch;
        actp.PlantLoopComp = PlantComp;
        ++state.dataSysRpts->ArrayCounter_UpdateAirSysSubCompPtrArray;
    }

    void UpdateAirSysSubSubCompPtrArray(EnergyPlusData &state,
                                        int &Idx,
                                        int const AirLoopNum,
                                        int const BranchNum,
                                        int const CompNum,
                                        int const SubCompNum,
                                        int const SubSubCompNum,
                                        int const PlantLoopType,
                                        int const PlantLoop,
                                        int const PlantBranch,
                                        int const PlantComp)
    {
        // SUBROUTINE INFORMATION:
        //       AUTHOR         Dan Fisher
        //       DATE WRITTEN   June 2005
        //       MODIFIED       na
        //       RE-ENGINEERED  na

        // PURPOSE OF THIS SUBROUTINE:
        // Update Air System Sub Sub Component Pointer Array

        if (state.dataSysRpts->OneTimeFlag_UpdateAirSysSubSubCompPtrArray) {
            state.dataAirSystemsData->AirSysSubSubCompToPlant.allocate(state.dataSysRpts->ArrayLimit_UpdateAirSysSubSubCompPtrArray);
            for (auto &e : state.dataAirSystemsData->AirSysSubSubCompToPlant) {
                e.AirLoopNum = 0;
                e.AirLoopBranch = 0;
                e.AirLoopComp = 0;
                e.AirLoopSubComp = 0;
                e.AirLoopSubSubComp = 0;
                e.PlantLoopType = 0;
                e.PlantLoopNum = 0;
                e.PlantLoopBranch = 0;
                e.PlantLoopComp = 0;
                e.FirstDemandSidePtr = 0;
                e.LastDemandSidePtr = 0;
            }

            state.dataSysRpts->OneTimeFlag_UpdateAirSysSubSubCompPtrArray = false;
        }

        if (state.dataSysRpts->ArrayCounter_UpdateAirSysSubSubCompPtrArray >= state.dataSysRpts->ArrayLimit_UpdateAirSysSubSubCompPtrArray) { // Redimension larger
            int const OldArrayLimit(state.dataSysRpts->ArrayLimit_UpdateAirSysSubSubCompPtrArray);
            state.dataAirSystemsData->AirSysSubSubCompToPlant.redimension(state.dataSysRpts->ArrayLimit_UpdateAirSysSubSubCompPtrArray *= 2);
            for (int i = OldArrayLimit + 1; i <= state.dataSysRpts->ArrayLimit_UpdateAirSysSubSubCompPtrArray; ++i) {
                auto &actp(state.dataAirSystemsData->AirSysSubSubCompToPlant(i));
                actp.AirLoopNum = 0;
                actp.AirLoopBranch = 0;
                actp.AirLoopComp = 0;
                actp.AirLoopSubComp = 0;
                actp.AirLoopSubSubComp = 0;
                actp.PlantLoopType = 0;
                actp.PlantLoopNum = 0;
                actp.PlantLoopBranch = 0;
                actp.PlantLoopComp = 0;
                actp.FirstDemandSidePtr = 0;
                actp.LastDemandSidePtr = 0;
            }
        }

        Idx = state.dataSysRpts->ArrayCounter_UpdateAirSysSubSubCompPtrArray;
        auto &actp(state.dataAirSystemsData->AirSysSubSubCompToPlant(Idx));
        actp.AirLoopNum = AirLoopNum;
        actp.AirLoopBranch = BranchNum;
        actp.AirLoopComp = CompNum;
        actp.AirLoopSubComp = SubCompNum;
        actp.AirLoopSubSubComp = SubSubCompNum;
        actp.PlantLoopType = PlantLoopType;
        actp.PlantLoopNum = PlantLoop;
        actp.PlantLoopBranch = PlantBranch;
        actp.PlantLoopComp = PlantComp;
        ++state.dataSysRpts->ArrayCounter_UpdateAirSysSubSubCompPtrArray;
    }

    void AllocateAndSetUpVentReports(EnergyPlusData &state)
    {

        // SUBROUTINE INFORMATION:
        //       AUTHOR         Sankaranarayanan K P
        //       DATE WRITTEN   July 2005
        //       MODIFIED       na
        //       RE-ENGINEERED  na

        // PURPOSE OF THIS SUBROUTINE:
        // Allocates Arrays and setup output variables related to Ventilation reports.
        state.dataSysRpts->MaxCoolingLoadMetByVent.allocate(state.dataGlobal->NumOfZones);
        state.dataSysRpts->MaxCoolingLoadAddedByVent.allocate(state.dataGlobal->NumOfZones);
        state.dataSysRpts->MaxOvercoolingByVent.allocate(state.dataGlobal->NumOfZones);
        state.dataSysRpts->MaxHeatingLoadMetByVent.allocate(state.dataGlobal->NumOfZones);
        state.dataSysRpts->MaxHeatingLoadAddedByVent.allocate(state.dataGlobal->NumOfZones);
        state.dataSysRpts->MaxOverheatingByVent.allocate(state.dataGlobal->NumOfZones);
        state.dataSysRpts->MaxNoLoadHeatingByVent.allocate(state.dataGlobal->NumOfZones);
        state.dataSysRpts->MaxNoLoadCoolingByVent.allocate(state.dataGlobal->NumOfZones);

        state.dataSysRpts->ZoneOAMassFlow.allocate(state.dataGlobal->NumOfZones);
        state.dataSysRpts->ZoneOAMass.allocate(state.dataGlobal->NumOfZones);
        state.dataSysRpts->ZoneOAVolFlowStdRho.allocate(state.dataGlobal->NumOfZones);
        state.dataSysRpts->ZoneOAVolStdRho.allocate(state.dataGlobal->NumOfZones);
        state.dataSysRpts->ZoneOAVolFlowCrntRho.allocate(state.dataGlobal->NumOfZones);
        state.dataSysRpts->ZoneOAVolCrntRho.allocate(state.dataGlobal->NumOfZones);
        state.dataSysRpts->ZoneMechACH.allocate(state.dataGlobal->NumOfZones);
        state.dataSysRpts->ZoneTargetVentilationFlowVoz.allocate(state.dataGlobal->NumOfZones);
        state.dataSysRpts->ZoneTimeBelowVozDyn.allocate(state.dataGlobal->NumOfZones);
        state.dataSysRpts->ZoneTimeAtVozDyn.allocate(state.dataGlobal->NumOfZones);
        state.dataSysRpts->ZoneTimeAboveVozDyn.allocate(state.dataGlobal->NumOfZones);
        state.dataSysRpts->ZoneTimeVentUnocc.allocate(state.dataGlobal->NumOfZones);

        state.dataSysRpts->SysTotZoneLoadHTNG.allocate(NumPrimaryAirSys);
        state.dataSysRpts->SysTotZoneLoadCLNG.allocate(NumPrimaryAirSys);
        state.dataSysRpts->SysOALoadHTNG.allocate(NumPrimaryAirSys);
        state.dataSysRpts->SysOALoadCLNG.allocate(NumPrimaryAirSys);
        state.dataSysRpts->SysTotHTNG.allocate(NumPrimaryAirSys);
        state.dataSysRpts->SysTotCLNG.allocate(NumPrimaryAirSys);

        state.dataSysRpts->SysTotElec.allocate(NumPrimaryAirSys);
        state.dataSysRpts->SysTotNaturalGas.allocate(NumPrimaryAirSys);
        state.dataSysRpts->SysTotPropane.allocate(NumPrimaryAirSys);
        state.dataSysRpts->SysTotSteam.allocate(NumPrimaryAirSys);
        state.dataSysRpts->SysTotH2OCOLD.allocate(NumPrimaryAirSys);
        state.dataSysRpts->SysTotH2OHOT.allocate(NumPrimaryAirSys);

        state.dataSysRpts->SysHumidHTNG.allocate(NumPrimaryAirSys);
        state.dataSysRpts->SysHumidElec.allocate(NumPrimaryAirSys);
        state.dataSysRpts->SysHumidNaturalGas.allocate(NumPrimaryAirSys);
        state.dataSysRpts->SysHumidPropane.allocate(NumPrimaryAirSys);
        state.dataSysRpts->DesDehumidCLNG.allocate(NumPrimaryAirSys);
        state.dataSysRpts->DesDehumidElec.allocate(NumPrimaryAirSys);
        state.dataSysRpts->SysEvapCLNG.allocate(NumPrimaryAirSys);
        state.dataSysRpts->SysEvapElec.allocate(NumPrimaryAirSys);
        state.dataSysRpts->SysHeatExHTNG.allocate(NumPrimaryAirSys);
        state.dataSysRpts->SysHeatExCLNG.allocate(NumPrimaryAirSys);
        state.dataSysRpts->SysSolarCollectHeating.allocate(NumPrimaryAirSys);
        state.dataSysRpts->SysSolarCollectCooling.allocate(NumPrimaryAirSys);
        state.dataSysRpts->SysUserDefinedTerminalHeating.allocate(NumPrimaryAirSys);
        state.dataSysRpts->SysUserDefinedTerminalCooling.allocate(NumPrimaryAirSys);
        state.dataSysRpts->SysFANCompHTNG.allocate(NumPrimaryAirSys);
        state.dataSysRpts->SysFANCompElec.allocate(NumPrimaryAirSys);
        state.dataSysRpts->SysCCCompCLNG.allocate(NumPrimaryAirSys);
        state.dataSysRpts->SysCCCompH2OCOLD.allocate(NumPrimaryAirSys);
        state.dataSysRpts->SysCCCompElec.allocate(NumPrimaryAirSys);
        state.dataSysRpts->SysHCCompH2OHOT.allocate(NumPrimaryAirSys);
        state.dataSysRpts->SysHCCompElec.allocate(NumPrimaryAirSys);
        state.dataSysRpts->SysHCCompElecRes.allocate(NumPrimaryAirSys);
        state.dataSysRpts->SysHCCompHTNG.allocate(NumPrimaryAirSys);
        state.dataSysRpts->SysHCCompNaturalGas.allocate(NumPrimaryAirSys);
        state.dataSysRpts->SysHCCompPropane.allocate(NumPrimaryAirSys);
        state.dataSysRpts->SysHCCompSteam.allocate(NumPrimaryAirSys);
        state.dataSysRpts->SysDomesticH2O.allocate(NumPrimaryAirSys);

        state.dataSysRpts->SetBackCounter.allocate(state.dataGlobal->NumOfZones);
        state.dataSysRpts->HeatCoolFlag.allocate(state.dataGlobal->NumOfZones);
        state.dataSysRpts->LastHeatCoolFlag.allocate(state.dataGlobal->NumOfZones);
        state.dataSysRpts->FirstHeatCoolFlag.allocate(state.dataGlobal->NumOfZones);
        state.dataSysRpts->LastHeatCoolHour.allocate(state.dataGlobal->NumOfZones);
        state.dataSysRpts->FirstHeatCoolHour.allocate(state.dataGlobal->NumOfZones);
        state.dataSysRpts->NoLoadFlag.allocate(state.dataGlobal->NumOfZones);
        state.dataSysRpts->UnmetLoadFlag.allocate(state.dataGlobal->NumOfZones);

        state.dataSysRpts->UnmetLoadFlag = false;
        state.dataSysRpts->SetBackCounter = 0;
        state.dataSysRpts->HeatCoolFlag = 0;
        state.dataSysRpts->LastHeatCoolFlag = 0;
        state.dataSysRpts->FirstHeatCoolFlag = 0;
        state.dataSysRpts->LastHeatCoolHour = 0;
        state.dataSysRpts->FirstHeatCoolHour = 0;
        state.dataSysRpts->NoLoadFlag = false;

        state.dataSysRpts->MaxCoolingLoadMetByVent = 0.0;
        state.dataSysRpts->MaxCoolingLoadAddedByVent = 0.0;
        state.dataSysRpts->MaxOvercoolingByVent = 0.0;
        state.dataSysRpts->MaxHeatingLoadMetByVent = 0.0;
        state.dataSysRpts->MaxHeatingLoadAddedByVent = 0.0;
        state.dataSysRpts->MaxOverheatingByVent = 0.0;
        state.dataSysRpts->MaxNoLoadHeatingByVent = 0.0;
        state.dataSysRpts->MaxNoLoadCoolingByVent = 0.0;

        state.dataSysRpts->ZoneOAMassFlow = 0.0;
        state.dataSysRpts->ZoneOAMass = 0.0;
        state.dataSysRpts->ZoneOAVolFlowStdRho = 0.0;
        state.dataSysRpts->ZoneOAVolStdRho = 0.0;
        state.dataSysRpts->ZoneOAVolFlowCrntRho = 0.0;
        state.dataSysRpts->ZoneOAVolCrntRho = 0.0;
        state.dataSysRpts->ZoneMechACH = 0.0;
        state.dataSysRpts->ZoneTargetVentilationFlowVoz = 0.0;
        state.dataSysRpts->ZoneTimeBelowVozDyn = 0.0;
        state.dataSysRpts->ZoneTimeAtVozDyn = 0.0;
        state.dataSysRpts->ZoneTimeAboveVozDyn = 0.0;
        state.dataSysRpts->ZoneTimeVentUnocc = 0.0;

        // SYSTEM LOADS REPORT
        state.dataSysRpts->SysTotZoneLoadHTNG = 0.0;
        state.dataSysRpts->SysTotZoneLoadCLNG = 0.0;
        state.dataSysRpts->SysOALoadHTNG = 0.0;
        state.dataSysRpts->SysOALoadCLNG = 0.0;
        state.dataSysRpts->SysTotHTNG = 0.0;
        state.dataSysRpts->SysTotCLNG = 0.0;

        // SYSTEM ENERGY USE REPORT
        state.dataSysRpts->SysTotElec = 0.0;
        state.dataSysRpts->SysTotNaturalGas = 0.0;
        state.dataSysRpts->SysTotPropane = 0.0;
        state.dataSysRpts->SysTotSteam = 0.0;
        state.dataSysRpts->SysTotH2OCOLD = 0.0;
        state.dataSysRpts->SysTotH2OHOT = 0.0;

        // SYSTEM COMPONENT LOADS REPORT
        state.dataSysRpts->SysFANCompHTNG = 0.0;
        state.dataSysRpts->SysCCCompCLNG = 0.0;
        state.dataSysRpts->SysHCCompHTNG = 0.0;
        state.dataSysRpts->SysHeatExHTNG = 0.0;
        state.dataSysRpts->SysHeatExCLNG = 0.0;
        state.dataSysRpts->SysSolarCollectHeating = 0.0;
        state.dataSysRpts->SysSolarCollectCooling = 0.0;
        state.dataSysRpts->SysUserDefinedTerminalHeating = 0.0;
        state.dataSysRpts->SysUserDefinedTerminalCooling = 0.0;
        state.dataSysRpts->SysHumidHTNG = 0.0;
        state.dataSysRpts->SysEvapCLNG = 0.0;
        state.dataSysRpts->DesDehumidCLNG = 0.0;
        state.dataSysRpts->SysDomesticH2O = 0.0;

        // SYSTEM COMPONENT ENERGY REPORT
        state.dataSysRpts->SysFANCompElec = 0.0;
        state.dataSysRpts->SysHCCompH2OHOT = 0.0;
        state.dataSysRpts->SysCCCompH2OCOLD = 0.0;
        state.dataSysRpts->SysHCCompElec = 0.0;
        state.dataSysRpts->SysCCCompElec = 0.0;
        state.dataSysRpts->SysHCCompElecRes = 0.0;
        state.dataSysRpts->SysHCCompNaturalGas = 0.0;
        state.dataSysRpts->SysHCCompPropane = 0.0;
        state.dataSysRpts->SysHCCompSteam = 0.0;
        state.dataSysRpts->SysHumidElec = 0.0;
        state.dataSysRpts->SysHumidNaturalGas = 0.0;
        state.dataSysRpts->SysHumidPropane = 0.0;
        state.dataSysRpts->DesDehumidElec = 0.0;
        state.dataSysRpts->SysEvapElec = 0.0;

        if (state.dataSysRpts->AirLoopLoadsReportEnabled) {
            for (int SysIndex = 1; SysIndex <= NumPrimaryAirSys; ++SysIndex) {

                // CurrentModuleObject='AirloopHVAC'
                // SYSTEM LOADS REPORT
                SetupOutputVariable(state, "Air System Total Heating Energy",
                                    OutputProcessor::Unit::J,
                                    state.dataSysRpts->SysTotHTNG(SysIndex),
                                    "HVAC",
                                    "Sum",
                                    state.dataAirSystemsData->PrimaryAirSystems(SysIndex).Name);

                SetupOutputVariable(state, "Air System Total Cooling Energy",
                                    OutputProcessor::Unit::J,
                                    state.dataSysRpts->SysTotCLNG(SysIndex),
                                    "HVAC",
                                    "Sum",
                                    state.dataAirSystemsData->PrimaryAirSystems(SysIndex).Name);

                // SYSTEM ENERGY USE REPORT
                SetupOutputVariable(state,
                    "Air System Hot Water Energy", OutputProcessor::Unit::J, state.dataSysRpts->SysTotH2OHOT(SysIndex), "HVAC", "Sum", state.dataAirSystemsData->PrimaryAirSystems(SysIndex).Name);

                SetupOutputVariable(state,
                    "Air System Steam Energy", OutputProcessor::Unit::J, state.dataSysRpts->SysTotSteam(SysIndex), "HVAC", "Sum", state.dataAirSystemsData->PrimaryAirSystems(SysIndex).Name);

                SetupOutputVariable(state, "Air System Chilled Water Energy",
                                    OutputProcessor::Unit::J,
                                    state.dataSysRpts->SysTotH2OCOLD(SysIndex),
                                    "HVAC",
                                    "Sum",
                                    state.dataAirSystemsData->PrimaryAirSystems(SysIndex).Name);

                SetupOutputVariable(state,
                    "Air System Electricity Energy", OutputProcessor::Unit::J, state.dataSysRpts->SysTotElec(SysIndex), "HVAC", "Sum", state.dataAirSystemsData->PrimaryAirSystems(SysIndex).Name);

                SetupOutputVariable(state,
                    "Air System NaturalGas Energy", OutputProcessor::Unit::J, state.dataSysRpts->SysTotNaturalGas(SysIndex), "HVAC", "Sum", state.dataAirSystemsData->PrimaryAirSystems(SysIndex).Name);

                SetupOutputVariable(state,
                    "Air System Propane Energy", OutputProcessor::Unit::J, state.dataSysRpts->SysTotPropane(SysIndex), "HVAC", "Sum", state.dataAirSystemsData->PrimaryAirSystems(SysIndex).Name);

                SetupOutputVariable(state,
                    "Air System Water Volume", OutputProcessor::Unit::m3, state.dataSysRpts->SysDomesticH2O(SysIndex), "HVAC", "Sum", state.dataAirSystemsData->PrimaryAirSystems(SysIndex).Name);

                // SYSTEM COMPONENT LOAD REPORT
                SetupOutputVariable(state, "Air System Fan Air Heating Energy",
                                    OutputProcessor::Unit::J,
                                    state.dataSysRpts->SysFANCompHTNG(SysIndex),
                                    "HVAC",
                                    "Sum",
                                    state.dataAirSystemsData->PrimaryAirSystems(SysIndex).Name);

                SetupOutputVariable(state, "Air System Cooling Coil Total Cooling Energy",
                                    OutputProcessor::Unit::J,
                                    state.dataSysRpts->SysCCCompCLNG(SysIndex),
                                    "HVAC",
                                    "Sum",
                                    state.dataAirSystemsData->PrimaryAirSystems(SysIndex).Name);

                SetupOutputVariable(state, "Air System Heating Coil Total Heating Energy",
                                    OutputProcessor::Unit::J,
                                    state.dataSysRpts->SysHCCompHTNG(SysIndex),
                                    "HVAC",
                                    "Sum",
                                    state.dataAirSystemsData->PrimaryAirSystems(SysIndex).Name);

                SetupOutputVariable(state, "Air System Heat Exchanger Total Heating Energy",
                                    OutputProcessor::Unit::J,
                                    state.dataSysRpts->SysHeatExHTNG(SysIndex),
                                    "HVAC",
                                    "Sum",
                                    state.dataAirSystemsData->PrimaryAirSystems(SysIndex).Name);

                SetupOutputVariable(state, "Air System Heat Exchanger Total Cooling Energy",
                                    OutputProcessor::Unit::J,
                                    state.dataSysRpts->SysHeatExCLNG(SysIndex),
                                    "HVAC",
                                    "Sum",
                                    state.dataAirSystemsData->PrimaryAirSystems(SysIndex).Name);

                SetupOutputVariable(state, "Air System Solar Collector Total Heating Energy",
                                    OutputProcessor::Unit::J,
                                    state.dataSysRpts->SysSolarCollectHeating(SysIndex),
                                    "HVAC",
                                    "Sum",
                                    state.dataAirSystemsData->PrimaryAirSystems(SysIndex).Name);

                SetupOutputVariable(state, "Air System Solar Collector Total Cooling Energy",
                                    OutputProcessor::Unit::J,
                                    state.dataSysRpts->SysSolarCollectCooling(SysIndex),
                                    "HVAC",
                                    "Sum",
                                    state.dataAirSystemsData->PrimaryAirSystems(SysIndex).Name);

                SetupOutputVariable(state, "Air System User Defined Air Terminal Total Heating Energy",
                                    OutputProcessor::Unit::J,
                                    state.dataSysRpts->SysUserDefinedTerminalHeating(SysIndex),
                                    "HVAC",
                                    "Sum",
                                    state.dataAirSystemsData->PrimaryAirSystems(SysIndex).Name);

                SetupOutputVariable(state, "Air System User Defined Air Terminal Total Cooling Energy",
                                    OutputProcessor::Unit::J,
                                    state.dataSysRpts->SysUserDefinedTerminalCooling(SysIndex),
                                    "HVAC",
                                    "Sum",
                                    state.dataAirSystemsData->PrimaryAirSystems(SysIndex).Name);

                SetupOutputVariable(state, "Air System Humidifier Total Heating Energy",
                                    OutputProcessor::Unit::J,
                                    state.dataSysRpts->SysHumidHTNG(SysIndex),
                                    "HVAC",
                                    "Sum",
                                    state.dataAirSystemsData->PrimaryAirSystems(SysIndex).Name);

                SetupOutputVariable(state, "Air System Evaporative Cooler Total Cooling Energy",
                                    OutputProcessor::Unit::J,
                                    state.dataSysRpts->SysEvapCLNG(SysIndex),
                                    "HVAC",
                                    "Sum",
                                    state.dataAirSystemsData->PrimaryAirSystems(SysIndex).Name);

                SetupOutputVariable(state, "Air System Desiccant Dehumidifier Total Cooling Energy",
                                    OutputProcessor::Unit::J,
                                    state.dataSysRpts->DesDehumidCLNG(SysIndex),
                                    "HVAC",
                                    "Sum",
                                    state.dataAirSystemsData->PrimaryAirSystems(SysIndex).Name);

                // SYSTEM COMPONENT ENERGY REPORT
                SetupOutputVariable(state, "Air System Fan Electricity Energy",
                                    OutputProcessor::Unit::J,
                                    state.dataSysRpts->SysFANCompElec(SysIndex),
                                    "HVAC",
                                    "Sum",
                                    state.dataAirSystemsData->PrimaryAirSystems(SysIndex).Name);

                SetupOutputVariable(state, "Air System Heating Coil Hot Water Energy",
                                    OutputProcessor::Unit::J,
                                    state.dataSysRpts->SysHCCompH2OHOT(SysIndex),
                                    "HVAC",
                                    "Sum",
                                    state.dataAirSystemsData->PrimaryAirSystems(SysIndex).Name);

                SetupOutputVariable(state, "Air System Cooling Coil Chilled Water Energy",
                                    OutputProcessor::Unit::J,
                                    state.dataSysRpts->SysCCCompH2OCOLD(SysIndex),
                                    "HVAC",
                                    "Sum",
                                    state.dataAirSystemsData->PrimaryAirSystems(SysIndex).Name);

                SetupOutputVariable(state, "Air System DX Heating Coil Electricity Energy",
                                    OutputProcessor::Unit::J,
                                    state.dataSysRpts->SysHCCompElec(SysIndex),
                                    "HVAC",
                                    "Sum",
                                    state.dataAirSystemsData->PrimaryAirSystems(SysIndex).Name);

                SetupOutputVariable(state, "Air System DX Cooling Coil Electricity Energy",
                                    OutputProcessor::Unit::J,
                                    state.dataSysRpts->SysCCCompElec(SysIndex),
                                    "HVAC",
                                    "Sum",
                                    state.dataAirSystemsData->PrimaryAirSystems(SysIndex).Name);

                SetupOutputVariable(state, "Air System Heating Coil Electricity Energy",
                                    OutputProcessor::Unit::J,
                                    state.dataSysRpts->SysHCCompElecRes(SysIndex),
                                    "HVAC",
                                    "Sum",
                                    state.dataAirSystemsData->PrimaryAirSystems(SysIndex).Name);

                SetupOutputVariable(state, "Air System Heating Coil NaturalGas Energy",
                                    OutputProcessor::Unit::J,
                                    state.dataSysRpts->SysHCCompNaturalGas(SysIndex),
                                    "HVAC",
                                    "Sum",
                                    state.dataAirSystemsData->PrimaryAirSystems(SysIndex).Name);

                SetupOutputVariable(state, "Air System Heating Coil Propane Energy",
                                    OutputProcessor::Unit::J,
                                    state.dataSysRpts->SysHCCompPropane(SysIndex),
                                    "HVAC",
                                    "Sum",
                                    state.dataAirSystemsData->PrimaryAirSystems(SysIndex).Name);

                SetupOutputVariable(state, "Air System Heating Coil Steam Energy",
                                    OutputProcessor::Unit::J,
                                    state.dataSysRpts->SysHCCompSteam(SysIndex),
                                    "HVAC",
                                    "Sum",
                                    state.dataAirSystemsData->PrimaryAirSystems(SysIndex).Name);

                SetupOutputVariable(state, "Air System Humidifier Electricity Energy",
                                    OutputProcessor::Unit::J,
                                    state.dataSysRpts->SysHumidElec(SysIndex),
                                    "HVAC",
                                    "Sum",
                                    state.dataAirSystemsData->PrimaryAirSystems(SysIndex).Name);

                SetupOutputVariable(state, "Air System Humidifier NaturalGas Energy",
                                    OutputProcessor::Unit::J,
                                    state.dataSysRpts->SysHumidNaturalGas(SysIndex),
                                    "HVAC",
                                    "Sum",
                                    state.dataAirSystemsData->PrimaryAirSystems(SysIndex).Name);

                SetupOutputVariable(state, "Air System Humidifier Propane Energy",
                                    OutputProcessor::Unit::J,
                                    state.dataSysRpts->SysHumidPropane(SysIndex),
                                    "HVAC",
                                    "Sum",
                                    state.dataAirSystemsData->PrimaryAirSystems(SysIndex).Name);

                SetupOutputVariable(state, "Air System Evaporative Cooler Electricity Energy",
                                    OutputProcessor::Unit::J,
                                    state.dataSysRpts->SysEvapElec(SysIndex),
                                    "HVAC",
                                    "Sum",
                                    state.dataAirSystemsData->PrimaryAirSystems(SysIndex).Name);

                SetupOutputVariable(state, "Air System Desiccant Dehumidifier Electricity Energy",
                                    OutputProcessor::Unit::J,
                                    state.dataSysRpts->DesDehumidElec(SysIndex),
                                    "HVAC",
                                    "Sum",
                                    state.dataAirSystemsData->PrimaryAirSystems(SysIndex).Name);
            }
        }
        for (int ZoneIndex = 1; ZoneIndex <= state.dataGlobal->NumOfZones; ++ZoneIndex) {
            if (!state.dataZoneEquip->ZoneEquipConfig(ZoneIndex).IsControlled) continue;
            // CurrentModuleObject='Zones(Controlled)'
            if (state.dataSysRpts->VentLoadsReportEnabled) {
                // Cooling Loads
                SetupOutputVariable(state, "Zone Mechanical Ventilation No Load Heat Removal Energy",
                                    OutputProcessor::Unit::J,
                                    state.dataSysRpts->MaxNoLoadCoolingByVent(ZoneIndex),
                                    "HVAC",
                                    "Sum",
                                    state.dataZoneEquip->ZoneEquipConfig(ZoneIndex).ZoneName);

                SetupOutputVariable(state, "Zone Mechanical Ventilation Cooling Load Increase Energy",
                                    OutputProcessor::Unit::J,
                                    state.dataSysRpts->MaxCoolingLoadAddedByVent(ZoneIndex),
                                    "HVAC",
                                    "Sum",
                                    state.dataZoneEquip->ZoneEquipConfig(ZoneIndex).ZoneName);

                SetupOutputVariable(state, "Zone Mechanical Ventilation Cooling Load Increase Due to Overheating Energy",
                                    OutputProcessor::Unit::J,
                                    state.dataSysRpts->MaxOverheatingByVent(ZoneIndex),
                                    "HVAC",
                                    "Sum",
                                    state.dataZoneEquip->ZoneEquipConfig(ZoneIndex).ZoneName);

                SetupOutputVariable(state, "Zone Mechanical Ventilation Cooling Load Decrease Energy",
                                    OutputProcessor::Unit::J,
                                    state.dataSysRpts->MaxCoolingLoadMetByVent(ZoneIndex),
                                    "HVAC",
                                    "Sum",
                                    state.dataZoneEquip->ZoneEquipConfig(ZoneIndex).ZoneName);
                // Heating Loads
                SetupOutputVariable(state, "Zone Mechanical Ventilation No Load Heat Addition Energy",
                                    OutputProcessor::Unit::J,
                                    state.dataSysRpts->MaxNoLoadHeatingByVent(ZoneIndex),
                                    "HVAC",
                                    "Sum",
                                    state.dataZoneEquip->ZoneEquipConfig(ZoneIndex).ZoneName);

                SetupOutputVariable(state, "Zone Mechanical Ventilation Heating Load Increase Energy",
                                    OutputProcessor::Unit::J,
                                    state.dataSysRpts->MaxHeatingLoadAddedByVent(ZoneIndex),
                                    "HVAC",
                                    "Sum",
                                    state.dataZoneEquip->ZoneEquipConfig(ZoneIndex).ZoneName);

                SetupOutputVariable(state, "Zone Mechanical Ventilation Heating Load Increase Due to Overcooling Energy",
                                    OutputProcessor::Unit::J,
                                    state.dataSysRpts->MaxOvercoolingByVent(ZoneIndex),
                                    "HVAC",
                                    "Sum",
                                    state.dataZoneEquip->ZoneEquipConfig(ZoneIndex).ZoneName);

                SetupOutputVariable(state, "Zone Mechanical Ventilation Heating Load Decrease Energy",
                                    OutputProcessor::Unit::J,
                                    state.dataSysRpts->MaxHeatingLoadMetByVent(ZoneIndex),
                                    "HVAC",
                                    "Sum",
                                    state.dataZoneEquip->ZoneEquipConfig(ZoneIndex).ZoneName);
            }

            SetupOutputVariable(state, "Zone Mechanical Ventilation Mass Flow Rate",
                                OutputProcessor::Unit::kg_s,
                                state.dataSysRpts->ZoneOAMassFlow(ZoneIndex),
                                "HVAC",
                                "Average",
                                state.dataZoneEquip->ZoneEquipConfig(ZoneIndex).ZoneName);

            SetupOutputVariable(state, "Zone Mechanical Ventilation Mass",
                                OutputProcessor::Unit::kg,
                                state.dataSysRpts->ZoneOAMass(ZoneIndex),
                                "HVAC",
                                "Sum",
                                state.dataZoneEquip->ZoneEquipConfig(ZoneIndex).ZoneName);

            SetupOutputVariable(state, "Zone Mechanical Ventilation Standard Density Volume Flow Rate",
                                OutputProcessor::Unit::m3_s,
                                state.dataSysRpts->ZoneOAVolFlowStdRho(ZoneIndex),
                                "HVAC",
                                "Average",
                                state.dataZoneEquip->ZoneEquipConfig(ZoneIndex).ZoneName);

            SetupOutputVariable(state, "Zone Mechanical Ventilation Standard Density Volume",
                                OutputProcessor::Unit::m3,
                                state.dataSysRpts->ZoneOAVolStdRho(ZoneIndex),
                                "HVAC",
                                "Sum",
                                state.dataZoneEquip->ZoneEquipConfig(ZoneIndex).ZoneName);

            SetupOutputVariable(state, "Zone Mechanical Ventilation Current Density Volume Flow Rate",
                                OutputProcessor::Unit::m3_s,
                                state.dataSysRpts->ZoneOAVolFlowCrntRho(ZoneIndex),
                                "HVAC",
                                "Average",
                                state.dataZoneEquip->ZoneEquipConfig(ZoneIndex).ZoneName);

            SetupOutputVariable(state, "Zone Mechanical Ventilation Current Density Volume",
                                OutputProcessor::Unit::m3,
                                state.dataSysRpts->ZoneOAVolCrntRho(ZoneIndex),
                                "HVAC",
                                "Sum",
                                state.dataZoneEquip->ZoneEquipConfig(ZoneIndex).ZoneName);

            SetupOutputVariable(state, "Zone Mechanical Ventilation Air Changes per Hour",
                                OutputProcessor::Unit::ach,
                                state.dataSysRpts->ZoneMechACH(ZoneIndex),
                                "HVAC",
                                "Average",
<<<<<<< HEAD
                                ZoneEquipConfig(ZoneIndex).ZoneName);

            SetupOutputVariable(state, "Zone Target Voz Ventilation Flow Rate",
                                OutputProcessor::Unit::m3_s,
                                state.dataSysRpts->ZoneTargetVentilationFlowVoz(ZoneIndex),
                                "HVAC",
                                "Sum",
                                ZoneEquipConfig(ZoneIndex).ZoneName);

            SetupOutputVariable(state, "Zone Ventilation Below Target Voz Time",
                                OutputProcessor::Unit::hr,
                                state.dataSysRpts->ZoneTimeBelowVozDyn(ZoneIndex),
                                "HVAC",
                                "Sum",
                                ZoneEquipConfig(ZoneIndex).ZoneName);

            SetupOutputVariable(state, "Zone Ventilation At Target Voz Time",
                                OutputProcessor::Unit::hr,
                                state.dataSysRpts->ZoneTimeAtVozDyn(ZoneIndex),
                                "HVAC",
                                "Sum",
                                ZoneEquipConfig(ZoneIndex).ZoneName);

            SetupOutputVariable(state, "Zone Ventilation Above Target Voz Time",
                                OutputProcessor::Unit::hr,
                                state.dataSysRpts->ZoneTimeAboveVozDyn(ZoneIndex),
                                "HVAC",
                                "Sum",
                                ZoneEquipConfig(ZoneIndex).ZoneName);

            SetupOutputVariable(state, "Zone Ventilation When Unoccupied Time",
                                OutputProcessor::Unit::hr,
                                state.dataSysRpts->ZoneTimeVentUnocc(ZoneIndex),
                                "HVAC",
                                "Sum",
                                ZoneEquipConfig(ZoneIndex).ZoneName);

=======
                                state.dataZoneEquip->ZoneEquipConfig(ZoneIndex).ZoneName);
>>>>>>> d6cf92a2
        }

        // Facility outputs
        SetupOutputVariable(state, "Facility Any Zone Ventilation Below Target Voz Time",
            OutputProcessor::Unit::hr,
            state.dataSysRpts->AnyZoneTimeBelowVozDyn,
            "HVAC",
            "Sum",
            "Facility");

        SetupOutputVariable(state, "Facility All Zones Ventilation At Target Voz Time",
            OutputProcessor::Unit::hr,
            state.dataSysRpts->AllZonesTimeAtVozDyn,
            "HVAC",
            "Sum",
            "Facility");

        SetupOutputVariable(state, "Facility Any Zone Ventilation Above Target Voz Time",
            OutputProcessor::Unit::hr,
            state.dataSysRpts->AnyZoneTimeAboveVozDyn,
            "HVAC",
            "Sum",
            "Facility");

        SetupOutputVariable(state, "Facility any Zone Ventilation When Unoccupied Time",
            OutputProcessor::Unit::hr,
            state.dataSysRpts->AnyZoneTimeVentUnocc,
            "HVAC",
            "Sum",
            "Facility");

    }

    void CreateEnergyReportStructure(EnergyPlusData &state)
    {

        // SUBROUTINE INFORMATION:
        //       AUTHOR         Dan Fisher/Linda Lawrie
        //       DATE WRITTEN   June 2005
        //       MODIFIED       na
        //       RE-ENGINEERED  na

        // PURPOSE OF THIS SUBROUTINE:
        // Creates the Energy Reporting Structure.  This routine is only called once --
        // so string compares have been left in.

        // METHODOLOGY EMPLOYED:
        // Once all compsets/nodes/connections have been established find all components
        // subcomponents, etc.

        // Using/Aliasing
        using BranchNodeConnections::GetChildrenData;
        using BranchNodeConnections::GetComponentData;
        using BranchNodeConnections::GetNumChildren;
        using BranchNodeConnections::IsParentObject;
        using namespace DataGlobalConstants;

        // SUBROUTINE LOCAL VARIABLE DECLARATIONS:
        int AirLoopNum;
        int BranchNum;
        int CompNum;
        int SubCompNum;
        int SubSubCompNum;
        int VarNum;
        int VarNum1;
        int CtrlZoneNum;
        std::string TypeOfComp;
        std::string NameOfComp;
        bool ErrorsFound;
        bool ModeFlagOn;
        int NumInlets;
        int NumOutlets;
        int PlantLoopNum;

        // Dimension GetChildrenData arrays
        Array1D_string SubCompTypes;
        Array1D_string SubCompNames;
        Array1D_string InletNodeNames;
        Array1D_int InletNodeNumbers;
        Array1D_int InletFluidStreams;
        Array1D_string OutletNodeNames;
        Array1D_int OutletNodeNumbers;
        Array1D_int OutletFluidStreams;
        int NumChildren;
        int NumGrandChildren;
        bool IsParent;

        // Dimension GetMeteredVariables arrays
        Array1D_int VarIndexes;                            // Variable Numbers
        Array1D_int VarTypes;                              // Variable Types (1=integer, 2=real, 3=meter)
        Array1D_string UnitsStrings;                       // UnitsStrings for each variable
        Array1D<OutputProcessor::TimeStepType> IndexTypes; // Variable Idx Types (1=Zone,2=HVAC)
        Array1D<OutputProcessor::Unit> unitsForVar;        // units from enum for each variable
        std::map<int, DataGlobalConstants::ResourceType> ResourceTypes;                         // ResourceTypes for each variable
        Array1D_string EndUses;                            // EndUses for each variable
        Array1D_string Groups;                             // Groups for each variable
        Array1D_string Names;                              // Variable Names for each variable
        int NumFound;                                      // Number Found
        int NumVariables;
        int NumLeft; // Counter for deeper components

        // some variables for setting up the plant data structures
        int LoopSideNum;

        state.dataSysRpts->VentReportStructureCreated = true;
        for (AirLoopNum = 1; AirLoopNum <= NumPrimaryAirSys; ++AirLoopNum) {
            for (BranchNum = 1; BranchNum <= state.dataAirSystemsData->PrimaryAirSystems(AirLoopNum).NumBranches; ++BranchNum) {
                for (CompNum = 1; CompNum <= state.dataAirSystemsData->PrimaryAirSystems(AirLoopNum).Branch(BranchNum).TotalComponents; ++CompNum) {
                    TypeOfComp = state.dataAirSystemsData->PrimaryAirSystems(AirLoopNum).Branch(BranchNum).Comp(CompNum).TypeOf;
                    NameOfComp = state.dataAirSystemsData->PrimaryAirSystems(AirLoopNum).Branch(BranchNum).Comp(CompNum).Name;
                    // Get complete list of components for complex branches
                    if (IsParentObject(state, TypeOfComp, NameOfComp)) {

                        state.dataAirSystemsData->PrimaryAirSystems(AirLoopNum).Branch(BranchNum).Comp(CompNum).Parent = true;
                        NumChildren = GetNumChildren(state, TypeOfComp, NameOfComp);

                        SubCompTypes.allocate(NumChildren);
                        SubCompNames.allocate(NumChildren);
                        InletNodeNames.allocate(NumChildren);
                        InletNodeNumbers.allocate(NumChildren);
                        OutletNodeNames.allocate(NumChildren);
                        OutletNodeNumbers.allocate(NumChildren);
                        state.dataAirSystemsData->PrimaryAirSystems(AirLoopNum).Branch(BranchNum).Comp(CompNum).SubComp.allocate(NumChildren);

                        GetChildrenData(state, TypeOfComp,
                                        NameOfComp,
                                        NumChildren,
                                        SubCompTypes,
                                        SubCompNames,
                                        InletNodeNames,
                                        InletNodeNumbers,
                                        OutletNodeNames,
                                        OutletNodeNumbers,
                                        ErrorsFound);

                        for (SubCompNum = 1; SubCompNum <= NumChildren; ++SubCompNum) {
                            {
                                auto &thisSubComponent(state.dataAirSystemsData->PrimaryAirSystems(AirLoopNum).Branch(BranchNum).Comp(CompNum).SubComp(SubCompNum));
                                thisSubComponent.TypeOf = SubCompTypes(SubCompNum);
                                thisSubComponent.Name = SubCompNames(SubCompNum);
                                thisSubComponent.NodeNameIn = InletNodeNames(SubCompNum);
                                thisSubComponent.NodeNameOut = OutletNodeNames(SubCompNum);
                                thisSubComponent.NodeNumIn = InletNodeNumbers(SubCompNum);
                                thisSubComponent.NodeNumOut = OutletNodeNumbers(SubCompNum);
                            }
                        }

                        SubCompTypes.deallocate();
                        SubCompNames.deallocate();
                        InletNodeNames.deallocate();
                        InletNodeNumbers.deallocate();
                        OutletNodeNames.deallocate();
                        OutletNodeNumbers.deallocate();

                    } else {
                        NumChildren = 0;
                        state.dataAirSystemsData->PrimaryAirSystems(AirLoopNum).Branch(BranchNum).Comp(CompNum).Parent = false;
                    }
                    state.dataAirSystemsData->PrimaryAirSystems(AirLoopNum).Branch(BranchNum).Comp(CompNum).NumSubComps = NumChildren;

                    // check for 'grandchildren'
                    for (SubCompNum = 1; SubCompNum <= NumChildren; ++SubCompNum) {
                        TypeOfComp = state.dataAirSystemsData->PrimaryAirSystems(AirLoopNum).Branch(BranchNum).Comp(CompNum).SubComp(SubCompNum).TypeOf;
                        NameOfComp = state.dataAirSystemsData->PrimaryAirSystems(AirLoopNum).Branch(BranchNum).Comp(CompNum).SubComp(SubCompNum).Name;
                        if (IsParentObject(state, TypeOfComp, NameOfComp)) {
                            NumGrandChildren = GetNumChildren(state, TypeOfComp, NameOfComp);
                            SubCompTypes.allocate(NumGrandChildren);
                            SubCompNames.allocate(NumGrandChildren);
                            InletNodeNames.allocate(NumGrandChildren);
                            InletNodeNumbers.allocate(NumGrandChildren);
                            OutletNodeNames.allocate(NumGrandChildren);
                            OutletNodeNumbers.allocate(NumGrandChildren);
                            state.dataAirSystemsData->PrimaryAirSystems(AirLoopNum).Branch(BranchNum).Comp(CompNum).SubComp(SubCompNum).SubSubComp.allocate(NumGrandChildren);

                            GetChildrenData(state, TypeOfComp,
                                            NameOfComp,
                                            NumGrandChildren,
                                            SubCompTypes,
                                            SubCompNames,
                                            InletNodeNames,
                                            InletNodeNumbers,
                                            OutletNodeNames,
                                            OutletNodeNumbers,
                                            ErrorsFound);

                            for (SubSubCompNum = 1; SubSubCompNum <= NumGrandChildren; ++SubSubCompNum) {
                                {
                                    auto &thisSubSubComponent(
                                        state.dataAirSystemsData->PrimaryAirSystems(AirLoopNum).Branch(BranchNum).Comp(CompNum).SubComp(SubCompNum).SubSubComp(SubSubCompNum));
                                    thisSubSubComponent.TypeOf = SubCompTypes(SubSubCompNum);
                                    thisSubSubComponent.Name = SubCompNames(SubSubCompNum);
                                    thisSubSubComponent.NodeNameIn = InletNodeNames(SubSubCompNum);
                                    thisSubSubComponent.NodeNameOut = OutletNodeNames(SubSubCompNum);
                                    thisSubSubComponent.NodeNumIn = InletNodeNumbers(SubSubCompNum);
                                    thisSubSubComponent.NodeNumOut = OutletNodeNumbers(SubSubCompNum);
                                    NumLeft = GetNumChildren(state, SubCompTypes(SubSubCompNum), SubCompNames(SubSubCompNum));
                                    if (NumLeft > 0) {
                                        ShowSevereError(state, "Hanging Children for component=" + SubCompTypes(SubSubCompNum) + ':' +
                                                        SubCompNames(SubSubCompNum));
                                    }
                                }
                            }

                            SubCompTypes.deallocate();
                            SubCompNames.deallocate();
                            InletNodeNames.deallocate();
                            InletNodeNumbers.deallocate();
                            OutletNodeNames.deallocate();
                            OutletNodeNumbers.deallocate();
                        } else {
                            NumGrandChildren = 0;
                            state.dataAirSystemsData->PrimaryAirSystems(AirLoopNum).Branch(BranchNum).Comp(CompNum).SubComp(SubCompNum).Parent = false;
                        }

                        state.dataAirSystemsData->PrimaryAirSystems(AirLoopNum).Branch(BranchNum).Comp(CompNum).SubComp(SubCompNum).NumSubSubComps = NumGrandChildren;
                    }
                }
            }
        }

        for (AirLoopNum = 1; AirLoopNum <= NumPrimaryAirSys; ++AirLoopNum) {
            for (BranchNum = 1; BranchNum <= state.dataAirSystemsData->PrimaryAirSystems(AirLoopNum).NumBranches; ++BranchNum) {
                for (CompNum = 1; CompNum <= state.dataAirSystemsData->PrimaryAirSystems(AirLoopNum).Branch(BranchNum).TotalComponents; ++CompNum) {
                    // Get complete list of components for complex branches
                    {
                        auto &thisComp(state.dataAirSystemsData->PrimaryAirSystems(AirLoopNum).Branch(BranchNum).Comp(CompNum));
                        TypeOfComp = thisComp.TypeOf;
                        NameOfComp = thisComp.Name;
                        NumVariables = GetNumMeteredVariables(state, TypeOfComp, NameOfComp);
                        if (NumVariables > 0) {
                            VarIndexes.allocate(NumVariables);
                            VarTypes.allocate(NumVariables);
                            IndexTypes.allocate(NumVariables);
                            unitsForVar.allocate(NumVariables);

                            for (int idx = 1; idx <= NumVariables; ++idx) {
                                ResourceTypes.insert(std::pair<int, DataGlobalConstants::ResourceType>(idx, DataGlobalConstants::ResourceType::None));
                            }

                            EndUses.allocate(NumVariables);
                            Groups.allocate(NumVariables);
                            Names.allocate(NumVariables);
                            thisComp.MeteredVar.allocate(NumVariables);

                            thisComp.NumMeteredVars = NumVariables;
                            GetMeteredVariables(state, TypeOfComp,
                                                NameOfComp,
                                                VarIndexes,
                                                VarTypes,
                                                IndexTypes,
                                                unitsForVar,
                                                ResourceTypes,
                                                EndUses,
                                                Groups,
                                                Names,
                                                NumFound);
                            ModeFlagOn = true;
                            for (VarNum = 1; VarNum <= NumVariables; ++VarNum) {
                                {
                                    auto &thisVar(thisComp.MeteredVar(VarNum));
                                    thisVar.ReportVarName = Names(VarNum);
                                    thisVar.ReportVarUnits = unitsForVar(VarNum);
                                    thisVar.ReportVarIndex = VarIndexes(VarNum);
                                    thisVar.ReportVarIndexType = IndexTypes(VarNum);
                                    thisVar.ReportVarType = VarTypes(VarNum);
                                    thisVar.ResourceType = ResourceTypes.at(VarNum);
                                    thisVar.EndUse = EndUses(VarNum);
                                    if (thisVar.EndUse == "HEATINGCOILS" && ModeFlagOn) {
                                        for (VarNum1 = 1; VarNum1 <= NumVariables; ++VarNum1) {
                                            thisComp.MeteredVar(VarNum1).EndUse_CompMode = iEndUseType::HeatingOnly;
                                        }
                                        ModeFlagOn = false;
                                    } else if (thisVar.EndUse == "COOLINGCOILS" && ModeFlagOn) {
                                        for (VarNum1 = 1; VarNum1 <= NumVariables; ++VarNum1) {
                                            thisComp.MeteredVar(VarNum1).EndUse_CompMode = iEndUseType::CoolingOnly;
                                        }
                                        ModeFlagOn = false;
                                    } else if (ModeFlagOn) {
                                        thisVar.EndUse_CompMode = iEndUseType::NoHeatNoCool;
                                    }
                                    thisVar.Group = Groups(VarNum);
                                }
                            }

                            VarIndexes.deallocate();
                            VarTypes.deallocate();
                            IndexTypes.deallocate();
                            unitsForVar.deallocate();
                            EndUses.deallocate();
                            Groups.deallocate();
                            Names.deallocate();
                        }
                        for (SubCompNum = 1; SubCompNum <= thisComp.NumSubComps; ++SubCompNum) {
                            // Get complete list of components for complex branches
                            TypeOfComp = thisComp.SubComp(SubCompNum).TypeOf;
                            NameOfComp = thisComp.SubComp(SubCompNum).Name;
                            NumVariables = GetNumMeteredVariables(state, TypeOfComp, NameOfComp);
                            if (NumVariables > 0) {
                                VarIndexes.allocate(NumVariables);
                                VarTypes.allocate(NumVariables);
                                IndexTypes.allocate(NumVariables);
                                unitsForVar.allocate(NumVariables);
                                ResourceTypes.clear();
                                for (int idx = 1; idx <= NumVariables; ++idx) {
                                    ResourceTypes.insert(std::pair<int, DataGlobalConstants::ResourceType>(idx, DataGlobalConstants::ResourceType::None));
                                }
                                EndUses.allocate(NumVariables);
                                Groups.allocate(NumVariables);
                                Names.allocate(NumVariables);
                                thisComp.SubComp(SubCompNum).MeteredVar.allocate(NumVariables);

                                GetMeteredVariables(state, TypeOfComp,
                                                    NameOfComp,
                                                    VarIndexes,
                                                    VarTypes,
                                                    IndexTypes,
                                                    unitsForVar,
                                                    ResourceTypes,
                                                    EndUses,
                                                    Groups,
                                                    Names,
                                                    NumFound);

                                ModeFlagOn = true;
                                for (VarNum = 1; VarNum <= NumVariables; ++VarNum) {
                                    {
                                        auto &thisVar(thisComp.SubComp(SubCompNum).MeteredVar(VarNum));
                                        thisVar.ReportVarName = Names(VarNum);
                                        thisVar.ReportVarUnits = unitsForVar(VarNum);
                                        thisVar.ReportVarIndex = VarIndexes(VarNum);
                                        thisVar.ReportVarIndexType = IndexTypes(VarNum);
                                        thisVar.ReportVarType = VarTypes(VarNum);
                                        thisVar.ResourceType = ResourceTypes.at(VarNum);
                                        thisVar.EndUse = EndUses(VarNum);
                                        if (thisVar.EndUse == "HEATINGCOILS" && ModeFlagOn) {
                                            for (VarNum1 = 1; VarNum1 <= NumVariables; ++VarNum1) {
                                                thisComp.SubComp(SubCompNum).MeteredVar(VarNum1).EndUse_CompMode = iEndUseType::HeatingOnly;
                                            }
                                            ModeFlagOn = false;
                                        } else if (thisVar.EndUse == "COOLINGCOILS" && ModeFlagOn) {
                                            for (VarNum1 = 1; VarNum1 <= NumVariables; ++VarNum1) {
                                                thisComp.SubComp(SubCompNum).MeteredVar(VarNum1).EndUse_CompMode = iEndUseType::CoolingOnly;
                                            }
                                            ModeFlagOn = false;
                                        } else if (ModeFlagOn) {
                                            thisVar.EndUse_CompMode = iEndUseType::NoHeatNoCool;
                                        }
                                        thisVar.Group = Groups(VarNum);
                                    }
                                }

                                VarIndexes.deallocate();
                                VarTypes.deallocate();
                                IndexTypes.deallocate();
                                unitsForVar.deallocate();
                                EndUses.deallocate();
                                Groups.deallocate();
                                Names.deallocate();
                            }

                            thisComp.SubComp(SubCompNum).NumMeteredVars = NumVariables;

                            for (SubSubCompNum = 1; SubSubCompNum <= thisComp.SubComp(SubCompNum).NumSubSubComps; ++SubSubCompNum) {
                                // Get complete list of components for complex branches
                                TypeOfComp = thisComp.SubComp(SubCompNum).SubSubComp(SubSubCompNum).TypeOf;
                                NameOfComp = thisComp.SubComp(SubCompNum).SubSubComp(SubSubCompNum).Name;
                                NumVariables = GetNumMeteredVariables(state, TypeOfComp, NameOfComp);
                                if (NumVariables > 0) {
                                    VarIndexes.allocate(NumVariables);
                                    VarTypes.allocate(NumVariables);
                                    IndexTypes.allocate(NumVariables);
                                    unitsForVar.allocate(NumVariables);
                                    ResourceTypes.clear();
                                    for (int idx = 1; idx <= NumVariables; ++idx) {
                                        ResourceTypes.insert(std::pair<int, DataGlobalConstants::ResourceType>(idx, DataGlobalConstants::ResourceType::None));
                                    }
                                    EndUses.allocate(NumVariables);
                                    Groups.allocate(NumVariables);
                                    Names.allocate(NumVariables);
                                    thisComp.SubComp(SubCompNum).SubSubComp(SubSubCompNum).MeteredVar.allocate(NumVariables);

                                    GetMeteredVariables(state, TypeOfComp,
                                                        NameOfComp,
                                                        VarIndexes,
                                                        VarTypes,
                                                        IndexTypes,
                                                        unitsForVar,
                                                        ResourceTypes,
                                                        EndUses,
                                                        Groups,
                                                        Names,
                                                        NumFound);

                                    ModeFlagOn = true;
                                    for (VarNum = 1; VarNum <= NumVariables; ++VarNum) {
                                        {
                                            auto &thisVar(thisComp.SubComp(SubCompNum).SubSubComp(SubSubCompNum).MeteredVar(VarNum));
                                            thisVar.ReportVarName = Names(VarNum);
                                            thisVar.ReportVarUnits = unitsForVar(VarNum);
                                            thisVar.ReportVarIndex = VarIndexes(VarNum);
                                            thisVar.ReportVarIndexType = IndexTypes(VarNum);
                                            thisVar.ReportVarType = VarTypes(VarNum);
                                            thisVar.ResourceType = ResourceTypes.at(VarNum);
                                            thisVar.EndUse = EndUses(VarNum);
                                            if (thisVar.EndUse == "HEATINGCOILS" && ModeFlagOn) {
                                                for (VarNum1 = 1; VarNum1 <= NumVariables; ++VarNum1) {
                                                    thisComp.SubComp(SubCompNum).SubSubComp(SubSubCompNum).MeteredVar(VarNum1).EndUse_CompMode =
                                                        iEndUseType::HeatingOnly;
                                                }
                                                ModeFlagOn = false;
                                            } else if (thisVar.EndUse == "COOLINGCOILS" && ModeFlagOn) {
                                                for (VarNum1 = 1; VarNum1 <= NumVariables; ++VarNum1) {
                                                    thisComp.SubComp(SubCompNum).SubSubComp(SubSubCompNum).MeteredVar(VarNum1).EndUse_CompMode =
                                                        iEndUseType::CoolingOnly;
                                                }
                                                ModeFlagOn = false;
                                            } else if (ModeFlagOn) {
                                                thisVar.EndUse_CompMode = iEndUseType::NoHeatNoCool;
                                            }
                                            thisVar.Group = Groups(VarNum);
                                        }
                                    }

                                    VarIndexes.deallocate();
                                    VarTypes.deallocate();
                                    IndexTypes.deallocate();
                                    unitsForVar.deallocate();
                                    EndUses.deallocate();
                                    Groups.deallocate();
                                    Names.deallocate();
                                }
                                thisComp.SubComp(SubCompNum).SubSubComp(SubSubCompNum).NumMeteredVars = NumVariables;
                            }
                        }
                    }
                }
            }
        }

        // Allocate the system serving zone equipment component arrays
        for (CtrlZoneNum = 1; CtrlZoneNum <= state.dataGlobal->NumOfZones; ++CtrlZoneNum) {
            if (!state.dataZoneEquip->ZoneEquipConfig(CtrlZoneNum).IsControlled) continue;
            // Set index of air loop serving zone
            for (CompNum = 1; CompNum <= state.dataZoneEquip->ZoneEquipList(CtrlZoneNum).NumOfEquipTypes; ++CompNum) {
                TypeOfComp = state.dataZoneEquip->ZoneEquipList(CtrlZoneNum).EquipType(CompNum);
                NameOfComp = state.dataZoneEquip->ZoneEquipList(CtrlZoneNum).EquipName(CompNum);
                GetComponentData(state, TypeOfComp,
                                 NameOfComp,
                                 IsParent,
                                 NumInlets,
                                 InletNodeNames,
                                 InletNodeNumbers,
                                 InletFluidStreams,
                                 NumOutlets,
                                 OutletNodeNames,
                                 OutletNodeNumbers,
                                 OutletFluidStreams,
                                 ErrorsFound);
                {
                    auto &thisEquipData(state.dataZoneEquip->ZoneEquipList(CtrlZoneNum).EquipData(CompNum));
                    thisEquipData.TypeOf = TypeOfComp;
                    thisEquipData.Name = NameOfComp;
                    thisEquipData.OutletNodeNums.allocate(NumOutlets);
                    thisEquipData.NumOutlets = NumOutlets;
                    thisEquipData.OutletNodeNums = OutletNodeNumbers;
                    thisEquipData.InletNodeNums.allocate(NumInlets);
                    thisEquipData.NumInlets = NumInlets;
                    thisEquipData.InletNodeNums = InletNodeNumbers;
                    thisEquipData.Parent = IsParent;
                    NumVariables = GetNumMeteredVariables(state, TypeOfComp, NameOfComp);
                    thisEquipData.NumMeteredVars = NumVariables;
                    if (NumVariables > 0) {
                        InletNodeNames.deallocate();
                        InletNodeNumbers.deallocate();
                        InletFluidStreams.deallocate();
                        OutletNodeNames.deallocate();
                        OutletNodeNumbers.deallocate();
                        OutletFluidStreams.deallocate();

                        VarIndexes.allocate(NumVariables);
                        VarTypes.allocate(NumVariables);
                        IndexTypes.allocate(NumVariables);
                        unitsForVar.allocate(NumVariables);
                        ResourceTypes.clear();
                        for (int idx = 1; idx <= NumVariables; ++idx) {
                            ResourceTypes.insert(std::pair<int, DataGlobalConstants::ResourceType>(idx, DataGlobalConstants::ResourceType::None));
                        }
                        EndUses.allocate(NumVariables);
                        Groups.allocate(NumVariables);
                        Names.allocate(NumVariables);
                        thisEquipData.MeteredVar.allocate(NumVariables);

                        GetMeteredVariables(state,
                            TypeOfComp, NameOfComp, VarIndexes, VarTypes, IndexTypes, unitsForVar, ResourceTypes, EndUses, Groups, Names, NumFound);

                        ModeFlagOn = true;
                        for (VarNum = 1; VarNum <= NumVariables; ++VarNum) {
                            {
                                auto &thisVar(thisEquipData.MeteredVar(VarNum));
                                thisVar.ReportVarName = Names(VarNum);
                                thisVar.ReportVarUnits = unitsForVar(VarNum);
                                thisVar.ReportVarIndex = VarIndexes(VarNum);
                                thisVar.ReportVarIndexType = IndexTypes(VarNum);
                                thisVar.ReportVarType = VarTypes(VarNum);
                                thisVar.ResourceType = ResourceTypes.at(VarNum);
                                thisVar.EndUse = EndUses(VarNum);
                                if (thisVar.EndUse == "HEATINGCOILS" && ModeFlagOn) {
                                    for (VarNum1 = 1; VarNum1 <= NumVariables; ++VarNum1) {
                                        thisEquipData.MeteredVar(VarNum1).EndUse_CompMode = iEndUseType::HeatingOnly;
                                    }
                                    ModeFlagOn = false;
                                } else if (thisVar.EndUse == "COOLINGCOILS" && ModeFlagOn) {
                                    for (VarNum1 = 1; VarNum1 <= NumVariables; ++VarNum1) {
                                        thisEquipData.MeteredVar(VarNum1).EndUse_CompMode = iEndUseType::CoolingOnly;
                                    }
                                    ModeFlagOn = false;
                                } else if (ModeFlagOn) {
                                    thisVar.EndUse_CompMode = iEndUseType::NoHeatNoCool;
                                }
                                thisVar.Group = Groups(VarNum);
                            }
                        }

                        VarIndexes.deallocate();
                        VarTypes.deallocate();
                        IndexTypes.deallocate();
                        unitsForVar.deallocate();
                        EndUses.deallocate();
                        Groups.deallocate();
                        Names.deallocate();
                    }

                    if (IsParentObject(state, TypeOfComp, NameOfComp)) {
                        NumChildren = GetNumChildren(state, TypeOfComp, NameOfComp);
                        thisEquipData.NumSubEquip = NumChildren;

                        SubCompTypes.allocate(NumChildren);
                        SubCompNames.allocate(NumChildren);
                        InletNodeNames.allocate(NumChildren);
                        InletNodeNumbers.allocate(NumChildren);
                        OutletNodeNames.allocate(NumChildren);
                        OutletNodeNumbers.allocate(NumChildren);
                        thisEquipData.SubEquipData.allocate(NumChildren);

                        GetChildrenData(state, TypeOfComp,
                                        NameOfComp,
                                        NumChildren,
                                        SubCompTypes,
                                        SubCompNames,
                                        InletNodeNames,
                                        InletNodeNumbers,
                                        OutletNodeNames,
                                        OutletNodeNumbers,
                                        ErrorsFound);

                        for (SubCompNum = 1; SubCompNum <= NumChildren; ++SubCompNum) {
                            thisEquipData.SubEquipData(SubCompNum).TypeOf = SubCompTypes(SubCompNum);
                            thisEquipData.SubEquipData(SubCompNum).Name = SubCompNames(SubCompNum);
                            thisEquipData.SubEquipData(SubCompNum).OutletNodeNum = OutletNodeNumbers(SubCompNum);
                            thisEquipData.SubEquipData(SubCompNum).InletNodeNum = InletNodeNumbers(SubCompNum);
                        }

                        SubCompTypes.deallocate();
                        SubCompNames.deallocate();
                        InletNodeNames.deallocate();
                        InletNodeNumbers.deallocate();
                        OutletNodeNames.deallocate();
                        OutletNodeNumbers.deallocate();
                    } else {
                        NumChildren = 0;
                    }

                    for (SubCompNum = 1; SubCompNum <= NumChildren; ++SubCompNum) {
                        TypeOfComp = thisEquipData.SubEquipData(SubCompNum).TypeOf;
                        NameOfComp = thisEquipData.SubEquipData(SubCompNum).Name;
                        if (IsParentObject(state, TypeOfComp, NameOfComp)) {
                            NumGrandChildren = GetNumChildren(state, TypeOfComp, NameOfComp);
                            thisEquipData.SubEquipData(SubCompNum).NumSubSubEquip = NumGrandChildren;
                            SubCompTypes.allocate(NumGrandChildren);
                            SubCompNames.allocate(NumGrandChildren);
                            InletNodeNames.allocate(NumGrandChildren);
                            InletNodeNumbers.allocate(NumGrandChildren);
                            OutletNodeNames.allocate(NumGrandChildren);
                            OutletNodeNumbers.allocate(NumGrandChildren);
                            thisEquipData.SubEquipData(SubCompNum).SubSubEquipData.allocate(NumGrandChildren);
                            // Sankar added the array number for EquipData
                            GetChildrenData(state, TypeOfComp,
                                            NameOfComp,
                                            NumGrandChildren,
                                            SubCompTypes,
                                            SubCompNames,
                                            InletNodeNames,
                                            InletNodeNumbers,
                                            OutletNodeNames,
                                            OutletNodeNumbers,
                                            ErrorsFound);

                            for (SubSubCompNum = 1; SubSubCompNum <= NumGrandChildren; ++SubSubCompNum) {
                                thisEquipData.SubEquipData(SubCompNum).SubSubEquipData(SubSubCompNum).TypeOf = SubCompTypes(SubSubCompNum);
                                thisEquipData.SubEquipData(SubCompNum).SubSubEquipData(SubSubCompNum).Name = SubCompNames(SubSubCompNum);
                                thisEquipData.SubEquipData(SubCompNum).SubSubEquipData(SubSubCompNum).OutletNodeNum =
                                    OutletNodeNumbers(SubSubCompNum);
                                thisEquipData.SubEquipData(SubCompNum).SubSubEquipData(SubSubCompNum).InletNodeNum = InletNodeNumbers(SubSubCompNum);
                            }
                            SubCompTypes.deallocate();
                            SubCompNames.deallocate();
                            InletNodeNames.deallocate();
                            InletNodeNumbers.deallocate();
                            OutletNodeNames.deallocate();
                            OutletNodeNumbers.deallocate();
                        } else {
                            NumGrandChildren = 0;
                        }
                    }
                }
            }
        }

        for (CtrlZoneNum = 1; CtrlZoneNum <= state.dataGlobal->NumOfZones; ++CtrlZoneNum) {
            if (!state.dataZoneEquip->ZoneEquipConfig(CtrlZoneNum).IsControlled) continue;
            for (CompNum = 1; CompNum <= state.dataZoneEquip->ZoneEquipList(CtrlZoneNum).NumOfEquipTypes; ++CompNum) {
                for (SubCompNum = 1; SubCompNum <= state.dataZoneEquip->ZoneEquipList(CtrlZoneNum).EquipData(CompNum).NumSubEquip; ++SubCompNum) {
                    {
                        auto &thisSubEquipData(state.dataZoneEquip->ZoneEquipList(CtrlZoneNum).EquipData(CompNum).SubEquipData(SubCompNum));
                        TypeOfComp = thisSubEquipData.TypeOf;
                        NameOfComp = thisSubEquipData.Name;

                        NumVariables = GetNumMeteredVariables(state, TypeOfComp, NameOfComp);
                        thisSubEquipData.NumMeteredVars = NumVariables; // Sankar added this line
                        if (NumVariables > 0) {
                            VarIndexes.allocate(NumVariables);
                            VarTypes.allocate(NumVariables);
                            IndexTypes.allocate(NumVariables);
                            unitsForVar.allocate(NumVariables);
                            ResourceTypes.clear();
                            for (int idx = 1; idx <= NumVariables; ++idx) {
                                ResourceTypes.insert(std::pair<int, DataGlobalConstants::ResourceType>(idx, DataGlobalConstants::ResourceType::None));
                            }
                            EndUses.allocate(NumVariables);
                            Groups.allocate(NumVariables);
                            Names.allocate(NumVariables);
                            thisSubEquipData.MeteredVar.allocate(NumVariables);

                            GetMeteredVariables(state, TypeOfComp,
                                                NameOfComp,
                                                VarIndexes,
                                                VarTypes,
                                                IndexTypes,
                                                unitsForVar,
                                                ResourceTypes,
                                                EndUses,
                                                Groups,
                                                Names,
                                                NumFound);

                            ModeFlagOn = true;
                            for (VarNum = 1; VarNum <= NumVariables; ++VarNum) {
                                {
                                    auto &thisVar(thisSubEquipData.MeteredVar(VarNum));
                                    thisVar.ReportVarName = Names(VarNum);
                                    thisVar.ReportVarUnits = unitsForVar(VarNum);
                                    thisVar.ReportVarIndex = VarIndexes(VarNum);
                                    thisVar.ReportVarIndexType = IndexTypes(VarNum);
                                    thisVar.ReportVarType = VarTypes(VarNum);
                                    thisVar.ResourceType = ResourceTypes.at(VarNum);
                                    thisVar.EndUse = EndUses(VarNum);
                                    if (thisVar.EndUse == "HEATINGCOILS" && ModeFlagOn) {
                                        for (VarNum1 = 1; VarNum1 <= NumVariables; ++VarNum1) {
                                            thisSubEquipData.MeteredVar(VarNum1).EndUse_CompMode = iEndUseType::HeatingOnly;
                                        }
                                        ModeFlagOn = false;
                                    } else if (thisVar.EndUse == "COOLINGCOILS" && ModeFlagOn) {
                                        for (VarNum1 = 1; VarNum1 <= NumVariables; ++VarNum1) {
                                            thisSubEquipData.MeteredVar(VarNum1).EndUse_CompMode = iEndUseType::CoolingOnly;
                                        }
                                        ModeFlagOn = false;
                                    } else if (ModeFlagOn) {
                                        thisVar.EndUse_CompMode = iEndUseType::NoHeatNoCool;
                                    }
                                    thisVar.Group = Groups(VarNum);
                                }
                            }

                            VarIndexes.deallocate();
                            VarTypes.deallocate();
                            IndexTypes.deallocate();
                            unitsForVar.deallocate();
                            EndUses.deallocate();
                            Groups.deallocate();
                            Names.deallocate();
                        }

                        for (SubSubCompNum = 1; SubSubCompNum <= thisSubEquipData.NumSubSubEquip; ++SubSubCompNum) {
                            TypeOfComp = thisSubEquipData.SubSubEquipData(SubSubCompNum).TypeOf;
                            NameOfComp = thisSubEquipData.SubSubEquipData(SubSubCompNum).Name;

                            NumVariables = GetNumMeteredVariables(state, TypeOfComp, NameOfComp);
                            thisSubEquipData.SubSubEquipData(SubSubCompNum).NumMeteredVars = NumVariables; // Sankar added this line
                            if (NumVariables > 0) {
                                VarIndexes.allocate(NumVariables);
                                VarTypes.allocate(NumVariables);
                                IndexTypes.allocate(NumVariables);
                                unitsForVar.allocate(NumVariables);
                                ResourceTypes.clear();
                                for (int idx = 1; idx <= NumVariables; ++idx) {
                                    ResourceTypes.insert(std::pair<int, DataGlobalConstants::ResourceType>(idx, DataGlobalConstants::ResourceType::None));
                                }
                                EndUses.allocate(NumVariables);
                                Groups.allocate(NumVariables);
                                Names.allocate(NumVariables);
                                thisSubEquipData.SubSubEquipData(SubSubCompNum).MeteredVar.allocate(NumVariables);

                                GetMeteredVariables(state, TypeOfComp,
                                                    NameOfComp,
                                                    VarIndexes,
                                                    VarTypes,
                                                    IndexTypes,
                                                    unitsForVar,
                                                    ResourceTypes,
                                                    EndUses,
                                                    Groups,
                                                    Names,
                                                    NumFound);

                                ModeFlagOn = true;
                                for (VarNum = 1; VarNum <= NumVariables; ++VarNum) {
                                    {
                                        auto &thisVar(thisSubEquipData.SubSubEquipData(SubSubCompNum).MeteredVar(VarNum));
                                        thisVar.ReportVarName = Names(VarNum);
                                        thisVar.ReportVarUnits = unitsForVar(VarNum);
                                        thisVar.ReportVarIndex = VarIndexes(VarNum);
                                        thisVar.ReportVarIndexType = IndexTypes(VarNum);
                                        thisVar.ReportVarType = VarTypes(VarNum);
                                        thisVar.ResourceType = ResourceTypes.at(VarNum);
                                        thisVar.EndUse = EndUses(VarNum);
                                        if (thisVar.EndUse == "HEATINGCOILS" && ModeFlagOn) {
                                            for (VarNum1 = 1; VarNum1 <= NumVariables; ++VarNum1) {
                                                thisSubEquipData.SubSubEquipData(SubSubCompNum).MeteredVar(VarNum1).EndUse_CompMode = iEndUseType::HeatingOnly;
                                            }
                                            ModeFlagOn = false;
                                        } else if (thisVar.EndUse == "COOLINGCOILS" && ModeFlagOn) {
                                            for (VarNum1 = 1; VarNum1 <= NumVariables; ++VarNum1) {
                                                thisSubEquipData.SubSubEquipData(SubSubCompNum).MeteredVar(VarNum1).EndUse_CompMode = iEndUseType::CoolingOnly;
                                            }
                                            ModeFlagOn = false;
                                        } else if (ModeFlagOn) {
                                            thisVar.EndUse_CompMode = iEndUseType::NoHeatNoCool;
                                        }
                                        thisVar.Group = Groups(VarNum);
                                    }
                                }

                                VarIndexes.deallocate();
                                VarTypes.deallocate();
                                IndexTypes.deallocate();
                                unitsForVar.deallocate();
                                EndUses.deallocate();
                                Groups.deallocate();
                                Names.deallocate();
                            }
                        }
                    }
                }
            }
        }

        //***Plant Loops

        // previously, four separate huge DO loops all looking very very similar were used here
        // each individual block would operate on a single type of loop-side (plant demand, cond supply, etc.)
        // now, a bigger DO loop is applied iterating over all loops
        // a pointer (ThisReportData) is then directed to a particular item in the appropriate array
        // by operating on the pointer directly, we are actually operating on the item in the TARGET array item
        // in making this change, over 700 lines of code were dropped down to a single block

        for (PlantLoopNum = 1; PlantLoopNum <= NumPlantLoops + NumCondLoops; ++PlantLoopNum) {
            for (LoopSideNum = DemandSide; LoopSideNum <= SupplySide; ++LoopSideNum) {

                // Report selection
                ReportLoopData *select_ThisReportData(nullptr);

                if (PlantLoopNum <= NumPlantLoops) {
                    {
                        auto const SELECT_CASE_var(LoopSideNum);
                        if (SELECT_CASE_var == DemandSide) {
                            select_ThisReportData = &state.dataPlnt->VentRepPlantDemandSide(PlantLoopNum);
                        } else if (SELECT_CASE_var == SupplySide) {
                            select_ThisReportData = &state.dataPlnt->VentRepPlantSupplySide(PlantLoopNum);
                        } else {
                            assert(false);
                        }
                    }
                } else { // CondLoop
                    {
                        auto const SELECT_CASE_var(LoopSideNum);
                        if (SELECT_CASE_var == DemandSide) {
                            select_ThisReportData = &state.dataPlnt->VentRepCondDemandSide(PlantLoopNum - NumPlantLoops);
                        } else if (SELECT_CASE_var == SupplySide) {
                            select_ThisReportData = &state.dataPlnt->VentRepCondSupplySide(PlantLoopNum - NumPlantLoops);
                        } else {
                            assert(false);
                        }
                    }
                }

                // Object Data
                ReportLoopData &ThisReportData(*select_ThisReportData);

                for (BranchNum = 1; BranchNum <= ThisReportData.TotalBranches; ++BranchNum) {
                    for (CompNum = 1; CompNum <= ThisReportData.Branch(BranchNum).TotalComponents; ++CompNum) {
                        {
                            auto &thisComp(ThisReportData.Branch(BranchNum).Comp(CompNum));
                            TypeOfComp = thisComp.TypeOf;
                            NameOfComp = thisComp.Name;
                            // Get complete list of components for complex branches
                            if (IsParentObject(state, TypeOfComp, NameOfComp)) {

                                NumChildren = GetNumChildren(state, TypeOfComp, NameOfComp);

                                SubCompTypes.allocate(NumChildren);
                                SubCompNames.allocate(NumChildren);
                                InletNodeNames.allocate(NumChildren);
                                InletNodeNumbers.allocate(NumChildren);
                                OutletNodeNames.allocate(NumChildren);
                                OutletNodeNumbers.allocate(NumChildren);
                                thisComp.SubComp.allocate(NumChildren);

                                GetChildrenData(state, TypeOfComp,
                                                NameOfComp,
                                                NumChildren,
                                                SubCompTypes,
                                                SubCompNames,
                                                InletNodeNames,
                                                InletNodeNumbers,
                                                OutletNodeNames,
                                                OutletNodeNumbers,
                                                ErrorsFound);

                                for (SubCompNum = 1; SubCompNum <= NumChildren; ++SubCompNum) {
                                    thisComp.SubComp(SubCompNum).TypeOf = SubCompTypes(SubCompNum);
                                    thisComp.SubComp(SubCompNum).Name = SubCompNames(SubCompNum);
                                    thisComp.SubComp(SubCompNum).NodeNameIn = InletNodeNames(SubCompNum);
                                    thisComp.SubComp(SubCompNum).NodeNameOut = OutletNodeNames(SubCompNum);
                                    thisComp.SubComp(SubCompNum).NodeNumIn = InletNodeNumbers(SubCompNum);
                                    thisComp.SubComp(SubCompNum).NodeNumOut = OutletNodeNumbers(SubCompNum);
                                }

                                SubCompTypes.deallocate();
                                SubCompNames.deallocate();
                                InletNodeNames.deallocate();
                                InletNodeNumbers.deallocate();
                                OutletNodeNames.deallocate();
                                OutletNodeNumbers.deallocate();

                            } else {
                                NumChildren = 0;
                            }
                            thisComp.NumSubComps = NumChildren;

                            // check for 'grandchildren'
                            for (SubCompNum = 1; SubCompNum <= NumChildren; ++SubCompNum) {
                                TypeOfComp = thisComp.SubComp(SubCompNum).TypeOf;
                                NameOfComp = thisComp.SubComp(SubCompNum).Name;
                                if (IsParentObject(state, TypeOfComp, NameOfComp)) {
                                    NumGrandChildren = GetNumChildren(state, TypeOfComp, NameOfComp);
                                    SubCompTypes.allocate(NumGrandChildren);
                                    SubCompNames.allocate(NumGrandChildren);
                                    InletNodeNames.allocate(NumGrandChildren);
                                    InletNodeNumbers.allocate(NumGrandChildren);
                                    OutletNodeNames.allocate(NumGrandChildren);
                                    OutletNodeNumbers.allocate(NumGrandChildren);
                                    thisComp.SubComp(SubCompNum).SubSubComp.allocate(NumGrandChildren);

                                    GetChildrenData(state, TypeOfComp,
                                                    NameOfComp,
                                                    NumGrandChildren,
                                                    SubCompTypes,
                                                    SubCompNames,
                                                    InletNodeNames,
                                                    InletNodeNumbers,
                                                    OutletNodeNames,
                                                    OutletNodeNumbers,
                                                    ErrorsFound);

                                    for (SubSubCompNum = 1; SubSubCompNum <= NumGrandChildren; ++SubSubCompNum) {
                                        {
                                            auto &thisSubSubComp(thisComp.SubComp(SubCompNum).SubSubComp(SubSubCompNum));
                                            thisSubSubComp.TypeOf = SubCompTypes(SubSubCompNum);
                                            thisSubSubComp.Name = SubCompNames(SubSubCompNum);
                                            thisSubSubComp.NodeNameIn = InletNodeNames(SubSubCompNum);
                                            thisSubSubComp.NodeNameOut = OutletNodeNames(SubSubCompNum);
                                            thisSubSubComp.NodeNumIn = InletNodeNumbers(SubSubCompNum);
                                            thisSubSubComp.NodeNumOut = OutletNodeNumbers(SubSubCompNum);
                                        }
                                    }

                                    SubCompTypes.deallocate();
                                    SubCompNames.deallocate();
                                    InletNodeNames.deallocate();
                                    InletNodeNumbers.deallocate();
                                    OutletNodeNames.deallocate();
                                    OutletNodeNumbers.deallocate();
                                } else {
                                    NumGrandChildren = 0;
                                    thisComp.SubComp(SubCompNum).Parent = false;
                                }

                                thisComp.SubComp(SubCompNum).NumSubSubComps = NumGrandChildren;
                            }
                        }
                    }
                }
            }
        }

        for (PlantLoopNum = 1; PlantLoopNum <= NumPlantLoops + NumCondLoops; ++PlantLoopNum) {

            for (LoopSideNum = DemandSide; LoopSideNum <= SupplySide; ++LoopSideNum) {

                // Report selection
                ReportLoopData *select_ThisReportData(nullptr);

                if (PlantLoopNum <= NumPlantLoops) {
                    {
                        auto const SELECT_CASE_var(LoopSideNum);
                        if (SELECT_CASE_var == DemandSide) {
                            select_ThisReportData = &state.dataPlnt->VentRepPlantDemandSide(PlantLoopNum);
                        } else if (SELECT_CASE_var == SupplySide) {
                            select_ThisReportData = &state.dataPlnt->VentRepPlantSupplySide(PlantLoopNum);
                        } else {
                            assert(false);
                        }
                    }
                } else { // CondLoop
                    {
                        auto const SELECT_CASE_var(LoopSideNum);
                        if (SELECT_CASE_var == DemandSide) {
                            select_ThisReportData = &state.dataPlnt->VentRepCondDemandSide(PlantLoopNum - NumPlantLoops);
                        } else if (SELECT_CASE_var == SupplySide) {
                            select_ThisReportData = &state.dataPlnt->VentRepCondSupplySide(PlantLoopNum - NumPlantLoops);
                        } else {
                            assert(false);
                        }
                    }
                }

                // Object Data
                ReportLoopData &ThisReportData(*select_ThisReportData);

                for (BranchNum = 1; BranchNum <= ThisReportData.TotalBranches; ++BranchNum) {
                    for (CompNum = 1; CompNum <= ThisReportData.Branch(BranchNum).TotalComponents; ++CompNum) {
                        // Get complete list of components for complex branches
                        {
                            auto &thisComp(ThisReportData.Branch(BranchNum).Comp(CompNum));
                            TypeOfComp = thisComp.TypeOf;
                            NameOfComp = thisComp.Name;
                            NumVariables = GetNumMeteredVariables(state, TypeOfComp, NameOfComp);
                            if (NumVariables > 0) {
                                VarIndexes.allocate(NumVariables);
                                VarTypes.allocate(NumVariables);
                                IndexTypes.allocate(NumVariables);
                                unitsForVar.allocate(NumVariables);
                                ResourceTypes.clear();
                                for (int idx = 1; idx <= NumVariables; ++idx) {
                                    ResourceTypes.insert(std::pair<int, DataGlobalConstants::ResourceType>(idx, DataGlobalConstants::ResourceType::None));
                                }
                                EndUses.allocate(NumVariables);
                                Groups.allocate(NumVariables);
                                Names.allocate(NumVariables);
                                thisComp.MeteredVar.allocate(NumVariables);

                                thisComp.NumMeteredVars = NumVariables;
                                GetMeteredVariables(state, TypeOfComp,
                                                    NameOfComp,
                                                    VarIndexes,
                                                    VarTypes,
                                                    IndexTypes,
                                                    unitsForVar,
                                                    ResourceTypes,
                                                    EndUses,
                                                    Groups,
                                                    Names,
                                                    NumFound);

                                ModeFlagOn = true;
                                for (VarNum = 1; VarNum <= NumVariables; ++VarNum) {
                                    {
                                        auto &thisVar(thisComp.MeteredVar(VarNum));
                                        thisVar.ReportVarName = Names(VarNum);
                                        thisVar.ReportVarUnits = unitsForVar(VarNum);
                                        thisVar.ReportVarIndex = VarIndexes(VarNum);
                                        thisVar.ReportVarIndexType = IndexTypes(VarNum);
                                        thisVar.ReportVarType = VarTypes(VarNum);
                                        thisVar.ResourceType = ResourceTypes.at(VarNum);
                                        thisVar.EndUse = EndUses(VarNum);
                                        if (thisVar.EndUse == "HEATINGCOILS" && ModeFlagOn) {
                                            for (VarNum1 = 1; VarNum1 <= NumVariables; ++VarNum1) {
                                                thisComp.MeteredVar(VarNum1).EndUse_CompMode = iEndUseType::HeatingOnly;
                                            }
                                            ModeFlagOn = false;
                                        } else if (thisVar.EndUse == "COOLINGCOILS" && ModeFlagOn) {
                                            for (VarNum1 = 1; VarNum1 <= NumVariables; ++VarNum1) {
                                                thisComp.MeteredVar(VarNum1).EndUse_CompMode = iEndUseType::CoolingOnly;
                                            }
                                            ModeFlagOn = false;
                                        } else if (ModeFlagOn) {
                                            thisVar.EndUse_CompMode = iEndUseType::NoHeatNoCool;
                                        }
                                        thisVar.Group = Groups(VarNum);
                                    }
                                }

                                VarIndexes.deallocate();
                                VarTypes.deallocate();
                                IndexTypes.deallocate();
                                unitsForVar.deallocate();
                                EndUses.deallocate();
                                Groups.deallocate();
                                Names.deallocate();
                            }
                            for (SubCompNum = 1; SubCompNum <= thisComp.NumSubComps; ++SubCompNum) {
                                // Get complete list of components for complex branches
                                TypeOfComp = thisComp.SubComp(SubCompNum).TypeOf;
                                NameOfComp = thisComp.SubComp(SubCompNum).Name;
                                NumVariables = GetNumMeteredVariables(state, TypeOfComp, NameOfComp);
                                if (NumVariables > 0) {
                                    VarIndexes.allocate(NumVariables);
                                    VarTypes.allocate(NumVariables);
                                    IndexTypes.allocate(NumVariables);
                                    unitsForVar.allocate(NumVariables);
                                    ResourceTypes.clear();
                                    for (int idx = 1; idx <= NumVariables; ++idx) {
                                        ResourceTypes.insert(std::pair<int, DataGlobalConstants::ResourceType>(idx, DataGlobalConstants::ResourceType::None));
                                    }
                                    EndUses.allocate(NumVariables);
                                    Groups.allocate(NumVariables);
                                    Names.allocate(NumVariables);
                                    thisComp.SubComp(SubCompNum).MeteredVar.allocate(NumVariables);

                                    GetMeteredVariables(state, TypeOfComp,
                                                        NameOfComp,
                                                        VarIndexes,
                                                        VarTypes,
                                                        IndexTypes,
                                                        unitsForVar,
                                                        ResourceTypes,
                                                        EndUses,
                                                        Groups,
                                                        Names,
                                                        NumFound);

                                    ModeFlagOn = true;
                                    for (VarNum = 1; VarNum <= NumVariables; ++VarNum) {
                                        {
                                            auto &thisVar(thisComp.SubComp(SubCompNum).MeteredVar(VarNum));
                                            thisVar.ReportVarName = Names(VarNum);
                                            thisVar.ReportVarUnits = unitsForVar(VarNum);
                                            thisVar.ReportVarIndex = VarIndexes(VarNum);
                                            thisVar.ReportVarIndexType = IndexTypes(VarNum);
                                            thisVar.ReportVarType = VarTypes(VarNum);
                                            thisVar.ResourceType = ResourceTypes.at(VarNum);
                                            thisVar.EndUse = EndUses(VarNum);
                                            if (thisVar.EndUse == "HEATINGCOILS" && ModeFlagOn) {
                                                for (VarNum1 = 1; VarNum1 <= NumVariables; ++VarNum1) {
                                                    thisComp.SubComp(SubCompNum).MeteredVar(VarNum1).EndUse_CompMode = iEndUseType::HeatingOnly;
                                                }
                                                ModeFlagOn = false;
                                            } else if (thisVar.EndUse == "COOLINGCOILS" && ModeFlagOn) {
                                                for (VarNum1 = 1; VarNum1 <= NumVariables; ++VarNum1) {
                                                    thisComp.SubComp(SubCompNum).MeteredVar(VarNum1).EndUse_CompMode = iEndUseType::CoolingOnly;
                                                }
                                                ModeFlagOn = false;
                                            } else if (ModeFlagOn) {
                                                thisVar.EndUse_CompMode = iEndUseType::NoHeatNoCool;
                                            }
                                            thisVar.Group = Groups(VarNum);
                                        }
                                    }

                                    VarIndexes.deallocate();
                                    VarTypes.deallocate();
                                    IndexTypes.deallocate();
                                    unitsForVar.deallocate();
                                    EndUses.deallocate();
                                    Groups.deallocate();
                                    Names.deallocate();
                                }
                                thisComp.SubComp(SubCompNum).NumMeteredVars = NumVariables;
                            }
                        }
                    }
                }
            }
        }
    }

    // End Initialization Section of the Module
    //******************************************************************************

    // Beginning of Reporting subroutines for the SimAir Module
    // *****************************************************************************

    void ReportSystemEnergyUse(EnergyPlusData &state)
    {
        // SUBROUTINE INFORMATION:
        //       AUTHOR         Dan Fisher
        //       DATE WRITTEN   November 2005
        //       MODIFIED       na
        //       RE-ENGINEERED  na

        // PURPOSE OF THIS SUBROUTINE:
        // calculate and report system loads and energy

        // METHODOLOGY EMPLOYED:
        // Accumulate meter data to appropriate report variables

        // Using/Aliasing
        using namespace DataZoneEnergyDemands;
        using Psychrometrics::PsyHFnTdbW;
        using namespace DataGlobalConstants;

        // SUBROUTINE LOCAL VARIABLE DECLARATIONS:
        int Idx;          // loop counter
        int nodes;        // loop counter
        int CtrlZoneNum;  // ZONE counter
        int ZoneInNum;    // counter for zone air distribution inlets
        int AirLoopNum;   // counter for zone air distribution inlets
        int BranchNum;    // counter for zone air distribution inlets
        int EquipListNum; // counter for zone air distribution inlets
        int VarNum;       // counter for zone air distribution inlets
        int CompNum;
        int SubCompNum;
        int SubSubCompNum;
        iEndUseType CompMode;
        int InletNodeNum;
        int OutletNodeNum;
        int ADUNum;
        int ADUCoolNum;
        int ADUHeatNum;
        int AirDistCoolInletNodeNum;
        int AirDistHeatInletNodeNum;
        DataGlobalConstants::ResourceType EnergyType;
        int ActualZoneNum;
        Real64 CompEnergyUse;
        Real64 ZoneLoad;
        Real64 CompLoad;
        Real64 ADUCoolFlowrate;
        Real64 ADUHeatFlowrate;
        bool CompLoadFlag;

        if (!state.dataSysRpts->AirLoopLoadsReportEnabled) return;

        // SYSTEM LOADS REPORT
        state.dataSysRpts->SysTotZoneLoadHTNG = 0.0;
        state.dataSysRpts->SysTotZoneLoadCLNG = 0.0;
        state.dataSysRpts->SysOALoadHTNG = 0.0;
        state.dataSysRpts->SysOALoadCLNG = 0.0;
        state.dataSysRpts->SysTotHTNG = 0.0;
        state.dataSysRpts->SysTotCLNG = 0.0;

        // SYSTEM ENERGY USE REPORT
        state.dataSysRpts->SysTotElec = 0.0;
        state.dataSysRpts->SysTotNaturalGas = 0.0;
        state.dataSysRpts->SysTotPropane = 0.0;
        state.dataSysRpts->SysTotSteam = 0.0;
        state.dataSysRpts->SysTotH2OCOLD = 0.0;
        state.dataSysRpts->SysTotH2OHOT = 0.0;

        // SYSTEM COMPONENT LOADS REPORT
        state.dataSysRpts->SysFANCompHTNG = 0.0;
        state.dataSysRpts->SysCCCompCLNG = 0.0;
        state.dataSysRpts->SysHCCompHTNG = 0.0;
        state.dataSysRpts->SysHeatExHTNG = 0.0;
        state.dataSysRpts->SysHeatExCLNG = 0.0;
        state.dataSysRpts->SysSolarCollectHeating = 0.0;
        state.dataSysRpts->SysSolarCollectCooling = 0.0;
        state.dataSysRpts->SysUserDefinedTerminalHeating = 0.0;
        state.dataSysRpts->SysUserDefinedTerminalCooling = 0.0;
        state.dataSysRpts->SysHumidHTNG = 0.0;
        state.dataSysRpts->SysEvapCLNG = 0.0;
        state.dataSysRpts->DesDehumidCLNG = 0.0;
        state.dataSysRpts->SysDomesticH2O = 0.0;

        // SYSTEM COMPONENT ENERGY REPORT
        state.dataSysRpts->SysFANCompElec = 0.0;
        state.dataSysRpts->SysHCCompH2OHOT = 0.0;
        state.dataSysRpts->SysCCCompH2OCOLD = 0.0;
        state.dataSysRpts->SysHCCompElec = 0.0;
        state.dataSysRpts->SysCCCompElec = 0.0;
        state.dataSysRpts->SysHCCompElecRes = 0.0;
        state.dataSysRpts->SysHCCompNaturalGas = 0.0;
        state.dataSysRpts->SysHCCompPropane = 0.0;
        state.dataSysRpts->SysHCCompSteam = 0.0;
        state.dataSysRpts->SysHumidElec = 0.0;
        state.dataSysRpts->SysHumidNaturalGas = 0.0;
        state.dataSysRpts->SysHumidPropane = 0.0;
        state.dataSysRpts->DesDehumidElec = 0.0;
        state.dataSysRpts->SysEvapElec = 0.0;

        for (AirLoopNum = 1; AirLoopNum <= NumPrimaryAirSys; ++AirLoopNum) {
            auto const &pas = state.dataAirSystemsData->PrimaryAirSystems(AirLoopNum);
            for (BranchNum = 1; BranchNum <= pas.NumBranches; ++BranchNum) {
                auto const &pasBranch = pas.Branch(BranchNum);
                if (Node(pasBranch.NodeNumOut).MassFlowRate <= 0.0) continue;
                for (CompNum = 1; CompNum <= pasBranch.TotalComponents; ++CompNum) {
                    auto const &pasBranchComp = pasBranch.Comp(CompNum);
                    InletNodeNum = pasBranchComp.NodeNumIn;
                    OutletNodeNum = pasBranchComp.NodeNumOut;
                    if (InletNodeNum <= 0 || OutletNodeNum <= 0) continue;
                    CompLoad = Node(OutletNodeNum).MassFlowRate * (PsyHFnTdbW(Node(InletNodeNum).Temp, Node(InletNodeNum).HumRat) -
                                                                   PsyHFnTdbW(Node(OutletNodeNum).Temp, Node(OutletNodeNum).HumRat));
                    CompLoad *= TimeStepSys * DataGlobalConstants::SecInHour;
                    CompEnergyUse = 0.0;
                    EnergyType = DataGlobalConstants::ResourceType::None;
                    CompLoadFlag = true;
                    CalcSystemEnergyUse(state, CompLoadFlag, AirLoopNum, pasBranchComp.TypeOf, EnergyType, CompLoad, CompEnergyUse);
                    CompLoadFlag = false;
                    for (VarNum = 1; VarNum <= pasBranchComp.NumMeteredVars; ++VarNum) {
                        auto const &pasBranchCompMeter = pasBranchComp.MeteredVar(VarNum);
                        CompMode = pasBranchCompMeter.EndUse_CompMode;
                        CompEnergyUse = pasBranchCompMeter.CurMeterReading;
                        EnergyType = pasBranchCompMeter.ResourceType;
                        CalcSystemEnergyUse(state, CompLoadFlag, AirLoopNum, pasBranchComp.TypeOf, EnergyType, CompLoad, CompEnergyUse);
                    }

                    for (SubCompNum = 1; SubCompNum <= pasBranchComp.NumSubComps; ++SubCompNum) {
                        auto const &pasBranchSubComp = pasBranchComp.SubComp(SubCompNum);
                        InletNodeNum = pasBranchSubComp.NodeNumIn;
                        OutletNodeNum = pasBranchSubComp.NodeNumOut;
                        if (InletNodeNum <= 0 || OutletNodeNum <= 0) continue;
                        CompLoad = Node(OutletNodeNum).MassFlowRate * (PsyHFnTdbW(Node(InletNodeNum).Temp, Node(InletNodeNum).HumRat) -
                                                                       PsyHFnTdbW(Node(OutletNodeNum).Temp, Node(OutletNodeNum).HumRat));
                        CompLoad *= TimeStepSys * DataGlobalConstants::SecInHour;
                        CompEnergyUse = 0.0;
                        EnergyType = DataGlobalConstants::ResourceType::None;
                        CompLoadFlag = true;
                        CalcSystemEnergyUse(state, CompLoadFlag, AirLoopNum, pasBranchSubComp.TypeOf, EnergyType, CompLoad, CompEnergyUse);
                        CompLoadFlag = false;
                        for (VarNum = 1; VarNum <= pasBranchSubComp.NumMeteredVars; ++VarNum) {
                            auto const &pasBranchSubCompMeter = pasBranchSubComp.MeteredVar(VarNum);
                            CompMode = pasBranchSubCompMeter.EndUse_CompMode;
                            CompEnergyUse = pasBranchSubCompMeter.CurMeterReading;
                            EnergyType = pasBranchSubCompMeter.ResourceType;
                            CalcSystemEnergyUse(state, CompLoadFlag, AirLoopNum, pasBranchSubComp.TypeOf, EnergyType, CompLoad, CompEnergyUse);
                        }

                        for (SubSubCompNum = 1; SubSubCompNum <= pasBranchSubComp.NumSubSubComps; ++SubSubCompNum) {
                            auto const &pasBranchSubSubComp = pasBranchSubComp.SubSubComp(SubSubCompNum);
                            InletNodeNum = pasBranchSubSubComp.NodeNumIn;
                            OutletNodeNum = pasBranchSubSubComp.NodeNumOut;
                            if (InletNodeNum <= 0 || OutletNodeNum <= 0) continue;
                            CompLoad = Node(OutletNodeNum).MassFlowRate * (PsyHFnTdbW(Node(InletNodeNum).Temp, Node(InletNodeNum).HumRat) -
                                                                           PsyHFnTdbW(Node(OutletNodeNum).Temp, Node(OutletNodeNum).HumRat));
                            CompLoad *= TimeStepSys * DataGlobalConstants::SecInHour;
                            CompEnergyUse = 0.0;
                            EnergyType = DataGlobalConstants::ResourceType::None;
                            CompLoadFlag = true;
                            CalcSystemEnergyUse(state, CompLoadFlag, AirLoopNum, pasBranchSubSubComp.TypeOf, EnergyType, CompLoad, CompEnergyUse);
                            CompLoadFlag = false;
                            for (VarNum = 1; VarNum <= pasBranchSubSubComp.NumMeteredVars; ++VarNum) {
                                auto const &pasBranchSubSubCompMeter = pasBranchSubSubComp.MeteredVar(VarNum);
                                CompMode = pasBranchSubSubCompMeter.EndUse_CompMode;
                                CompEnergyUse = pasBranchSubSubCompMeter.CurMeterReading;
                                EnergyType = pasBranchSubSubCompMeter.ResourceType;
                                CalcSystemEnergyUse(state, CompLoadFlag, AirLoopNum, pasBranchSubSubComp.TypeOf, EnergyType, CompLoad, CompEnergyUse);
                            }
                        }
                    }
                }
            }
        }

        for (CtrlZoneNum = 1; CtrlZoneNum <= state.dataGlobal->NumOfZones; ++CtrlZoneNum) {
            auto const &zecCtrlZone = state.dataZoneEquip->ZoneEquipConfig(CtrlZoneNum);
            if (!zecCtrlZone.IsControlled) continue;

            // retrieve the zone load for each zone
            ActualZoneNum = zecCtrlZone.ActualZoneNum;
            ZoneLoad = state.dataZoneEnergyDemand->ZoneSysEnergyDemand(ActualZoneNum).TotalOutputRequired;

            // if system operating in deadband reset zone load
            if (state.dataZoneEnergyDemand->DeadBandOrSetback(ActualZoneNum)) ZoneLoad = 0.0;

            // loop over the zone supply air path inlet nodes
            for (ZoneInNum = 1; ZoneInNum <= zecCtrlZone.NumInletNodes; ++ZoneInNum) {
                // retrieve air loop indexes
                AirLoopNum = zecCtrlZone.InletNodeAirLoopNum(ZoneInNum);
                if (AirLoopNum == 0) continue;

                // Zone cooling load - this will double count if there is more than one airloop serving the same zone - but not sure how to apportion
                if (ZoneLoad < -SmallLoad) {
                    state.dataSysRpts->SysTotZoneLoadCLNG(AirLoopNum) += std::abs(ZoneLoad);

                    // Zone heating load
                } else if (ZoneLoad > SmallLoad) {
                    state.dataSysRpts->SysTotZoneLoadHTNG(AirLoopNum) += std::abs(ZoneLoad);
                }
                auto const &zecCtrlZoneCool = zecCtrlZone.AirDistUnitCool(ZoneInNum);
                auto const &zecCtrlZoneHeat = zecCtrlZone.AirDistUnitHeat(ZoneInNum);

                AirDistCoolInletNodeNum = max(zecCtrlZoneCool.InNode, 0);
                AirDistHeatInletNodeNum = max(zecCtrlZoneHeat.InNode, 0);

                // Set for cooling or heating path
                if (AirDistCoolInletNodeNum > 0 && AirDistHeatInletNodeNum == 0) {
                    ADUCoolFlowrate = max(Node(zecCtrlZoneCool.InNode).MassFlowRate, 0.0);
                } else if (AirDistHeatInletNodeNum > 0 && AirDistCoolInletNodeNum == 0) {
                    ADUHeatFlowrate = max(Node(zecCtrlZoneHeat.InNode).MassFlowRate, 0.0);
                } else {
                    ADUCoolFlowrate = 0.0;
                    ADUHeatFlowrate = 0.0;
                }

                EquipListNum = zecCtrlZone.EquipListIndex;
                auto const &zel = state.dataZoneEquip->ZoneEquipList(EquipListNum);

                for (Idx = 1; Idx <= 2; ++Idx) {
                    if (Idx == 1) {
                        ADUCoolNum = max(zecCtrlZoneCool.AirDistUnitIndex, 0);
                        if (ADUCoolNum == 0) continue;
                        ADUNum = ADUCoolNum;
                    } else { //(Idx =2)THEN
                        ADUHeatNum = max(zecCtrlZoneHeat.AirDistUnitIndex, 0);
                        if (ADUHeatNum == 0) continue;
                        ADUNum = ADUHeatNum;
                    }

                    auto const &zelEquipData = zel.EquipData(ADUNum);

                    CompLoad = 0.0;
                    if (zelEquipData.NumInlets > 0) {
                        for (nodes = 1; nodes <= zelEquipData.NumInlets; ++nodes) {
                            InletNodeNum = zelEquipData.InletNodeNums(Idx);
                            CompLoad += (PsyHFnTdbW(Node(InletNodeNum).Temp, Node(InletNodeNum).HumRat) * Node(InletNodeNum).MassFlowRate);
                        }
                        for (nodes = 1; nodes <= zelEquipData.NumOutlets; ++nodes) {
                            OutletNodeNum = zelEquipData.OutletNodeNums(Idx);
                            CompLoad -= (PsyHFnTdbW(Node(OutletNodeNum).Temp, Node(OutletNodeNum).HumRat) * Node(OutletNodeNum).MassFlowRate);
                        }
                    }
                    CompLoad *= TimeStepSys * DataGlobalConstants::SecInHour;
                    CompEnergyUse = 0.0;
                    EnergyType = DataGlobalConstants::ResourceType::None;
                    CompLoadFlag = true;
                    CalcSystemEnergyUse(state, CompLoadFlag, AirLoopNum, zelEquipData.TypeOf, EnergyType, CompLoad, CompEnergyUse);
                    CompLoadFlag = false;
                    for (VarNum = 1; VarNum <= zelEquipData.NumMeteredVars; ++VarNum) {
                        CompEnergyUse = zelEquipData.MeteredVar(VarNum).CurMeterReading;
                        EnergyType = zelEquipData.MeteredVar(VarNum).ResourceType;
                        CalcSystemEnergyUse(state, CompLoadFlag, AirLoopNum, zelEquipData.TypeOf, EnergyType, CompLoad, CompEnergyUse);
                    }

                    for (SubCompNum = 1; SubCompNum <= zelEquipData.NumSubEquip; ++SubCompNum) {
                        auto const &zelSubEquipData = zelEquipData.SubEquipData(SubCompNum);
                        InletNodeNum = zelSubEquipData.InletNodeNum;
                        OutletNodeNum = zelSubEquipData.OutletNodeNum;
                        if (InletNodeNum <= 0 || OutletNodeNum <= 0) continue;
                        CompLoad = Node(InletNodeNum).MassFlowRate * (PsyHFnTdbW(Node(InletNodeNum).Temp, Node(InletNodeNum).HumRat) -
                                                                      PsyHFnTdbW(Node(OutletNodeNum).Temp, Node(OutletNodeNum).HumRat));
                        CompLoad *= TimeStepSys * DataGlobalConstants::SecInHour;
                        CompEnergyUse = 0.0;
                        EnergyType = DataGlobalConstants::ResourceType::None;
                        CompLoadFlag = true;
                        CalcSystemEnergyUse(state, CompLoadFlag, AirLoopNum, zelSubEquipData.TypeOf, EnergyType, CompLoad, CompEnergyUse);
                        CompLoadFlag = false;
                        for (VarNum = 1; VarNum <= zelSubEquipData.NumMeteredVars; ++VarNum) {
                            CompEnergyUse = zelSubEquipData.MeteredVar(VarNum).CurMeterReading;
                            EnergyType = zelSubEquipData.MeteredVar(VarNum).ResourceType;
                            CalcSystemEnergyUse(state, CompLoadFlag, AirLoopNum, zelSubEquipData.TypeOf, EnergyType, CompLoad, CompEnergyUse);
                        }

                        for (SubSubCompNum = 1; SubSubCompNum <= zelSubEquipData.NumSubSubEquip; ++SubSubCompNum) {
                            auto const &zelSubSubEquipData = zelSubEquipData.SubSubEquipData(SubSubCompNum);
                            InletNodeNum = zelSubSubEquipData.InletNodeNum;
                            OutletNodeNum = zelSubSubEquipData.OutletNodeNum;
                            if (InletNodeNum <= 0 || OutletNodeNum <= 0) continue;
                            CompLoad = Node(InletNodeNum).MassFlowRate * (PsyHFnTdbW(Node(InletNodeNum).Temp, Node(InletNodeNum).HumRat) -
                                                                          PsyHFnTdbW(Node(OutletNodeNum).Temp, Node(OutletNodeNum).HumRat));
                            CompLoad *= TimeStepSys * DataGlobalConstants::SecInHour;
                            CompEnergyUse = 0.0;
                            EnergyType = DataGlobalConstants::ResourceType::None;
                            CompLoadFlag = true;
                            CalcSystemEnergyUse(state, CompLoadFlag, AirLoopNum, zelSubSubEquipData.TypeOf, EnergyType, CompLoad, CompEnergyUse);
                            CompLoadFlag = false;
                            for (VarNum = 1; VarNum <= zelSubSubEquipData.NumMeteredVars; ++VarNum) {
                                CompEnergyUse = zelSubSubEquipData.MeteredVar(VarNum).CurMeterReading;
                                EnergyType = zelSubSubEquipData.MeteredVar(VarNum).ResourceType;
                                CalcSystemEnergyUse(state, CompLoadFlag, AirLoopNum, zelSubSubEquipData.TypeOf, EnergyType, CompLoad, CompEnergyUse);
                            }
                        } // SubSubCompNum
                    }     // SubCompNum
                }         // Idx
            }             // ZoneInNum
        }                 // Controlled Zone Loop

        for (AirLoopNum = 1; AirLoopNum <= NumPrimaryAirSys; ++AirLoopNum) {
            state.dataSysRpts->SysTotHTNG(AirLoopNum) = state.dataSysRpts->SysFANCompHTNG(AirLoopNum) + state.dataSysRpts->SysHCCompHTNG(AirLoopNum) + state.dataSysRpts->SysHeatExHTNG(AirLoopNum) + state.dataSysRpts->SysHumidHTNG(AirLoopNum) +
                state.dataSysRpts->SysSolarCollectHeating(AirLoopNum) + state.dataSysRpts->SysUserDefinedTerminalHeating(AirLoopNum);
            state.dataSysRpts->SysTotCLNG(AirLoopNum) = state.dataSysRpts->SysCCCompCLNG(AirLoopNum) + state.dataSysRpts->SysHeatExCLNG(AirLoopNum) + state.dataSysRpts->SysEvapCLNG(AirLoopNum) + state.dataSysRpts->DesDehumidCLNG(AirLoopNum) +
                state.dataSysRpts->SysSolarCollectCooling(AirLoopNum) + state.dataSysRpts->SysUserDefinedTerminalCooling(AirLoopNum);
            state.dataSysRpts->SysTotElec(AirLoopNum) = state.dataSysRpts->SysFANCompElec(AirLoopNum) + state.dataSysRpts->SysHCCompElec(AirLoopNum) + state.dataSysRpts->SysCCCompElec(AirLoopNum) +
                state.dataSysRpts->SysHCCompElecRes(AirLoopNum) + state.dataSysRpts->SysHumidElec(AirLoopNum) + state.dataSysRpts->DesDehumidElec(AirLoopNum) + state.dataSysRpts->SysEvapElec(AirLoopNum);
            state.dataSysRpts->SysTotNaturalGas(AirLoopNum) = state.dataSysRpts->SysHCCompNaturalGas(AirLoopNum) + state.dataSysRpts->SysHumidNaturalGas(AirLoopNum);
            state.dataSysRpts->SysTotPropane(AirLoopNum) = state.dataSysRpts->SysHCCompPropane(AirLoopNum) + state.dataSysRpts->SysHumidPropane(AirLoopNum);
            state.dataSysRpts->SysTotSteam(AirLoopNum) = state.dataSysRpts->SysHCCompSteam(AirLoopNum);
            state.dataSysRpts->SysTotH2OCOLD(AirLoopNum) = state.dataSysRpts->SysCCCompH2OCOLD(AirLoopNum);
            state.dataSysRpts->SysTotH2OHOT(AirLoopNum) = state.dataSysRpts->SysHCCompH2OHOT(AirLoopNum);
        }
    }

    void CalcSystemEnergyUse(EnergyPlusData &state,
                             bool const CompLoadFlag,
                             int const AirLoopNum,
                             std::string const &CompType,
                             DataGlobalConstants::ResourceType const EnergyType,
                             Real64 const CompLoad,
                             Real64 const CompEnergy)
    {
        // SUBROUTINE INFORMATION:
        //       AUTHOR         Dan Fisher
        //       DATE WRITTEN   Nov. 2005
        //       MODIFIED       na
        //       RE-ENGINEERED  na

        // PURPOSE OF THIS SUBROUTINE:
        // accumulate system loads and energy to report variables

        // Using/Aliasing
        using Psychrometrics::PsyHFnTdbW;
        using namespace DataZoneEnergyDemands;
        using namespace DataGlobalConstants;

        // Tuned String comparisons were a big performance hit
        // ComponentTypes and component_strings must remain in sync
        enum ComponentTypes
        { // Using older enum style to avoid the name scoping cruft
            AIRLOOPHVAC_OUTDOORAIRSYSTEM,
            AIRLOOPHVAC_UNITARY_FURNACE_HEATCOOL,
            AIRLOOPHVAC_UNITARY_FURNACE_HEATONLY,
            AIRLOOPHVAC_UNITARYHEATCOOL,
            AIRLOOPHVAC_UNITARYHEATCOOL_VAVCHANGEOVERBYPASS,
            AIRLOOPHVAC_UNITARYHEATONLY,
            AIRLOOPHVAC_UNITARYHEATPUMP_AIRTOAIR,
            AIRLOOPHVAC_UNITARYHEATPUMP_AIRTOAIR_MULTISPEED,
            AIRLOOPHVAC_UNITARYHEATPUMP_WATERTOAIR,
            AIRLOOPHVAC_UNITARYSYSTEM,
            AIRTERMINAL_DUALDUCT_CONSTANTVOLUME_COOL,
            AIRTERMINAL_DUALDUCT_CONSTANTVOLUME_HEAT,
            AIRTERMINAL_DUALDUCT_VAV_COOL,
            AIRTERMINAL_DUALDUCT_VAV_HEAT,
            AIRTERMINAL_DUALDUCT_VAV_OUTDOORAIR_OUTDOORAIR,
            AIRTERMINAL_DUALDUCT_VAV_OUTDOORAIR_RECIRCULATEDAIR,
            AIRTERMINAL_SINGLEDUCT_CONSTANTVOLUME_COOLEDBEAM,
            AIRTERMINAL_SINGLEDUCT_CONSTANTVOLUME_FOURPIPEBEAM,
            AIRTERMINAL_SINGLEDUCT_CONSTANTVOLUME_FOURPIPEINDUCTION,
            AIRTERMINAL_SINGLEDUCT_CONSTANTVOLUME_REHEAT,
            AIRTERMINAL_SINGLEDUCT_CONSTANTVOLUME_NOREHEAT,
            AIRTERMINAL_SINGLEDUCT_MIXER,
            AIRTERMINAL_SINGLEDUCT_PARALLELPIU_REHEAT,
            AIRTERMINAL_SINGLEDUCT_SERIESPIU_REHEAT,
            AIRTERMINAL_SINGLEDUCT_USERDEFINED,
            AIRTERMINAL_SINGLEDUCT_VAV_HEATANDCOOL_NOREHEAT,
            AIRTERMINAL_SINGLEDUCT_VAV_HEATANDCOOL_REHEAT,
            AIRTERMINAL_SINGLEDUCT_VAV_NOREHEAT,
            AIRTERMINAL_SINGLEDUCT_VAV_REHEAT,
            AIRTERMINAL_SINGLEDUCT_VAV_REHEAT_VARIABLESPEEDFAN,
            COIL_COOLING_DX,
            COIL_COOLING_DX_MULTISPEED,
            COIL_COOLING_DX_SINGLESPEED,
            COIL_COOLING_DX_SINGLESPEED_THERMALSTORAGE,
            COIL_COOLING_DX_TWOSPEED,
            COIL_COOLING_DX_TWOSTAGEWITHHUMIDITYCONTROLMODE,
            COIL_COOLING_DX_VARIABLESPEED,
            COIL_INTEGRATED_DX_VARIABLESPEED,
            COIL_COOLING_WATER,
            COIL_COOLING_WATER_DETAILEDGEOMETRY,
            COIL_COOLING_WATERTOAIRHEATPUMP_EQUATIONFIT,
            COIL_COOLING_WATERTOAIRHEATPUMP_PARAMETERESTIMATION,
            COIL_COOLING_WATERTOAIRHEATPUMP_VARIABLESPEEDEQUATIONFIT,
            COIL_HEATING_DESUPERHEATER,
            COIL_HEATING_DX_MULTISPEED,
            COIL_HEATING_DX_SINGLESPEED,
            COIL_HEATING_DX_VARIABLESPEED,
            COIL_HEATING_ELECTRIC,
            COIL_HEATING_ELECTRIC_MULTISTAGE,
            COIL_HEATING_GAS,
            COIL_HEATING_GAS_MULTISTAGE,
            COIL_HEATING_STEAM,
            COIL_HEATING_WATER,
            COIL_HEATING_WATERTOAIRHEATPUMP_EQUATIONFIT,
            COIL_HEATING_WATERTOAIRHEATPUMP_PARAMETERESTIMATION,
            COIL_HEATING_WATERTOAIRHEATPUMP_VARIABLESPEEDEQUATIONFIT,
            COIL_WATERHEATING_AIRTOWATERHEATPUMP_VARIABLESPEED,
            COIL_USERDEFINED,
            COILSYSTEM_COOLING_DX,
            COILSYSTEM_COOLING_DX_HEATEXCHANGERASSISTED,
            COILSYSTEM_COOLING_WATER_HEATEXCHANGERASSISTED,
            COILSYSTEM_HEATING_DX,
            DEHUMIDIFIER_DESICCANT_NOFANS,
            DEHUMIDIFIER_DESICCANT_SYSTEM,
            DUCT,
            EVAPORATIVECOOLER_DIRECT_CELDEKPAD,
            EVAPORATIVECOOLER_DIRECT_RESEARCHSPECIAL,
            EVAPORATIVECOOLER_INDIRECT_CELDEKPAD,
            EVAPORATIVECOOLER_INDIRECT_RESEARCHSPECIAL,
            EVAPORATIVECOOLER_INDIRECT_WETCOIL,
            FAN_COMPONENTMODEL,
            FAN_SYSTEMMODEL,
            FAN_CONSTANTVOLUME,
            FAN_ONOFF,
            FAN_VARIABLEVOLUME,
            HEATEXCHANGER_AIRTOAIR_FLATPLATE,
            HEATEXCHANGER_AIRTOAIR_SENSIBLEANDLATENT,
            HEATEXCHANGER_DESICCANT_BALANCEDFLOW,
            HUMIDIFIER_STEAM_ELECTRIC,
            HUMIDIFIER_STEAM_GAS,
            OUTDOORAIR_MIXER,
            SOLARCOLLECTOR_FLATPLATE_PHOTOVOLTAICTHERMAL,
            SOLARCOLLECTOR_UNGLAZEDTRANSPIRED,
            ZONEHVAC_AIRDISTRIBUTIONUNIT,
            ZONEHVAC_TERMINALUNIT_VRF,
            COIL_COOLING_VRF,
            COIL_HEATING_VRF,
            COIL_COOLING_VRF_FTC,
            COIL_HEATING_VRF_FTC,
            n_ComponentTypes,
            Unknown_ComponentType
        };

        static std::unordered_map<std::string, ComponentTypes> const component_map = {
            {"AIRLOOPHVAC:OUTDOORAIRSYSTEM", AIRLOOPHVAC_OUTDOORAIRSYSTEM},
            {"AIRLOOPHVAC:UNITARY:FURNACE:HEATCOOL", AIRLOOPHVAC_UNITARY_FURNACE_HEATCOOL},
            {"AIRLOOPHVAC:UNITARY:FURNACE:HEATONLY", AIRLOOPHVAC_UNITARY_FURNACE_HEATONLY},
            {"AIRLOOPHVAC:UNITARYHEATCOOL", AIRLOOPHVAC_UNITARYHEATCOOL},
            {"AIRLOOPHVAC:UNITARYHEATCOOL:VAVCHANGEOVERBYPASS", AIRLOOPHVAC_UNITARYHEATCOOL_VAVCHANGEOVERBYPASS},
            {"AIRLOOPHVAC:UNITARYHEATONLY", AIRLOOPHVAC_UNITARYHEATONLY},
            {"AIRLOOPHVAC:UNITARYHEATPUMP:AIRTOAIR", AIRLOOPHVAC_UNITARYHEATPUMP_AIRTOAIR},
            {"AIRLOOPHVAC:UNITARYHEATPUMP:AIRTOAIR:MULTISPEED", AIRLOOPHVAC_UNITARYHEATPUMP_AIRTOAIR_MULTISPEED},
            {"AIRLOOPHVAC:UNITARYHEATPUMP:WATERTOAIR", AIRLOOPHVAC_UNITARYHEATPUMP_WATERTOAIR},
            {"AIRLOOPHVAC:UNITARYSYSTEM", AIRLOOPHVAC_UNITARYSYSTEM},
            {"AIRTERMINAL:DUALDUCT:CONSTANTVOLUME:COOL", AIRTERMINAL_DUALDUCT_CONSTANTVOLUME_COOL},
            {"AIRTERMINAL:DUALDUCT:CONSTANTVOLUME:HEAT", AIRTERMINAL_DUALDUCT_CONSTANTVOLUME_HEAT},
            {"AIRTERMINAL:DUALDUCT:VAV:COOL", AIRTERMINAL_DUALDUCT_VAV_COOL},
            {"AIRTERMINAL:DUALDUCT:VAV:HEAT", AIRTERMINAL_DUALDUCT_VAV_HEAT},
            {"AIRTERMINAL:DUALDUCT:VAV:OUTDOORAIR:OUTDOORAIR", AIRTERMINAL_DUALDUCT_VAV_OUTDOORAIR_OUTDOORAIR},
            {"AIRTERMINAL:DUALDUCT:VAV:OUTDOORAIR:RECIRCULATEDAIR", AIRTERMINAL_DUALDUCT_VAV_OUTDOORAIR_RECIRCULATEDAIR},
            {"AIRTERMINAL:SINGLEDUCT:CONSTANTVOLUME:COOLEDBEAM", AIRTERMINAL_SINGLEDUCT_CONSTANTVOLUME_COOLEDBEAM},
            {"AIRTERMINAL:SINGLEDUCT:CONSTANTVOLUME:FOURPIPEBEAM", AIRTERMINAL_SINGLEDUCT_CONSTANTVOLUME_FOURPIPEBEAM},
            {"AIRTERMINAL:SINGLEDUCT:CONSTANTVOLUME:FOURPIPEINDUCTION", AIRTERMINAL_SINGLEDUCT_CONSTANTVOLUME_FOURPIPEINDUCTION},
            {"AIRTERMINAL:SINGLEDUCT:CONSTANTVOLUME:REHEAT", AIRTERMINAL_SINGLEDUCT_CONSTANTVOLUME_REHEAT},
            {"AIRTERMINAL:SINGLEDUCT:CONSTANTVOLUME:NOREHEAT", AIRTERMINAL_SINGLEDUCT_CONSTANTVOLUME_NOREHEAT},
            {"AIRTERMINAL:SINGLEDUCT:MIXER", AIRTERMINAL_SINGLEDUCT_MIXER},
            {"AIRTERMINAL:SINGLEDUCT:PARALLELPIU:REHEAT", AIRTERMINAL_SINGLEDUCT_PARALLELPIU_REHEAT},
            {"AIRTERMINAL:SINGLEDUCT:SERIESPIU:REHEAT", AIRTERMINAL_SINGLEDUCT_SERIESPIU_REHEAT},
            {"AIRTERMINAL:SINGLEDUCT:USERDEFINED", AIRTERMINAL_SINGLEDUCT_USERDEFINED},
            {"AIRTERMINAL:SINGLEDUCT:VAV:HEATANDCOOL:NOREHEAT", AIRTERMINAL_SINGLEDUCT_VAV_HEATANDCOOL_NOREHEAT},
            {"AIRTERMINAL:SINGLEDUCT:VAV:HEATANDCOOL:REHEAT", AIRTERMINAL_SINGLEDUCT_VAV_HEATANDCOOL_REHEAT},
            {"AIRTERMINAL:SINGLEDUCT:VAV:NOREHEAT", AIRTERMINAL_SINGLEDUCT_VAV_NOREHEAT},
            {"AIRTERMINAL:SINGLEDUCT:VAV:REHEAT", AIRTERMINAL_SINGLEDUCT_VAV_REHEAT},
            {"AIRTERMINAL:SINGLEDUCT:VAV:REHEAT:VARIABLESPEEDFAN", AIRTERMINAL_SINGLEDUCT_VAV_REHEAT_VARIABLESPEEDFAN},
            {"COIL:COOLING:DX", COIL_COOLING_DX},
            {"COIL:COOLING:DX:MULTISPEED", COIL_COOLING_DX_MULTISPEED},
            {"COIL:COOLING:DX:SINGLESPEED", COIL_COOLING_DX_SINGLESPEED},
            {"COIL:COOLING:DX:SINGLESPEED:THERMALSTORAGE", COIL_COOLING_DX_SINGLESPEED_THERMALSTORAGE},
            {"COIL:COOLING:DX:TWOSPEED", COIL_COOLING_DX_TWOSPEED},
            {"COIL:COOLING:DX:TWOSTAGEWITHHUMIDITYCONTROLMODE", COIL_COOLING_DX_TWOSTAGEWITHHUMIDITYCONTROLMODE},
            {"COIL:COOLING:DX:VARIABLESPEED", COIL_COOLING_DX_VARIABLESPEED},
            {"COILSYSTEM:INTEGRATEDHEATPUMP:AIRSOURCE", COIL_INTEGRATED_DX_VARIABLESPEED},
            {"COIL:COOLING:WATER", COIL_COOLING_WATER},
            {"COIL:COOLING:WATER:DETAILEDGEOMETRY", COIL_COOLING_WATER_DETAILEDGEOMETRY},
            {"COIL:COOLING:WATERTOAIRHEATPUMP:EQUATIONFIT", COIL_COOLING_WATERTOAIRHEATPUMP_EQUATIONFIT},
            {"COIL:COOLING:WATERTOAIRHEATPUMP:PARAMETERESTIMATION", COIL_COOLING_WATERTOAIRHEATPUMP_PARAMETERESTIMATION},
            {"COIL:COOLING:WATERTOAIRHEATPUMP:VARIABLESPEEDEQUATIONFIT", COIL_COOLING_WATERTOAIRHEATPUMP_VARIABLESPEEDEQUATIONFIT},
            {"COIL:HEATING:DESUPERHEATER", COIL_HEATING_DESUPERHEATER},
            {"COIL:HEATING:DX:MULTISPEED", COIL_HEATING_DX_MULTISPEED},
            {"COIL:HEATING:DX:SINGLESPEED", COIL_HEATING_DX_SINGLESPEED},
            {"COIL:HEATING:DX:VARIABLESPEED", COIL_HEATING_DX_VARIABLESPEED},
            {"COIL:HEATING:ELECTRIC", COIL_HEATING_ELECTRIC},
            {"COIL:HEATING:ELECTRIC:MULTISTAGE", COIL_HEATING_ELECTRIC_MULTISTAGE},
            {"COIL:HEATING:FUEL", COIL_HEATING_GAS},
            {"COIL:HEATING:GAS:MULTISTAGE", COIL_HEATING_GAS_MULTISTAGE},
            {"COIL:HEATING:STEAM", COIL_HEATING_STEAM},
            {"COIL:HEATING:WATER", COIL_HEATING_WATER},
            {"COIL:HEATING:WATERTOAIRHEATPUMP:EQUATIONFIT", COIL_HEATING_WATERTOAIRHEATPUMP_EQUATIONFIT},
            {"COIL:HEATING:WATERTOAIRHEATPUMP:PARAMETERESTIMATION", COIL_HEATING_WATERTOAIRHEATPUMP_PARAMETERESTIMATION},
            {"COIL:HEATING:WATERTOAIRHEATPUMP:VARIABLESPEEDEQUATIONFIT", COIL_HEATING_WATERTOAIRHEATPUMP_VARIABLESPEEDEQUATIONFIT},
            {"COIL:WATERHEATING:AIRTOWATERHEATPUMP:VARIABLESPEED", COIL_WATERHEATING_AIRTOWATERHEATPUMP_VARIABLESPEED},
            {"COIL:USERDEFINED", COIL_USERDEFINED},
            {"COILSYSTEM:COOLING:DX", COILSYSTEM_COOLING_DX},
            {"COILSYSTEM:COOLING:DX:HEATEXCHANGERASSISTED", COILSYSTEM_COOLING_DX_HEATEXCHANGERASSISTED},
            {"COILSYSTEM:COOLING:WATER:HEATEXCHANGERASSISTED", COILSYSTEM_COOLING_WATER_HEATEXCHANGERASSISTED},
            {"COILSYSTEM:HEATING:DX", COILSYSTEM_HEATING_DX},
            {"DEHUMIDIFIER:DESICCANT:NOFANS", DEHUMIDIFIER_DESICCANT_NOFANS},
            {"DEHUMIDIFIER:DESICCANT:SYSTEM", DEHUMIDIFIER_DESICCANT_SYSTEM},
            {"DUCT", DUCT},
            {"EVAPORATIVECOOLER:DIRECT:CELDEKPAD", EVAPORATIVECOOLER_DIRECT_CELDEKPAD},
            {"EVAPORATIVECOOLER:DIRECT:RESEARCHSPECIAL", EVAPORATIVECOOLER_DIRECT_RESEARCHSPECIAL},
            {"EVAPORATIVECOOLER:INDIRECT:CELDEKPAD", EVAPORATIVECOOLER_INDIRECT_CELDEKPAD},
            {"EVAPORATIVECOOLER:INDIRECT:RESEARCHSPECIAL", EVAPORATIVECOOLER_INDIRECT_RESEARCHSPECIAL},
            {"EVAPORATIVECOOLER:INDIRECT:WETCOIL", EVAPORATIVECOOLER_INDIRECT_WETCOIL},
            {"FAN:COMPONENTMODEL", FAN_COMPONENTMODEL},
            {"FAN:SYSTEMMODEL", FAN_SYSTEMMODEL},
            {"FAN:CONSTANTVOLUME", FAN_CONSTANTVOLUME},
            {"FAN:ONOFF", FAN_ONOFF},
            {"FAN:VARIABLEVOLUME", FAN_VARIABLEVOLUME},
            {"HEATEXCHANGER:AIRTOAIR:FLATPLATE", HEATEXCHANGER_AIRTOAIR_FLATPLATE},
            {"HEATEXCHANGER:AIRTOAIR:SENSIBLEANDLATENT", HEATEXCHANGER_AIRTOAIR_SENSIBLEANDLATENT},
            {"HEATEXCHANGER:DESICCANT:BALANCEDFLOW", HEATEXCHANGER_DESICCANT_BALANCEDFLOW},
            {"HUMIDIFIER:STEAM:ELECTRIC", HUMIDIFIER_STEAM_ELECTRIC},
            {"HUMIDIFIER:STEAM:GAS", HUMIDIFIER_STEAM_GAS},
            {"OUTDOORAIR:MIXER", OUTDOORAIR_MIXER},
            {"SOLARCOLLECTOR:FLATPLATE:PHOTOVOLTAICTHERMAL", SOLARCOLLECTOR_FLATPLATE_PHOTOVOLTAICTHERMAL},
            {"SOLARCOLLECTOR:UNGLAZEDTRANSPIRED", SOLARCOLLECTOR_UNGLAZEDTRANSPIRED},
            {"ZONEHVAC:AIRDISTRIBUTIONUNIT", ZONEHVAC_AIRDISTRIBUTIONUNIT},
            {"ZONEHVAC:TERMINALUNIT:VARIABLEREFRIGERANTFLOW", ZONEHVAC_TERMINALUNIT_VRF},
            {"COIL:COOLING:DX:VARIABLEREFRIGERANTFLOW", COIL_COOLING_VRF},
            {"COIL:HEATING:DX:VARIABLEREFRIGERANTFLOW", COIL_HEATING_VRF},
            {"COIL:COOLING:DX:VARIABLEREFRIGERANTFLOW:FLUIDTEMPERATURECONTROL", COIL_COOLING_VRF_FTC},
            {"COIL:HEATING:DX:VARIABLEREFRIGERANTFLOW:FLUIDTEMPERATURECONTROL", COIL_HEATING_VRF_FTC}};
        assert(component_map.size() == n_ComponentTypes);

        int found;

        if (!state.dataSysRpts->AirLoopLoadsReportEnabled) return;

        // Find enum for the component type string
        ComponentTypes comp_type;
        auto const it = component_map.find(CompType);
        if (it != component_map.end()) {
            comp_type = it->second;
        } else {
            comp_type = Unknown_ComponentType;
        }

        switch (comp_type) {
        case AIRLOOPHVAC_OUTDOORAIRSYSTEM: // Outside Air System
            if (CompLoadFlag) {
                if (CompLoad > 0.0) {
                    state.dataSysRpts->SysOALoadCLNG(AirLoopNum) += std::abs(CompLoad);
                } else {
                    state.dataSysRpts->SysOALoadHTNG(AirLoopNum) += std::abs(CompLoad);
                }
            }
            break;
        case OUTDOORAIR_MIXER: // Outdoor Air Mixer
            // No energy transfers to account for
            break;
        case AIRTERMINAL_SINGLEDUCT_MIXER:
            // No energy transfers to account for
            break;
        case FAN_CONSTANTVOLUME:
        case FAN_VARIABLEVOLUME:
        case FAN_ONOFF:
        case FAN_SYSTEMMODEL:
        case FAN_COMPONENTMODEL:

            if (CompLoadFlag) state.dataSysRpts->SysFANCompHTNG(AirLoopNum) += std::abs(CompLoad);
            state.dataSysRpts->SysFANCompElec(AirLoopNum) += CompEnergy;

            // Cooling Coil Types for the air sys simulation
            break;
        case COILSYSTEM_COOLING_DX_HEATEXCHANGERASSISTED:
        case COIL_COOLING_DX_SINGLESPEED:
        case COIL_COOLING_DX_TWOSPEED:
        case COIL_COOLING_DX_TWOSTAGEWITHHUMIDITYCONTROLMODE:
        case COIL_COOLING_DX:
        case COIL_COOLING_DX_MULTISPEED:
        case COIL_COOLING_WATERTOAIRHEATPUMP_EQUATIONFIT:
        case COIL_COOLING_WATERTOAIRHEATPUMP_PARAMETERESTIMATION:
        case COIL_COOLING_WATERTOAIRHEATPUMP_VARIABLESPEEDEQUATIONFIT:
        case COIL_COOLING_DX_VARIABLESPEED:
        case COILSYSTEM_COOLING_WATER_HEATEXCHANGERASSISTED:
        case COIL_COOLING_WATER_DETAILEDGEOMETRY:
        case COIL_COOLING_WATER:
        case COIL_COOLING_DX_SINGLESPEED_THERMALSTORAGE:
        case COIL_COOLING_VRF:
        case COIL_COOLING_VRF_FTC:
        case COIL_WATERHEATING_AIRTOWATERHEATPUMP_VARIABLESPEED:

            if (CompLoadFlag) state.dataSysRpts->SysCCCompCLNG(AirLoopNum) += std::abs(CompLoad);
            if ((EnergyType == DataGlobalConstants::ResourceType::PlantLoopCoolingDemand) || (EnergyType == DataGlobalConstants::ResourceType::DistrictCooling)) {
                state.dataSysRpts->SysCCCompH2OCOLD(AirLoopNum) += CompEnergy;
            } else if (EnergyType == DataGlobalConstants::ResourceType::Electricity) {
                state.dataSysRpts->SysCCCompElec(AirLoopNum) += CompEnergy;
            }

            // Heating Coil Types for the air sys simulation
            break;
        case COIL_HEATING_WATER:
        case COIL_HEATING_DX_SINGLESPEED:
        case COIL_HEATING_DX_MULTISPEED:
        case COIL_HEATING_WATERTOAIRHEATPUMP_EQUATIONFIT:
        case COIL_HEATING_WATERTOAIRHEATPUMP_PARAMETERESTIMATION:
        case COIL_HEATING_WATERTOAIRHEATPUMP_VARIABLESPEEDEQUATIONFIT:
        case COIL_HEATING_DX_VARIABLESPEED:
        case COIL_HEATING_STEAM:
        case COIL_HEATING_GAS:
        case COIL_HEATING_GAS_MULTISTAGE:
        case COIL_HEATING_DESUPERHEATER:

            if (CompLoadFlag) state.dataSysRpts->SysHCCompHTNG(AirLoopNum) += std::abs(CompLoad);
            if ((EnergyType == DataGlobalConstants::ResourceType::PlantLoopHeatingDemand) || (EnergyType == DataGlobalConstants::ResourceType::DistrictHeating)) {
                state.dataSysRpts->SysHCCompH2OHOT(AirLoopNum) += CompEnergy;
            } else if (EnergyType == DataGlobalConstants::ResourceType::Steam) {
                state.dataSysRpts->SysHCCompSteam(AirLoopNum) += CompEnergy;
            } else if (EnergyType == DataGlobalConstants::ResourceType::Electricity) {
                state.dataSysRpts->SysHCCompElec(AirLoopNum) += CompEnergy;
            } else if (EnergyType == DataGlobalConstants::ResourceType::Natural_Gas) {
                state.dataSysRpts->SysHCCompNaturalGas(AirLoopNum) += CompEnergy;
            } else if (EnergyType == DataGlobalConstants::ResourceType::Propane) {
                state.dataSysRpts->SysHCCompPropane(AirLoopNum) += CompEnergy;
            }

            break;
        case COIL_HEATING_ELECTRIC:
        case COIL_HEATING_ELECTRIC_MULTISTAGE:

            if (CompLoadFlag) state.dataSysRpts->SysHCCompHTNG(AirLoopNum) += std::abs(CompLoad);
            if (EnergyType == DataGlobalConstants::ResourceType::Electricity) {
                state.dataSysRpts->SysHCCompElecRes(AirLoopNum) += CompEnergy;
            }

            break;
        case COIL_USERDEFINED:

            if (CompLoadFlag) {
                if (CompLoad > 0.0) {
                    state.dataSysRpts->SysCCCompCLNG(AirLoopNum) += std::abs(CompLoad);
                } else {
                    state.dataSysRpts->SysHCCompHTNG(AirLoopNum) += std::abs(CompLoad);
                }
            }
            if ((EnergyType == DataGlobalConstants::ResourceType::PlantLoopHeatingDemand) || (EnergyType == DataGlobalConstants::ResourceType::DistrictHeating)) {
                state.dataSysRpts->SysHCCompH2OHOT(AirLoopNum) += CompEnergy;
            } else if ((EnergyType == DataGlobalConstants::ResourceType::PlantLoopCoolingDemand) || (EnergyType == DataGlobalConstants::ResourceType::DistrictCooling)) {
                state.dataSysRpts->SysCCCompH2OCOLD(AirLoopNum) += CompEnergy;
            } else if (EnergyType == DataGlobalConstants::ResourceType::Steam) {
                state.dataSysRpts->SysHCCompSteam(AirLoopNum) += CompEnergy;
            } else if (EnergyType == DataGlobalConstants::ResourceType::Electricity) {
                if (CompLoad > 0.0) {
                    state.dataSysRpts->SysCCCompElec(AirLoopNum) += CompEnergy;
                } else {
                    state.dataSysRpts->SysHCCompElec(AirLoopNum) += CompEnergy;
                }
            } else if (EnergyType == DataGlobalConstants::ResourceType::Natural_Gas) {
                state.dataSysRpts->SysHCCompNaturalGas(AirLoopNum) += CompEnergy;
            } else if (EnergyType == DataGlobalConstants::ResourceType::Propane) {
                state.dataSysRpts->SysHCCompPropane(AirLoopNum) += CompEnergy;
            }

            // DX Systems
            break;
        case COIL_HEATING_VRF:
        case COIL_HEATING_VRF_FTC:
        case AIRLOOPHVAC_UNITARYSYSTEM:
            // All energy transfers accounted for in subcomponent models
            break;
        case AIRLOOPHVAC_UNITARYHEATPUMP_AIRTOAIR:
            // All energy transfers accounted for in subcomponent models
            break;
        case AIRLOOPHVAC_UNITARYHEATPUMP_WATERTOAIR:
            // All energy transfers accounted for in subcomponent models
            break;
        case COILSYSTEM_COOLING_DX:
            // All energy transfers accounted for in subcomponent models
            break;
        case COILSYSTEM_HEATING_DX:
            // All energy transfers accounted for in subcomponent models
            break;
        case AIRLOOPHVAC_UNITARY_FURNACE_HEATONLY:
            // All energy transfers accounted for in subcomponent models
            break;
        case AIRLOOPHVAC_UNITARY_FURNACE_HEATCOOL:
            // All energy transfers accounted for in subcomponent models
            break;
        case AIRLOOPHVAC_UNITARYHEATONLY:
            // All energy transfers accounted for in subcomponent models
            break;
        case AIRLOOPHVAC_UNITARYHEATCOOL:
            // All energy transfers accounted for in subcomponent models
            break;
        case AIRLOOPHVAC_UNITARYHEATCOOL_VAVCHANGEOVERBYPASS:
            // All energy transfers accounted for in subcomponent models
            break;
        case AIRLOOPHVAC_UNITARYHEATPUMP_AIRTOAIR_MULTISPEED:
            // All energy transfers accounted for in subcomponent models
            break;
        case ZONEHVAC_TERMINALUNIT_VRF:
            // All energy transfers accounted for in subcomponent models
            break;
            // Humidifier Types for the air system simulation
        case HUMIDIFIER_STEAM_GAS:
        case HUMIDIFIER_STEAM_ELECTRIC:
            if (CompLoadFlag) state.dataSysRpts->SysHumidHTNG(AirLoopNum) += std::abs(CompLoad);
            if (EnergyType == DataGlobalConstants::ResourceType::Water) {
                state.dataSysRpts->SysDomesticH2O(AirLoopNum) += std::abs(CompEnergy);
            } else if (EnergyType == DataGlobalConstants::ResourceType::Electricity) {
                state.dataSysRpts->SysHumidElec(AirLoopNum) += CompEnergy;
            } else if (EnergyType == DataGlobalConstants::ResourceType::Natural_Gas) {
                state.dataSysRpts->SysHumidNaturalGas(AirLoopNum) += CompEnergy;
            } else if (EnergyType == DataGlobalConstants::ResourceType::Propane) {
                state.dataSysRpts->SysHumidPropane(AirLoopNum) += CompEnergy;
            }

            // Evap Cooler Types for the air system simulation
            break;
        case EVAPORATIVECOOLER_DIRECT_CELDEKPAD:
        case EVAPORATIVECOOLER_INDIRECT_CELDEKPAD:
        case EVAPORATIVECOOLER_INDIRECT_WETCOIL:
        case EVAPORATIVECOOLER_DIRECT_RESEARCHSPECIAL:
        case EVAPORATIVECOOLER_INDIRECT_RESEARCHSPECIAL:
            if (CompLoadFlag) state.dataSysRpts->SysEvapCLNG(AirLoopNum) += std::abs(CompLoad);
            if (EnergyType == DataGlobalConstants::ResourceType::Water) {
                state.dataSysRpts->SysDomesticH2O(AirLoopNum) += std::abs(CompEnergy);
            } else if (EnergyType == DataGlobalConstants::ResourceType::Electricity) {
                state.dataSysRpts->SysEvapElec(AirLoopNum) += CompEnergy;
            }

            // Desiccant Dehumidifier Types for the air system simulation
            break;
        case DEHUMIDIFIER_DESICCANT_NOFANS:
        case DEHUMIDIFIER_DESICCANT_SYSTEM:
            if (CompLoadFlag) state.dataSysRpts->DesDehumidCLNG(AirLoopNum) += std::abs(CompLoad);
            if (EnergyType == DataGlobalConstants::ResourceType::Electricity) {
                state.dataSysRpts->DesDehumidElec(AirLoopNum) += CompEnergy;
            }

            // Heat Exchanger Types
            break;
        case HEATEXCHANGER_AIRTOAIR_FLATPLATE:
        case HEATEXCHANGER_AIRTOAIR_SENSIBLEANDLATENT:
        case HEATEXCHANGER_DESICCANT_BALANCEDFLOW:
            if (CompLoadFlag) {
                if (CompLoad > 0.0) {
                    state.dataSysRpts->SysHeatExCLNG(AirLoopNum) += std::abs(CompLoad);
                } else {
                    state.dataSysRpts->SysHeatExHTNG(AirLoopNum) += std::abs(CompLoad);
                }
            }

            // Air Terminal Types
            break;
        case AIRTERMINAL_DUALDUCT_CONSTANTVOLUME_COOL:
        case AIRTERMINAL_DUALDUCT_CONSTANTVOLUME_HEAT:
        case AIRTERMINAL_DUALDUCT_VAV_COOL:
        case AIRTERMINAL_DUALDUCT_VAV_HEAT:
        case AIRTERMINAL_DUALDUCT_VAV_OUTDOORAIR_OUTDOORAIR:
        case AIRTERMINAL_DUALDUCT_VAV_OUTDOORAIR_RECIRCULATEDAIR:
        case AIRTERMINAL_SINGLEDUCT_CONSTANTVOLUME_FOURPIPEINDUCTION:
        case AIRTERMINAL_SINGLEDUCT_CONSTANTVOLUME_REHEAT:
        case AIRTERMINAL_SINGLEDUCT_CONSTANTVOLUME_NOREHEAT:
        case AIRTERMINAL_SINGLEDUCT_PARALLELPIU_REHEAT:
        case AIRTERMINAL_SINGLEDUCT_SERIESPIU_REHEAT:
        case AIRTERMINAL_SINGLEDUCT_VAV_HEATANDCOOL_NOREHEAT:
        case AIRTERMINAL_SINGLEDUCT_VAV_HEATANDCOOL_REHEAT:
        case AIRTERMINAL_SINGLEDUCT_VAV_NOREHEAT:
        case AIRTERMINAL_SINGLEDUCT_VAV_REHEAT:
        case AIRTERMINAL_SINGLEDUCT_VAV_REHEAT_VARIABLESPEEDFAN:
        case AIRTERMINAL_SINGLEDUCT_CONSTANTVOLUME_COOLEDBEAM:
        case AIRTERMINAL_SINGLEDUCT_CONSTANTVOLUME_FOURPIPEBEAM:
        case ZONEHVAC_AIRDISTRIBUTIONUNIT:
            // All energy transfers accounted for in component models

            // Duct Types
            break;
        case DUCT:
            // duct losses should be accounted for here ???
            // requires addition of a new variable to sum duct losses
            // Example:
            //      IF(CompLoad > 0.0d0)THEN
            //        SysDuctHTNG(AirLoopNum) =  SysDuctHTNG(AirLoopNum) + ABS(CompLoad)
            //      ELSE
            //        SysDuctCLNG(AirLoopNum) =  SysDuctCLNG(AirLoopNum) + ABS(CompLoad)
            //      ENDIF

            // Solar Collector Types
            break;
        case SOLARCOLLECTOR_FLATPLATE_PHOTOVOLTAICTHERMAL:
        case SOLARCOLLECTOR_UNGLAZEDTRANSPIRED:
            if (CompLoadFlag) {
                if (CompLoad > 0.0) {
                    state.dataSysRpts->SysSolarCollectCooling(AirLoopNum) += std::abs(CompLoad);
                } else {
                    state.dataSysRpts->SysSolarCollectHeating(AirLoopNum) += std::abs(CompLoad);
                }
            }

            break;
        case AIRTERMINAL_SINGLEDUCT_USERDEFINED:
            // User component model energy use should be accounted for here
            if (CompLoadFlag) {
                if (CompLoad > 0.0) {
                    state.dataSysRpts->SysUserDefinedTerminalCooling(AirLoopNum) += std::abs(CompLoad);
                } else {
                    state.dataSysRpts->SysUserDefinedTerminalHeating(AirLoopNum) += std::abs(CompLoad);
                }
            }
            if ((EnergyType == DataGlobalConstants::ResourceType::PlantLoopHeatingDemand) || (EnergyType == DataGlobalConstants::ResourceType::DistrictHeating)) {
                state.dataSysRpts->SysHCCompH2OHOT(AirLoopNum) += CompEnergy;
            } else if ((EnergyType == DataGlobalConstants::ResourceType::PlantLoopCoolingDemand) || (EnergyType == DataGlobalConstants::ResourceType::DistrictCooling)) {
                state.dataSysRpts->SysCCCompH2OCOLD(AirLoopNum) += CompEnergy;
            } else if (EnergyType == DataGlobalConstants::ResourceType::Steam) {
                state.dataSysRpts->SysHCCompSteam(AirLoopNum) += CompEnergy;
            } else if (EnergyType == DataGlobalConstants::ResourceType::Electricity) {
                if (CompLoad > 0.0) {
                    state.dataSysRpts->SysCCCompElec(AirLoopNum) += CompEnergy;
                } else {
                    state.dataSysRpts->SysHCCompElec(AirLoopNum) += CompEnergy;
                }
            } else if (EnergyType == DataGlobalConstants::ResourceType::Natural_Gas) {
                state.dataSysRpts->SysHCCompNaturalGas(AirLoopNum) += CompEnergy;
            } else if (EnergyType == DataGlobalConstants::ResourceType::Propane) {
                state.dataSysRpts->SysHCCompPropane(AirLoopNum) += CompEnergy;
            }
            // Recurring warning for unaccounted equipment types
            // (should never happen, when this does happen enter appropriate equipment CASE statement above)
            break;
        case COIL_INTEGRATED_DX_VARIABLESPEED:
            // All energy transfers accounted for in component models
            break;
        default:
            found = 0;
            if (state.dataSysRpts->NumCompTypes > 0) {
                found = UtilityRoutines::FindItemInList(CompType, state.dataSysRpts->CompTypeErrors, &CompTypeError::CompType, state.dataSysRpts->NumCompTypes);
            }
            if (found == 0) {
                state.dataSysRpts->CompTypeErrors(++state.dataSysRpts->NumCompTypes).CompType = CompType;
                found = state.dataSysRpts->NumCompTypes;
            }
            ShowRecurringSevereErrorAtEnd(state, "CalcSystemEnergyUse: Component Type=" + CompType + " not logged as one of allowable Component Types.",
                                          state.dataSysRpts->CompTypeErrors(found).CompErrIndex);
            break;
        } // switch
    }

    void ReportMaxVentilationLoads(EnergyPlusData &state)
    {
        // SUBROUTINE INFORMATION:
        //       AUTHOR         Dan Fisher (with minor assistance from RKS)
        //       DATE WRITTEN   July 2004
        //       MODIFIED       Dec. 2006, BG. reengineered to add zone forced air units to vent rates and loads
        //       RE-ENGINEERED  na

        // PURPOSE OF THIS SUBROUTINE:
        // calculate and report zone ventilation loads

        // METHODOLOGY EMPLOYED:
        // calculate energy contribution of outside air through mixing box and pro-rate to
        // zones according to zone mass flow rates.

        // Using/Aliasing
        using Psychrometrics::PsyHFnTdbW;
        using Psychrometrics::PsyRhoAirFnPbTdbW;
        using namespace DataZoneEnergyDemands;
        using namespace DataGlobalConstants;
        using DataHeatBalance::ZnAirRpt;
        using DataHeatBalance::Zone;
        using DataHeatBalance::ZonePreDefRep;
        using DataHeatBalFanSys::MAT;
        using DataHeatBalFanSys::ZoneAirHumRatAvg;
        using FanCoilUnits::GetFanCoilMixedAirNode;
        using FanCoilUnits::GetFanCoilOutAirNode;
        using FanCoilUnits::GetFanCoilReturnAirNode;
        using FanCoilUnits::GetFanCoilZoneInletAirNode;
        using HVACStandAloneERV::GetStandAloneERVOutAirNode;
        using HVACStandAloneERV::GetStandAloneERVReturnAirNode;
        using HVACStandAloneERV::GetStandAloneERVZoneInletAirNode;
        using HVACVariableRefrigerantFlow::GetVRFTUMixedAirNode;
        using HVACVariableRefrigerantFlow::GetVRFTUOutAirNode;
        using HVACVariableRefrigerantFlow::GetVRFTUReturnAirNode;
        using HVACVariableRefrigerantFlow::GetVRFTUZoneInletAirNode;
        using HybridUnitaryAirConditioners::GetHybridUnitaryACOutAirNode;
        using HybridUnitaryAirConditioners::GetHybridUnitaryACReturnAirNode;
        using HybridUnitaryAirConditioners::GetHybridUnitaryACZoneInletNode;
        using PackagedTerminalHeatPump::GetPTUnitMixedAirNode;
        using PackagedTerminalHeatPump::GetPTUnitOutAirNode;
        using PackagedTerminalHeatPump::GetPTUnitReturnAirNode;
        using PackagedTerminalHeatPump::GetPTUnitZoneInletAirNode;
        using PurchasedAirManager::GetPurchasedAirMixedAirHumRat;
        using PurchasedAirManager::GetPurchasedAirMixedAirTemp;
        using PurchasedAirManager::GetPurchasedAirOutAirMassFlow;
        using PurchasedAirManager::GetPurchasedAirReturnAirNode;
        using PurchasedAirManager::GetPurchasedAirZoneInletAirNode;
        using UnitVentilator::GetUnitVentilatorMixedAirNode;
        using UnitVentilator::GetUnitVentilatorOutAirNode;
        using UnitVentilator::GetUnitVentilatorReturnAirNode;
        using UnitVentilator::GetUnitVentilatorZoneInletAirNode;
        using WindowAC::GetWindowACMixedAirNode;
        using WindowAC::GetWindowACOutAirNode;
        using WindowAC::GetWindowACReturnAirNode;
        using WindowAC::GetWindowACZoneInletAirNode;

        // SUBROUTINE PARAMETER DEFINITIONS:
        Real64 const SmallLoad(0.1); // (W)

        // SUBROUTINE LOCAL VARIABLE DECLARATIONS:
        int CtrlZoneNum;             // ZONE counter
        int ZoneInNum;               // counter for zone air distribution inlets
        int ReturnAirNode;           // node number for return node on primary air loop
        int MixedAirNode;            // mixed air node number (right after the mixing box) on primary air loop
        int AirLoopNum;              // index to AirloopHVAC
        int AirDistCoolInletNodeNum; // Air distribution unit inlet node number
        int AirDistHeatInletNodeNum; // Air distribution unit outlet node number

        Real64 ZFAUEnthReturnAir;  // Zone forced Air unit enthalpy of the return air [kJ/kgK]
        Real64 ZFAUTempMixedAir;   // Zone forced Air unit dry-bulb temperature of the mixed air [C]
        Real64 ZFAUHumRatMixedAir; // Zone forced Air unit humidity ratio of the mixed air [kg/kg]
        Real64 ZFAUEnthMixedAir;   // Zone forced Air unit enthalpy of the mixed air [kJ/kgK]
        Real64 ZFAUEnthOutdoorAir; // Zone forced Air unit enthalpy of the outdoor air [kJ/kgK]
        Real64 ZFAUFlowRate;       // Zone forced Air unit air mass flow rate [kg/s]
        Real64 ZFAUZoneVentLoad;   // ventilation load attributed to a particular zone from zone forced air units [J]
        Real64 ZFAUOutAirFlow;     // outside air flow rate for zone from zone forced air units.
        int ZoneInletAirNode;      // Zone forced Air unit zone inlet node number

        Real64 ZoneVentLoad;          // ventilation load attributed to a particular zone
        Real64 ZoneLoad;              // ventilation load attributed to a particular zone
        Real64 OutAirFlow;            // Total outside air mass flow from zone equipment and air loop equipment [kg/s]
        Real64 ZoneFlowFrac;          // fraction of mixed air flowing to a zone
        Real64 ZoneVolume;            // Volume of zone [m3]
        Real64 currentZoneAirDensity; // current zone air density (outside barometric pressure) [kg/m3]

        int ActualZoneNum;    // Zone forced Air zone number
        int OutAirNode;       // Zone forced Air unit outdoor air node number
        int thisZoneEquipNum; // loop counter

        //  CALL GetComponentEnergyUse
        if (!state.dataSysRpts->VentReportStructureCreated) return;
        if (!state.dataSysRpts->VentLoadsReportEnabled) return;
        // following inits are array assignments across all controlled zones.
        state.dataSysRpts->ZoneOAMassFlow = 0.0;
        state.dataSysRpts->ZoneOAMass = 0.0;
        state.dataSysRpts->ZoneOAVolFlowStdRho = 0.0;
        state.dataSysRpts->ZoneOAVolStdRho = 0.0;
        state.dataSysRpts->ZoneOAVolFlowCrntRho = 0.0;
        state.dataSysRpts->ZoneOAVolCrntRho = 0.0;
        state.dataSysRpts->ZoneMechACH = 0.0;
        state.dataSysRpts->ZoneTargetVentilationFlowVoz = 0.0;
        state.dataSysRpts->ZoneTimeBelowVozDyn = 0.0;
        state.dataSysRpts->ZoneTimeAtVozDyn = 0.0;
        state.dataSysRpts->ZoneTimeAboveVozDyn = 0.0;
        state.dataSysRpts->ZoneTimeVentUnocc = 0.0;
        state.dataSysRpts->AnyZoneTimeBelowVozDyn = 0.0;
        state.dataSysRpts->AllZonesTimeAtVozDyn = 0.0;
        state.dataSysRpts->AnyZoneTimeAboveVozDyn = 0.0;
        state.dataSysRpts->AnyZoneTimeVentUnocc = 0.0;
        state.dataSysRpts->AnyZoneTimeBelowVozDynOcc = 0.0;
        state.dataSysRpts->AllZonesTimeAtVozDynOcc = 0.0;
        state.dataSysRpts->AnyZoneTimeAboveVozDynOcc = 0.0;
        state.dataSysRpts->MaxCoolingLoadMetByVent = 0.0;
        state.dataSysRpts->MaxCoolingLoadAddedByVent = 0.0;
        state.dataSysRpts->MaxOvercoolingByVent = 0.0;
        state.dataSysRpts->MaxHeatingLoadMetByVent = 0.0;
        state.dataSysRpts->MaxHeatingLoadAddedByVent = 0.0;
        state.dataSysRpts->MaxOverheatingByVent = 0.0;
        state.dataSysRpts->MaxNoLoadHeatingByVent = 0.0;
        state.dataSysRpts->MaxNoLoadCoolingByVent = 0.0;

        for (CtrlZoneNum = 1; CtrlZoneNum <= state.dataGlobal->NumOfZones; ++CtrlZoneNum) {
            if (!state.dataZoneEquip->ZoneEquipConfig(CtrlZoneNum).IsControlled) continue;
            Real64 ZAirSysZoneVentLoad = 0.0; // ventilation load attributed to a particular zone from all primary air systems serving the zone [J]
            Real64 ZAirSysOutAirFlow = 0.0;   // outside air flow rate for zone from all primary air systems serving thezone [kg/s]
            // first clear out working variables from previous zone.
            ZFAUFlowRate = 0.0;
            ZFAUZoneVentLoad = 0.0;
            ZFAUOutAirFlow = 0.0; // kg/s
            OutAirFlow = 0.0;
            ZoneFlowFrac = 0.0;

            // retrieve the zone load for each zone
            ActualZoneNum = state.dataZoneEquip->ZoneEquipConfig(CtrlZoneNum).ActualZoneNum;
            ZoneLoad = state.dataZoneEnergyDemand->ZoneSysEnergyDemand(ActualZoneNum).TotalOutputRequired;
            ZoneVolume = Zone(ActualZoneNum).Volume * Zone(ActualZoneNum).Multiplier * Zone(ActualZoneNum).ListMultiplier; // CR 7170

            bool const UseOccSchFlag = true;
            bool const UseMinOASchFlag = true;
            state.dataSysRpts->ZoneTargetVentilationFlowVoz(CtrlZoneNum) = DataZoneEquipment::CalcDesignSpecificationOutdoorAir(
                state, ZoneEquipConfig(CtrlZoneNum).ZoneDesignSpecOAIndex, ActualZoneNum, UseOccSchFlag, UseMinOASchFlag);
            if (ZoneEquipConfig(CtrlZoneNum).ZoneAirDistributionIndex > 0) {
                state.dataSysRpts->ZoneTargetVentilationFlowVoz =
                    state.dataSysRpts->ZoneTargetVentilationFlowVoz(CtrlZoneNum) /
                    DataSizing::ZoneAirDistribution(ZoneEquipConfig(CtrlZoneNum).ZoneAirDistributionIndex).calculateEz(state, ActualZoneNum);
            }


            // if system operating in deadband reset zone load
            if (state.dataZoneEnergyDemand->DeadBandOrSetback(ActualZoneNum)) ZoneLoad = 0.0;

            // first deal with any (and all) Zone Forced Air Units that might have outside air.
            for (thisZoneEquipNum = 1; thisZoneEquipNum <= state.dataZoneEquip->ZoneEquipList(state.dataZoneEquip->ZoneEquipConfig(CtrlZoneNum).EquipListIndex).NumOfEquipTypes;
                 ++thisZoneEquipNum) {
                {
                    auto const SELECT_CASE_var(state.dataZoneEquip->ZoneEquipList(state.dataZoneEquip->ZoneEquipConfig(CtrlZoneNum).EquipListIndex).EquipType_Num(thisZoneEquipNum));
                    // case statement to cover all possible zone forced air units that could have outside air

                    if (SELECT_CASE_var == WindowAC_Num) { // Window Air Conditioner
                        OutAirNode = GetWindowACOutAirNode(state, state.dataZoneEquip->ZoneEquipList(state.dataZoneEquip->ZoneEquipConfig(CtrlZoneNum).EquipListIndex).EquipIndex(thisZoneEquipNum));
                        if (OutAirNode > 0) ZFAUOutAirFlow += Node(OutAirNode).MassFlowRate;

                        ZoneInletAirNode =
                            GetWindowACZoneInletAirNode(state, state.dataZoneEquip->ZoneEquipList(state.dataZoneEquip->ZoneEquipConfig(CtrlZoneNum).EquipListIndex).EquipIndex(thisZoneEquipNum));
                        if (ZoneInletAirNode > 0) ZFAUFlowRate = max(Node(ZoneInletAirNode).MassFlowRate, 0.0);
                        MixedAirNode =
                            GetWindowACMixedAirNode(state, state.dataZoneEquip->ZoneEquipList(state.dataZoneEquip->ZoneEquipConfig(CtrlZoneNum).EquipListIndex).EquipIndex(thisZoneEquipNum));
                        ReturnAirNode =
                            GetWindowACReturnAirNode(state, state.dataZoneEquip->ZoneEquipList(state.dataZoneEquip->ZoneEquipConfig(CtrlZoneNum).EquipListIndex).EquipIndex(thisZoneEquipNum));
                        if ((MixedAirNode > 0) && (ReturnAirNode > 0)) {
                            ZFAUEnthMixedAir = PsyHFnTdbW(Node(MixedAirNode).Temp, Node(MixedAirNode).HumRat);
                            ZFAUEnthReturnAir = PsyHFnTdbW(Node(ReturnAirNode).Temp, Node(ReturnAirNode).HumRat);
                            // Calculate the zone ventilation load for this supply air path (i.e. zone inlet)
                            ZFAUZoneVentLoad += (ZFAUFlowRate) * (ZFAUEnthMixedAir - ZFAUEnthReturnAir) * TimeStepSys * DataGlobalConstants::SecInHour; //*KJperJ
                        } else {
                            ZFAUZoneVentLoad += 0.0;
                        }

                    } else if (SELECT_CASE_var == VRFTerminalUnit_Num) {
                        OutAirNode = GetVRFTUOutAirNode(state, state.dataZoneEquip->ZoneEquipList(state.dataZoneEquip->ZoneEquipConfig(CtrlZoneNum).EquipListIndex).EquipIndex(thisZoneEquipNum));
                        if (OutAirNode > 0) ZFAUOutAirFlow += Node(OutAirNode).MassFlowRate;
                        ZoneInletAirNode =
                            GetVRFTUZoneInletAirNode(state, state.dataZoneEquip->ZoneEquipList(state.dataZoneEquip->ZoneEquipConfig(CtrlZoneNum).EquipListIndex).EquipIndex(thisZoneEquipNum));
                        if (ZoneInletAirNode > 0) ZFAUFlowRate = max(Node(ZoneInletAirNode).MassFlowRate, 0.0);
                        MixedAirNode = GetVRFTUMixedAirNode(state, state.dataZoneEquip->ZoneEquipList(state.dataZoneEquip->ZoneEquipConfig(CtrlZoneNum).EquipListIndex).EquipIndex(thisZoneEquipNum));
                        ReturnAirNode =
                            GetVRFTUReturnAirNode(state, state.dataZoneEquip->ZoneEquipList(state.dataZoneEquip->ZoneEquipConfig(CtrlZoneNum).EquipListIndex).EquipIndex(thisZoneEquipNum));
                        if ((MixedAirNode > 0) && (ReturnAirNode > 0)) {
                            ZFAUEnthMixedAir = PsyHFnTdbW(Node(MixedAirNode).Temp, Node(MixedAirNode).HumRat);
                            ZFAUEnthReturnAir = PsyHFnTdbW(Node(ReturnAirNode).Temp, Node(ReturnAirNode).HumRat);
                            // Calculate the zone ventilation load for this supply air path (i.e. zone inlet)
                            ZFAUZoneVentLoad += (ZFAUFlowRate) * (ZFAUEnthMixedAir - ZFAUEnthReturnAir) * TimeStepSys * DataGlobalConstants::SecInHour; //*KJperJ
                        } else {
                            ZFAUZoneVentLoad += 0.0;
                        }

                    } else if ((SELECT_CASE_var == PkgTermHPAirToAir_Num) || (SELECT_CASE_var == PkgTermACAirToAir_Num) ||
                               (SELECT_CASE_var == PkgTermHPWaterToAir_Num)) {
                        OutAirNode = GetPTUnitOutAirNode(state, state.dataZoneEquip->ZoneEquipList(state.dataZoneEquip->ZoneEquipConfig(CtrlZoneNum).EquipListIndex).EquipIndex(thisZoneEquipNum),
                                                         state.dataZoneEquip->ZoneEquipList(state.dataZoneEquip->ZoneEquipConfig(CtrlZoneNum).EquipListIndex).EquipType_Num(thisZoneEquipNum));
                        if (OutAirNode > 0) ZFAUOutAirFlow += Node(OutAirNode).MassFlowRate;

                        ZoneInletAirNode =
                            GetPTUnitZoneInletAirNode(state, state.dataZoneEquip->ZoneEquipList(state.dataZoneEquip->ZoneEquipConfig(CtrlZoneNum).EquipListIndex).EquipIndex(thisZoneEquipNum),
                                                      state.dataZoneEquip->ZoneEquipList(state.dataZoneEquip->ZoneEquipConfig(CtrlZoneNum).EquipListIndex).EquipType_Num(thisZoneEquipNum));
                        if (ZoneInletAirNode > 0) ZFAUFlowRate = max(Node(ZoneInletAirNode).MassFlowRate, 0.0);
                        MixedAirNode =
                            GetPTUnitMixedAirNode(state, state.dataZoneEquip->ZoneEquipList(state.dataZoneEquip->ZoneEquipConfig(CtrlZoneNum).EquipListIndex).EquipIndex(thisZoneEquipNum),
                                                  state.dataZoneEquip->ZoneEquipList(state.dataZoneEquip->ZoneEquipConfig(CtrlZoneNum).EquipListIndex).EquipType_Num(thisZoneEquipNum));
                        ReturnAirNode =
                            GetPTUnitReturnAirNode(state, state.dataZoneEquip->ZoneEquipList(state.dataZoneEquip->ZoneEquipConfig(CtrlZoneNum).EquipListIndex).EquipIndex(thisZoneEquipNum),
                                                   state.dataZoneEquip->ZoneEquipList(state.dataZoneEquip->ZoneEquipConfig(CtrlZoneNum).EquipListIndex).EquipType_Num(thisZoneEquipNum));
                        if ((MixedAirNode > 0) && (ReturnAirNode > 0)) {
                            ZFAUEnthMixedAir = PsyHFnTdbW(Node(MixedAirNode).Temp, Node(MixedAirNode).HumRat);
                            ZFAUEnthReturnAir = PsyHFnTdbW(Node(ReturnAirNode).Temp, Node(ReturnAirNode).HumRat);
                            // Calculate the zone ventilation load for this supply air path (i.e. zone inlet)
                            ZFAUZoneVentLoad += (ZFAUFlowRate) * (ZFAUEnthMixedAir - ZFAUEnthReturnAir) * TimeStepSys * DataGlobalConstants::SecInHour; //*KJperJ
                        } else {
                            ZFAUZoneVentLoad += 0.0;
                        }

                    } else if (SELECT_CASE_var == FanCoil4Pipe_Num) {
                        OutAirNode = GetFanCoilOutAirNode(state, state.dataZoneEquip->ZoneEquipList(state.dataZoneEquip->ZoneEquipConfig(CtrlZoneNum).EquipListIndex).EquipIndex(thisZoneEquipNum));
                        if (OutAirNode > 0) ZFAUOutAirFlow += Node(OutAirNode).MassFlowRate;

                        ZoneInletAirNode =
                            GetFanCoilZoneInletAirNode(state, state.dataZoneEquip->ZoneEquipList(state.dataZoneEquip->ZoneEquipConfig(CtrlZoneNum).EquipListIndex).EquipIndex(thisZoneEquipNum));
                        if (ZoneInletAirNode > 0) ZFAUFlowRate = max(Node(ZoneInletAirNode).MassFlowRate, 0.0);
                        MixedAirNode =
                            GetFanCoilMixedAirNode(state, state.dataZoneEquip->ZoneEquipList(state.dataZoneEquip->ZoneEquipConfig(CtrlZoneNum).EquipListIndex).EquipIndex(thisZoneEquipNum));
                        ReturnAirNode =
                            GetFanCoilReturnAirNode(state, state.dataZoneEquip->ZoneEquipList(state.dataZoneEquip->ZoneEquipConfig(CtrlZoneNum).EquipListIndex).EquipIndex(thisZoneEquipNum));
                        if ((MixedAirNode > 0) && (ReturnAirNode > 0)) {
                            ZFAUEnthMixedAir = PsyHFnTdbW(Node(MixedAirNode).Temp, Node(MixedAirNode).HumRat);
                            ZFAUEnthReturnAir = PsyHFnTdbW(Node(ReturnAirNode).Temp, Node(ReturnAirNode).HumRat);
                            // Calculate the zone ventilation load for this supply air path (i.e. zone inlet)
                            ZFAUZoneVentLoad += (ZFAUFlowRate) * (ZFAUEnthMixedAir - ZFAUEnthReturnAir) * TimeStepSys * DataGlobalConstants::SecInHour; //*KJperJ
                        } else {
                            ZFAUZoneVentLoad += 0.0;
                        }

                    } else if (SELECT_CASE_var == UnitVentilator_Num) {
                        OutAirNode =
                            GetUnitVentilatorOutAirNode(state, state.dataZoneEquip->ZoneEquipList(state.dataZoneEquip->ZoneEquipConfig(CtrlZoneNum).EquipListIndex).EquipIndex(thisZoneEquipNum));
                        if (OutAirNode > 0) ZFAUOutAirFlow += Node(OutAirNode).MassFlowRate;

                        ZoneInletAirNode = GetUnitVentilatorZoneInletAirNode(state,
                            state.dataZoneEquip->ZoneEquipList(state.dataZoneEquip->ZoneEquipConfig(CtrlZoneNum).EquipListIndex).EquipIndex(thisZoneEquipNum));
                        if (ZoneInletAirNode > 0) ZFAUFlowRate = max(Node(ZoneInletAirNode).MassFlowRate, 0.0);
                        MixedAirNode =
                            GetUnitVentilatorMixedAirNode(state, state.dataZoneEquip->ZoneEquipList(state.dataZoneEquip->ZoneEquipConfig(CtrlZoneNum).EquipListIndex).EquipIndex(thisZoneEquipNum));
                        ReturnAirNode =
                            GetUnitVentilatorReturnAirNode(state, state.dataZoneEquip->ZoneEquipList(state.dataZoneEquip->ZoneEquipConfig(CtrlZoneNum).EquipListIndex).EquipIndex(thisZoneEquipNum));
                        if ((MixedAirNode > 0) && (ReturnAirNode > 0)) {
                            ZFAUEnthMixedAir = PsyHFnTdbW(Node(MixedAirNode).Temp, Node(MixedAirNode).HumRat);
                            ZFAUEnthReturnAir = PsyHFnTdbW(Node(ReturnAirNode).Temp, Node(ReturnAirNode).HumRat);
                            // Calculate the zone ventilation load for this supply air path (i.e. zone inlet)
                            ZFAUZoneVentLoad += (ZFAUFlowRate) * (ZFAUEnthMixedAir - ZFAUEnthReturnAir) * TimeStepSys * DataGlobalConstants::SecInHour; //*KJperJ
                        } else {
                            ZFAUZoneVentLoad += 0.0;
                        }

                    } else if (SELECT_CASE_var == PurchasedAir_Num) {
                        ZFAUOutAirFlow +=
                            GetPurchasedAirOutAirMassFlow(state, state.dataZoneEquip->ZoneEquipList(state.dataZoneEquip->ZoneEquipConfig(CtrlZoneNum).EquipListIndex).EquipIndex(thisZoneEquipNum));
                        ZoneInletAirNode =
                            GetPurchasedAirZoneInletAirNode(state, state.dataZoneEquip->ZoneEquipList(state.dataZoneEquip->ZoneEquipConfig(CtrlZoneNum).EquipListIndex).EquipIndex(thisZoneEquipNum));
                        if (ZoneInletAirNode > 0) ZFAUFlowRate = max(Node(ZoneInletAirNode).MassFlowRate, 0.0);
                        ZFAUTempMixedAir =
                            GetPurchasedAirMixedAirTemp(state, state.dataZoneEquip->ZoneEquipList(state.dataZoneEquip->ZoneEquipConfig(CtrlZoneNum).EquipListIndex).EquipIndex(thisZoneEquipNum));
                        ZFAUHumRatMixedAir =
                            GetPurchasedAirMixedAirHumRat(state, state.dataZoneEquip->ZoneEquipList(state.dataZoneEquip->ZoneEquipConfig(CtrlZoneNum).EquipListIndex).EquipIndex(thisZoneEquipNum));
                        ReturnAirNode =
                            GetPurchasedAirReturnAirNode(state, state.dataZoneEquip->ZoneEquipList(state.dataZoneEquip->ZoneEquipConfig(CtrlZoneNum).EquipListIndex).EquipIndex(thisZoneEquipNum));
                        if ((ZFAUFlowRate > 0) && (ReturnAirNode > 0)) {
                            ZFAUEnthMixedAir = PsyHFnTdbW(ZFAUTempMixedAir, ZFAUHumRatMixedAir);
                            ZFAUEnthReturnAir = PsyHFnTdbW(Node(ReturnAirNode).Temp, Node(ReturnAirNode).HumRat);
                            // Calculate the zone ventilation load for this supply air path (i.e. zone inlet)
                            ZFAUZoneVentLoad += (ZFAUFlowRate) * (ZFAUEnthMixedAir - ZFAUEnthReturnAir) * TimeStepSys * DataGlobalConstants::SecInHour; //*KJperJ
                        } else {
                            ZFAUZoneVentLoad += 0.0;
                        }

                    } else if (SELECT_CASE_var == ERVStandAlone_Num) {
                        OutAirNode =
                            GetStandAloneERVOutAirNode(state, state.dataZoneEquip->ZoneEquipList(state.dataZoneEquip->ZoneEquipConfig(CtrlZoneNum).EquipListIndex).EquipIndex(thisZoneEquipNum));
                        if (OutAirNode > 0) ZFAUOutAirFlow += Node(OutAirNode).MassFlowRate;

                        ZoneInletAirNode =
                            GetStandAloneERVZoneInletAirNode(state, state.dataZoneEquip->ZoneEquipList(state.dataZoneEquip->ZoneEquipConfig(CtrlZoneNum).EquipListIndex).EquipIndex(thisZoneEquipNum));
                        if (ZoneInletAirNode > 0) ZFAUFlowRate = max(Node(ZoneInletAirNode).MassFlowRate, 0.0);
                        MixedAirNode = ZoneInletAirNode;
                        ReturnAirNode =
                            GetStandAloneERVReturnAirNode(state, state.dataZoneEquip->ZoneEquipList(state.dataZoneEquip->ZoneEquipConfig(CtrlZoneNum).EquipListIndex).EquipIndex(thisZoneEquipNum));
                        if ((MixedAirNode > 0) && (ReturnAirNode > 0)) {
                            ZFAUEnthMixedAir = PsyHFnTdbW(Node(MixedAirNode).Temp, Node(MixedAirNode).HumRat);
                            ZFAUEnthReturnAir = PsyHFnTdbW(Node(ReturnAirNode).Temp, Node(ReturnAirNode).HumRat);
                            // Calculate the zone ventilation load for this supply air path (i.e. zone inlet)
                            ZFAUZoneVentLoad += (ZFAUFlowRate) * (ZFAUEnthMixedAir - ZFAUEnthReturnAir) * TimeStepSys * DataGlobalConstants::SecInHour; //*KJperJ
                        } else {
                            ZFAUZoneVentLoad += 0.0;
                        }

                    } else if (SELECT_CASE_var == ZoneUnitarySys_Num) {
                        // add accounting for OA when unitary system is used as zone equipment

                    } else if (SELECT_CASE_var == OutdoorAirUnit_Num) {
                        OutAirNode =
                            OutdoorAirUnit::GetOutdoorAirUnitOutAirNode(state, state.dataZoneEquip->ZoneEquipList(state.dataZoneEquip->ZoneEquipConfig(CtrlZoneNum).EquipListIndex).EquipIndex(thisZoneEquipNum));
                        if (OutAirNode > 0) ZFAUOutAirFlow += Node(OutAirNode).MassFlowRate;

                        ZoneInletAirNode =
                                OutdoorAirUnit::GetOutdoorAirUnitZoneInletNode(state, state.dataZoneEquip->ZoneEquipList(state.dataZoneEquip->ZoneEquipConfig(CtrlZoneNum).EquipListIndex).EquipIndex(thisZoneEquipNum));
                        if (ZoneInletAirNode > 0) ZFAUFlowRate = max(Node(ZoneInletAirNode).MassFlowRate, 0.0);
                        ReturnAirNode =
                                OutdoorAirUnit::GetOutdoorAirUnitReturnAirNode(state, state.dataZoneEquip->ZoneEquipList(state.dataZoneEquip->ZoneEquipConfig(CtrlZoneNum).EquipListIndex).EquipIndex(thisZoneEquipNum));
                        if ((OutAirNode > 0) && (ReturnAirNode > 0)) {
                            ZFAUEnthReturnAir = PsyHFnTdbW(Node(ReturnAirNode).Temp, Node(ReturnAirNode).HumRat);
                            ZFAUEnthOutdoorAir = PsyHFnTdbW(Node(OutAirNode).Temp, Node(OutAirNode).HumRat);
                            // Calculate the zone ventilation load for this supply air path (i.e. zone inlet)
                            ZFAUZoneVentLoad += (ZFAUFlowRate) * (ZFAUEnthOutdoorAir - ZFAUEnthReturnAir) * TimeStepSys * DataGlobalConstants::SecInHour; //*KJperJ
                        } else {
                            ZFAUZoneVentLoad += 0.0;
                        }

                    } else if (SELECT_CASE_var == ZoneHybridEvaporativeCooler_Num) {
                        OutAirNode =
                            GetHybridUnitaryACOutAirNode(state, state.dataZoneEquip->ZoneEquipList(state.dataZoneEquip->ZoneEquipConfig(CtrlZoneNum).EquipListIndex).EquipIndex(thisZoneEquipNum));
                        if (OutAirNode > 0) ZFAUOutAirFlow += Node(OutAirNode).MassFlowRate;

                        ZoneInletAirNode =
                            GetHybridUnitaryACZoneInletNode(state, state.dataZoneEquip->ZoneEquipList(state.dataZoneEquip->ZoneEquipConfig(CtrlZoneNum).EquipListIndex).EquipIndex(thisZoneEquipNum));
                        if (ZoneInletAirNode > 0) ZFAUFlowRate = max(Node(ZoneInletAirNode).MassFlowRate, 0.0);

                        ReturnAirNode =
                            GetHybridUnitaryACReturnAirNode(state, state.dataZoneEquip->ZoneEquipList(state.dataZoneEquip->ZoneEquipConfig(CtrlZoneNum).EquipListIndex).EquipIndex(thisZoneEquipNum));
                        if ((OutAirNode > 0) && (ReturnAirNode > 0)) {
                            ZFAUEnthReturnAir = PsyHFnTdbW(Node(ReturnAirNode).Temp, Node(ReturnAirNode).HumRat);
                            ZFAUEnthOutdoorAir = PsyHFnTdbW(Node(OutAirNode).Temp, Node(OutAirNode).HumRat);
                            // Calculate the zone ventilation load for this supply air path (i.e. zone inlet)

                            ZFAUZoneVentLoad += (ZFAUFlowRate) * (ZFAUEnthOutdoorAir - ZFAUEnthReturnAir) * TimeStepSys * DataGlobalConstants::SecInHour; //*KJperJ
                        } else {
                            ZFAUZoneVentLoad += 0.0;
                        }

                    } else if (SELECT_CASE_var == UnitHeater_Num || SELECT_CASE_var == VentilatedSlab_Num ||
                               //	ZoneHVAC:EvaporativeCoolerUnit ?????
                               SELECT_CASE_var == ZoneEvaporativeCoolerUnit_Num ||
                               SELECT_CASE_var == AirDistUnit_Num || SELECT_CASE_var == BBWaterConvective_Num ||
                               SELECT_CASE_var == BBElectricConvective_Num || SELECT_CASE_var == HiTempRadiant_Num ||
                               //	not sure how HeatExchanger:* could be used as zone equipment ?????
                               SELECT_CASE_var == LoTempRadiant_Num || SELECT_CASE_var == ZoneExhaustFan_Num || SELECT_CASE_var == HeatXchngr_Num ||
                               // HPWaterHeater can be used as zone equipment
                               SELECT_CASE_var == HPWaterHeater_Num || SELECT_CASE_var == BBWater_Num || SELECT_CASE_var == ZoneDXDehumidifier_Num ||
                               SELECT_CASE_var == BBSteam_Num || SELECT_CASE_var == BBElectric_Num ||
                               SELECT_CASE_var == RefrigerationAirChillerSet_Num || SELECT_CASE_var == UserDefinedZoneHVACForcedAir_Num ||
                               SELECT_CASE_var == CoolingPanel_Num) {
                        // do nothing, OA not included

                    } else {

                        ShowFatalError(state,
                            "ReportMaxVentilationLoads: Developer must either create accounting for OA or include in final else if to do nothing");
                    }
                }
            }

            // loop over the zone supply air path inlet nodes
            for (ZoneInNum = 1; ZoneInNum <= state.dataZoneEquip->ZoneEquipConfig(CtrlZoneNum).NumInletNodes; ++ZoneInNum) {
                Real64 AirSysEnthReturnAir = 0.0;    // enthalpy of the return air (mixing box inlet node, return side) [kJ/kgK]
                Real64 AirSysEnthMixedAir = 0.0;     // enthalpy of the mixed air (mixing box outlet node, mixed air side) [kJ/kgK]
                Real64 AirSysZoneVentLoad = 0.0;     // ventilation load attributed to a particular zone from primary air system [J]
                Real64 ADUCoolFlowrate = 0.0;        // Air distribution unit cooling air mass flow rate [kg/s]
                Real64 ADUHeatFlowrate = 0.0;        // Air distribution unit heating air mass flow rate [kg/s]
                Real64 AirSysTotalMixFlowRate = 0.0; // Mixed air mass flow rate [kg/s]
                Real64 AirSysOutAirFlow = 0.0;       // outside air flow rate for zone from primary air system [kg/s]
                // retrieve air loop index
                AirLoopNum = state.dataZoneEquip->ZoneEquipConfig(CtrlZoneNum).InletNodeAirLoopNum(ZoneInNum);
                MixedAirNode = 0;
                ReturnAirNode = 0;
                AirDistCoolInletNodeNum = 0;
                AirDistHeatInletNodeNum = 0;
                if (AirLoopNum != 0) { // deal with primary air system
                    AirDistCoolInletNodeNum = max(state.dataZoneEquip->ZoneEquipConfig(CtrlZoneNum).AirDistUnitCool(ZoneInNum).InNode, 0);
                    AirDistHeatInletNodeNum = max(state.dataZoneEquip->ZoneEquipConfig(CtrlZoneNum).AirDistUnitHeat(ZoneInNum).InNode, 0);
                    // Set for cooling or heating path
                    if (AirDistCoolInletNodeNum > 0 && AirDistHeatInletNodeNum == 0) {
                        ADUCoolFlowrate = max(Node(state.dataZoneEquip->ZoneEquipConfig(CtrlZoneNum).AirDistUnitCool(ZoneInNum).InNode).MassFlowRate,
                                              0.0); // CR7244 need to accumulate flow across multiple inlets
                    } else if (AirDistHeatInletNodeNum > 0 && AirDistCoolInletNodeNum == 0) {
                        ADUHeatFlowrate = max(Node(state.dataZoneEquip->ZoneEquipConfig(CtrlZoneNum).AirDistUnitHeat(ZoneInNum).InNode).MassFlowRate,
                                              0.0); // CR7244 need to accumulate flow across multiple inlets
                    } else if (AirDistCoolInletNodeNum > 0 && AirDistHeatInletNodeNum > 0 && AirDistCoolInletNodeNum != AirDistHeatInletNodeNum) {
                        // dual ducts! CR7244 need to accumulate flow across multiple inlets (don't count same inlet twice)
                        ADUHeatFlowrate = max(Node(state.dataZoneEquip->ZoneEquipConfig(CtrlZoneNum).AirDistUnitHeat(ZoneInNum).InNode).MassFlowRate,
                                              0.0); // CR7244 need to accumulate flow across multiple inlets
                        ADUCoolFlowrate = max(Node(state.dataZoneEquip->ZoneEquipConfig(CtrlZoneNum).AirDistUnitCool(ZoneInNum).InNode).MassFlowRate,
                                              0.0); // CR7244 need to accumulate flow across multiple inlets
                    } else if (AirDistCoolInletNodeNum > 0 && AirDistHeatInletNodeNum > 0) {
                        // dual ducts! CR7244 need to accumulate flow across multiple inlets (don't count same inlet twice)
                        ADUCoolFlowrate = max(Node(state.dataZoneEquip->ZoneEquipConfig(CtrlZoneNum).AirDistUnitCool(ZoneInNum).InNode).MassFlowRate,
                                              0.0); // CR7244 need to accumulate flow across multiple inlets
                    } else {
                        // do nothing (already inits)
                    }
                    // Find the mixed air node and return air node of the system that supplies the zone
                    MixedAirNode = state.dataAirSystemsData->PrimaryAirSystems(AirLoopNum).OASysOutletNodeNum;
                    ReturnAirNode = state.dataAirSystemsData->PrimaryAirSystems(AirLoopNum).OASysInletNodeNum;
                }

                if (MixedAirNode == 0 || ReturnAirNode == 0) {
                    AirSysZoneVentLoad = 0.0;
                    AirSysOutAirFlow = 0.0;
                } else {
                    // Calculate return and mixed air ethalpies
                    AirSysEnthReturnAir = PsyHFnTdbW(Node(ReturnAirNode).Temp, Node(ReturnAirNode).HumRat);
                    AirSysEnthMixedAir = PsyHFnTdbW(Node(MixedAirNode).Temp, Node(MixedAirNode).HumRat);

                    if (state.dataAirSystemsData->PrimaryAirSystems(AirLoopNum).OASysExists) {
                        OutAirNode = state.dataAirSystemsData->PrimaryAirSystems(AirLoopNum).OAMixOAInNodeNum;
                        AirSysOutAirFlow = Node(OutAirNode).MassFlowRate;
                    } else {
                        AirSysOutAirFlow = 0.0;
                    }

                    AirSysTotalMixFlowRate = Node(MixedAirNode).MassFlowRate;

                    if (AirSysTotalMixFlowRate != 0.0) {
                        ZoneFlowFrac = (ADUCoolFlowrate + ADUHeatFlowrate) / AirSysTotalMixFlowRate;
                        AirSysOutAirFlow *= ZoneFlowFrac;
                    } else {
                        ZoneFlowFrac = 0.0;
                        AirSysOutAirFlow = 0.0;
                    }
                    // Calculate the zone ventilation load for this supply air path (i.e. zone inlet)
                    AirSysZoneVentLoad =
                        (ADUCoolFlowrate + ADUHeatFlowrate) * (AirSysEnthMixedAir - AirSysEnthReturnAir) * TimeStepSys * DataGlobalConstants::SecInHour; //*KJperJ
                }
                ZAirSysZoneVentLoad += AirSysZoneVentLoad;
                ZAirSysOutAirFlow += AirSysOutAirFlow;
            } // primary air system present

            // now combine OA flow from zone forced air units with primary air system
            OutAirFlow = ZAirSysOutAirFlow + ZFAUOutAirFlow;
            // assign report variables
            state.dataSysRpts->ZoneOAMassFlow(CtrlZoneNum) = OutAirFlow;
            state.dataSysRpts->ZoneOAMass(CtrlZoneNum) = state.dataSysRpts->ZoneOAMassFlow(CtrlZoneNum) * TimeStepSys * DataGlobalConstants::SecInHour;

            // determine volumetric values from mass flow using standard density (adjusted for elevation)
            state.dataSysRpts->ZoneOAVolFlowStdRho(CtrlZoneNum) = state.dataSysRpts->ZoneOAMassFlow(CtrlZoneNum) / state.dataEnvrn->StdRhoAir;
            state.dataSysRpts->ZoneOAVolStdRho(CtrlZoneNum) = state.dataSysRpts->ZoneOAVolFlowStdRho(CtrlZoneNum) * TimeStepSys * DataGlobalConstants::SecInHour;

            // set time mechanical+natural ventilation is below, at, or above target Voz-dyn
            // MJWToDo - InfilVolume should be NatVentVolume or similar after this is split in AFN
            Real64 afnVentVol = ZonePreDefRep(ActualZoneNum).AFNVentVolFlow * TimeStepSys * DataGlobalConstants::SecInHour;
            Real64 totMechNatVentVolStdRho = state.dataSysRpts->ZoneOAVolStdRho(CtrlZoneNum) + ZnAirRpt(ActualZoneNum).VentilVolumeStdDensity +
                                             afnVentVol;
            Real64 targetVoz = state.dataSysRpts->ZoneTargetVentilationFlowVoz(CtrlZoneNum) * TimeStepSys * DataGlobalConstants::SecInHour;
            if (totMechNatVentVolStdRho < (0.99 * targetVoz)) {
                state.dataSysRpts->ZoneTimeBelowVozDyn(CtrlZoneNum) = TimeStepSys;
                state.dataSysRpts->AnyZoneTimeBelowVozDyn = TimeStepSys;
            } else if (totMechNatVentVolStdRho > (1.01 * targetVoz)) {
                state.dataSysRpts->ZoneTimeAboveVozDyn(CtrlZoneNum) = TimeStepSys;
                state.dataSysRpts->AnyZoneTimeAboveVozDyn = TimeStepSys;
            } else if (totMechNatVentVolStdRho > SmallAirVolFlow) {
                state.dataSysRpts->ZoneTimeAtVozDyn(CtrlZoneNum) = TimeStepSys;
                state.dataSysRpts->AllZonesTimeAtVozDyn = TimeStepSys;
            }

            // determine volumetric values from mass flow using current air density for zone (adjusted for elevation)
            currentZoneAirDensity = PsyRhoAirFnPbTdbW(state, state.dataEnvrn->OutBaroPress, MAT(ActualZoneNum), ZoneAirHumRatAvg(ActualZoneNum));
            if (currentZoneAirDensity > 0.0) state.dataSysRpts->ZoneOAVolFlowCrntRho(CtrlZoneNum) = state.dataSysRpts->ZoneOAMassFlow(CtrlZoneNum) / currentZoneAirDensity;
            state.dataSysRpts->ZoneOAVolCrntRho(CtrlZoneNum) = state.dataSysRpts->ZoneOAVolFlowCrntRho(CtrlZoneNum) * TimeStepSys * DataGlobalConstants::SecInHour;
            if (ZoneVolume > 0.0) state.dataSysRpts->ZoneMechACH(CtrlZoneNum) = (state.dataSysRpts->ZoneOAVolCrntRho(CtrlZoneNum) / TimeStepSys) / ZoneVolume;

            // store data for predefined tabular report on outside air
            if (ZonePreDefRep(ActualZoneNum).isOccupied) {
                // accumulate the occupied time
                ZonePreDefRep(ActualZoneNum).TotTimeOcc += TimeStepSys;
                // mechanical ventilation
                ZonePreDefRep(ActualZoneNum).MechVentVolTotalOcc += state.dataSysRpts->ZoneOAVolStdRho(CtrlZoneNum);
                if ((state.dataSysRpts->ZoneOAVolStdRho(CtrlZoneNum) / TimeStepSys) < ZonePreDefRep(ActualZoneNum).MechVentVolMin) {
                    ZonePreDefRep(ActualZoneNum).MechVentVolMin = state.dataSysRpts->ZoneOAVolStdRho(CtrlZoneNum) / TimeStepSys;
                }
                // infiltration
                ZonePreDefRep(ActualZoneNum).InfilVolTotalOcc += ZnAirRpt(ActualZoneNum).InfilVolumeStdDensity;
                if (ZnAirRpt(ActualZoneNum).InfilVolumeStdDensity < ZonePreDefRep(ActualZoneNum).InfilVolMin) {
                    ZonePreDefRep(ActualZoneNum).InfilVolMin = ZnAirRpt(ActualZoneNum).InfilVolumeStdDensity;
                }
                // natural ventilation
                ZonePreDefRep(ActualZoneNum).SimpVentVolTotalOcc +=
                    ZnAirRpt(ActualZoneNum).VentilVolumeStdDensity + afnVentVol;
                if (ZnAirRpt(ActualZoneNum).VentilVolumeStdDensity < ZonePreDefRep(ActualZoneNum).SimpVentVolMin) {
                    ZonePreDefRep(ActualZoneNum).SimpVentVolMin = ZnAirRpt(ActualZoneNum).VentilVolumeStdDensity;
                }
                //target ventilation Voz-dyn
                ZonePreDefRep(ActualZoneNum).VozTargetTotalOcc += targetVoz;
                state.dataSysRpts->AnyZoneTimeBelowVozDynOcc = state.dataSysRpts->ZoneTimeBelowVozDyn(CtrlZoneNum);
                state.dataSysRpts->AllZonesTimeAtVozDynOcc = state.dataSysRpts->ZoneTimeAtVozDyn(CtrlZoneNum);
                state.dataSysRpts->AnyZoneTimeAboveVozDynOcc = state.dataSysRpts->ZoneTimeAboveVozDyn(CtrlZoneNum);

                // time mechanical+natural ventilation is below, at, or above target Voz-dyn
                ZonePreDefRep(ActualZoneNum).VozTargetTimeBelowOcc += state.dataSysRpts->ZoneTimeBelowVozDyn(CtrlZoneNum);
                ZonePreDefRep(ActualZoneNum).VozTargetTimeAtOcc += state.dataSysRpts->ZoneTimeAtVozDyn(CtrlZoneNum);
                ZonePreDefRep(ActualZoneNum).VozTargetTimeAboveOcc += state.dataSysRpts->ZoneTimeAboveVozDyn(CtrlZoneNum);
            } else if (totMechNatVentVolStdRho > SmallAirVolFlow) {
                state.dataSysRpts->ZoneTimeVentUnocc(CtrlZoneNum) = TimeStepSys;
                ZonePreDefRep(ActualZoneNum).TotVentTimeNonZeroUnocc += state.dataSysRpts->ZoneTimeVentUnocc(CtrlZoneNum);
            }
            // accumulate during occupancy or not
            ZonePreDefRep(ActualZoneNum).MechVentVolTotal += state.dataSysRpts->ZoneOAVolStdRho(CtrlZoneNum);
            ZonePreDefRep(ActualZoneNum).InfilVolTotal += ZnAirRpt(ActualZoneNum).InfilVolumeStdDensity;
            ZonePreDefRep(ActualZoneNum).SimpVentVolTotal +=
                ZnAirRpt(ActualZoneNum).VentilVolumeStdDensity + afnVentVol;
            ZonePreDefRep(ActualZoneNum).VozTargetTotal += targetVoz;
            ZonePreDefRep(ActualZoneNum).VozTargetTimeBelow += state.dataSysRpts->ZoneTimeBelowVozDyn(CtrlZoneNum);
            ZonePreDefRep(ActualZoneNum).VozTargetTimeAt += state.dataSysRpts->ZoneTimeAtVozDyn(CtrlZoneNum);
            ZonePreDefRep(ActualZoneNum).VozTargetTimeAbove += state.dataSysRpts->ZoneTimeAboveVozDyn(CtrlZoneNum);

            // now combine Vent load from zone forced air units with primary air system
            ZoneVentLoad = ZAirSysZoneVentLoad + ZFAUZoneVentLoad;
            // cycle if ZoneVentLoad is small
            if (std::abs(ZoneVentLoad) < SmallLoad) continue; // orig. had RETURN here, BG changed to CYCLE for next controlled zone in do loop.

            // Ventilation Heating
            if (ZoneVentLoad > SmallLoad) {
                // Zone cooling load
                if (ZoneLoad < -SmallLoad) {
                    state.dataSysRpts->MaxCoolingLoadAddedByVent(CtrlZoneNum) += std::abs(ZoneVentLoad);
                    // Zone heating load
                } else if (ZoneLoad > SmallLoad) {
                    if (ZoneVentLoad > ZoneLoad) {
                        state.dataSysRpts->MaxHeatingLoadMetByVent(CtrlZoneNum) += std::abs(ZoneLoad);
                        state.dataSysRpts->MaxOverheatingByVent(CtrlZoneNum) += (ZoneVentLoad - ZoneLoad);
                    } else {
                        state.dataSysRpts->MaxHeatingLoadMetByVent(CtrlZoneNum) += std::abs(ZoneVentLoad);
                    }
                    // No Zone Load
                } else {
                    state.dataSysRpts->MaxNoLoadHeatingByVent(CtrlZoneNum) += std::abs(ZoneVentLoad);
                }

                // Ventilation Cooling
            } else if (ZoneVentLoad < -SmallLoad) {
                // Zone cooling load
                if (ZoneLoad < -SmallLoad) {
                    if (ZoneVentLoad < ZoneLoad) {
                        state.dataSysRpts->MaxCoolingLoadMetByVent(CtrlZoneNum) += std::abs(ZoneLoad);
                        state.dataSysRpts->MaxOvercoolingByVent(CtrlZoneNum) += std::abs(ZoneVentLoad - ZoneLoad);
                    } else {
                        state.dataSysRpts->MaxCoolingLoadMetByVent(CtrlZoneNum) += std::abs(ZoneVentLoad);
                    }
                    // Zone heating load
                } else if (ZoneLoad > SmallLoad) {
                    state.dataSysRpts->MaxHeatingLoadAddedByVent(CtrlZoneNum) += std::abs(ZoneVentLoad);
                    // No Zone Load
                } else {
                    state.dataSysRpts->MaxNoLoadCoolingByVent(CtrlZoneNum) += std::abs(ZoneVentLoad);
                }

                // Ventilation No Load
            } else {
            }
        } // loop over controlled zones

        // Accumulate facility totals
        state.dataOutRptPredefined->TotalAnyZoneBelowVozDynForOA += state.dataSysRpts->AnyZoneTimeBelowVozDyn;
        state.dataOutRptPredefined->TotalAllZonesAtVozDynForOA += state.dataSysRpts->AllZonesTimeAtVozDyn;
        state.dataOutRptPredefined->TotalAnyZoneAboveVozDynForOA += state.dataSysRpts->AnyZoneTimeAboveVozDyn;
        state.dataOutRptPredefined->TotalAnyZoneVentUnoccForOA += state.dataSysRpts->AnyZoneTimeVentUnocc;
        state.dataOutRptPredefined->TotalAnyZoneBelowVozDynOccForOA += state.dataSysRpts->AnyZoneTimeBelowVozDynOcc;
        state.dataOutRptPredefined->TotalAllZonesAtVozDynOccForOA += state.dataSysRpts->AllZonesTimeAtVozDynOcc;
        state.dataOutRptPredefined->TotalAnyZoneAboveVozDynOccForOA += state.dataSysRpts->AnyZoneTimeAboveVozDynOcc;
   }

    void MatchPlantSys(EnergyPlusData &state,
                       int const AirLoopNum, // counter for zone air distribution inlets
                       int const BranchNum   // counter for zone air distribution inlets
    )
    {
        // SUBROUTINE INFORMATION:
        //       AUTHOR         Dan Fisher
        //       DATE WRITTEN   May 2005
        //       MODIFIED       na
        //       RE-ENGINEERED  na

        // PURPOSE OF THIS SUBROUTINE:
        // calculate and report zone ventilation loads

        // METHODOLOGY EMPLOYED:
        // calculate energy contribution of outside air through mixing box and pro-rate to
        // zones according to zone mass flow rates.

        // REFERENCES:
        // na

        // Using/Aliasing
        using namespace DataGlobalConstants;

        // Locals
        // SUBROUTINE ARGUMENT DEFINITIONS:

        // SUBROUTINE PARAMETER DEFINITIONS:
        int const EnergyTrans(1);

        // INTERFACE BLOCK SPECIFICATIONS
        // na

        // DERIVED TYPE DEFINITIONS
        // na

        // SUBROUTINE LOCAL VARIABLE DECLARATIONS:
        std::string CompType;
        std::string CompName;
        int CompNum; // counter for components on air loop branch connected to air distribution unit
        int VarNum;
        int SubCompNum;    // counter for components on air loop branch connected to air distribution unit
        int SubSubCompNum; // counter for components on air loop branch connected to air distribution unit
        bool MatchFound;   // Set to .TRUE. when a match is found
        int MatchLoop;     // Loop number of the match
        int MatchBranch;   // Branch number of the match
        int MatchComp;     // Component number of the match
        int MatchLoopType;
        int Idx;

        for (CompNum = 1; CompNum <= state.dataAirSystemsData->PrimaryAirSystems(AirLoopNum).Branch(BranchNum).TotalComponents; ++CompNum) {
            {
                auto &thisComp(state.dataAirSystemsData->PrimaryAirSystems(AirLoopNum).Branch(BranchNum).Comp(CompNum));
                for (VarNum = 1; VarNum <= thisComp.NumMeteredVars; ++VarNum) {
                    if (thisComp.MeteredVar(VarNum).ResourceType == DataGlobalConstants::ResourceType::EnergyTransfer) {
                        thisComp.EnergyTransComp = EnergyTrans;
                        CompType = thisComp.TypeOf;
                        CompName = thisComp.Name;
                        Idx = 0;
                        FindDemandSideMatch(state, CompType, CompName, MatchFound, MatchLoopType, MatchLoop, MatchBranch, MatchComp);
                        if (MatchFound)
                            UpdateAirSysCompPtrArray(state, Idx, AirLoopNum, BranchNum, CompNum, MatchLoopType, MatchLoop, MatchBranch, MatchComp);
                        thisComp.AirSysToPlantPtr = Idx;
                        break;
                    }
                }
                for (SubCompNum = 1; SubCompNum <= thisComp.NumSubComps; ++SubCompNum) {
                    //!!!!          IF(SysVentLoad == 0.0d0)EXIT
                    {
                        auto &thisSubComp(thisComp.SubComp(SubCompNum));
                        for (VarNum = 1; VarNum <= thisSubComp.NumMeteredVars; ++VarNum) {
                            if (thisSubComp.MeteredVar(VarNum).ResourceType == DataGlobalConstants::ResourceType::EnergyTransfer) {
                                thisSubComp.EnergyTransComp = EnergyTrans;
                                CompType = thisSubComp.TypeOf;
                                CompName = thisSubComp.Name;
                                Idx = 0;
                                FindDemandSideMatch(state, CompType, CompName, MatchFound, MatchLoopType, MatchLoop, MatchBranch, MatchComp);
                                if (MatchFound)
                                    UpdateAirSysSubCompPtrArray(
                                        state, Idx, AirLoopNum, BranchNum, CompNum, SubCompNum, MatchLoopType, MatchLoop, MatchBranch, MatchComp);
                                thisSubComp.AirSysToPlantPtr = Idx;
                                break;
                            }
                        }
                        for (SubSubCompNum = 1; SubSubCompNum <= thisSubComp.NumSubSubComps; ++SubSubCompNum) {
                            //!!!!            IF(SysVentLoad == 0.0d0)EXIT
                            {
                                auto &thisSubSubComp(thisSubComp.SubSubComp(SubSubCompNum));
                                for (VarNum = 1; VarNum <= thisSubSubComp.NumMeteredVars; ++VarNum) {
                                    if (thisSubSubComp.MeteredVar(VarNum).ResourceType == DataGlobalConstants::ResourceType::EnergyTransfer) {
                                        thisSubSubComp.EnergyTransComp = EnergyTrans;
                                        CompType = thisSubSubComp.TypeOf;
                                        CompName = thisSubSubComp.Name;
                                        Idx = 0;
                                        FindDemandSideMatch(state, CompType, CompName, MatchFound, MatchLoopType, MatchLoop, MatchBranch, MatchComp);
                                        if (MatchFound)
                                            UpdateAirSysSubSubCompPtrArray(state,
                                                                           Idx,
                                                                           AirLoopNum,
                                                                           BranchNum,
                                                                           CompNum,
                                                                           SubCompNum,
                                                                           SubSubCompNum,
                                                                           MatchLoopType,
                                                                           MatchLoop,
                                                                           MatchBranch,
                                                                           MatchComp);
                                        thisSubSubComp.AirSysToPlantPtr = Idx;
                                        break;
                                    }
                                }
                            }
                        }
                    }
                }
            }
        }
    }

    void FindDemandSideMatch(EnergyPlusData &state,
                             std::string const &CompType, // Inlet node of the component to find the match of
                             std::string const &CompName, // Outlet node of the component to find the match of
                             bool &MatchFound,            // Set to .TRUE. when a match is found
                             int &MatchLoopType,          // Loop number of the match
                             int &MatchLoop,              // Loop number of the match
                             int &MatchBranch,            // Branch number of the match
                             int &MatchComp               // Component number of the match
    )
    {

        // SUBROUTINE INFORMATION:
        //       AUTHOR         Rick Strand
        //       DATE WRITTEN   September 2004
        //       MODIFIED       na
        //       RE-ENGINEERED  na

        // PURPOSE OF THIS SUBROUTINE:
        // This subroutine intializes the connections between various loops.
        // Due to the fact that this requires numerous string compares, it
        // is much more efficient to find this information once and then
        // store it in module level variables (LoopConnect derived type).

        // METHODOLOGY EMPLOYED:
        // Simply cycles through the plant and condenser demand sides until
        // a component is found that matches the component type and name

        // SUBROUTINE LOCAL VARIABLE DECLARATIONS:
        int PassBranchNum; // DO loop counter for branches
        int PassCompNum;   // DO loop counter for components
        int PassLoopNum;   // DO loop counter for loops or the top level of the hierarchy
        // FLOW:
        // Initialize all of the output variables

        MatchFound = false;
        MatchLoopType = 0;
        MatchLoop = 0;
        MatchLoop = 0;
        MatchBranch = 0;
        MatchComp = 0;

        // Now cycle through all of the demand side loops to see if we can find
        // a match for the component type and name.  Once a match is found,
        // record the type of loop and the loop, branch, and component numbers.
        if (!MatchFound) { // Go through the plant demand side loops
            for (PassLoopNum = 1; PassLoopNum <= NumPlantLoops; ++PassLoopNum) {
                for (PassBranchNum = 1; PassBranchNum <= state.dataPlnt->VentRepPlantDemandSide(PassLoopNum).TotalBranches; ++PassBranchNum) {
                    for (PassCompNum = 1; PassCompNum <= state.dataPlnt->VentRepPlantDemandSide(PassLoopNum).Branch(PassBranchNum).TotalComponents; ++PassCompNum) {
                        if (UtilityRoutines::SameString(CompType,
                                                        state.dataPlnt->VentRepPlantDemandSide(PassLoopNum).Branch(PassBranchNum).Comp(PassCompNum).TypeOf) &&
                            UtilityRoutines::SameString(CompName, state.dataPlnt->VentRepPlantDemandSide(PassLoopNum).Branch(PassBranchNum).Comp(PassCompNum).Name)) {
                            // Found a match on the plant demand side--increment the counter
                            MatchFound = true;
                            MatchLoopType = 1;
                            MatchLoop = PassLoopNum;
                            MatchBranch = PassBranchNum;
                            MatchComp = PassCompNum;
                            break; // PassCompNum DO loop
                        }
                    }
                    if (MatchFound) break; // PassBranchNum DO loop
                }
                if (MatchFound) break; // PassLoopNum DO loop
            }
        }

        if (!MatchFound) { // Go through the condenser demand side loops
            for (PassLoopNum = 1; PassLoopNum <= NumCondLoops; ++PassLoopNum) {
                for (PassBranchNum = 1; PassBranchNum <= state.dataPlnt->VentRepCondDemandSide(PassLoopNum).TotalBranches; ++PassBranchNum) {
                    for (PassCompNum = 1; PassCompNum <= state.dataPlnt->VentRepCondDemandSide(PassLoopNum).Branch(PassBranchNum).TotalComponents; ++PassCompNum) {
                        if (UtilityRoutines::SameString(CompType,
                                                        state.dataPlnt->VentRepCondDemandSide(PassLoopNum).Branch(PassBranchNum).Comp(PassCompNum).TypeOf) &&
                            UtilityRoutines::SameString(CompName, state.dataPlnt->VentRepCondDemandSide(PassLoopNum).Branch(PassBranchNum).Comp(PassCompNum).Name)) {
                            // Found a match on the plant demand side--increment the counter
                            MatchFound = true;
                            MatchLoopType = 2;
                            MatchLoop = PassLoopNum;
                            MatchBranch = PassBranchNum;
                            MatchComp = PassCompNum;
                            break; // PassCompNum DO loop
                        }
                    }
                    if (MatchFound) break; // PassBranchNum DO loop
                }
                if (MatchFound) break; // PassLoopNum DO loop
            }
        }
    }

    void ReportAirLoopConnections(EnergyPlusData &state)
    {

        // SUBROUTINE INFORMATION:
        //       AUTHOR         Michael J. Witte, Linda K. Lawrie
        //       DATE WRITTEN   February 2004 (moved from BranchInputManager ReportLoopConnections)
        //       MODIFIED       na
        //       RE-ENGINEERED  na

        // PURPOSE OF THIS SUBROUTINE:
        // Report air loop splitter connections to the BND file.

        // METHODOLOGY EMPLOYED:
        // Needs description, as appropriate.

        // REFERENCES:
        // na

        // Using/Aliasing
        using DataHeatBalance::Zone;
        using DataHVACGlobals::NumPrimaryAirSys;

        // Locals
        // SUBROUTINE ARGUMENT DEFINITIONS:
        // na

        // SUBROUTINE PARAMETER DEFINITIONS:
        static std::string const errstring("**error**");

        // INTERFACE BLOCK SPECIFICATIONS
        // na

        // DERIVED TYPE DEFINITIONS
        // na

        // Formats
        static constexpr auto Format_706("! <#AirLoopHVACs>,<Number of AirLoopHVACs>");
        static constexpr auto Format_708(
            "! <AirLoopHVAC>,<Air Loop Name>,<# Return Nodes>,<# Supply Nodes>,<# Zones Cooled>,<# Zones Heated>,<Outdoor Air Used>");
        static constexpr auto Format_709("! <AirLoop Return Connections>,<Connection Count>,<AirLoopHVAC Name>,<Zn Eqp Return Node #>,<Zn Eqp Return "
                                         "Node Name>,<AirLoop Return Node #>,<Air Loop Return Node Name>");
        static constexpr auto Format_710("! <AirLoop Supply Connections>,<Connection Count>,<AirLoopHVAC Name>,<Zn Eqp Supply Node #>,<Zn Eqp Supply "
                                         "Node Name>,<AirLoop Supply Node #>,<Air Loop Supply Node Name>");
        static constexpr auto Format_711("! <Cooled Zone Info>,<Cooled Zone Count>,<Cooled Zone Name>,<Cooled Zone Inlet Node #>,<Cooled Zone Inlet "
                                         "Node Name>,<AirLoopHVAC Name>");
        static constexpr auto Format_712("! <Heated Zone Info>,<Heated Zone Count>,<Heated Zone Name>,<Heated Zone Inlet Node #>,<Heated Zone Inlet "
                                         "Node Name>,<AirLoopHVAC Name>");
        static constexpr auto Format_714("! <Outdoor Air Connections>,<OA Inlet Node #>,<OA Return Air Inlet Node Name>,<OA Outlet Node #>,<OA Mixed "
                                         "Air Outlet Node Name>,<AirLoopHVAC Name>");

        print(state.files.bnd, "{}\n", "! ===============================================================");
        print(state.files.bnd, "{}\n", Format_706);
        print(state.files.bnd, " #AirLoopHVACs,{}\n", NumPrimaryAirSys);
        print(state.files.bnd, "{}\n", Format_708);
        print(state.files.bnd, "{}\n", Format_709);
        print(state.files.bnd, "{}\n", Format_710);
        print(state.files.bnd, "{}\n", Format_711);
        print(state.files.bnd, "{}\n", Format_712);
        print(state.files.bnd, "{}\n", Format_714);
        print(state.files.bnd,
              "{}\n",
              "! <AirLoopHVAC Connector>,<Connector Type>,<Connector Name>,<Loop Name>,<Loop Type>,<Number of Inlets/Outlets>");
        print(state.files.bnd,
              "{}\n",
              "! <AirLoopHVAC Connector Branches>,<Connector Node Count>,<Connector Type>,<Connector Name>,<Inlet Branch>,<Outlet Branch>,<Loop "
              "Name>,<Loop Type>");
        print(state.files.bnd,
              "{}\n",
              "! <AirLoopHVAC Connector Nodes>,<Connector Node Count>,<Connector Type>,<Connector Name>,<Inlet Node>,<Outlet Node>,<Loop Name>,<Loop "
              "Type>");
        for (int Count = 1; Count <= NumPrimaryAirSys; ++Count) {
            const auto oaSysExists = [&]() {
                if (state.dataAirLoop->AirToOANodeInfo(Count).OASysExists) {
                    return "Yes";
                } else {
                    return "No";
                }
            }();

            print(state.files.bnd,
                  " AirLoopHVAC,{},{},{},{},{},{}\n",
                  state.dataAirLoop->AirToZoneNodeInfo(Count).AirLoopName,
                  state.dataAirLoop->AirToZoneNodeInfo(Count).NumReturnNodes,
                  state.dataAirLoop->AirToZoneNodeInfo(Count).NumSupplyNodes,
                  state.dataAirLoop->AirToZoneNodeInfo(Count).NumZonesCooled,
                  state.dataAirLoop->AirToZoneNodeInfo(Count).NumZonesHeated,
                  oaSysExists);
            for (int Count1 = 1; Count1 <= state.dataAirLoop->AirToZoneNodeInfo(Count).NumReturnNodes; ++Count1) {
                print(state.files.bnd, "   AirLoop Return Connections,{},{},", Count1, state.dataAirLoop->AirToZoneNodeInfo(Count).AirLoopName);
                if (state.dataAirLoop->AirToZoneNodeInfo(Count).ZoneEquipReturnNodeNum(Count1) > 0) {
                    print(state.files.bnd,
                          "{},{},",
                          state.dataAirLoop->AirToZoneNodeInfo(Count).ZoneEquipReturnNodeNum(Count1),
                          NodeID(state.dataAirLoop->AirToZoneNodeInfo(Count).ZoneEquipReturnNodeNum(Count1)));
                } else {
                    print(state.files.bnd, "{},{},", errstring, errstring);
                }
                if (state.dataAirLoop->AirToZoneNodeInfo(Count).AirLoopReturnNodeNum(Count1) > 0) {
                    print(state.files.bnd,
                          "{},{}\n",
                          state.dataAirLoop->AirToZoneNodeInfo(Count).AirLoopReturnNodeNum(Count1),
                          NodeID(state.dataAirLoop->AirToZoneNodeInfo(Count).AirLoopReturnNodeNum(Count1)));
                } else {
                    print(state.files.bnd, "{},{}\n", errstring, errstring);
                }
            }
            for (int Count1 = 1; Count1 <= state.dataAirLoop->AirToZoneNodeInfo(Count).NumSupplyNodes; ++Count1) {
                print(state.files.bnd, "   AirLoop Supply Connections,{},{},", Count1, state.dataAirLoop->AirToZoneNodeInfo(Count).AirLoopName);
                if (state.dataAirLoop->AirToZoneNodeInfo(Count).ZoneEquipSupplyNodeNum(Count1) > 0) {
                    print(state.files.bnd,
                          "{},{},",
                          state.dataAirLoop->AirToZoneNodeInfo(Count).ZoneEquipSupplyNodeNum(Count1),
                          NodeID(state.dataAirLoop->AirToZoneNodeInfo(Count).ZoneEquipSupplyNodeNum(Count1)));
                } else {
                    print(state.files.bnd, "{},{},", errstring, errstring);
                }
                if (state.dataAirLoop->AirToZoneNodeInfo(Count).AirLoopSupplyNodeNum(Count1) > 0) {
                    print(state.files.bnd,
                          "{},{}\n",
                          state.dataAirLoop->AirToZoneNodeInfo(Count).AirLoopSupplyNodeNum(Count1),
                          NodeID(state.dataAirLoop->AirToZoneNodeInfo(Count).AirLoopSupplyNodeNum(Count1)));
                } else {
                    print(state.files.bnd, "{},{}\n", errstring, errstring);
                }
            }

            for (int Count1 = 1; Count1 <= state.dataAirLoop->AirToZoneNodeInfo(Count).NumZonesCooled; ++Count1) {
                const auto CtrldZoneNum = state.dataAirLoop->AirToZoneNodeInfo(Count).CoolCtrlZoneNums(Count1);
                const auto ZoneNum = state.dataZoneEquip->ZoneEquipConfig(CtrldZoneNum).ActualZoneNum;
                print(state.files.bnd, "   Cooled Zone Info,{},{},", Count1, Zone(ZoneNum).Name);
                if (state.dataAirLoop->AirToZoneNodeInfo(Count).CoolZoneInletNodes(Count1) > 0) {
                    print(state.files.bnd,
                          "{},{},{}\n",
                          state.dataAirLoop->AirToZoneNodeInfo(Count).CoolZoneInletNodes(Count1),
                          NodeID(state.dataAirLoop->AirToZoneNodeInfo(Count).CoolZoneInletNodes(Count1)),
                          state.dataAirLoop->AirToZoneNodeInfo(Count).AirLoopName);
                } else {
                    print(state.files.bnd, "{},{},{}\n", errstring, errstring, state.dataAirLoop->AirToZoneNodeInfo(Count).AirLoopName);
                }
            }
            for (int Count1 = 1; Count1 <= state.dataAirLoop->AirToZoneNodeInfo(Count).NumZonesHeated; ++Count1) {
                const auto CtrldZoneNum = state.dataAirLoop->AirToZoneNodeInfo(Count).HeatCtrlZoneNums(Count1);
                const auto ZoneNum = state.dataZoneEquip->ZoneEquipConfig(CtrldZoneNum).ActualZoneNum;
                print(state.files.bnd, "   Heated Zone Info,{},{},", Count1, Zone(ZoneNum).Name);
                if (state.dataAirLoop->AirToZoneNodeInfo(Count).HeatZoneInletNodes(Count1) > 0) {
                    print(state.files.bnd,
                          "{},{},{}\n",
                          state.dataAirLoop->AirToZoneNodeInfo(Count).HeatZoneInletNodes(Count1),
                          NodeID(state.dataAirLoop->AirToZoneNodeInfo(Count).HeatZoneInletNodes(Count1)),
                          state.dataAirLoop->AirToZoneNodeInfo(Count).AirLoopName);
                } else {
                    print(state.files.bnd, "{},{},{}\n", errstring, errstring, state.dataAirLoop->AirToZoneNodeInfo(Count).AirLoopName);
                }
            }
            if (state.dataAirLoop->AirToOANodeInfo(Count).OASysExists) {
                std::string ChrOut;
                std::string ChrOut2;
                if (state.dataAirLoop->AirToOANodeInfo(Count).OASysInletNodeNum > 0) {
                    ChrOut = fmt::to_string(state.dataAirLoop->AirToOANodeInfo(Count).OASysInletNodeNum);
                } else {
                    ChrOut = errstring;
                }
                if (state.dataAirLoop->AirToOANodeInfo(Count).OASysOutletNodeNum > 0) {
                    ChrOut2 = fmt::to_string(state.dataAirLoop->AirToOANodeInfo(Count).OASysOutletNodeNum);
                } else {
                    ChrOut2 = errstring;
                }

                print(state.files.bnd, "   Outdoor Air Connections,{},", ChrOut);
                if (ChrOut != errstring) {
                    print(state.files.bnd, "{},", NodeID(state.dataAirLoop->AirToOANodeInfo(Count).OASysInletNodeNum));
                } else {
                    print(state.files.bnd, "{},", errstring);
                }
                if (ChrOut2 != errstring) {
                    print(state.files.bnd,
                          "{},{},{}\n",
                          ChrOut2,
                          NodeID(state.dataAirLoop->AirToOANodeInfo(Count).OASysOutletNodeNum),
                          state.dataAirLoop->AirToZoneNodeInfo(Count).AirLoopName);
                } else {
                    print(state.files.bnd, "{},{},{}\n", errstring, errstring, state.dataAirLoop->AirToZoneNodeInfo(Count).AirLoopName);
                }
            }
            //  Report HVAC Air Loop Splitter to BND file
            if (state.dataAirSystemsData->PrimaryAirSystems(Count).Splitter.Exists) {
                print(state.files.bnd,
                      "   AirLoopHVAC Connector,Splitter,{},{},Air,{}\n",
                      state.dataAirSystemsData->PrimaryAirSystems(Count).Splitter.Name,
                      state.dataAirSystemsData->PrimaryAirSystems(Count).Name,
                      state.dataAirSystemsData->PrimaryAirSystems(Count).Splitter.TotalOutletNodes);
                for (int Count1 = 1; Count1 <= state.dataAirSystemsData->PrimaryAirSystems(Count).Splitter.TotalOutletNodes; ++Count1) {
                    print(state.files.bnd, "     AirLoopHVAC Connector Branches,{},Splitter,{},", Count1, state.dataAirSystemsData->PrimaryAirSystems(Count).Splitter.Name);

                    if (state.dataAirSystemsData->PrimaryAirSystems(Count).Splitter.BranchNumIn <= 0) {
                        print(state.files.bnd, "{},", errstring);
                    } else {
                        print(state.files.bnd, "{},", state.dataAirSystemsData->PrimaryAirSystems(Count).Branch(state.dataAirSystemsData->PrimaryAirSystems(Count).Splitter.BranchNumIn).Name);
                    }

                    if (state.dataAirSystemsData->PrimaryAirSystems(Count).Splitter.BranchNumOut(Count1) <= 0) {
                        print(state.files.bnd, "{},{},Air\n", errstring, state.dataAirSystemsData->PrimaryAirSystems(Count).Name);
                    } else {
                        print(state.files.bnd,
                              "{},{},Air\n",
                              state.dataAirSystemsData->PrimaryAirSystems(Count).Branch(state.dataAirSystemsData->PrimaryAirSystems(Count).Splitter.BranchNumOut(Count1)).Name,
                              state.dataAirSystemsData->PrimaryAirSystems(Count).Name);
                    }

                    print(state.files.bnd,
                          "     AirLoopHVAC Connector Nodes,   {},Splitter,{},{},{},{},Air\n",
                          Count1,
                          state.dataAirSystemsData->PrimaryAirSystems(Count).Splitter.Name,
                          state.dataAirSystemsData->PrimaryAirSystems(Count).Splitter.NodeNameIn,
                          state.dataAirSystemsData->PrimaryAirSystems(Count).Splitter.NodeNameOut(Count1),
                          state.dataAirSystemsData->PrimaryAirSystems(Count).Name);
                }
            }
        }
    }

    //        End of Reporting subroutines for the SimAir Module
    // *****************************************************************************

} // namespace EnergyPlus<|MERGE_RESOLUTION|>--- conflicted
+++ resolved
@@ -2127,8 +2127,7 @@
                                 state.dataSysRpts->ZoneMechACH(ZoneIndex),
                                 "HVAC",
                                 "Average",
-<<<<<<< HEAD
-                                ZoneEquipConfig(ZoneIndex).ZoneName);
+                                state.dataZoneEquip->ZoneEquipConfig(ZoneIndex).ZoneName);
 
             SetupOutputVariable(state, "Zone Target Voz Ventilation Flow Rate",
                                 OutputProcessor::Unit::m3_s,
@@ -2165,9 +2164,6 @@
                                 "Sum",
                                 ZoneEquipConfig(ZoneIndex).ZoneName);
 
-=======
-                                state.dataZoneEquip->ZoneEquipConfig(ZoneIndex).ZoneName);
->>>>>>> d6cf92a2
         }
 
         // Facility outputs
