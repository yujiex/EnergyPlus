// EnergyPlus, Copyright (c) 1996-2021, The Board of Trustees of the University of Illinois,
// The Regents of the University of California, through Lawrence Berkeley National Laboratory
// (subject to receipt of any required approvals from the U.S. Dept. of Energy), Oak Ridge
// National Laboratory, managed by UT-Battelle, Alliance for Sustainable Energy, LLC, and other
// contributors. All rights reserved.
//
// NOTICE: This Software was developed under funding from the U.S. Department of Energy and the
// U.S. Government consequently retains certain rights. As such, the U.S. Government has been
// granted for itself and others acting on its behalf a paid-up, nonexclusive, irrevocable,
// worldwide license in the Software to reproduce, distribute copies to the public, prepare
// derivative works, and perform publicly and display publicly, and to permit others to do so.
//
// Redistribution and use in source and binary forms, with or without modification, are permitted
// provided that the following conditions are met:
//
// (1) Redistributions of source code must retain the above copyright notice, this list of
//     conditions and the following disclaimer.
//
// (2) Redistributions in binary form must reproduce the above copyright notice, this list of
//     conditions and the following disclaimer in the documentation and/or other materials
//     provided with the distribution.
//
// (3) Neither the name of the University of California, Lawrence Berkeley National Laboratory,
//     the University of Illinois, U.S. Dept. of Energy nor the names of its contributors may be
//     used to endorse or promote products derived from this software without specific prior
//     written permission.
//
// (4) Use of EnergyPlus(TM) Name. If Licensee (i) distributes the software in stand-alone form
//     without changes from the version obtained under this License, or (ii) Licensee makes a
//     reference solely to the software portion of its product, Licensee must refer to the
//     software as "EnergyPlus version X" software, where "X" is the version number Licensee
//     obtained under this License and may not use a different name for the software. Except as
//     specifically required in this Section (4), Licensee shall not use in a company name, a
//     product name, in advertising, publicity, or other promotional activities any name, trade
//     name, trademark, logo, or other designation of "EnergyPlus", "E+", "e+" or confusingly
//     similar designation, without the U.S. Department of Energy's prior written consent.
//
// THIS SOFTWARE IS PROVIDED BY THE COPYRIGHT HOLDERS AND CONTRIBUTORS "AS IS" AND ANY EXPRESS OR
// IMPLIED WARRANTIES, INCLUDING, BUT NOT LIMITED TO, THE IMPLIED WARRANTIES OF MERCHANTABILITY
// AND FITNESS FOR A PARTICULAR PURPOSE ARE DISCLAIMED. IN NO EVENT SHALL THE COPYRIGHT OWNER OR
// CONTRIBUTORS BE LIABLE FOR ANY DIRECT, INDIRECT, INCIDENTAL, SPECIAL, EXEMPLARY, OR
// CONSEQUENTIAL DAMAGES (INCLUDING, BUT NOT LIMITED TO, PROCUREMENT OF SUBSTITUTE GOODS OR
// SERVICES; LOSS OF USE, DATA, OR PROFITS; OR BUSINESS INTERRUPTION) HOWEVER CAUSED AND ON ANY
// THEORY OF LIABILITY, WHETHER IN CONTRACT, STRICT LIABILITY, OR TORT (INCLUDING NEGLIGENCE OR
// OTHERWISE) ARISING IN ANY WAY OUT OF THE USE OF THIS SOFTWARE, EVEN IF ADVISED OF THE
// POSSIBILITY OF SUCH DAMAGE.

// C++ Headers
#include <algorithm>
#include <boost/math/tools/roots.hpp>
#include <cassert>
#include <cmath>

// ObjexxFCL Headers
#include <ObjexxFCL/Fmath.hh>
#include <ObjexxFCL/string.functions.hh>

// EnergyPlus Headers
#include <EnergyPlus/Construction.hh>
#include <EnergyPlus/Data/EnergyPlusData.hh>
#include <EnergyPlus/DataEnvironment.hh>
#include <EnergyPlus/DataHVACGlobals.hh>
#include <EnergyPlus/DataHeatBalFanSys.hh>
#include <EnergyPlus/DataHeatBalSurface.hh>
#include <EnergyPlus/DataHeatBalance.hh>
#include <EnergyPlus/DataIPShortCuts.hh>
#include <EnergyPlus/DataPrecisionGlobals.hh>
#include <EnergyPlus/DataRoomAirModel.hh>
#include <EnergyPlus/DataZoneEnergyDemands.hh>
#include <EnergyPlus/FileSystem.hh>
#include <EnergyPlus/General.hh>
#include <EnergyPlus/InputProcessing/InputProcessor.hh>
#include <EnergyPlus/OutputProcessor.hh>
#include <EnergyPlus/OutputReportPredefined.hh>
#include <EnergyPlus/OutputReportTabular.hh>
#include <EnergyPlus/Psychrometrics.hh>
#include <EnergyPlus/ScheduleManager.hh>
#include <EnergyPlus/ThermalComfort.hh>
#include <EnergyPlus/UtilityRoutines.hh>
#include <EnergyPlus/WeatherManager.hh>
#include <EnergyPlus/ZoneTempPredictorCorrector.hh>

namespace EnergyPlus {

namespace ThermalComfort {

    // Module containing the routines dealing with the CalcThermalComfortFanger,
    // CalcThermalComfortPierce, and CalcThermalComfortKSU

    // MODULE INFORMATION:
    //       AUTHOR         Jaewook Lee
    //       DATE WRITTEN   January 2000
    //       MODIFIED       Rick Strand (for E+ implementation February 2000)

    // PURPOSE OF THIS MODULE:
    // To calculate thermal comfort indices based on the
    // three thermal comfort prediction models (Fanger, Pierce, KSU)

    // METHODOLOGY EMPLOYED:
    // For each thermal comfort model type, the subroutines will loop through
    // the people statements and perform the requested thermal comfort evaluations

    // Using/Aliasing
    using DataHeatBalance::AngleFactor;
    using DataHeatBalance::PeopleData;
    using DataHeatBalance::SurfaceWeighted;
    using DataHeatBalance::ZoneAveraged;
    using Psychrometrics::PsyRhFnTdbWPb;
    using ScheduleManager::GetCurrentScheduleValue;

    void ManageThermalComfort(EnergyPlusData &state, bool const InitializeOnly) // when called from ZTPC and calculations aren't needed
    {

        // SUBROUTINE INFORMATION:
        //     AUTHOR         Rick Strand
        //     DATE WRITTEN   February 2000

        if (state.dataThermalComforts->FirstTimeFlag) {
            InitThermalComfort(state); // Mainly sets up output stuff
            state.dataThermalComforts->FirstTimeFlag = false;
        }

        if (state.dataGlobal->DayOfSim == 1) {
            if (state.dataGlobal->HourOfDay < 7) {
                state.dataThermalComforts->TemporarySixAMTemperature = 1.868132;
            } else if (state.dataGlobal->HourOfDay == 7) {
                if (state.dataGlobal->TimeStep == 1) {
                    state.dataThermalComforts->TemporarySixAMTemperature = state.dataEnvrn->OutDryBulbTemp;
                }
            }
        } else {
            if (state.dataGlobal->HourOfDay == 7) {
                if (state.dataGlobal->TimeStep == 1) {
                    state.dataThermalComforts->TemporarySixAMTemperature = state.dataEnvrn->OutDryBulbTemp;
                }
            }
        }

        if (InitializeOnly) return;

        if (state.dataGlobal->BeginEnvrnFlag) {
            state.dataThermalComforts->ZoneOccHrs = 0.0;
        }

        if (!state.dataGlobal->DoingSizing && !state.dataGlobal->WarmupFlag) {
            CalcThermalComfortFanger(state);
            if (state.dataHeatBal->AnyThermalComfortPierceModel) CalcThermalComfortPierceASHRAE(state);
            if (state.dataHeatBal->AnyThermalComfortKSUModel) CalcThermalComfortKSU(state);
            if (state.dataHeatBal->AnyThermalComfortCoolingEffectModel) CalcThermalComfortCoolingEffectASH(state);
            if (state.dataHeatBal->AnyThermalComfortAnkleDraftModel) CalcThermalComfortAnkleDraftASH(state);
            CalcThermalComfortSimpleASH55(state);
            CalcIfSetPointMet(state);
            if (state.dataHeatBal->AdaptiveComfortRequested_ASH55) CalcThermalComfortAdaptiveASH55(state, false);
            if (state.dataHeatBal->AdaptiveComfortRequested_CEN15251) CalcThermalComfortAdaptiveCEN15251(state, false);
        }
    }

    void InitThermalComfort(EnergyPlusData &state)
    {

        // SUBROUTINE INFORMATION:
        //     AUTHOR         Rick Strand
        //     DATE WRITTEN   February 2000

        // SUBROUTINE LOCAL VARIABLE DECLARATIONS:
        int Loop; // DO loop counter
        std::string CurrentGroupName;

        state.dataThermalComforts->ThermalComfortData.allocate(state.dataHeatBal->TotPeople);

        for (Loop = 1; Loop <= state.dataHeatBal->TotPeople; ++Loop) {

            CurrentGroupName = state.dataHeatBal->People(Loop).Name;

            // CurrentModuleObject='People'
            if (state.dataHeatBal->People(Loop).Fanger) {
                SetupOutputVariable(state,
                                    "Zone Thermal Comfort Fanger Model PMV",
                                    OutputProcessor::Unit::None,
                                    state.dataThermalComforts->ThermalComfortData(Loop).FangerPMV,
                                    "Zone",
                                    "State",
                                    state.dataHeatBal->People(Loop).Name);
                SetupOutputVariable(state,
                                    "Zone Thermal Comfort Fanger Model PPD",
                                    OutputProcessor::Unit::Perc,
                                    state.dataThermalComforts->ThermalComfortData(Loop).FangerPPD,
                                    "Zone",
                                    "State",
                                    state.dataHeatBal->People(Loop).Name);
                SetupOutputVariable(state,
                                    "Zone Thermal Comfort Clothing Surface Temperature",
                                    OutputProcessor::Unit::C,
                                    state.dataThermalComforts->ThermalComfortData(Loop).CloSurfTemp,
                                    "Zone",
                                    "State",
                                    state.dataHeatBal->People(Loop).Name);
            }

            if (state.dataHeatBal->People(Loop).Pierce) {
                SetupOutputVariable(state,
                                    "Zone Thermal Comfort Pierce Model Effective Temperature PMV",
                                    OutputProcessor::Unit::None,
                                    state.dataThermalComforts->ThermalComfortData(Loop).PiercePMVET,
                                    "Zone",
                                    "State",
                                    state.dataHeatBal->People(Loop).Name);
                SetupOutputVariable(state,
                                    "Zone Thermal Comfort Pierce Model Standard Effective Temperature PMV",
                                    OutputProcessor::Unit::None,
                                    state.dataThermalComforts->ThermalComfortData(Loop).PiercePMVSET,
                                    "Zone",
                                    "State",
                                    state.dataHeatBal->People(Loop).Name);
                SetupOutputVariable(state,
                                    "Zone Thermal Comfort Pierce Model Discomfort Index",
                                    OutputProcessor::Unit::None,
                                    state.dataThermalComforts->ThermalComfortData(Loop).PierceDISC,
                                    "Zone",
                                    "State",
                                    state.dataHeatBal->People(Loop).Name);
                SetupOutputVariable(state,
                                    "Zone Thermal Comfort Pierce Model Thermal Sensation Index",
                                    OutputProcessor::Unit::None,
                                    state.dataThermalComforts->ThermalComfortData(Loop).PierceTSENS,
                                    "Zone",
                                    "State",
                                    state.dataHeatBal->People(Loop).Name);
                SetupOutputVariable(state,
                                    "Zone Thermal Comfort Pierce Model Standard Effective Temperature",
                                    OutputProcessor::Unit::C,
                                    state.dataThermalComforts->ThermalComfortData(Loop).PierceSET,
                                    "Zone",
                                    "State",
                                    state.dataHeatBal->People(Loop).Name);
            }

            if (state.dataHeatBal->People(Loop).KSU) {
                SetupOutputVariable(state,
                                    "Zone Thermal Comfort KSU Model Thermal Sensation Vote",
                                    OutputProcessor::Unit::None,
                                    state.dataThermalComforts->ThermalComfortData(Loop).KsuTSV,
                                    "Zone",
                                    "State",
                                    state.dataHeatBal->People(Loop).Name);
            }

            if ((state.dataHeatBal->People(Loop).Fanger) || (state.dataHeatBal->People(Loop).Pierce) || (state.dataHeatBal->People(Loop).KSU)) {
                SetupOutputVariable(state,
                                    "Zone Thermal Comfort Mean Radiant Temperature",
                                    OutputProcessor::Unit::C,
                                    state.dataThermalComforts->ThermalComfortData(Loop).ThermalComfortMRT,
                                    "Zone",
                                    "State",
                                    state.dataHeatBal->People(Loop).Name);
                SetupOutputVariable(state,
                                    "Zone Thermal Comfort Operative Temperature",
                                    OutputProcessor::Unit::C,
                                    state.dataThermalComforts->ThermalComfortData(Loop).ThermalComfortOpTemp,
                                    "Zone",
                                    "State",
                                    state.dataHeatBal->People(Loop).Name);
                SetupOutputVariable(state,
                                    "Zone Thermal Comfort Clothing Value",
                                    OutputProcessor::Unit::clo,
                                    state.dataThermalComforts->ThermalComfortData(Loop).ClothingValue,
                                    "Zone",
                                    "State",
                                    state.dataHeatBal->People(Loop).Name);
            }

            if (state.dataHeatBal->People(Loop).AdaptiveASH55) {
                SetupOutputVariable(state,
                                    "Zone Thermal Comfort ASHRAE 55 Adaptive Model 90% Acceptability Status",
                                    OutputProcessor::Unit::None,
                                    state.dataThermalComforts->ThermalComfortData(Loop).ThermalComfortAdaptiveASH5590,
                                    "Zone",
                                    "State",
                                    state.dataHeatBal->People(Loop).Name);
                SetupOutputVariable(state,
                                    "Zone Thermal Comfort ASHRAE 55 Adaptive Model 80% Acceptability Status",
                                    OutputProcessor::Unit::None,
                                    state.dataThermalComforts->ThermalComfortData(Loop).ThermalComfortAdaptiveASH5580,
                                    "Zone",
                                    "State",
                                    state.dataHeatBal->People(Loop).Name);
                SetupOutputVariable(state,
                                    "Zone Thermal Comfort ASHRAE 55 Adaptive Model Running Average Outdoor Air Temperature",
                                    OutputProcessor::Unit::C,
                                    state.dataThermalComforts->ThermalComfortData(Loop).ASHRAE55RunningMeanOutdoorTemp,
                                    "Zone",
                                    "State",
                                    state.dataHeatBal->People(Loop).Name);
                SetupOutputVariable(state,
                                    "Zone Thermal Comfort ASHRAE 55 Adaptive Model Temperature",
                                    OutputProcessor::Unit::C,
                                    state.dataThermalComforts->ThermalComfortData(Loop).TComfASH55,
                                    "Zone",
                                    "State",
                                    state.dataHeatBal->People(Loop).Name);
            }

            if (state.dataHeatBal->People(Loop).AdaptiveCEN15251) {
                SetupOutputVariable(state,
                                    "Zone Thermal Comfort CEN 15251 Adaptive Model Category I Status",
                                    OutputProcessor::Unit::None,
                                    state.dataThermalComforts->ThermalComfortData(Loop).ThermalComfortAdaptiveCEN15251CatI,
                                    "Zone",
                                    "State",
                                    state.dataHeatBal->People(Loop).Name);
                SetupOutputVariable(state,
                                    "Zone Thermal Comfort CEN 15251 Adaptive Model Category II Status",
                                    OutputProcessor::Unit::None,
                                    state.dataThermalComforts->ThermalComfortData(Loop).ThermalComfortAdaptiveCEN15251CatII,
                                    "Zone",
                                    "State",
                                    state.dataHeatBal->People(Loop).Name);
                SetupOutputVariable(state,
                                    "Zone Thermal Comfort CEN 15251 Adaptive Model Category III Status",
                                    OutputProcessor::Unit::None,
                                    state.dataThermalComforts->ThermalComfortData(Loop).ThermalComfortAdaptiveCEN15251CatIII,
                                    "Zone",
                                    "State",
                                    state.dataHeatBal->People(Loop).Name);
                SetupOutputVariable(state,
                                    "Zone Thermal Comfort CEN 15251 Adaptive Model Running Average Outdoor Air Temperature",
                                    OutputProcessor::Unit::C,
                                    state.dataThermalComforts->ThermalComfortData(Loop).CEN15251RunningMeanOutdoorTemp,
                                    "Zone",
                                    "State",
                                    state.dataHeatBal->People(Loop).Name);
                SetupOutputVariable(state,
                                    "Zone Thermal Comfort CEN 15251 Adaptive Model Temperature",
                                    OutputProcessor::Unit::C,
                                    state.dataThermalComforts->ThermalComfortData(Loop).TComfCEN15251,
                                    "Zone",
                                    "State",
                                    state.dataHeatBal->People(Loop).Name);
            }
            if (state.dataHeatBal->People(Loop).CoolingEffectASH55) {
                SetupOutputVariable(state,
                                    "Zone Thermal Comfort ASHRAE 55 Elevated Air Speed Cooling Effect",
                                    OutputProcessor::Unit::C,
                                    state.dataThermalComforts->ThermalComfortData(Loop).CoolingEffectASH55,
                                    "Zone",
                                    "State",
                                    state.dataHeatBal->People(Loop).Name);
                SetupOutputVariable(state,
                                    "Zone Thermal Comfort ASHRAE 55 Elevated Air Speed Cooling Effect Adjusted PMV",
                                    OutputProcessor::Unit::None,
                                    state.dataThermalComforts->ThermalComfortData(Loop).CoolingEffectAdjustedPMVASH55,
                                    "Zone",
                                    "State",
                                    state.dataHeatBal->People(Loop).Name);
                SetupOutputVariable(state,
                                    "Zone Thermal Comfort ASHRAE 55 Elevated Air Speed Cooling Effect Adjusted PPD",
                                    OutputProcessor::Unit::None,
                                    state.dataThermalComforts->ThermalComfortData(Loop).CoolingEffectAdjustedPPDASH55,
                                    "Zone",
                                    "State",
                                    state.dataHeatBal->People(Loop).Name);
            }
            if (state.dataHeatBal->People(Loop).AnkleDraftASH55) {
                SetupOutputVariable(state,
                                    "Zone Thermal Comfort ASHRAE 55 Ankle Draft PPD",
                                    OutputProcessor::Unit::None,
                                    state.dataThermalComforts->ThermalComfortData(Loop).AnkleDraftPPDASH55,
                                    "Zone",
                                    "State",
                                    state.dataHeatBal->People(Loop).Name);
            }
        }
        state.dataThermalComforts->ThermalComfortInASH55.allocate(state.dataGlobal->NumOfZones);

        // ASHRAE 55 Warning. If any people statement for a zone is true, set that zone to true
        for (Loop = 1; Loop <= state.dataHeatBal->TotPeople; ++Loop) {
            if (state.dataHeatBal->People(Loop).Show55Warning) {
                state.dataThermalComforts->ThermalComfortInASH55(state.dataHeatBal->People(Loop).ZonePtr).Enable55Warning = true;
            }
        }

        // CurrentModuleObject='Zone'
        for (Loop = 1; Loop <= state.dataGlobal->NumOfZones; ++Loop) {
            SetupOutputVariable(state,
                                "Zone Thermal Comfort ASHRAE 55 Simple Model Summer Clothes Not Comfortable Time",
                                OutputProcessor::Unit::hr,
                                state.dataThermalComforts->ThermalComfortInASH55(Loop).timeNotSummer,
                                "Zone",
                                "Sum",
                                state.dataHeatBal->Zone(Loop).Name);
            SetupOutputVariable(state,
                                "Zone Thermal Comfort ASHRAE 55 Simple Model Winter Clothes Not Comfortable Time",
                                OutputProcessor::Unit::hr,
                                state.dataThermalComforts->ThermalComfortInASH55(Loop).timeNotWinter,
                                "Zone",
                                "Sum",
                                state.dataHeatBal->Zone(Loop).Name);
            SetupOutputVariable(state,
                                "Zone Thermal Comfort ASHRAE 55 Simple Model Summer or Winter Clothes Not Comfortable Time",
                                OutputProcessor::Unit::hr,
                                state.dataThermalComforts->ThermalComfortInASH55(Loop).timeNotEither,
                                "Zone",
                                "Sum",
                                state.dataHeatBal->Zone(Loop).Name);
        }
        SetupOutputVariable(state,
                            "Facility Thermal Comfort ASHRAE 55 Simple Model Summer Clothes Not Comfortable Time",
                            OutputProcessor::Unit::hr,
                            state.dataThermalComforts->AnyZoneTimeNotSimpleASH55Summer,
                            "Zone",
                            "Sum",
                            "Facility");
        SetupOutputVariable(state,
                            "Facility Thermal Comfort ASHRAE 55 Simple Model Winter Clothes Not Comfortable Time",
                            OutputProcessor::Unit::hr,
                            state.dataThermalComforts->AnyZoneTimeNotSimpleASH55Winter,
                            "Zone",
                            "Sum",
                            "Facility");
        SetupOutputVariable(state,
                            "Facility Thermal Comfort ASHRAE 55 Simple Model Summer or Winter Clothes Not Comfortable Time",
                            OutputProcessor::Unit::hr,
                            state.dataThermalComforts->AnyZoneTimeNotSimpleASH55Either,
                            "Zone",
                            "Sum",
                            "Facility");

        state.dataThermalComforts->ThermalComfortSetPoint.allocate(state.dataGlobal->NumOfZones);
        for (Loop = 1; Loop <= state.dataGlobal->NumOfZones; ++Loop) {
            SetupOutputVariable(state,
                                "Zone Heating Setpoint Not Met Time",
                                OutputProcessor::Unit::hr,
                                state.dataThermalComforts->ThermalComfortSetPoint(Loop).notMetHeating,
                                "Zone",
                                "Sum",
                                state.dataHeatBal->Zone(Loop).Name);
            SetupOutputVariable(state,
                                "Zone Heating Setpoint Not Met While Occupied Time",
                                OutputProcessor::Unit::hr,
                                state.dataThermalComforts->ThermalComfortSetPoint(Loop).notMetHeatingOccupied,
                                "Zone",
                                "Sum",
                                state.dataHeatBal->Zone(Loop).Name);
            SetupOutputVariable(state,
                                "Zone Cooling Setpoint Not Met Time",
                                OutputProcessor::Unit::hr,
                                state.dataThermalComforts->ThermalComfortSetPoint(Loop).notMetCooling,
                                "Zone",
                                "Sum",
                                state.dataHeatBal->Zone(Loop).Name);
            SetupOutputVariable(state,
                                "Zone Cooling Setpoint Not Met While Occupied Time",
                                OutputProcessor::Unit::hr,
                                state.dataThermalComforts->ThermalComfortSetPoint(Loop).notMetCoolingOccupied,
                                "Zone",
                                "Sum",
                                state.dataHeatBal->Zone(Loop).Name);
        }

        SetupOutputVariable(state,
                            "Facility Heating Setpoint Not Met Time",
                            OutputProcessor::Unit::hr,
                            state.dataThermalComforts->AnyZoneNotMetHeating,
                            "Zone",
                            "Sum",
                            "Facility");
        SetupOutputVariable(state,
                            "Facility Cooling Setpoint Not Met Time",
                            OutputProcessor::Unit::hr,
                            state.dataThermalComforts->AnyZoneNotMetCooling,
                            "Zone",
                            "Sum",
                            "Facility");
        SetupOutputVariable(state,
                            "Facility Heating Setpoint Not Met While Occupied Time",
                            OutputProcessor::Unit::hr,
                            state.dataThermalComforts->AnyZoneNotMetHeatingOccupied,
                            "Zone",
                            "Sum",
                            "Facility");
        SetupOutputVariable(state,
                            "Facility Cooling Setpoint Not Met While Occupied Time",
                            OutputProcessor::Unit::hr,
                            state.dataThermalComforts->AnyZoneNotMetCoolingOccupied,
                            "Zone",
                            "Sum",
                            "Facility");

        GetAngleFactorList(state);

        state.dataThermalComforts->ZoneOccHrs.dimension(state.dataGlobal->NumOfZones, 0.0);
    }

    void CalcThermalComfortFanger(EnergyPlusData &state,
                                  Optional_int_const PNum,     // People number for thermal comfort control
                                  Optional<Real64 const> Tset, // Temperature setpoint for thermal comfort control
                                  Optional<Real64> PMVResult   // PMV value for thermal comfort control
    )
    {

        // SUBROUTINE INFORMATION:
        //     AUTHOR         Jaewook Lee
        //     DATE WRITTEN   January 2000
        //     MODIFIED       Rick Strand (for E+ implementation February 2000)
        //                    Brent Griffith modifications for CR 5641 (October 2005)
        //                    L. Gu, Added optional arguments for thermal comfort control (May 2006)
        //                    T. Hong, added Fanger PPD (April 2009)

        // PURPOSE OF THIS SUBROUTINE:
        // This subroutine calculates PMV(Predicted Mean Vote) using the Fanger thermal
        // comfort model. This subroutine is also used for thermal comfort control by determining
        // the temperature at which the PMV is equal to a PMV setpoint specified by the user.

        // METHODOLOGY EMPLOYED:
        // This subroutine is based heavily upon the work performed by Dan Maloney for
        // the BLAST program.  Many of the equations are based on the original Fanger
        // development.  See documentation for further details and references.

        // REFERENCES:
        // Maloney, Dan, M.S. Thesis, University of Illinois at Urbana-Champaign
        // BG note (10/21/2005),  This formulation is based on the the BASIC program
        // that is included in ASHRAE Standard 55 Normative Appendix D.

        for (state.dataThermalComforts->PeopleNum = 1; state.dataThermalComforts->PeopleNum <= state.dataHeatBal->TotPeople;
             ++state.dataThermalComforts->PeopleNum) {

            // Optional argument is used to access people object when thermal comfort control is used
            if (present(PNum)) {
                if (state.dataThermalComforts->PeopleNum != PNum) continue;
            }

            // If optional argument is used do not cycle regardless of thermal comfort reporting type
            if ((!state.dataHeatBal->People(state.dataThermalComforts->PeopleNum).Fanger) && (!present(PNum))) continue;

            state.dataThermalComforts->ZoneNum = state.dataHeatBal->People(state.dataThermalComforts->PeopleNum).ZonePtr;
            if (state.dataRoomAirMod->IsZoneDV(state.dataThermalComforts->ZoneNum) ||
                state.dataRoomAirMod->IsZoneUI(state.dataThermalComforts->ZoneNum)) {
                state.dataThermalComforts->AirTemp = state.dataRoomAirMod->TCMF(state.dataThermalComforts->ZoneNum); // PH 3/7/04
                // UCSD-CV
            } else if (state.dataRoomAirMod->IsZoneCV(state.dataThermalComforts->ZoneNum)) {
                if (state.dataRoomAirMod->ZoneUCSDCV(state.dataThermalComforts->ZoneNum).VforComfort == DataRoomAirModel::Comfort::VComfort_Jet) {
                    state.dataThermalComforts->AirTemp = state.dataRoomAirMod->ZTJET(state.dataThermalComforts->ZoneNum);
                } else if (state.dataRoomAirMod->ZoneUCSDCV(state.dataThermalComforts->ZoneNum).VforComfort ==
                           DataRoomAirModel::Comfort::VComfort_Recirculation) {
                    state.dataThermalComforts->AirTemp = state.dataRoomAirMod->ZTJET(state.dataThermalComforts->ZoneNum);
                } else {
                    // Thermal comfort control uses Tset to determine PMV setpoint value, otherwise use zone temp
                    if (present(PNum)) {
                        state.dataThermalComforts->AirTemp = Tset;
                    } else {
                        state.dataThermalComforts->AirTemp = state.dataHeatBalFanSys->ZTAVComf(state.dataThermalComforts->ZoneNum);
                    }
                }
            } else {
                if (present(PNum)) {
                    state.dataThermalComforts->AirTemp = Tset;
                } else {
                    state.dataThermalComforts->AirTemp = state.dataHeatBalFanSys->ZTAVComf(state.dataThermalComforts->ZoneNum);
                }
            }
            state.dataThermalComforts->RadTemp = CalcRadTemp(state, state.dataThermalComforts->PeopleNum);
            // Use mean air temp for calculating RH when thermal comfort control is used
            if (present(PNum)) {
                state.dataThermalComforts->RelHum = PsyRhFnTdbWPb(state,
                                                                  state.dataHeatBalFanSys->MAT(state.dataThermalComforts->ZoneNum),
                                                                  state.dataHeatBalFanSys->ZoneAirHumRatAvgComf(state.dataThermalComforts->ZoneNum),
                                                                  state.dataEnvrn->OutBaroPress);
            } else {
                state.dataThermalComforts->RelHum = PsyRhFnTdbWPb(state,
                                                                  state.dataThermalComforts->AirTemp,
                                                                  state.dataHeatBalFanSys->ZoneAirHumRatAvgComf(state.dataThermalComforts->ZoneNum),
                                                                  state.dataEnvrn->OutBaroPress);
            }
            state.dataHeatBal->People(state.dataThermalComforts->PeopleNum).TemperatureInZone = state.dataThermalComforts->AirTemp;
            state.dataHeatBal->People(state.dataThermalComforts->PeopleNum).RelativeHumidityInZone = state.dataThermalComforts->RelHum * 100.0;

            // Metabolic rate of body (W/m2)
            state.dataThermalComforts->ActLevel =
                GetCurrentScheduleValue(state, state.dataHeatBal->People(state.dataThermalComforts->PeopleNum).ActivityLevelPtr) /
                state.dataThermalComforts->BodySurfArea;
            // Energy consumption by external work (W/m2)
            state.dataThermalComforts->WorkEff =
                GetCurrentScheduleValue(state, state.dataHeatBal->People(state.dataThermalComforts->PeopleNum).WorkEffPtr) *
                state.dataThermalComforts->ActLevel;
            // Clothing unit
            {
                auto const SELECT_CASE_var(state.dataHeatBal->People(state.dataThermalComforts->PeopleNum).ClothingType);
                if (SELECT_CASE_var == 1) {
                    state.dataThermalComforts->CloUnit =
                        GetCurrentScheduleValue(state, state.dataHeatBal->People(state.dataThermalComforts->PeopleNum).ClothingPtr);
                } else if (SELECT_CASE_var == 2) {
                    state.dataThermalComforts->ThermalComfortData(state.dataThermalComforts->PeopleNum).ThermalComfortOpTemp =
                        (state.dataThermalComforts->RadTemp + state.dataThermalComforts->AirTemp) / 2.0;
                    state.dataThermalComforts->ThermalComfortData(state.dataThermalComforts->PeopleNum).ClothingValue =
                        state.dataThermalComforts->CloUnit;
                    DynamicClothingModel(state);
                    state.dataThermalComforts->CloUnit =
                        state.dataThermalComforts->ThermalComfortData(state.dataThermalComforts->PeopleNum).ClothingValue;
                } else if (SELECT_CASE_var == 3) {
                    Real64 IntermediateClothing =
                        GetCurrentScheduleValue(state, state.dataHeatBal->People(state.dataThermalComforts->PeopleNum).ClothingMethodPtr);
                    if (IntermediateClothing == 1.0) {
                        state.dataThermalComforts->CloUnit =
                            GetCurrentScheduleValue(state, state.dataHeatBal->People(state.dataThermalComforts->PeopleNum).ClothingPtr);
                        state.dataThermalComforts->ThermalComfortData(state.dataThermalComforts->PeopleNum).ClothingValue =
                            state.dataThermalComforts->CloUnit;
                    } else if (IntermediateClothing == 2.0) {
                        state.dataThermalComforts->ThermalComfortData(state.dataThermalComforts->PeopleNum).ThermalComfortOpTemp =
                            (state.dataThermalComforts->RadTemp + state.dataThermalComforts->AirTemp) / 2.0;
                        state.dataThermalComforts->ThermalComfortData(state.dataThermalComforts->PeopleNum).ClothingValue =
                            state.dataThermalComforts->CloUnit;
                        DynamicClothingModel(state);
                        state.dataThermalComforts->CloUnit =
                            state.dataThermalComforts->ThermalComfortData(state.dataThermalComforts->PeopleNum).ClothingValue;
                    } else {
                        state.dataThermalComforts->CloUnit =
                            GetCurrentScheduleValue(state, state.dataHeatBal->People(state.dataThermalComforts->PeopleNum).ClothingPtr);
                        ShowWarningError(state,
                                         "PEOPLE=\"" + state.dataHeatBal->People(state.dataThermalComforts->PeopleNum).Name +
                                             "\", Scheduled clothing value will be used rather than clothing calculation method.");
                    }
                } else {
                    ShowSevereError(
                        state, "PEOPLE=\"" + state.dataHeatBal->People(state.dataThermalComforts->PeopleNum).Name + "\", Incorrect Clothing Type");
                }
            }

            if (state.dataRoomAirMod->IsZoneCV(state.dataThermalComforts->ZoneNum)) {
                if (state.dataRoomAirMod->ZoneUCSDCV(state.dataThermalComforts->ZoneNum).VforComfort == DataRoomAirModel::Comfort::VComfort_Jet) {
                    state.dataThermalComforts->AirVel = state.dataRoomAirMod->Ujet(state.dataThermalComforts->ZoneNum);
                } else if (state.dataRoomAirMod->ZoneUCSDCV(state.dataThermalComforts->ZoneNum).VforComfort ==
                           DataRoomAirModel::Comfort::VComfort_Recirculation) {
                    state.dataThermalComforts->AirVel = state.dataRoomAirMod->Urec(state.dataThermalComforts->ZoneNum);
                } else {
                    state.dataThermalComforts->AirVel = 0.2;
                }
            } else {
                state.dataThermalComforts->AirVel =
                    GetCurrentScheduleValue(state, state.dataHeatBal->People(state.dataThermalComforts->PeopleNum).AirVelocityPtr);
                // Ensure air velocity within the reasonable range. Otherwise reccusive warnings is provided
                if (present(PNum) && (state.dataThermalComforts->AirVel < 0.1 || state.dataThermalComforts->AirVel > 0.5)) {
                    if (state.dataHeatBal->People(state.dataThermalComforts->PeopleNum).AirVelErrIndex == 0) {
                        ShowWarningMessage(state,
                                           "PEOPLE=\"" + state.dataHeatBal->People(state.dataThermalComforts->PeopleNum).Name +
                                               "\", Air velocity is beyond the reasonable range (0.1,0.5) for thermal comfort control.");
                        ShowContinueErrorTimeStamp(state, "");
                    }
                    ShowRecurringWarningErrorAtEnd(state,
                                                   "PEOPLE=\"" + state.dataHeatBal->People(state.dataThermalComforts->PeopleNum).Name +
                                                       "\",Air velocity is still beyond the reasonable range (0.1,0.5)",
                                                   state.dataHeatBal->People(state.dataThermalComforts->PeopleNum).AirVelErrIndex,
                                                   state.dataThermalComforts->AirVel,
                                                   state.dataThermalComforts->AirVel,
                                                   _,
                                                   "[m/s]",
                                                   "[m/s]");
                }
            }

            Real64 PMV = CalcFangerPMV(state,
                                       state.dataThermalComforts->AirTemp,
                                       state.dataThermalComforts->RadTemp,
                                       state.dataThermalComforts->RelHum,
                                       state.dataThermalComforts->AirVel,
                                       state.dataThermalComforts->ActLevel,
                                       state.dataThermalComforts->CloUnit,
                                       state.dataThermalComforts->WorkEff);

            state.dataThermalComforts->ThermalComfortData(state.dataThermalComforts->PeopleNum).FangerPMV = PMV;

            // Pass resulting PMV based on temperature setpoint (Tset) when using thermal comfort control
            if (present(PNum)) {
                PMVResult = PMV;
            }
            state.dataThermalComforts->ThermalComfortData(state.dataThermalComforts->PeopleNum).ThermalComfortMRT =
                state.dataThermalComforts->RadTemp;
            state.dataThermalComforts->ThermalComfortData(state.dataThermalComforts->PeopleNum).ThermalComfortOpTemp =
                (state.dataThermalComforts->RadTemp + state.dataThermalComforts->AirTemp) / 2.0;
            state.dataThermalComforts->ThermalComfortData(state.dataThermalComforts->PeopleNum).CloSurfTemp = state.dataThermalComforts->CloSurfTemp;

            // Calculate the Fanger PPD (Predicted Percentage of Dissatisfied), as a %
            Real64 PPD = CalcFangerPPD(PMV);
            state.dataThermalComforts->ThermalComfortData(state.dataThermalComforts->PeopleNum).FangerPPD = PPD;
        }
    }

    Real64 CalcFangerPMV(
        EnergyPlusData &state, Real64 AirTemp, Real64 RadTemp, Real64 RelHum, Real64 AirVel, Real64 ActLevel, Real64 CloUnit, Real64 WorkEff)
    {

        // Using/Aliasing
        using Psychrometrics::PsyPsatFnTemp;

        // SUBROUTINE PARAMETER DEFINITIONS:
        int const MaxIter(150);             // Limit of iteration
        Real64 const StopIterCrit(0.00015); // Stop criteria for iteration

        // SUBROUTINE LOCAL VARIABLE DECLARATIONS:
        Real64 P1;  // Intermediate variables to calculate clothed body ratio and clothing temperature
        Real64 P2;  // Intermediate variables to calculate clothed body ratio and clothing temperature
        Real64 P3;  // Intermediate variables to calculate clothed body ratio and clothing temperature
        Real64 P4;  // Intermediate variables to calculate clothed body ratio and clothing temperature
        Real64 XF;  // Intermediate variables to calculate clothed body ratio and clothing temperature
        Real64 XN;  // Intermediate variables to calculate clothed body ratio and clothing temperature
        Real64 PMV; // temporary variable to store calculated Fanger PMV value
        // VapPress    = CalcSatVapPressFromTemp(AirTemp)  !original
        // VapPress    = RelHum*VapPress                   !original might be in torrs

        state.dataThermalComforts->VapPress = PsyPsatFnTemp(state, AirTemp); // use psych routines inside E+ , returns Pa

        state.dataThermalComforts->VapPress *= RelHum; // in units of [Pa]

        state.dataThermalComforts->IntHeatProd = ActLevel - WorkEff;

        // Compute the Corresponding Clothed Body Ratio
        state.dataThermalComforts->CloBodyRat = 1.05 + 0.1 * CloUnit; // The ratio of the surface area of the clothed body
        // to the surface area of nude body

        if (CloUnit < 0.5) state.dataThermalComforts->CloBodyRat = state.dataThermalComforts->CloBodyRat - 0.05 + 0.1 * CloUnit;

        state.dataThermalComforts->AbsRadTemp = RadTemp + state.dataThermalComforts->TAbsConv;
        state.dataThermalComforts->AbsAirTemp = AirTemp + state.dataThermalComforts->TAbsConv;

        state.dataThermalComforts->CloInsul = CloUnit * state.dataThermalComforts->CloBodyRat * 0.155; // Thermal resistance of the clothing // icl

        P2 = state.dataThermalComforts->CloInsul * 3.96;
        P3 = state.dataThermalComforts->CloInsul * 100.0;
        P1 = state.dataThermalComforts->CloInsul * state.dataThermalComforts->AbsAirTemp;                                        // p4
        P4 = 308.7 - 0.028 * state.dataThermalComforts->IntHeatProd + P2 * pow_4(state.dataThermalComforts->AbsRadTemp / 100.0); // p5

        // First guess for clothed surface tempeature
        state.dataThermalComforts->AbsCloSurfTemp = state.dataThermalComforts->AbsAirTemp + (35.5 - AirTemp) / (3.5 * (CloUnit + 0.1));
        XN = state.dataThermalComforts->AbsCloSurfTemp / 100.0;
        state.dataThermalComforts->HcFor = 12.1 * std::sqrt(AirVel); // Heat transfer coefficient by forced convection
        state.dataThermalComforts->IterNum = 0;
        XF = XN;

        // COMPUTE SURFACE TEMPERATURE OF CLOTHING BY ITERATIONS
        while (((std::abs(XN - XF) > StopIterCrit) || (state.dataThermalComforts->IterNum == 0)) && (state.dataThermalComforts->IterNum < MaxIter)) {
            XF = (XF + XN) / 2.0;
            state.dataThermalComforts->HcNat =
                2.38 * root_4(std::abs(100.0 * XF - state.dataThermalComforts->AbsAirTemp)); // Heat transfer coefficient by natural convection
            state.dataThermalComforts->Hc =
                max(state.dataThermalComforts->HcFor, state.dataThermalComforts->HcNat); // Determination of convective heat transfer coefficient
            XN = (P4 + P1 * state.dataThermalComforts->Hc - P2 * pow_4(XF)) / (100.0 + P3 * state.dataThermalComforts->Hc);
            ++state.dataThermalComforts->IterNum;
            if (state.dataThermalComforts->IterNum > MaxIter) {
                ShowWarningError(state, "Max iteration exceeded in CalcThermalFanger");
            }
        }
        state.dataThermalComforts->AbsCloSurfTemp = 100.0 * XN;
        state.dataThermalComforts->CloSurfTemp = state.dataThermalComforts->AbsCloSurfTemp - state.dataThermalComforts->TAbsConv;

        // COMPUTE PREDICTED MEAN VOTE
        // Sensible heat loss
        // RadHeatLoss = RadSurfEff*CloBodyRat*SkinEmiss*StefanBoltz* &   !original
        //                            (AbsCloSurfTemp**4 - AbsRadTemp**4) ! Heat loss by radiation

        // following line is ln 480 in ASHRAE 55 append. D
        state.dataThermalComforts->RadHeatLoss =
            3.96 * state.dataThermalComforts->CloBodyRat *
            (pow_4(state.dataThermalComforts->AbsCloSurfTemp * 0.01) - pow_4(state.dataThermalComforts->AbsRadTemp * 0.01));

        state.dataThermalComforts->ConvHeatLoss = state.dataThermalComforts->CloBodyRat * state.dataThermalComforts->Hc *
                                                  (state.dataThermalComforts->CloSurfTemp - AirTemp); // Heat loss by convection

        state.dataThermalComforts->DryHeatLoss = state.dataThermalComforts->RadHeatLoss + state.dataThermalComforts->ConvHeatLoss;

        // Evaporative heat loss
        // Heat loss by regulatory sweating
        state.dataThermalComforts->EvapHeatLossRegComf = 0.0;
        if (state.dataThermalComforts->IntHeatProd > 58.2) {
            state.dataThermalComforts->EvapHeatLossRegComf =
                0.42 * (state.dataThermalComforts->IntHeatProd - state.dataThermalComforts->ActLevelConv);
        }
        // SkinTempComf = 35.7 - 0.028*IntHeatProd ! Skin temperature required to achieve thermal comfort
        // SatSkinVapPress = 1.92*SkinTempComf - 25.3 ! Water vapor pressure at required skin temperature
        // Heat loss by diffusion
        // EvapHeatLossDiff = 0.4148*(SatSkinVapPress - VapPress) !original
        state.dataThermalComforts->EvapHeatLossDiff =
            3.05 * 0.001 *
            (5733.0 - 6.99 * state.dataThermalComforts->IntHeatProd - state.dataThermalComforts->VapPress); // ln 440 in ASHRAE 55 Append. D

        state.dataThermalComforts->EvapHeatLoss = state.dataThermalComforts->EvapHeatLossRegComf + state.dataThermalComforts->EvapHeatLossDiff;
        // Heat loss by respiration
        // original: LatRespHeatLoss = 0.0023*ActLevel*(44. - VapPress) ! Heat loss by latent respiration
        state.dataThermalComforts->LatRespHeatLoss =
            1.7 * 0.00001 * ActLevel * (5867.0 - state.dataThermalComforts->VapPress); // ln 460 in ASHRAE 55 Append. D

        // LatRespHeatLoss = 0.017251*ActLevel*(5.8662 - VapPress)
        // V-1.2.2 'fix' BG 3/2005 5th term in LHS Eq (58)  in 2001 HOF Ch. 8
        // this was wrong because VapPress needed to be kPa

        state.dataThermalComforts->DryRespHeatLoss = 0.0014 * ActLevel * (34.0 - AirTemp); // Heat loss by dry respiration.

        state.dataThermalComforts->RespHeatLoss = state.dataThermalComforts->LatRespHeatLoss + state.dataThermalComforts->DryRespHeatLoss;

        state.dataThermalComforts->ThermSensTransCoef = 0.303 * std::exp(-0.036 * ActLevel) + 0.028; // Thermal transfer coefficient to calculate PMV

        PMV = state.dataThermalComforts->ThermSensTransCoef * (state.dataThermalComforts->IntHeatProd - state.dataThermalComforts->EvapHeatLoss -
                                                               state.dataThermalComforts->RespHeatLoss - state.dataThermalComforts->DryHeatLoss);

        return PMV;
    }

    Real64 CalcFangerPPD(Real64 PMV)
    {
        Real64 PPD;
        Real64 expTest1 = -0.03353 * pow_4(PMV) - 0.2179 * pow_2(PMV);
        if (expTest1 > DataPrecisionGlobals::EXP_LowerLimit) {
            PPD = 100.0 - 95.0 * std::exp(expTest1);
        } else {
            PPD = 100.0;
        }

        if (PPD < 0.0) {
            PPD = 0.0;
        } else if (PPD > 100.0) {
            PPD = 100.0;
        }
        return PPD;
    }

    Real64 CalcRelativeAirVelocity(Real64 AirVel, Real64 ActMet)
    {
        if (ActMet > 1) {
            return AirVel + 0.3 * (ActMet - 1);
        } else {
            return AirVel;
        }
    }

    void GetThermalComfortInputsASHRAE(EnergyPlusData &state)
    {
        state.dataThermalComforts->ZoneNum = state.dataHeatBal->People(state.dataThermalComforts->PeopleNum).ZonePtr;
        // (var TA)
        if (state.dataRoomAirMod->IsZoneDV(state.dataThermalComforts->ZoneNum) ||
            state.dataRoomAirMod->IsZoneUI(state.dataThermalComforts->ZoneNum)) {
            state.dataThermalComforts->AirTemp = state.dataRoomAirMod->TCMF(state.dataThermalComforts->ZoneNum); // PH 3/7/04
        } else {
            state.dataThermalComforts->AirTemp = state.dataHeatBalFanSys->ZTAVComf(state.dataThermalComforts->ZoneNum);
        }
        // (var TR)
        state.dataThermalComforts->RadTemp = CalcRadTemp(state, state.dataThermalComforts->PeopleNum);
        // (var RH)
        state.dataThermalComforts->RelHum = PsyRhFnTdbWPb(state,
                                                          state.dataThermalComforts->AirTemp,
                                                          state.dataHeatBalFanSys->ZoneAirHumRatAvgComf(state.dataThermalComforts->ZoneNum),
                                                          state.dataEnvrn->OutBaroPress);
        // Metabolic rate of body (W/m2) (var RM, M)
        state.dataThermalComforts->ActLevel =
            GetCurrentScheduleValue(state, state.dataHeatBal->People(state.dataThermalComforts->PeopleNum).ActivityLevelPtr) /
            state.dataThermalComforts->BodySurfAreaPierce;
        // Energy consumption by external work (W/m2) (var WME)
        state.dataThermalComforts->WorkEff =
            GetCurrentScheduleValue(state, state.dataHeatBal->People(state.dataThermalComforts->PeopleNum).WorkEffPtr) *
            state.dataThermalComforts->ActLevel;

        // Clothing unit  (var CLO)
        auto const SELECT_CASE_var(state.dataHeatBal->People(state.dataThermalComforts->PeopleNum).ClothingType);
        if (SELECT_CASE_var == 1) {
            state.dataThermalComforts->CloUnit =
                GetCurrentScheduleValue(state, state.dataHeatBal->People(state.dataThermalComforts->PeopleNum).ClothingPtr);
        } else if (SELECT_CASE_var == 2) {
            state.dataThermalComforts->ThermalComfortData(state.dataThermalComforts->PeopleNum).ThermalComfortOpTemp =
                (state.dataThermalComforts->RadTemp + state.dataThermalComforts->AirTemp) / 2.0;
            state.dataThermalComforts->ThermalComfortData(state.dataThermalComforts->PeopleNum).ClothingValue = state.dataThermalComforts->CloUnit;
            DynamicClothingModel(state);
            state.dataThermalComforts->CloUnit = state.dataThermalComforts->ThermalComfortData(state.dataThermalComforts->PeopleNum).ClothingValue;
        } else if (SELECT_CASE_var == 3) {
            Real64 IntermediateClothing =
                GetCurrentScheduleValue(state, state.dataHeatBal->People(state.dataThermalComforts->PeopleNum).ClothingMethodPtr);
            if (IntermediateClothing == 1.0) {
                state.dataThermalComforts->CloUnit =
                    GetCurrentScheduleValue(state, state.dataHeatBal->People(state.dataThermalComforts->PeopleNum).ClothingPtr);
                state.dataThermalComforts->ThermalComfortData(state.dataThermalComforts->PeopleNum).ClothingValue =
                    state.dataThermalComforts->CloUnit;
            } else if (IntermediateClothing == 2.0) {
                state.dataThermalComforts->ThermalComfortData(state.dataThermalComforts->PeopleNum).ThermalComfortOpTemp =
                    (state.dataThermalComforts->RadTemp + state.dataThermalComforts->AirTemp) / 2.0;
                state.dataThermalComforts->ThermalComfortData(state.dataThermalComforts->PeopleNum).ClothingValue =
                    state.dataThermalComforts->CloUnit;
                DynamicClothingModel(state);
                state.dataThermalComforts->CloUnit =
                    state.dataThermalComforts->ThermalComfortData(state.dataThermalComforts->PeopleNum).ClothingValue;
            } else {
                state.dataThermalComforts->CloUnit =
                    GetCurrentScheduleValue(state, state.dataHeatBal->People(state.dataThermalComforts->PeopleNum).ClothingPtr);
                ShowWarningError(state, "Scheduled clothing value will be used rather than clothing calculation method.");
            }
        } else {
            ShowSevereError(state, "Incorrect Clothing Type");
        }
        // (var VEL)
        state.dataThermalComforts->AirVel =
            GetCurrentScheduleValue(state, state.dataHeatBal->People(state.dataThermalComforts->PeopleNum).AirVelocityPtr);
        // (var MET)
        state.dataThermalComforts->ActMet = state.dataThermalComforts->ActLevel / state.dataThermalComforts->ActLevelConv;
    }

    Real64 CalcStandardEffectiveTemp(
        EnergyPlusData &state, Real64 AirTemp, Real64 RadTemp, Real64 RelHum, Real64 AirVel, Real64 ActMet, Real64 CloUnit, Real64 WorkEff)
    {

        // Thermal const
        constexpr Real64 CloFac(0.25);                  // Clothing factor determined experimentally (var KCLO)
        constexpr Real64 BodyWeight(69.9);              // (var BODYWEIGHT)
        constexpr Real64 SweatContConst(170.0);         // Proportionality constant for sweat control; g/m2.hr (var CSW)
        constexpr Real64 DriCoeffVasodilation(120);     // driving coefficient for vasodilation (var CDIL)
        constexpr Real64 DriCoeffVasoconstriction(0.5); // (var CSTR)
        constexpr Real64 MaxSkinBloodFlow(90.0);        // Max. value of skin blood flow
        constexpr Real64 MinSkinBloodFlow(0.5);         // Min. value of skin blood flow
        constexpr Real64 RegSweatMax(500);              // Max. value of regulatory sweating; w/m2

        // Standard condition const
        // Definition of vascular control signals CoreTempSet, SkinTempSet, and AvgBodyTempSet are the setpoints for core, skin and
        // average body temperatures corresponding to physiol.  neutrality SkinMassRatSet is the ratio of skin mass to total body mass (skin+core)
        // Typical values for CoreTempSet, SkinTempSet and SkinMassRatSet are 36.8, 33.7 and 0.10 SkinMassRat is the actual skin to total body mass
        // ratio
        constexpr Real64 SkinTempSet(33.7);     // (var TempSkinNeutral)
        constexpr Real64 CoreTempSet(36.8);     // (var TempCoreNeutral)
        constexpr Real64 SkinBloodFlowSet(6.3); // (var SkinBloodFlowNeutral)
        constexpr Real64 SkinMassRatSet(0.1);   // (var ALFA)

        if (AirVel < 0.1) AirVel = 0.1;

        // (var VaporPressure)
        state.dataThermalComforts->VapPress = RelHum * CalcSatVapPressFromTempTorr(AirTemp);
        Real64 ActLevel = state.dataThermalComforts->ActLevelConv * ActMet;
        state.dataThermalComforts->IntHeatProd = ActLevel - WorkEff;

        // Step 1: CALCULATE VARIABLESS THAT REMAIN CONSTANT FOR AN HOUR
        Real64 PInAtmospheres = state.dataEnvrn->OutBaroPress / 101325;
        Real64 RClo = CloUnit * 0.155; // (var RCL)
        Real64 TotCloFac = 1.0 + 0.15 * CloUnit;
        Real64 LewisRatio = 2.2 / PInAtmospheres; // Lewis Relation is 2.2 at sea level, 25C (var LR)
        Real64 EvapEff;                           // evaporative efficiency

        // APPROXIMATE THE FOLLOWING VALUES TO START
        state.dataThermalComforts->SkinTemp = SkinTempSet;
        state.dataThermalComforts->CoreTemp = CoreTempSet;
        Real64 SkinBloodFlow = SkinBloodFlowSet;
        Real64 SkinMassRat = SkinMassRatSet;

        // Mass transfer equation between skin and environment
        // CloInsul is efficiency of mass transfer for CloUnit.
        if (CloUnit <= 0) {
            EvapEff = 0.38 * std::pow(AirVel, -0.29); // (var WCRIT)
            state.dataThermalComforts->CloInsul = 1.0;
        } else {
            EvapEff = 0.59 * std::pow(AirVel, -0.08); // (var ICL)
            state.dataThermalComforts->CloInsul = 0.45;
        }

        Real64 CorrectedHC = 3.0 * std::pow(PInAtmospheres, 0.53);              // corrected convective heat transfer coefficient
        Real64 ForcedHC = 8.600001 * std::pow((AirVel * PInAtmospheres), 0.53); // forced convective heat transfer coefficient, W/(m2 °C) (CHCV)
        state.dataThermalComforts->Hc = std::max(CorrectedHC, ForcedHC);        // (CHC)
        state.dataThermalComforts->Hr = 4.7;                                    // (CHR)
        state.dataThermalComforts->EvapHeatLoss = 0.1 * ActMet;
        Real64 RAir = 1.0 / (TotCloFac * (state.dataThermalComforts->Hc + state.dataThermalComforts->Hr)); // resistance of air layer to dry heat (RA)
        state.dataThermalComforts->OpTemp = (state.dataThermalComforts->Hr * RadTemp + state.dataThermalComforts->Hc * AirTemp) /
                                            (state.dataThermalComforts->Hc + state.dataThermalComforts->Hr); // operative temperature (TOP)
        Real64 ActLevelStart = ActLevel; // ActLevel gets increased by shivering in the following
        Real64 AvgBodyTempSet = SkinMassRatSet * SkinTempSet + (1.0 - SkinMassRatSet) * CoreTempSet; // (var TempBodyNeutral)

        // Step 2: BEGIN MINUTE BY MINUTE CALCULATIONS FOR ONE HOUR SIMULATION OF TEMPERATURE REGULATION.
        // This section simulates the temperature regulation over 1 minute.
        // Inputs are the physiological data from the previous time step and the current environmental conditions. Loop and must be increased from the
        // start level, not perpetually increased
        for (int IterMin = 1; IterMin <= 60; ++IterMin) {
            // Dry heat balance: solve for CloSurfTemp and Hr, GUESS CloSurfTemp TO START
            state.dataThermalComforts->CloSurfTemp =
                (RAir * state.dataThermalComforts->SkinTemp + RClo * state.dataThermalComforts->OpTemp) / (RAir + RClo);
            bool converged = false;
            while (!converged) {
                state.dataThermalComforts->Hr = 4.0 * state.dataThermalComforts->StefanBoltz *
                                                std::pow((state.dataThermalComforts->CloSurfTemp + RadTemp) / 2.0 + 273.15, 3) * 0.72;
                RAir = 1.0 / (TotCloFac * (state.dataThermalComforts->Hc + state.dataThermalComforts->Hr));
                state.dataThermalComforts->OpTemp = (state.dataThermalComforts->Hr * RadTemp + state.dataThermalComforts->Hc * AirTemp) /
                                                    (state.dataThermalComforts->Hc + state.dataThermalComforts->Hr);
                Real64 CloSurfTempNew = (RAir * state.dataThermalComforts->SkinTemp + RClo * state.dataThermalComforts->OpTemp) / (RAir + RClo);
                if (std::abs(CloSurfTempNew - state.dataThermalComforts->CloSurfTemp) <= 0.01) {
                    converged = true;
                }
                state.dataThermalComforts->CloSurfTemp = CloSurfTempNew;
            }

            // CALCULATE THE COMBINED HEAT TRANSFER COEFF. (H)
            state.dataThermalComforts->H = state.dataThermalComforts->Hr + state.dataThermalComforts->Hc;
            // Heat flow from Clothing surface to environment
            state.dataThermalComforts->DryHeatLoss = (state.dataThermalComforts->SkinTemp - state.dataThermalComforts->OpTemp) / (RAir + RClo);

            // dry and latent respiratory heat losses
            state.dataThermalComforts->LatRespHeatLoss =
                0.0023 * ActLevel * (44.0 - state.dataThermalComforts->VapPress); // latent heat loss due to respiration
            state.dataThermalComforts->DryRespHeatLoss = 0.0014 * ActLevel * (34.0 - AirTemp);

            state.dataThermalComforts->RespHeatLoss = state.dataThermalComforts->LatRespHeatLoss + state.dataThermalComforts->DryRespHeatLoss;

            // Heat flows to skin and core: 5.28 is skin conductance in the absence of skin blood flow
            state.dataThermalComforts->HeatFlow =
                (state.dataThermalComforts->CoreTemp - state.dataThermalComforts->SkinTemp) * (5.28 + 1.163 * SkinBloodFlow);

            Real64 CoreHeatStorage = ActLevel - state.dataThermalComforts->HeatFlow - state.dataThermalComforts->RespHeatLoss -
                                     WorkEff; // rate of energy storage in the core
            Real64 SkinHeatStorage = state.dataThermalComforts->HeatFlow - state.dataThermalComforts->DryHeatLoss -
                                     state.dataThermalComforts->EvapHeatLoss; // rate of energy storage in the skin

            // Thermal capacities
            state.dataThermalComforts->CoreThermCap = 0.97 * (1 - SkinMassRat) * BodyWeight;
            state.dataThermalComforts->SkinThermCap = 0.97 * SkinMassRat * BodyWeight;

            // Temperature changes in 1 minute
            state.dataThermalComforts->CoreTempChange =
                (CoreHeatStorage * state.dataThermalComforts->BodySurfAreaPierce / (state.dataThermalComforts->CoreThermCap * 60.0));
            state.dataThermalComforts->SkinTempChange =
                (SkinHeatStorage * state.dataThermalComforts->BodySurfAreaPierce) / (state.dataThermalComforts->SkinThermCap * 60.0);

            state.dataThermalComforts->CoreTemp += state.dataThermalComforts->CoreTempChange;
            state.dataThermalComforts->SkinTemp += state.dataThermalComforts->SkinTempChange;
            state.dataThermalComforts->AvgBodyTemp =
                SkinMassRat * state.dataThermalComforts->SkinTemp + (1.0 - SkinMassRat) * state.dataThermalComforts->CoreTemp;

            Real64 SkinThermSigWarm;                                               // vasodialtion signal (WARMS)
            Real64 SkinThermSigCold;                                               // vasoconstriction signal
            Real64 SkinSignal = state.dataThermalComforts->SkinTemp - SkinTempSet; // thermoregulatory control signal from the skin
            if (SkinSignal > 0) {
                SkinThermSigWarm = SkinSignal;
                SkinThermSigCold = 0.0;
            } else {
                SkinThermSigCold = -SkinSignal;
                SkinThermSigWarm = 0.0;
            }

            Real64 CoreThermSigWarm;                                               // vasodialtion signal (WARMC)
            Real64 CoreThermSigCold;                                               // vasoconstriction signal
            Real64 CoreSignal = state.dataThermalComforts->CoreTemp - CoreTempSet; // thermoregulatory control signal from the skin, °C
            if (CoreSignal > 0) {
                CoreThermSigWarm = CoreSignal;
                CoreThermSigCold = 0.0;
            } else {
                CoreThermSigCold = -CoreSignal;
                CoreThermSigWarm = 0.0;
            }

            Real64 BodyThermSigWarm; // WARMB
            Real64 BodySignal = state.dataThermalComforts->AvgBodyTemp - AvgBodyTempSet;

            if (BodySignal > 0) {
                BodyThermSigWarm = BodySignal;
            } else {
                BodyThermSigWarm = 0.0;
            }

            state.dataThermalComforts->VasodilationFac = DriCoeffVasodilation * CoreThermSigWarm;
            state.dataThermalComforts->VasoconstrictFac = DriCoeffVasoconstriction * SkinThermSigCold;
            SkinBloodFlow = (SkinBloodFlowSet + state.dataThermalComforts->VasodilationFac) / (1.0 + state.dataThermalComforts->VasoconstrictFac);
            // SkinBloodFlow is never below 0.5 liter/(m2.hr) nor above 90 liter/(m2.hr)
            if (SkinBloodFlow < MinSkinBloodFlow) SkinBloodFlow = MinSkinBloodFlow;
            if (SkinBloodFlow > MaxSkinBloodFlow) SkinBloodFlow = MaxSkinBloodFlow;
            SkinMassRat = 0.0417737 + 0.7451832 / (SkinBloodFlow + 0.585417); // ratio of skin-core masses change with SkinBloodFlow

            Real64 RegSweat = SweatContConst * BodyThermSigWarm * std::exp(SkinThermSigWarm / 10.7); // control of regulatory sweating
            if (RegSweat > RegSweatMax) RegSweat = RegSweatMax;
            state.dataThermalComforts->EvapHeatLossRegSweat = 0.68 * RegSweat; // heat lost by vaporization sweat

            // adjustment of metabolic heat due to shivering (Stolwijk, Hardy)
            state.dataThermalComforts->ShivResponse = 19.4 * SkinThermSigCold * CoreThermSigCold;
            ActLevel = ActLevelStart + state.dataThermalComforts->ShivResponse;

            // Evaluation of heat transfer by evaporation at skin surface
            Real64 AirEvapHeatResist = 1.0 / (LewisRatio * TotCloFac * state.dataThermalComforts->Hc); // evaporative resistance air layer
            Real64 CloEvapHeatResist = RClo / (LewisRatio * state.dataThermalComforts->CloInsul);
            Real64 TotEvapHeatResist = AirEvapHeatResist + CloEvapHeatResist;
            state.dataThermalComforts->SatSkinVapPress = CalcSatVapPressFromTempTorr(state.dataThermalComforts->SkinTemp); // PSSK
            state.dataThermalComforts->EvapHeatLossMax =
                (state.dataThermalComforts->SatSkinVapPress - state.dataThermalComforts->VapPress) / TotEvapHeatResist; // TotEvapHeatResist;
            state.dataThermalComforts->SkinWetSweat =
                state.dataThermalComforts->EvapHeatLossRegSweat /
                state.dataThermalComforts->EvapHeatLossMax; // ratio heat loss sweating to max heat loss sweating

            state.dataThermalComforts->SkinWetDiff =
                (1.0 - state.dataThermalComforts->SkinWetSweat) * 0.06; // 0.06 if SkinWetDiff for nonsweating skin --- Kerslake
            state.dataThermalComforts->EvapHeatLossDiff = state.dataThermalComforts->SkinWetDiff * state.dataThermalComforts->EvapHeatLossMax;
            state.dataThermalComforts->EvapHeatLoss = state.dataThermalComforts->EvapHeatLossRegSweat + state.dataThermalComforts->EvapHeatLossDiff;
            state.dataThermalComforts->SkinWetTot = state.dataThermalComforts->EvapHeatLoss / state.dataThermalComforts->EvapHeatLossMax;

            // Beginning of dripping (Sweat not evaporated on skin surface)
            if (state.dataThermalComforts->SkinWetTot >= EvapEff) {
                state.dataThermalComforts->SkinWetTot = EvapEff;
                state.dataThermalComforts->SkinWetSweat = EvapEff / 0.94;
                state.dataThermalComforts->EvapHeatLossRegSweat =
                    state.dataThermalComforts->SkinWetSweat * state.dataThermalComforts->EvapHeatLossMax;
                state.dataThermalComforts->SkinWetDiff = (1.0 - state.dataThermalComforts->SkinWetSweat) * 0.06;
                state.dataThermalComforts->EvapHeatLossDiff = state.dataThermalComforts->SkinWetDiff * state.dataThermalComforts->EvapHeatLossMax;
                state.dataThermalComforts->EvapHeatLoss =
                    state.dataThermalComforts->EvapHeatLossRegSweat + state.dataThermalComforts->EvapHeatLossDiff;
            }

            // When EvapHeatLossMax<0. condensation on skin occurs.
            if (state.dataThermalComforts->EvapHeatLossMax < 0.0) {
                state.dataThermalComforts->SkinWetDiff = 0.0;
                state.dataThermalComforts->EvapHeatLossDiff = 0.0;
                state.dataThermalComforts->EvapHeatLoss = 0.0;
                state.dataThermalComforts->SkinWetTot = EvapEff;
                state.dataThermalComforts->SkinWetSweat = EvapEff;
                state.dataThermalComforts->EvapHeatLossRegSweat = 0.0;
            }
            // Vapor pressure at skin (as measured by dewpoint sensors)
            state.dataThermalComforts->SkinVapPress = state.dataThermalComforts->SkinWetTot * state.dataThermalComforts->SatSkinVapPress +
                                                      (1.0 - state.dataThermalComforts->SkinWetTot) * state.dataThermalComforts->VapPress;
        } // END OF MINUTE BY MINUTE TEMPERATURE REGULATION LOOP

        // EvapHeatLossMax is readjusted for EvapEff
        state.dataThermalComforts->EvapHeatLossMax *= EvapEff;

        // Step 3: Heat transfer indices in real environment. Computation of comfort indices.
        // Inputs to this SECTION are the physiological data from the simulation of temperature regulation loop.
        Real64 EffectSkinHeatLoss = state.dataThermalComforts->DryHeatLoss + state.dataThermalComforts->EvapHeatLoss;
        // ET*(standardization humidity/REAL(r64) CloUnit, StdAtm and Hc)
        state.dataThermalComforts->CloBodyRat = 1.0 + CloFac * CloUnit;
        Real64 EffectCloUnit =
            CloUnit - (state.dataThermalComforts->CloBodyRat - 1.0) / (0.155 * state.dataThermalComforts->CloBodyRat * state.dataThermalComforts->H);
        Real64 EffectCloThermEff = 1.0 / (1.0 + 0.155 * state.dataThermalComforts->Hc * EffectCloUnit);
        state.dataThermalComforts->CloPermeatEff =
            1.0 / (1.0 + (0.155 / state.dataThermalComforts->CloInsul) * state.dataThermalComforts->Hc * EffectCloUnit);
        // Get a low approximation for ET* and solve balance equation by iteration
        Real64 ET = state.dataThermalComforts->SkinTemp - EffectSkinHeatLoss / (state.dataThermalComforts->H * EffectCloThermEff);
        Real64 EnergyBalErrET;
        while (true) {
            Real64 StdVapPressET = CalcSatVapPressFromTempTorr(ET); // THE STANDARD VAPOR PRESSURE AT THE EFFECTIVE TEMP : StdVapPressET
            EnergyBalErrET = EffectSkinHeatLoss - state.dataThermalComforts->H * EffectCloThermEff * (state.dataThermalComforts->SkinTemp - ET) -
                             state.dataThermalComforts->SkinWetTot * LewisRatio * state.dataThermalComforts->Hc *
                                 state.dataThermalComforts->CloPermeatEff * (state.dataThermalComforts->SatSkinVapPress - StdVapPressET / 2.0);
            if (EnergyBalErrET >= 0.0) break;
            ET += 0.1;
        }
        state.dataThermalComforts->EffTemp = ET;

        // Standard effective temperature SET* standardized humidity.  Hc, CloUnit, StdAtm normalized for given ActLel AirVel
        // Standard environment
        Real64 StdHr = state.dataThermalComforts->Hr;
        Real64 StdHc; // standard conv. heat tr. coeff. (level walking/still air)
        if (ActMet <= 0.85) {
            StdHc = 3.0; // minimum value of Hc at sea leAirVel = 3.0 (AirVel = .137 m/s)
        } else {
            StdHc = 5.66 * std::pow(ActMet - 0.85, 0.39);
        }
        if (StdHc <= 3.0) StdHc = 3.0;
        Real64 StdH = StdHc + StdHr; // StdH Standard combined heat transfer coefficient
        // standard MET - StdCloUnit relation gives SET* = 24 C when PMV = 0
        Real64 StdCloUnit = 1.52 / (ActMet - WorkEff / state.dataThermalComforts->ActLevelConv + 0.6944) - 0.1835; // RCLOS
        Real64 StdRClo = 0.155 * StdCloUnit;                                                                       // RCLS
        Real64 StdCloBodyRat = 1.0 + CloFac * StdCloUnit;                                                          // FACLS
        Real64 StdEffectCloThermEff = 1.0 / (1.0 + 0.155 * StdCloBodyRat * StdH * StdCloUnit);                     // FCLS
        Real64 StdCloInsul = state.dataThermalComforts->CloInsul * StdHc / StdH * (1 - StdEffectCloThermEff) /
                             (StdHc / StdH - state.dataThermalComforts->CloInsul * StdEffectCloThermEff);
        Real64 StdREvap = 1.0 / (LewisRatio * StdCloBodyRat * StdHc);
        Real64 StdREvapClo = StdRClo / (LewisRatio * StdCloInsul);
        Real64 StdHEvap = 1.0 / (StdREvap + StdREvapClo);
        Real64 StdRAir = 1.0 / (StdCloBodyRat * StdH);
        Real64 StdHDry = 1.0 / (StdRAir + StdRClo);

        // Get a low approximation for SET* and solve balance equ. by iteration
        Real64 StdEffectSkinHeatLoss = state.dataThermalComforts->DryHeatLoss + state.dataThermalComforts->EvapHeatLoss;
        Real64 OldSET = round((state.dataThermalComforts->SkinTemp - StdEffectSkinHeatLoss / StdHDry) * 100) / 100;
        Real64 delta = 0.0001;
        Real64 err = 100.0;
        while (std::abs(err) > 0.01) {
            Real64 StdVapPressSET_1 = CalcSatVapPressFromTempTorr(OldSET); // StdVapPressSET *= VapPressConv;
            Real64 EnergyBalErrSET_1 =
                StdEffectSkinHeatLoss - StdHDry * (state.dataThermalComforts->SkinTemp - OldSET) -
                state.dataThermalComforts->SkinWetTot * StdHEvap * (state.dataThermalComforts->SatSkinVapPress - StdVapPressSET_1 / 2.0);
            Real64 StdVapPressSET_2 = CalcSatVapPressFromTempTorr(OldSET + delta);
            Real64 EnergyBalErrSET_2 =
                StdEffectSkinHeatLoss - StdHDry * (state.dataThermalComforts->SkinTemp - (OldSET + delta)) -
                state.dataThermalComforts->SkinWetTot * StdHEvap * (state.dataThermalComforts->SatSkinVapPress - StdVapPressSET_2 / 2.0);
            Real64 NewSET = OldSET - delta * EnergyBalErrSET_1 / (EnergyBalErrSET_2 - EnergyBalErrSET_1);
            err = NewSET - OldSET;
            OldSET = NewSET;
        }
        Real64 SET = OldSET;
        // PMV*(PMVET in prgm) uses ET instead of OpTemp
        state.dataThermalComforts->DryHeatLossET = StdH * StdEffectCloThermEff * (state.dataThermalComforts->SkinTemp - ET);
        // SPMV*(PMVSET in prgm) uses SET instead of OpTemp
        state.dataThermalComforts->DryHeatLossSET = StdH * StdEffectCloThermEff * (state.dataThermalComforts->SkinTemp - SET);
        return SET;
    }

    void CalcThermalComfortPierceASHRAE(EnergyPlusData &state)
    {
        // This subroutine calculates ET, SET, SETPMV, SETPPD using Pierce two-node model.
        // Reference: ANSI/ASHRAE Standard 55-2017 Appendix D.

        for (state.dataThermalComforts->PeopleNum = 1; state.dataThermalComforts->PeopleNum <= state.dataHeatBal->TotPeople;
             ++state.dataThermalComforts->PeopleNum) {

            if (!state.dataHeatBal->People(state.dataThermalComforts->PeopleNum).Pierce) continue;

            // STEP 1: Get input (TA, TR, RH, VEL, CLO, MET, WME)
            GetThermalComfortInputsASHRAE(state);

            // STEP 2: Calculate SET.
            Real64 SET = CalcStandardEffectiveTemp(state,
                                                   state.dataThermalComforts->AirTemp,
                                                   state.dataThermalComforts->RadTemp,
                                                   state.dataThermalComforts->RelHum,
                                                   state.dataThermalComforts->AirVel,
                                                   state.dataThermalComforts->ActMet,
                                                   state.dataThermalComforts->CloUnit,
                                                   state.dataThermalComforts->WorkEff);

            // STEP 3: Report SET related variables.
            // Fanger's comfort equation. Thermal transfer coefficient to calculate PMV
            state.dataThermalComforts->ThermSensTransCoef = 0.303 * std::exp(-0.036 * state.dataThermalComforts->ActLevel) + 0.028;
            // Fanger's reg. sweating at comfort threshold (PMV=0) is:
            state.dataThermalComforts->EvapHeatLossRegComf =
                (state.dataThermalComforts->IntHeatProd - state.dataThermalComforts->ActLevelConv) * 0.42;
            state.dataThermalComforts->ThermalComfortData(state.dataThermalComforts->PeopleNum).PiercePMVET =
                state.dataThermalComforts->ThermSensTransCoef *
                (state.dataThermalComforts->IntHeatProd - state.dataThermalComforts->RespHeatLoss - state.dataThermalComforts->DryHeatLossET -
                 state.dataThermalComforts->EvapHeatLossDiff - state.dataThermalComforts->EvapHeatLossRegComf);
            state.dataThermalComforts->ThermalComfortData(state.dataThermalComforts->PeopleNum).PiercePMVSET =
                state.dataThermalComforts->ThermSensTransCoef *
                (state.dataThermalComforts->IntHeatProd - state.dataThermalComforts->RespHeatLoss - state.dataThermalComforts->DryHeatLossSET -
                 state.dataThermalComforts->EvapHeatLossDiff - state.dataThermalComforts->EvapHeatLossRegComf);

            // PHeat stress and heat strain indices derived from EvapHeatLoss, DISC (discomfort) varies with relative thermoregulatory strain
            state.dataThermalComforts->ThermalComfortData(state.dataThermalComforts->PeopleNum).PierceDISC =
                5.0 * (state.dataThermalComforts->EvapHeatLossRegSweat - state.dataThermalComforts->EvapHeatLossRegComf) /
                (state.dataThermalComforts->EvapHeatLossMax - state.dataThermalComforts->EvapHeatLossRegComf -
                 state.dataThermalComforts->EvapHeatLossDiff);

            // Thermal sensation TSENS as function of mean body temp.-
            // AvgBodyTempLow is AvgBodyTemp when DISC is 0. (lower limit of zone of evap. regul.)
            Real64 AvgBodyTempLow =
                (0.185 / state.dataThermalComforts->ActLevelConv) * (state.dataThermalComforts->ActLevel - state.dataThermalComforts->WorkEff) +
                36.313;
            // AvgBodyTempHigh is AvgBodyTemp when HSI=100 (upper limit of zone of evap. regul.)
            Real64 AvgBodyTempHigh =
                (0.359 / state.dataThermalComforts->ActLevelConv) * (state.dataThermalComforts->ActLevel - state.dataThermalComforts->WorkEff) +
                36.664;

            // TSENS=DISC=4.7 when HSI =1 00 (HSI is Belding's classic heat stress index)
            // In cold, DISC &TSENS are the same and neg. fct of AvgBodyTemp
            if (state.dataThermalComforts->AvgBodyTemp > AvgBodyTempLow) {
                state.dataThermalComforts->ThermalComfortData(state.dataThermalComforts->PeopleNum).PierceTSENS =
                    4.7 * (state.dataThermalComforts->AvgBodyTemp - AvgBodyTempLow) / (AvgBodyTempHigh - AvgBodyTempLow);

            } else {
                state.dataThermalComforts->ThermalComfortData(state.dataThermalComforts->PeopleNum).PierceTSENS =
                    0.68175 * (state.dataThermalComforts->AvgBodyTemp - AvgBodyTempLow);
                state.dataThermalComforts->ThermalComfortData(state.dataThermalComforts->PeopleNum).PierceDISC =
                    state.dataThermalComforts->ThermalComfortData(state.dataThermalComforts->PeopleNum).PierceTSENS;
            }

            state.dataThermalComforts->ThermalComfortData(state.dataThermalComforts->PeopleNum).ThermalComfortMRT =
                state.dataThermalComforts->RadTemp;
            state.dataThermalComforts->ThermalComfortData(state.dataThermalComforts->PeopleNum).ThermalComfortOpTemp =
                (state.dataThermalComforts->RadTemp + state.dataThermalComforts->AirTemp) / 2.0;
            state.dataThermalComforts->ThermalComfortData(state.dataThermalComforts->PeopleNum).PierceSET = SET;
        }
    }

    void CalcThermalComfortCoolingEffectASH(EnergyPlusData &state)
    {
        // This subroutine calculates ASHRAE Cooling effect adjusted PMV and PPD
        // Reference: ANSI/ASHRAE Standard 55-2017 Appendix D.

        for (state.dataThermalComforts->PeopleNum = 1; state.dataThermalComforts->PeopleNum <= state.dataHeatBal->TotPeople;
             ++state.dataThermalComforts->PeopleNum) {

            if (!state.dataHeatBal->People(state.dataThermalComforts->PeopleNum).CoolingEffectASH55) continue;

            // Get input (TA, TR, RH, VEL, CLO, MET, WME)
            GetThermalComfortInputsASHRAE(state);

            // Calculate elevated air cooling effect using the SET function.
            Real64 CoolingEffect = 0;
            Real64 CoolingEffectAdjustedPMV;
            CalcCoolingEffectAdjustedPMV(state, CoolingEffect, CoolingEffectAdjustedPMV);

            // Report.
            state.dataThermalComforts->ThermalComfortData(state.dataThermalComforts->PeopleNum).CoolingEffectASH55 = CoolingEffect;
            state.dataThermalComforts->ThermalComfortData(state.dataThermalComforts->PeopleNum).CoolingEffectAdjustedPMVASH55 =
                CoolingEffectAdjustedPMV;
            state.dataThermalComforts->ThermalComfortData(state.dataThermalComforts->PeopleNum).CoolingEffectAdjustedPPDASH55 =
                CalcFangerPPD(CoolingEffectAdjustedPMV);
        }
    }

    void CalcCoolingEffectAdjustedPMV(EnergyPlusData &state, Real64 &CoolingEffect, Real64 &CoolingEffectAdjustedPMV)
    {
        // Calculate SET without cooling effect.
        Real64 RelAirVel = CalcRelativeAirVelocity(state.dataThermalComforts->AirVel, state.dataThermalComforts->ActMet);
        Real64 SET = CalcStandardEffectiveTemp(state,
                                               state.dataThermalComforts->AirTemp,
                                               state.dataThermalComforts->RadTemp,
                                               state.dataThermalComforts->RelHum,
                                               RelAirVel,
                                               state.dataThermalComforts->ActMet,
                                               state.dataThermalComforts->CloUnit,
                                               state.dataThermalComforts->WorkEff);

        // TODO - This should use the ASHRAE55-2017 PMV calc program. The current Fanger PMV program are not consistent with the new standard.
        Real64 ASHRAE55PMV = CalcFangerPMV(state,
                                           state.dataThermalComforts->AirTemp,
                                           state.dataThermalComforts->RadTemp,
                                           state.dataThermalComforts->RelHum,
                                           RelAirVel,
                                           state.dataThermalComforts->ActLevel,
                                           state.dataThermalComforts->CloUnit,
                                           state.dataThermalComforts->WorkEff);

        Real64 StillAirVel = 0.1;
        auto ce_root_function = [&state, &StillAirVel, &SET](Real64 x) {
            return CalcStandardEffectiveTemp(state,
                                             state.dataThermalComforts->AirTemp - x,
                                             state.dataThermalComforts->RadTemp - x,
                                             state.dataThermalComforts->RelHum,
                                             StillAirVel,
                                             state.dataThermalComforts->ActMet,
                                             state.dataThermalComforts->CloUnit,
                                             state.dataThermalComforts->WorkEff) -
                   SET;
        };

        auto ce_root_termination = [](Real64 min, Real64 max) { return abs(max - min) <= 0.01; };
        Real64 lowerBound = 0.0;
        Real64 upperBound = 50.0;

        try {
            std::pair<Real64, Real64> solverResult = boost::math::tools::bisect(ce_root_function, lowerBound, upperBound, ce_root_termination);
            CoolingEffect = (solverResult.first + solverResult.second) / 2;
        } catch (const std::exception &e) {
            ShowRecurringWarningErrorAtEnd(state,
                                           "The cooling effect could not be solved for People=\"" +
                                               state.dataHeatBal->People(state.dataThermalComforts->PeopleNum).Name + "\"" +
                                               "As a result, no cooling effect will be applied to adjust the PMV and PPD results.",
                                           state.dataThermalComforts->CoolingEffectWarningInd);
            CoolingEffect = 0;
        }

        if (CoolingEffect > 0) {
            CoolingEffectAdjustedPMV = CalcFangerPMV(state,
                                                     state.dataThermalComforts->AirTemp - CoolingEffect,
                                                     state.dataThermalComforts->RadTemp - CoolingEffect,
                                                     state.dataThermalComforts->RelHum,
                                                     StillAirVel,
                                                     state.dataThermalComforts->ActLevel,
                                                     state.dataThermalComforts->CloUnit,
                                                     state.dataThermalComforts->WorkEff);
        } else {
            CoolingEffectAdjustedPMV = ASHRAE55PMV;
        }
    }

    void CalcThermalComfortAnkleDraftASH(EnergyPlusData &state)
    {
        // This subroutine calculates ASHRAE Ankle draft PPD
        // Reference: ANSI/ASHRAE Standard 55-2017 Appendix I.

        for (state.dataThermalComforts->PeopleNum = 1; state.dataThermalComforts->PeopleNum <= state.dataHeatBal->TotPeople;
             ++state.dataThermalComforts->PeopleNum) {

            if (!state.dataHeatBal->People(state.dataThermalComforts->PeopleNum).AnkleDraftASH55) continue;

            GetThermalComfortInputsASHRAE(state);
            Real64 RelAirVel = CalcRelativeAirVelocity(state.dataThermalComforts->AirVel, state.dataThermalComforts->ActMet);
            Real64 PPD_AD = -1.0;
            if (state.dataThermalComforts->ActMet < 1.3 && state.dataThermalComforts->CloUnit < 0.7 && RelAirVel < 0.2) {
                Real64 AnkleAirVel =
                    GetCurrentScheduleValue(state, state.dataHeatBal->People(state.dataThermalComforts->PeopleNum).AnkleAirVelocityPtr);
                Real64 PMV = CalcFangerPMV(state,
                                           state.dataThermalComforts->AirTemp,
                                           state.dataThermalComforts->RadTemp,
                                           state.dataThermalComforts->RelHum,
                                           RelAirVel,
                                           state.dataThermalComforts->ActLevel,
                                           state.dataThermalComforts->CloUnit,
                                           state.dataThermalComforts->WorkEff);
                PPD_AD = (std::exp(-2.58 + 3.05 * AnkleAirVel - 1.06 * PMV) / (1 + std::exp(-2.58 + 3.05 * AnkleAirVel - 1.06 * PMV))) * 100.0;

            } else {
                if (state.dataGlobal->DisplayExtraWarnings) {
                    if (RelAirVel >= 0.2) {
                        ShowRecurringWarningErrorAtEnd(
                            state,
                            "Relative air velocity is above 0.2 m/s in Ankle draft PPD calculations. PPD at ankle draft will be set to -1.0.",
                            state.dataThermalComforts->AnkleDraftAirVelWarningInd,
                            RelAirVel,
                            RelAirVel,
                            _,
                            "[m/s]",
                            "[m/s]");
                    }
                    if (state.dataThermalComforts->ActMet >= 1.3) {
                        ShowRecurringWarningErrorAtEnd(
                            state,
                            "Metabolic rate is above 1.3 met in Ankle draft PPD calculations. PPD at ankle draft will be set to -1.0.",
                            state.dataThermalComforts->AnkleDraftActMetWarningInd,
                            state.dataThermalComforts->ActMet,
                            state.dataThermalComforts->ActMet,
                            _,
                            "[m/s]",
                            "[m/s]");
                    }
                    if (state.dataThermalComforts->CloUnit >= 0.7) {
                        ShowRecurringWarningErrorAtEnd(
                            state,
                            "Clothing unit is above 0.7 in Ankle draft PPD calculations. PPD at ankle draft will be set to -1.0.",
                            state.dataThermalComforts->AnkleDraftCloUnitWarningInd,
                            state.dataThermalComforts->CloUnit,
                            state.dataThermalComforts->CloUnit,
                            _,
                            "[m/s]",
                            "[m/s]");
                    }
                }
            }
            state.dataThermalComforts->ThermalComfortData(state.dataThermalComforts->PeopleNum).AnkleDraftPPDASH55 = PPD_AD;
        }
    }

    void CalcThermalComfortKSU(EnergyPlusData &state)
    {

        // SUBROUTINE INFORMATION:
        //     AUTHOR         Jaewook Lee
        //     DATE WRITTEN   January 2000
        //     MODIFIED       Rick Strand (for E+ implementation February 2000)

        // PURPOSE OF THIS SUBROUTINE:
        // This subroutine calculates TSV using the KSU 2 Node model.

        // METHODOLOGY EMPLOYED:
        // This subroutine is based heavily upon the work performed by Dan Maloney for
        // the BLAST program.  Many of the equations are based on the original Pierce
        // development.  See documentation for further details and references.

        // REFERENCES:
        // Maloney, Dan, M.S. Thesis, University of Illinois at Urbana-Champaign

        // SUBROUTINE PARAMETER DEFINITIONS:
        Real64 const CloEmiss(0.8); // Clothing Emissivity

        // SUBROUTINE LOCAL VARIABLE DECLARATIONS:
        Real64 BodyWt;            // Weight of body, kg
        Real64 DayNum;            // Number of days of acclimation
        int NumDay;               // Loop counter for DayNum
        Real64 EmissAvg;          // Average emissivity
        int IncreDayNum;          // Number of days of increment in the outputs as desired
        Real64 IntHeatProdMet;    // Internal heat production in MET
        Real64 IntHeatProdMetMax; // Maximum value of internal heat production in MET
        int LastDayNum;           // Number of days for the last print out
        Real64 SkinWetFac;        // Skin wettedness factor
        Real64 SkinWetNeut;       // Skin wettedness at neutral state
        int StartDayNum;          // Number of days for the first print out
        // Unacclimated man = 1, Acclimated man = 14
        Real64 SweatSuppFac; // Sweat suppression factor due to skin wettedness
        Real64 TempDiffer;   // Temperature difference between the rectal and esophageal temperatures
        // If not measured, set it to be 0.5 Deg. C.
        int TempIndiceNum;     // Number of temperature indices
        Real64 ThermCndctMin;  // Minimum value of thermal conductance
        Real64 ThermCndctNeut; // Thermal conductance at neutral state
        Real64 TimeExpos;      // Time period in the exposure, hr
        Real64 TimeInterval;   // Time interval of outputs desired, hr
        Real64 TSVMax;         // Maximum value of thermal sensation vote
        Real64 IntermediateClothing;

        TempIndiceNum = 2;

        // NEXT GROUP OF VARIABLE ARE FIXED FOR BLAST PROGRAM - UNACCLIMATED MAN
        // THE TSV MODEL CAN BE APPLIED TO UNACCLIMATED MAN ONLY.
        TimeInterval = 1.0;
        TSVMax = 4.0;
        StartDayNum = 1;
        LastDayNum = 1;
        IncreDayNum = 1;
        TimeExpos = 1.0;
        TempDiffer = 0.5;

        for (state.dataThermalComforts->PeopleNum = 1; state.dataThermalComforts->PeopleNum <= state.dataHeatBal->TotPeople;
             ++state.dataThermalComforts->PeopleNum) {
            // THE NEXT SIX VARIABLES WILL BE READ IN FROM INPUT DECK
            if (!state.dataHeatBal->People(state.dataThermalComforts->PeopleNum).KSU) continue;

            state.dataThermalComforts->ZoneNum = state.dataHeatBal->People(state.dataThermalComforts->PeopleNum).ZonePtr;
            if (state.dataRoomAirMod->IsZoneDV(state.dataThermalComforts->ZoneNum) ||
                state.dataRoomAirMod->IsZoneUI(state.dataThermalComforts->ZoneNum)) {
                state.dataThermalComforts->AirTemp = state.dataRoomAirMod->TCMF(state.dataThermalComforts->ZoneNum); // PH 3/7/04
            } else {
                state.dataThermalComforts->AirTemp = state.dataHeatBalFanSys->ZTAVComf(state.dataThermalComforts->ZoneNum);
            }
            state.dataThermalComforts->RadTemp = CalcRadTemp(state, state.dataThermalComforts->PeopleNum);
            state.dataThermalComforts->RelHum = PsyRhFnTdbWPb(state,
                                                              state.dataThermalComforts->AirTemp,
                                                              state.dataHeatBalFanSys->ZoneAirHumRatAvgComf(state.dataThermalComforts->ZoneNum),
                                                              state.dataEnvrn->OutBaroPress);
            state.dataThermalComforts->ActLevel =
                GetCurrentScheduleValue(state, state.dataHeatBal->People(state.dataThermalComforts->PeopleNum).ActivityLevelPtr) /
                state.dataThermalComforts->BodySurfArea;
            state.dataThermalComforts->WorkEff =
                GetCurrentScheduleValue(state, state.dataHeatBal->People(state.dataThermalComforts->PeopleNum).WorkEffPtr) *
                state.dataThermalComforts->ActLevel;
            {
                auto const SELECT_CASE_var(state.dataHeatBal->People(state.dataThermalComforts->PeopleNum).ClothingType);
                if (SELECT_CASE_var == 1) {
                    state.dataThermalComforts->CloUnit =
                        GetCurrentScheduleValue(state, state.dataHeatBal->People(state.dataThermalComforts->PeopleNum).ClothingPtr);
                } else if (SELECT_CASE_var == 2) {
                    state.dataThermalComforts->ThermalComfortData(state.dataThermalComforts->PeopleNum).ThermalComfortOpTemp =
                        (state.dataThermalComforts->RadTemp + state.dataThermalComforts->AirTemp) / 2.0;
                    state.dataThermalComforts->ThermalComfortData(state.dataThermalComforts->PeopleNum).ClothingValue =
                        state.dataThermalComforts->CloUnit;
                    DynamicClothingModel(state);
                    state.dataThermalComforts->CloUnit =
                        state.dataThermalComforts->ThermalComfortData(state.dataThermalComforts->PeopleNum).ClothingValue;
                } else if (SELECT_CASE_var == 3) {
                    IntermediateClothing =
                        GetCurrentScheduleValue(state, state.dataHeatBal->People(state.dataThermalComforts->PeopleNum).ClothingMethodPtr);
                    if (IntermediateClothing == 1.0) {
                        state.dataThermalComforts->CloUnit =
                            GetCurrentScheduleValue(state, state.dataHeatBal->People(state.dataThermalComforts->PeopleNum).ClothingPtr);
                        state.dataThermalComforts->ThermalComfortData(state.dataThermalComforts->PeopleNum).ClothingValue =
                            state.dataThermalComforts->CloUnit;
                    } else if (IntermediateClothing == 2.0) {
                        state.dataThermalComforts->ThermalComfortData(state.dataThermalComforts->PeopleNum).ThermalComfortOpTemp =
                            (state.dataThermalComforts->RadTemp + state.dataThermalComforts->AirTemp) / 2.0;
                        state.dataThermalComforts->ThermalComfortData(state.dataThermalComforts->PeopleNum).ClothingValue =
                            state.dataThermalComforts->CloUnit;
                        DynamicClothingModel(state);
                        state.dataThermalComforts->CloUnit =
                            state.dataThermalComforts->ThermalComfortData(state.dataThermalComforts->PeopleNum).ClothingValue;
                    } else {
                        state.dataThermalComforts->CloUnit =
                            GetCurrentScheduleValue(state, state.dataHeatBal->People(state.dataThermalComforts->PeopleNum).ClothingPtr);
                        ShowWarningError(state,
                                         "PEOPLE=\"" + state.dataHeatBal->People(state.dataThermalComforts->PeopleNum).Name +
                                             "\", Scheduled clothing value will be used rather than clothing calculation method.");
                    }
                } else {
                    ShowSevereError(
                        state, "PEOPLE=\"" + state.dataHeatBal->People(state.dataThermalComforts->PeopleNum).Name + "\", Incorrect Clothing Type");
                }
            }

            state.dataThermalComforts->AirVel =
                GetCurrentScheduleValue(state, state.dataHeatBal->People(state.dataThermalComforts->PeopleNum).AirVelocityPtr);
            state.dataThermalComforts->IntHeatProd = state.dataThermalComforts->ActLevel - state.dataThermalComforts->WorkEff;
            // THE FOLLOWING ARE TYPICAL VALUES SET FOR BLAST RUNS
            // STANDARD MAN: 70. KG WEIGHT, 1.8 M2 SURFACE AREA
            BodyWt = 70.0;
            state.dataThermalComforts->CoreTemp = 37.0;
            state.dataThermalComforts->SkinTemp = 31.0;

            //   CALCULATIONS NEEDED FOR THE PASSIVE STATE EQUATIONS
            state.dataThermalComforts->CoreThermCap = 0.9 * BodyWt * 0.97 / state.dataThermalComforts->BodySurfArea;
            state.dataThermalComforts->SkinThermCap = 0.1 * BodyWt * 0.97 / state.dataThermalComforts->BodySurfArea;
            //   KERSLAKE'S FORMULA (0.05<AirVel<5. M/S)
            if (state.dataThermalComforts->AirVel < 0.137) state.dataThermalComforts->AirVel = 0.137;
            state.dataThermalComforts->Hc = 8.3 * std::sqrt(state.dataThermalComforts->AirVel);
            EmissAvg = state.dataThermalComforts->RadSurfEff * CloEmiss + (1.0 - state.dataThermalComforts->RadSurfEff) * 1.0;
            //   IBERALL EQUATION
            state.dataThermalComforts->Hr = EmissAvg * (3.87 + 0.031 * state.dataThermalComforts->RadTemp);
            state.dataThermalComforts->H = state.dataThermalComforts->Hr + state.dataThermalComforts->Hc;
            state.dataThermalComforts->OpTemp = (state.dataThermalComforts->Hc * state.dataThermalComforts->AirTemp +
                                                 state.dataThermalComforts->Hr * state.dataThermalComforts->RadTemp) /
                                                state.dataThermalComforts->H;
            state.dataThermalComforts->VapPress = CalcSatVapPressFromTemp(state.dataThermalComforts->AirTemp);
            state.dataThermalComforts->VapPress *= state.dataThermalComforts->RelHum;
            state.dataThermalComforts->CloBodyRat = 1.0 + 0.2 * state.dataThermalComforts->CloUnit;
            state.dataThermalComforts->CloThermEff =
                1.0 / (1.0 + 0.155 * state.dataThermalComforts->H * state.dataThermalComforts->CloBodyRat * state.dataThermalComforts->CloUnit);
            state.dataThermalComforts->CloPermeatEff = 1.0 / (1.0 + 0.143 * state.dataThermalComforts->Hc * state.dataThermalComforts->CloUnit);
            //  BASIC INFORMATION FOR THERMAL SENSATION.
            IntHeatProdMet = state.dataThermalComforts->IntHeatProd / state.dataThermalComforts->ActLevelConv;
            IntHeatProdMetMax = max(1.0, IntHeatProdMet);
            ThermCndctNeut = 12.05 * std::exp(0.2266 * (IntHeatProdMetMax - 1.0));
            SkinWetNeut = 0.02 + 0.4 * (1.0 - std::exp(-0.6 * (IntHeatProdMetMax - 1.0)));
            ThermCndctMin = (ThermCndctNeut - 5.3) * 0.26074074 + 5.3;
            Real64 const ThemCndct_75_fac(1.0 / (75.0 - ThermCndctNeut));
            Real64 const ThemCndct_fac(1.0 / (ThermCndctNeut - ThermCndctMin));
            //  CALCULATE THE PHYSIOLOGICAL REACTIONS OF AN UNACCLIMATED
            //  MAN (LastDayNum = 1), OR AN ACCLIMATED MAN (LastDayNum = 14, IncreDayNum = 13),
            assert(IncreDayNum > 0); // Autodesk:F2C++ Loop setup assumption
            for (NumDay = StartDayNum; NumDay <= LastDayNum; NumDay += IncreDayNum) {
                //  INITIAL CONDITIONS IN AN EXPOSURE
                DayNum = double(NumDay);
                state.dataThermalComforts->Time = 0.0;
                state.dataThermalComforts->TimeChange = 0.01;
                SweatSuppFac = 1.0;
                state.dataThermalComforts->Temp(1) = state.dataThermalComforts->CoreTemp;
                state.dataThermalComforts->Temp(2) = state.dataThermalComforts->SkinTemp;
                state.dataThermalComforts->Coeff(1) = state.dataThermalComforts->Coeff(2) = 0.0;
                //  PHYSIOLOGICAL ADJUSTMENTS IN HEAT ACCLIMATION.
                state.dataThermalComforts->AcclPattern = 1.0 - std::exp(-0.12 * (DayNum - 1.0));
                state.dataThermalComforts->CoreTempNeut = 36.9 - 0.6 * state.dataThermalComforts->AcclPattern;
                state.dataThermalComforts->SkinTempNeut = 33.8 - 1.6 * state.dataThermalComforts->AcclPattern;
                state.dataThermalComforts->ActLevel -= 0.07 * state.dataThermalComforts->ActLevel * state.dataThermalComforts->AcclPattern;
                Real64 const SkinTempNeut_fac(1.0 / (1.0 - SkinWetNeut));
                //  CALCULATION OF CoreTempChange/TempChange & SkinTempChange/TempChange
                DERIV(state, TempIndiceNum, state.dataThermalComforts->Temp, state.dataThermalComforts->TempChange);
                while (true) {
                    //  CALCULATION OF THERMAL SENSATION VOTE (TSV).
                    //  THE TSV MODEL CAN BE APPLIED TO UNACCLIMATED MAN ONLY.
                    SkinWetFac = (state.dataThermalComforts->SkinWetSweat - SkinWetNeut) * SkinTempNeut_fac;
                    state.dataThermalComforts->VasodilationFac = (state.dataThermalComforts->ThermCndct - ThermCndctNeut) * ThemCndct_75_fac;
                    state.dataThermalComforts->VasoconstrictFac = (ThermCndctNeut - state.dataThermalComforts->ThermCndct) * ThemCndct_fac;
                    //  IF VasodilationFac < 0.0, VASOCONSTRICTION OCCURS AND RESULTS IN COLD SENSATION.
                    //  OTHERWISE NORMAL BLOOD FLOW OR VASODILATION OCCURS AND RESULTS IN
                    //  THERMAL NEUTRALITY OR WARM SENSATION.
                    if (state.dataThermalComforts->VasodilationFac < 0) {
                        state.dataThermalComforts->ThermalComfortData(state.dataThermalComforts->PeopleNum).KsuTSV =
                            -1.46153 * state.dataThermalComforts->VasoconstrictFac + 3.74721 * pow_2(state.dataThermalComforts->VasoconstrictFac) -
                            6.168856 * pow_3(state.dataThermalComforts->VasoconstrictFac);
                    } else {
                        state.dataThermalComforts->ThermalComfortData(state.dataThermalComforts->PeopleNum).KsuTSV =
                            (5.0 - 6.56 * (state.dataThermalComforts->RelHum - 0.50)) * SkinWetFac;
                        if (state.dataThermalComforts->ThermalComfortData(state.dataThermalComforts->PeopleNum).KsuTSV > TSVMax)
                            state.dataThermalComforts->ThermalComfortData(state.dataThermalComforts->PeopleNum).KsuTSV = TSVMax;
                    }

                    state.dataThermalComforts->ThermalComfortData(state.dataThermalComforts->PeopleNum).ThermalComfortMRT =
                        state.dataThermalComforts->RadTemp;
                    state.dataThermalComforts->ThermalComfortData(state.dataThermalComforts->PeopleNum).ThermalComfortOpTemp =
                        (state.dataThermalComforts->RadTemp + state.dataThermalComforts->AirTemp) / 2.0;

                    state.dataThermalComforts->CoreTemp = state.dataThermalComforts->Temp(1);
                    state.dataThermalComforts->SkinTemp = state.dataThermalComforts->Temp(2);
                    state.dataThermalComforts->EvapHeatLossSweatPrev = state.dataThermalComforts->EvapHeatLossSweat;

                    RKG(state,
                        TempIndiceNum,
                        state.dataThermalComforts->TimeChange,
                        state.dataThermalComforts->Time,
                        state.dataThermalComforts->Temp,
                        state.dataThermalComforts->TempChange,
                        state.dataThermalComforts->Coeff);

                    if (state.dataThermalComforts->Time > TimeExpos) break;
                }
            }
        }
    }

    void DERIV(EnergyPlusData &state,
               [[maybe_unused]] int &TempIndiceNum,    // Number of temperature indices  unused1208
               [[maybe_unused]] Array1D<Real64> &Temp, // Temperature unused1208
               Array1D<Real64> &TempChange             // Change of temperature
    )
    {

        // SUBROUTINE INFORMATION:
        //     AUTHOR         Jaewook Lee
        //     DATE WRITTEN   January 2000
        //     MODIFIED       Rick Strand (for E+ implementation February 2000)

        // PURPOSE OF THIS SUBROUTINE:
        // THIS SUBROUTINE CALCULATES HEAT TRANSFER TERMS INVOLVED IN THE
        // THERMOREGULATORY SYSTEM TO OBTAIN THE RATES OF CHANGE OF CoreTemp & SkinTemp
        // VIZ., CoreTempChange/TempChange & SkinTempChange/TempChange RESPECTIVELY.

        // METHODOLOGY EMPLOYED:
        // This subroutine is based heavily upon the work performed by Dan Maloney for
        // the BLAST program.  Many of the equations are based on the original Pierce
        // development.  See documentation for further details and references.

        // REFERENCES:
        // Maloney, Dan, M.S. Thesis, University of Illinois at Urbana-Champaign

        // Argument array dimensioning
        // EP_SIZE_CHECK(Temp, 2);
        EP_SIZE_CHECK(TempChange, 2);

        // SUBROUTINE LOCAL VARIABLE DECLARATIONS:
        Real64 ActLevelTot;             // Total activity level
        Real64 CoreSignalShiv;          // Core signal when shivering occurs
        Real64 CoreSignalShivMax;       // Maximum value of core signal when shivering occurs
        Real64 CoreSignalSkinSens;      // The sensitivity of the skin signal increases
        Real64 CoreSignalSweatMax;      // Maximum value of core signal when sweating occurs
        Real64 CoreSignalSweatWarm;     // Core signal when sweating occurs
        Real64 CoreTempSweat;           // Core temperature when sweating occurs
        Real64 CoreSignalWarm;          // Warm core signal
        Real64 CoreSignalWarmMax;       // Maximum value of warm core signal
        Real64 EvapHeatLossDrySweat;    // Evaporative heat loss by sweating when total skin wettedness < 0.4
        Real64 Err;                     // Stop criteria for iteration
        Real64 ErrPrev;                 // Previous value of stop criteria for iteration
        Real64 EvapHeatLossSweatEst;    // Estimated evaporative heat loss by sweating
        Real64 EvapHeatLossSweatEstNew; // New value of estimated evaporative heat loss by sweating
        Real64 IntHeatProdTot;          // Total internal heat production
        Real64 SkinCndctMax;            // Maximum value of skin conductance
        Real64 SkinSignalCold;          // Cold skin signal
        Real64 SkinSignalColdMax;       // Maximum value of cold skin signal
        Real64 SkinSignalSweatCold;     // Cold skin signal for sweat inhibition
        Real64 SkinSignalSweatColdMax;  // Maximum value of cold skin signal for sweat inhibition
        Real64 SkinCndctDilation;       // Overall skin conductance due to vasodilation
        Real64 SkinCndctConstriction;   // Overall skin conductance due to vasoconstriction
        Real64 SkinSignalShiv;          // Skin signal when shivering occurs
        Real64 SkinSignalShivMax;       // Maximum value of skin signal when shivering occurs
        Real64 SkinSignalSweatMax;      // Skin signal when sweating occurs
        Real64 SkinSignalSweatWarm;     // Maximum value of skin signal when sweating occurs
        Real64 SkinSignalWarm;          // Warm skin signal
        Real64 SkinSignalWarmMax;       // Maximum value of warm skin signal
        Real64 SkinTempSweat;           // Skin temperature when sweating occurs
        Real64 SkinWetSignal;           // Skin wettedness signal
        Real64 SweatCtrlFac;            // Sweat control factor
        Real64 SweatSuppFac;            // Sweat suppression factor due to skin wettedness
        Real64 WeighFac;                // Weighting factor of core siganl

        // THE CONTROLLING SYSTEM.
        // THE CONTROLLING SIGNALS :
        // SIGNALS FOR KS.
        CoreSignalWarm = state.dataThermalComforts->CoreTemp - 36.98;
        SkinSignalWarm = state.dataThermalComforts->SkinTemp - 33.8;
        SkinSignalCold = 32.1 - state.dataThermalComforts->SkinTemp;
        CoreSignalSkinSens = state.dataThermalComforts->CoreTemp - 35.15;
        CoreSignalWarmMax = max(0.0, CoreSignalWarm);
        SkinSignalWarmMax = max(0.0, SkinSignalWarm);
        SkinSignalColdMax = max(0.0, SkinSignalCold);

        // SIGNALS FOR EvapHeatLossSweat.
        CoreTempSweat = state.dataThermalComforts->CoreTemp;
        if (CoreTempSweat > 38.29) CoreTempSweat = 38.29;
        CoreSignalSweatWarm = CoreTempSweat - state.dataThermalComforts->CoreTempNeut;
        SkinTempSweat = state.dataThermalComforts->SkinTemp;
        if (SkinTempSweat > 36.1) SkinTempSweat = 36.1;
        SkinSignalSweatWarm = SkinTempSweat - state.dataThermalComforts->SkinTempNeut;
        CoreSignalSweatMax = max(0.0, CoreSignalSweatWarm);
        SkinSignalSweatMax = max(0.0, SkinSignalSweatWarm);
        SkinSignalSweatCold = 33.37 - state.dataThermalComforts->SkinTemp;
        if (state.dataThermalComforts->SkinTempNeut < 33.37)
            SkinSignalSweatCold = state.dataThermalComforts->SkinTempNeut - state.dataThermalComforts->SkinTemp;
        SkinSignalSweatColdMax = max(0.0, SkinSignalSweatCold);

        // SIGNALS FOR SHIVERING.
        CoreSignalShiv = 36.9 - state.dataThermalComforts->CoreTemp;
        SkinSignalShiv = 32.5 - state.dataThermalComforts->SkinTemp;
        CoreSignalShivMax = max(0.0, CoreSignalShiv);
        SkinSignalShivMax = max(0.0, SkinSignalShiv);

        // CONTROLLING FUNCTIONS :
        // SHIVERING RESPONSE IN W/M**2.
        state.dataThermalComforts->ShivResponse = 20.0 * CoreSignalShivMax * SkinSignalShivMax + 5.0 * SkinSignalShivMax;
        if (state.dataThermalComforts->CoreTemp >= 37.1) state.dataThermalComforts->ShivResponse = 0.0;

        // SWEAT FUNCTION IN W/M**2.
        WeighFac = 260.0 + 70.0 * state.dataThermalComforts->AcclPattern;
        SweatCtrlFac = 1.0 + 0.05 * std::pow(SkinSignalSweatColdMax, 2.4);

        // EvapHeatLossDrySweat = SWEAT WHEN SkinWetTot < 0.4.
        EvapHeatLossDrySweat =
            ((WeighFac * CoreSignalSweatMax + 0.1 * WeighFac * SkinSignalSweatMax) * std::exp(SkinSignalSweatMax / 8.5)) / SweatCtrlFac;

        // MAXIMUM EVAPORATIVE POWER, EvapHeatLossMax, IN W/M**2.
        state.dataThermalComforts->SkinVapPress = CalcSatVapPressFromTemp(state.dataThermalComforts->SkinTemp);
        state.dataThermalComforts->EvapHeatLossMax = 2.2 * state.dataThermalComforts->Hc *
                                                     (state.dataThermalComforts->SkinVapPress - state.dataThermalComforts->VapPress) *
                                                     state.dataThermalComforts->CloPermeatEff;
        if (state.dataThermalComforts->EvapHeatLossMax > 0.0) {
            state.dataThermalComforts->SkinWetSweat = EvapHeatLossDrySweat / state.dataThermalComforts->EvapHeatLossMax;
            state.dataThermalComforts->EvapHeatLossDiff = 0.408 * (state.dataThermalComforts->SkinVapPress - state.dataThermalComforts->VapPress);
            state.dataThermalComforts->EvapHeatLoss = state.dataThermalComforts->SkinWetSweat * state.dataThermalComforts->EvapHeatLossMax +
                                                      (1.0 - state.dataThermalComforts->SkinWetSweat) * state.dataThermalComforts->EvapHeatLossDiff;
            state.dataThermalComforts->SkinWetTot = state.dataThermalComforts->EvapHeatLoss / state.dataThermalComforts->EvapHeatLossMax;
            if (state.dataThermalComforts->Time == 0.0) {
                state.dataThermalComforts->EvapHeatLossSweat = EvapHeatLossDrySweat;
                state.dataThermalComforts->EvapHeatLossSweatPrev = EvapHeatLossDrySweat;
            }
            if (state.dataThermalComforts->SkinWetTot > 0.4) {

                // ITERATION  FOR SWEAT WHEN SkinWetTot IS GREATER THAT 0.4.
                state.dataThermalComforts->IterNum = 0;
                if (state.dataThermalComforts->SkinWetSweat > 1.0) state.dataThermalComforts->SkinWetSweat = 1.0;
                while (true) {
                    EvapHeatLossSweatEst = state.dataThermalComforts->EvapHeatLossSweatPrev;
                    state.dataThermalComforts->SkinWetSweat = EvapHeatLossSweatEst / state.dataThermalComforts->EvapHeatLossMax;

                    if (state.dataThermalComforts->SkinWetSweat > 1.0) state.dataThermalComforts->SkinWetSweat = 1.0;

                    state.dataThermalComforts->EvapHeatLossDiff =
                        0.408 * (state.dataThermalComforts->SkinVapPress - state.dataThermalComforts->VapPress);
                    state.dataThermalComforts->EvapHeatLoss =
                        (1.0 - state.dataThermalComforts->SkinWetTot) * state.dataThermalComforts->EvapHeatLossDiff +
                        state.dataThermalComforts->EvapHeatLossSweat;
                    state.dataThermalComforts->SkinWetTot = state.dataThermalComforts->EvapHeatLoss / state.dataThermalComforts->EvapHeatLossMax;

                    if (state.dataThermalComforts->SkinWetTot > 1.0) state.dataThermalComforts->SkinWetTot = 1.0;

                    SkinWetSignal = max(0.0, state.dataThermalComforts->SkinWetTot - 0.4);
                    SweatSuppFac = 0.5 + 0.5 * std::exp(-5.6 * SkinWetSignal);
                    EvapHeatLossSweatEstNew = SweatSuppFac * EvapHeatLossDrySweat;

                    if (state.dataThermalComforts->IterNum == 0) state.dataThermalComforts->EvapHeatLossSweat = EvapHeatLossSweatEstNew;

                    Err = EvapHeatLossSweatEst - EvapHeatLossSweatEstNew;

                    if (state.dataThermalComforts->IterNum != 0) {
                        if ((ErrPrev * Err) < 0.0)
                            state.dataThermalComforts->EvapHeatLossSweat = (EvapHeatLossSweatEst + EvapHeatLossSweatEstNew) / 2.0;
                        if ((ErrPrev * Err) >= 0.0) state.dataThermalComforts->EvapHeatLossSweat = EvapHeatLossSweatEstNew;
                    }

                    // STOP CRITERION FOR THE ITERATION.
                    if ((std::abs(Err) <= 0.5) || (state.dataThermalComforts->IterNum >= 10)) break;
                    ++state.dataThermalComforts->IterNum;
                    state.dataThermalComforts->EvapHeatLossSweatPrev = state.dataThermalComforts->EvapHeatLossSweat;
                    ErrPrev = Err;
                }

            } else {
                state.dataThermalComforts->EvapHeatLossSweat = EvapHeatLossDrySweat;
            }

        } else {
            state.dataThermalComforts->SkinWetSweat = 1.0;
            state.dataThermalComforts->SkinWetTot = 1.0;
            state.dataThermalComforts->EvapHeatLossSweat = 0.5 * EvapHeatLossDrySweat;
            state.dataThermalComforts->EvapHeatLoss = state.dataThermalComforts->EvapHeatLossSweat;
        }

        // OVERALL SKIN CONDUCTANCE, KS, IN W/M**2/C.
        // SkinCndctDilation = EFFECT DUE TO VASODILATION.
        // SkinCndctConstriction = EFFECT DUE TO VASOCONSTRICTION.
        SkinCndctDilation = 42.45 * CoreSignalWarmMax + 8.15 * std::pow(CoreSignalSkinSens, 0.8) * SkinSignalWarmMax;
        SkinCndctConstriction = 1.0 + 0.4 * SkinSignalColdMax;
        // ThermCndct IS EQUIVALENT TO KS
        state.dataThermalComforts->ThermCndct = 5.3 + (6.75 + SkinCndctDilation) / SkinCndctConstriction;
        SkinCndctMax = 75.0 + 10.0 * state.dataThermalComforts->AcclPattern;
        if (state.dataThermalComforts->ThermCndct > SkinCndctMax) state.dataThermalComforts->ThermCndct = SkinCndctMax;

        // PASSIVE ENERGY BALANCE EQUATIONS.
        // TOTAL METABOLIC HEAT PRODUCTION RATE, ActLevel, IN W/M**2.
        ActLevelTot = state.dataThermalComforts->ActLevel + state.dataThermalComforts->ShivResponse;
        IntHeatProdTot = ActLevelTot - state.dataThermalComforts->WorkEff;
        // RESPIRATION HEAT LOSS, RespHeatLoss, IN W/M**0.
        state.dataThermalComforts->LatRespHeatLoss = 0.0023 * ActLevelTot * (44.0 - state.dataThermalComforts->VapPress);
        state.dataThermalComforts->DryRespHeatLoss = 0.0014 * ActLevelTot * (34.0 - state.dataThermalComforts->AirTemp);
        state.dataThermalComforts->RespHeatLoss = state.dataThermalComforts->LatRespHeatLoss + state.dataThermalComforts->DryRespHeatLoss;
        // HEAT FLOW FROM CORE TO SKIN, HeatFlow, IN W/M**2.
        state.dataThermalComforts->HeatFlow =
            state.dataThermalComforts->ThermCndct * (state.dataThermalComforts->CoreTemp - state.dataThermalComforts->SkinTemp);
        // TempChange(1) = CoreTempChange/TempChange, IN C/HR.
        TempChange(1) = (IntHeatProdTot - state.dataThermalComforts->RespHeatLoss - state.dataThermalComforts->HeatFlow) /
                        state.dataThermalComforts->CoreThermCap;
        if (state.dataThermalComforts->EvapHeatLoss > state.dataThermalComforts->EvapHeatLossMax)
            state.dataThermalComforts->EvapHeatLoss = state.dataThermalComforts->EvapHeatLossMax;

        // DRY HEAT EXCHANGE BY RADIATION & CONVECTION, R+C, IN W/M**2.
        state.dataThermalComforts->DryHeatLoss = state.dataThermalComforts->H * state.dataThermalComforts->CloBodyRat *
                                                 state.dataThermalComforts->CloThermEff *
                                                 (state.dataThermalComforts->SkinTemp - state.dataThermalComforts->OpTemp);
        // TempChange(2) = SkinTempChange/TempChange, IN C/HR.
        TempChange(2) = (state.dataThermalComforts->HeatFlow - state.dataThermalComforts->EvapHeatLoss - state.dataThermalComforts->DryHeatLoss) /
                        state.dataThermalComforts->SkinThermCap;
    }

    void RKG(EnergyPlusData &state, int &NEQ, Real64 &H, Real64 &X, Array1D<Real64> &Y, Array1D<Real64> &DY, Array1D<Real64> &C)
    {

        // SUBROUTINE INFORMATION:
        //     AUTHOR         Jaewook Lee
        //     DATE WRITTEN   January 2000
        //     MODIFIED       Rick Strand (for E+ implementation February 2000)

        // PURPOSE OF THIS SUBROUTINE:
        // This is a subroutine for integration by Runga-Kutta's method.

        // METHODOLOGY EMPLOYED:
        // This subroutine is based heavily upon the work performed by Dan Maloney for
        // the BLAST program.  Many of the equations are based on the original Pierce
        // development.  See documentation for further details and references.

        // REFERENCES:
        // Maloney, Dan, M.S. Thesis, University of Illinois at Urbana-Champaign

        // Argument array dimensioning
        EP_SIZE_CHECK(Y, NEQ);
        EP_SIZE_CHECK(DY, NEQ);
        EP_SIZE_CHECK(C, NEQ);

        // SUBROUTINE LOCAL VARIABLE DECLARATIONS:
        int I;
        int J;
        Real64 B;
        Real64 H2;
        static Array1D<Real64> const A(2, {0.29289321881345, 1.70710678118654});

        H2 = 0.5 * H;

        DERIV(state, NEQ, Y, DY);
        for (I = 1; I <= NEQ; ++I) {
            B = H2 * DY(I) - C(I);
            Y(I) += B;
            C(I) += 3.0 * B - H2 * DY(I);
        }

        X += H2;

        for (J = 1; J <= 2; ++J) {
            DERIV(state, NEQ, Y, DY);
            for (I = 1; I <= NEQ; ++I) {
                B = A(J) * (H * DY(I) - C(I));
                Y(I) += B;
                C(I) += 3.0 * B - A(J) * H * DY(I);
            }
        }

        X += H2;
        DERIV(state, NEQ, Y, DY);

        for (I = 1; I <= NEQ; ++I) {
            B = (H * DY(I) - 2.0 * C(I)) / 6.0;
            Y(I) += B;
            C(I) += 3.0 * B - H2 * DY(I);
        }

        DERIV(state, NEQ, Y, DY);
    }

    void GetAngleFactorList(EnergyPlusData &state)
    {

        // SUBROUTINE INFORMATION:
        //     AUTHOR         Jaewook Lee
        //     DATE WRITTEN   July 2001

        // Using/Aliasing
        using namespace DataHeatBalance;

        // SUBROUTINE PARAMETER DEFINITIONS:
        Real64 const AngleFacLimit(0.01); // To set the limit of sum of angle factors
        int const MaxSurfaces(20);        // Maximum number of surfaces in each AngleFactor List

        // SUBROUTINE LOCAL VARIABLE DECLARATIONS:
        Real64 AllAngleFacSummed; // Sum of angle factors in each zone
        bool ErrorsFound(false);  // Set to true if errors in input, fatal at end of routine
        int IOStatus;
        int Item;                  // Item to be "gotten"
        int NumAlphas;             // Number of Alphas from InputProcessor
        int NumNumbers;            // Number of Numbers from Input Processor
        int NumOfAngleFactorLists; // Number of Angle Factor Lists found in IDF
        int SurfNum;               // Surface number DO loop counter
        int WhichAFList;           // Used in validating AngleFactorList
        auto &cCurrentModuleObject = state.dataIPShortCut->cCurrentModuleObject;
        cCurrentModuleObject = "ComfortViewFactorAngles";
        NumOfAngleFactorLists = state.dataInputProcessing->inputProcessor->getNumObjectsFound(state, cCurrentModuleObject);
        state.dataThermalComforts->AngleFactorList.allocate(NumOfAngleFactorLists);
        for (auto &e : state.dataThermalComforts->AngleFactorList) {
            e.Name.clear();
            e.ZoneName.clear();
            e.ZonePtr = 0;
        }

        for (Item = 1; Item <= NumOfAngleFactorLists; ++Item) {

            AllAngleFacSummed = 0.0;
            auto &thisAngFacList(state.dataThermalComforts->AngleFactorList(Item));

            state.dataInputProcessing->inputProcessor->getObjectItem(state,
                                                                     cCurrentModuleObject,
                                                                     Item,
                                                                     state.dataIPShortCut->cAlphaArgs,
                                                                     NumAlphas,
                                                                     state.dataIPShortCut->rNumericArgs,
                                                                     NumNumbers,
                                                                     IOStatus,
                                                                     state.dataIPShortCut->lNumericFieldBlanks,
                                                                     state.dataIPShortCut->lAlphaFieldBlanks,
                                                                     state.dataIPShortCut->cAlphaFieldNames,
                                                                     state.dataIPShortCut->cNumericFieldNames);

            thisAngFacList.Name = state.dataIPShortCut->cAlphaArgs(1); // no need for verification/uniqueness.
            thisAngFacList.ZoneName = state.dataIPShortCut->cAlphaArgs(2);
            thisAngFacList.ZonePtr = UtilityRoutines::FindItemInList(state.dataIPShortCut->cAlphaArgs(2), state.dataHeatBal->Zone);
            if (thisAngFacList.ZonePtr == 0) {
                ShowSevereError(state, cCurrentModuleObject + "=\"" + state.dataIPShortCut->cAlphaArgs(1) + "\", invalid - not found");
                ShowContinueError(state,
                                  "...invalid " + state.dataIPShortCut->cAlphaFieldNames(2) + "=\"" + state.dataIPShortCut->cAlphaArgs(2) + "\".");
                ErrorsFound = true;
            }

            thisAngFacList.TotAngleFacSurfaces = NumNumbers;
            if (thisAngFacList.TotAngleFacSurfaces > MaxSurfaces) {
                ShowSevereError(state,
                                cCurrentModuleObject + ": Too many surfaces specified in " + state.dataIPShortCut->cAlphaFieldNames(1) + '=' +
                                    state.dataIPShortCut->cAlphaArgs(1));
                ErrorsFound = true;
            }

            thisAngFacList.SurfaceName.allocate(thisAngFacList.TotAngleFacSurfaces);
            thisAngFacList.SurfacePtr.allocate(thisAngFacList.TotAngleFacSurfaces);
            thisAngFacList.AngleFactor.allocate(thisAngFacList.TotAngleFacSurfaces);

            for (SurfNum = 1; SurfNum <= thisAngFacList.TotAngleFacSurfaces; ++SurfNum) {
                thisAngFacList.SurfaceName(SurfNum) = state.dataIPShortCut->cAlphaArgs(SurfNum + 2);
                thisAngFacList.SurfacePtr(SurfNum) =
                    UtilityRoutines::FindItemInList(state.dataIPShortCut->cAlphaArgs(SurfNum + 2), state.dataSurface->Surface);
                thisAngFacList.AngleFactor(SurfNum) = state.dataIPShortCut->rNumericArgs(SurfNum);
                // Error trap for surfaces that do not exist or surfaces not in the zone
                if (thisAngFacList.SurfacePtr(SurfNum) == 0) {
                    ShowSevereError(state,
                                    cCurrentModuleObject + ": invalid " + state.dataIPShortCut->cAlphaFieldNames(SurfNum + 2) +
                                        ", entered value=" + state.dataIPShortCut->cAlphaArgs(SurfNum + 2));
                    ShowContinueError(state,
                                      "ref " + state.dataIPShortCut->cAlphaFieldNames(1) + '=' + state.dataIPShortCut->cAlphaArgs(1) +
                                          " not found in " + state.dataIPShortCut->cAlphaFieldNames(2) + '=' + state.dataIPShortCut->cAlphaArgs(2));
                    ErrorsFound = true;
                } else if (thisAngFacList.ZonePtr != 0) { // don't look at invalid zones
                    // Found Surface, is it in same zone tagged for Angle Factor List?
                    if (thisAngFacList.ZonePtr != state.dataSurface->Surface(thisAngFacList.SurfacePtr(SurfNum)).Zone) {
                        ShowSevereError(state,
                                        cCurrentModuleObject + "=\"" + state.dataIPShortCut->cAlphaArgs(1) + "\", invalid - mismatch " +
                                            state.dataIPShortCut->cAlphaFieldNames(2) + "=\"" + state.dataIPShortCut->cAlphaArgs(2) + "\"");
                        ShowContinueError(
                            state,
                            "... does not match " + state.dataIPShortCut->cAlphaFieldNames(2) + "=\"" +
                                state.dataHeatBal
                                    ->Zone(state.dataSurface->Surface(state.dataThermalComforts->AngleFactorList(Item).SurfacePtr(SurfNum)).Zone)
                                    .Name +
                                "\" for " + state.dataIPShortCut->cAlphaFieldNames(SurfNum + 2) + "=\"" +
                                state.dataIPShortCut->cAlphaArgs(SurfNum + 2) + "\".");
                        ErrorsFound = true;
                    }
                }

                AllAngleFacSummed += thisAngFacList.AngleFactor(SurfNum);
            }

            if (std::abs(AllAngleFacSummed - 1.0) > AngleFacLimit) {
                ShowSevereError(state, cCurrentModuleObject + "=\"" + state.dataIPShortCut->cAlphaArgs(1) + "\", invalid - Sum[AngleFactors]");
                ShowContinueError(state,
                                  format("...Sum of Angle Factors [{:.3R}] exceed expected sum [1.0] by more than limit [{:.3R}].",
                                         AllAngleFacSummed,
                                         AngleFacLimit));
                ErrorsFound = true;
            }
        }

        if (ErrorsFound) {
            ShowFatalError(state, "GetAngleFactorList: Program terminated due to preceding errors.");
        }

        for (Item = 1; Item <= state.dataHeatBal->TotPeople; ++Item) {
            if (state.dataHeatBal->People(Item).MRTCalcType != AngleFactor) continue;
            state.dataHeatBal->People(Item).AngleFactorListPtr =
                UtilityRoutines::FindItemInList(state.dataHeatBal->People(Item).AngleFactorListName, state.dataThermalComforts->AngleFactorList);
            WhichAFList = state.dataHeatBal->People(Item).AngleFactorListPtr;
            if (WhichAFList == 0 &&
                (state.dataHeatBal->People(Item).Fanger || state.dataHeatBal->People(Item).Pierce || state.dataHeatBal->People(Item).KSU)) {
                ShowSevereError(state, cCurrentModuleObject + "=\"" + state.dataHeatBal->People(Item).AngleFactorListName + "\", invalid");
                ShowSevereError(state, "... Angle Factor List Name not found for PEOPLE= " + state.dataHeatBal->People(Item).Name);
                ErrorsFound = true;
            } else if (state.dataHeatBal->People(Item).ZonePtr != state.dataThermalComforts->AngleFactorList(WhichAFList).ZonePtr &&
                       (state.dataHeatBal->People(Item).Fanger || state.dataHeatBal->People(Item).Pierce || state.dataHeatBal->People(Item).KSU)) {
                ShowSevereError(state,
                                cCurrentModuleObject + "=\"" + state.dataThermalComforts->AngleFactorList(WhichAFList).Name + " mismatch Zone Name");
                ShowContinueError(state,
                                  "...Zone=\"" + state.dataThermalComforts->AngleFactorList(WhichAFList).ZoneName + " does not match Zone=\"" +
                                      state.dataHeatBal->Zone(state.dataHeatBal->People(Item).ZonePtr).Name + "\" in PEOPLE=\"" +
                                      state.dataHeatBal->People(Item).Name + "\".");
                ErrorsFound = true;
            }
        }

        if (ErrorsFound) {
            ShowFatalError(state, "GetAngleFactorList: Program terminated due to preceding errors.");
        }
    }

    Real64 CalcAngleFactorMRT(EnergyPlusData &state, int const AngleFacNum)
    {

        // SUBROUTINE INFORMATION:
        //     AUTHOR         Jaewook Lee
        //     DATE WRITTEN   July 2001
        //     MODIFIED       November 2017 (R Strand): Added fourth power and emissivity to calculation

        // Return value
        Real64 CalcAngleFactorMRT;

        // Locals
        Real64 SurfaceTemp;

        // SUBROUTINE LOCAL VARIABLE DECLARATIONS:
        int SurfNum;
        Real64 SurfTempEmissAngleFacSummed;
        Real64 SumSurfaceEmissAngleFactor;
        Real64 SurfEAF;

        SurfTempEmissAngleFacSummed = 0.0;
        SumSurfaceEmissAngleFactor = 0.0;
        SurfEAF = 0.0;

        auto &thisAngFacList(state.dataThermalComforts->AngleFactorList(AngleFacNum));

        for (SurfNum = 1; SurfNum <= thisAngFacList.TotAngleFacSurfaces; ++SurfNum) {
            SurfaceTemp = state.dataHeatBalSurf->TH(2, 1, thisAngFacList.SurfacePtr(SurfNum)) + DataGlobalConstants::KelvinConv;
            SurfEAF =
                state.dataConstruction->Construct(state.dataSurface->Surface(thisAngFacList.SurfacePtr(SurfNum)).Construction).InsideAbsorpThermal *
                thisAngFacList.AngleFactor(SurfNum);
            SurfTempEmissAngleFacSummed += SurfEAF * pow_4(SurfaceTemp);
            SumSurfaceEmissAngleFactor += SurfEAF;
        }

        CalcAngleFactorMRT = root_4(SurfTempEmissAngleFacSummed / SumSurfaceEmissAngleFactor) - DataGlobalConstants::KelvinConv;

        return CalcAngleFactorMRT;
    }

    Real64 CalcSurfaceWeightedMRT(EnergyPlusData &state, int const ZoneNum, int const SurfNum)
    {

        // Purpose: Calculate a modified zone MRT that excludes the Surface( SurfNum ).
        //          This is necessary for the surface weighted option to not in essence
        //          double count SurfNum in the MRT calculation.  Other than that, the
        //          method here is the same as CalculateZoneMRT.  Once a modified zone
        //          MRT is calculated, the subroutine then calculates and returns the
        //          RadTemp (radiant temperature) for use by the thermal comfort routines
        //          that is the average of the surface temperature to be weighted and
        //          the modified zone MRT.

        // Return value
        Real64 CalcSurfaceWeightedMRT = 0.0;

        // Local variables
        int SurfNum2;  // surface number used in "for" loop
        int ZoneNum2;  // zone number index
        Real64 SumAET; // Intermediate calculational variable (area*emissivity*T) sum

        // Initialize ZoneAESum for all zones and SurfaceAE for all surfaces at the start of the simulation
        if (state.dataThermalComforts->FirstTimeSurfaceWeightedFlag) {
            state.dataThermalComforts->FirstTimeError = true;
            state.dataThermalComforts->FirstTimeSurfaceWeightedFlag = false;
            state.dataThermalComforts->SurfaceAE.allocate(state.dataSurface->TotSurfaces);
            state.dataThermalComforts->ZoneAESum.allocate(state.dataGlobal->NumOfZones);
            state.dataThermalComforts->SurfaceAE = 0.0;
            state.dataThermalComforts->ZoneAESum = 0.0;
            for (SurfNum2 = 1; SurfNum2 <= state.dataSurface->TotSurfaces; ++SurfNum2) {
                if (state.dataSurface->Surface(SurfNum2).HeatTransSurf) {
                    state.dataThermalComforts->SurfaceAE(SurfNum2) =
                        state.dataSurface->Surface(SurfNum2).Area *
                        state.dataConstruction->Construct(state.dataSurface->Surface(SurfNum2).Construction).InsideAbsorpThermal;
                    ZoneNum2 = state.dataSurface->Surface(SurfNum2).Zone;
                    // Do NOT include the contribution of the Surface that is being surface weighted in this calculation since it will already be
                    // accounted for
                    if ((ZoneNum2 > 0) && (SurfNum2 != SurfNum))
                        state.dataThermalComforts->ZoneAESum(ZoneNum2) += state.dataThermalComforts->SurfaceAE(SurfNum2);
                }
            }
        }

        // Calculate the sum of area*emissivity and area*emissivity*temperature for all surfaces in the zone EXCEPT the surface being weighted
        // Note that area*emissivity needs to be recalculated because of the possibility of changes to the emissivity via the EMS
        SumAET = 0.0;
        state.dataThermalComforts->ZoneAESum(ZoneNum) = 0.0;
        for (SurfNum2 = state.dataHeatBal->Zone(ZoneNum).HTSurfaceFirst; SurfNum2 <= state.dataHeatBal->Zone(ZoneNum).HTSurfaceLast; ++SurfNum2) {
            if (SurfNum2 != SurfNum) {
                state.dataThermalComforts->SurfaceAE(SurfNum2) =
                    state.dataSurface->Surface(SurfNum2).Area *
                    state.dataConstruction->Construct(state.dataSurface->Surface(SurfNum2).Construction).InsideAbsorpThermal;
                SumAET += state.dataThermalComforts->SurfaceAE(SurfNum2) * state.dataHeatBalSurf->TH(2, 1, SurfNum2);
                state.dataThermalComforts->ZoneAESum(ZoneNum) += state.dataThermalComforts->SurfaceAE(SurfNum2);
            }
        }

        // Now weight the MRT--half comes from the surface used for weighting (SurfNum) and the rest from the adjusted MRT that excludes this surface
        if (state.dataThermalComforts->ZoneAESum(ZoneNum) > 0.01) {
            CalcSurfaceWeightedMRT = 0.5 * (state.dataHeatBalSurf->TH(2, 1, SurfNum) + (SumAET / state.dataThermalComforts->ZoneAESum(ZoneNum)));
        } else {
            if (state.dataThermalComforts->FirstTimeError) {
                ShowWarningError(
                    state, "Zone areas*inside surface emissivities are summing to zero, for Zone=\"" + state.dataHeatBal->Zone(ZoneNum).Name + "\"");
                ShowContinueError(state, "As a result, MAT will be used for MRT when calculating a surface weighted MRT for this zone.");
                state.dataThermalComforts->FirstTimeError = false;
                CalcSurfaceWeightedMRT = 0.5 * (state.dataHeatBalSurf->TH(2, 1, SurfNum) + state.dataHeatBalFanSys->MAT(ZoneNum));
            }
        }

        return CalcSurfaceWeightedMRT;
    }

    Real64 CalcSatVapPressFromTemp(Real64 const Temp)
    {

        // FUNCTION INFORMATION:
        //     AUTHOR         Jaewook Lee
        //     DATE WRITTEN   January 2000
        //     MODIFIED       Rick Strand (for E+ implementation February 2000)

        // PURPOSE OF THIS FUNCTION:
        // THIS IS A FUNCTION TO CALCULATE THE SATURATED VAPOR PRESSURE
        // FROM AIR TEMPERATURE

        // METHODOLOGY EMPLOYED:
        // This function is based upon the work performed by Dan Maloney for
        // the BLAST program.
        // REFERENCES:
        // Maloney, Dan, M.S. Thesis, University of Illinois at Urbana-Champaign

        Real64 const XT(Temp / 100.0);
        return 6.16796 + 358.1855 * pow_2(XT) - 550.3543 * pow_3(XT) + 1048.8115 * pow_4(XT);

        // Helper function for pierceSET calculates Saturated Vapor Pressure (Torr) at Temperature T (°C)
        //        return Math.exp(18.6686 - 4030.183/(T + 235.0));
    }

    Real64 CalcSatVapPressFromTempTorr(Real64 const Temp)
    {
        // Helper function for pierceSET calculates Saturated Vapor Pressure (Torr) at Temperature T (°C)
        return std::exp(18.6686 - 4030.183 / (Temp + 235.0));
    }

    Real64 CalcRadTemp(EnergyPlusData &state, int const PeopleListNum) // Type of MRT calculation (zone averaged or surface weighted)
    {

        // FUNCTION INFORMATION:
        //     AUTHOR         Jaewook Lee
        //     DATE WRITTEN   November 2000
        //     MODIFIED       Rick Strand (for E+ implementation November 2000)
        //                    Rick Strand (for high temperature radiant heaters March 2001)

        // PURPOSE OF THIS FUNCTION:
        // THIS IS A FUNCTION TO CALCULATE EITHER ZONE AVERAGED MRT OR
        // SURFACE WEIGHTED MRT

        // METHODOLOGY EMPLOYED:
        // The method here is fairly straight-forward.  If the user has selected
        // a zone average MRT calculation, then there is nothing to do other than
        // to assign the function value because the zone MRT has already been
        // calculated.  Note that this value is an "area-emissivity" weighted value.
        // If the user wants to place the occupant "near" a particular surface,
        // then at the limit half of the radiant field will be from this surface.
        // As a result, an average of the zone MRT and the surface temperature
        // is taken to arrive at an approximate radiant temperature.
        // If a high temperature radiant heater is present, then this must also be
        // taken into account.  The equation used to account for this factor is
        // based on equation 49 on page 150 of Fanger's text (see reference below).
        // The additional assumptions for EnergyPlus are that the radiant energy
        // from the heater must be spread over the average area of a human being
        // (see parameter below) and that the emissivity and absorptivity of the
        // occupant are equivalent for the dominant wavelength of radiant energy
        // from the heater.  These assumptions might be off slightly, but it does
        // allow for an approximation of the effects of surfaces and heaters
        // within a space.  Future additions might include the effect of direct
        // solar energy on occupants.

        // Return value
        Real64 CalcRadTemp;

        // Locals
        Real64 SurfaceTemp;

        // FUNCTION PARAMETER DEFINITIONS:
        Real64 const AreaEff(1.8);                    // Effective area of a "standard" person in meters squared
        Real64 const StefanBoltzmannConst(5.6697e-8); // Stefan-Boltzmann constant in W/(m2*K4)

        // FUNCTION LOCAL VARIABLE DECLARATIONS:
        Real64 ZoneRadTemp;

        {
            auto const SELECT_CASE_var(state.dataHeatBal->People(PeopleListNum).MRTCalcType);

            if (SELECT_CASE_var == ZoneAveraged) {
                state.dataThermalComforts->RadTemp = state.dataHeatBal->ZoneMRT(state.dataThermalComforts->ZoneNum);
            } else if (SELECT_CASE_var == SurfaceWeighted) {
                ZoneRadTemp = state.dataHeatBal->ZoneMRT(state.dataThermalComforts->ZoneNum);
                SurfaceTemp = state.dataHeatBalSurf->TH(2, 1, state.dataHeatBal->People(PeopleListNum).SurfacePtr);
                state.dataThermalComforts->RadTemp =
                    CalcSurfaceWeightedMRT(state, state.dataThermalComforts->ZoneNum, state.dataHeatBal->People(PeopleListNum).SurfacePtr);
            } else if (SELECT_CASE_var == AngleFactor) {
                state.dataThermalComforts->RadTemp = CalcAngleFactorMRT(state, state.dataHeatBal->People(PeopleListNum).AngleFactorListPtr);
            }
        }

        // If high temperature radiant heater present and on, then must account for this in MRT calculation
        if (state.dataHeatBalFanSys->QHTRadSysToPerson(state.dataThermalComforts->ZoneNum) > 0.0 ||
            state.dataHeatBalFanSys->QCoolingPanelToPerson(state.dataThermalComforts->ZoneNum) > 0.0 ||
            state.dataHeatBalFanSys->QHWBaseboardToPerson(state.dataThermalComforts->ZoneNum) > 0.0 ||
            state.dataHeatBalFanSys->QSteamBaseboardToPerson(state.dataThermalComforts->ZoneNum) > 0.0 ||
            state.dataHeatBalFanSys->QElecBaseboardToPerson(state.dataThermalComforts->ZoneNum) > 0.0) {
            state.dataThermalComforts->RadTemp += DataGlobalConstants::KelvinConv; // Convert to Kelvin
            state.dataThermalComforts->RadTemp = root_4(pow_4(state.dataThermalComforts->RadTemp) +
                                                        ((state.dataHeatBalFanSys->QHTRadSysToPerson(state.dataThermalComforts->ZoneNum) +
                                                          state.dataHeatBalFanSys->QCoolingPanelToPerson(state.dataThermalComforts->ZoneNum) +
                                                          state.dataHeatBalFanSys->QHWBaseboardToPerson(state.dataThermalComforts->ZoneNum) +
                                                          state.dataHeatBalFanSys->QSteamBaseboardToPerson(state.dataThermalComforts->ZoneNum) +
                                                          state.dataHeatBalFanSys->QElecBaseboardToPerson(state.dataThermalComforts->ZoneNum)) /
                                                         AreaEff / StefanBoltzmannConst));
            state.dataThermalComforts->RadTemp -= DataGlobalConstants::KelvinConv; // Convert back to Celsius
        }

        CalcRadTemp = state.dataThermalComforts->RadTemp;

        return CalcRadTemp;
    }

    void CalcThermalComfortSimpleASH55(EnergyPlusData &state)
    {
        // SUBROUTINE INFORMATION:
        //       AUTHOR         Jason Glazer
        //       DATE WRITTEN   June 2005

        // PURPOSE OF THIS SUBROUTINE:
        //   Determines if the space is within the ASHRAE 55-2004 comfort region
        //   based on operative temperature and humidity ratio

        // Using/Aliasing
        using OutputReportTabular::isInQuadrilateral;
        using namespace OutputReportPredefined;

        // SUBROUTINE LOCAL VARIABLE DECLARATIONS:
        Real64 OperTemp;
        Real64 HumidRatio;
        Real64 CurAirTemp;
        Real64 CurMeanRadiantTemp;
        Real64 NumberOccupants;
        bool isComfortableWithSummerClothes;
        bool isComfortableWithWinterClothes;
        int iPeople;
        int iZone;
        Real64 allowedHours;
        bool showWarning;

        state.dataThermalComforts->AnyZoneTimeNotSimpleASH55Summer = 0.0;
        state.dataThermalComforts->AnyZoneTimeNotSimpleASH55Winter = 0.0;
        state.dataThermalComforts->AnyZoneTimeNotSimpleASH55Either = 0.0;

        // assume the zone is unoccupied
        for (auto &e : state.dataThermalComforts->ThermalComfortInASH55)
            e.ZoneIsOccupied = false;
        // loop through the people objects and determine if the zone is currently occupied
        for (iPeople = 1; iPeople <= state.dataHeatBal->TotPeople; ++iPeople) {
            state.dataThermalComforts->ZoneNum = state.dataHeatBal->People(iPeople).ZonePtr;
            NumberOccupants = state.dataHeatBal->People(iPeople).NumberOfPeople *
                              GetCurrentScheduleValue(state, state.dataHeatBal->People(iPeople).NumberOfPeoplePtr);
            if (NumberOccupants > 0) {
                state.dataThermalComforts->ThermalComfortInASH55(state.dataThermalComforts->ZoneNum).ZoneIsOccupied = true;
            }
        }
        // loop through the zones and determine if in simple ashrae 55 comfort regions
        for (iZone = 1; iZone <= state.dataGlobal->NumOfZones; ++iZone) {
            if (state.dataThermalComforts->ThermalComfortInASH55(iZone).ZoneIsOccupied) {
                // keep track of occupied hours
                state.dataThermalComforts->ZoneOccHrs(iZone) += state.dataGlobal->TimeStepZone;
                if (state.dataRoomAirMod->IsZoneDV(iZone) || state.dataRoomAirMod->IsZoneUI(iZone)) {
                    CurAirTemp = state.dataRoomAirMod->TCMF(iZone);
                } else {
                    CurAirTemp = state.dataHeatBalFanSys->ZTAVComf(iZone);
                }
                CurMeanRadiantTemp = state.dataHeatBal->ZoneMRT(iZone);
                OperTemp = CurAirTemp * 0.5 + CurMeanRadiantTemp * 0.5;
                HumidRatio = state.dataHeatBalFanSys->ZoneAirHumRatAvgComf(iZone);
                // for debugging
                // ThermalComfortInASH55(iZone)%dCurAirTemp = CurAirTemp
                // ThermalComfortInASH55(iZone)%dCurMeanRadiantTemp = CurMeanRadiantTemp
                // ThermalComfortInASH55(iZone)%dOperTemp = OperTemp
                // ThermalComfortInASH55(iZone)%dHumidRatio = HumidRatio
                // From ASHRAE Standard 55-2004 Appendix D
                //  Run    AirTemp(C)   RH(%)  Season  HumidRatio
                //   1       19.6        86    Winter    0.012
                //   2       23.9        66    Winter    0.012
                //   3       25.7        15    Winter    0.003
                //   4       21.2        20    Winter    0.003
                //   5       23.6        67    Summer    0.012
                //   6       26.8        56    Summer    0.012
                //   7       27.9        13    Summer    0.003
                //   8       24.7        16    Summer    0.003
                // But the standard says "no recommended lower humidity limit" so it should
                // really extend down to the 0.0 Humidity ratio line.  Extrapolating we get
                // the values that are shown in the following table
                //  Run    AirTemp(C)    Season  HumidRatio
                //   1       19.6        Winter    0.012
                //   2       23.9        Winter    0.012
                //   3       26.3        Winter    0.000
                //   4       21.7        Winter    0.000
                //   5       23.6        Summer    0.012
                //   6       26.8        Summer    0.012
                //   7       28.3        Summer    0.000
                //   8       25.1        Summer    0.000
                // check summer clothing conditions
                isComfortableWithSummerClothes = isInQuadrilateral(OperTemp, HumidRatio, 25.1, 0.0, 23.6, 0.012, 26.8, 0.012, 28.3, 0.0);
                // check winter clothing conditions
                isComfortableWithWinterClothes = isInQuadrilateral(OperTemp, HumidRatio, 21.7, 0.0, 19.6, 0.012, 23.9, 0.012, 26.3, 0.0);
                if (isComfortableWithSummerClothes) {
                    state.dataThermalComforts->ThermalComfortInASH55(iZone).timeNotSummer = 0.0;
                } else {
                    state.dataThermalComforts->ThermalComfortInASH55(iZone).timeNotSummer = state.dataGlobal->TimeStepZone;
                    state.dataThermalComforts->ThermalComfortInASH55(iZone).totalTimeNotSummer += state.dataGlobal->TimeStepZone;
                    state.dataThermalComforts->AnyZoneTimeNotSimpleASH55Summer = state.dataGlobal->TimeStepZone;
                }
                if (isComfortableWithWinterClothes) {
                    state.dataThermalComforts->ThermalComfortInASH55(iZone).timeNotWinter = 0.0;
                } else {
                    state.dataThermalComforts->ThermalComfortInASH55(iZone).timeNotWinter = state.dataGlobal->TimeStepZone;
                    state.dataThermalComforts->ThermalComfortInASH55(iZone).totalTimeNotWinter += state.dataGlobal->TimeStepZone;
                    state.dataThermalComforts->AnyZoneTimeNotSimpleASH55Winter = state.dataGlobal->TimeStepZone;
                }
                if (isComfortableWithSummerClothes || isComfortableWithWinterClothes) {
                    state.dataThermalComforts->ThermalComfortInASH55(iZone).timeNotEither = 0.0;
                } else {
                    state.dataThermalComforts->ThermalComfortInASH55(iZone).timeNotEither = state.dataGlobal->TimeStepZone;
                    state.dataThermalComforts->ThermalComfortInASH55(iZone).totalTimeNotEither += state.dataGlobal->TimeStepZone;
                    state.dataThermalComforts->AnyZoneTimeNotSimpleASH55Either = state.dataGlobal->TimeStepZone;
                }
            } else {
                // when no one present in that portion of the zone then no one can be uncomfortable
                state.dataThermalComforts->ThermalComfortInASH55(iZone).timeNotSummer = 0.0;
                state.dataThermalComforts->ThermalComfortInASH55(iZone).timeNotWinter = 0.0;
                state.dataThermalComforts->ThermalComfortInASH55(iZone).timeNotEither = 0.0;
            }
        }
        // accumulate total time
        state.dataThermalComforts->TotalAnyZoneTimeNotSimpleASH55Summer += state.dataThermalComforts->AnyZoneTimeNotSimpleASH55Summer;
        state.dataThermalComforts->TotalAnyZoneTimeNotSimpleASH55Winter += state.dataThermalComforts->AnyZoneTimeNotSimpleASH55Winter;
        state.dataThermalComforts->TotalAnyZoneTimeNotSimpleASH55Either += state.dataThermalComforts->AnyZoneTimeNotSimpleASH55Either;

        if (state.dataGlobal->EndDesignDayEnvrnsFlag) {
            allowedHours = double(state.dataGlobal->NumOfDayInEnvrn) * 24.0 * 0.04;
            // first check if warning should be printed
            showWarning = false;
            for (iZone = 1; iZone <= state.dataGlobal->NumOfZones; ++iZone) {
                if (state.dataThermalComforts->ThermalComfortInASH55(iZone).Enable55Warning) {
                    if (state.dataThermalComforts->ThermalComfortInASH55(iZone).totalTimeNotEither > allowedHours) {
                        showWarning = true;
                    }
                }
            }
            // if any zones should be warning print it out
            if (showWarning) {
                ShowWarningError(state, format("More than 4% of time ({:.1R} hours) uncomfortable in one or more zones ", allowedHours));
                ShowContinueError(state, "Based on ASHRAE 55-2004 graph (Section 5.2.1.1)");
                if (state.dataEnvrn->RunPeriodEnvironment) {
                    ShowContinueError(state,
                                      "During Environment [" + state.dataEnvrn->EnvironmentStartEnd + "]: " + state.dataEnvrn->EnvironmentName);
                } else {
                    ShowContinueError(
                        state, "During SizingPeriod Environment [" + state.dataEnvrn->EnvironmentStartEnd + "]: " + state.dataEnvrn->EnvironmentName);
                }
                for (iZone = 1; iZone <= state.dataGlobal->NumOfZones; ++iZone) {
                    if (state.dataThermalComforts->ThermalComfortInASH55(iZone).Enable55Warning) {
                        if (state.dataThermalComforts->ThermalComfortInASH55(iZone).totalTimeNotEither > allowedHours) {
                            ShowContinueError(state,
                                              format("{:.1R} hours were uncomfortable in zone: {}",
                                                     state.dataThermalComforts->ThermalComfortInASH55(iZone).totalTimeNotEither,
                                                     state.dataHeatBal->Zone(iZone).Name));
                        }
                    }
                }
            }
            // put in predefined reports
            for (iZone = 1; iZone <= state.dataGlobal->NumOfZones; ++iZone) {
                PreDefTableEntry(state,
                                 state.dataOutRptPredefined->pdchSCwinterClothes,
                                 state.dataHeatBal->Zone(iZone).Name,
                                 state.dataThermalComforts->ThermalComfortInASH55(iZone).totalTimeNotWinter);
                PreDefTableEntry(state,
                                 state.dataOutRptPredefined->pdchSCsummerClothes,
                                 state.dataHeatBal->Zone(iZone).Name,
                                 state.dataThermalComforts->ThermalComfortInASH55(iZone).totalTimeNotSummer);
                PreDefTableEntry(state,
                                 state.dataOutRptPredefined->pdchSCeitherClothes,
                                 state.dataHeatBal->Zone(iZone).Name,
                                 state.dataThermalComforts->ThermalComfortInASH55(iZone).totalTimeNotEither);
            }
            PreDefTableEntry(
                state, state.dataOutRptPredefined->pdchSCwinterClothes, "Facility", state.dataThermalComforts->TotalAnyZoneTimeNotSimpleASH55Winter);
            PreDefTableEntry(
                state, state.dataOutRptPredefined->pdchSCsummerClothes, "Facility", state.dataThermalComforts->TotalAnyZoneTimeNotSimpleASH55Summer);
            PreDefTableEntry(
                state, state.dataOutRptPredefined->pdchSCeitherClothes, "Facility", state.dataThermalComforts->TotalAnyZoneTimeNotSimpleASH55Either);
            // set value for ABUPS report
            state.dataOutRptPredefined->TotalTimeNotSimpleASH55EitherForABUPS = state.dataThermalComforts->TotalAnyZoneTimeNotSimpleASH55Either;
            // reset accumulation for new environment
            for (iZone = 1; iZone <= state.dataGlobal->NumOfZones; ++iZone) {
                state.dataThermalComforts->ThermalComfortInASH55(iZone).totalTimeNotWinter = 0.0;
                state.dataThermalComforts->ThermalComfortInASH55(iZone).totalTimeNotSummer = 0.0;
                state.dataThermalComforts->ThermalComfortInASH55(iZone).totalTimeNotEither = 0.0;
            }
            state.dataThermalComforts->TotalAnyZoneTimeNotSimpleASH55Winter = 0.0;
            state.dataThermalComforts->TotalAnyZoneTimeNotSimpleASH55Summer = 0.0;
            state.dataThermalComforts->TotalAnyZoneTimeNotSimpleASH55Either = 0.0;
            // report how the aggregation is conducted
            {
                auto const SELECT_CASE_var(state.dataGlobal->KindOfSim);
                if (SELECT_CASE_var == DataGlobalConstants::KindOfSim::DesignDay) {
                    addFootNoteSubTable(state, state.dataOutRptPredefined->pdstSimpleComfort, "Aggregated over the Design Days");
                } else if (SELECT_CASE_var == DataGlobalConstants::KindOfSim::RunPeriodDesign) {
                    addFootNoteSubTable(state, state.dataOutRptPredefined->pdstSimpleComfort, "Aggregated over the RunPeriods for Design");
                } else if (SELECT_CASE_var == DataGlobalConstants::KindOfSim::RunPeriodWeather) {
                    addFootNoteSubTable(state, state.dataOutRptPredefined->pdstSimpleComfort, "Aggregated over the RunPeriods for Weather");
                }
            }
            // report number of occupied hours per week for LEED report
            for (iZone = 1; iZone <= state.dataGlobal->NumOfZones; ++iZone) {
                PreDefTableEntry(state,
                                 state.dataOutRptPredefined->pdchLeedSutHrsWeek,
                                 state.dataHeatBal->Zone(iZone).Name,
                                 7 * 24 * (state.dataThermalComforts->ZoneOccHrs(iZone) / (state.dataGlobal->NumOfDayInEnvrn * 24)));
            }
        }
    }

    void ResetThermalComfortSimpleASH55(EnergyPlusData &state)
    {
        // Jason Glazer - October 2015
        // Reset thermal comfort table gathering arrays to zero for multi-year simulations
        // so that only last year is reported in tabular reports
        int iZone;
        for (iZone = 1; iZone <= state.dataGlobal->NumOfZones; ++iZone) {
            state.dataThermalComforts->ThermalComfortInASH55(iZone).totalTimeNotWinter = 0.0;
            state.dataThermalComforts->ThermalComfortInASH55(iZone).totalTimeNotSummer = 0.0;
            state.dataThermalComforts->ThermalComfortInASH55(iZone).totalTimeNotEither = 0.0;
        }
        state.dataThermalComforts->TotalAnyZoneTimeNotSimpleASH55Winter = 0.0;
        state.dataThermalComforts->TotalAnyZoneTimeNotSimpleASH55Summer = 0.0;
        state.dataThermalComforts->TotalAnyZoneTimeNotSimpleASH55Either = 0.0;
    }

    void CalcIfSetPointMet(EnergyPlusData &state)
    {
        // SUBROUTINE INFORMATION:
        //       AUTHOR         Jason Glazer
        //       DATE WRITTEN   July 2005

        // PURPOSE OF THIS SUBROUTINE:
        //   Report if the setpoint temperature has been met.
        //   Add calculation of how far away from setpoint and if setpoint was not met
        //   during all times and during occupancy.

        // Using/Aliasing
        using namespace OutputReportPredefined;
        auto &deviationFromSetPtThresholdClg = state.dataHVACGlobal->deviationFromSetPtThresholdClg;
        auto &deviationFromSetPtThresholdHtg = state.dataHVACGlobal->deviationFromSetPtThresholdHtg;
        using DataHVACGlobals::DualSetPointWithDeadBand;
        using DataHVACGlobals::SingleCoolingSetPoint;
        using DataHVACGlobals::SingleHeatCoolSetPoint;
        using DataHVACGlobals::SingleHeatingSetPoint;

        // SUBROUTINE LOCAL VARIABLE DECLARATIONS:
        Real64 SensibleLoadPredictedNoAdj;
        Real64 deltaT;
        int iZone;
        bool testHeating;
        bool testCooling;

        // Get the load predicted - the sign will indicate if heating or cooling
        // was called for
        state.dataThermalComforts->AnyZoneNotMetHeating = 0.0;
        state.dataThermalComforts->AnyZoneNotMetCooling = 0.0;
        state.dataThermalComforts->AnyZoneNotMetOccupied = 0.0;
        state.dataThermalComforts->AnyZoneNotMetHeatingOccupied = 0.0;
        state.dataThermalComforts->AnyZoneNotMetCoolingOccupied = 0.0;
        for (iZone = 1; iZone <= state.dataGlobal->NumOfZones; ++iZone) {
            SensibleLoadPredictedNoAdj = state.dataZoneEnergyDemand->ZoneSysEnergyDemand(iZone).TotalOutputRequired;
            state.dataThermalComforts->ThermalComfortSetPoint(iZone).notMetCooling = 0.0;
            state.dataThermalComforts->ThermalComfortSetPoint(iZone).notMetHeating = 0.0;
            state.dataThermalComforts->ThermalComfortSetPoint(iZone).notMetCoolingOccupied = 0.0;
            state.dataThermalComforts->ThermalComfortSetPoint(iZone).notMetHeatingOccupied = 0.0;
            {
                auto const SELECT_CASE_var(state.dataHeatBalFanSys->TempControlType(iZone));
                if (SELECT_CASE_var == SingleHeatingSetPoint) {
                    testHeating = true;
                    testCooling = false;
                } else if (SELECT_CASE_var == SingleCoolingSetPoint) {
                    testHeating = false;
                    testCooling = true;
                } else if (SELECT_CASE_var == SingleHeatCoolSetPoint) {
                    testHeating = true;
                    testCooling = true;
                } else if (SELECT_CASE_var == DualSetPointWithDeadBand) {
                    testHeating = true;
                    testCooling = true;
                } else {
                    testHeating = true;
                    testCooling = true;
                }
            }
            if (testHeating && (SensibleLoadPredictedNoAdj > 0)) { // heating
                if (state.dataRoomAirMod->AirModel(iZone).AirModelType != DataRoomAirModel::RoomAirModel::Mixing) {
                    deltaT = state.dataHeatBalFanSys->TempTstatAir(iZone) - state.dataHeatBalFanSys->ZoneThermostatSetPointLo(iZone);
                } else {
                    if (state.dataZoneTempPredictorCorrector->NumOnOffCtrZone > 0) {
                        deltaT = state.dataHeatBalFanSys->ZTAV(iZone) - state.dataHeatBalFanSys->ZoneThermostatSetPointLoAver(iZone);
                    } else {
                        deltaT = state.dataHeatBalFanSys->ZTAV(iZone) - state.dataHeatBalFanSys->ZoneThermostatSetPointLo(iZone);
                    }
                }
                if (deltaT < deviationFromSetPtThresholdHtg) {
                    state.dataThermalComforts->ThermalComfortSetPoint(iZone).notMetHeating = state.dataGlobal->TimeStepZone;
                    state.dataThermalComforts->ThermalComfortSetPoint(iZone).totalNotMetHeating += state.dataGlobal->TimeStepZone;
                    if (state.dataThermalComforts->AnyZoneNotMetHeating == 0.0)
                        state.dataThermalComforts->AnyZoneNotMetHeating = state.dataGlobal->TimeStepZone;
                    if (state.dataThermalComforts->ThermalComfortInASH55(iZone).ZoneIsOccupied) {
                        state.dataThermalComforts->ThermalComfortSetPoint(iZone).notMetHeatingOccupied = state.dataGlobal->TimeStepZone;
                        state.dataThermalComforts->ThermalComfortSetPoint(iZone).totalNotMetHeatingOccupied += state.dataGlobal->TimeStepZone;
                        if (state.dataThermalComforts->AnyZoneNotMetHeatingOccupied == 0.0)
                            state.dataThermalComforts->AnyZoneNotMetHeatingOccupied = state.dataGlobal->TimeStepZone;
                        if (state.dataThermalComforts->AnyZoneNotMetOccupied == 0.0)
                            state.dataThermalComforts->AnyZoneNotMetOccupied = state.dataGlobal->TimeStepZone;
                    }
                }
            } else if (testCooling && (SensibleLoadPredictedNoAdj < 0)) { // cooling
                if (state.dataRoomAirMod->AirModel(iZone).AirModelType != DataRoomAirModel::RoomAirModel::Mixing) {
                    deltaT = state.dataHeatBalFanSys->TempTstatAir(iZone) - state.dataHeatBalFanSys->ZoneThermostatSetPointHi(iZone);
                } else {
                    if (state.dataZoneTempPredictorCorrector->NumOnOffCtrZone > 0) {
                        deltaT = state.dataHeatBalFanSys->ZTAV(iZone) - state.dataHeatBalFanSys->ZoneThermostatSetPointHiAver(iZone);
                    } else {
                        deltaT = state.dataHeatBalFanSys->ZTAV(iZone) - state.dataHeatBalFanSys->ZoneThermostatSetPointHi(iZone);
                    }
                }

                if (state.dataHeatBal->Zone(iZone).HasAdjustedReturnTempByITE) {
                    deltaT = state.dataHeatBalFanSys->TempTstatAir(iZone) - state.dataHeatBal->Zone(iZone).AdjustedReturnTempByITE;
                }
                if (deltaT > deviationFromSetPtThresholdClg) {
                    state.dataThermalComforts->ThermalComfortSetPoint(iZone).notMetCooling = state.dataGlobal->TimeStepZone;
                    state.dataThermalComforts->ThermalComfortSetPoint(iZone).totalNotMetCooling += state.dataGlobal->TimeStepZone;
                    if (state.dataThermalComforts->AnyZoneNotMetCooling == 0.0)
                        state.dataThermalComforts->AnyZoneNotMetCooling = state.dataGlobal->TimeStepZone;
                    if (state.dataThermalComforts->ThermalComfortInASH55(iZone).ZoneIsOccupied) {
                        state.dataThermalComforts->ThermalComfortSetPoint(iZone).notMetCoolingOccupied = state.dataGlobal->TimeStepZone;
                        state.dataThermalComforts->ThermalComfortSetPoint(iZone).totalNotMetCoolingOccupied += state.dataGlobal->TimeStepZone;
                        if (state.dataThermalComforts->AnyZoneNotMetCoolingOccupied == 0.0)
                            state.dataThermalComforts->AnyZoneNotMetCoolingOccupied = state.dataGlobal->TimeStepZone;
                        if (state.dataThermalComforts->AnyZoneNotMetOccupied == 0.0)
                            state.dataThermalComforts->AnyZoneNotMetOccupied = state.dataGlobal->TimeStepZone;
                    }
                }
            }
        }
        state.dataThermalComforts->TotalAnyZoneNotMetHeating += state.dataThermalComforts->AnyZoneNotMetHeating;
        state.dataThermalComforts->TotalAnyZoneNotMetCooling += state.dataThermalComforts->AnyZoneNotMetCooling;
        state.dataThermalComforts->TotalAnyZoneNotMetHeatingOccupied += state.dataThermalComforts->AnyZoneNotMetHeatingOccupied;
        state.dataThermalComforts->TotalAnyZoneNotMetCoolingOccupied += state.dataThermalComforts->AnyZoneNotMetCoolingOccupied;
        state.dataThermalComforts->TotalAnyZoneNotMetOccupied += state.dataThermalComforts->AnyZoneNotMetOccupied;

        // was EndEnvrnsFlag prior to CR7562
        if (state.dataGlobal->EndDesignDayEnvrnsFlag) {
            for (iZone = 1; iZone <= state.dataGlobal->NumOfZones; ++iZone) {
                PreDefTableEntry(state,
                                 state.dataOutRptPredefined->pdchULnotMetHeat,
                                 state.dataHeatBal->Zone(iZone).Name,
                                 state.dataThermalComforts->ThermalComfortSetPoint(iZone).totalNotMetHeating);
                PreDefTableEntry(state,
                                 state.dataOutRptPredefined->pdchULnotMetCool,
                                 state.dataHeatBal->Zone(iZone).Name,
                                 state.dataThermalComforts->ThermalComfortSetPoint(iZone).totalNotMetCooling);
                PreDefTableEntry(state,
                                 state.dataOutRptPredefined->pdchULnotMetHeatOcc,
                                 state.dataHeatBal->Zone(iZone).Name,
                                 state.dataThermalComforts->ThermalComfortSetPoint(iZone).totalNotMetHeatingOccupied);
                PreDefTableEntry(state,
                                 state.dataOutRptPredefined->pdchULnotMetCoolOcc,
                                 state.dataHeatBal->Zone(iZone).Name,
                                 state.dataThermalComforts->ThermalComfortSetPoint(iZone).totalNotMetCoolingOccupied);
            }
            PreDefTableEntry(state, state.dataOutRptPredefined->pdchULnotMetHeat, "Facility", state.dataThermalComforts->TotalAnyZoneNotMetHeating);
            PreDefTableEntry(state, state.dataOutRptPredefined->pdchULnotMetCool, "Facility", state.dataThermalComforts->TotalAnyZoneNotMetCooling);
            PreDefTableEntry(
                state, state.dataOutRptPredefined->pdchULnotMetHeatOcc, "Facility", state.dataThermalComforts->TotalAnyZoneNotMetHeatingOccupied);
            PreDefTableEntry(
                state, state.dataOutRptPredefined->pdchULnotMetCoolOcc, "Facility", state.dataThermalComforts->TotalAnyZoneNotMetCoolingOccupied);
            // set value for ABUPS report
            state.dataOutRptPredefined->TotalNotMetHeatingOccupiedForABUPS = state.dataThermalComforts->TotalAnyZoneNotMetHeatingOccupied;
            state.dataOutRptPredefined->TotalNotMetCoolingOccupiedForABUPS = state.dataThermalComforts->TotalAnyZoneNotMetCoolingOccupied;
            state.dataOutRptPredefined->TotalNotMetOccupiedForABUPS = state.dataThermalComforts->TotalAnyZoneNotMetOccupied;
            // reset counters
            for (iZone = 1; iZone <= state.dataGlobal->NumOfZones; ++iZone) {
                state.dataThermalComforts->ThermalComfortSetPoint(iZone).totalNotMetHeating = 0.0;
                state.dataThermalComforts->ThermalComfortSetPoint(iZone).totalNotMetCooling = 0.0;
                state.dataThermalComforts->ThermalComfortSetPoint(iZone).totalNotMetHeatingOccupied = 0.0;
                state.dataThermalComforts->ThermalComfortSetPoint(iZone).totalNotMetCoolingOccupied = 0.0;
            }
            state.dataThermalComforts->TotalAnyZoneNotMetHeating = 0.0;
            state.dataThermalComforts->TotalAnyZoneNotMetCooling = 0.0;
            state.dataThermalComforts->TotalAnyZoneNotMetHeatingOccupied = 0.0;
            state.dataThermalComforts->TotalAnyZoneNotMetCoolingOccupied = 0.0;
            state.dataThermalComforts->TotalAnyZoneNotMetOccupied = 0.0;
            // report how the aggregation is conducted
            {
                auto const SELECT_CASE_var(state.dataGlobal->KindOfSim);
                if (SELECT_CASE_var == DataGlobalConstants::KindOfSim::DesignDay) {
                    addFootNoteSubTable(state, state.dataOutRptPredefined->pdstUnmetLoads, "Aggregated over the Design Days");
                } else if (SELECT_CASE_var == DataGlobalConstants::KindOfSim::RunPeriodDesign) {
                    addFootNoteSubTable(state, state.dataOutRptPredefined->pdstUnmetLoads, "Aggregated over the RunPeriods for Design");
                } else if (SELECT_CASE_var == DataGlobalConstants::KindOfSim::RunPeriodWeather) {
                    addFootNoteSubTable(state, state.dataOutRptPredefined->pdstUnmetLoads, "Aggregated over the RunPeriods for Weather");
                }
            }
        }
    }

    void ResetSetPointMet(EnergyPlusData &state)
    {
        // Jason Glazer - October 2015
        // Reset set point not met table gathering arrays to zero for multi-year simulations
        // so that only last year is reported in tabular reports
        int iZone;
        for (iZone = 1; iZone <= state.dataGlobal->NumOfZones; ++iZone) {
            state.dataThermalComforts->ThermalComfortSetPoint(iZone).totalNotMetHeating = 0.0;
            state.dataThermalComforts->ThermalComfortSetPoint(iZone).totalNotMetCooling = 0.0;
            state.dataThermalComforts->ThermalComfortSetPoint(iZone).totalNotMetHeatingOccupied = 0.0;
            state.dataThermalComforts->ThermalComfortSetPoint(iZone).totalNotMetCoolingOccupied = 0.0;
        }
        state.dataThermalComforts->TotalAnyZoneNotMetHeating = 0.0;
        state.dataThermalComforts->TotalAnyZoneNotMetCooling = 0.0;
        state.dataThermalComforts->TotalAnyZoneNotMetHeatingOccupied = 0.0;
        state.dataThermalComforts->TotalAnyZoneNotMetCoolingOccupied = 0.0;
        state.dataThermalComforts->TotalAnyZoneNotMetOccupied = 0.0;
    }

    void CalcThermalComfortAdaptiveASH55(
        EnergyPlusData &state,
        bool const initiate,              // true if supposed to initiate
        Optional_bool_const wthrsim,      // true if this is a weather simulation
        Optional<Real64 const> avgdrybulb // approximate avg drybulb for design day.  will be used as previous period in design day
    )
    {

        // SUBROUTINE INFORMATION:
        //       AUTHOR         Tyler Hoyt
        //       DATE WRITTEN   July 2011

        // PURPOSE OF THIS SUBROUTINE:
        // Sets up and carries out ASHRAE55-2010 adaptive comfort model calculations.
        // Output provided are state variables for the 80% and 90% acceptability limits
        // in the model, the comfort temperature, and the 30-day running average or
        // monthly average outdoor air temperature as parsed from the .STAT file.

        // METHODOLOGY EMPLOYED:
        // In order for the calculations to be possible the user must provide either
        // a .STAT file or .EPW file for the purpose of computing a monthly average
        // temperature or thirty-day running average. The subroutine need only open
        // the relevant file once to initialize, and then operates within the loop.

        // Using/Aliasing
        auto &SysTimeElapsed = state.dataHVACGlobal->SysTimeElapsed;
        using OutputReportTabular::GetColumnUsingTabs;
        using OutputReportTabular::StrToReal;

        // SUBROUTINE PARAMETER DEFINITIONS:

        // SUBROUTINE LOCAL VARIABLE DECLARATIONS:
        std::string lineAvg;
        std::string epwLine;
        Real64 dryBulb;
        Real64 tComf;
        Real64 numOccupants;
        int readStat;
        int jStartDay;
        int calcStartDay;
        int calcStartHr;
        int calcEndDay;
        int calcEndHr;
        std::string::size_type pos;
        int ind;
        int i;
        int j;
        bool weathersimulation;
        Real64 inavgdrybulb;
        bool ErrorsFound(false);

        if (initiate) { // not optional on initiate=true.  would otherwise check for presence
            weathersimulation = wthrsim;
            state.dataThermalComforts->avgDryBulbASH = 0.0;
            state.dataThermalComforts->runningAverageASH = 0.0;
            state.dataThermalComforts->monthlyTemp = 0.0;
            inavgdrybulb = avgdrybulb;
        } else {
            weathersimulation = false;
            inavgdrybulb = 0.0;
        }

        if (initiate && weathersimulation) {
            const bool statFileExists = FileSystem::fileExists(state.files.inStatFilePath.filePath);
            const bool epwFileExists = FileSystem::fileExists(state.files.inputWeatherFilePath.filePath);

            readStat = 0;
            if (statFileExists) {
                auto statFile = state.files.inStatFilePath.open(state, "CalcThermalComfortAdapctiveASH55");
                while (statFile.good()) {
                    auto lineIn = statFile.readLine();
                    if (has(lineIn.data, "Monthly Statistics for Dry Bulb temperatures")) {
                        for (i = 1; i <= 7; ++i) {
                            lineIn = statFile.readLine();
                        }
                        lineIn = statFile.readLine();
                        lineAvg = lineIn.data;
                        break;
                    }
                }
                for (i = 1; i <= 12; ++i) {
                    state.dataThermalComforts->monthlyTemp(i) = StrToReal(GetColumnUsingTabs(lineAvg, i + 2));
                }
                state.dataThermalComforts->useStatData = true;
            } else if (epwFileExists) {
                // determine number of days in year
                int DaysInYear;
                if (state.dataEnvrn->CurrentYearIsLeapYear) {
                    DaysInYear = 366;
                } else {
                    DaysInYear = 365;
                }
                state.dataThermalComforts->DailyAveOutTemp = 0.0;

<<<<<<< HEAD
                WeatherManager::OpenEPlusWeatherFile(state, ErrorsFound, false);

=======
                auto epwFile = state.files.inputWeatherFilePath.open(state, "CalcThermalComfortAdaptiveASH55");
                for (i = 1; i <= 8; ++i) { // Headers
                    epwLine = epwFile.readLine().data;
                }
>>>>>>> 30915ac5
                jStartDay = state.dataEnvrn->DayOfYear - 1;
                calcStartDay = jStartDay - 30;
                if (calcStartDay >= 0) {
                    calcStartHr = 24 * calcStartDay + 1;
                    for (i = 1; i <= calcStartHr - 1; ++i) {
                        state.files.inputWeatherFile.readLine();
                    }
                    for (i = 1; i <= 30; ++i) {
                        state.dataThermalComforts->avgDryBulbASH = 0.0;
                        for (j = 1; j <= 24; ++j) {
                            epwLine = state.files.inputWeatherFile.readLine().data;
                            for (ind = 1; ind <= 6; ++ind) {
                                pos = index(epwLine, ',');
                                epwLine.erase(0, pos + 1);
                            }
                            pos = index(epwLine, ',');
                            dryBulb = StrToReal(epwLine.substr(0, pos));
                            state.dataThermalComforts->avgDryBulbASH += (dryBulb / 24.0);
                        }
                        state.dataThermalComforts->DailyAveOutTemp(i) = state.dataThermalComforts->avgDryBulbASH;
                    }
                } else { // Do special things for wrapping the epw
                    calcEndDay = jStartDay;
                    calcStartDay += DaysInYear;
                    calcEndHr = 24 * calcEndDay;
                    calcStartHr = 24 * calcStartDay + 1;
                    for (i = 1; i <= calcEndDay; ++i) {
                        state.dataThermalComforts->avgDryBulbASH = 0.0;
                        for (j = 1; j <= 24; ++j) {
                            epwLine = state.files.inputWeatherFile.readLine().data;
                            for (ind = 1; ind <= 6; ++ind) {
                                pos = index(epwLine, ',');
                                epwLine.erase(0, pos + 1);
                            }
                            pos = index(epwLine, ',');
                            dryBulb = StrToReal(epwLine.substr(0, pos));
                            state.dataThermalComforts->avgDryBulbASH += (dryBulb / 24.0);
                        }
                        state.dataThermalComforts->DailyAveOutTemp(i + 30 - calcEndDay) = state.dataThermalComforts->avgDryBulbASH;
                    }
                    for (i = calcEndHr + 1; i <= calcStartHr - 1; ++i) {
                        epwLine = state.files.inputWeatherFile.readLine().data;
                    }
                    for (i = 1; i <= 30 - calcEndDay; ++i) {
                        state.dataThermalComforts->avgDryBulbASH = 0.0;
                        for (j = 1; j <= 24; ++j) {
                            epwLine = state.files.inputWeatherFile.readLine().data;
                            for (ind = 1; ind <= 6; ++ind) {
                                pos = index(epwLine, ',');
                                epwLine.erase(0, pos + 1);
                            }
                            pos = index(epwLine, ',');
                            dryBulb = StrToReal(epwLine.substr(0, pos));
                            state.dataThermalComforts->avgDryBulbASH += (dryBulb / 24.0);
                        }
                        state.dataThermalComforts->DailyAveOutTemp(i) = state.dataThermalComforts->avgDryBulbASH;
                    }
                }
                state.dataThermalComforts->useEpwData = true;
            }
        } else if (initiate && !weathersimulation) {
            state.dataThermalComforts->runningAverageASH = inavgdrybulb;
            state.dataThermalComforts->monthlyTemp = inavgdrybulb;
            state.dataThermalComforts->avgDryBulbASH = 0.0;
        }

        if (initiate) return;

        if (state.dataGlobal->BeginDayFlag && state.dataThermalComforts->useEpwData) {
            // Update the running average, reset the daily avg
            state.dataThermalComforts->DailyAveOutTemp(30) = state.dataThermalComforts->avgDryBulbASH;
            Real64 sum = 0.0;
            for (i = 1; i <= 29; i++) {
                sum += state.dataThermalComforts->DailyAveOutTemp(i);
            }
            state.dataThermalComforts->runningAverageASH = (sum + state.dataThermalComforts->avgDryBulbASH) / 30.0;
            for (i = 1; i <= 29; i++) {
                state.dataThermalComforts->DailyAveOutTemp(i) = state.dataThermalComforts->DailyAveOutTemp(i + 1);
            }
            state.dataThermalComforts->avgDryBulbASH = 0.0;
        }

        // If exists BeginMonthFlag we can use it to call InvJulianDay once per month.
        if (state.dataGlobal->BeginDayFlag && state.dataThermalComforts->useStatData) {
            //  CALL InvJulianDay(DayOfYear,pMonth,pDay,0)
            //  runningAverageASH = monthlyTemp(pMonth)
            state.dataThermalComforts->runningAverageASH = state.dataThermalComforts->monthlyTemp(state.dataEnvrn->Month);
        }

        // Update the daily average
        // IF (BeginHourFlag .and. useEpwData) THEN
        if (state.dataGlobal->BeginHourFlag) {
            state.dataThermalComforts->avgDryBulbASH += (state.dataEnvrn->OutDryBulbTemp / 24.0);
        }

        for (state.dataThermalComforts->PeopleNum = 1; state.dataThermalComforts->PeopleNum <= state.dataHeatBal->TotPeople;
             ++state.dataThermalComforts->PeopleNum) {
            if (!state.dataHeatBal->People(state.dataThermalComforts->PeopleNum).AdaptiveASH55) continue;
            state.dataThermalComforts->ZoneNum = state.dataHeatBal->People(state.dataThermalComforts->PeopleNum).ZonePtr;
            if (state.dataRoomAirMod->IsZoneDV(state.dataThermalComforts->ZoneNum) ||
                state.dataRoomAirMod->IsZoneUI(state.dataThermalComforts->ZoneNum)) {
                state.dataThermalComforts->AirTemp = state.dataRoomAirMod->TCMF(state.dataThermalComforts->ZoneNum);
            } else {
                state.dataThermalComforts->AirTemp = state.dataHeatBalFanSys->ZTAVComf(state.dataThermalComforts->ZoneNum);
            }
            state.dataThermalComforts->RadTemp = CalcRadTemp(state, state.dataThermalComforts->PeopleNum);
            state.dataThermalComforts->OpTemp = (state.dataThermalComforts->AirTemp + state.dataThermalComforts->RadTemp) / 2.0;
            state.dataThermalComforts->ThermalComfortData(state.dataThermalComforts->PeopleNum).ThermalComfortOpTemp =
                state.dataThermalComforts->OpTemp;
            state.dataThermalComforts->ThermalComfortData(state.dataThermalComforts->PeopleNum).ASHRAE55RunningMeanOutdoorTemp =
                state.dataThermalComforts->runningAverageASH;
            if (state.dataThermalComforts->runningAverageASH >= 10.0 && state.dataThermalComforts->runningAverageASH <= 33.5) {
                // Calculate the comfort here  (people/output handling loop)
                numOccupants = state.dataHeatBal->People(state.dataThermalComforts->PeopleNum).NumberOfPeople *
                               GetCurrentScheduleValue(state, state.dataHeatBal->People(state.dataThermalComforts->PeopleNum).NumberOfPeoplePtr);
                tComf = 0.31 * state.dataThermalComforts->runningAverageASH + 17.8;
                state.dataThermalComforts->ThermalComfortData(state.dataThermalComforts->PeopleNum).TComfASH55 = tComf;
                if (numOccupants > 0) {
                    if (state.dataThermalComforts->OpTemp < tComf + 2.5 && state.dataThermalComforts->OpTemp > tComf - 2.5) {
                        // 80% and 90% limits okay
                        state.dataThermalComforts->ThermalComfortData(state.dataThermalComforts->PeopleNum).ThermalComfortAdaptiveASH5590 = 1;
                        state.dataThermalComforts->ThermalComfortData(state.dataThermalComforts->PeopleNum).ThermalComfortAdaptiveASH5580 = 1;
                    } else if (state.dataThermalComforts->OpTemp < tComf + 3.5 && state.dataThermalComforts->OpTemp > tComf - 3.5) {
                        // 80% only
                        state.dataThermalComforts->ThermalComfortData(state.dataThermalComforts->PeopleNum).ThermalComfortAdaptiveASH5590 = 0;
                        state.dataThermalComforts->ThermalComfortData(state.dataThermalComforts->PeopleNum).ThermalComfortAdaptiveASH5580 = 1;
                        state.dataHeatBal->People(state.dataThermalComforts->PeopleNum).TimeNotMetASH5590 += SysTimeElapsed;
                    } else {
                        // Neither
                        state.dataThermalComforts->ThermalComfortData(state.dataThermalComforts->PeopleNum).ThermalComfortAdaptiveASH5590 = 0;
                        state.dataThermalComforts->ThermalComfortData(state.dataThermalComforts->PeopleNum).ThermalComfortAdaptiveASH5580 = 0;
                        state.dataHeatBal->People(state.dataThermalComforts->PeopleNum).TimeNotMetASH5580 += SysTimeElapsed;
                        state.dataHeatBal->People(state.dataThermalComforts->PeopleNum).TimeNotMetASH5590 += SysTimeElapsed;
                    }
                } else {
                    // Unoccupied
                    state.dataThermalComforts->ThermalComfortData(state.dataThermalComforts->PeopleNum).ThermalComfortAdaptiveASH5590 = -1;
                    state.dataThermalComforts->ThermalComfortData(state.dataThermalComforts->PeopleNum).ThermalComfortAdaptiveASH5580 = -1;
                }
            } else {
                // Monthly temp out of range
                state.dataThermalComforts->ThermalComfortData(state.dataThermalComforts->PeopleNum).ThermalComfortAdaptiveASH5590 = -1;
                state.dataThermalComforts->ThermalComfortData(state.dataThermalComforts->PeopleNum).ThermalComfortAdaptiveASH5580 = -1;
                state.dataThermalComforts->ThermalComfortData(state.dataThermalComforts->PeopleNum).TComfASH55 = -1.0;
            }
        }
    }

    void CalcThermalComfortAdaptiveCEN15251(
        EnergyPlusData &state,
        bool const initiate,              // true if supposed to initiate
        Optional_bool_const wthrsim,      // true if this is a weather simulation
        Optional<Real64 const> avgdrybulb // approximate avg drybulb for design day.  will be used as previous period in design day
    )
    {

        // SUBROUTINE INFORMATION:
        //       AUTHOR         Tyler Hoyt
        //       DATE WRITTEN   July 2011

        // PURPOSE OF THIS SUBROUTINE:
        // Sets up and carries out CEN-15251 adaptive comfort model calculations.
        // Output provided are state variables for the Category I, II, and III
        // limits of the model, the comfort temperature, and the 5-day weighted
        // moving average of the outdoor air temperature.

        // Using/Aliasing
        auto &SysTimeElapsed = state.dataHVACGlobal->SysTimeElapsed;
        using OutputReportTabular::GetColumnUsingTabs;
        using OutputReportTabular::StrToReal;

        // SUBROUTINE PARAMETER DEFINITIONS:
        static Real64 const alpha(0.8);
        static Array1D<Real64> const alpha_pow({pow_6(alpha), pow_5(alpha), pow_4(alpha), pow_3(alpha), pow_2(alpha), alpha, 1.0}); // alpha^(7-i)

        // SUBROUTINE LOCAL VARIABLE DECLARATIONS:
        std::string epwLine;
        Real64 dryBulb;
        Real64 tComf;
        Real64 tComfLow;
        Real64 numOccupants;
        int readStat;
        int jStartDay;
        int calcStartDay;
        int calcStartHr;
        int calcEndDay;
        int calcEndHr;
        std::string::size_type pos;
        int ind;
        int i;
        int j;
        bool weathersimulation;
        Real64 inavgdrybulb;
        bool ErrorsFound(false);

        if (initiate) { // not optional on initiate=true.  would otherwise check for presence
            weathersimulation = wthrsim;
            inavgdrybulb = avgdrybulb;
            state.dataThermalComforts->avgDryBulbCEN = 0.0;
            state.dataThermalComforts->runningAverageCEN = 0.0;
        } else {
            weathersimulation = false;
            inavgdrybulb = 0.0;
        }

        if (initiate && weathersimulation) {
            const bool epwFileExists = FileSystem::fileExists(state.files.inputWeatherFilePath.filePath);
            readStat = 0;
            if (epwFileExists) {
<<<<<<< HEAD
                // determine number of days in year
                int DaysInYear;
                if (state.dataEnvrn->CurrentYearIsLeapYear) {
                    DaysInYear = 366;
                } else {
                    DaysInYear = 365;
=======
                auto epwFile = state.files.inputWeatherFilePath.open(state, "CalcThermalComfortAdaptiveCEN15251");
                for (i = 1; i <= 9; ++i) { // Headers
                    epwFile.readLine();
>>>>>>> 30915ac5
                }

                // Borrowed from OpenEPlusWeatherFile
                // state.files.inputWeatherFile.close();
                // state.files.inputWeatherFile.fileName = state.files.inputWeatherFileName.fileName;
                // state.files.inputWeatherFile.open();
                // WeatherManager::SkipEPlusWFHeader(state);
                WeatherManager::OpenEPlusWeatherFile(state, ErrorsFound, false);

                jStartDay = state.dataEnvrn->DayOfYear - 1;
                calcStartDay = jStartDay - 7;
                if (calcStartDay > 0) {
                    calcStartHr = 24 * calcStartDay + 1;
                    for (i = 1; i <= calcStartHr - 1; ++i) {
                        state.files.inputWeatherFile.readLine();
                    }
                    state.dataThermalComforts->runningAverageCEN = 0.0;
                    for (i = 1; i <= 7; ++i) {
                        state.dataThermalComforts->avgDryBulbCEN = 0.0;
                        for (j = 1; j <= 24; ++j) {
                            epwLine = state.files.inputWeatherFile.readLine().data;
                            for (ind = 1; ind <= 6; ++ind) {
                                pos = index(epwLine, ',');
                                epwLine.erase(0, pos + 1);
                            }
                            pos = index(epwLine, ',');
                            dryBulb = StrToReal(epwLine.substr(0, pos));
                            state.dataThermalComforts->avgDryBulbCEN += (dryBulb / 24.0);
                        }
                        state.dataThermalComforts->runningAverageCEN += alpha_pow(i) * state.dataThermalComforts->avgDryBulbCEN;
                    }
                } else { // Do special things for wrapping the epw
                    calcEndDay = jStartDay;
                    calcStartDay += DaysInYear;
                    calcEndHr = 24 * calcEndDay;
                    calcStartHr = 24 * calcStartDay + 1;
                    for (i = 1; i <= calcEndDay; ++i) {
                        state.dataThermalComforts->avgDryBulbCEN = 0.0;
                        for (j = 1; j <= 24; ++j) {
                            epwLine = state.files.inputWeatherFile.readLine().data;
                            for (ind = 1; ind <= 6; ++ind) {
                                pos = index(epwLine, ',');
                                epwLine.erase(0, pos + 1);
                            }
                            pos = index(epwLine, ',');
                            dryBulb = StrToReal(epwLine.substr(0, pos));
                            state.dataThermalComforts->avgDryBulbCEN += (dryBulb / 24.0);
                        }
                        state.dataThermalComforts->runningAverageCEN += std::pow(alpha, calcEndDay - i) * state.dataThermalComforts->avgDryBulbCEN;
                    }
                    for (i = calcEndHr + 1; i <= calcStartHr - 1; ++i) {
                        state.files.inputWeatherFile.readLine();
                    }
                    for (i = 1; i <= 7 - calcEndDay; ++i) {
                        state.dataThermalComforts->avgDryBulbCEN = 0.0;
                        for (j = 1; j <= 24; ++j) {
                            epwLine = state.files.inputWeatherFile.readLine().data;
                            for (ind = 1; ind <= 6; ++ind) {
                                pos = index(epwLine, ',');
                                epwLine.erase(0, pos + 1);
                            }
                            pos = index(epwLine, ',');
                            dryBulb = StrToReal(epwLine.substr(0, pos));
                            state.dataThermalComforts->avgDryBulbCEN += (dryBulb / 24.0);
                        }
                        state.dataThermalComforts->runningAverageCEN += alpha_pow(i) * state.dataThermalComforts->avgDryBulbCEN;
                    }
                }
                state.dataThermalComforts->runningAverageCEN *= (1.0 - alpha);
                state.dataThermalComforts->avgDryBulbCEN = 0.0;
                state.dataThermalComforts->useEpwDataCEN = true;
                state.dataThermalComforts->firstDaySet = true;
            }
        } else if (initiate && !weathersimulation) {
            state.dataThermalComforts->runningAverageCEN = inavgdrybulb;
            state.dataThermalComforts->avgDryBulbCEN = 0.0;
        }
        if (initiate) return;

        if (state.dataGlobal->BeginDayFlag && !state.dataThermalComforts->firstDaySet) {
            // Update the running average, reset the daily avg
            state.dataThermalComforts->runningAverageCEN =
                alpha * state.dataThermalComforts->runningAverageCEN + (1.0 - alpha) * state.dataThermalComforts->avgDryBulbCEN;
            state.dataThermalComforts->avgDryBulbCEN = 0.0;
        }

        state.dataThermalComforts->firstDaySet = false;

        // Update the daily average
        if (state.dataGlobal->BeginHourFlag) {
            state.dataThermalComforts->avgDryBulbCEN += (state.dataEnvrn->OutDryBulbTemp / 24.0);
        }

        for (state.dataThermalComforts->PeopleNum = 1; state.dataThermalComforts->PeopleNum <= state.dataHeatBal->TotPeople;
             ++state.dataThermalComforts->PeopleNum) {
            if (!state.dataHeatBal->People(state.dataThermalComforts->PeopleNum).AdaptiveCEN15251) continue;
            state.dataThermalComforts->ZoneNum = state.dataHeatBal->People(state.dataThermalComforts->PeopleNum).ZonePtr;
            if (state.dataRoomAirMod->IsZoneDV(state.dataThermalComforts->ZoneNum) ||
                state.dataRoomAirMod->IsZoneUI(state.dataThermalComforts->ZoneNum)) {
                state.dataThermalComforts->AirTemp = state.dataRoomAirMod->TCMF(state.dataThermalComforts->ZoneNum);
            } else {
                state.dataThermalComforts->AirTemp = state.dataHeatBalFanSys->ZTAVComf(state.dataThermalComforts->ZoneNum);
            }
            state.dataThermalComforts->RadTemp = CalcRadTemp(state, state.dataThermalComforts->PeopleNum);
            state.dataThermalComforts->OpTemp = (state.dataThermalComforts->AirTemp + state.dataThermalComforts->RadTemp) / 2.0;
            state.dataThermalComforts->ThermalComfortData(state.dataThermalComforts->PeopleNum).ThermalComfortOpTemp =
                state.dataThermalComforts->OpTemp;
            state.dataThermalComforts->ThermalComfortData(state.dataThermalComforts->PeopleNum).CEN15251RunningMeanOutdoorTemp =
                state.dataThermalComforts->runningAverageCEN;
            if (state.dataThermalComforts->runningAverageCEN >= 10.0 && state.dataThermalComforts->runningAverageCEN <= 30.0) {
                // Calculate the comfort here (people/output handling loop)
                numOccupants = state.dataHeatBal->People(state.dataThermalComforts->PeopleNum).NumberOfPeople *
                               GetCurrentScheduleValue(state, state.dataHeatBal->People(state.dataThermalComforts->PeopleNum).NumberOfPeoplePtr);
                tComf = 0.33 * state.dataThermalComforts->runningAverageCEN + 18.8;
                state.dataThermalComforts->ThermalComfortData(state.dataThermalComforts->PeopleNum).TComfCEN15251 = tComf;
                if (numOccupants > 0) {
                    if (state.dataThermalComforts->runningAverageCEN < 15) {
                        tComfLow = 23.75; // Lower limit is constant in this region
                    } else {
                        tComfLow = tComf;
                    }
                    if (state.dataThermalComforts->OpTemp < tComf + 2.0 && state.dataThermalComforts->OpTemp > tComfLow - 2.0) {
                        // Within Cat I, II, III Limits
                        state.dataThermalComforts->ThermalComfortData(state.dataThermalComforts->PeopleNum).ThermalComfortAdaptiveCEN15251CatI = 1;
                        state.dataThermalComforts->ThermalComfortData(state.dataThermalComforts->PeopleNum).ThermalComfortAdaptiveCEN15251CatII = 1;
                        state.dataThermalComforts->ThermalComfortData(state.dataThermalComforts->PeopleNum).ThermalComfortAdaptiveCEN15251CatIII = 1;
                    } else if (state.dataThermalComforts->OpTemp < tComf + 3.0 && state.dataThermalComforts->OpTemp > tComfLow - 3.0) {
                        // Within Cat II, III Limits
                        state.dataThermalComforts->ThermalComfortData(state.dataThermalComforts->PeopleNum).ThermalComfortAdaptiveCEN15251CatI = 0;
                        state.dataThermalComforts->ThermalComfortData(state.dataThermalComforts->PeopleNum).ThermalComfortAdaptiveCEN15251CatII = 1;
                        state.dataThermalComforts->ThermalComfortData(state.dataThermalComforts->PeopleNum).ThermalComfortAdaptiveCEN15251CatIII = 1;
                        state.dataHeatBal->People(state.dataThermalComforts->PeopleNum).TimeNotMetCEN15251CatI += SysTimeElapsed;
                    } else if (state.dataThermalComforts->OpTemp < tComf + 4.0 && state.dataThermalComforts->OpTemp > tComfLow - 4.0) {
                        // Within Cat III Limits
                        state.dataThermalComforts->ThermalComfortData(state.dataThermalComforts->PeopleNum).ThermalComfortAdaptiveCEN15251CatI = 0;
                        state.dataThermalComforts->ThermalComfortData(state.dataThermalComforts->PeopleNum).ThermalComfortAdaptiveCEN15251CatII = 0;
                        state.dataThermalComforts->ThermalComfortData(state.dataThermalComforts->PeopleNum).ThermalComfortAdaptiveCEN15251CatIII = 1;
                        state.dataHeatBal->People(state.dataThermalComforts->PeopleNum).TimeNotMetCEN15251CatI += SysTimeElapsed;
                        state.dataHeatBal->People(state.dataThermalComforts->PeopleNum).TimeNotMetCEN15251CatII += SysTimeElapsed;
                    } else {
                        // None
                        state.dataThermalComforts->ThermalComfortData(state.dataThermalComforts->PeopleNum).ThermalComfortAdaptiveCEN15251CatI = 0;
                        state.dataThermalComforts->ThermalComfortData(state.dataThermalComforts->PeopleNum).ThermalComfortAdaptiveCEN15251CatII = 0;
                        state.dataThermalComforts->ThermalComfortData(state.dataThermalComforts->PeopleNum).ThermalComfortAdaptiveCEN15251CatIII = 0;
                        state.dataHeatBal->People(state.dataThermalComforts->PeopleNum).TimeNotMetCEN15251CatI += SysTimeElapsed;
                        state.dataHeatBal->People(state.dataThermalComforts->PeopleNum).TimeNotMetCEN15251CatII += SysTimeElapsed;
                        state.dataHeatBal->People(state.dataThermalComforts->PeopleNum).TimeNotMetCEN15251CatIII += SysTimeElapsed;
                    }
                } else {
                    // Unoccupied
                    state.dataThermalComforts->ThermalComfortData(state.dataThermalComforts->PeopleNum).ThermalComfortAdaptiveCEN15251CatI = -1;
                    state.dataThermalComforts->ThermalComfortData(state.dataThermalComforts->PeopleNum).ThermalComfortAdaptiveCEN15251CatII = -1;
                    state.dataThermalComforts->ThermalComfortData(state.dataThermalComforts->PeopleNum).ThermalComfortAdaptiveCEN15251CatIII = -1;
                }
            } else {
                // Monthly temp out of range
                state.dataThermalComforts->ThermalComfortData(state.dataThermalComforts->PeopleNum).ThermalComfortAdaptiveCEN15251CatI = -1;
                state.dataThermalComforts->ThermalComfortData(state.dataThermalComforts->PeopleNum).ThermalComfortAdaptiveCEN15251CatII = -1;
                state.dataThermalComforts->ThermalComfortData(state.dataThermalComforts->PeopleNum).ThermalComfortAdaptiveCEN15251CatIII = -1;
                state.dataThermalComforts->ThermalComfortData(state.dataThermalComforts->PeopleNum).TComfCEN15251 = -1.0;
            }
        }
    }

    void DynamicClothingModel(EnergyPlusData &state)
    {
        // SUBROUTINE INFORMATION:
        //       AUTHOR         Kwang Ho Lee
        //       DATE WRITTEN   June 2013

        // SUBROUTINE LOCAL VARIABLE DECLARATIONS:
        Real64 TemporaryVariable;

        if (state.dataThermalComforts->TemporarySixAMTemperature < -5.0) {
            state.dataThermalComforts->ThermalComfortData(state.dataThermalComforts->PeopleNum).ClothingValue = 1.0;
        } else if ((state.dataThermalComforts->TemporarySixAMTemperature >= -5.0) && (state.dataThermalComforts->TemporarySixAMTemperature < 5.0)) {
            state.dataThermalComforts->ThermalComfortData(state.dataThermalComforts->PeopleNum).ClothingValue =
                0.818 - 0.0364 * state.dataThermalComforts->TemporarySixAMTemperature;
        } else if ((state.dataThermalComforts->TemporarySixAMTemperature >= 5.0) && (state.dataThermalComforts->TemporarySixAMTemperature < 26.0)) {
            TemporaryVariable = -0.1635 - 0.0066 * state.dataThermalComforts->TemporarySixAMTemperature;
            state.dataThermalComforts->ThermalComfortData(state.dataThermalComforts->PeopleNum).ClothingValue = std::pow(10.0, TemporaryVariable);
        } else if (state.dataThermalComforts->TemporarySixAMTemperature >= 26.0) {
            state.dataThermalComforts->ThermalComfortData(state.dataThermalComforts->PeopleNum).ClothingValue = 0.46;
        }
    }

} // namespace ThermalComfort

} // namespace EnergyPlus<|MERGE_RESOLUTION|>--- conflicted
+++ resolved
@@ -2805,15 +2805,8 @@
                 }
                 state.dataThermalComforts->DailyAveOutTemp = 0.0;
 
-<<<<<<< HEAD
                 WeatherManager::OpenEPlusWeatherFile(state, ErrorsFound, false);
 
-=======
-                auto epwFile = state.files.inputWeatherFilePath.open(state, "CalcThermalComfortAdaptiveASH55");
-                for (i = 1; i <= 8; ++i) { // Headers
-                    epwLine = epwFile.readLine().data;
-                }
->>>>>>> 30915ac5
                 jStartDay = state.dataEnvrn->DayOfYear - 1;
                 calcStartDay = jStartDay - 30;
                 if (calcStartDay >= 0) {
@@ -3023,18 +3016,12 @@
             const bool epwFileExists = FileSystem::fileExists(state.files.inputWeatherFilePath.filePath);
             readStat = 0;
             if (epwFileExists) {
-<<<<<<< HEAD
                 // determine number of days in year
                 int DaysInYear;
                 if (state.dataEnvrn->CurrentYearIsLeapYear) {
                     DaysInYear = 366;
                 } else {
                     DaysInYear = 365;
-=======
-                auto epwFile = state.files.inputWeatherFilePath.open(state, "CalcThermalComfortAdaptiveCEN15251");
-                for (i = 1; i <= 9; ++i) { // Headers
-                    epwFile.readLine();
->>>>>>> 30915ac5
                 }
 
                 // Borrowed from OpenEPlusWeatherFile
