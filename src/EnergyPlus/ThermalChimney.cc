// EnergyPlus, Copyright (c) 1996-2021, The Board of Trustees of the University of Illinois,
// The Regents of the University of California, through Lawrence Berkeley National Laboratory
// (subject to receipt of any required approvals from the U.S. Dept. of Energy), Oak Ridge
// National Laboratory, managed by UT-Battelle, Alliance for Sustainable Energy, LLC, and other
// contributors. All rights reserved.
//
// NOTICE: This Software was developed under funding from the U.S. Department of Energy and the
// U.S. Government consequently retains certain rights. As such, the U.S. Government has been
// granted for itself and others acting on its behalf a paid-up, nonexclusive, irrevocable,
// worldwide license in the Software to reproduce, distribute copies to the public, prepare
// derivative works, and perform publicly and display publicly, and to permit others to do so.
//
// Redistribution and use in source and binary forms, with or without modification, are permitted
// provided that the following conditions are met:
//
// (1) Redistributions of source code must retain the above copyright notice, this list of
//     conditions and the following disclaimer.
//
// (2) Redistributions in binary form must reproduce the above copyright notice, this list of
//     conditions and the following disclaimer in the documentation and/or other materials
//     provided with the distribution.
//
// (3) Neither the name of the University of California, Lawrence Berkeley National Laboratory,
//     the University of Illinois, U.S. Dept. of Energy nor the names of its contributors may be
//     used to endorse or promote products derived from this software without specific prior
//     written permission.
//
// (4) Use of EnergyPlus(TM) Name. If Licensee (i) distributes the software in stand-alone form
//     without changes from the version obtained under this License, or (ii) Licensee makes a
//     reference solely to the software portion of its product, Licensee must refer to the
//     software as "EnergyPlus version X" software, where "X" is the version number Licensee
//     obtained under this License and may not use a different name for the software. Except as
//     specifically required in this Section (4), Licensee shall not use in a company name, a
//     product name, in advertising, publicity, or other promotional activities any name, trade
//     name, trademark, logo, or other designation of "EnergyPlus", "E+", "e+" or confusingly
//     similar designation, without the U.S. Department of Energy's prior written consent.
//
// THIS SOFTWARE IS PROVIDED BY THE COPYRIGHT HOLDERS AND CONTRIBUTORS "AS IS" AND ANY EXPRESS OR
// IMPLIED WARRANTIES, INCLUDING, BUT NOT LIMITED TO, THE IMPLIED WARRANTIES OF MERCHANTABILITY
// AND FITNESS FOR A PARTICULAR PURPOSE ARE DISCLAIMED. IN NO EVENT SHALL THE COPYRIGHT OWNER OR
// CONTRIBUTORS BE LIABLE FOR ANY DIRECT, INDIRECT, INCIDENTAL, SPECIAL, EXEMPLARY, OR
// CONSEQUENTIAL DAMAGES (INCLUDING, BUT NOT LIMITED TO, PROCUREMENT OF SUBSTITUTE GOODS OR
// SERVICES; LOSS OF USE, DATA, OR PROFITS; OR BUSINESS INTERRUPTION) HOWEVER CAUSED AND ON ANY
// THEORY OF LIABILITY, WHETHER IN CONTRACT, STRICT LIABILITY, OR TORT (INCLUDING NEGLIGENCE OR
// OTHERWISE) ARISING IN ANY WAY OUT OF THE USE OF THIS SOFTWARE, EVEN IF ADVISED OF THE
// POSSIBILITY OF SUCH DAMAGE.

// C++ Headers
#include <cmath>

// ObjexxFCL Headers
#include <ObjexxFCL/Fmath.hh>

// EnergyPlus Headers
#include <EnergyPlus/Data/EnergyPlusData.hh>
#include <EnergyPlus/DataEnvironment.hh>
#include <EnergyPlus/DataHVACGlobals.hh>
#include <EnergyPlus/DataHeatBalFanSys.hh>
#include <EnergyPlus/DataHeatBalSurface.hh>
#include <EnergyPlus/DataHeatBalance.hh>
#include <EnergyPlus/DataIPShortCuts.hh>
#include <EnergyPlus/DataSurfaces.hh>
#include <EnergyPlus/EMSManager.hh>
#include <EnergyPlus/General.hh>
#include <EnergyPlus/InputProcessing/InputProcessor.hh>
#include <EnergyPlus/OutputProcessor.hh>
#include <EnergyPlus/Psychrometrics.hh>
#include <EnergyPlus/ScheduleManager.hh>
#include <EnergyPlus/ThermalChimney.hh>
#include <EnergyPlus/UtilityRoutines.hh>

namespace EnergyPlus {

namespace ThermalChimney {
    // Module containing the data for Thermal Chimney system

    // MODULE INFORMATION:
    //       AUTHOR         Kwang Ho Lee
    //       DATE WRITTEN   April 2008
    //       MODIFIED       na
    //       RE-ENGINEERED  na

    // PURPOSE OF THIS MODULE:
    // To encapsulate the data and algorithyms required to manage the ThermalChimney System Component

    // METHODOLOGY EMPLOYED:
    // na

    // REFERENCES:
    // 1. N. K. Bansal, R. Mathur and M. S. Bhandari, "Solar Chimney for Enhanced Stack Ventilation",
    // Building and Environment, 28, pp. 373-377, 1993
    // 2. K. S. Ong, "A Mathematical Model of a Solar Chimney", Renewable Energy, 28, pp. 1047-1060, 2003
    // 3. J. Marti-Herrero and M. R. Heras-Celemin, "Dynamic Physical Model for a Solar Chimney",
    // Solar Energy, 81, pp. 614-622, 2007

    // OTHER NOTES: none

    // Using/Aliasing
    using namespace DataEnvironment;
    using namespace DataHeatBalFanSys;
    using namespace DataHeatBalance;
    using namespace DataSurfaces;
    using namespace DataHeatBalSurface;

    // Use statements for access to subroutines in other modules
    using namespace Psychrometrics;

    void ManageThermalChimney(EnergyPlusData &state)
    {

        // SUBROUTINE INFORMATION:
        //       AUTHOR         Kwang Ho Lee
        //       DATE WRITTEN   April 2008
        //       MODIFIED       na
        //       RE-ENGINEERED  na

        // PURPOSE OF THIS SUBROUTINE:
        // This subroutine manages the simulation of ThermalChimney unit.
        // This driver manages the calls to all of
        // the other drivers and simulation algorithms.

        // SUBROUTINE LOCAL VARIABLE DECLARATIONS:
        static bool ErrorsFound(false);

        // Obtains and Allocates heat balance related parameters from input file
        if (state.dataThermalChimneys->ThermalChimneyGetInputFlag) {
            GetThermalChimney(state, ErrorsFound);
            state.dataThermalChimneys->ThermalChimneyGetInputFlag = false;
        }

        if (state.dataThermalChimneys->TotThermalChimney == 0) return;

        CalcThermalChimney(state);

        ReportThermalChimney(state);
    }

    void GetThermalChimney(EnergyPlusData &state, bool &ErrorsFound) // If errors found in input
    {

        // SUBROUTINE INFORMATION:
        //       AUTHOR         Kwang Ho Lee
        //       DATE WRITTEN   April 2008
        //       MODIFIED       na
        //       RE-ENGINEERED  na

        // PURPOSE OF THIS SUBROUTINE:
        // This subroutine obtains input data for ThermalChimney units and
        // stores it in the ThermalChimney data structure.

        // Using/Aliasing

        using ScheduleManager::GetScheduleIndex;
        using namespace DataIPShortCuts;

        // SUBROUTINE PARAMETER DEFINITIONS:
        Real64 const FlowFractionTolerance(0.0001); // Smallest deviation from unity for the sum of all fractions

        // SUBROUTINE LOCAL VARIABLE DECLARATIONS:
        int NumAlpha;
        int NumNumber;
        Real64 AllRatiosSummed;
        int TCZoneNum;  // Thermal chimney zone counter
        int TCZoneNum1; // Thermal chimney zone counter
        int IOStat;
        int Loop;
        int Loop1;

        // Following used for reporting
        state.dataThermalChimneys->ZnRptThermChim.allocate(state.dataGlobal->NumOfZones);

        cCurrentModuleObject = "ZoneThermalChimney";
        state.dataThermalChimneys->TotThermalChimney = inputProcessor->getNumObjectsFound(state, cCurrentModuleObject);

        state.dataThermalChimneys->ThermalChimneySys.allocate(state.dataThermalChimneys->TotThermalChimney);
        state.dataThermalChimneys->ThermalChimneyReport.allocate(state.dataThermalChimneys->TotThermalChimney);

        for (Loop = 1; Loop <= state.dataThermalChimneys->TotThermalChimney; ++Loop) {

            inputProcessor->getObjectItem(state,
                                          cCurrentModuleObject,
                                          Loop,
                                          cAlphaArgs,
                                          NumAlpha,
                                          rNumericArgs,
                                          NumNumber,
                                          IOStat,
                                          lNumericFieldBlanks,
                                          lAlphaFieldBlanks,
                                          cAlphaFieldNames,
                                          cNumericFieldNames);
            if (UtilityRoutines::IsNameEmpty(state, cAlphaArgs(1), cCurrentModuleObject, ErrorsFound)) {
                continue;
            }

            // First Alpha is Thermal Chimney Name
            state.dataThermalChimneys->ThermalChimneySys(Loop).Name = cAlphaArgs(1);

            // Second Alpha is Zone Name
            state.dataThermalChimneys->ThermalChimneySys(Loop).RealZonePtr = UtilityRoutines::FindItemInList(cAlphaArgs(2), state.dataHeatBal->Zone);
            if (state.dataThermalChimneys->ThermalChimneySys(Loop).RealZonePtr == 0) {
                ShowSevereError(state, cCurrentModuleObject + "=\"" + cAlphaArgs(1) + " invalid Zone");
                ShowContinueError(state, "invalid - not found " + cAlphaFieldNames(2) + "=\"" + cAlphaArgs(2) + "\".");
                ErrorsFound = true;
            } else if (!state.dataHeatBal->Zone(state.dataThermalChimneys->ThermalChimneySys(Loop).RealZonePtr).HasWindow) {
                ShowSevereError(state, cCurrentModuleObject + "=\"" + cAlphaArgs(1) + " invalid Zone");
                ShowContinueError(state, "...invalid - no window(s) in " + cAlphaFieldNames(2) + "=\"" + cAlphaArgs(2) + "\".");
                ShowContinueError(state, "...thermal chimney zones must have window(s).");
                ErrorsFound = true;
            }
            state.dataThermalChimneys->ThermalChimneySys(Loop).RealZoneName = cAlphaArgs(2);

            state.dataThermalChimneys->ThermalChimneySys(Loop).SchedName = cAlphaArgs(3);
            if (lAlphaFieldBlanks(3)) {
                state.dataThermalChimneys->ThermalChimneySys(Loop).SchedPtr = DataGlobalConstants::ScheduleAlwaysOn;
            } else {
                state.dataThermalChimneys->ThermalChimneySys(Loop).SchedPtr = GetScheduleIndex(state, cAlphaArgs(3));
                if (state.dataThermalChimneys->ThermalChimneySys(Loop).SchedPtr == 0) {
                    ShowSevereError(state, cCurrentModuleObject + "=\"" + cAlphaArgs(1) + " invalid data");
                    ShowContinueError(state, "Invalid-not found " + cAlphaFieldNames(3) + "=\"" + cAlphaArgs(3) + "\".");
                    ErrorsFound = true;
                }
            }

            state.dataThermalChimneys->ThermalChimneySys(Loop).AbsorberWallWidth = rNumericArgs(1);
            if (state.dataThermalChimneys->ThermalChimneySys(Loop).AbsorberWallWidth < 0.0) {
                ShowSevereError(state,
                                format("{}=\"{} invalid {} must be >= 0, entered value=[{:.2R}].",
                                       cCurrentModuleObject,
                                       cAlphaArgs(1),
                                       cNumericFieldNames(1),
                                       rNumericArgs(1)));
                ErrorsFound = true;
            }

            state.dataThermalChimneys->ThermalChimneySys(Loop).AirOutletCrossArea = rNumericArgs(2);
            if (state.dataThermalChimneys->ThermalChimneySys(Loop).AirOutletCrossArea < 0.0) {
                ShowSevereError(state,
                                format("{}=\"{} invalid {} must be >= 0, entered value=[{:.2R}].",
                                       cCurrentModuleObject,
                                       cAlphaArgs(1),
                                       cNumericFieldNames(2),
                                       rNumericArgs(2)));
                ErrorsFound = true;
            }

            state.dataThermalChimneys->ThermalChimneySys(Loop).DischargeCoeff = rNumericArgs(3);
            if ((state.dataThermalChimneys->ThermalChimneySys(Loop).DischargeCoeff <= 0.0) || (state.dataThermalChimneys->ThermalChimneySys(Loop).DischargeCoeff > 1.0)) {
                ShowSevereError(state,
                                format("{}=\"{} invalid {} must be > 0 and <=1.0, entered value=[{:.2R}].",
                                       cCurrentModuleObject,
                                       cAlphaArgs(1),
                                       cNumericFieldNames(3),
                                       rNumericArgs(3)));
                ErrorsFound = true;
            }

            state.dataThermalChimneys->ThermalChimneySys(Loop).TotZoneToDistrib = NumAlpha - 3;
            state.dataThermalChimneys->ThermalChimneySys(Loop).ZonePtr.allocate(state.dataThermalChimneys->ThermalChimneySys(Loop).TotZoneToDistrib);
            state.dataThermalChimneys->ThermalChimneySys(Loop).ZoneName.allocate(state.dataThermalChimneys->ThermalChimneySys(Loop).TotZoneToDistrib);
            state.dataThermalChimneys->ThermalChimneySys(Loop).DistanceThermChimInlet.allocate(state.dataThermalChimneys->ThermalChimneySys(Loop).TotZoneToDistrib);
            state.dataThermalChimneys->ThermalChimneySys(Loop).RatioThermChimAirFlow.allocate(state.dataThermalChimneys->ThermalChimneySys(Loop).TotZoneToDistrib);
            state.dataThermalChimneys->ThermalChimneySys(Loop).EachAirInletCrossArea.allocate(state.dataThermalChimneys->ThermalChimneySys(Loop).TotZoneToDistrib);

            AllRatiosSummed = 0.0;
            for (TCZoneNum = 1; TCZoneNum <= state.dataThermalChimneys->ThermalChimneySys(Loop).TotZoneToDistrib; ++TCZoneNum) {
                state.dataThermalChimneys->ThermalChimneySys(Loop).ZoneName(TCZoneNum) = cAlphaArgs(TCZoneNum + 3);
                state.dataThermalChimneys->ThermalChimneySys(Loop).ZonePtr(TCZoneNum) = UtilityRoutines::FindItemInList(cAlphaArgs(TCZoneNum + 3), state.dataHeatBal->Zone);
                state.dataThermalChimneys->ThermalChimneySys(Loop).DistanceThermChimInlet(TCZoneNum) = rNumericArgs(3 * TCZoneNum + 1);
                state.dataThermalChimneys->ThermalChimneySys(Loop).RatioThermChimAirFlow(TCZoneNum) = rNumericArgs(3 * TCZoneNum + 2);
                if (lNumericFieldBlanks(3 * TCZoneNum + 2)) state.dataThermalChimneys->ThermalChimneySys(Loop).RatioThermChimAirFlow(TCZoneNum) = 1.0;
                state.dataThermalChimneys->ThermalChimneySys(Loop).EachAirInletCrossArea(TCZoneNum) = rNumericArgs(3 * TCZoneNum + 3);

                //!! Error trap for zones that do not exist or zones not in the zone the thermal chimney is in
                if (state.dataThermalChimneys->ThermalChimneySys(Loop).ZonePtr(TCZoneNum) == 0) {
                    ShowSevereError(state, cCurrentModuleObject + "=\"" + cAlphaArgs(1) + " invalid " + cAlphaFieldNames(TCZoneNum + 3) + "=\"" +
                                    cAlphaArgs(TCZoneNum + 3) + "\" not found.");
                    ErrorsFound = true;
                } else if (state.dataThermalChimneys->ThermalChimneySys(Loop).ZonePtr(TCZoneNum) == state.dataThermalChimneys->ThermalChimneySys(Loop).RealZonePtr) {
                    ShowSevereError(state, cCurrentModuleObject + "=\"" + cAlphaArgs(1) + " invalid reference " + cAlphaFieldNames(2) + "=\"" +
                                    cAlphaArgs(2));
                    ShowContinueError(state, "...must not have same zone as reference= " + cAlphaFieldNames(TCZoneNum + 3) + "=\"" +
                                      cAlphaArgs(TCZoneNum + 3) + "\".");
                    ErrorsFound = true;
                }

                if (state.dataThermalChimneys->ThermalChimneySys(Loop).DistanceThermChimInlet(TCZoneNum) < 0.0) {
                    ShowSevereError(state,
                                    format("{}=\"{} invalid {} must be >= 0, entered value=[{:.2R}].",
                                           cCurrentModuleObject,
                                           cAlphaArgs(1),
                                           cNumericFieldNames(3 * TCZoneNum + 1),
                                           rNumericArgs(3 * TCZoneNum + 1)));
                    ErrorsFound = true;
                }

                if ((state.dataThermalChimneys->ThermalChimneySys(Loop).RatioThermChimAirFlow(TCZoneNum) <= 0.0) ||
                    (state.dataThermalChimneys->ThermalChimneySys(Loop).RatioThermChimAirFlow(TCZoneNum) > 1.0)) {
                    ShowSevereError(state,
                                    format("{}=\"{} invalid {} must be > 0 and <=1.0, entered value=[{:.2R}].",
                                           cCurrentModuleObject,
                                           cAlphaArgs(1),
                                           cNumericFieldNames(3 * TCZoneNum + 2),
                                           rNumericArgs(3 * TCZoneNum + 2)));
                    ErrorsFound = true;
                }

                if (state.dataThermalChimneys->ThermalChimneySys(Loop).EachAirInletCrossArea(TCZoneNum) < 0.0) {
                    ShowSevereError(state,
                                    format("{}=\"{} invalid {} must be >= 0, entered value=[{:.2R}].",
                                           cCurrentModuleObject,
                                           cAlphaArgs(1),
                                           cNumericFieldNames(3 * TCZoneNum + 3),
                                           rNumericArgs(3 * TCZoneNum + 3)));
                    ErrorsFound = true;
                }

                AllRatiosSummed += state.dataThermalChimneys->ThermalChimneySys(Loop).RatioThermChimAirFlow(TCZoneNum);

            } // DO TCZoneNum = 1, ThermalChimneySys(Loop)%TotZoneToDistrib

            // Error trap if the sum of fractions is not equal to 1.0
            if (std::abs(AllRatiosSummed - 1.0) > FlowFractionTolerance) {
                ShowSevereError(state,
                                format("{}=\"{} invalid sum of fractions, must be =1.0, entered value (summed from entries)=[{:.4R}].",
                                       cCurrentModuleObject,
                                       cAlphaArgs(1),
                                       AllRatiosSummed));
                ErrorsFound = true;
            }

        } // DO Loop=1, TotThermalChimney

        // check infiltration output
        // setup zone-level infiltration reports
        Array1D_bool RepVarSet;
        RepVarSet.dimension(state.dataGlobal->NumOfZones, true);
        for (Loop = 1; Loop <= state.dataHeatBal->TotInfiltration; ++Loop) {
            if (state.dataHeatBal->Infiltration(Loop).ZonePtr > 0 && !state.dataHeatBal->Infiltration(Loop).QuadratureSum) {
                RepVarSet(state.dataHeatBal->Infiltration(Loop).ZonePtr) = false;
            }
        }
        // Set up the output variables for thermal chimneys
        for (Loop = 1; Loop <= state.dataThermalChimneys->TotThermalChimney; ++Loop) {
            SetupOutputVariable(state, "Zone Thermal Chimney Current Density Air Volume Flow Rate",
                                OutputProcessor::Unit::m3_s,
                                state.dataThermalChimneys->ThermalChimneyReport(Loop).OverallTCVolumeFlow,
                                "System",
                                "Average",
                                state.dataThermalChimneys->ThermalChimneySys(Loop).Name);
            SetupOutputVariable(state, "Zone Thermal Chimney Standard Density Air Volume Flow Rate",
                                OutputProcessor::Unit::m3_s,
                                state.dataThermalChimneys->ThermalChimneyReport(Loop).OverallTCVolumeFlowStd,
                                "System",
                                "Average",
                                state.dataThermalChimneys->ThermalChimneySys(Loop).Name);
            SetupOutputVariable(state, "Zone Thermal Chimney Mass Flow Rate",
                                OutputProcessor::Unit::kg_s,
                                state.dataThermalChimneys->ThermalChimneyReport(Loop).OverallTCMassFlow,
                                "System",
                                "Average",
                                state.dataThermalChimneys->ThermalChimneySys(Loop).Name);
            SetupOutputVariable(state, "Zone Thermal Chimney Outlet Temperature",
                                OutputProcessor::Unit::C,
                                state.dataThermalChimneys->ThermalChimneyReport(Loop).OutletAirTempThermalChim,
                                "System",
                                "Average",
                                state.dataThermalChimneys->ThermalChimneySys(Loop).Name);

            if (state.dataGlobal->AnyEnergyManagementSystemInModel) {
                SetupEMSActuator(state, "Zone Thermal Chimney",
                                 state.dataThermalChimneys->ThermalChimneySys(Loop).Name,
                                 "Air Exchange Flow Rate",
                                 "[m3/s]",
                                 state.dataThermalChimneys->ThermalChimneySys(Loop).EMSOverrideOn,
                                 state.dataThermalChimneys->ThermalChimneySys(Loop).EMSAirFlowRateValue);
            }

            for (TCZoneNum = 1; TCZoneNum <= state.dataThermalChimneys->ThermalChimneySys(Loop).TotZoneToDistrib; ++TCZoneNum) {
                SetupOutputVariable(state, "Zone Thermal Chimney Heat Loss Energy",
                                    OutputProcessor::Unit::J,
                                    state.dataThermalChimneys->ZnRptThermChim(state.dataThermalChimneys->ThermalChimneySys(Loop).ZonePtr(TCZoneNum)).ThermalChimneyHeatLoss,
                                    "System",
                                    "Sum",
                                    state.dataHeatBal->Zone(state.dataThermalChimneys->ThermalChimneySys(Loop).ZonePtr(TCZoneNum)).Name);
                SetupOutputVariable(state, "Zone Thermal Chimney Heat Gain Energy",
                                    OutputProcessor::Unit::J,
                                    state.dataThermalChimneys->ZnRptThermChim(state.dataThermalChimneys->ThermalChimneySys(Loop).ZonePtr(TCZoneNum)).ThermalChimneyHeatGain,
                                    "System",
                                    "Sum",
                                    state.dataHeatBal->Zone(state.dataThermalChimneys->ThermalChimneySys(Loop).ZonePtr(TCZoneNum)).Name);
                SetupOutputVariable(state, "Zone Thermal Chimney Volume",
                                    OutputProcessor::Unit::m3,
                                    state.dataThermalChimneys->ZnRptThermChim(state.dataThermalChimneys->ThermalChimneySys(Loop).ZonePtr(TCZoneNum)).ThermalChimneyVolume,
                                    "System",
                                    "Sum",
                                    state.dataHeatBal->Zone(state.dataThermalChimneys->ThermalChimneySys(Loop).ZonePtr(TCZoneNum)).Name);
                SetupOutputVariable(state, "Zone Thermal Chimney Mass",
                                    OutputProcessor::Unit::kg,
                                    state.dataThermalChimneys->ZnRptThermChim(state.dataThermalChimneys->ThermalChimneySys(Loop).ZonePtr(TCZoneNum)).ThermalChimneyMass,
                                    "System",
                                    "Sum",
                                    state.dataHeatBal->Zone(state.dataThermalChimneys->ThermalChimneySys(Loop).ZonePtr(TCZoneNum)).Name);
                if (RepVarSet(state.dataThermalChimneys->ThermalChimneySys(Loop).ZonePtr(TCZoneNum))) {
                    SetupOutputVariable(state, "Zone Infiltration Sensible Heat Loss Energy",
                                        OutputProcessor::Unit::J,
                                        state.dataHeatBal->ZnAirRpt(state.dataThermalChimneys->ThermalChimneySys(Loop).ZonePtr(TCZoneNum)).InfilHeatLoss,
                                        "System",
                                        "Sum",
                                        state.dataHeatBal->Zone(state.dataThermalChimneys->ThermalChimneySys(Loop).ZonePtr(TCZoneNum)).Name);
                    SetupOutputVariable(state, "Zone Infiltration Sensible Heat Gain Energy",
                                        OutputProcessor::Unit::J,
                                        state.dataHeatBal->ZnAirRpt(state.dataThermalChimneys->ThermalChimneySys(Loop).ZonePtr(TCZoneNum)).InfilHeatGain,
                                        "System",
                                        "Sum",
                                        state.dataHeatBal->Zone(state.dataThermalChimneys->ThermalChimneySys(Loop).ZonePtr(TCZoneNum)).Name);
                    SetupOutputVariable(state, "Zone Infiltration Latent Heat Loss Energy",
                                        OutputProcessor::Unit::J,
                                        state.dataHeatBal->ZnAirRpt(state.dataThermalChimneys->ThermalChimneySys(Loop).ZonePtr(TCZoneNum)).InfilLatentLoss,
                                        "System",
                                        "Sum",
                                        state.dataHeatBal->Zone(state.dataThermalChimneys->ThermalChimneySys(Loop).ZonePtr(TCZoneNum)).Name);
                    SetupOutputVariable(state, "Zone Infiltration Latent Heat Gain Energy",
                                        OutputProcessor::Unit::J,
                                        state.dataHeatBal->ZnAirRpt(state.dataThermalChimneys->ThermalChimneySys(Loop).ZonePtr(TCZoneNum)).InfilLatentGain,
                                        "System",
                                        "Sum",
                                        state.dataHeatBal->Zone(state.dataThermalChimneys->ThermalChimneySys(Loop).ZonePtr(TCZoneNum)).Name);
                    SetupOutputVariable(state, "Zone Infiltration Total Heat Loss Energy",
                                        OutputProcessor::Unit::J,
                                        state.dataHeatBal->ZnAirRpt(state.dataThermalChimneys->ThermalChimneySys(Loop).ZonePtr(TCZoneNum)).InfilTotalLoss,
                                        "System",
                                        "Sum",
                                        state.dataHeatBal->Zone(state.dataThermalChimneys->ThermalChimneySys(Loop).ZonePtr(TCZoneNum)).Name);
                    SetupOutputVariable(state, "Zone Infiltration Total Heat Gain Energy",
                                        OutputProcessor::Unit::J,
                                        state.dataHeatBal->ZnAirRpt(state.dataThermalChimneys->ThermalChimneySys(Loop).ZonePtr(TCZoneNum)).InfilTotalGain,
                                        "System",
                                        "Sum",
                                        state.dataHeatBal->Zone(state.dataThermalChimneys->ThermalChimneySys(Loop).ZonePtr(TCZoneNum)).Name);
                    SetupOutputVariable(state, "Zone Infiltration Current Density Volume Flow Rate",
                                        OutputProcessor::Unit::m3_s,
                                        state.dataHeatBal->ZnAirRpt(state.dataThermalChimneys->ThermalChimneySys(Loop).ZonePtr(TCZoneNum)).InfilVdotCurDensity,
                                        "System",
                                        "Average",
                                        state.dataHeatBal->Zone(state.dataThermalChimneys->ThermalChimneySys(Loop).ZonePtr(TCZoneNum)).Name);
                    SetupOutputVariable(state, "Zone Infiltration Standard Density Volume Flow Rate",
                                        OutputProcessor::Unit::m3_s,
                                        state.dataHeatBal->ZnAirRpt(state.dataThermalChimneys->ThermalChimneySys(Loop).ZonePtr(TCZoneNum)).InfilVdotStdDensity,
                                        "System",
                                        "Average",
                                        state.dataHeatBal->Zone(state.dataThermalChimneys->ThermalChimneySys(Loop).ZonePtr(TCZoneNum)).Name);
                    SetupOutputVariable(state, "Zone Infiltration Current Density Volume",
                                        OutputProcessor::Unit::m3,
                                        state.dataHeatBal->ZnAirRpt(state.dataThermalChimneys->ThermalChimneySys(Loop).ZonePtr(TCZoneNum)).InfilVolumeCurDensity,
                                        "System",
                                        "Sum",
                                        state.dataHeatBal->Zone(state.dataThermalChimneys->ThermalChimneySys(Loop).ZonePtr(TCZoneNum)).Name);
                    SetupOutputVariable(state, "Zone Infiltration Standard Density Volume",
                                        OutputProcessor::Unit::m3,
                                        state.dataHeatBal->ZnAirRpt(state.dataThermalChimneys->ThermalChimneySys(Loop).ZonePtr(TCZoneNum)).InfilVolumeStdDensity,
                                        "System",
                                        "Sum",
                                        state.dataHeatBal->Zone(state.dataThermalChimneys->ThermalChimneySys(Loop).ZonePtr(TCZoneNum)).Name);
                    SetupOutputVariable(state, "Zone Infiltration Mass",
                                        OutputProcessor::Unit::kg,
                                        state.dataHeatBal->ZnAirRpt(state.dataThermalChimneys->ThermalChimneySys(Loop).ZonePtr(TCZoneNum)).InfilMass,
                                        "System",
                                        "Sum",
                                        state.dataHeatBal->Zone(state.dataThermalChimneys->ThermalChimneySys(Loop).ZonePtr(TCZoneNum)).Name);
                    SetupOutputVariable(state, "Zone Infiltration Mass Flow Rate",
                                        OutputProcessor::Unit::kg_s,
                                        state.dataHeatBal->ZnAirRpt(state.dataThermalChimneys->ThermalChimneySys(Loop).ZonePtr(TCZoneNum)).InfilMdot,
                                        "System",
                                        "Average",
                                        state.dataHeatBal->Zone(state.dataThermalChimneys->ThermalChimneySys(Loop).ZonePtr(TCZoneNum)).Name);
                    SetupOutputVariable(state, "Zone Infiltration Air Change Rate",
                                        OutputProcessor::Unit::ach,
                                        state.dataHeatBal->ZnAirRpt(state.dataThermalChimneys->ThermalChimneySys(Loop).ZonePtr(TCZoneNum)).InfilAirChangeRate,
                                        "System",
                                        "Average",
                                        state.dataHeatBal->Zone(state.dataThermalChimneys->ThermalChimneySys(Loop).ZonePtr(TCZoneNum)).Name);
                    RepVarSet(state.dataThermalChimneys->ThermalChimneySys(Loop).ZonePtr(TCZoneNum)) = false;
                }
            } // DO TCZoneNum = 1, ThermalChimneySys(Loop)%TotZoneToDistrib
        }     // DO Loop=1, TotThermalChimney

        //! LKL-more renaming effort and code review might be possible here
        // Check to make sure there is only one thermal chimney statement per zone
        for (Loop = 1; Loop <= state.dataThermalChimneys->TotThermalChimney; ++Loop) {
            if (state.dataThermalChimneys->ThermalChimneySys(Loop).TotZoneToDistrib > 1) {
                for (TCZoneNum = 1; TCZoneNum <= state.dataThermalChimneys->ThermalChimneySys(Loop).TotZoneToDistrib; ++TCZoneNum) {

                    if (state.dataThermalChimneys->ThermalChimneySys(Loop).TotZoneToDistrib >= (TCZoneNum + 1)) {
                        for (TCZoneNum1 = TCZoneNum + 1; TCZoneNum1 <= state.dataThermalChimneys->ThermalChimneySys(Loop).TotZoneToDistrib; ++TCZoneNum1) {
                            if (state.dataThermalChimneys->ThermalChimneySys(Loop).ZonePtr(TCZoneNum) == state.dataThermalChimneys->ThermalChimneySys(Loop).ZonePtr(TCZoneNum1)) {
                                ShowSevereError(state, "Only one ZoneThermalChimney object allowed per zone but zone " +
                                                state.dataThermalChimneys->ThermalChimneySys(Loop).ZoneName(TCZoneNum) +
                                                " has two ZoneThermalChimney objects associated with it");
                                ErrorsFound = true;
                            }
                        }
                        for (TCZoneNum1 = 1; TCZoneNum1 <= TCZoneNum - 1; ++TCZoneNum1) {
                            if (state.dataThermalChimneys->ThermalChimneySys(Loop).ZonePtr(TCZoneNum) == state.dataThermalChimneys->ThermalChimneySys(Loop).ZonePtr(TCZoneNum1)) {
                                ShowSevereError(state, "Only one ZoneThermalChimney object allowed per zone but zone " +
                                                state.dataThermalChimneys->ThermalChimneySys(Loop).ZoneName(TCZoneNum) +
                                                " has two ZoneThermalChimney objects associated with it");
                                ErrorsFound = true;
                            }
                        }
                    } else { // IF ( ThermalChimneySys(Loop)%TotZoneToDistrib >= (TCZoneNum+1) ) THEN
                        for (TCZoneNum1 = 1; TCZoneNum1 <= TCZoneNum - 1; ++TCZoneNum1) {
                            if (state.dataThermalChimneys->ThermalChimneySys(Loop).ZonePtr(TCZoneNum) == state.dataThermalChimneys->ThermalChimneySys(Loop).ZonePtr(TCZoneNum1)) {
                                ShowSevereError(state, "Only one ZoneThermalChimney object allowed per zone but zone " +
                                                state.dataThermalChimneys->ThermalChimneySys(Loop).ZoneName(TCZoneNum) +
                                                " has two ZoneThermalChimney objects associated with it");
                                ErrorsFound = true;
                            }
                        }
                    } // IF ( ThermalChimneySys(Loop)%TotZoneToDistrib >= (TCZoneNum+1) ) THEN

                } // DO TCZoneNum = 1, ThermalChimneySys(Loop)%TotZoneToDistrib
            }     // IF (ThermalChimneySys(Loop)%TotZoneToDistrib > 1) THEN
        }         // DO Loop = 1, TotThermalChimney

        // Check to make sure there is only one thermal chimney statement per zone
        if (state.dataThermalChimneys->TotThermalChimney > 1) {
            for (Loop = 1; Loop <= state.dataThermalChimneys->TotThermalChimney; ++Loop) {

                if (state.dataThermalChimneys->TotThermalChimney >= (Loop + 1)) {
                    for (Loop1 = Loop + 1; Loop1 <= state.dataThermalChimneys->TotThermalChimney; ++Loop1) {
                        for (TCZoneNum = 1; TCZoneNum <= state.dataThermalChimneys->ThermalChimneySys(Loop).TotZoneToDistrib; ++TCZoneNum) {
                            for (TCZoneNum1 = 1; TCZoneNum1 <= state.dataThermalChimneys->ThermalChimneySys(Loop1).TotZoneToDistrib; ++TCZoneNum1) {
                                if (state.dataThermalChimneys->ThermalChimneySys(Loop).ZonePtr(TCZoneNum) == state.dataThermalChimneys->ThermalChimneySys(Loop1).ZonePtr(TCZoneNum1)) {
                                    ShowSevereError(state, "Only one ZoneThermalChimney object allowed per zone but zone " +
                                                    state.dataThermalChimneys->ThermalChimneySys(Loop).ZoneName(TCZoneNum) +
                                                    " has two ZoneThermalChimney objects associated with it");
                                    ErrorsFound = true;
                                }
                            }
                        }
                    }
                    for (Loop1 = 1; Loop1 <= Loop - 1; ++Loop1) {
                        for (TCZoneNum = 1; TCZoneNum <= state.dataThermalChimneys->ThermalChimneySys(Loop).TotZoneToDistrib; ++TCZoneNum) {
                            for (TCZoneNum1 = 1; TCZoneNum1 <= state.dataThermalChimneys->ThermalChimneySys(Loop1).TotZoneToDistrib; ++TCZoneNum1) {
                                if (state.dataThermalChimneys->ThermalChimneySys(Loop).ZonePtr(TCZoneNum) == state.dataThermalChimneys->ThermalChimneySys(Loop1).ZonePtr(TCZoneNum1)) {
                                    ShowSevereError(state, "Only one ZoneThermalChimney object allowed per zone but zone " +
                                                    state.dataThermalChimneys->ThermalChimneySys(Loop).ZoneName(TCZoneNum) +
                                                    " has two ZoneThermalChimney objects associated with it");
                                    ErrorsFound = true;
                                }
                            }
                        }
                    }
                } else { // IF ( TotThermalChimney >= (Loop+1) ) THEN
                    for (Loop1 = 1; Loop1 <= Loop - 1; ++Loop1) {
                        for (TCZoneNum = 1; TCZoneNum <= state.dataThermalChimneys->ThermalChimneySys(Loop).TotZoneToDistrib; ++TCZoneNum) {
                            for (TCZoneNum1 = 1; TCZoneNum1 <= state.dataThermalChimneys->ThermalChimneySys(Loop1).TotZoneToDistrib; ++TCZoneNum1) {
                                if (state.dataThermalChimneys->ThermalChimneySys(Loop).ZonePtr(TCZoneNum) == state.dataThermalChimneys->ThermalChimneySys(Loop1).ZonePtr(TCZoneNum1)) {
                                    ShowSevereError(state, "Only one ZoneThermalChimney object allowed per zone but zone " +
                                                    state.dataThermalChimneys->ThermalChimneySys(Loop).ZoneName(TCZoneNum) +
                                                    " has two ZoneThermalChimney objects associated with it");
                                    ErrorsFound = true;
                                }
                            }
                        }
                    }
                } // IF ( TotThermalChimney >= (Loop+1) ) THEN

            } // DO Loop = 1, TotThermalChimney
        }     // IF (TotThermalChimney > 1) THEN

        if (ErrorsFound) {
            ShowFatalError(state, cCurrentModuleObject + " Errors found in input.  Preceding condition(s) cause termination.");
        }
    }

    void CalcThermalChimney(EnergyPlusData &state)
    {

        // SUBROUTINE INFORMATION:
        //       AUTHOR         Kwang Ho Lee
        //       DATE WRITTEN   April 2008
        //       MODIFIED       na
        //       RE-ENGINEERED  na

        // PURPOSE OF THIS SUBROUTINE:
        // This subroutine simulates the components making up the ThermalChimney.

        using ScheduleManager::GetCurrentScheduleValue;

        int const NTC(15); // Number of subregions in thermal chimney air channel for FINITE DIFFERENCE

        // To be obtained from other modules and subroutines
        Real64 SurfTempAbsorberWall;     // Absorber wall surface temperature (K)
        Real64 SurfTempGlassCover;       // Glass cover surface temperature (K)
        Real64 ConvTransCoeffWallFluid;  // Absorber wall convection trasnfer coefficient
        Real64 ConvTransCoeffGlassFluid; // Glass cover convection trasnfer coefficient

        // SUBROUTINE LOCAL VARIABLE DECLARATIONS:
        // Real local vaiables
        int Loop;    // DO loop counter
        int SurfNum; // DO loop counter for surfaces
        int ZoneNum; // DO loop counter for zones
        int TCZoneNumCounter;
        int TCZoneNum;
        Real64 minorW; // width of enclosure (narrow dimension)
        Real64 majorW; // width of major surface
        Real64 TempmajorW;

        Real64 RoomAirTemp;
        Real64 AirSpecHeatThermalChim; // (J/kg*C) or (J/kg*K)
        Real64 AbsorberWallWidthTC;
        Real64 TCVolumeAirFlowRate; // (m^3/s)
        Real64 TCMassAirFlowRate;   // (kg/s)
        Real64 DischargeCoeffTC;
        Real64 AirOutletCrossAreaTC;
        Real64 AirInletCrossArea;
        Real64 AirRelativeCrossArea;
        // REAL(r64)                    :: OutletAirTempThermalChim
        Real64 OverallThermalChimLength;
        Real64 ThermChimTolerance;
        Array1D<Real64> TempTCMassAirFlowRate(10);   // Temporary Value of Thermal Chimney Mass Flow Rate ()
        Array1D<Real64> TempTCVolumeAirFlowRate(10); // Temporary Value of Thermal Chimney Volume Flow Rate ()
        int IterationLoop;
        Real64 Process1; // Temporary Variable Used in the Middle of the Calculation
        Real64 Process2; // Temporary Variable Used in the Middle of the Calculation
        Real64 Process3; // Temporary Variable Used in the Middle of the Calculation
        // unused1208  REAL(r64)   :: Process4                            ! Temporary Variable Used in the Middle of the Calculation
        Real64 AirDensityThermalChim; // (kg/m^3)
        Real64 AirDensity;            // (kg/m^3)
        Real64 CpAir;
        Real64 TemporaryWallSurfTemp;

        Real64 DeltaL; // OverallThermalChimLength / NTC
        int ThermChimLoop1;
        int ThermChimLoop2;
        Array2D<Real64> EquaCoef(NTC, NTC);    // Coefficients in Linear Algebraic Euqation for FINITE DIFFERENCE
        Array1D<Real64> EquaConst(NTC);        // Constants in Linear Algebraic Equation for FINITE DIFFERENCE
        Array1D<Real64> ThermChimSubTemp(NTC); // Air temperature of each thermal chimney air channel subregion

        for (Loop = 1; Loop <= state.dataThermalChimneys->TotThermalChimney; ++Loop) {

            ZoneNum = state.dataThermalChimneys->ThermalChimneySys(Loop).RealZonePtr;
            // start off with first surface in zone widths
<<<<<<< HEAD
            majorW = state.dataSurface->Surface(state.dataHeatBal->Zone(ZoneNum).SurfaceFirst).Width;
=======
            majorW = Surface(state.dataHeatBal->Zone(ZoneNum).HTSurfaceFirst).Width;
>>>>>>> 1dfd4256
            minorW = majorW;
            TempmajorW = 0.0;
            TemporaryWallSurfTemp = -10000.0;

            // determine major width and minor width
<<<<<<< HEAD
            for (SurfNum = state.dataHeatBal->Zone(ZoneNum).SurfaceFirst + 1; SurfNum <= state.dataHeatBal->Zone(ZoneNum).SurfaceLast; ++SurfNum) {
                if (state.dataSurface->Surface(SurfNum).Class != SurfaceClass::Wall) continue;
=======
            for (SurfNum = state.dataHeatBal->Zone(ZoneNum).HTSurfaceFirst + 1; SurfNum <= state.dataHeatBal->Zone(ZoneNum).HTSurfaceLast; ++SurfNum) {
                if (Surface(SurfNum).Class != SurfaceClass::Wall) continue;
>>>>>>> 1dfd4256

                if (state.dataSurface->Surface(SurfNum).Width > majorW) {
                    majorW = state.dataSurface->Surface(SurfNum).Width;
                }

                if (state.dataSurface->Surface(SurfNum).Width < minorW) {
                    minorW = state.dataSurface->Surface(SurfNum).Width;
                }
            }

<<<<<<< HEAD
            for (SurfNum = state.dataHeatBal->Zone(ZoneNum).SurfaceFirst; SurfNum <= state.dataHeatBal->Zone(ZoneNum).SurfaceLast; ++SurfNum) {
                if (state.dataSurface->Surface(SurfNum).Width == majorW) {
=======
            for (SurfNum = state.dataHeatBal->Zone(ZoneNum).HTSurfaceFirst; SurfNum <= state.dataHeatBal->Zone(ZoneNum).HTSurfaceLast; ++SurfNum) {
                if (Surface(SurfNum).Width == majorW) {
>>>>>>> 1dfd4256
                    if (TempSurfIn(SurfNum) > TemporaryWallSurfTemp) {
                        TemporaryWallSurfTemp = TempSurfIn(SurfNum);
                        ConvTransCoeffWallFluid = state.dataHeatBal->HConvIn(SurfNum);
                        SurfTempAbsorberWall = TempSurfIn(SurfNum) + DataGlobalConstants::KelvinConv;
                    }
                }
            }

<<<<<<< HEAD
            for (SurfNum = state.dataHeatBal->Zone(ZoneNum).SurfaceFirst; SurfNum <= state.dataHeatBal->Zone(ZoneNum).SurfaceLast; ++SurfNum) {

                if (!state.dataSurface->Surface(SurfNum).HeatTransSurf) continue; // Skip non-heat transfer surfaces

                if (state.dataSurface->Surface(SurfNum).Class == SurfaceClass::Window) {

                    if (state.dataSurface->Surface(SurfNum).Width > TempmajorW) {
                        TempmajorW = state.dataSurface->Surface(SurfNum).Width;
=======
            for (SurfNum = state.dataHeatBal->Zone(ZoneNum).HTSurfaceFirst; SurfNum <= state.dataHeatBal->Zone(ZoneNum).HTSurfaceLast; ++SurfNum) {
                if (Surface(SurfNum).Class == SurfaceClass::Window) {
                    if (Surface(SurfNum).Width > TempmajorW) {
                        TempmajorW = Surface(SurfNum).Width;
>>>>>>> 1dfd4256
                        ConvTransCoeffGlassFluid = state.dataHeatBal->HConvIn(SurfNum);
                        SurfTempGlassCover = TempSurfIn(SurfNum) + DataGlobalConstants::KelvinConv;
                    }
                }
            }

            AbsorberWallWidthTC = majorW;
            if (state.dataThermalChimneys->ThermalChimneySys(Loop).AbsorberWallWidth != majorW) {
                AbsorberWallWidthTC = state.dataThermalChimneys->ThermalChimneySys(Loop).AbsorberWallWidth;
            }

            AirDensityThermalChim = PsyRhoAirFnPbTdbW(state, state.dataEnvrn->OutBaroPress, MAT(ZoneNum), ZoneAirHumRat(ZoneNum));
            AirSpecHeatThermalChim = PsyCpAirFnW(ZoneAirHumRat(ZoneNum));
            AirOutletCrossAreaTC = state.dataThermalChimneys->ThermalChimneySys(Loop).AirOutletCrossArea;
            DischargeCoeffTC = state.dataThermalChimneys->ThermalChimneySys(Loop).DischargeCoeff;

            AirInletCrossArea = 0.0;
            for (TCZoneNum = 1; TCZoneNum <= state.dataThermalChimneys->ThermalChimneySys(Loop).TotZoneToDistrib; ++TCZoneNum) {
                AirInletCrossArea += state.dataThermalChimneys->ThermalChimneySys(Loop).EachAirInletCrossArea(TCZoneNum);
            }

            RoomAirTemp = 0.0;
            for (TCZoneNum = 1; TCZoneNum <= state.dataThermalChimneys->ThermalChimneySys(Loop).TotZoneToDistrib; ++TCZoneNum) {
                TCZoneNumCounter = state.dataThermalChimneys->ThermalChimneySys(Loop).ZonePtr(TCZoneNum);
                RoomAirTemp += state.dataThermalChimneys->ThermalChimneySys(Loop).RatioThermChimAirFlow(TCZoneNum) * MAT(TCZoneNumCounter);
            }
            RoomAirTemp += DataGlobalConstants::KelvinConv;

            Process1 = 0.0;
            Process2 = 0.0;
            for (TCZoneNum = 1; TCZoneNum <= state.dataThermalChimneys->ThermalChimneySys(Loop).TotZoneToDistrib; ++TCZoneNum) {
                TCZoneNumCounter = state.dataThermalChimneys->ThermalChimneySys(Loop).ZonePtr(TCZoneNum);
                Process1 += PsyHFnTdbW(MAT(TCZoneNumCounter), ZoneAirHumRat(TCZoneNumCounter)) *
                            state.dataThermalChimneys->ThermalChimneySys(Loop).DistanceThermChimInlet(TCZoneNum) * state.dataThermalChimneys->ThermalChimneySys(Loop).RatioThermChimAirFlow(TCZoneNum);
                Process2 +=
                    state.dataThermalChimneys->ThermalChimneySys(Loop).RatioThermChimAirFlow(TCZoneNum) * PsyHFnTdbW(MAT(TCZoneNumCounter), ZoneAirHumRat(TCZoneNumCounter));
            }
            OverallThermalChimLength = Process1 / Process2;

            DeltaL = OverallThermalChimLength / NTC;

            // Starting the iteration for mass and volumetric flow rate calculation
            ThermChimTolerance = 10000000.0; // An impossibly big tolerance
            for (IterationLoop = 1; IterationLoop <= 10; ++IterationLoop) {

                if (IterationLoop == 1) {
                    TempTCMassAirFlowRate(IterationLoop) = 0.05; // Inital Guess

                } else {
                    TempTCMassAirFlowRate(IterationLoop) = TempTCVolumeAirFlowRate(IterationLoop - 1) * AirDensityThermalChim;

                    if (std::abs(TempTCMassAirFlowRate(IterationLoop) - TempTCMassAirFlowRate(IterationLoop - 1)) < ThermChimTolerance) {
                        ThermChimTolerance = std::abs(TempTCMassAirFlowRate(IterationLoop) - TempTCMassAirFlowRate(IterationLoop - 1));
                        TCMassAirFlowRate = TempTCMassAirFlowRate(IterationLoop);
                        TCVolumeAirFlowRate = TempTCVolumeAirFlowRate(IterationLoop);
                    }

                } // IF (IterationLoop == 1) THEN

                // Calculation of Thermal Chimney Discharge Air Temperature
                Process1 = AbsorberWallWidthTC * DeltaL * ConvTransCoeffGlassFluid + AbsorberWallWidthTC * DeltaL * ConvTransCoeffWallFluid -
                           2.0 * TempTCMassAirFlowRate(IterationLoop) * AirSpecHeatThermalChim;
                Process2 = AbsorberWallWidthTC * DeltaL * ConvTransCoeffGlassFluid + AbsorberWallWidthTC * DeltaL * ConvTransCoeffWallFluid +
                           2.0 * TempTCMassAirFlowRate(IterationLoop) * AirSpecHeatThermalChim;
                Process3 = 2.0 * AbsorberWallWidthTC * DeltaL * ConvTransCoeffGlassFluid * SurfTempGlassCover +
                           2.0 * AbsorberWallWidthTC * DeltaL * ConvTransCoeffWallFluid * SurfTempAbsorberWall;

                for (ThermChimLoop1 = 1; ThermChimLoop1 <= NTC; ++ThermChimLoop1) {
                    for (ThermChimLoop2 = 1; ThermChimLoop2 <= NTC; ++ThermChimLoop2) {
                        EquaCoef(ThermChimLoop2, ThermChimLoop1) = 0.0;
                    }
                }

                EquaCoef(1, 1) = Process2;
                EquaConst(1) = Process3 - Process1 * RoomAirTemp;
                for (ThermChimLoop1 = 2; ThermChimLoop1 <= NTC; ++ThermChimLoop1) {
                    EquaCoef((ThermChimLoop1 - 1), ThermChimLoop1) = Process1;
                    EquaCoef(ThermChimLoop1, ThermChimLoop1) = Process2;
                    EquaConst(ThermChimLoop1) = Process3;
                }

                GaussElimination(EquaCoef, EquaConst, ThermChimSubTemp, NTC);

                AirRelativeCrossArea = AirOutletCrossAreaTC / AirInletCrossArea;
                if (ThermChimSubTemp(NTC) <= RoomAirTemp) {
                    TempTCVolumeAirFlowRate(IterationLoop) = 0.0;
                } else {
                    TempTCVolumeAirFlowRate(IterationLoop) = DischargeCoeffTC * AirOutletCrossAreaTC *
                                                             std::sqrt(2.0 * ((ThermChimSubTemp(NTC) - RoomAirTemp) / RoomAirTemp) * 9.8 *
                                                                       OverallThermalChimLength / pow_2(1.0 + AirRelativeCrossArea));
                }

            } // DO IterationLoop = 1,10

            // Calculation of Thermal Chimney Discharge Temperature
            Process1 = AbsorberWallWidthTC * DeltaL * ConvTransCoeffGlassFluid + AbsorberWallWidthTC * DeltaL * ConvTransCoeffWallFluid -
                       2.0 * TCMassAirFlowRate * AirSpecHeatThermalChim;
            Process2 = AbsorberWallWidthTC * DeltaL * ConvTransCoeffGlassFluid + AbsorberWallWidthTC * DeltaL * ConvTransCoeffWallFluid +
                       2.0 * TCMassAirFlowRate * AirSpecHeatThermalChim;
            Process3 = 2.0 * AbsorberWallWidthTC * DeltaL * ConvTransCoeffGlassFluid * SurfTempGlassCover +
                       2.0 * AbsorberWallWidthTC * DeltaL * ConvTransCoeffWallFluid * SurfTempAbsorberWall;

            for (ThermChimLoop1 = 1; ThermChimLoop1 <= NTC; ++ThermChimLoop1) {
                for (ThermChimLoop2 = 1; ThermChimLoop2 <= NTC; ++ThermChimLoop2) {
                    EquaCoef(ThermChimLoop2, ThermChimLoop1) = 0.0;
                }
            }

            EquaCoef(1, 1) = Process2;
            EquaConst(1) = Process3 - Process1 * RoomAirTemp;
            for (ThermChimLoop1 = 2; ThermChimLoop1 <= NTC; ++ThermChimLoop1) {
                EquaCoef((ThermChimLoop1 - 1), ThermChimLoop1) = Process1;
                EquaCoef(ThermChimLoop1, ThermChimLoop1) = Process2;
                EquaConst(ThermChimLoop1) = Process3;
            }

            GaussElimination(EquaCoef, EquaConst, ThermChimSubTemp, NTC);

            AirRelativeCrossArea = AirOutletCrossAreaTC / AirInletCrossArea;
            if (ThermChimSubTemp(NTC) <= RoomAirTemp) {
                TCVolumeAirFlowRate = 0.0;
            } else {
                TCVolumeAirFlowRate = DischargeCoeffTC * AirOutletCrossAreaTC *
                                      std::sqrt(2.0 * ((ThermChimSubTemp(NTC) - RoomAirTemp) / RoomAirTemp) * 9.8 * OverallThermalChimLength /
                                                pow_2(1.0 + AirRelativeCrossArea));
                if (state.dataThermalChimneys->ThermalChimneySys(Loop).EMSOverrideOn) {
                    TCVolumeAirFlowRate = state.dataThermalChimneys->ThermalChimneySys(Loop).EMSAirFlowRateValue;
                }
            }

            // Now assignment of the overall mass flow rate into each zone
            for (TCZoneNum = 1; TCZoneNum <= state.dataThermalChimneys->ThermalChimneySys(Loop).TotZoneToDistrib; ++TCZoneNum) {
                TCZoneNumCounter = state.dataThermalChimneys->ThermalChimneySys(Loop).ZonePtr(TCZoneNum);
                AirDensity = PsyRhoAirFnPbTdbW(state, state.dataEnvrn->OutBaroPress, MAT(TCZoneNumCounter), ZoneAirHumRat(TCZoneNumCounter));
                CpAir = PsyCpAirFnW(ZoneAirHumRat(TCZoneNumCounter));
                MCPThermChim(TCZoneNumCounter) = TCVolumeAirFlowRate * AirDensity * CpAir * state.dataThermalChimneys->ThermalChimneySys(Loop).RatioThermChimAirFlow(TCZoneNum);
                if (MCPThermChim(TCZoneNumCounter) <= 0.0) {
                    MCPThermChim(TCZoneNumCounter) = 0.0;
                }
                ThermChimAMFL(TCZoneNumCounter) = MCPThermChim(TCZoneNumCounter) / CpAir;
                MCPTThermChim(TCZoneNumCounter) = MCPThermChim(TCZoneNumCounter) * state.dataHeatBal->Zone(TCZoneNumCounter).OutDryBulbTemp;
            }

            MCPThermChim(ZoneNum) = TCVolumeAirFlowRate * AirDensity * CpAir;
            if (MCPThermChim(ZoneNum) <= 0.0) {
                MCPThermChim(ZoneNum) = 0.0;
            }
            ThermChimAMFL(ZoneNum) = MCPThermChim(ZoneNum) / CpAir;
            MCPTThermChim(ZoneNum) = MCPThermChim(ZoneNum) * state.dataHeatBal->Zone(ZoneNum).OutDryBulbTemp;

            state.dataThermalChimneys->ThermalChimneyReport(Loop).OverallTCVolumeFlow = TCVolumeAirFlowRate;
            state.dataThermalChimneys->ThermalChimneyReport(Loop).OverallTCMassFlow = TCMassAirFlowRate;
            state.dataThermalChimneys->ThermalChimneyReport(Loop).OverallTCVolumeFlowStd = TCMassAirFlowRate / state.dataEnvrn->StdRhoAir;
            if (state.dataThermalChimneys->ThermalChimneyReport(Loop).OverallTCMassFlow != (TCVolumeAirFlowRate * AirDensityThermalChim)) {
                state.dataThermalChimneys->ThermalChimneyReport(Loop).OverallTCMassFlow = state.dataThermalChimneys->ThermalChimneyReport(Loop).OverallTCVolumeFlow * AirDensityThermalChim;
            }
            state.dataThermalChimneys->ThermalChimneyReport(Loop).OutletAirTempThermalChim = ThermChimSubTemp(NTC) - DataGlobalConstants::KelvinConv;

            if (GetCurrentScheduleValue(state, state.dataThermalChimneys->ThermalChimneySys(Loop).SchedPtr) <= 0.0) {
                for (TCZoneNum = 1; TCZoneNum <= state.dataThermalChimneys->ThermalChimneySys(Loop).TotZoneToDistrib; ++TCZoneNum) {
                    TCZoneNumCounter = state.dataThermalChimneys->ThermalChimneySys(Loop).ZonePtr(TCZoneNum);
                    MCPThermChim(TCZoneNumCounter) = 0.0;
                    ThermChimAMFL(TCZoneNumCounter) = 0.0;
                    MCPTThermChim(TCZoneNumCounter) = 0.0;
                }
                MCPThermChim(ZoneNum) = 0.0;
                ThermChimAMFL(ZoneNum) = 0.0;
                MCPTThermChim(ZoneNum) = 0.0;
                state.dataThermalChimneys->ThermalChimneyReport(Loop).OverallTCVolumeFlow = 0.0;
                state.dataThermalChimneys->ThermalChimneyReport(Loop).OverallTCVolumeFlowStd = 0.0;
                state.dataThermalChimneys->ThermalChimneyReport(Loop).OverallTCMassFlow = 0.0;
                state.dataThermalChimneys->ThermalChimneyReport(Loop).OutletAirTempThermalChim = MAT(ZoneNum);
            }

        } // DO Loop=1, TotThermalChimney
    }

    void ReportThermalChimney(EnergyPlusData &state)
    {

        // SUBROUTINE INFORMATION:
        //       AUTHOR         Kwang Ho Lee
        //       DATE WRITTEN   April 2008
        //       MODIFIED       na
        //       RE-ENGINEERED  na

        // PURPOSE OF THIS SUBROUTINE:
        // This subroutine fills remaining report variables.

        using DataHVACGlobals::TimeStepSys;

        int ZoneLoop; // Counter for the # of zones (nz)
        Real64 AirDensity;
        Real64 CpAir;
        Real64 TSMult;

        TSMult = TimeStepSys * DataGlobalConstants::SecInHour;

        for (ZoneLoop = 1; ZoneLoop <= state.dataGlobal->NumOfZones; ++ZoneLoop) { // Start of zone loads report variable update loop ...

            // Break the infiltration load into heat gain and loss components.
            AirDensity = PsyRhoAirFnPbTdbW(state, state.dataEnvrn->OutBaroPress, MAT(ZoneLoop), ZoneAirHumRat(ZoneLoop));
            CpAir = PsyCpAirFnW(ZoneAirHumRat(ZoneLoop));
            state.dataThermalChimneys->ZnRptThermChim(ZoneLoop).ThermalChimneyVolume = (MCPThermChim(ZoneLoop) / CpAir / AirDensity) * TSMult;
            state.dataThermalChimneys->ZnRptThermChim(ZoneLoop).ThermalChimneyMass = (MCPThermChim(ZoneLoop) / CpAir) * TSMult;

            state.dataThermalChimneys->ZnRptThermChim(ZoneLoop).ThermalChimneyHeatLoss = 0.0;
            state.dataThermalChimneys->ZnRptThermChim(ZoneLoop).ThermalChimneyHeatGain = 0.0;

            if (ZT(ZoneLoop) > state.dataHeatBal->Zone(ZoneLoop).OutDryBulbTemp) {

                state.dataThermalChimneys->ZnRptThermChim(ZoneLoop).ThermalChimneyHeatLoss = MCPThermChim(ZoneLoop) * (ZT(ZoneLoop) - state.dataHeatBal->Zone(ZoneLoop).OutDryBulbTemp) * TSMult;
                state.dataThermalChimneys->ZnRptThermChim(ZoneLoop).ThermalChimneyHeatGain = 0.0;

            } else if (ZT(ZoneLoop) <= state.dataHeatBal->Zone(ZoneLoop).OutDryBulbTemp) {

                state.dataThermalChimneys->ZnRptThermChim(ZoneLoop).ThermalChimneyHeatGain = MCPThermChim(ZoneLoop) * (state.dataHeatBal->Zone(ZoneLoop).OutDryBulbTemp - ZT(ZoneLoop)) * TSMult;
                state.dataThermalChimneys->ZnRptThermChim(ZoneLoop).ThermalChimneyHeatLoss = 0.0;
            }

        } // ... end of zone loads report variable update loop.
    }

    void GaussElimination(Array2A<Real64> EquaCoef, Array1D<Real64> &EquaConst, Array1D<Real64> &ThermChimSubTemp, int const NTC)
    {
        // SUBROUTINE INFORMATION:

        // PURPOSE OF THIS SUBROUTINE:
        // This subroutine sovles linear algebraic equations using Gauss Elimination Method.

        // METHODOLOGY EMPLOYED:
        // na

        // REFERENCES:
        // na

        // USE STATEMENTS:

        // Argument array dimensioning
        EquaCoef.dim(NTC, NTC);
        EP_SIZE_CHECK(EquaConst, NTC);
        EP_SIZE_CHECK(ThermChimSubTemp, NTC);

        // Locals
        // SUBROUTINE ARGUMENT DEFINITIONS:
        // na

        // SUBROUTINE PARAMETER DEFINITIONS:
        // na

        // INTERFACE BLOCK SPECIFICATIONS
        // na

        // DERIVED TYPE DEFINITIONS
        // na

        // SUBROUTINE LOCAL VARIABLE DECLARATIONS:

        Array1D<Real64> tempor(NTC);
        Real64 tempb;
        Real64 TCvalue;
        Real64 TCcoefficient;
        int pivot;
        Real64 ThermalChimSum;
        int ThermChimLoop1;
        int ThermChimLoop2;
        int ThermChimLoop3;

        for (ThermChimLoop1 = 1; ThermChimLoop1 <= NTC; ++ThermChimLoop1) {

            TCvalue = std::abs(EquaCoef(ThermChimLoop1, ThermChimLoop1));
            pivot = ThermChimLoop1;
            for (ThermChimLoop2 = ThermChimLoop1 + 1; ThermChimLoop2 <= NTC; ++ThermChimLoop2) {
                if (std::abs(EquaCoef(ThermChimLoop1, ThermChimLoop2)) > TCvalue) {
                    TCvalue = std::abs(EquaCoef(ThermChimLoop1, ThermChimLoop2));
                    pivot = ThermChimLoop2;
                }
            }

            if (pivot != ThermChimLoop1) {
                tempor({ThermChimLoop1, NTC}) = EquaCoef({ThermChimLoop1, NTC}, ThermChimLoop1);
                tempb = EquaConst(ThermChimLoop1);
                EquaCoef({ThermChimLoop1, NTC}, ThermChimLoop1) = EquaCoef({ThermChimLoop1, NTC}, pivot);
                EquaConst(ThermChimLoop1) = EquaConst(pivot);
                EquaCoef({ThermChimLoop1, NTC}, pivot) = tempor({ThermChimLoop1, NTC});
                EquaConst(pivot) = tempb;
            }

            for (ThermChimLoop2 = ThermChimLoop1 + 1; ThermChimLoop2 <= NTC; ++ThermChimLoop2) {
                TCcoefficient = -EquaCoef(ThermChimLoop1, ThermChimLoop2) / EquaCoef(ThermChimLoop1, ThermChimLoop1);
                EquaCoef({ThermChimLoop1, NTC}, ThermChimLoop2) += TCcoefficient * EquaCoef({ThermChimLoop1, NTC}, ThermChimLoop1);
                EquaConst(ThermChimLoop2) += TCcoefficient * EquaConst(ThermChimLoop1);
            }
        }

        ThermChimSubTemp(NTC) = EquaConst(NTC) / EquaCoef(NTC, NTC);
        for (ThermChimLoop2 = NTC - 1; ThermChimLoop2 >= 1; --ThermChimLoop2) {
            ThermalChimSum = 0.0;
            for (ThermChimLoop3 = ThermChimLoop2 + 1; ThermChimLoop3 <= NTC; ++ThermChimLoop3) {
                ThermalChimSum += EquaCoef(ThermChimLoop3, ThermChimLoop2) * ThermChimSubTemp(ThermChimLoop3);
            }
            ThermChimSubTemp(ThermChimLoop2) = (EquaConst(ThermChimLoop2) - ThermalChimSum) / EquaCoef(ThermChimLoop2, ThermChimLoop2);
        }
    }

    //        End of Module Subroutines for ThermalChimney

    //*****************************************************************************************

} // namespace ThermalChimney

} // namespace EnergyPlus<|MERGE_RESOLUTION|>--- conflicted
+++ resolved
@@ -643,23 +643,14 @@
 
             ZoneNum = state.dataThermalChimneys->ThermalChimneySys(Loop).RealZonePtr;
             // start off with first surface in zone widths
-<<<<<<< HEAD
-            majorW = state.dataSurface->Surface(state.dataHeatBal->Zone(ZoneNum).SurfaceFirst).Width;
-=======
-            majorW = Surface(state.dataHeatBal->Zone(ZoneNum).HTSurfaceFirst).Width;
->>>>>>> 1dfd4256
+            majorW = state.dataSurface->Surface(state.dataHeatBal->Zone(ZoneNum).HTSurfaceFirst).Width;
             minorW = majorW;
             TempmajorW = 0.0;
             TemporaryWallSurfTemp = -10000.0;
 
             // determine major width and minor width
-<<<<<<< HEAD
-            for (SurfNum = state.dataHeatBal->Zone(ZoneNum).SurfaceFirst + 1; SurfNum <= state.dataHeatBal->Zone(ZoneNum).SurfaceLast; ++SurfNum) {
+            for (SurfNum = state.dataHeatBal->Zone(ZoneNum).HTSurfaceFirst + 1; SurfNum <= state.dataHeatBal->Zone(ZoneNum).HTSurfaceLast; ++SurfNum) {
                 if (state.dataSurface->Surface(SurfNum).Class != SurfaceClass::Wall) continue;
-=======
-            for (SurfNum = state.dataHeatBal->Zone(ZoneNum).HTSurfaceFirst + 1; SurfNum <= state.dataHeatBal->Zone(ZoneNum).HTSurfaceLast; ++SurfNum) {
-                if (Surface(SurfNum).Class != SurfaceClass::Wall) continue;
->>>>>>> 1dfd4256
 
                 if (state.dataSurface->Surface(SurfNum).Width > majorW) {
                     majorW = state.dataSurface->Surface(SurfNum).Width;
@@ -670,13 +661,8 @@
                 }
             }
 
-<<<<<<< HEAD
-            for (SurfNum = state.dataHeatBal->Zone(ZoneNum).SurfaceFirst; SurfNum <= state.dataHeatBal->Zone(ZoneNum).SurfaceLast; ++SurfNum) {
+            for (SurfNum = state.dataHeatBal->Zone(ZoneNum).HTSurfaceFirst; SurfNum <= state.dataHeatBal->Zone(ZoneNum).HTSurfaceLast; ++SurfNum) {
                 if (state.dataSurface->Surface(SurfNum).Width == majorW) {
-=======
-            for (SurfNum = state.dataHeatBal->Zone(ZoneNum).HTSurfaceFirst; SurfNum <= state.dataHeatBal->Zone(ZoneNum).HTSurfaceLast; ++SurfNum) {
-                if (Surface(SurfNum).Width == majorW) {
->>>>>>> 1dfd4256
                     if (TempSurfIn(SurfNum) > TemporaryWallSurfTemp) {
                         TemporaryWallSurfTemp = TempSurfIn(SurfNum);
                         ConvTransCoeffWallFluid = state.dataHeatBal->HConvIn(SurfNum);
@@ -685,21 +671,10 @@
                 }
             }
 
-<<<<<<< HEAD
-            for (SurfNum = state.dataHeatBal->Zone(ZoneNum).SurfaceFirst; SurfNum <= state.dataHeatBal->Zone(ZoneNum).SurfaceLast; ++SurfNum) {
-
-                if (!state.dataSurface->Surface(SurfNum).HeatTransSurf) continue; // Skip non-heat transfer surfaces
-
+            for (SurfNum = state.dataHeatBal->Zone(ZoneNum).HTSurfaceFirst; SurfNum <= state.dataHeatBal->Zone(ZoneNum).HTSurfaceLast; ++SurfNum) {
                 if (state.dataSurface->Surface(SurfNum).Class == SurfaceClass::Window) {
-
                     if (state.dataSurface->Surface(SurfNum).Width > TempmajorW) {
                         TempmajorW = state.dataSurface->Surface(SurfNum).Width;
-=======
-            for (SurfNum = state.dataHeatBal->Zone(ZoneNum).HTSurfaceFirst; SurfNum <= state.dataHeatBal->Zone(ZoneNum).HTSurfaceLast; ++SurfNum) {
-                if (Surface(SurfNum).Class == SurfaceClass::Window) {
-                    if (Surface(SurfNum).Width > TempmajorW) {
-                        TempmajorW = Surface(SurfNum).Width;
->>>>>>> 1dfd4256
                         ConvTransCoeffGlassFluid = state.dataHeatBal->HConvIn(SurfNum);
                         SurfTempGlassCover = TempSurfIn(SurfNum) + DataGlobalConstants::KelvinConv;
                     }
