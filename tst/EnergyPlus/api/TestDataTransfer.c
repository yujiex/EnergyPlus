// EnergyPlus, Copyright (c) 1996-2024, The Board of Trustees of the University of Illinois,
// The Regents of the University of California, through Lawrence Berkeley National Laboratory
// (subject to receipt of any required approvals from the U.S. Dept. of Energy), Oak Ridge
// National Laboratory, managed by UT-Battelle, Alliance for Sustainable Energy, LLC, and other
// contributors. All rights reserved.
//
// NOTICE: This Software was developed under funding from the U.S. Department of Energy and the
// U.S. Government consequently retains certain rights. As such, the U.S. Government has been
// granted for itself and others acting on its behalf a paid-up, nonexclusive, irrevocable,
// worldwide license in the Software to reproduce, distribute copies to the public, prepare
// derivative works, and perform publicly and display publicly, and to permit others to do so.
//
// Redistribution and use in source and binary forms, with or without modification, are permitted
// provided that the following conditions are met:
//
// (1) Redistributions of source code must retain the above copyright notice, this list of
//     conditions and the following disclaimer.
//
// (2) Redistributions in binary form must reproduce the above copyright notice, this list of
//     conditions and the following disclaimer in the documentation and/or other materials
//     provided with the distribution.
//
// (3) Neither the name of the University of California, Lawrence Berkeley National Laboratory,
//     the University of Illinois, U.S. Dept. of Energy nor the names of its contributors may be
//     used to endorse or promote products derived from this software without specific prior
//     written permission.
//
// (4) Use of EnergyPlus(TM) Name. If Licensee (i) distributes the software in stand-alone form
//     without changes from the version obtained under this License, or (ii) Licensee makes a
//     reference solely to the software portion of its product, Licensee must refer to the
//     software as "EnergyPlus version X" software, where "X" is the version number Licensee
//     obtained under this License and may not use a different name for the software. Except as
//     specifically required in this Section (4), Licensee shall not use in a company name, a
//     product name, in advertising, publicity, or other promotional activities any name, trade
//     name, trademark, logo, or other designation of "EnergyPlus", "E+", "e+" or confusingly
//     similar designation, without the U.S. Department of Energy's prior written consent.
//
// THIS SOFTWARE IS PROVIDED BY THE COPYRIGHT HOLDERS AND CONTRIBUTORS "AS IS" AND ANY EXPRESS OR
// IMPLIED WARRANTIES, INCLUDING, BUT NOT LIMITED TO, THE IMPLIED WARRANTIES OF MERCHANTABILITY
// AND FITNESS FOR A PARTICULAR PURPOSE ARE DISCLAIMED. IN NO EVENT SHALL THE COPYRIGHT OWNER OR
// CONTRIBUTORS BE LIABLE FOR ANY DIRECT, INDIRECT, INCIDENTAL, SPECIAL, EXEMPLARY, OR
// CONSEQUENTIAL DAMAGES (INCLUDING, BUT NOT LIMITED TO, PROCUREMENT OF SUBSTITUTE GOODS OR
// SERVICES; LOSS OF USE, DATA, OR PROFITS; OR BUSINESS INTERRUPTION) HOWEVER CAUSED AND ON ANY
// THEORY OF LIABILITY, WHETHER IN CONTRACT, STRICT LIABILITY, OR TORT (INCLUDING NEGLIGENCE OR
// OTHERWISE) ARISING IN ANY WAY OUT OF THE USE OF THIS SOFTWARE, EVEN IF ADVISED OF THE
// POSSIBILITY OF SUCH DAMAGE.

#include <stdio.h>
#include <stdlib.h>

#include <EnergyPlus/api/datatransfer.h>
#include <EnergyPlus/api/runtime.h>
#include <EnergyPlus/api/state.h>

int outdoorDewPointActuator = -1;
int outdoorTempSensor = -1;
int outdoorDewPointSensor = -1;
int zone1_wall1Actuator = -1;
int wallConstruction = -1;
int floorConstruction = -1;
int handlesRetrieved = 0;

void afterZoneTimeStepHandler(EnergyPlusState state)
{
    printf("STARTING A NEW TIME STEP\n");
    if (handlesRetrieved == 0) {
        if (!apiDataFullyReady(state)) {
            return;
        }

        unsigned int arraySize;
        struct APIDataEntry *data = getAPIData(state, &arraySize); // inspect this to see what's available to exchange
<<<<<<< HEAD
        // FILE *fp = fopen("/tmp/data.csv", "w");
        // for (unsigned int a = 0; a < arraySize; a++) {
        //     const struct APIDataEntry d = *(data + a);
        //     fprintf(fp, "%s,%s,%s,%s,%s\n", d.what, d.name, d.key, d.type, d.unit);
        // }
        // fclose(fp);

        const char **surfaceNames = getObjectNames(state, "BuildingSurface:Detailed", &arraySize);
=======
        char **surfaceNames = getObjectNames(state, "BuildingSurface:Detailed", &arraySize);
>>>>>>> f766e2c0

        if (arraySize == 0) {
            printf("Encountered a file with no BuildingSurface:Detailed, can't run this script on that file! Aborting!");
            exit(1);
        }

        outdoorDewPointActuator = getActuatorHandle(state, "Weather Data", "Outdoor Dew Point", "Environment");
        outdoorTempSensor = getVariableHandle(state, "SITE OUTDOOR AIR DRYBULB TEMPERATURE", "ENVIRONMENT");
        outdoorDewPointSensor = getVariableHandle(state, "SITE OUTDOOR AIR DEWPOINT TEMPERATURE", "ENVIRONMENT");

        zone1_wall1Actuator = getActuatorHandle(state, "Surface", "Construction State", surfaceNames[0]);
        wallConstruction = getConstructionHandle(state, "R13WALL");
        floorConstruction = getConstructionHandle(state, "FLOOR");

        // don't forget to free memory from the API!
        freeAPIData(data, arraySize);
        freeObjectNames(surfaceNames, arraySize);

        printf("Got handles %d, %d, %d, %d, %d, %d",
               outdoorDewPointActuator,
               outdoorTempSensor,
               outdoorDewPointSensor,
               zone1_wall1Actuator,
               wallConstruction,
               floorConstruction);
        if (outdoorDewPointActuator == -1 || outdoorTempSensor == -1 || outdoorDewPointSensor == -1 || zone1_wall1Actuator == -1 ||
            wallConstruction == -1 || floorConstruction == -1) {
            exit(1);
        }
        handlesRetrieved = 1;
    }
    setActuatorValue(state, outdoorDewPointActuator, -25.0);
    Real64 oa_temp = getVariableValue(state, outdoorTempSensor);
    printf("Reading outdoor temp via getVariable, value is: %8.4f \n", oa_temp);
    Real64 dp_temp = getVariableValue(state, outdoorDewPointSensor);
    printf("Actuated Dew Point temp value is: %8.4f \n", dp_temp);
    Real64 simTime = currentSimTime(state);
    printf("Current Sim Time: %0.2f \n", simTime);
    const int epwYear = year(state);
    const int runPeriodYear = calendarYear(state);
    printf("year: %i, calendarYear: %i\n", epwYear, runPeriodYear);

    if (oa_temp > 10) {
        printf("Setting Zn001:Wall001 construction (%d) to R13WALL (%d)", zone1_wall1Actuator, wallConstruction);
        setActuatorValue(state, zone1_wall1Actuator, wallConstruction);
    } else {
        printf("Setting Zn001:Wall001 construction (%d) to FLOOR (%d)", zone1_wall1Actuator, floorConstruction);
        setActuatorValue(state, zone1_wall1Actuator, floorConstruction);
    }
}

int main(int argc, const char *argv[])
{
    EnergyPlusState state = stateNew();
    callbackEndOfZoneTimeStepAfterZoneReporting(state, afterZoneTimeStepHandler);
    requestVariable(state, "SITE OUTDOOR AIR DRYBULB TEMPERATURE", "ENVIRONMENT");
    requestVariable(state, "SITE OUTDOOR AIR DEWPOINT TEMPERATURE", "ENVIRONMENT");
    energyplus(state, argc, argv);
    if (handlesRetrieved == 0) {
        fprintf(stderr, "We never got ANY handles\n");
        return 1;
    }
    return 0;
}<|MERGE_RESOLUTION|>--- conflicted
+++ resolved
@@ -70,18 +70,13 @@
 
         unsigned int arraySize;
         struct APIDataEntry *data = getAPIData(state, &arraySize); // inspect this to see what's available to exchange
-<<<<<<< HEAD
         // FILE *fp = fopen("/tmp/data.csv", "w");
         // for (unsigned int a = 0; a < arraySize; a++) {
         //     const struct APIDataEntry d = *(data + a);
         //     fprintf(fp, "%s,%s,%s,%s,%s\n", d.what, d.name, d.key, d.type, d.unit);
         // }
         // fclose(fp);
-
-        const char **surfaceNames = getObjectNames(state, "BuildingSurface:Detailed", &arraySize);
-=======
         char **surfaceNames = getObjectNames(state, "BuildingSurface:Detailed", &arraySize);
->>>>>>> f766e2c0
 
         if (arraySize == 0) {
             printf("Encountered a file with no BuildingSurface:Detailed, can't run this script on that file! Aborting!");
