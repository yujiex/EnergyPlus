--- conflicted
+++ resolved
@@ -245,13 +245,9 @@
         fs::path filePath;
         std::vector<std::vector<std::string>> contents;
         std::map<std::pair<std::size_t, std::size_t>, std::vector<double>> arrays;
-<<<<<<< HEAD
+        bool load(EnergyPlusData &state, fs::path const &path);
         bool load(EnergyPlusData &state, fs::path const &path);        // Note: this returns 'True' if ErrorsFound
-        std::vector<double>& getArray(EnergyPlusData &state, std::pair<std::size_t, std::size_t> colAndRow);
-=======
-        bool load(EnergyPlusData &state, std::string path);
         std::vector<double> &getArray(EnergyPlusData &state, std::pair<std::size_t, std::size_t> colAndRow);
->>>>>>> b622e27c
 
     private:
         std::size_t numRows = 0u;
@@ -278,13 +274,10 @@
         int getNumGridDims(int gridIndex);
         std::pair<double, double> getGridAxisLimits(int gridIndex, int axisIndex);
         double getGridValue(int gridIndex, int outputIndex, const std::vector<double> &target);
-<<<<<<< HEAD
         std::map<std::string, const json&> independentVarRefs;
         std::map<fs::path, TableFile> tableFiles;
-=======
         std::map<std::string, const json &> independentVarRefs;
-        std::map<std::string, TableFile> tableFiles;
->>>>>>> b622e27c
+        std::map<fs::path, TableFile> tableFiles;
         void clear();
 
     private:
