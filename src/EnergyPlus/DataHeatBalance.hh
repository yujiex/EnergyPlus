// EnergyPlus, Copyright (c) 1996-2020, The Board of Trustees of the University of Illinois,
// The Regents of the University of California, through Lawrence Berkeley National Laboratory
// (subject to receipt of any required approvals from the U.S. Dept. of Energy), Oak Ridge
// National Laboratory, managed by UT-Battelle, Alliance for Sustainable Energy, LLC, and other
// contributors. All rights reserved.
//
// NOTICE: This Software was developed under funding from the U.S. Department of Energy and the
// U.S. Government consequently retains certain rights. As such, the U.S. Government has been
// granted for itself and others acting on its behalf a paid-up, nonexclusive, irrevocable,
// worldwide license in the Software to reproduce, distribute copies to the public, prepare
// derivative works, and perform publicly and display publicly, and to permit others to do so.
//
// Redistribution and use in source and binary forms, with or without modification, are permitted
// provided that the following conditions are met:
//
// (1) Redistributions of source code must retain the above copyright notice, this list of
//     conditions and the following disclaimer.
//
// (2) Redistributions in binary form must reproduce the above copyright notice, this list of
//     conditions and the following disclaimer in the documentation and/or other materials
//     provided with the distribution.
//
// (3) Neither the name of the University of California, Lawrence Berkeley National Laboratory,
//     the University of Illinois, U.S. Dept. of Energy nor the names of its contributors may be
//     used to endorse or promote products derived from this software without specific prior
//     written permission.
//
// (4) Use of EnergyPlus(TM) Name. If Licensee (i) distributes the software in stand-alone form
//     without changes from the version obtained under this License, or (ii) Licensee makes a
//     reference solely to the software portion of its product, Licensee must refer to the
//     software as "EnergyPlus version X" software, where "X" is the version number Licensee
//     obtained under this License and may not use a different name for the software. Except as
//     specifically required in this Section (4), Licensee shall not use in a company name, a
//     product name, in advertising, publicity, or other promotional activities any name, trade
//     name, trademark, logo, or other designation of "EnergyPlus", "E+", "e+" or confusingly
//     similar designation, without the U.S. Department of Energy's prior written consent.
//
// THIS SOFTWARE IS PROVIDED BY THE COPYRIGHT HOLDERS AND CONTRIBUTORS "AS IS" AND ANY EXPRESS OR
// IMPLIED WARRANTIES, INCLUDING, BUT NOT LIMITED TO, THE IMPLIED WARRANTIES OF MERCHANTABILITY
// AND FITNESS FOR A PARTICULAR PURPOSE ARE DISCLAIMED. IN NO EVENT SHALL THE COPYRIGHT OWNER OR
// CONTRIBUTORS BE LIABLE FOR ANY DIRECT, INDIRECT, INCIDENTAL, SPECIAL, EXEMPLARY, OR
// CONSEQUENTIAL DAMAGES (INCLUDING, BUT NOT LIMITED TO, PROCUREMENT OF SUBSTITUTE GOODS OR
// SERVICES; LOSS OF USE, DATA, OR PROFITS; OR BUSINESS INTERRUPTION) HOWEVER CAUSED AND ON ANY
// THEORY OF LIABILITY, WHETHER IN CONTRACT, STRICT LIABILITY, OR TORT (INCLUDING NEGLIGENCE OR
// OTHERWISE) ARISING IN ANY WAY OUT OF THE USE OF THIS SOFTWARE, EVEN IF ADVISED OF THE
// POSSIBILITY OF SUCH DAMAGE.

#ifndef DataHeatBalance_hh_INCLUDED
#define DataHeatBalance_hh_INCLUDED

// ObjexxFCL Headers
#include <ObjexxFCL/Array1D.hh>
#include <ObjexxFCL/Array2D.hh>
#include <ObjexxFCL/Array3D.hh>
#include <ObjexxFCL/Array4D.hh>
#include <ObjexxFCL/Optional.hh>
#include <ObjexxFCL/Reference.hh>

// EnergyPlus Headers
#include <EnergyPlus/DataComplexFenestration.hh>
#include <EnergyPlus/DataGlobals.hh>
#include <EnergyPlus/DataSurfaces.hh>
#include <EnergyPlus/DataVectorTypes.hh>
#include <EnergyPlus/EnergyPlus.hh>
#include <EnergyPlus/ExteriorEnergyUse.hh>

namespace EnergyPlus {

// Forward declarations
struct EnergyPlusData;

namespace DataHeatBalance {

    extern int MaxSolidWinLayers;                // Maximum number of solid layers in a window construction

    // Using/Aliasing
    using namespace DataComplexFenestration;
    using DataComplexFenestration::GapDeflectionState;
    using DataComplexFenestration::GapSupportPillar;
    using DataComplexFenestration::WindowComplexShade;
    using DataComplexFenestration::WindowThermalModelParams;
    using DataSurfaces::MaxSlatAngs;
    using DataVectorTypes::Vector;

    // Parameters to indicate material group type for use with the Material
    // derived type (see below):

    extern int const RegularMaterial;
    extern int const Air;
    extern int const Shade;
    extern int const WindowGlass;
    extern int const WindowGas;
    extern int const WindowBlind;
    extern int const WindowGasMixture;
    extern int const Screen;
    extern int const EcoRoof;
    extern int const IRTMaterial;
    extern int const WindowSimpleGlazing;
    extern int const ComplexWindowShade;
    extern int const ComplexWindowGap;

    extern int const GlassEquivalentLayer;
    extern int const ShadeEquivalentLayer;
    extern int const DrapeEquivalentLayer;
    extern int const BlindEquivalentLayer;
    extern int const ScreenEquivalentLayer;
    extern int const GapEquivalentLayer;

    extern Array1D_string const cMaterialGroupType;

    // Parameters to indicate surface roughness for use with the Material
    // derived type (see below):

    extern int const VeryRough;
    extern int const Rough;
    extern int const MediumRough;
    extern int const MediumSmooth;
    extern int const Smooth;
    extern int const VerySmooth;

    // Parameters to indicate blind orientation for use with the Material
    // derived type (see below):

    extern int const Horizontal;
    extern int const Vertical;
    extern int const FixedSlats;
    extern int const VariableSlats;
    // Parameters for Interior and Exterior Solar Distribution

    extern int const MinimalShadowing;             // all incoming solar hits floor, no exterior shadowing except reveals
    extern int const FullExterior;                 // all incoming solar hits floor, full exterior shadowing
    extern int const FullInteriorExterior;         // full interior solar distribution, full exterior solar shadowing
    extern int const FullExteriorWithRefl;         // all incoming solar hits floor, full exterior shadowing and reflections
    extern int const FullInteriorExteriorWithRefl; // full interior solar distribution,
    // full exterior shadowing and reflections
    // Parameters to indicate the zone type for use with the Zone derived
    // type (see below--Zone%OfType):

    extern int const StandardZone;
    // INTEGER, PARAMETER :: PlenumZone = 2
    // INTEGER, PARAMETER :: SolarWallZone = 11  ! from old ZTYP, OSENV
    // INTEGER, PARAMETER :: RoofPondZone = 12   ! from old ZTYP, OSENV

    // Parameters to indicate the convection correlation being used for use with
    // InsideConvectionAlgo and OutsideConvectionAlgo

    extern int const ASHRAESimple;
    extern int const ASHRAETARP;
    extern int const CeilingDiffuser; // Only valid for inside use
    extern int const TrombeWall;      // Only valid for inside use
    extern int const TarpHcOutside;   // Only valid for outside use
    extern int const MoWiTTHcOutside; // Only valid for outside use
    extern int const DOE2HcOutside;   // Only valid for outside use
    extern int const BLASTHcOutside;  // Only valid for outside use
    extern int const AdaptiveConvectionAlgorithm;

    // Parameters for WarmupDays
    extern int const DefaultMaxNumberOfWarmupDays; // Default maximum number of warmup days allowed
    extern int const DefaultMinNumberOfWarmupDays; // Default minimum number of warmup days allowed

    // Parameters for Sky Radiance Distribution
    extern int const Isotropic;
    extern int const Anisotropic;

    // Parameters for ZoneAirSolutionAlgo
    extern int const Use3rdOrder;
    extern int const UseAnalyticalSolution;
    extern int const UseEulerMethod;

    // Parameter for MRT calculation type
    extern int const ZoneAveraged;
    extern int const SurfaceWeighted;
    extern int const AngleFactor;

    // Parameters for Ventilation
    extern int const NaturalVentilation;
    extern int const IntakeVentilation;
    extern int const ExhaustVentilation;
    extern int const BalancedVentilation;

    // Parameters for hybrid ventilation using Ventilation and Mixing objects
    extern int const HybridControlTypeIndiv;
    extern int const HybridControlTypeClose;
    extern int const HybridControlTypeGlobal;

    // System type, detailed refrigeration or refrigerated case rack
    extern int const RefrigSystemTypeDetailed;
    extern int const RefrigSystemTypeRack;

    // Refrigeration condenser type
    extern int const RefrigCondenserTypeAir;
    extern int const RefrigCondenserTypeEvap;
    extern int const RefrigCondenserTypeWater;
    extern int const RefrigCondenserTypeCascade;

    // Parameters for type of infiltration model
    extern int const InfiltrationDesignFlowRate;
    extern int const InfiltrationShermanGrimsrud;
    extern int const InfiltrationAIM2;

    // Parameters for type of ventilation model
    extern int const VentilationDesignFlowRate;
    extern int const VentilationWindAndStack;

    // Parameters for type of zone air balance model
    extern int const AirBalanceNone;
    extern int const AirBalanceQuadrature;

    // Parameter for source zone air flow mass balance infiltration treatment
    extern int const NoInfiltrationFlow;
    extern int const AddInfiltrationFlow;
    extern int const AdjustInfiltrationFlow;
    extern int const MixingSourceZonesOnly;
    extern int const AllZones;

    extern int const NumZoneIntGainDeviceTypes;

    extern Array1D_string const ZoneIntGainDeviceTypes; // 01 | 02 | 03 | 04 | 05 | 06 | 07 | 08 | 09 | 10 | 11 | 12 | 13 | 14 | 15 | 16 | 17 | 18 |
                                                        // 19 | 20 | 21 | 22 | 23 | 24 | 25 | 26 | 27 | 28 | 29 | 30 | 31 | 32 | 33 | 34 | 35 | 36 |
                                                        // 37 | 38 | 39 | 40 | 41 | 42 | 43 | 44 | 45 | 46 | 47 | 48 | 49 | 50 | 51

    extern Array1D_string const ccZoneIntGainDeviceTypes; // 01 | 02 | 03 | 04 | 05 | 06 | 07 | 08 | 09 | 10 | 11 | 12 | 13 | 14 | 15 | 16 | 17 | 18 |
                                                          // 19 | 20 | 21 | 22 | 23 | 24 | 25 | 26 | 27 | 28 | 29 | 30 | 31 | 32 | 33 | 34 | 35 | 36 |
                                                          // 37 | 38 | 39 | 40 | 41 | 42 | 43 | 44 | 45 | 46 | 47 | 48 | 49 | 50 | 51
    extern int const IntGainTypeOf_People;
    extern int const IntGainTypeOf_Lights;
    extern int const IntGainTypeOf_ElectricEquipment;
    extern int const IntGainTypeOf_GasEquipment;
    extern int const IntGainTypeOf_HotWaterEquipment;
    extern int const IntGainTypeOf_SteamEquipment;
    extern int const IntGainTypeOf_OtherEquipment;
    extern int const IntGainTypeOf_ZoneBaseboardOutdoorTemperatureControlled;
    extern int const IntGainTypeOf_ZoneContaminantSourceAndSinkCarbonDioxide;
    extern int const IntGainTypeOf_WaterUseEquipment;
    extern int const IntGainTypeOf_DaylightingDeviceTubular;
    extern int const IntGainTypeOf_WaterHeaterMixed;
    extern int const IntGainTypeOf_WaterHeaterStratified;
    extern int const IntGainTypeOf_ThermalStorageChilledWaterMixed;
    extern int const IntGainTypeOf_ThermalStorageChilledWaterStratified;
    extern int const IntGainTypeOf_GeneratorFuelCell;
    extern int const IntGainTypeOf_GeneratorMicroCHP;
    extern int const IntGainTypeOf_ElectricLoadCenterTransformer;
    extern int const IntGainTypeOf_ElectricLoadCenterInverterSimple;
    extern int const IntGainTypeOf_ElectricLoadCenterInverterFunctionOfPower;
    extern int const IntGainTypeOf_ElectricLoadCenterInverterLookUpTable;
    extern int const IntGainTypeOf_ElectricLoadCenterStorageBattery;
    extern int const IntGainTypeOf_ElectricLoadCenterStorageSimple;
    extern int const IntGainTypeOf_ElectricLoadCenterConverter;
    extern int const IntGainTypeOf_PipeIndoor;
    extern int const IntGainTypeOf_RefrigerationCase;
    extern int const IntGainTypeOf_RefrigerationCompressorRack;
    extern int const IntGainTypeOf_RefrigerationSystemAirCooledCondenser;
    extern int const IntGainTypeOf_RefrigerationTransSysAirCooledGasCooler;
    extern int const IntGainTypeOf_RefrigerationSystemSuctionPipe;
    extern int const IntGainTypeOf_RefrigerationTransSysSuctionPipeMT;
    extern int const IntGainTypeOf_RefrigerationTransSysSuctionPipeLT;
    extern int const IntGainTypeOf_RefrigerationSecondaryReceiver;
    extern int const IntGainTypeOf_RefrigerationSecondaryPipe;
    extern int const IntGainTypeOf_RefrigerationWalkIn;
    extern int const IntGainTypeOf_Pump_VarSpeed;
    extern int const IntGainTypeOf_Pump_ConSpeed;
    extern int const IntGainTypeOf_Pump_Cond;
    extern int const IntGainTypeOf_PumpBank_VarSpeed;
    extern int const IntGainTypeOf_PumpBank_ConSpeed;
    extern int const IntGainTypeOf_ZoneContaminantSourceAndSinkGenericContam;
    extern int const IntGainTypeOf_PlantComponentUserDefined;
    extern int const IntGainTypeOf_CoilUserDefined;
    extern int const IntGainTypeOf_ZoneHVACForcedAirUserDefined;
    extern int const IntGainTypeOf_AirTerminalUserDefined;
    extern int const IntGainTypeOf_PackagedTESCoilTank;
    extern int const IntGainTypeOf_ElectricEquipmentITEAirCooled;
    extern int const IntGainTypeOf_SecCoolingDXCoilSingleSpeed;
    extern int const IntGainTypeOf_SecHeatingDXCoilSingleSpeed;
    extern int const IntGainTypeOf_SecCoolingDXCoilTwoSpeed;
    extern int const IntGainTypeOf_SecCoolingDXCoilMultiSpeed;
    extern int const IntGainTypeOf_SecHeatingDXCoilMultiSpeed;
    extern int const IntGainTypeOf_FanSystemModel;

    // Parameters for checking surface heat transfer models
    extern Real64 const HighDiffusivityThreshold;   // used to check if Material properties are out of line.
    extern Real64 const ThinMaterialLayerThreshold; // 3 mm lower limit to expected material layers

    // DERIVED TYPE DEFINITIONS:

    // thermochromic windows

    // For predefined tabular reporting

    // DERIVED TYPE DEFINITIONS:

    // MODULE VARIABLE DECLARATIONS:

    // MODULE VARIABLE Type DECLARATIONS:

    // INTERFACE BLOCK SPECIFICATIONS:
    // na

    // MODULE VARIABLE DECLARATIONS:

    // SiteData aka building data
    extern Real64 LowHConvLimit; // Lowest allowed convection coefficient for detailed model
    // before reverting to the simple model.  This avoids a
    // divide by zero elsewhere.  Not based on any physical
    // reasoning, just the number that was picked.  It corresponds
    // to a delta T for a vertical surface of 0.000444C.
    // REAL(r64), PARAMETER :: LowHConvLimit = 1.0 !W/m2-K  Lowest allowed natural convection coefficient
    //                           ! A lower limit is needed to avoid numerical problems
    //                           ! Natural convection correlations are a function of temperature difference,
    //                           !   there are many times when those temp differences pass through zero leading to non-physical results
    //                           ! Value of 1.0 chosen here is somewhat arbitrary, but based on the following reasons:
    //                           !  1) Low values of HconvIn indicate a layer of high thermal resistance, however
    //                           !       the R-value of a convection film layer should be relatively low (compared to building surfaces)
    //                           !  2) The value of 1.0 corresponds to the thermal resistance of 0.05 m of batt insulation
    //                           !  3) Limit on the order of 1.0 is suggested by the abrupt changes in an inverse relationship
    //                           !  4) A conduction-only analysis can model a limit by considering the thermal performance of
    //                           !       boundary layer to be pure conduction (with no movement to enhance heat transfer);
    //                           !       Taking the still gas thermal conductivity for air at 0.0267 W/m-K (at 300K), then
    //                           !       this limit of 1.0 corresponds to a completely still layer of air that is around 0.025 m thick
    //                           !  5) The previous limit of 0.1 (before ver. 3.1) caused loads initialization problems in test files
    extern Real64 HighHConvLimit;          // upper limit for HConv, mostly used for user input limits in practice. !W/m2-K
    extern Real64 MaxAllowedDelTemp;       // Convergence criteria for inside surface temperatures
    extern Real64 MaxAllowedDelTempCondFD; // Convergence criteria for inside surface temperatures for CondFD

    extern std::string BuildingName;        // Name of building
    extern Real64 BuildingAzimuth;          // North Axis of Building
    extern Real64 LoadsConvergTol;          // Tolerance value for Loads Convergence
    extern Real64 TempConvergTol;           // Tolerance value for Temperature Convergence
    extern int DefaultInsideConvectionAlgo; // 1 = simple (ASHRAE); 2 = detailed (ASHRAE); 3 = ceiling diffuser;
    // 4 = trombe wall
    extern int DefaultOutsideConvectionAlgo;    // 1 = simple (ASHRAE); 2 = detailed; etc (BLAST, TARP, MOWITT, DOE-2)
    extern int SolarDistribution;               // Solar Distribution Algorithm
    extern int InsideSurfIterations;            // Counts inside surface iterations
    extern int OverallHeatTransferSolutionAlgo; // UseCTF Solution, UseEMPD moisture solution, UseCondFD solution

   // Flags for HeatTransfer Algorithms Used
    extern bool AllCTF;                     // CTF used for everything - no EMPD, no CondFD, No HAMT, No Kiva
    extern bool AnyCTF;                     // CTF used
    extern bool AnyEMPD;                    // EMPD used
    extern bool AnyCondFD;                  // CondFD used
    extern bool AnyHAMT;                    // HAMT used
    extern bool AnyKiva;                    // Kiva used
    extern bool AnyAirBoundary;             // Construction:AirBoundary used
    extern bool AnyAirBoundaryGroupedSolar; // Construction:AirBoundary with GroupedZones for solar used somewhere
    extern bool AnyBSDF;                    // True if any WindowModelType == WindowBSDFModel

    extern int MaxNumberOfWarmupDays;     // Maximum number of warmup days allowed
    extern int MinNumberOfWarmupDays;     // Minimum number of warmup days allowed
    extern Real64 CondFDRelaxFactor;      // Relaxation factor, for looping across all the surfaces.
    extern Real64 CondFDRelaxFactorInput; // Relaxation factor, for looping across all the surfaces, user input value

    extern int ZoneAirSolutionAlgo;              // ThirdOrderBackwardDifference, AnalyticalSolution, and EulerMethod
    extern bool OverrideZoneAirSolutionAlgo;
    extern Real64 BuildingRotationAppendixG;     // Building Rotation for Appendix G
    extern bool ZoneAirMassBalanceSimulation;    // if true, then enforces zone mass flow conservation
    extern Real64 ZoneTotalExfiltrationHeatLoss; // Building total heat emission through zone exfiltration
    extern Real64 ZoneTotalExhaustHeatLoss;      // Building total heat emission through zone air exhaust
    extern Real64 SysTotalHVACReliefHeatLoss;    // Building total heat emission through HVAC system relief air
    extern Real64 SysTotalHVACRejectHeatLoss;    // Building total heat emission through HVAC system heat rejection
    // END SiteData

    extern int NumOfZoneLists;             // Total number of zone lists
    extern int NumOfZoneGroups;            // Total number of zone groups
    extern int NumPeopleStatements;        // Number of People objects in input - possibly global assignments
    extern int NumLightsStatements;        // Number of Lights objects in input - possibly global assignments
    extern int NumZoneElectricStatements;  // Number of ZoneElectric objects in input - possibly global assignments
    extern int NumZoneGasStatements;       // Number of ZoneGas objects in input - possibly global assignments
    extern int NumInfiltrationStatements;  // Number of Design Flow Infiltration objects in input - possibly global assignments
    extern int NumVentilationStatements;   // Number of Design Flow Ventilation objects in input - possibly global assignments
    extern int NumHotWaterEqStatements;    // number of Hot Water Equipment objects in input. - possibly global assignments
    extern int NumSteamEqStatements;       // number of Steam Equipment objects in input. - possibly global assignments
    extern int NumOtherEqStatements;       // number of Other Equipment objects in input. - possibly global assignments
    extern int NumZoneITEqStatements;      // Number of ElectricEquipment:ITE:AirCooled objects in input (ZoneList not supported for this object)
    extern int TotPeople;                  // Total People Statements in input and extrapolated from global assignments
    extern int TotLights;                  // Total Lights Statements in input and extrapolated from global assignments
    extern int TotElecEquip;               // Total Electric Equipment Statements in input and extrapolated from global assignments
    extern int TotGasEquip;                // Total Gas Equipment Statements in input
    extern int TotOthEquip;                // Total Other Equipment Statements in input
    extern int TotHWEquip;                 // Total Hot Water Equipment Statements in input
    extern int TotStmEquip;                // Total Steam Equipment Statements in input
    extern int TotInfiltration;            // Total Infiltration Statements in input and extrapolated from global assignments
    extern int TotDesignFlowInfiltration;  // number of Design Flow rate ZoneInfiltration in input
    extern int TotShermGrimsInfiltration;  // number of Sherman Grimsrud (ZoneInfiltration:ResidentialBasic) in input
    extern int TotAIM2Infiltration;        // number of AIM2 (ZoneInfiltration:ResidentialEnhanced) in input
    extern int TotVentilation;             // Total Ventilation Statements in input
    extern int TotDesignFlowVentilation;   // number of Design Flow rate ZoneVentilation in input
    extern int TotWindAndStackVentilation; // number of wind and stack open area ZoneVentilation in input
    extern int TotMixing;                  // Total Mixing Statements in input
    extern int TotCrossMixing;             // Total Cross Mixing Statements in input
    extern int TotRefDoorMixing;           // Total RefrigerationDoor Mixing Statements in input
    extern int TotBBHeat;                  // Total BBHeat Statements in input
    extern int TotMaterials;               // Total number of unique materials (layers) in this simulation
    extern int TotConstructs;              // Total number of unique constructions in this simulation
    extern int TotSpectralData;            // Total window glass spectral data sets
    extern int W5GlsMat;                   // Window5 Glass Materials, specified by transmittance and front and back reflectance
    extern int W5GlsMatAlt;                // Window5 Glass Materials, specified by index of refraction and extinction coeff
    extern int W5GasMat;                   // Window5 Single-Gas Materials
    extern int W5GasMatMixture;            // Window5 Gas Mixtures
    extern int W7SupportPillars;           // Complex fenestration support pillars
    extern int W7DeflectionStates;         // Complex fenestration deflection states
    extern int W7MaterialGaps;             // Complex fenestration material gaps
    extern int TotBlinds;                  // Total number of blind materials
    extern int TotScreens;                 // Total number of exterior window screen materials
    extern int TotTCGlazings;              // Number of TC glazing object - WindowMaterial:Glazing:Thermochromic found in the idf file
    extern int NumSurfaceScreens;          // Total number of screens on exterior windows
    extern int TotShades;                  // Total number of shade materials
    extern int TotComplexShades;           // Total number of shading materials for complex fenestrations
    extern int TotComplexGaps;             // Total number of window gaps for complex fenestrations
    extern int TotSimpleWindow;            // number of simple window systems.

    extern int W5GlsMatEQL;   // Window5 Single-Gas Materials for Equivalent Layer window model
    extern int TotShadesEQL;  // Total number of shade materials for Equivalent Layer window model
    extern int TotDrapesEQL;  // Total number of drape materials for Equivalent Layer window model
    extern int TotBlindsEQL;  // Total number of blind materials for Equivalent Layer window model
    extern int TotScreensEQL; // Total number of exterior window screen materials for Equivalent Layer window model
    extern int W5GapMatEQL;   // Window5 Equivalent Layer Single-Gas Materials

    extern int TotZoneAirBalance; // Total Zone Air Balance Statements in input
    extern int TotFrameDivider;   // Total number of window frame/divider objects
    extern int AirFlowFlag;
    extern int TotCO2Gen;                   // Total CO2 source and sink statements in input
    extern bool CalcWindowRevealReflection; // True if window reveal reflection is to be calculated
    // for at least one exterior window
    extern bool StormWinChangeThisDay; // True if a storm window has been added or removed from any
    // window during the current day; can only be true for first
    // time step of the day.
    extern bool AnyConstructInternalSourceInInput; // true if the user has entered any constructions with internal sources
    extern bool AdaptiveComfortRequested_CEN15251; // true if people objects have adaptive comfort requests. CEN15251
    extern bool AdaptiveComfortRequested_ASH55;    // true if people objects have adaptive comfort requests. ASH55

    extern bool NoFfactorConstructionsUsed;
    extern bool NoCfactorConstructionsUsed;
    extern bool NoRegularMaterialsUsed;

    extern int NumRefrigeratedRacks; // Total number of refrigerated case compressor racks in input
    extern int NumRefrigSystems;     // Total number of detailed refrigeration systems in input
    extern int NumRefrigCondensers;  // Total number of detailed refrigeration condensers in input
    extern int NumRefrigChillerSets; // Total number of refrigerated warehouse coils in input
    extern Array1D<Real64> SNLoadHeatEnergy;
    extern Array1D<Real64> SNLoadCoolEnergy;
    extern Array1D<Real64> SNLoadHeatRate;
    extern Array1D<Real64> SNLoadCoolRate;
    extern Array1D<Real64> SNLoadPredictedRate;
    extern Array1D<Real64> SNLoadPredictedHSPRate; // Predicted load to heating setpoint (unmultiplied)
    extern Array1D<Real64> SNLoadPredictedCSPRate; // Predicted load to cooling setpoint (unmultiplied)
    extern Array1D<Real64> MoisturePredictedRate;
    extern Array1D<Real64> MoisturePredictedHumSPRate;   // Predicted latent load to humidification setpoint (unmultiplied)
    extern Array1D<Real64> MoisturePredictedDehumSPRate; // Predicted latent load to dehumidification setpoint (unmultiplied)

    extern Array1D<Real64> ListSNLoadHeatEnergy;
    extern Array1D<Real64> ListSNLoadCoolEnergy;
    extern Array1D<Real64> ListSNLoadHeatRate;
    extern Array1D<Real64> ListSNLoadCoolRate;

    extern Array1D<Real64> GroupSNLoadHeatEnergy;
    extern Array1D<Real64> GroupSNLoadCoolEnergy;
    extern Array1D<Real64> GroupSNLoadHeatRate;
    extern Array1D<Real64> GroupSNLoadCoolRate;

    extern Array1D<Real64> MRT;            // MEAN RADIANT TEMPERATURE (C)
    extern Array1D<Real64> SUMAI;          // 1 over the Sum of zone areas or 1/SumA
    extern Array1D<Real64> ZoneTransSolar; // Exterior beam plus diffuse solar entering zone;
    //   sum of WinTransSolar for exterior windows in zone (W)
    extern Array1D<Real64> ZoneWinHeatGain; // Heat gain to zone from all exterior windows (includes
    //   ZoneTransSolar); sum of WinHeatGain for exterior
    //   windows in zone (W)
    extern Array1D<Real64> ZoneWinHeatGainRep;     // = ZoneWinHeatGain when ZoneWinHeatGain >= 0
    extern Array1D<Real64> ZoneWinHeatLossRep;     // = -ZoneWinHeatGain when ZoneWinHeatGain < 0
    extern Array1D<Real64> ZoneBmSolFrExtWinsRep;  // Beam solar into zone from exterior windows [W]
    extern Array1D<Real64> ZoneBmSolFrIntWinsRep;  // Beam solar into zone from interior windows [W]
    extern Array1D<Real64> InitialZoneDifSolReflW; // Initial diffuse solar in zone from ext and int windows
    // reflected from interior surfaces [W]
    extern Array1D<Real64> ZoneDifSolFrExtWinsRep;         // Diffuse solar into zone from exterior windows [W]
    extern Array1D<Real64> ZoneDifSolFrIntWinsRep;         // Diffuse solar into zone from interior windows [W]
    extern Array1D<Real64> ZoneOpaqSurfInsFaceCond;        // Zone inside face opaque surface conduction (W)
    extern Array1D<Real64> ZoneOpaqSurfInsFaceCondGainRep; // = Zone inside face opaque surface conduction when >= 0
    extern Array1D<Real64> ZoneOpaqSurfInsFaceCondLossRep; // = -Zone inside face opaque surface conduction when < 0
    extern Array1D<Real64> ZoneOpaqSurfExtFaceCond;        // Zone outside face opaque surface conduction (W)
    extern Array1D<Real64> ZoneOpaqSurfExtFaceCondGainRep; // = Zone outside face opaque surface conduction when >= 0
    extern Array1D<Real64> ZoneOpaqSurfExtFaceCondLossRep; // = -Zone outside face opaque surface conduction when < 0

    extern Array1D<Real64> ZoneTransSolarEnergy;           // Energy of ZoneTransSolar [J]
    extern Array1D<Real64> ZoneWinHeatGainRepEnergy;       // Energy of ZoneWinHeatGainRep [J]
    extern Array1D<Real64> ZoneWinHeatLossRepEnergy;       // Energy of ZoneWinHeatLossRep [J]
    extern Array1D<Real64> ZoneBmSolFrExtWinsRepEnergy;    // Energy of ZoneBmSolFrExtWinsRep [J]
    extern Array1D<Real64> ZoneBmSolFrIntWinsRepEnergy;    // Energy of ZoneBmSolFrIntWinsRep [J]
    extern Array1D<Real64> ZoneDifSolFrExtWinsRepEnergy;   // Energy of ZoneDifSolFrExtWinsRep [J]
    extern Array1D<Real64> ZoneDifSolFrIntWinsRepEnergy;   // Energy of ZoneDifSolFrIntWinsRep [J]
    extern Array1D<Real64> ZnOpqSurfInsFaceCondGnRepEnrg;  // Energy of ZoneOpaqSurfInsFaceCondGainRep [J]
    extern Array1D<Real64> ZnOpqSurfInsFaceCondLsRepEnrg;  // Energy of ZoneOpaqSurfInsFaceCondLossRep [J]
    extern Array1D<Real64> ZnOpqSurfExtFaceCondGnRepEnrg;  // Energy of ZoneOpaqSurfInsFaceCondGainRep [J]
    extern Array1D<Real64> ZnOpqSurfExtFaceCondLsRepEnrg;  // Energy of ZoneOpaqSurfInsFaceCondLossRep [J]

    extern Array1D<Real64> SurfQRadThermInAbs;                 // Thermal radiation absorbed on inside surfaces
    extern Array1D<Real64> SurfQRadSWOutIncident;              // Exterior beam plus diffuse solar incident on surface (W/m2)
    extern Array1D<Real64> SurfQRadSWOutIncidentBeam;          // Exterior beam solar incident on surface (W/m2)
    extern Array1D<Real64> SurfBmIncInsSurfIntensRep;          // Beam sol irrad from ext wins on inside of surface (W/m2)
    extern Array1D<Real64> SurfBmIncInsSurfAmountRep;          // Beam sol amount from ext wins incident on inside of surface (W)
    extern Array1D<Real64> SurfIntBmIncInsSurfIntensRep;       // Beam sol irrad from int wins on inside of surface (W/m2)
    extern Array1D<Real64> SurfIntBmIncInsSurfAmountRep;       // Beam sol amount from int wins incident on inside of surface (W)
    extern Array1D<Real64> SurfQRadSWOutIncidentSkyDiffuse;    // Exterior sky diffuse solar incident on surface (W/m2)
    extern Array1D<Real64> SurfQRadSWOutIncidentGndDiffuse;    // Exterior ground diffuse solar incident on surface (W/m2)
    extern Array1D<Real64> SurfQRadSWOutIncBmToDiffReflGnd;    // Exterior diffuse solar incident from beam to diffuse reflection from ground (W/m2)
    extern Array1D<Real64> SurfQRadSWOutIncSkyDiffReflGnd;     // Exterior diffuse solar incident from sky diffuse reflection from ground (W/m2)
    extern Array1D<Real64> SurfQRadSWOutIncBmToBmReflObs;      // Exterior beam solar incident from beam-to-beam reflection from obstructions (W/m2)
    extern Array1D<Real64> SurfQRadSWOutIncBmToDiffReflObs;    // Exterior diffuse solar incident from beam-to-diffuse reflection from obstructions (W/m2)
    extern Array1D<Real64> SurfQRadSWOutIncSkyDiffReflObs;     // Exterior diffuse solar incident from sky diffuse reflection from obstructions (W/m2)
    extern Array1D<Real64> SurfCosIncidenceAngle;              // Cosine of beam solar incidence angle (for reporting)

    extern Array1D<Real64> SurfSWInAbsTotalReport;                // Report - Total interior/exterior shortwave absorbed on inside of surface (W)
    extern Array1D<Real64> SurfBmIncInsSurfAmountRepEnergy;       // energy of BmIncInsSurfAmountRep [J]
    extern Array1D<Real64> SurfIntBmIncInsSurfAmountRepEnergy;     // energy of IntBmIncInsSurfAmountRep [J]
    extern Array1D<Real64> SurfInitialDifSolInAbsReport;      // Report - Initial transmitted diffuse solar absorbed on inside of surface (W)

    extern Array1D_int SurfWinBSDFBeamDirectionRep;               // BSDF beam direction number for given complex fenestration state (for reporting) []
    extern Array1D<Real64> SurfWinBSDFBeamThetaRep;               // BSDF beam Theta angle (for reporting) [rad]
    extern Array1D<Real64> SurfWinBSDFBeamPhiRep;                 // BSDF beam Phi angle (for reporting) [rad]
    extern Array1D<Real64> SurfWinQRadSWwinAbsTot;                // Exterior beam plus diffuse solar absorbed in glass layers of window (W)
    extern Array2D<Real64> SurfWinQRadSWwinAbsLayer;              // Exterior beam plus diffuse solar absorbed in glass layers of window (W)
    extern Array2D<Real64> SurfWinFenLaySurfTempFront;            // Front surface temperatures of fenestration layers
    extern Array2D<Real64> SurfWinFenLaySurfTempBack;             // Back surface temperatures of fenestration layers
    extern Array1D<Real64> SurfWinQRadSWwinAbsTotEnergy;          // Energy of QRadSWwinAbsTot [J]
    extern Array1D<Real64> SurfWinSWwinAbsTotalReport;            // Report - Total interior/exterior shortwave absorbed in all glass layers of window (W)
    extern Array1D<Real64> SurfWinInitialDifSolInTransReport;     // Report - Initial transmitted diffuse solar transmitted out through inside of window surface (W)
    extern Array2D<Real64> SurfWinQRadSWwinAbs;                   // Short wave radiation absorbed in window glass layers
    extern Array2D<Real64> SurfWinInitialDifSolwinAbs;            // Initial diffuse solar absorbed in window glass layers from inside(W/m2)

    extern Array1D<Real64> SurfOpaqSWOutAbsTotalReport;           // Report - Total exterior shortwave/solar absorbed on outside of surface (W)
    extern Array1D<Real64> SurfOpaqSWOutAbsEnergyReport;          // Report - Total exterior shortwave/solar absorbed on outside of surface (j)


    extern Array1D<Real64> NominalR;                       // Nominal R value of each material -- used in matching interzone surfaces
    extern Array1D<Real64> NominalRforNominalUCalculation; // Nominal R values are summed to calculate NominalU values for constructions
    extern Array1D<Real64> NominalU;                       // Nominal U value for each construction -- used in matching interzone surfaces

    // removed variables (these were all arrays):
    // REAL(r64), ALLOCATABLE, :: DifIncInsSurfIntensRep    !Diffuse sol irradiance from ext wins on inside of surface (W/m2)
    // REAL(r64), ALLOCATABLE, :: DifIncInsSurfAmountRep    !Diffuse sol amount from ext wins on inside of surface (W)
    // REAL(r64), ALLOCATABLE, :: IntDifIncInsSurfIntensRep    !Diffuse sol irradiance from int wins on inside of surface (W/m2)
    // REAL(r64), ALLOCATABLE, :: IntDifIncInsSurfAmountRep    !Diffuse sol amount from int wins on inside of surface (W)
    // REAL(r64), ALLOCATABLE, :: DifIncInsSurfAmountRepEnergy    !energy of DifIncInsSurfAmountRep [J]
    // REAL(r64), ALLOCATABLE, :: IntDifIncInsSurfAmountRepEnergy    !energy of IntDifIncInsSurfAmountRep [J]

    // Variables moved from HeatBalanceSurfaceManager and SolarShading
    // to avoid conflict with their use in WindowManager

    extern Array1D<Real64> TempEffBulkAir; // air temperature adjacent to the surface used for
    // inside surface heat balances
    extern Array1D<Real64> HConvIn;      // INSIDE CONVECTION COEFFICIENT
    extern Array1D<Real64> AnisoSkyMult; // Multiplier on exterior-surface sky view factor to
    // account for anisotropy of sky radiance; = 1.0 for
    // for isotropic sky

    // Moved from SolarShading to avoid conflicts in DaylightingDevices
    extern Array1D<Real64> DifShdgRatioIsoSky;     // Diffuse shading ratio (WithShdgIsoSky/WoShdgIsoSky)
    extern Array3D<Real64> DifShdgRatioIsoSkyHRTS; // Diffuse shading ratio (WithShdgIsoSky/WoShdgIsoSky)
    extern Array1D<Real64> curDifShdgRatioIsoSky;  // Diffuse shading ratio (WithShdgIsoSky/WoShdgIsoSky)
    extern Array1D<Real64> DifShdgRatioHoriz;      // Horizon shading ratio (WithShdgHoriz/WoShdgHoriz)
    extern Array3D<Real64> DifShdgRatioHorizHRTS;  // Horizon shading ratio (WithShdgHoriz/WoShdgHoriz)
    extern Array1D<Real64> WithShdgIsoSky;         // Diffuse solar irradiance from sky on surface, with shading
    extern Array1D<Real64> WoShdgIsoSky;           // Diffuse solar from sky on surface, without shading
    extern Array1D<Real64> WithShdgHoriz;          // Diffuse solar irradiance from horizon portion of sky on surface,
    // with shading
    extern Array1D<Real64> WoShdgHoriz; // Diffuse solar irradiance from horizon portion of sky on surface,
    // without shading
    extern Array1D<Real64> MultIsoSky;        // Contribution to eff sky view factor from isotropic sky
    extern Array1D<Real64> MultCircumSolar;   // Contribution to eff sky view factor from circumsolar brightening
    extern Array1D<Real64> MultHorizonZenith; // Contribution to eff sky view factor from horizon or zenith brightening

    extern Array1D<Real64> QS; // Zone short-wave flux density; used to calculate short-wave
    //     radiation absorbed on inside surfaces of zone
    extern Array1D<Real64> QSLights; // Like QS, but Lights short-wave only.

    extern Array1D<Real64> QSDifSol;                // Like QS, but diffuse solar short-wave only.
    extern Array1D<Real64> ITABSF;                  // FRACTION OF THERMAL FLUX ABSORBED (PER UNIT AREA)
    extern Array1D<Real64> TMULT;                   // TMULT  - MULTIPLIER TO COMPUTE 'ITABSF'
    extern Array1D<Real64> QL;                      // TOTAL THERMAL RADIATION ADDED TO ZONE or Radiant Enclosure (group of zones)
    extern Array2D<Real64> SunlitFracHR;            // Hourly fraction of heat transfer surface that is sunlit
    extern Array2D<Real64> CosIncAngHR;             // Hourly cosine of beam radiation incidence angle on surface
    extern Array3D<Real64> SunlitFrac;              // TimeStep fraction of heat transfer surface that is sunlit
    extern Array3D<Real64> SunlitFracWithoutReveal; // For a window with reveal, the sunlit fraction
    // without shadowing by the reveal
    extern Array3D<Real64> CosIncAng; // TimeStep cosine of beam radiation incidence angle on surface
    extern Array4D_int BackSurfaces;  // For a given hour and timestep, a list of up to 20 surfaces receiving
    // beam solar radiation from a given exterior window
    extern Array4D<Real64> OverlapAreas; // For a given hour and timestep, the areas of the exterior window sending
    // beam solar radiation to the surfaces listed in BackSurfaces
    //                       Air       Argon     Krypton   Xenon
    extern Array2D<Real64> const GasCoeffsCon; // Gas conductivity coefficients for gases in a mixture

    //                       Air       Argon     Krypton   Xenon
    extern Array2D<Real64> const GasCoeffsVis; // Gas viscosity coefficients for gases in a mixture

    //                     Air       Argon     Krypton   Xenon
    extern Array2D<Real64> const GasCoeffsCp; // Gas specific heat coefficients for gases in a mixture

    //                       Air       Argon     Krypton   Xenon
    extern Array1D<Real64> const GasWght; // Gas molecular weights for gases in a mixture

    extern Array1D<Real64> const GasSpecificHeatRatio; // Gas specific heat ratios.  Used for gasses in low pressure

    extern Real64 zeroPointerVal;
    extern int NumAirBoundaryMixing;                 // Number of air boundary simple mixing objects needed
    extern std::vector<int> AirBoundaryMixingZone1;  // Air boundary simple mixing zone 1
    extern std::vector<int> AirBoundaryMixingZone2;  // Air boundary simple mixing zone 2
    extern std::vector<int> AirBoundaryMixingSched;  // Air boundary simple mixing schedule index
    extern std::vector<Real64> AirBoundaryMixingVol; // Air boundary simple mixing volume flow rate [m3/s]

    // SUBROUTINE SPECIFICATIONS FOR MODULE DataHeatBalance:

    struct TCGlazingsType
    {
        // Members
        std::string Name;         // Name
        int NumGlzMat;            // Number of TC glazing materials
        Array1D_int LayerPoint;   // Layer pointer
        Array1D<Real64> SpecTemp; // Temperature corresponding to the specified TC glazing optical data
        Array1D_string LayerName; // Name of the referenced WindowMaterial:Glazing object

        // Default Constructor
        TCGlazingsType() : NumGlzMat(0)
        {
        }
    };

    struct SpectralDataProperties
    {
        // Members
        std::string Name;           // Name of spectral data set
        int NumOfWavelengths;       // Number of wavelengths in the data set
        Array1D<Real64> WaveLength; // Wavelength (microns)
        Array1D<Real64> Trans;      // Transmittance at normal incidence
        Array1D<Real64> ReflFront;  // Front reflectance at normal incidence
        Array1D<Real64> ReflBack;   // Back reflectance at normal incidence

        // Default Constructor
        SpectralDataProperties() : NumOfWavelengths(0)
        {
        }
    };

    struct ZoneData
    {
        // Members
        std::string Name;
        int Multiplier;       // Used in reporting and for systems calculations
        int ListMultiplier;   // For Zone Group object:  used in reporting and systems calculations
        int ListGroup;        // used only in Zone Group verification.  and for error message.
        Real64 RelNorth;      // Relative North (to building north) [Degrees]
        Real64 OriginX;       // X origin  [m]
        Real64 OriginY;       // Y origin  [m]
        Real64 OriginZ;       // Z origin  [m]
        Real64 CeilingHeight; // Ceiling Height entered by user [m] or calculated
        Real64 Volume;        // Volume entered by user [m3] or calculated
        int OfType;           // 1=Standard Zone, Not yet used:
        // 2=Plenum Zone, 11=Solar Wall, 12=Roof Pond
        Real64 UserEnteredFloorArea; // User input floor area for this zone
        // Calculated after input
        Real64 FloorArea;        // Floor area used for this zone
        Real64 CalcFloorArea;    // Calculated floor area used for this zone
        Real64 CeilingArea;      // Ceiling area for the zone
        bool HasFloor;           // Has "Floor" surface
        bool HasRoof;            // Has "Roof" or "Ceiling" Surface
        bool HasInterZoneWindow; // Interzone Window(s) present in this zone
        bool HasWindow;          // Window(s) present in this zone
        Real64 AirCapacity;
        Real64 ExtWindowArea;               // Exterior Window Area for Zone
        Real64 ExtGrossWallArea;            // Exterior Wall Area for Zone (Gross)
        Real64 ExtWindowArea_Multiplied;    // Exterior Window Area for Zone with multipliers
        Real64 ExtGrossWallArea_Multiplied; // Exterior Wall Area for Zone (Gross) with multipliers
        Real64 ExtNetWallArea;              // Exterior Wall Area for Zone (Net)
        Real64 TotalSurfArea;               // Total surface area for Zone
        Real64 ExteriorTotalSurfArea;       // Total surface area of all exterior surfaces for Zone
        // (ignoring windows as they will be included in their base surfaces)
        Real64 ExteriorTotalGroundSurfArea;       // Total surface area of all surfaces for Zone with ground contact
        Real64 ExtGrossGroundWallArea;            // Ground contact Wall Area for Zone (Gross)
        Real64 ExtGrossGroundWallArea_Multiplied; // Ground contact Wall Area for Zone (Gross) with multipliers
        int SystemZoneNodeNumber;                 // This is the zone node number for the system for a controlled zone
        bool IsControlled;                        // True when this is a controlled zone.
        bool IsSupplyPlenum;                      // True when this zone is a supply plenum
        bool IsReturnPlenum;                      // True when this zone is a return plenum
        int ZoneEqNum;                            // Controlled zone equip config number
        int PlenumCondNum;                        // Supply or return plenum conditions number, 0 if this is not a plenum zone
        int TempControlledZoneIndex;              // this is the index number for TempControlledZone structure for lookup
        //            Pointers to Surface Data Structure
        int SurfaceFirst;          // First Heat Transfer Surface in Zone
        int SurfaceLast;           // Last  Heat Transfer Surface in Zone
        int NonWindowSurfaceFirst; // First Non-Window Heat Transfer Surface in Zone
        int NonWindowSurfaceLast;  // Last  Non-Window Heat Transfer Surface in Zone
        int WindowSurfaceFirst;    // First Window Heat Transfer Surface in Zone
        int WindowSurfaceLast;     // Last  Window Heat Transfer Surface in Zone
        int InsideConvectionAlgo;  // Ref: appropriate values for Inside Convection solution
        int NumSurfaces;           // Number of surfaces for this zone
        int NumSubSurfaces;        // Number of subsurfaces for this zone (windows, doors, tdd dome and diffusers)
        int NumShadingSurfaces;    // Number of shading surfaces for this zone
        int OutsideConvectionAlgo; // Ref: appropriate values for Outside Convection solution
        Vector Centroid;           // Center of the zone found by averaging wall, floor, and roof centroids
        Real64 MinimumX;           // Minimum X value for entire zone
        Real64 MaximumX;           // Maximum X value for entire zone
        Real64 MinimumY;           // Minimum Y value for entire zone
        Real64 MaximumY;           // Maximum Y value for entire zone
        Real64 MinimumZ;           // Minimum Z value for entire zone
        Real64 MaximumZ;           // Maximum Z value for entire zone
        std::vector<int> ZoneHTSurfaceList;          // List of HT surfaces related to this zone (includes adjacent interzone surfaces)
        std::vector<int> ZoneIZSurfaceList;          // List of interzone surfaces in this zone
        std::vector<int> ZoneHTNonWindowSurfaceList; // List of non-window HT surfaces related to this zone (includes adjacent interzone surfaces)
        std::vector<int> ZoneHTWindowSurfaceList;    // List of window surfaces related to this zone (includes adjacent interzone surfaces)
        std::vector<int> ZoneExtSolarSurfaceList;    // List of exterior solar surfaces in a zone
        int RadiantEnclosureNum;                     // Radiant exchange enclosure this zone belongs to (related to air boundaries)
        int SolarEnclosureNum;                       // Solar distribution enclosure this zone belongs to (related to air boundaries)

        Real64 OutDryBulbTemp;                 // Zone outside dry bulb air temperature (C)
        bool OutDryBulbTempEMSOverrideOn;      // if true, EMS is calling to override the surface's outdoor air temp
        Real64 OutDryBulbTempEMSOverrideValue; // value to use for EMS override of outdoor air drybulb temp (C)
        Real64 OutWetBulbTemp;                 // Zone outside wet bulb air temperature (C)
        bool OutWetBulbTempEMSOverrideOn;      // if true, EMS is calling to override the surface's outdoor wetbulb
        Real64 OutWetBulbTempEMSOverrideValue; // value to use for EMS override of outdoor air wetbulb temp (C)
        Real64 WindSpeed;                      // Zone outside wind speed (m/s)
        bool WindSpeedEMSOverrideOn;           // if true, EMS is calling to override the surface's outside wind speed
        Real64 WindSpeedEMSOverrideValue;      // value to use for EMS override of the surface's outside wind speed
        Real64 WindDir;                        // Zone outside wind direction (degree)
        bool WindDirEMSOverrideOn;             // if true, EMS is calling to override the surface's outside wind direction
        Real64 WindDirEMSOverrideValue;        // value to use for EMS override of the surface's outside wind speed

        bool HasLinkedOutAirNode; // true if an OutdoorAir::Node is linked to the surface
        int LinkedOutAirNode;     // Index of the an OutdoorAir:Node

        bool isPartOfTotalArea;   // Count the zone area when determining the building total floor area
        bool isNominalOccupied;   // has occupancy nominally specified
        bool isNominalControlled; // has Controlled Zone Equip Configuration reference
        Real64 TotOccupants;      // total design occupancy
        // (sum of NumberOfPeople for the zone from People object)
        int AirHBimBalanceErrIndex;      // error management counter
        bool NoHeatToReturnAir;          // TRUE means that heat to return air should be added to the zone load
        bool RefrigCaseRA;               // TRUE means there is potentially heat removal from return air
        bool HasAdjustedReturnTempByITE; // TRUE means that return temp to return air is adjusted by return temperature of ITE object
        Real64 AdjustedReturnTempByITE;  // Diff of the return temp from the zone mixed air temp adjusted by ITE object

        bool HasLtsRetAirGain;       // TRUE means that zone lights return air heat > 0.0 calculated from plenum temperature
        bool HasAirFlowWindowReturn; // TRUE means that zone has return air flow from windows
        // from refrigeration cases for this zone
        Real64 InternalHeatGains;     // internal loads (W)
        Real64 NominalInfilVent;      // internal infiltration/ventilation
        Real64 NominalMixing;         // internal mixing/cross mixing
        bool TempOutOfBoundsReported; // if any temp out of bounds errors, first will show zone details.
        bool EnforcedReciprocity;     // if zone required forced reciprocity --
        //   less out of bounds temperature errors allowed
        int ZoneMinCO2SchedIndex;           // Index for the schedule the schedule which determines minimum CO2 concentration
        int ZoneMaxCO2SchedIndex;           // Index for the schedule the schedule which determines maximum CO2 concentration
        int ZoneContamControllerSchedIndex; // Index for this schedule
        bool FlagCustomizedZoneCap;         // True if customized Zone Capacitance Multiplier is used

        // Hybrid Modeling
        Real64 ZoneMeasuredTemperature;               // Measured zone air temperature input by user
        Real64 ZoneMeasuredHumidityRatio;             // Measured zone air humidity ratio by user
        Real64 ZoneMeasuredCO2Concentration;          // Measured zone air CO2 concentration input by user
        Real64 ZoneMeasuredSupplyAirTemperature;      // Measured zone supply air temperature input by user
        Real64 ZoneMeasuredSupplyAirFlowRate;         // Measured zone supply air flow rate input by user
        Real64 ZoneMeasuredSupplyAirHumidityRatio;    // Measured zone supply air flow rate input by user
        Real64 ZoneMeasuredSupplyAirCO2Concentration; // Measured zone supply air flow rate input by user
        Real64 ZonePeopleActivityLevel;               // People activity level input by user
        Real64 ZonePeopleSensibleHeatFraction;        // People activity level input by user
        Real64 ZonePeopleRadiantHeatFraction;         // People activity level input by user
        Real64 ZonePeopleCO2GenerationRate;           // People activity level input by user
        Real64 ZoneVolCapMultpSens;                   // Zone temperature capacity multiplier, i.e. internal thermal mass multiplier
        Real64 ZoneVolCapMultpMoist;                  // Zone humidity capacity multiplier
        Real64 ZoneVolCapMultpCO2;                    // Zone carbon dioxide capacity multiplier
        Real64 ZoneVolCapMultpGenContam;              // Zone generic contaminant capacity multiplier
        Real64 ZoneVolCapMultpSensHM;                 // Calculated temperature capacity multiplier by hybrid model
        Real64 ZoneVolCapMultpSensHMSum;              // for temperature capacity multiplier average calculation
        Real64 ZoneVolCapMultpSensHMCountSum;         // for temperature capacity multiplier average calculation
        Real64 ZoneVolCapMultpSensHMAverage;          // Temperature capacity multiplier average
        Real64 MCPIHM;                                // Calculated mass flow rate by hybrid model
        Real64 InfilOAAirChangeRateHM;                // Calculated infiltration air change per hour by hybrid model
        Real64 NumOccHM;                              // Inversely solved people count
        Real64 delta_T;                               // Indoor and outdoor temperature
        Real64 delta_HumRat;                          // Indoor and outdoor humidity ratio delta
        Real64 delta_CO2;                             // Indoor and outdoor humidity ratio delta

        // Default Constructor
        ZoneData()
            : Multiplier(1), ListMultiplier(1), ListGroup(0), RelNorth(0.0), OriginX(0.0), OriginY(0.0), OriginZ(0.0), CeilingHeight(DataGlobalConstants::AutoCalculate()),
              Volume(DataGlobalConstants::AutoCalculate()), OfType(1), UserEnteredFloorArea(DataGlobalConstants::AutoCalculate()), FloorArea(0.0), CalcFloorArea(0.0), CeilingArea(0.0),
              HasFloor(false), HasRoof(false), HasInterZoneWindow(false), HasWindow(false), AirCapacity(0.0), ExtWindowArea(0.0),
              ExtGrossWallArea(0.0), ExtWindowArea_Multiplied(0.0), ExtGrossWallArea_Multiplied(0.0), ExtNetWallArea(0.0), TotalSurfArea(0.0),
              ExteriorTotalSurfArea(0.0), ExteriorTotalGroundSurfArea(0.0), ExtGrossGroundWallArea(0.0), ExtGrossGroundWallArea_Multiplied(0.0),
              SystemZoneNodeNumber(0), IsControlled(false), IsSupplyPlenum(false), IsReturnPlenum(false), ZoneEqNum(0), PlenumCondNum(0),
              TempControlledZoneIndex(0), SurfaceFirst(0), SurfaceLast(0), NonWindowSurfaceFirst(0), NonWindowSurfaceLast(0), WindowSurfaceFirst(0),
              WindowSurfaceLast(0), InsideConvectionAlgo(ASHRAESimple), NumSurfaces(0), NumSubSurfaces(0), NumShadingSurfaces(0),
              OutsideConvectionAlgo(ASHRAESimple), Centroid(0.0, 0.0, 0.0), MinimumX(0.0), MaximumX(0.0), MinimumY(0.0), MaximumY(0.0), MinimumZ(0.0),
              MaximumZ(0.0), RadiantEnclosureNum(0), SolarEnclosureNum(0),

              OutDryBulbTemp(0.0), OutDryBulbTempEMSOverrideOn(false), OutDryBulbTempEMSOverrideValue(0.0), OutWetBulbTemp(0.0),
              OutWetBulbTempEMSOverrideOn(false), OutWetBulbTempEMSOverrideValue(0.0), WindSpeed(0.0), WindSpeedEMSOverrideOn(false),
              WindSpeedEMSOverrideValue(0.0), WindDir(0.0), WindDirEMSOverrideOn(false), WindDirEMSOverrideValue(0.0), HasLinkedOutAirNode(false),
              LinkedOutAirNode(0.0), isPartOfTotalArea(true), isNominalOccupied(false), isNominalControlled(false), TotOccupants(0.0),
              AirHBimBalanceErrIndex(0), NoHeatToReturnAir(false), RefrigCaseRA(false), HasAdjustedReturnTempByITE(false),
              AdjustedReturnTempByITE(0.0), HasLtsRetAirGain(false), HasAirFlowWindowReturn(false), InternalHeatGains(0.0), NominalInfilVent(0.0),
              NominalMixing(0.0), TempOutOfBoundsReported(false), EnforcedReciprocity(false), ZoneMinCO2SchedIndex(0), ZoneMaxCO2SchedIndex(0),
              ZoneContamControllerSchedIndex(0), FlagCustomizedZoneCap(false),
              // Hybrid Modeling
              ZoneMeasuredTemperature(0.0), ZoneMeasuredHumidityRatio(0.0), ZoneMeasuredCO2Concentration(0.0), ZoneMeasuredSupplyAirTemperature(0.0),
              ZoneMeasuredSupplyAirFlowRate(0.0), ZoneMeasuredSupplyAirHumidityRatio(0.0), ZoneMeasuredSupplyAirCO2Concentration(0.0),
              ZonePeopleActivityLevel(0.0), ZonePeopleSensibleHeatFraction(0.0), ZonePeopleRadiantHeatFraction(0.0), ZonePeopleCO2GenerationRate(0.0),
              ZoneVolCapMultpSens(1.0), ZoneVolCapMultpMoist(1.0), ZoneVolCapMultpCO2(1.0), ZoneVolCapMultpGenContam(1.0), ZoneVolCapMultpSensHM(1.0),
              ZoneVolCapMultpSensHMSum(0.0), ZoneVolCapMultpSensHMCountSum(0.0), ZoneVolCapMultpSensHMAverage(1.0), MCPIHM(0.0),
              InfilOAAirChangeRateHM(0.0), NumOccHM(0.0), delta_T(0.0), delta_HumRat(0.0), delta_CO2(0.0)

        {
        }

        void SetOutBulbTempAt(EnergyPlusData &state);

        void SetWindSpeedAt(EnergyPlusData &state, Real64 fac);

        void SetWindDirAt(Real64 fac);
    };

    struct ZoneListData
    {
        // Members
        std::string Name;                         // Zone List name
        int NumOfZones;                           // Number of zones in the list
        std::string::size_type MaxZoneNameLength; // Max Name length of zones in the list
        Array1D_int Zone;                         // Pointers to zones in the list

        // Default Constructor
        ZoneListData() : NumOfZones(0), MaxZoneNameLength(0u)
        {
        }
    };

    struct ZoneGroupData
    {
        // Members
        std::string Name; // Zone Group name
        int ZoneList;     // Pointer to the zone list
        int Multiplier;   // Zone List multiplier

        // Default Constructor
        ZoneGroupData() : ZoneList(0), Multiplier(1)
        {
        }
    };

    struct GlobalInternalGainMiscObject
    {
        // Members
        std::string Name;
        int ZoneOrZoneListPtr;
        int NumOfZones;
        int StartPtr;
        bool ZoneListActive;

        // Default Constructor
        GlobalInternalGainMiscObject() : ZoneOrZoneListPtr(0), NumOfZones(0), StartPtr(0), ZoneListActive(false)
        {
        }
    };

    struct PeopleData
    {
        // Members
        std::string Name;         // PEOPLE object name
        int ZonePtr;              // Pointer to the zone number for this people statement
        Real64 NumberOfPeople;    // Maximum number of people for this statement
        int NumberOfPeoplePtr;    // Pointer to schedule for number of people
        bool EMSPeopleOn;         // EMS actuating number of people if .TRUE.
        Real64 EMSNumberOfPeople; // Value EMS is directing to use for override
        // Note that the schedule and maximum number was kept for people since it seemed likely that
        // users would want to assign the same schedule to multiple people statements.
        int ActivityLevelPtr;   // Pointer to schedule for activity level
        Real64 FractionRadiant; // Percentage (fraction 0.0-1.0) of sensible heat gain from people
        // that is radiant
        Real64 FractionConvected; // Percentage (fraction 0.0-1.0) of sensible heat gain from people
        // that is convective
        Real64 NomMinNumberPeople; // Nominal Minimum Number of People (min sch X number of people)
        Real64 NomMaxNumberPeople; // Nominal Maximum Number of People (min sch X number of people)
        int WorkEffPtr;            // Pointer to schedule for work efficiency
        int ClothingPtr;           // Pointer to schedule for clothing insulation
        int ClothingMethodPtr;
        int ClothingType;   // Name of clothing type
        int AirVelocityPtr; // Pointer to schedule for air velocity in zone
        bool Fanger;        // True when Fanger calculation to be performed
        bool Pierce;        // True when Pierce 2-node calculation to be performed
        bool KSU;           // True when KSU 2-node calculation to be performed
        bool AdaptiveASH55; // True when ASHRAE Standard 55 adaptive comfort calculation
        //   to be performed
        bool AdaptiveCEN15251; // True when CEN Standard 15251 adaptive comfort calculation
        //   to be performed
        int MRTCalcType;                 // MRT calculation type (See MRT Calculation type parameters)
        int SurfacePtr;                  // Pointer to the name of surface
        std::string AngleFactorListName; // Name of angle factor list
        int AngleFactorListPtr;          // Pointer to the name of angle factor list
        Real64 UserSpecSensFrac;         // User specified sensible fraction
        bool Show55Warning;              // show the warning messages about ASHRAE 55-2004
        Real64 CO2RateFactor;            // Carbon Dioxide Generation Rate [m3/s-W]
        // Report variables
        Real64 NumOcc;                 // Number of occupants at current timestep []
        Real64 TemperatureInZone;      // Temperature in zone (C)
        Real64 RelativeHumidityInZone; // Relative humidity in zone
        Real64 RadGainRate;            // Radiant heat gain [W]
        Real64 ConGainRate;            // Convective heat gain [W]
        Real64 SenGainRate;            // Sensible heat gain [W]
        Real64 LatGainRate;            // Latent heat gain [W]
        Real64 TotGainRate;            // Total heat gain [W]
        Real64 CO2GainRate;            // Carbon Dioxide Gain Rate [m3/s]
        Real64 RadGainEnergy;          // Radiant heat gain [J]
        Real64 ConGainEnergy;          // Convective heat gain [J]
        Real64 SenGainEnergy;          // Sensible heat gain [J]
        Real64 LatGainEnergy;          // Latent heat gain [J]
        Real64 TotGainEnergy;          // Total heat gain [J]
        // Air velocity check during run time for thermal comfort control
        int AirVelErrIndex; // Air velocity error index
        // For AdaptiveComfort tabular report
        Real64 TimeNotMetASH5580;
        Real64 TimeNotMetASH5590;
        Real64 TimeNotMetCEN15251CatI;
        Real64 TimeNotMetCEN15251CatII;
        Real64 TimeNotMetCEN15251CatIII;

        // Default Constructor
        PeopleData()
            : ZonePtr(0), NumberOfPeople(0.0), NumberOfPeoplePtr(-1), EMSPeopleOn(false), EMSNumberOfPeople(0.0), ActivityLevelPtr(-1),
              FractionRadiant(0.0), FractionConvected(0.0), NomMinNumberPeople(0.0), NomMaxNumberPeople(0.0), WorkEffPtr(-1), ClothingPtr(-1),
              ClothingMethodPtr(-1), ClothingType(-1), AirVelocityPtr(-1), Fanger(false), Pierce(false), KSU(false), AdaptiveASH55(false),
              AdaptiveCEN15251(false), MRTCalcType(0), SurfacePtr(-1), AngleFactorListPtr(-1), UserSpecSensFrac(0.0), Show55Warning(false),
              CO2RateFactor(0.0), NumOcc(0.0), TemperatureInZone(0.0), RelativeHumidityInZone(0.0), RadGainRate(0.0), ConGainRate(0.0),
              SenGainRate(0.0), LatGainRate(0.0), TotGainRate(0.0), CO2GainRate(0.0), RadGainEnergy(0.0), ConGainEnergy(0.0), SenGainEnergy(0.0),
              LatGainEnergy(0.0), TotGainEnergy(0.0), AirVelErrIndex(0), TimeNotMetASH5580(0.0), TimeNotMetASH5590(0.0), TimeNotMetCEN15251CatI(0.0),
              TimeNotMetCEN15251CatII(0.0), TimeNotMetCEN15251CatIII(0.0)
        {
        }
    };

    struct LightsData
    {
        // Members
        std::string Name;           // LIGHTS object name
        int ZonePtr;                // Which zone lights are in
        int SchedPtr;               // Schedule for lights
        Real64 DesignLevel;         // design level for lights [W]
        bool EMSLightsOn;           // EMS actuating Lighting power if .TRUE.
        Real64 EMSLightingPower;    // Value EMS is directing to use for override
        Real64 FractionReturnAir;   // Percentage (fraction 0.0-1.0) of sensible heat gain that is return air
        Real64 FractionRadiant;     // Percentage (fraction 0.0-1.0) of sensible heat gain that is radiant
        Real64 FractionShortWave;   // Percentage (fraction 0.0-1.0) of sensible heat gain that is short wave
        Real64 FractionReplaceable; // Percentage (fraction 0.0-1.0) of sensible heat gain that is replaceable
        Real64 FractionConvected;   // Percentage (fraction 0.0-1.0) of sensible heat gain that is convective
        bool FractionReturnAirIsCalculated;
        Real64 FractionReturnAirPlenTempCoeff1;
        Real64 FractionReturnAirPlenTempCoeff2;
        int ZoneReturnNum;        // zone return index (not the node number) for return heat gain
        Real64 NomMinDesignLevel; // Nominal Minimum Design Level (min sch X design level)
        Real64 NomMaxDesignLevel; // Nominal Maximum Design Level (max sch X design level)
        bool ManageDemand;        // Flag to indicate whether to use demand limiting
        Real64 DemandLimit;       // Demand limit set by demand manager [W]
        // Report variables
        Real64 Power;                  // Electric power [W]
        Real64 RadGainRate;            // Radiant heat gain [W]
        Real64 VisGainRate;            // Visible heat gain [W]
        Real64 ConGainRate;            // Convective heat gain [W]
        Real64 RetAirGainRate;         // Return air heat gain [W]
        Real64 TotGainRate;            // Total heat gain [W]
        Real64 Consumption;            // Electric consumption [J]
        Real64 RadGainEnergy;          // Radiant heat gain [J]
        Real64 VisGainEnergy;          // Visible heat gain [J]
        Real64 ConGainEnergy;          // Convective heat gain [J]
        Real64 RetAirGainEnergy;       // Return air heat gain [J]
        Real64 TotGainEnergy;          // Total heat gain [J]
        std::string EndUseSubcategory; // user defined name for the end use category
        Real64 SumConsumption;         // sum of electric consumption [J] for reporting
        Real64 SumTimeNotZeroCons;     // sum of time of positive electric consumption [hr]

        // Default Constructor
        LightsData()
            : ZonePtr(0), SchedPtr(-1), DesignLevel(0.0), EMSLightsOn(false), EMSLightingPower(0.0), FractionReturnAir(0.0), FractionRadiant(0.0),
              FractionShortWave(0.0), FractionReplaceable(0.0), FractionConvected(0.0), FractionReturnAirIsCalculated(false),
              FractionReturnAirPlenTempCoeff1(0.0), FractionReturnAirPlenTempCoeff2(0.0), ZoneReturnNum(1), NomMinDesignLevel(0.0),
              NomMaxDesignLevel(0.0), ManageDemand(false), DemandLimit(0.0), Power(0.0), RadGainRate(0.0), VisGainRate(0.0), ConGainRate(0.0),
              RetAirGainRate(0.0), TotGainRate(0.0), Consumption(0.0), RadGainEnergy(0.0), VisGainEnergy(0.0), ConGainEnergy(0.0),
              RetAirGainEnergy(0.0), TotGainEnergy(0.0), SumConsumption(0.0), SumTimeNotZeroCons(0.0)
        {
        }
    };

    struct ZoneEquipData // Electric, Gas, Other Equipment, CO2
    {
        // Members
        std::string Name;            // EQUIPMENT object name
        int ZonePtr;                 // Which zone internal gain is in
        int SchedPtr;                // Schedule for internal gain
        Real64 DesignLevel;          // design level for internal gain [W]
        bool EMSZoneEquipOverrideOn; // EMS actuating equipment power if .TRUE.
        Real64 EMSEquipPower;        // Value EMS is directing to use for override
        Real64 FractionLatent;       // Percentage (fraction 0.0-1.0) of sensible heat gain that is latent
        Real64 FractionRadiant;      // Percentage (fraction 0.0-1.0) of sensible heat gain that is radiant
        Real64 FractionLost;         // Percentage (fraction 0.0-1.0) of sensible heat gain that is lost
        Real64 FractionConvected;    // Percentage (fraction 0.0-1.0) of sensible heat gain that is convective
        Real64 CO2DesignRate;        // CO2 design Rate [m3/s]
        Real64 CO2RateFactor;        // CO2 rate factor [m3/s/W]
        Real64 NomMinDesignLevel;    // Nominal Minimum Design Level (min sch X design level)
        Real64 NomMaxDesignLevel;    // Nominal Maximum Design Level (max sch X design level)
        bool ManageDemand;           // Flag to indicate whether to use demand limiting
        Real64 DemandLimit;          // Demand limit set by demand manager [W]
        // Report variables
        Real64 Power;                  // Electric/Gas/Fuel power [W]
        Real64 RadGainRate;            // Radiant heat gain [W]
        Real64 ConGainRate;            // Convective heat gain [W]
        Real64 LatGainRate;            // Latent heat gain [W]
        Real64 LostRate;               // Lost energy (converted to work) [W]
        Real64 TotGainRate;            // Total heat gain [W]
        Real64 CO2GainRate;            // CO2 gain rate [m3/s]
        Real64 Consumption;            // Electric/Gas/Fuel consumption [J]
        Real64 RadGainEnergy;          // Radiant heat gain [J]
        Real64 ConGainEnergy;          // Convective heat gain [J]
        Real64 LatGainEnergy;          // Latent heat gain [J]
        Real64 LostEnergy;             // Lost energy (converted to work) [J]
        Real64 TotGainEnergy;          // Total heat gain [J]
        std::string EndUseSubcategory; // user defined name for the end use category
        ExteriorEnergyUse::ExteriorFuelUsage OtherEquipFuelType;        // Fuel Type Number of the Other Equipment (defined in ExteriorEnergyUse.cc)

        // Default Constructor
        ZoneEquipData()
            : ZonePtr(0), SchedPtr(0), DesignLevel(0.0), EMSZoneEquipOverrideOn(false), EMSEquipPower(0.0), FractionLatent(0.0), FractionRadiant(0.0),
              FractionLost(0.0), FractionConvected(0.0), CO2DesignRate(0.0), CO2RateFactor(0.0), NomMinDesignLevel(0.0), NomMaxDesignLevel(0.0),
              ManageDemand(false), DemandLimit(0.0), Power(0.0), RadGainRate(0.0), ConGainRate(0.0), LatGainRate(0.0), LostRate(0.0),
              TotGainRate(0.0), CO2GainRate(0.0), Consumption(0.0), RadGainEnergy(0.0), ConGainEnergy(0.0), LatGainEnergy(0.0), LostEnergy(0.0),
              TotGainEnergy(0.0), EndUseSubcategory(""), OtherEquipFuelType(ExteriorEnergyUse::ExteriorFuelUsage::Unknown)
        {
        }
    };

    struct ITEquipData // IT Equipment
    {
        // Members
        std::string Name;                  // EQUIPMENT object name
        int ZonePtr;                       // Which zone internal gain is in
        bool FlowControlWithApproachTemps; // True if using supply and return approach temperature for ITE object.
        Real64 DesignTotalPower;           // Design level for internal gain [W]
        Real64 NomMinDesignLevel;          // Nominal Minimum Design Level (min sch X design level)
        Real64 NomMaxDesignLevel;          // Nominal Maximum Design Level (max sch X design level)
        Real64 DesignFanPowerFrac;         // Fraction (0.0-1.0) of design power level that is fans
        int OperSchedPtr;                  // Schedule pointer for design power input or operating schedule
        int CPULoadSchedPtr;               // Schedule pointer for CPU loading schedule
        Real64 SizingTAirIn;               // Entering air dry-bulb temperature at maximum value during sizing[C]
        Real64 DesignTAirIn;               // Design entering air dry-bulb temperature [C]
        Real64 DesignFanPower;             // Design fan power input [W]
        Real64 DesignCPUPower;             // Design CPU power input [W]
        Real64 DesignAirVolFlowRate;       // Design air volume flow rate [m3/s]
        int Class;                         // Environmental class index (A1=1, A2=2, A3=3, A4=4, B=5, C=6)
        int AirFlowFLTCurve;               // Index for airflow function of CPULoadFrac (x) and TAirIn (y) curve
        int CPUPowerFLTCurve;              // Index for CPU power function of CPULoadFrac (x) and TAirIn (y) curve
        int FanPowerFFCurve;               // Index for fan power function of flow fraction curve
        int AirConnectionType;             // Air connection type (AdjustedSupply, ZoneAirNode, RoomAirModel)
        int InletRoomAirNodeNum;           // Room air model node number for air inlet
        int OutletRoomAirNodeNum;          // Room air model node number for air outlet
        int SupplyAirNodeNum;              // Node number for supply air inlet
        Real64 DesignRecircFrac;           // Design recirculation fraction (0.0-0.5)
        int RecircFLTCurve;                // Index for recirculation function of CPULoadFrac (x) and TSupply (y) curve
        Real64 DesignUPSEfficiency;        // Design power supply efficiency (>0.0 - 1.0)
        int UPSEfficFPLRCurve;             // Index for recirculation function of part load ratio
        Real64 UPSLossToZoneFrac;          // Fraction of UPS power loss to zone (0.0 - 1.0); remainder is lost
        std::string EndUseSubcategoryCPU;  // User defined name for the end use category for the CPU
        std::string EndUseSubcategoryFan;  // User defined name for the end use category for the Fans
        std::string EndUseSubcategoryUPS;  // User defined name for the end use category for the power supply
        bool EMSCPUPowerOverrideOn;        // EMS actuating CPU power if .TRUE.
        Real64 EMSCPUPower;                // Value EMS is directing to use for override of CPU power [W]
        bool EMSFanPowerOverrideOn;        // EMS actuating Fan power if .TRUE.
        Real64 EMSFanPower;                // Value EMS is directing to use for override of Fan power [W]
        bool EMSUPSPowerOverrideOn;        // EMS actuating UPS power if .TRUE.
        Real64 EMSUPSPower;                // Value EMS is directing to use for override of UPS power [W]
        Real64 SupplyApproachTemp;         // The difference of the IT inlet temperature from the AHU supply air temperature
        int SupplyApproachTempSch;         // The difference schedule of the IT inlet temperature from the AHU supply air temperature
        Real64 ReturnApproachTemp;         // The difference of the unit outlet temperature from the well mixed zone temperature
        int ReturnApproachTempSch;         // The difference schedule of the unit outlet temperature from the well mixed zone temperature

        // Report variables
        Real64 CPUPower;            // ITE CPU Electric Power [W]
        Real64 FanPower;            // ITE Fan Electric Power [W]
        Real64 UPSPower;            // ITE UPS Electric Power [W]
        Real64 CPUPowerAtDesign;    // ITE CPU Electric Power at Design Inlet Conditions [W]
        Real64 FanPowerAtDesign;    // ITE Fan Electric Power at Design Inlet Conditions [W]
        Real64 UPSGainRateToZone;   // ITE UPS Heat Gain to Zone Rate [W] - convective gain
        Real64 ConGainRateToZone;   // ITE Total Heat Gain to Zone Rate [W] - convective gain - includes heat gain from UPS, plus CPU and Fans if room
                                    // air model not used
        Real64 CPUConsumption;      // ITE CPU Electric Energy [J]
        Real64 FanConsumption;      // ITE Fan Electric Energy [J]
        Real64 UPSConsumption;      // ITE UPS Electric Energy [J]
        Real64 CPUEnergyAtDesign;   // ITE CPU Electric Energy at Design Inlet Conditions [J]
        Real64 FanEnergyAtDesign;   // ITE Fan Electric Energy at Design Inlet Conditions [J]
        Real64 UPSGainEnergyToZone; // ITE UPS Heat Gain to Zone Energy [J] - convective gain
        Real64 ConGainEnergyToZone; // ITE Total Heat Gain to Zone Energy [J] - convective gain - includes heat gain from UPS, plus CPU and Fans if
                                    // room air model not used
        Real64 AirVolFlowStdDensity; // Air volume flow rate at standard density [m3/s]
        Real64 AirVolFlowCurDensity; // Air volume flow rate at current density [m3/s]
        Real64 AirMassFlow;          // Air mass flow rate [kg/s]
        Real64 AirInletDryBulbT;     // Air inlet dry-bulb temperature [C]
        Real64 AirInletDewpointT;    // Air inlet dewpoint temperature [C]
        Real64 AirInletRelHum;       // Air inlet relative humidity [%]
        Real64 AirOutletDryBulbT;    // Air outlet dry-bulb temperature [C]
        Real64 SHI;                  // Supply Heat Index []
        Real64 TimeOutOfOperRange;   // ITE Air Inlet Operating Range Exceeded Time [hr]
        Real64 TimeAboveDryBulbT;    // ITE Air Inlet Dry-Bulb Temperature Above Operating Range Time [hr]
        Real64 TimeBelowDryBulbT;    // ITE Air Inlet Dry-Bulb Temperature Below Operating Range Time [hr]
        Real64 TimeAboveDewpointT;   // ITE Air Inlet Dewpoint Temperature Above Operating Range Time [hr]
        Real64 TimeBelowDewpointT;   // ITE Air Inlet Dewpoint Temperature Below Operating Range Time [hr]
        Real64 TimeAboveRH;          // ITE Air Inlet Relative Humidity Above Operating Range Time [hr]
        Real64 TimeBelowRH;          // ITE Air Inlet Relative Humidity Below Operating Range Time [hr]
        Real64 DryBulbTAboveDeltaT;  // ITE Air Inlet Dry-Bulb Temperature Difference Above Operating Range [deltaC]
        Real64 DryBulbTBelowDeltaT;  // ITE Air Inlet Dry-Bulb Temperature Difference Below Operating Range [deltaC]
        Real64 DewpointTAboveDeltaT; // ITE Air Inlet Dewpoint Temperature Difference Above Operating Range [deltaC]
        Real64 DewpointTBelowDeltaT; // ITE Air Inlet Dewpoint Temperature Difference Below Operating Range [deltaC]
        Real64 RHAboveDeltaRH;       // ITE Air Inlet Relative Humidity Difference Above Operating Range [%]
        Real64 RHBelowDeltaRH;       // ITE Air Inlet Relative Humidity Difference Below Operating Range [%]

        // Default Constructor
        ITEquipData()
            : ZonePtr(0), FlowControlWithApproachTemps(false), DesignTotalPower(0.0), NomMinDesignLevel(0.0), NomMaxDesignLevel(0.0),
              DesignFanPowerFrac(0.0), OperSchedPtr(0), CPULoadSchedPtr(0), SizingTAirIn(0.0), DesignTAirIn(0.0), DesignFanPower(0.0), DesignCPUPower(0.0),
              DesignAirVolFlowRate(0.0), Class(0), AirFlowFLTCurve(0), CPUPowerFLTCurve(0), FanPowerFFCurve(0), AirConnectionType(0),
              InletRoomAirNodeNum(0), OutletRoomAirNodeNum(0), SupplyAirNodeNum(0), DesignRecircFrac(0.0), RecircFLTCurve(0),
              DesignUPSEfficiency(0.0), UPSEfficFPLRCurve(0), UPSLossToZoneFrac(0.0), EMSCPUPowerOverrideOn(false), EMSCPUPower(0.0),
              EMSFanPowerOverrideOn(false), EMSFanPower(0.0), EMSUPSPowerOverrideOn(false), EMSUPSPower(0.0), SupplyApproachTemp(0.0),
              SupplyApproachTempSch(0), ReturnApproachTemp(0.0), ReturnApproachTempSch(0), CPUPower(0.0), FanPower(0.0), UPSPower(0.0),
              CPUPowerAtDesign(0.0), FanPowerAtDesign(0.0), UPSGainRateToZone(0.0), ConGainRateToZone(0.0), CPUConsumption(0.0), FanConsumption(0.0),
              UPSConsumption(0.0), CPUEnergyAtDesign(0.0), FanEnergyAtDesign(0.0), UPSGainEnergyToZone(0.0), ConGainEnergyToZone(0.0),
              AirVolFlowStdDensity(0.0), AirVolFlowCurDensity(0.0), AirMassFlow(0.0), AirInletDryBulbT(0.0), AirInletDewpointT(0.0),
              AirInletRelHum(0.0), AirOutletDryBulbT(0.0), SHI(0.0), TimeOutOfOperRange(0.0), TimeAboveDryBulbT(0.0), TimeBelowDryBulbT(0.0),
              TimeAboveDewpointT(0.0), TimeBelowDewpointT(0.0), TimeAboveRH(0.0), TimeBelowRH(0.0), DryBulbTAboveDeltaT(0.0),
              DryBulbTBelowDeltaT(0.0), DewpointTAboveDeltaT(0.0), DewpointTBelowDeltaT(0.0), RHAboveDeltaRH(0.0), RHBelowDeltaRH(0.0)
        {
        }
    };

    struct BBHeatData
    {
        // Members
        std::string Name; // BASEBOARD HEAT object name
        int ZonePtr;
        int SchedPtr;
        Real64 CapatLowTemperature;
        Real64 LowTemperature;
        Real64 CapatHighTemperature;
        Real64 HighTemperature;
        bool EMSZoneBaseboardOverrideOn; // EMS actuating equipment power if .TRUE.
        Real64 EMSZoneBaseboardPower;    // Value EMS is directing to use for override
        Real64 FractionRadiant;
        Real64 FractionConvected;
        bool ManageDemand;  // Flag to indicate whether to use demand limiting
        Real64 DemandLimit; // Demand limit set by demand manager [W]
        // Report variables
        Real64 Power;                  // Electric power [W]
        Real64 RadGainRate;            // Radiant heat gain [W]
        Real64 ConGainRate;            // Convective heat gain [W]
        Real64 TotGainRate;            // Total heat gain [W]
        Real64 Consumption;            // Electric consumption [J]
        Real64 RadGainEnergy;          // Radiant heat gain [J]
        Real64 ConGainEnergy;          // Convective heat gain [J]
        Real64 TotGainEnergy;          // Total heat gain [J]
        std::string EndUseSubcategory; // user defined name for the end use category

        // Default Constructor
        BBHeatData()
            : ZonePtr(0), SchedPtr(0), CapatLowTemperature(0.0), LowTemperature(0.0), CapatHighTemperature(0.0), HighTemperature(0.0),
              EMSZoneBaseboardOverrideOn(false), EMSZoneBaseboardPower(0.0), FractionRadiant(0.0), FractionConvected(0.0), ManageDemand(false),
              DemandLimit(0.0), Power(0.0), RadGainRate(0.0), ConGainRate(0.0), TotGainRate(0.0), Consumption(0.0), RadGainEnergy(0.0),
              ConGainEnergy(0.0), TotGainEnergy(0.0)
        {
        }
    };

    struct InfiltrationData
    {
        // Members
        std::string Name;
        int ZonePtr;   // Which zone infiltration is in
        int SchedPtr;  // Schedule for infiltration
        int ModelType; // which model is used for infiltration
        // Design Flow Rate model terms
        Real64 DesignLevel;
        Real64 ConstantTermCoef;
        Real64 TemperatureTermCoef;
        Real64 VelocityTermCoef;
        Real64 VelocitySQTermCoef;
        // Effective Leakage Area, Sherman Grimsrud terms
        Real64 LeakageArea;           // "AL" effective air leakage area
        Real64 BasicStackCoefficient; // "Cs" Stack coefficient
        Real64 BasicWindCoefficient;  // "Cw" wind coefficient
        // Flow Coefficient, AIM-2, Walker and Wilson terms
        Real64 FlowCoefficient;      // "c" Flow coefficient
        Real64 AIM2StackCoefficient; // "Cs" stack coefficient
        Real64 AIM2WindCoefficient;  // "Cw" wind coefficient
        Real64 PressureExponent;     // "n" pressure power law exponent
        Real64 ShelterFactor;        // "s" shelter factor
        bool EMSOverrideOn;          // if true then EMS is requesting to override
        Real64 EMSAirFlowRateValue;  // value EMS is setting for air flow rate
        bool QuadratureSum;          // If quadrature sum of zone air balance method is used
        int OABalancePtr;            // A pointer to ZoneAirBalance If quadrature is true
        Real64 VolumeFlowRate;       // infiltration air volume flow rate
        Real64 MassFlowRate;         // infiltration air mass flow rate

        // Default Constructor
        InfiltrationData()
            : ZonePtr(0), SchedPtr(0), ModelType(0), DesignLevel(0.0), ConstantTermCoef(0.0), TemperatureTermCoef(0.0), VelocityTermCoef(0.0),
              VelocitySQTermCoef(0.0), LeakageArea(0.0), BasicStackCoefficient(0.0), BasicWindCoefficient(0.0), FlowCoefficient(0.0),
              AIM2StackCoefficient(0.0), AIM2WindCoefficient(0.0), PressureExponent(0.0), ShelterFactor(0.0), EMSOverrideOn(false),
              EMSAirFlowRateValue(0.0), QuadratureSum(false), OABalancePtr(0), VolumeFlowRate(0.0), MassFlowRate(0.0)
        {
        }
    };

    struct VentilationData
    {
        // Members
        std::string Name;
        int ZonePtr;
        int SchedPtr;
        int ModelType; // which model is used for ventilation: DesignFlowRate and WindandStackOpenArea
        Real64 DesignLevel;
        bool EMSSimpleVentOn;        // EMS actuating ventilation flow rate if .TRUE.
        Real64 EMSimpleVentFlowRate; // Value EMS is directing to use for override
        Real64 MinIndoorTemperature;
        Real64 DelTemperature;
        int FanType;
        Real64 FanPressure;
        Real64 FanEfficiency;
        Real64 FanPower;
        Real64 AirTemp;
        Real64 ConstantTermCoef;
        Real64 TemperatureTermCoef;
        Real64 VelocityTermCoef;
        Real64 VelocitySQTermCoef;
        Real64 MaxIndoorTemperature;
        Real64 MinOutdoorTemperature;
        Real64 MaxOutdoorTemperature;
        Real64 MaxWindSpeed;
        int MinIndoorTempSchedPtr;      // Minimum indoor temperature schedule index
        int MaxIndoorTempSchedPtr;      // Maximum indoor temperature schedule index
        int DeltaTempSchedPtr;          // Delta temperature schedule index
        int MinOutdoorTempSchedPtr;     // Minimum outdoor temperature schedule index
        int MaxOutdoorTempSchedPtr;     // Maximum outdoor temperature schedule index
        int IndoorTempErrCount;         // Indoor temperature error count
        int OutdoorTempErrCount;        // Outdoor temperature error count
        int IndoorTempErrIndex;         // Indoor temperature error Index
        int OutdoorTempErrIndex;        // Outdoor temperature error Index
        int HybridControlType;          // Hybrid ventilation control type: 0 Individual, 1 Close, 2 Global
        int HybridControlMasterNum;     // Hybrid ventilation control master object number
        bool HybridControlMasterStatus; // Hybrid ventilation control master object opening status
        bool QuadratureSum;             // If quadrature sum of zone air balance method is used
        int OABalancePtr;               // A pointer to ZoneAirBalance
        // WindandStackOpenArea
        Real64 OpenArea;      // Opening area [m2]
        int OpenAreaSchedPtr; // Opening area fraction schedule pointer
        Real64 OpenEff;       // Opening effectiveness [dimensionless]
        Real64 EffAngle;      // Effective angle [degree]
        Real64 DH;            // Height difference [m]
        Real64 DiscCoef;      // Discharge coefficient

        // Default Constructor
        VentilationData()
            : ZonePtr(0), SchedPtr(0), ModelType(0), DesignLevel(0.0), EMSSimpleVentOn(false), EMSimpleVentFlowRate(0.0),
              MinIndoorTemperature(-100.0), DelTemperature(0.0), FanType(0), FanPressure(0.0), FanEfficiency(0.0), FanPower(0.0), AirTemp(0.0),
              ConstantTermCoef(0.0), TemperatureTermCoef(0.0), VelocityTermCoef(0.0), VelocitySQTermCoef(0.0), MaxIndoorTemperature(100.0),
              MinOutdoorTemperature(-100.0), MaxOutdoorTemperature(100.0), MaxWindSpeed(40.0), MinIndoorTempSchedPtr(0), MaxIndoorTempSchedPtr(0),
              DeltaTempSchedPtr(0), MinOutdoorTempSchedPtr(0), MaxOutdoorTempSchedPtr(0), IndoorTempErrCount(0), OutdoorTempErrCount(0),
              IndoorTempErrIndex(0), OutdoorTempErrIndex(0), HybridControlType(0), HybridControlMasterNum(0), HybridControlMasterStatus(false),
              QuadratureSum(false), OABalancePtr(0), OpenArea(0.0), OpenAreaSchedPtr(0), OpenEff(0.0), EffAngle(0.0), DH(0.0), DiscCoef(0.0)
        {
        }
    };

    struct ZoneAirBalanceData
    {
        // Members
        std::string Name;           // Object name
        std::string ZoneName;       // Zone name
        int ZonePtr;                // Zone number
        int BalanceMethod;          // Air Balance Method: None=0, Quadrature = 1
        Real64 InducedAirRate;      // Induced Outdoor Air Due to Duct Leakage Unbalance [m3/s]
        int InducedAirSchedPtr;     // Induced Outdoor Air Fraction Schedule
        Real64 BalMassFlowRate;     // balanced mass flow rate
        Real64 InfMassFlowRate;     // unbalanced mass flow rate from infiltration
        Real64 NatMassFlowRate;     // unbalanced mass flow rate from natural ventilation
        Real64 ExhMassFlowRate;     // unbalanced mass flow rate from exhaust ventilation
        Real64 IntMassFlowRate;     // unbalanced mass flow rate from intake ventilation
        Real64 ERVMassFlowRate;     // unbalanced mass flow rate from stand-alone ERV
        bool OneTimeFlag;           // One time flag to get nodes of stand alone ERV
        int NumOfERVs;              // Number of zone stand alone ERVs
        Array1D_int ERVInletNode;   // Stand alone ERV supply air inlet nodes
        Array1D_int ERVExhaustNode; // Stand alone ERV air exhaust nodes

        // Default Constructor
        ZoneAirBalanceData()
            : ZonePtr(0), BalanceMethod(0), InducedAirRate(0.0), InducedAirSchedPtr(0), BalMassFlowRate(0.0), InfMassFlowRate(0.0),
              NatMassFlowRate(0.0), ExhMassFlowRate(0.0), IntMassFlowRate(0.0), ERVMassFlowRate(0.0), OneTimeFlag(false), NumOfERVs(0)
        {
        }
    };

    struct MixingData
    {
        // Members
        std::string Name;
        int ZonePtr;
        int SchedPtr;
        Real64 DesignLevel;
        int FromZone;
        Real64 DeltaTemperature;
        Real64 DesiredAirFlowRate;
        Real64 DesiredAirFlowRateSaved;
        Real64 MixingMassFlowRate;
        int DeltaTempSchedPtr;      // Delta temperature schedule index
        int MinIndoorTempSchedPtr;  // Minimum indoor temperature schedule index
        int MaxIndoorTempSchedPtr;  // Maximum indoor temperature schedule index
        int MinSourceTempSchedPtr;  // Minimum source zone temperature schedule index
        int MaxSourceTempSchedPtr;  // Maximum source zone temperature schedule index
        int MinOutdoorTempSchedPtr; // Minimum outdoor temperature schedule index
        int MaxOutdoorTempSchedPtr; // Maximum outdoor temperature schedule index
        int IndoorTempErrCount;     // Indoor temperature error count
        int SourceTempErrCount;     // Source zone temperature error count
        int OutdoorTempErrCount;    // Outdoor temperature error count
        int IndoorTempErrIndex;     // Indoor temperature error Index
        int SourceTempErrIndex;     // Source zone temperature error Index
        int OutdoorTempErrIndex;    // Outdoor temperature error Index
        int HybridControlType;      // Hybrid ventilation control type: 0 Individual, 1 Close, 2 Global
        int HybridControlMasterNum; // Hybrid ventilation control master ventilation object number
        int NumRefDoorConnections;
        bool EMSSimpleMixingOn;        // EMS actuating ventilation flow rate if .TRUE.
        bool RefDoorMixFlag;           // Refrigeration door mixing within zone
        Real64 EMSimpleMixingFlowRate; // Value EMS is directing to use for override
        Array1D_bool EMSRefDoorMixingOn;
        Array1D<Real64> EMSRefDoorFlowRate;
        Array1D<Real64> VolRefDoorFlowRate;
        Array1D_int OpenSchedPtr;            // Schedule for Refrigeration door open fraction
        Array1D<Real64> DoorHeight;          // Door height for refrigeration door, m
        Array1D<Real64> DoorArea;            // Door area for refrigeration door, m2
        Array1D<Real64> Protection;          // Refrigeration door protection factor, dimensionless
        Array1D_int MateZonePtr;             // Zone connected by refrigeration door (MateZone > ZonePtr)
        Array1D_string DoorMixingObjectName; // Used in one error statement and eio
        Array1D_string DoorProtTypeName;     // Used in eio
                                             // Note, for mixing and crossmixing, this type dimensioned by number of mixing objects.
        // For ref door mixing, dimensioned by number of zones.

        // Default Constructor
        MixingData()
            : ZonePtr(0), SchedPtr(0), DesignLevel(0.0), FromZone(0), DeltaTemperature(0.0), DesiredAirFlowRate(0.0), DesiredAirFlowRateSaved(0.0),
              MixingMassFlowRate(0.0), DeltaTempSchedPtr(0), MinIndoorTempSchedPtr(0), MaxIndoorTempSchedPtr(0), MinSourceTempSchedPtr(0),
              MaxSourceTempSchedPtr(0), MinOutdoorTempSchedPtr(0), MaxOutdoorTempSchedPtr(0), IndoorTempErrCount(0), SourceTempErrCount(0),
              OutdoorTempErrCount(0), IndoorTempErrIndex(0), SourceTempErrIndex(0), OutdoorTempErrIndex(0), HybridControlType(0),
              HybridControlMasterNum(0), NumRefDoorConnections(0), EMSSimpleMixingOn(false), RefDoorMixFlag(false), EMSimpleMixingFlowRate(0.0)
        {
        }
    };

    struct ZoneAirMassFlowConservation
    {
        // Members
        bool EnforceZoneMassBalance; // flag to enforce zone air mass conservation
        bool BalanceMixing;          // flag to allow mixing to be adjusted for zone mass balance
        int InfiltrationTreatment;   // determines how infiltration is treated for zone mass balance
        int InfiltrationZoneType;    // specifies which types of zones allow infiltration to be changed
                                     // Note, unique global object

        // Default Constructor
        ZoneAirMassFlowConservation() : EnforceZoneMassBalance(false), BalanceMixing(false), InfiltrationTreatment(0), InfiltrationZoneType(0)
        {
        }
    };

    struct ZoneMassConservationData
    {
        // Members
        std::string Name;
        int ZonePtr;                           // pointer to the mixing zone
        Real64 InMassFlowRate;                 // zone total supply air mass flow rate, kg/s
        Real64 ExhMassFlowRate;                // zone exhaust total air mass flow rate, kg/s
        Real64 RetMassFlowRate;                // zone return air mass flow rate, kg/s
        Real64 MixingMassFlowRate;             // zone mixing air mass flow rate, kg/s
        Real64 MixingSourceMassFlowRate;       // Zone source mass flow rate for mixing zone, kg/s
        int NumSourceZonesMixingObject;        // number of zone mixing object references as a source zone
        int NumReceivingZonesMixingObject;     // number of zone mixing object references as a receiving zone
        bool IsOnlySourceZone;                 // true only if used only as a source zone in zone mixing object
        int InfiltrationPtr;                   // pointer to infiltration object
        Real64 InfiltrationMassFlowRate;       // infiltration added to enforced source zone mass balance, kg/s
        int IncludeInfilToZoneMassBal;         // not self-balanced, include infiltration in zone air mass balance
        Array1D_int ZoneMixingSourcesPtr;      // source zones pointer
        Array1D_int ZoneMixingReceivingPtr;    // receiving zones pointer
        Array1D<Real64> ZoneMixingReceivingFr; // receiving zones fraction
                                               // Note, this type dimensioned by number of zones

        // Default Constructor
        ZoneMassConservationData()
            : ZonePtr(0), InMassFlowRate(0.0), ExhMassFlowRate(0.0), RetMassFlowRate(0.0), MixingMassFlowRate(0.0), MixingSourceMassFlowRate(0.0),
              NumSourceZonesMixingObject(0), NumReceivingZonesMixingObject(0), IsOnlySourceZone(false), InfiltrationPtr(0),
              InfiltrationMassFlowRate(0.0), IncludeInfilToZoneMassBal(0)
        {
        }
    };

    struct GenericComponentZoneIntGainStruct
    {
        // Members
        std::string CompObjectType;                   // device object class name
        std::string CompObjectName;                   // device user unique name
        int CompTypeOfNum;                            // type of internal gain device identifier
        Real64 * PtrConvectGainRate;         // POINTER to value of convection heat gain rate for device, watts
        Real64 ConvectGainRate;                       // current timestep value of convection heat gain rate for device, watts
        Real64 * PtrReturnAirConvGainRate;   // POINTER to value of return air convection heat gain rate for device, W
        Real64 ReturnAirConvGainRate;                 // current timestep value of return air convection heat gain rate for device, W
        Real64 * PtrRadiantGainRate;         // POINTER to value of thermal radiation heat gain rate for device, watts
        Real64 RadiantGainRate;                       // current timestep value of thermal radiation heat gain rate for device, watts
        Real64 * PtrLatentGainRate;          // POINTER to value of moisture gain rate for device, Watts
        Real64 LatentGainRate;                        // current timestep value of moisture gain rate for device, Watts
        Real64 * PtrReturnAirLatentGainRate; // POINTER to value of return air moisture gain rate for device, Watts
        Real64 ReturnAirLatentGainRate;               // current timestep value of return air moisture gain rate for device, Watts
        Real64 * PtrCarbonDioxideGainRate;   // POINTER to value of carbon dioxide gain rate for device
        Real64 CarbonDioxideGainRate;                 // current timestep value of carbon dioxide gain rate for device
        Real64 * PtrGenericContamGainRate;   // POINTER to value of generic contaminant gain rate for device
        Real64 GenericContamGainRate;                 // current timestep value of generic contaminant gain rate for device
        int ReturnAirNodeNum;                         // return air node number for retrun air convection heat gain

        // Default Constructor
        GenericComponentZoneIntGainStruct()
            : CompTypeOfNum(0), PtrConvectGainRate(nullptr), ConvectGainRate(0.0), PtrReturnAirConvGainRate(nullptr),
              ReturnAirConvGainRate(0.0), PtrRadiantGainRate(nullptr), RadiantGainRate(0.0), PtrLatentGainRate(nullptr),
              LatentGainRate(0.0), PtrReturnAirLatentGainRate(nullptr), ReturnAirLatentGainRate(0.0),
              PtrCarbonDioxideGainRate(nullptr), CarbonDioxideGainRate(0.0), PtrGenericContamGainRate(nullptr),
              GenericContamGainRate(0.0), ReturnAirNodeNum(0)
        {
        }
    };

    struct ZoneSimData // Calculated data by Zone during each time step/hour
    {
        // Members
        Real64 NOFOCC;  // Number of Occupants, zone total
        Real64 QOCTOT;  // Total Energy from Occupants
        Real64 QOCSEN;  // Sensible Energy from Occupants
        Real64 QOCCON;  // ENERGY CONVECTED FROM OCCUPANTS (WH)
        Real64 QOCRAD;  // ENERGY RADIATED FROM OCCUPANTS
        Real64 QOCLAT;  // LATENT ENERGY FROM OCCUPANTS
        Real64 QLTTOT;  // TOTAL ENERGY INTO LIGHTS (WH)
        Real64 QLTCON;  // ENERGY CONVECTED TO SPACE AIR FROM LIGHTS
        Real64 QLTRAD;  // ENERGY RADIATED TO SPACE FROM LIGHTS
        Real64 QLTCRA;  // ENERGY CONVECTED TO RETURN AIR FROM LIGHTS
        Real64 QLTSW;   // VISIBLE ENERGY FROM LIGHTS
        Real64 QEECON;  // ENERGY CONVECTED FROM ELECTRIC EQUIPMENT
        Real64 QEERAD;  // ENERGY RADIATED FROM ELECTRIC EQUIPMENT
        Real64 QEELost; // Energy from Electric Equipment (lost)
        Real64 QEELAT;  // LATENT ENERGY FROM Electric Equipment
        Real64 QGECON;  // ENERGY CONVECTED FROM GAS EQUIPMENT
        Real64 QGERAD;  // ENERGY RADIATED FROM GAS EQUIPMENT
        Real64 QGELost; // Energy from Gas Equipment (lost)
        Real64 QGELAT;  // LATENT ENERGY FROM Gas Equipment
        Real64 QOECON;  // ENERGY CONVECTED FROM OTHER EQUIPMENT
        Real64 QOERAD;  // ENERGY RADIATED FROM OTHER EQUIPMENT
        Real64 QOELost; // Energy from Other Equipment (lost)
        Real64 QOELAT;  // LATENT ENERGY FROM Other Equipment
        Real64 QHWCON;  // ENERGY CONVECTED FROM Hot Water EQUIPMENT
        Real64 QHWRAD;  // ENERGY RADIATED FROM Hot Water EQUIPMENT
        Real64 QHWLost; // Energy from Hot Water Equipment (lost)
        Real64 QHWLAT;  // LATENT ENERGY FROM Hot Water Equipment
        Real64 QSECON;  // ENERGY CONVECTED FROM Steam EQUIPMENT
        Real64 QSERAD;  // ENERGY RADIATED FROM Steam EQUIPMENT
        Real64 QSELost; // Energy from Steam Equipment (lost)
        Real64 QSELAT;  // LATENT ENERGY FROM Steam Equipment
        Real64 QBBCON;  // ENERGY CONVECTED FROM BASEBOARD HEATING
        Real64 QBBRAD;  // ENERGY RADIATED FROM BASEBOARD HEATING
        int NumberOfDevices;
        int MaxNumberOfDevices;
        Array1D<GenericComponentZoneIntGainStruct> Device;

        // Default Constructor
        ZoneSimData()
            : NOFOCC(0.0), QOCTOT(0.0), QOCSEN(0.0), QOCCON(0.0), QOCRAD(0.0), QOCLAT(0.0), QLTTOT(0.0), QLTCON(0.0), QLTRAD(0.0), QLTCRA(0.0),
              QLTSW(0.0), QEECON(0.0), QEERAD(0.0), QEELost(0.0), QEELAT(0.0), QGECON(0.0), QGERAD(0.0), QGELost(0.0), QGELAT(0.0), QOECON(0.0),
              QOERAD(0.0), QOELost(0.0), QOELAT(0.0), QHWCON(0.0), QHWRAD(0.0), QHWLost(0.0), QHWLAT(0.0), QSECON(0.0), QSERAD(0.0), QSELost(0.0),
              QSELAT(0.0), QBBCON(0.0), QBBRAD(0.0), NumberOfDevices(0), MaxNumberOfDevices(0)
        {
        }
    };

    struct WindowBlindProperties
    {
        // Members
        std::string Name;
        int MaterialNumber; // Material pointer for the blind
        // Input properties
        int SlatOrientation;     // HORIZONTAL or VERTICAL
        int SlatAngleType;       // FIXED or VARIABLE
        Real64 SlatWidth;        // Slat width (m)
        Real64 SlatSeparation;   // Slat separation (m)
        Real64 SlatThickness;    // Slat thickness (m)
        Real64 SlatCrown;        // the height of the slate (length from the chord to the curve)
        Real64 SlatAngle;        // Slat angle (deg)
        Real64 MinSlatAngle;     // Minimum slat angle for variable-angle slats (deg) (user input)
        Real64 MaxSlatAngle;     // Maximum slat angle for variable-angle slats (deg) (user input)
        Real64 SlatConductivity; // Slat conductivity (W/m-K)
        // Solar slat properties
        Real64 SlatTransSolBeamDiff;     // Slat solar beam-diffuse transmittance
        Real64 SlatFrontReflSolBeamDiff; // Slat front solar beam-diffuse reflectance
        Real64 SlatBackReflSolBeamDiff;  // Slat back solar beam-diffuse reflectance
        Real64 SlatTransSolDiffDiff;     // Slat solar diffuse-diffuse transmittance
        Real64 SlatFrontReflSolDiffDiff; // Slat front solar diffuse-diffuse reflectance
        Real64 SlatBackReflSolDiffDiff;  // Slat back solar diffuse-diffuse reflectance
        // Visible slat properties
        Real64 SlatTransVisBeamDiff;     // Slat visible beam-diffuse transmittance
        Real64 SlatFrontReflVisBeamDiff; // Slat front visible beam-diffuse reflectance
        Real64 SlatBackReflVisBeamDiff;  // Slat back visible beam-diffuse reflectance
        Real64 SlatTransVisDiffDiff;     // Slat visible diffuse-diffuse transmittance
        Real64 SlatFrontReflVisDiffDiff; // Slat front visible diffuse-diffuse reflectance
        Real64 SlatBackReflVisDiffDiff;  // Slat back visible diffuse-diffuse reflectance
        // Long-wave (IR) slat properties
        Real64 SlatTransIR;      // Slat IR transmittance
        Real64 SlatFrontEmissIR; // Slat front emissivity
        Real64 SlatBackEmissIR;  // Slat back emissivity
        // Some characteristics for blind thermal calculation
        Real64 BlindToGlassDist;    // Distance between window shade and adjacent glass (m)
        Real64 BlindTopOpeningMult; // Area of air-flow opening at top of blind, expressed as a fraction
        //  of the blind-to-glass opening area at the top of the blind
        Real64 BlindBottomOpeningMult; // Area of air-flow opening at bottom of blind, expressed as a fraction
        //  of the blind-to-glass opening area at the bottom of the blind
        Real64 BlindLeftOpeningMult; // Area of air-flow opening at left side of blind, expressed as a fraction
        //  of the blind-to-glass opening area at the left side of the blind
        Real64 BlindRightOpeningMult; // Area of air-flow opening at right side of blind, expressed as a fraction
        //  of the blind-to-glass opening area at the right side of the blind
        // Calculated blind properties
        // Blind solar properties
        Array2D<Real64> SolFrontBeamBeamTrans; // Blind solar front beam-beam transmittance vs.
        // profile angle, slat angle
        Array2D<Real64> SolFrontBeamBeamRefl; // Blind solar front beam-beam reflectance vs. profile angle,
        // slat angle (zero)
        Array2D<Real64> SolBackBeamBeamTrans; // Blind solar back beam-beam transmittance vs. profile angle,
        // slat angle
        Array2D<Real64> SolBackBeamBeamRefl; // Blind solar back beam-beam reflectance vs. profile angle,
        // slat angle (zero)
        Array2D<Real64> SolFrontBeamDiffTrans; // Blind solar front beam-diffuse transmittance
        // vs. profile angle, slat angle
        Array2D<Real64> SolFrontBeamDiffRefl; // Blind solar front beam-diffuse reflectance
        // vs. profile angle, slat angle
        Array2D<Real64> SolBackBeamDiffTrans; // Blind solar back beam-diffuse transmittance
        // vs. profile angle, slat angle
        Array2D<Real64> SolBackBeamDiffRefl; // Blind solar back beam-diffuse reflectance
        // vs. profile angle, slat angle
        Array1D<Real64> SolFrontDiffDiffTrans; // Blind solar front diffuse-diffuse transmittance
        // vs. slat angle
        Array1D<Real64> SolFrontDiffDiffTransGnd; // Blind ground solar front diffuse-diffuse transmittance
        // vs. slat angle
        Array1D<Real64> SolFrontDiffDiffTransSky; // Blind sky solar front diffuse-diffuse transmittance
        // vs. slat angle
        Array1D<Real64> SolFrontDiffDiffRefl; // Blind solar front diffuse-diffuse reflectance
        // vs. slat angle
        Array1D<Real64> SolFrontDiffDiffReflGnd; // Blind ground solar front diffuse-diffuse reflectance
        // vs. slat angle
        Array1D<Real64> SolFrontDiffDiffReflSky; // Blind sky solar front diffuse-diffuse reflectance
        // vs. slat angle
        Array1D<Real64> SolBackDiffDiffTrans; // Blind solar back diffuse-diffuse transmittance
        // vs. slat angle
        Array1D<Real64> SolBackDiffDiffRefl; // Blind solar back diffuse-diffuse reflectance
        // vs. slat angle
        Array2D<Real64> SolFrontBeamAbs;    // Blind solar front beam absorptance vs. slat angle
        Array2D<Real64> SolBackBeamAbs;     // Blind solar back beam absorptance vs. slat angle
        Array1D<Real64> SolFrontDiffAbs;    // Blind solar front diffuse absorptance vs. slat angle
        Array1D<Real64> SolFrontDiffAbsGnd; // Blind ground solar front diffuse absorptance vs. slat angle
        Array1D<Real64> SolFrontDiffAbsSky; // Blind sky solar front diffuse absorptance vs. slat angle
        Array1D<Real64> SolBackDiffAbs;     // Blind solar back diffuse absorptance vs. slat angle
        // Blind visible properties
        Array2D<Real64> VisFrontBeamBeamTrans; // Blind visible front beam-beam transmittance
        // vs. profile angle, slat angle
        Array2D<Real64> VisFrontBeamBeamRefl; // Blind visible front beam-beam reflectance
        // vs. profile angle, slat angle (zero)
        Array2D<Real64> VisBackBeamBeamTrans; // Blind visible back beam-beam transmittance
        // vs. profile angle, slat angle
        Array2D<Real64> VisBackBeamBeamRefl; // Blind visible back beam-beam reflectance
        // vs. profile angle, slat angle (zero)
        Array2D<Real64> VisFrontBeamDiffTrans; // Blind visible front beam-diffuse transmittance
        // vs. profile angle, slat angle
        Array2D<Real64> VisFrontBeamDiffRefl; // Blind visible front beam-diffuse reflectance
        // vs. profile angle, slat angle
        Array2D<Real64> VisBackBeamDiffTrans; // Blind visible back beam-diffuse transmittance
        // vs. profile angle, slat angle
        Array2D<Real64> VisBackBeamDiffRefl; // Blind visible back beam-diffuse reflectance
        // vs. profile angle, slat angle
        Array1D<Real64> VisFrontDiffDiffTrans; // Blind visible front diffuse-diffuse transmittance
        // vs. slat angle
        Array1D<Real64> VisFrontDiffDiffRefl; // Blind visible front diffuse-diffuse reflectance
        // vs. slat angle
        Array1D<Real64> VisBackDiffDiffTrans; // Blind visible back diffuse-diffuse transmittance
        // vs. slat angle
        Array1D<Real64> VisBackDiffDiffRefl; // Blind visible back diffuse-diffuse reflectance
        // vs. slat angle
        // Long-wave (IR) blind properties
        Array1D<Real64> IRFrontTrans; // Blind IR front transmittance vs. slat angle
        Array1D<Real64> IRFrontEmiss; // Blind IR front emissivity vs. slat angle
        Array1D<Real64> IRBackTrans;  // Blind IR back transmittance vs. slat angle
        Array1D<Real64> IRBackEmiss;  // Blind IR back emissivity vs. slat angle

        // Default Constructor
        WindowBlindProperties()
            : MaterialNumber(0), SlatOrientation(0), SlatAngleType(FixedSlats), SlatWidth(0.0), SlatSeparation(0.0), SlatThickness(0.0),
              SlatCrown(0.0), SlatAngle(0.0), MinSlatAngle(0.0), MaxSlatAngle(0.0), SlatConductivity(0.0), SlatTransSolBeamDiff(0.0),
              SlatFrontReflSolBeamDiff(0.0), SlatBackReflSolBeamDiff(0.0), SlatTransSolDiffDiff(0.0), SlatFrontReflSolDiffDiff(0.0),
              SlatBackReflSolDiffDiff(0.0), SlatTransVisBeamDiff(0.0), SlatFrontReflVisBeamDiff(0.0), SlatBackReflVisBeamDiff(0.0),
              SlatTransVisDiffDiff(0.0), SlatFrontReflVisDiffDiff(0.0), SlatBackReflVisDiffDiff(0.0), SlatTransIR(0.0), SlatFrontEmissIR(0.0),
              SlatBackEmissIR(0.0), BlindToGlassDist(0.0), BlindTopOpeningMult(0.0), BlindBottomOpeningMult(0.0), BlindLeftOpeningMult(0.0),
              BlindRightOpeningMult(0.0), SolFrontBeamBeamTrans(MaxSlatAngs, 37, 0.0), SolFrontBeamBeamRefl(MaxSlatAngs, 37, 0.0),
              SolBackBeamBeamTrans(MaxSlatAngs, 37, 0.0), SolBackBeamBeamRefl(MaxSlatAngs, 37, 0.0), SolFrontBeamDiffTrans(MaxSlatAngs, 37, 0.0),
              SolFrontBeamDiffRefl(MaxSlatAngs, 37, 0.0), SolBackBeamDiffTrans(MaxSlatAngs, 37, 0.0), SolBackBeamDiffRefl(MaxSlatAngs, 37, 0.0),
              SolFrontDiffDiffTrans(MaxSlatAngs, 0.0), SolFrontDiffDiffTransGnd(MaxSlatAngs, 0.0), SolFrontDiffDiffTransSky(MaxSlatAngs, 0.0),
              SolFrontDiffDiffRefl(MaxSlatAngs, 0.0), SolFrontDiffDiffReflGnd(MaxSlatAngs, 0.0), SolFrontDiffDiffReflSky(MaxSlatAngs, 0.0),
              SolBackDiffDiffTrans(MaxSlatAngs, 0.0), SolBackDiffDiffRefl(MaxSlatAngs, 0.0), SolFrontBeamAbs(MaxSlatAngs, 37, 0.0),
              SolBackBeamAbs(MaxSlatAngs, 37, 0.0), SolFrontDiffAbs(MaxSlatAngs, 0.0), SolFrontDiffAbsGnd(MaxSlatAngs, 0.0),
              SolFrontDiffAbsSky(MaxSlatAngs, 0.0), SolBackDiffAbs(MaxSlatAngs, 0.0), VisFrontBeamBeamTrans(MaxSlatAngs, 37, 0.0),
              VisFrontBeamBeamRefl(MaxSlatAngs, 37, 0.0), VisBackBeamBeamTrans(MaxSlatAngs, 37, 0.0), VisBackBeamBeamRefl(MaxSlatAngs, 37, 0.0),
              VisFrontBeamDiffTrans(MaxSlatAngs, 37, 0.0), VisFrontBeamDiffRefl(MaxSlatAngs, 37, 0.0), VisBackBeamDiffTrans(MaxSlatAngs, 37, 0.0),
              VisBackBeamDiffRefl(MaxSlatAngs, 37, 0.0), VisFrontDiffDiffTrans(MaxSlatAngs, 0.0), VisFrontDiffDiffRefl(MaxSlatAngs, 0.0),
              VisBackDiffDiffTrans(MaxSlatAngs, 0.0), VisBackDiffDiffRefl(MaxSlatAngs, 0.0), IRFrontTrans(MaxSlatAngs, 0.0),
              IRFrontEmiss(MaxSlatAngs, 0.0), IRBackTrans(MaxSlatAngs, 0.0), IRBackEmiss(MaxSlatAngs, 0.0)
        {
        }
    };

    struct SurfaceScreenProperties
    {
        // Members
        int MaterialNumber; // Material pointer for the screen
        Real64 BmBmTrans;   // Beam solar transmittance (dependent on sun angle)
        // (this value can include scattering if the user so chooses)
        Real64 BmBmTransBack; // Beam solar transmittance (dependent on sun angle) from back side of screen
        Real64 BmBmTransVis;  // Visible solar transmittance (dependent on sun angle)
        // (this value can include visible scattering if the user so chooses)
        Real64 BmDifTrans;     // Beam solar transmitted as diffuse radiation (dependent on sun angle)
        Real64 BmDifTransBack; // Beam solar transmitted as diffuse radiation (dependent on sun angle) from back side
        Real64 BmDifTransVis;  // Visible solar transmitted as diffuse radiation (dependent on sun angle)
        // The following reflectance properties are dependent on sun angle:
        Real64 ReflectSolBeamFront;          // Beam solar reflected as diffuse radiation when sun is in front of screen
        Real64 ReflectVisBeamFront;          // Visible solar reflected as diffuse radiation when sun is in front of screen
        Real64 ReflectSolBeamBack;           // Beam solar reflected as diffuse radiation when sun is in back of screen
        Real64 ReflectVisBeamBack;           // Visible solar reflected as diffuse radiation when sun is in back of screen
        Real64 AbsorpSolarBeamFront;         // Front surface solar beam absorptance
        Real64 AbsorpSolarBeamBack;          // Back surface solar beam absorptance
        Real64 DifDifTrans;                  // Back surface diffuse solar transmitted
        Real64 DifDifTransVis;               // Back surface diffuse visible solar transmitted
        Real64 DifScreenAbsorp;              // Absorption of diffuse radiation
        Real64 DifReflect;                   // Back reflection of solar diffuse radiation
        Real64 DifReflectVis;                // Back reflection of visible diffuse radiation
        Real64 ReflectScreen;                // Screen assembly solar reflectance (user input adjusted for holes in screen)
        Real64 ReflectScreenVis;             // Screen assembly visible reflectance (user input adjusted for holes in screen)
        Real64 ReflectCylinder;              // Screen material solar reflectance (user input, does not account for holes in screen)
        Real64 ReflectCylinderVis;           // Screen material visible reflectance (user input, does not account for holes in screen)
        Real64 ScreenDiameterToSpacingRatio; // ratio of screen material diameter to screen material spacing
        int ScreenBeamReflectanceAccounting; // user specified method of accounting for scattered solar beam

        // Default Constructor
        SurfaceScreenProperties()
            : MaterialNumber(0), BmBmTrans(0.0), BmBmTransBack(0.0), BmBmTransVis(0.0), BmDifTrans(0.0), BmDifTransBack(0.0), BmDifTransVis(0.0),
              ReflectSolBeamFront(0.0), ReflectVisBeamFront(0.0), ReflectSolBeamBack(0.0), ReflectVisBeamBack(0.0), AbsorpSolarBeamFront(0.0),
              AbsorpSolarBeamBack(0.0), DifDifTrans(0.0), DifDifTransVis(0.0), DifScreenAbsorp(0.0), DifReflect(0.0), DifReflectVis(0.0),
              ReflectScreen(0.0), ReflectScreenVis(0.0), ReflectCylinder(0.0), ReflectCylinderVis(0.0), ScreenDiameterToSpacingRatio(0.0),
              ScreenBeamReflectanceAccounting(0)
        {
        }
    };

    struct ScreenTransData
    {
        // Members
        Array2D<Real64> Trans;
        Array2D<Real64> Scatt;

        // Default Constructor
        ScreenTransData()
        {
        }
    };

    struct ZoneCatEUseData
    {
        // Members
        Array1D<Real64> EEConvected; // Category (0 to 25) Energy Convected from Electric Equipment
        Array1D<Real64> EERadiated;  // Category (0 to 25) Energy Radiated from Electric Equipment
        Array1D<Real64> EELost;      // Category (0 to 25) Energy from Electric Equipment (lost)
        Array1D<Real64> EELatent;    // Category (0 to 25) Latent Energy from Electric Equipment

        // Default Constructor
        ZoneCatEUseData() : EEConvected({0, 25}, 0.0), EERadiated({0, 25}, 0.0), EELost({0, 25}, 0.0), EELatent({0, 25}, 0.0)
        {
        }
    };

    struct RefrigCaseCreditData
    {
        // Members
        Real64 SenCaseCreditToZone; // Refrigerated display case sensible energy delivered to zone
        // includes refrigeration pipe and receiver heat exchange with zone
        Real64 LatCaseCreditToZone; // Refrigerated display case latent energy delivered to zone
        Real64 SenCaseCreditToHVAC; // Refrigerated display case sensible energy delivered to HVAC RA duct
        Real64 LatCaseCreditToHVAC; // Refrigerated display case latent energy delivered to HVAC RA duct

        // Default Constructor
        RefrigCaseCreditData() : SenCaseCreditToZone(0.0), LatCaseCreditToZone(0.0), SenCaseCreditToHVAC(0.0), LatCaseCreditToHVAC(0.0)
        {
        }

        // Reset to Zeros
        void reset()
        {
            SenCaseCreditToZone = 0.0;
            LatCaseCreditToZone = 0.0;
            SenCaseCreditToHVAC = 0.0;
            LatCaseCreditToHVAC = 0.0;
        }
    };

    struct HeatReclaimDataBase
    {
        // Members
        std::string Name;       // Name of Coil
        std::string SourceType; // SourceType for Coil
        Real64 AvailCapacity;   // Total available heat reclaim capacity
        Real64 ReclaimEfficiencyTotal;   // Total reclaimed portion
        Real64 WaterHeatingDesuperheaterReclaimedHeatTotal;    // total reclaimed heat by water heating desuperheater coils
        Real64 HVACDesuperheaterReclaimedHeatTotal;    // total reclaimed heat by water heating desuperheater coils
        Array1D<Real64> WaterHeatingDesuperheaterReclaimedHeat; // heat reclaimed by water heating desuperheater coils
        Array1D<Real64> HVACDesuperheaterReclaimedHeat; // heat reclaimed by water heating desuperheater coils

        // Default Constructor
        HeatReclaimDataBase() : AvailCapacity(0.0), ReclaimEfficiencyTotal(0.0), WaterHeatingDesuperheaterReclaimedHeatTotal(0.0), HVACDesuperheaterReclaimedHeatTotal(0.0)
        {
        }
    };

    struct HeatReclaimRefrigCondenserData : HeatReclaimDataBase // inherited from base struct
    {
        // Customized Members
        Real64 AvailTemperature; // Temperature of heat reclaim source

        // Default Constructor
        HeatReclaimRefrigCondenserData() : AvailTemperature(0.0)
        {
        }
    };

    struct AirReportVars
    {
        // Members
        Real64 MeanAirTemp;            // Mean Air Temperature {C}
        Real64 OperativeTemp;          // Average of Mean Air Temperature {C} and Mean Radiant Temperature {C}
        Real64 MeanAirHumRat;          // Mean Air Humidity Ratio {kg/kg} (averaged over zone time step)
        Real64 MeanAirDewPointTemp;    // Mean Air Dewpoint Temperature {C}
        Real64 ThermOperativeTemp;     // Mix or MRT and MAT for Zone Control:Thermostatic:Operative Temperature {C}
        Real64 InfilHeatGain;          // Heat Gain {J} due to infiltration
        Real64 InfilHeatLoss;          // Heat Loss {J} due to infiltration
        Real64 InfilLatentGain;        // Latent Gain {J} due to infiltration
        Real64 InfilLatentLoss;        // Latent Loss {J} due to infiltration
        Real64 InfilTotalGain;         // Total Gain {J} due to infiltration (sensible+latent)
        Real64 InfilTotalLoss;         // Total Loss {J} due to infiltration (sensible+latent)
        Real64 InfilVolumeCurDensity;  // Volume of Air {m3} due to infiltration at current zone air density
        Real64 InfilVolumeStdDensity;  // Volume of Air {m3} due to infiltration at standard density (adjusted for elevation)
        Real64 InfilVdotCurDensity;    // Volume flow rate of Air {m3/s} due to infiltration at current zone air density
        Real64 InfilVdotStdDensity;    // Volume flow rate of Air {m3/s} due to infiltration standard density (adjusted elevation)
        Real64 InfilMass;              // Mass of Air {kg} due to infiltration
        Real64 InfilMdot;              // Mass flow rate of Air (kg/s) due to infiltration
        Real64 InfilAirChangeRate;     // Infiltration air change rate {ach}
        Real64 VentilHeatLoss;         // Heat Gain {J} due to ventilation
        Real64 VentilHeatGain;         // Heat Loss {J} due to ventilation
        Real64 VentilLatentLoss;       // Latent Gain {J} due to ventilation
        Real64 VentilLatentGain;       // Latent Loss {J} due to ventilation
        Real64 VentilTotalLoss;        // Total Gain {J} due to ventilation
        Real64 VentilTotalGain;        // Total Loss {J} due to ventilation
        Real64 VentilVolumeCurDensity; // Volume of Air {m3} due to ventilation at current zone air density
        Real64 VentilVolumeStdDensity; // Volume of Air {m3} due to ventilation at standard density (adjusted for elevation)
        Real64 VentilVdotCurDensity;   // Volume flow rate of Air {m3/s} due to ventilation at current zone air density
        Real64 VentilVdotStdDensity;   // Volume flow rate of Air {m3/s} due to ventilation at standard density (adjusted elevation)
        Real64 VentilMass;             // Mass of Air {kg} due to ventilation
        Real64 VentilMdot;             // Mass flow rate of Air {kg/s} due to ventilation
        Real64 VentilAirChangeRate;    // Ventilation air change rate (ach)
        Real64 VentilFanElec;          // Fan Electricity {W} due to ventilation
        Real64 VentilAirTemp;          // Air Temp {C} of ventilation
        Real64 MixVolume;              // Mixing volume of Air {m3}
        Real64 MixVdotCurDensity;      // Mixing volume flow rate of Air {m3/s} at current zone air density
        Real64 MixVdotStdDensity;      // Mixing volume flow rate of Air {m3/s} at standard density (adjusted for elevation)
        Real64 MixMass;                // Mixing mass of air {kg}
        Real64 MixMdot;                // Mixing mass flow rate of air {kg/s}
        Real64 MixHeatLoss;            // Heat Gain {J} due to mixing and cross mixing and refrigeration door mixing
        Real64 MixHeatGain;            // Heat Loss {J} due to mixing and cross mixing and refrigeration door mixing
        Real64 MixLatentLoss;          // Latent Gain {J} due to mixing and cross mixing and refrigeration door mixing
        Real64 MixLatentGain;          // Latent Loss {J} due to mixing and cross mixing and refrigeration door mixing
        Real64 MixTotalLoss;           // Total Gain {J} due to mixing and cross mixing and refrigeration door mixing
        Real64 MixTotalGain;           // Total Loss {J} due to mixing and cross mixing and refrigeration door mixing
        Real64 SysInletMass;           // Total mass of Air {kg} from all system inlets
        Real64 SysOutletMass;          // Total mass of Air {kg} from all system outlets
        Real64 ExfilMass;              // Mass of Air {kg} due to exfiltration
        Real64 ExfilTotalLoss;         // Total Loss rate {W} due to exfiltration (sensible+latent)
        Real64 ExfilSensiLoss;         // Sensible Loss rate {W} due to exfiltration
        Real64 ExfilLatentLoss;        // Latent Loss rate {W} due to exfiltration
        Real64 ExhTotalLoss;           // Total Loss rate {W} due to zone exhaust air (sensible+latent)
        Real64 ExhSensiLoss;           // Sensible Loss rate {W} due to zone exhaust air
        Real64 ExhLatentLoss;          // Latent Loss rate {W} due to zone exhaust air
        // air heat balance component load summary results
        Real64 SumIntGains;     // Zone sum of convective internal gains
        Real64 SumHADTsurfs;    // Zone sum of Hc*Area*(Tsurf - Tz)
        Real64 SumMCpDTzones;   // zone sum of MassFlowRate*cp*(TremotZone - Tz) transfer air from other zone, Mixing
        Real64 SumMCpDtInfil;   // Zone sum of MassFlowRate*Cp*(Tout - Tz) transfer from outside, ventil, earth tube
        Real64 SumMCpDTsystem;  // Zone sum of air system MassFlowRate*Cp*(Tsup - Tz)
        Real64 SumNonAirSystem; // Zone sum of system convective gains, collected via NonAirSystemResponse
        Real64 CzdTdt;          // Zone air energy storage term.
        Real64 imBalance;       // put all terms in eq. 5 on RHS , should be zero
        // for ZoneAirBalance:OutdoorAir object Outputs only
        Real64 OABalanceHeatLoss;         // Heat Gain {J} due to OA air balance
        Real64 OABalanceHeatGain;         // Heat Loss {J} due to OA air balance
        Real64 OABalanceLatentLoss;       // Latent Gain {J} due to OA air balance
        Real64 OABalanceLatentGain;       // Latent Loss {J} due to OA air balance
        Real64 OABalanceTotalLoss;        // Total Gain {J} due to OA air balance
        Real64 OABalanceTotalGain;        // Total Loss {J} due to OA air balance
        Real64 OABalanceVolumeCurDensity; // Volume of Air {m3} due to OA air balance
        // at current zone air density
        Real64 OABalanceVolumeStdDensity; // Volume of Air {m3} due to OA air balance
        // at standard density (adjusted for elevation)
        Real64 OABalanceVdotCurDensity; // Volume flow rate of Air {m3/s} due to OA air balance
        // at current zone air density
        Real64 OABalanceVdotStdDensity; // Volume flow rate of Air {m3/s} due to OA air balance
        // at standard density (adjusted elevation)
        Real64 OABalanceMass;          // Mass of Air {kg} due to OA air balance
        Real64 OABalanceMdot;          // Mass flow rate of Air {kg/s} due to OA air balance
        Real64 OABalanceAirChangeRate; // OA air balance air change rate (ach)
        Real64 OABalanceFanElec;       // Fan Electricity {W} due to OA air balance
        Real64 SumEnthalpyM = 0.0;     // Zone sum of EnthalpyM
        Real64 SumEnthalpyH = 0.0;     // Zone sum of EnthalpyH
                                       // Default Constructor
        AirReportVars()
            : MeanAirTemp(0.0), OperativeTemp(0.0), MeanAirHumRat(0.0), MeanAirDewPointTemp(0.0), ThermOperativeTemp(0.0), InfilHeatGain(0.0),
              InfilHeatLoss(0.0), InfilLatentGain(0.0), InfilLatentLoss(0.0), InfilTotalGain(0.0), InfilTotalLoss(0.0), InfilVolumeCurDensity(0.0),
              InfilVolumeStdDensity(0.0), InfilVdotCurDensity(0.0), InfilVdotStdDensity(0.0), InfilMass(0.0), InfilMdot(0.0), InfilAirChangeRate(0.0),
              VentilHeatLoss(0.0), VentilHeatGain(0.0), VentilLatentLoss(0.0), VentilLatentGain(0.0), VentilTotalLoss(0.0), VentilTotalGain(0.0),
              VentilVolumeCurDensity(0.0), VentilVolumeStdDensity(0.0), VentilVdotCurDensity(0.0), VentilVdotStdDensity(0.0), VentilMass(0.0),
              VentilMdot(0.0), VentilAirChangeRate(0.0), VentilFanElec(0.0), VentilAirTemp(0.0), MixVolume(0.0), MixVdotCurDensity(0.0),
              MixVdotStdDensity(0.0), MixMass(0.0), MixMdot(0.0), MixHeatLoss(0.0), MixHeatGain(0.0), MixLatentLoss(0.0), MixLatentGain(0.0),
              MixTotalLoss(0.0), MixTotalGain(0.0), SysInletMass(0.0), SysOutletMass(0.0), ExfilMass(0.0), ExfilTotalLoss(0.0), ExfilSensiLoss(0.0),
              ExfilLatentLoss(0.0), ExhTotalLoss(0.0), ExhSensiLoss(0.0), ExhLatentLoss(0.0), SumIntGains(0.0), SumHADTsurfs(0.0), SumMCpDTzones(0.0),
              SumMCpDtInfil(0.0), SumMCpDTsystem(0.0), SumNonAirSystem(0.0), CzdTdt(0.0), imBalance(0.0), OABalanceHeatLoss(0.0),
              OABalanceHeatGain(0.0), OABalanceLatentLoss(0.0), OABalanceLatentGain(0.0), OABalanceTotalLoss(0.0), OABalanceTotalGain(0.0),
              OABalanceVolumeCurDensity(0.0), OABalanceVolumeStdDensity(0.0), OABalanceVdotCurDensity(0.0), OABalanceVdotStdDensity(0.0),
              OABalanceMass(0.0), OABalanceMdot(0.0), OABalanceAirChangeRate(0.0), OABalanceFanElec(0.0), SumEnthalpyM(0.0), SumEnthalpyH(0.0)
        {
        }
    };

    struct ZonePreDefRepType
    {
        // Members
        bool isOccupied;        // occupied during the current time step
        Real64 NumOcc;          // number of occupants - used in calculating Vbz
        Real64 NumOccAccum;     // number of occupants accumulating for entire simulation
        Real64 NumOccAccumTime; // time that the number of occupants is accumulating to compute average
        //  - zone time step
        Real64 TotTimeOcc; // time occupied (and the mechanical ventilation volume is accumulating)
        //  - system time step
        Real64 MechVentVolTotal; // volume for mechanical ventilation of outside air for entire simulation
        Real64 MechVentVolTotalOcc; // volume for mechanical ventilation of outside air for entire simulation during occupied
        Real64 MechVentVolMin;   // a large number since finding minimum volume
        Real64 InfilVolTotal;    // volume for infiltration of outside air for entire simulation
        Real64 InfilVolTotalOcc;    // volume for infiltration of outside air for entire simulation during occupied
        Real64 InfilVolMin;      // a large number since finding minimum volume
        Real64 AFNInfilVolTotal; // volume for infiltration of outside air for entire simulation
        Real64 AFNInfilVolTotalOcc; // volume for infiltration of outside air for entire simulation during occupied
        Real64 AFNInfilVolMin;   // a large number since finding minimum volume
        Real64 SimpVentVolTotal; // volume for simple 'ZoneVentilation' of outside air for entire simulation
        Real64 SimpVentVolTotalOcc; // volume for simple 'ZoneVentilation' of outside air for entire simulation during occupied
        Real64 SimpVentVolMin;   // a large number since finding minimum volume
        Real64 VozMin;           // minimum outdoor zone ventilation 
        // for Sensible Heat Gas Component Report
        // annual
        Real64 SHGSAnZoneEqHt;    // Zone Eq heating
        Real64 SHGSAnZoneEqCl;    // Zone Eq cooling
        Real64 SHGSAnHvacATUHt; // heating by Air Terminal Unit [J]
        Real64 SHGSAnHvacATUCl; // cooling by Air Terminal Unit [J]
        Real64 SHGSAnSurfHt;    // heated surface heating
        Real64 SHGSAnSurfCl;    // cooled surface cooling
        Real64 SHGSAnPeoplAdd;  // people additions
        Real64 SHGSAnLiteAdd;   // lighting addition
        Real64 SHGSAnEquipAdd;  // equipment addition
        Real64 SHGSAnWindAdd;   // window addition
        Real64 SHGSAnIzaAdd;    // inter zone air addition
        Real64 SHGSAnInfilAdd;  // infiltration addition
        Real64 SHGSAnOtherAdd;  // opaque surface and other addition
        Real64 SHGSAnEquipRem;  // equipment removal
        Real64 SHGSAnWindRem;   // window removal
        Real64 SHGSAnIzaRem;    // inter-zone air removal
        Real64 SHGSAnInfilRem;  // infiltration removal
        Real64 SHGSAnOtherRem;  // opaque surface and other removal
        // peak cooling
        int clPtTimeStamp;      // timestamp for the cooling peak
        Real64 clPeak;          // cooling peak value (hvac air cooling + cooled surface)
        Real64 SHGSClHvacHt;    // hvac air heating
        Real64 SHGSClHvacCl;    // hvac air cooling
        Real64 SHGSClHvacATUHt; // heating by air terminal unit at cool peak [W]
        Real64 SHGSClHvacATUCl; // cooling by air terminal unit at cool peak [W]
        Real64 SHGSClSurfHt;    // heated surface heating
        Real64 SHGSClSurfCl;    // cooled surface cooling
        Real64 SHGSClPeoplAdd;  // people additions
        Real64 SHGSClLiteAdd;   // lighting addition
        Real64 SHGSClEquipAdd;  // equipment addition
        Real64 SHGSClWindAdd;   // window addition
        Real64 SHGSClIzaAdd;    // inter zone air addition
        Real64 SHGSClInfilAdd;  // infiltration addition
        Real64 SHGSClOtherAdd;  // opaque surface and other addition
        Real64 SHGSClEquipRem;  // equipment removal
        Real64 SHGSClWindRem;   // window removal
        Real64 SHGSClIzaRem;    // inter-zone air removal
        Real64 SHGSClInfilRem;  // infiltration removal
        Real64 SHGSClOtherRem;  // opaque surface and other removal
        // peak heating
        int htPtTimeStamp;      // timestamp for the heating peak
        Real64 htPeak;          // heating peak value (hvac air heating + heated surface)
        Real64 SHGSHtHvacHt;    // hvac air heating
        Real64 SHGSHtHvacCl;    // hvac air cooling
        Real64 SHGSHtHvacATUHt; // heating by air terminal unit at heat peak [W]
        Real64 SHGSHtHvacATUCl; // cooling by air terminal unit at heat peak [W]
        Real64 SHGSHtSurfHt;    // heated surface heating
        Real64 SHGSHtSurfCl;    // cooled surface cooling
        Real64 SHGSHtPeoplAdd;  // people additions
        Real64 SHGSHtLiteAdd;   // lighting addition
        Real64 SHGSHtEquipAdd;  // equipment addition
        Real64 SHGSHtWindAdd;   // window addition
        Real64 SHGSHtIzaAdd;    // inter zone air addition
        Real64 SHGSHtInfilAdd;  // infiltration addition
        Real64 SHGSHtOtherAdd;  // opaque surface and other addition
        Real64 SHGSHtEquipRem;  // equipment removal
        Real64 SHGSHtWindRem;   // window removal
        Real64 SHGSHtIzaRem;    // inter-zone air removal
        Real64 SHGSHtInfilRem;  // infiltration removal
        Real64 SHGSHtOtherRem;  // opaque surface and other removal

        // heat emission
        Real64 emiEnvelopConv;      // heat emission from envelope convection
        Real64 emiZoneExfiltration; // heat emission from zone exfiltration
        Real64 emiZoneExhaust;      // heat emission from zone exhaust air
        Real64 emiHVACRelief;       // heat emission from HVAC relief air
        Real64 emiHVACReject;       // heat emission from HVAC reject air
        Real64 emiTotHeat;          // total building heat emission

        // Default Constructor
        ZonePreDefRepType()
<<<<<<< HEAD
            : isOccupied(false), NumOcc(0.0), NumOccAccum(0.0), NumOccAccumTime(0.0), TotTimeOcc(0.0), MechVentVolTotal(0.0), MechVentVolTotalOcc(0.0), 
              MechVentVolMin(9.9e9), InfilVolTotal(0.0), InfilVolTotalOcc(0.0), InfilVolMin(9.9e9), AFNInfilVolTotal(0.0), AFNInfilVolTotalOcc(0.0), 
              AFNInfilVolMin(9.9e9), SimpVentVolTotal(0.0), SimpVentVolTotalOcc(0.0), SimpVentVolMin(9.9e9), VozMin(0.0),
              SHGSAnHvacHt(0.0), SHGSAnHvacCl(0.0), SHGSAnHvacATUHt(0.0), SHGSAnHvacATUCl(0.0), SHGSAnSurfHt(0.0), SHGSAnSurfCl(0.0),
=======
            : isOccupied(false), NumOccAccum(0.0), NumOccAccumTime(0.0), TotTimeOcc(0.0), MechVentVolTotal(0.0), MechVentVolMin(9.9e9),
              InfilVolTotal(0.0), InfilVolMin(9.9e9), AFNInfilVolTotal(0.0), AFNInfilVolMin(9.9e9), SimpVentVolTotal(0.0), SimpVentVolMin(9.9e9),
              SHGSAnZoneEqHt(0.0), SHGSAnZoneEqCl(0.0), SHGSAnHvacATUHt(0.0), SHGSAnHvacATUCl(0.0), SHGSAnSurfHt(0.0), SHGSAnSurfCl(0.0),
>>>>>>> 7f35ab63
              SHGSAnPeoplAdd(0.0), SHGSAnLiteAdd(0.0), SHGSAnEquipAdd(0.0), SHGSAnWindAdd(0.0), SHGSAnIzaAdd(0.0), SHGSAnInfilAdd(0.0),
              SHGSAnOtherAdd(0.0), SHGSAnEquipRem(0.0), SHGSAnWindRem(0.0), SHGSAnIzaRem(0.0), SHGSAnInfilRem(0.0), SHGSAnOtherRem(0.0),
              clPtTimeStamp(0), clPeak(0.0), SHGSClHvacHt(0.0), SHGSClHvacCl(0.0), SHGSClHvacATUHt(0.0), SHGSClHvacATUCl(0.0), SHGSClSurfHt(0.0),
              SHGSClSurfCl(0.0), SHGSClPeoplAdd(0.0), SHGSClLiteAdd(0.0), SHGSClEquipAdd(0.0), SHGSClWindAdd(0.0), SHGSClIzaAdd(0.0),
              SHGSClInfilAdd(0.0), SHGSClOtherAdd(0.0), SHGSClEquipRem(0.0), SHGSClWindRem(0.0), SHGSClIzaRem(0.0), SHGSClInfilRem(0.0),
              SHGSClOtherRem(0.0), htPtTimeStamp(0), htPeak(0.0), SHGSHtHvacHt(0.0), SHGSHtHvacCl(0.0), SHGSHtHvacATUHt(0.0), SHGSHtHvacATUCl(0.0),
              SHGSHtSurfHt(0.0), SHGSHtSurfCl(0.0), SHGSHtPeoplAdd(0.0), SHGSHtLiteAdd(0.0), SHGSHtEquipAdd(0.0), SHGSHtWindAdd(0.0),
              SHGSHtIzaAdd(0.0), SHGSHtInfilAdd(0.0), SHGSHtOtherAdd(0.0), SHGSHtEquipRem(0.0), SHGSHtWindRem(0.0), SHGSHtIzaRem(0.0),
              SHGSHtInfilRem(0.0), SHGSHtOtherRem(0.0), emiEnvelopConv(0.0), emiZoneExfiltration(0.0), emiZoneExhaust(0.0), emiHVACRelief(0.0),
              emiHVACReject(0.0), emiTotHeat(0.0)
        {
        }
    };

    struct ZoneLocalEnvironmentData
    {
        // Members
        std::string Name;
        int ZonePtr;           // surface pointer
        int OutdoorAirNodePtr; // schedule pointer

        // Default Constructor
        ZoneLocalEnvironmentData() : ZonePtr(0), OutdoorAirNodePtr(0)
        {
        }
    };

    struct ZoneReportVars // Zone level.
    {
        // Members
        // People
        Real64 PeopleRadGain;
        Real64 PeopleConGain;
        Real64 PeopleSenGain;
        Real64 PeopleNumOcc;
        Real64 PeopleLatGain;
        Real64 PeopleTotGain;
        Real64 PeopleRadGainRate;
        Real64 PeopleConGainRate;
        Real64 PeopleSenGainRate;
        Real64 PeopleLatGainRate;
        Real64 PeopleTotGainRate;
        // Lights
        Real64 LtsPower;
        Real64 LtsElecConsump;
        Real64 LtsRadGain;
        Real64 LtsVisGain;
        Real64 LtsConGain;
        Real64 LtsRetAirGain;
        Real64 LtsTotGain;
        Real64 LtsRadGainRate;
        Real64 LtsVisGainRate;
        Real64 LtsConGainRate;
        Real64 LtsRetAirGainRate;
        Real64 LtsTotGainRate;
        // Baseboard Heat
        Real64 BaseHeatPower;
        Real64 BaseHeatElecCons;
        Real64 BaseHeatRadGain;
        Real64 BaseHeatConGain;
        Real64 BaseHeatTotGain;
        Real64 BaseHeatRadGainRate;
        Real64 BaseHeatConGainRate;
        Real64 BaseHeatTotGainRate;
        // Electric Equipment
        Real64 ElecPower;
        Real64 ElecConsump;
        Real64 ElecRadGain;
        Real64 ElecConGain;
        Real64 ElecLatGain;
        Real64 ElecLost;
        Real64 ElecTotGain;
        Real64 ElecRadGainRate;
        Real64 ElecConGainRate;
        Real64 ElecLatGainRate;
        Real64 ElecLostRate;
        Real64 ElecTotGainRate;
        // Gas Equipment
        Real64 GasPower;
        Real64 GasConsump;
        Real64 GasRadGain;
        Real64 GasConGain;
        Real64 GasLatGain;
        Real64 GasLost;
        Real64 GasTotGain;
        Real64 GasRadGainRate;
        Real64 GasConGainRate;
        Real64 GasLatGainRate;
        Real64 GasLostRate;
        Real64 GasTotGainRate;
        // Hot Water Equipment
        Real64 HWPower;
        Real64 HWConsump;
        Real64 HWRadGain;
        Real64 HWConGain;
        Real64 HWLatGain;
        Real64 HWLost;
        Real64 HWTotGain;
        Real64 HWRadGainRate;
        Real64 HWConGainRate;
        Real64 HWLatGainRate;
        Real64 HWLostRate;
        Real64 HWTotGainRate;
        // Steam Equipment
        Real64 SteamPower;
        Real64 SteamConsump;
        Real64 SteamRadGain;
        Real64 SteamConGain;
        Real64 SteamLatGain;
        Real64 SteamLost;
        Real64 SteamTotGain;
        Real64 SteamRadGainRate;
        Real64 SteamConGainRate;
        Real64 SteamLatGainRate;
        Real64 SteamLostRate;
        Real64 SteamTotGainRate;
        // Other Equipment
        Real64 OtherPower;
        Real64 OtherConsump;
        Real64 OtherRadGain;
        Real64 OtherConGain;
        Real64 OtherLatGain;
        Real64 OtherLost;
        Real64 OtherTotGain;
        Real64 OtherRadGainRate;
        Real64 OtherConGainRate;
        Real64 OtherLatGainRate;
        Real64 OtherLostRate;
        Real64 OtherTotGainRate;
        // IT Equipment
        Real64 ITEqCPUPower;            // Zone ITE CPU Electric Power [W]
        Real64 ITEqFanPower;            // Zone ITE Fan Electric Power [W]
        Real64 ITEqUPSPower;            // Zone ITE UPS Electric Power [W]
        Real64 ITEqCPUPowerAtDesign;    // Zone ITE CPU Electric Power at Design Inlet Conditions [W]
        Real64 ITEqFanPowerAtDesign;    // Zone ITE Fan Electric Power at Design Inlet Conditions [W]
        Real64 ITEqUPSGainRateToZone;   // Zone ITE UPS Heat Gain to Zone Rate [W] - convective gain
        Real64 ITEqConGainRateToZone;   // Zone ITE Total Heat Gain toZone Rate [W] - convective gain - includes heat gain from UPS, plus CPU and Fans
                                        // if room air model not used
        Real64 ITEqCPUConsumption;      // Zone ITE CPU Electric Energy [J]
        Real64 ITEqFanConsumption;      // Zone ITE Fan Electric Energy [J]
        Real64 ITEqUPSConsumption;      // Zone ITE UPS Electric Energy [J]
        Real64 ITEqCPUEnergyAtDesign;   // Zone ITE CPU Electric Energy at Design Inlet Conditions [J]
        Real64 ITEqFanEnergyAtDesign;   // Zone ITE Fan Electric Energy at Design Inlet Conditions [J]
        Real64 ITEqUPSGainEnergyToZone; // Zone ITE UPS Heat Gain to Zone Energy [J] - convective gain
        Real64 ITEqConGainEnergyToZone; // Zone ITE Total Heat Gain toZone Energy [J] - convective gain - includes heat gain from UPS, plus CPU and
                                        // Fans if room air model not used
        Real64 ITEqAirVolFlowStdDensity; // Zone Air volume flow rate at standard density [m3/s]
        Real64 ITEqAirMassFlow;          // Zone Air mass flow rate [kg/s]
        Real64 ITEqSHI;                  // Zone Supply Heat Index []
        Real64 ITEqTimeOutOfOperRange;   // Zone ITE Air Inlet Operating Range Exceeded Time [hr]
        Real64 ITEqTimeAboveDryBulbT;    // Zone ITE Air Inlet Dry-Bulb Temperature Above Operating Range Time [hr]
        Real64 ITEqTimeBelowDryBulbT;    // Zone ITE Air Inlet Dry-Bulb Temperature Below Operating Range Time [hr]
        Real64 ITEqTimeAboveDewpointT;   // Zone ITE Air Inlet Dewpoint Temperature Above Operating Range Time [hr]
        Real64 ITEqTimeBelowDewpointT;   // Zone ITE Air Inlet Dewpoint Temperature Below Operating Range Time [hr]
        Real64 ITEqTimeAboveRH;          // Zone ITE Air Inlet Relative Humidity Above Operating Range Time [hr]
        Real64 ITEqTimeBelowRH;          // Zone ITE Air Inlet Relative Humidity Below Operating Range Time [hr]
        Real64 ITEAdjReturnTemp;         // Zone ITE Adjusted Return Air Temperature
        // Overall Zone Variables
        Real64 TotRadiantGain;
        Real64 TotVisHeatGain;
        Real64 TotConvectiveGain;
        Real64 TotLatentGain;
        Real64 TotTotalHeatGain;
        Real64 TotRadiantGainRate;
        Real64 TotVisHeatGainRate;
        Real64 TotConvectiveGainRate;
        Real64 TotLatentGainRate;
        Real64 TotTotalHeatGainRate;
        // Contaminant
        Real64 CO2Rate;
        Real64 GCRate;

        Real64 SumTinMinusTSup;  // Numerator for zone-level sensible heat index (SHI)
        Real64 SumToutMinusTSup; // Denominator for zone-level sensible heat index (SHI)

        // Default Constructor
        ZoneReportVars()
            : PeopleRadGain(0.0), PeopleConGain(0.0), PeopleSenGain(0.0), PeopleNumOcc(0.0), PeopleLatGain(0.0), PeopleTotGain(0.0),
              PeopleRadGainRate(0.0), PeopleConGainRate(0.0), PeopleSenGainRate(0.0), PeopleLatGainRate(0.0), PeopleTotGainRate(0.0), LtsPower(0.0),
              LtsElecConsump(0.0), LtsRadGain(0.0), LtsVisGain(0.0), LtsConGain(0.0), LtsRetAirGain(0.0), LtsTotGain(0.0), LtsRadGainRate(0.0),
              LtsVisGainRate(0.0), LtsConGainRate(0.0), LtsRetAirGainRate(0.0), LtsTotGainRate(0.0), BaseHeatPower(0.0), BaseHeatElecCons(0.0),
              BaseHeatRadGain(0.0), BaseHeatConGain(0.0), BaseHeatTotGain(0.0), BaseHeatRadGainRate(0.0), BaseHeatConGainRate(0.0),
              BaseHeatTotGainRate(0.0), ElecPower(0.0), ElecConsump(0.0), ElecRadGain(0.0), ElecConGain(0.0), ElecLatGain(0.0), ElecLost(0.0),
              ElecTotGain(0.0), ElecRadGainRate(0.0), ElecConGainRate(0.0), ElecLatGainRate(0.0), ElecLostRate(0.0), ElecTotGainRate(0.0),
              GasPower(0.0), GasConsump(0.0), GasRadGain(0.0), GasConGain(0.0), GasLatGain(0.0), GasLost(0.0), GasTotGain(0.0), GasRadGainRate(0.0),
              GasConGainRate(0.0), GasLatGainRate(0.0), GasLostRate(0.0), GasTotGainRate(0.0), HWPower(0.0), HWConsump(0.0), HWRadGain(0.0),
              HWConGain(0.0), HWLatGain(0.0), HWLost(0.0), HWTotGain(0.0), HWRadGainRate(0.0), HWConGainRate(0.0), HWLatGainRate(0.0),
              HWLostRate(0.0), HWTotGainRate(0.0), SteamPower(0.0), SteamConsump(0.0), SteamRadGain(0.0), SteamConGain(0.0), SteamLatGain(0.0),
              SteamLost(0.0), SteamTotGain(0.0), SteamRadGainRate(0.0), SteamConGainRate(0.0), SteamLatGainRate(0.0), SteamLostRate(0.0),
              SteamTotGainRate(0.0), OtherPower(0.0), OtherConsump(0.0), OtherRadGain(0.0), OtherConGain(0.0), OtherLatGain(0.0), OtherLost(0.0),
              OtherTotGain(0.0), OtherRadGainRate(0.0), OtherConGainRate(0.0), OtherLatGainRate(0.0), OtherLostRate(0.0), OtherTotGainRate(0.0),
              ITEqCPUPower(0.0), ITEqFanPower(0.0), ITEqUPSPower(0.0), ITEqCPUPowerAtDesign(0.0), ITEqFanPowerAtDesign(0.0),
              ITEqUPSGainRateToZone(0.0), ITEqConGainRateToZone(0.0), ITEqCPUConsumption(0.0), ITEqFanConsumption(0.0), ITEqUPSConsumption(0.0),
              ITEqCPUEnergyAtDesign(0.0), ITEqFanEnergyAtDesign(0.0), ITEqUPSGainEnergyToZone(0.0), ITEqConGainEnergyToZone(0.0),
              ITEqAirVolFlowStdDensity(0.0), ITEqAirMassFlow(0.0), ITEqSHI(0.0), ITEqTimeOutOfOperRange(0.0), ITEqTimeAboveDryBulbT(0.0),
              ITEqTimeBelowDryBulbT(0.0), ITEqTimeAboveDewpointT(0.0), ITEqTimeBelowDewpointT(0.0), ITEqTimeAboveRH(0.0), ITEqTimeBelowRH(0.0),
              ITEAdjReturnTemp(0.0), TotRadiantGain(0.0), TotVisHeatGain(0.0), TotConvectiveGain(0.0), TotLatentGain(0.0), TotTotalHeatGain(0.0),
              TotRadiantGainRate(0.0), TotVisHeatGainRate(0.0), TotConvectiveGainRate(0.0), TotLatentGainRate(0.0), TotTotalHeatGainRate(0.0),
              CO2Rate(0.0), GCRate(0.0), SumTinMinusTSup(0.0), SumToutMinusTSup(0.0)
        {
        }
    };

    // Object Data
    extern Array1D<ZonePreDefRepType> ZonePreDefRep;
    extern ZonePreDefRepType BuildingPreDefRep;
    extern Array1D<ZoneSimData> ZoneIntGain;
    extern Array1D<GapSupportPillar> SupportPillar;
    extern Array1D<GapDeflectionState> DeflectionState;
    extern Array1D<SpectralDataProperties> SpectralData;
    extern Array1D<ZoneData> Zone;
    extern Array1D<ZoneListData> ZoneList;
    extern Array1D<ZoneGroupData> ZoneGroup;
    extern Array1D<ZoneListData> ShadingZoneGroup;
    extern Array1D<PeopleData> People;
    extern Array1D<LightsData> Lights;
    extern Array1D<ZoneEquipData> ZoneElectric;
    extern Array1D<ZoneEquipData> ZoneGas;
    extern Array1D<ZoneEquipData> ZoneOtherEq;
    extern Array1D<ZoneEquipData> ZoneHWEq;
    extern Array1D<ZoneEquipData> ZoneSteamEq;
    extern Array1D<ITEquipData> ZoneITEq;
    extern Array1D<BBHeatData> ZoneBBHeat;
    extern Array1D<InfiltrationData> Infiltration;
    extern Array1D<VentilationData> Ventilation;
    extern Array1D<ZoneAirBalanceData> ZoneAirBalance;
    extern Array1D<MixingData> Mixing;
    extern Array1D<MixingData> CrossMixing;
    extern Array1D<MixingData> RefDoorMixing;
    extern Array1D<WindowBlindProperties> Blind;
    extern Array1D<WindowComplexShade> ComplexShade;
    extern Array1D<WindowThermalModelParams> WindowThermalModel;
    extern Array1D<SurfaceScreenProperties> SurfaceScreens;
    extern Array1D<ScreenTransData> ScreenTrans;
    extern Array1D<ZoneCatEUseData> ZoneIntEEuse;
    extern Array1D<RefrigCaseCreditData> RefrigCaseCredit;
    extern Array1D<HeatReclaimDataBase> HeatReclaimRefrigeratedRack;
    extern Array1D<HeatReclaimRefrigCondenserData> HeatReclaimRefrigCondenser;
    extern Array1D<HeatReclaimDataBase> HeatReclaimDXCoil;
    extern Array1D<HeatReclaimDataBase> HeatReclaimVS_DXCoil;
    extern Array1D<HeatReclaimDataBase> HeatReclaimSimple_WAHPCoil;
    extern Array1D<AirReportVars> ZnAirRpt;
    extern Array1D<TCGlazingsType> TCGlazings;
    extern Array1D<ZoneEquipData> ZoneCO2Gen;
    extern Array1D<GlobalInternalGainMiscObject> PeopleObjects;
    extern Array1D<GlobalInternalGainMiscObject> LightsObjects;
    extern Array1D<GlobalInternalGainMiscObject> ZoneElectricObjects;
    extern Array1D<GlobalInternalGainMiscObject> ZoneGasObjects;
    extern Array1D<GlobalInternalGainMiscObject> HotWaterEqObjects;
    extern Array1D<GlobalInternalGainMiscObject> SteamEqObjects;
    extern Array1D<GlobalInternalGainMiscObject> OtherEqObjects;
    extern Array1D<GlobalInternalGainMiscObject> InfiltrationObjects;
    extern Array1D<GlobalInternalGainMiscObject> VentilationObjects;
    extern Array1D<ZoneReportVars> ZnRpt;
    extern Array1D<ZoneMassConservationData> MassConservation;
    extern Array1D<ZoneLocalEnvironmentData> ZoneLocalEnvironment;
    extern ZoneAirMassFlowConservation ZoneAirMassFlow;

    // Functions

    // Clears the global data in DataHeatBalance.
    // Needed for unit tests, should not be normally called.
    void clear_state();

    void SetZoneOutBulbTempAt(EnergyPlusData &state);

    void CheckZoneOutBulbTempAt(EnergyPlusData &state);

    void SetZoneWindSpeedAt(EnergyPlusData &state);

    void SetZoneWindDirAt(EnergyPlusData &state);

    void CheckAndSetConstructionProperties(EnergyPlusData &state,
                                           int ConstrNum, // Construction number to be set/checked
                                           bool &ErrorsFound    // error flag that is set when certain errors have occurred
    );

    int AssignReverseConstructionNumber(EnergyPlusData &state,
                                        int ConstrNum, // Existing Construction number of first surface
                                        bool &ErrorsFound);

    void AddVariableSlatBlind(EnergyPlusData &state,
                              int inBlindNumber, // current Blind Number/pointer to name
                              int &outBlindNumber,     // resultant Blind Number to pass back
                              bool &errFlag            // error flag should one be needed
    );

    void CalcScreenTransmittance(EnergyPlusData &state,
                                 int SurfaceNum,
                                 Optional<Real64 const> Phi = _,     // Optional sun altitude relative to surface outward normal (radians)
                                 Optional<Real64 const> Theta = _,   // Optional sun azimuth relative to surface outward normal (radians)
                                 Optional_int_const ScreenNumber = _ // Optional screen number
    );

    std::string DisplayMaterialRoughness(int Roughness); // Roughness String

    Real64 ComputeNominalUwithConvCoeffs(int numSurf, // index for Surface array.
                                         bool &isValid      // returns true if result is valid
    );

    void SetFlagForWindowConstructionWithShadeOrBlindLayer(EnergyPlusData &state);

} // namespace DataHeatBalance

} // namespace EnergyPlus

#endif<|MERGE_RESOLUTION|>--- conflicted
+++ resolved
@@ -1942,16 +1942,10 @@
 
         // Default Constructor
         ZonePreDefRepType()
-<<<<<<< HEAD
             : isOccupied(false), NumOcc(0.0), NumOccAccum(0.0), NumOccAccumTime(0.0), TotTimeOcc(0.0), MechVentVolTotal(0.0), MechVentVolTotalOcc(0.0), 
               MechVentVolMin(9.9e9), InfilVolTotal(0.0), InfilVolTotalOcc(0.0), InfilVolMin(9.9e9), AFNInfilVolTotal(0.0), AFNInfilVolTotalOcc(0.0), 
               AFNInfilVolMin(9.9e9), SimpVentVolTotal(0.0), SimpVentVolTotalOcc(0.0), SimpVentVolMin(9.9e9), VozMin(0.0),
-              SHGSAnHvacHt(0.0), SHGSAnHvacCl(0.0), SHGSAnHvacATUHt(0.0), SHGSAnHvacATUCl(0.0), SHGSAnSurfHt(0.0), SHGSAnSurfCl(0.0),
-=======
-            : isOccupied(false), NumOccAccum(0.0), NumOccAccumTime(0.0), TotTimeOcc(0.0), MechVentVolTotal(0.0), MechVentVolMin(9.9e9),
-              InfilVolTotal(0.0), InfilVolMin(9.9e9), AFNInfilVolTotal(0.0), AFNInfilVolMin(9.9e9), SimpVentVolTotal(0.0), SimpVentVolMin(9.9e9),
               SHGSAnZoneEqHt(0.0), SHGSAnZoneEqCl(0.0), SHGSAnHvacATUHt(0.0), SHGSAnHvacATUCl(0.0), SHGSAnSurfHt(0.0), SHGSAnSurfCl(0.0),
->>>>>>> 7f35ab63
               SHGSAnPeoplAdd(0.0), SHGSAnLiteAdd(0.0), SHGSAnEquipAdd(0.0), SHGSAnWindAdd(0.0), SHGSAnIzaAdd(0.0), SHGSAnInfilAdd(0.0),
               SHGSAnOtherAdd(0.0), SHGSAnEquipRem(0.0), SHGSAnWindRem(0.0), SHGSAnIzaRem(0.0), SHGSAnInfilRem(0.0), SHGSAnOtherRem(0.0),
               clPtTimeStamp(0), clPeak(0.0), SHGSClHvacHt(0.0), SHGSClHvacCl(0.0), SHGSClHvacATUHt(0.0), SHGSClHvacATUCl(0.0), SHGSClSurfHt(0.0),
