--- conflicted
+++ resolved
@@ -57,6 +57,7 @@
 #include <EnergyPlus/DataGlobals.hh>
 #include <EnergyPlus/EnergyPlus.hh>
 #include <EnergyPlus/Plant/Enums.hh>
+#include <EnergyPlus/Plant/PlantLocation.hh>
 #include <EnergyPlus/PlantComponent.hh>
 
 namespace EnergyPlus {
@@ -92,15 +93,8 @@
         int BoilerOutletNodeNum;                    // Node number at the boiler outlet
         Array1D<Real64> FullLoadCoef;               // Coefficients of the fuel consumption/part load ratio curve
         int TypeNum;                                // Plant loop type identifier
-<<<<<<< HEAD
-        PlantLocation plantLoc;        int PressErrIndex;                          // index pointer for recurring errors
-=======
-        int LoopNum;                                // Plant loop index number
-        DataPlant::LoopSideLocation LoopSideNum;    // Loop side index number
-        int BranchNum;                              // Branch index number
-        int CompNum;                                // Plant loop component index number
+        PlantLocation plantLoc;
         int PressErrIndex;                          // index pointer for recurring errors
->>>>>>> 96bedded
         int FluidIndex;                             // Steam index
         std::string EndUseSubcategory;              // identifier use for the end use subcategory
         bool myFlag;
@@ -123,17 +117,10 @@
             : FuelType(DataGlobalConstants::ResourceType::None), Available(false), ON(false), MissingSetPointErrDone(false), UseLoopSetPoint(false),
               DesMassFlowRate(0.0), MassFlowRate(0.0), NomCap(0.0), NomCapWasAutoSized(false), NomEffic(0.0), MinPartLoadRat(0.0),
               MaxPartLoadRat(0.0), OptPartLoadRat(0.0), OperPartLoadRat(0.0), TempUpLimitBoilerOut(0.0), BoilerMaxOperPress(0.0),
-<<<<<<< HEAD
               BoilerPressCheck(0.0), SizFac(0.0), BoilerInletNodeNum(0), BoilerOutletNodeNum(0), FullLoadCoef(3, 0.0), TypeNum(0), plantLoc{},
-              PressErrIndex(0), FluidIndex(0), myFlag(true), myEnvrnFlag(true), FuelUsed(0.0),
-              BoilerLoad(0.0), BoilerEff(0.0), BoilerMassFlowRate(0.0), BoilerOutletTemp(0.0), BoilerEnergy(0.0), FuelConsumed(0.0),
-              BoilerInletTemp(0.0), BoilerFuelTypeForOutputVariable("")
-=======
-              BoilerPressCheck(0.0), SizFac(0.0), BoilerInletNodeNum(0), BoilerOutletNodeNum(0), FullLoadCoef(3, 0.0), TypeNum(0), LoopNum(0),
-              LoopSideNum(DataPlant::LoopSideLocation::Invalid), BranchNum(0), CompNum(0), PressErrIndex(0), FluidIndex(0), myFlag(true),
+              PressErrIndex(0), FluidIndex(0), myFlag(true),
               myEnvrnFlag(true), FuelUsed(0.0), BoilerLoad(0.0), BoilerEff(0.0), BoilerMassFlowRate(0.0), BoilerOutletTemp(0.0), BoilerEnergy(0.0),
               FuelConsumed(0.0), BoilerInletTemp(0.0), BoilerFuelTypeForOutputVariable("")
->>>>>>> 96bedded
         {
         }
 
