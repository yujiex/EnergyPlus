// EnergyPlus, Copyright (c) 1996-2021, The Board of Trustees of the University of Illinois,
// The Regents of the University of California, through Lawrence Berkeley National Laboratory
// (subject to receipt of any required approvals from the U.S. Dept. of Energy), Oak Ridge
// National Laboratory, managed by UT-Battelle, Alliance for Sustainable Energy, LLC, and other
// contributors. All rights reserved.
//
// NOTICE: This Software was developed under funding from the U.S. Department of Energy and the
// U.S. Government consequently retains certain rights. As such, the U.S. Government has been
// granted for itself and others acting on its behalf a paid-up, nonexclusive, irrevocable,
// worldwide license in the Software to reproduce, distribute copies to the public, prepare
// derivative works, and perform publicly and display publicly, and to permit others to do so.
//
// Redistribution and use in source and binary forms, with or without modification, are permitted
// provided that the following conditions are met:
//
// (1) Redistributions of source code must retain the above copyright notice, this list of
//     conditions and the following disclaimer.
//
// (2) Redistributions in binary form must reproduce the above copyright notice, this list of
//     conditions and the following disclaimer in the documentation and/or other materials
//     provided with the distribution.
//
// (3) Neither the name of the University of California, Lawrence Berkeley National Laboratory,
//     the University of Illinois, U.S. Dept. of Energy nor the names of its contributors may be
//     used to endorse or promote products derived from this software without specific prior
//     written permission.
//
// (4) Use of EnergyPlus(TM) Name. If Licensee (i) distributes the software in stand-alone form
//     without changes from the version obtained under this License, or (ii) Licensee makes a
//     reference solely to the software portion of its product, Licensee must refer to the
//     software as "EnergyPlus version X" software, where "X" is the version number Licensee
//     obtained under this License and may not use a different name for the software. Except as
//     specifically required in this Section (4), Licensee shall not use in a company name, a
//     product name, in advertising, publicity, or other promotional activities any name, trade
//     name, trademark, logo, or other designation of "EnergyPlus", "E+", "e+" or confusingly
//     similar designation, without the U.S. Department of Energy's prior written consent.
//
// THIS SOFTWARE IS PROVIDED BY THE COPYRIGHT HOLDERS AND CONTRIBUTORS "AS IS" AND ANY EXPRESS OR
// IMPLIED WARRANTIES, INCLUDING, BUT NOT LIMITED TO, THE IMPLIED WARRANTIES OF MERCHANTABILITY
// AND FITNESS FOR A PARTICULAR PURPOSE ARE DISCLAIMED. IN NO EVENT SHALL THE COPYRIGHT OWNER OR
// CONTRIBUTORS BE LIABLE FOR ANY DIRECT, INDIRECT, INCIDENTAL, SPECIAL, EXEMPLARY, OR
// CONSEQUENTIAL DAMAGES (INCLUDING, BUT NOT LIMITED TO, PROCUREMENT OF SUBSTITUTE GOODS OR
// SERVICES; LOSS OF USE, DATA, OR PROFITS; OR BUSINESS INTERRUPTION) HOWEVER CAUSED AND ON ANY
// THEORY OF LIABILITY, WHETHER IN CONTRACT, STRICT LIABILITY, OR TORT (INCLUDING NEGLIGENCE OR
// OTHERWISE) ARISING IN ANY WAY OUT OF THE USE OF THIS SOFTWARE, EVEN IF ADVISED OF THE
// POSSIBILITY OF SUCH DAMAGE.

#ifndef HVACHXAssistedCoolingCoil_hh_INCLUDED
#define HVACHXAssistedCoolingCoil_hh_INCLUDED

// ObjexxFCL Headers
#include <ObjexxFCL/Array1D.hh>
#include <ObjexxFCL/Optional.hh>

// EnergyPlus Headers
#include <EnergyPlus/Data/BaseData.hh>
#include <EnergyPlus/DataGlobals.hh>
#include <EnergyPlus/EnergyPlus.hh>

namespace EnergyPlus {

// Forward declarations
struct EnergyPlusData;

namespace HVACHXAssistedCoolingCoil {

    // Compressor operation
    constexpr int On(1);  // normal compressor operation
    constexpr int Off(0); // signal DXCoil that compressor shouldn't run

<<<<<<< HEAD
    // DERIVED TYPE DEFINITIONS

    // MODULE VARIABLE DECLARATIONS:

    // Subroutine Specifications for the Module
    // Driver/Manager Routines

    // Get Input routines for module

    // Initialization routines for module

    // Calculation algorithms for the module
    // Update routine to update output node information
    // PRIVATE UpdateHXAssistedCoolingCoil
    // Not required.  All updates done by the individual components
    // (cooling coil and air-to-air heat exchanger)

    // Reporting routines for module
    // PRIVATE ReportHXAssistedCoolingCoil
    // No reporting variables for this compound component

    // Utility routines for module

    // Types

=======
>>>>>>> ec596b6c
    struct HXAssistedCoilParameters
    {
        // Members
        std::string HXAssistedCoilType; // Type of HXAssistedCoolingCoil
        int HXAssistedCoilType_Num;     // Numeric equivalent for hx assisted coil
        std::string Name;               // Name of the HXAssistedCoolingCoil
        std::string CoolingCoilType;    // Cooling coil type must be DetailedFlatCooling
        //  or Coil:DX:CoolingBypassFactorEmpirical
        int CoolingCoilType_Num;     // Numeric Equivalent for cooling coil
        std::string CoolingCoilName; // Cooling coil name
        int CoolingCoilIndex;
        int DXCoilNumOfSpeeds;         // number of speed levels for variable speed DX coil
        std::string HeatExchangerType; // Heat Exchanger type must be HeatExchanger:AirToAir:FlatPlate,
        // HeatExchanger:AirToAir:SensibleAndLatent or
        // HeatExchanger:Desiccant:BalancedFlow
        int HeatExchangerType_Num;       // Numeric Equivalent for heat exchanger
        std::string HeatExchangerName;   // Heat Exchanger name
        int HeatExchangerIndex;          // Heat Exchanger index
        int HXAssistedCoilInletNodeNum;  // Inlet node to HXAssistedCoolingCoil compound object
        int HXAssistedCoilOutletNodeNum; // Outlet node to HXAssistedCoolingCoil compound object
        int HXExhaustAirInletNodeNum;    // Inlet node number for air-to-air heat exchanger
        Real64 MassFlowRate;             // Mass flow rate through HXAssistedCoolingCoil compound object
        int MaxIterCounter;              // used in warning messages
        int MaxIterIndex;                // used in warning messages
        int ControllerIndex;             // index to water coil controller
        std::string ControllerName;      // name of water coil controller

        // Default Constructor
        HXAssistedCoilParameters()
            : HXAssistedCoilType_Num(0), CoolingCoilType_Num(0), CoolingCoilIndex(0), DXCoilNumOfSpeeds(0), HeatExchangerType_Num(0),
              HeatExchangerIndex(0), HXAssistedCoilInletNodeNum(0), HXAssistedCoilOutletNodeNum(0), HXExhaustAirInletNodeNum(0), MassFlowRate(0.0),
              MaxIterCounter(0), MaxIterIndex(0), ControllerIndex(0)
        {
        }
    };

<<<<<<< HEAD
    // Object Data

    // Functions

=======
>>>>>>> ec596b6c
    void SimHXAssistedCoolingCoil(EnergyPlusData &state, std::string const &HXAssistedCoilName, // Name of HXAssistedCoolingCoil
                                  bool const FirstHVACIteration,         // FirstHVACIteration flag
                                  int const CompOp,                      // compressor operation; 1=on, 0=off
                                  Real64 const PartLoadRatio,            // Part load ratio of Coil:DX:CoolingBypassFactorEmpirical
                                  int &CompIndex,
                                  int const FanOpMode,                    // Allows the parent object to control fan operation
                                  Optional_bool_const HXUnitEnable = _,   // flag to enable heat exchanger heat recovery
                                  Optional<Real64 const> OnOffAFR = _,    // Ratio of compressor ON air mass flow rate to AVERAGE over time step
                                  Optional_bool_const EconomizerFlag = _, // OA sys or air loop economizer status
                                  Optional<Real64> QTotOut = _            // the total cooling output of unit
    );

    void GetHXAssistedCoolingCoilInput(EnergyPlusData &state);

    void InitHXAssistedCoolingCoil(EnergyPlusData &state, int const HXAssistedCoilNum); // index for HXAssistedCoolingCoil

    void CalcHXAssistedCoolingCoil(EnergyPlusData &state,
                                   int const HXAssistedCoilNum,             // Index number for HXAssistedCoolingCoil
                                   bool const FirstHVACIteration,           // FirstHVACIteration flag
                                   int const CompOp,                        // compressor operation; 1=on, 0=off
                                   Real64 const PartLoadRatio,              // Cooling coil part load ratio
                                   bool const HXUnitOn,                     // Flag to enable heat exchanger
                                   int const FanOpMode,                     // Allows parent object to control fan operation
                                   Optional<Real64 const> OnOffAirFlow = _, // Ratio of compressor ON air mass flow to AVERAGE over time step
                                   Optional_bool_const EconomizerFlag = _   // OA (or airloop) econommizer status
    );

    void GetHXDXCoilIndex(EnergyPlusData &state, std::string const &HXDXCoilName, int &HXDXCoilIndex, bool &ErrorsFound, Optional_string_const CurrentModuleObject = _);

    void CheckHXAssistedCoolingCoilSchedule(EnergyPlusData &state, std::string const &CompType, // unused1208
                                            std::string const &CompName,
                                            Real64 &Value,
                                            int &CompIndex);

    Real64 GetCoilCapacity(EnergyPlusData &state, std::string const &CoilType, // must match coil types in this module
                           std::string const &CoilName, // must match coil names for the coil type
                           bool &ErrorsFound            // set to true if problem
    );

    int GetCoilGroupTypeNum(EnergyPlusData &state, std::string const &CoilType,         // must match coil types in this module
                            std::string const &CoilName,         // must match coil names for the coil type
                            bool &ErrorsFound,                   // set to true if problem
                            Optional_bool_const PrintWarning = _ // prints warning message if true
    );

    int GetCoilObjectTypeNum(EnergyPlusData &state, std::string const &CoilType,         // must match coil types in this module
                             std::string const &CoilName,         // must match coil names for the coil type
                             bool &ErrorsFound,                   // set to true if problem
                             Optional_bool_const PrintWarning = _ // prints warning message if true
    );

    int GetCoilInletNode(EnergyPlusData &state, std::string const &CoilType, // must match coil types in this module
                         std::string const &CoilName, // must match coil names for the coil type
                         bool &ErrorsFound            // set to true if problem
    );

    int GetCoilWaterInletNode(EnergyPlusData &state, std::string const &CoilType, // must match coil types in this module
                              std::string const &CoilName, // must match coil names for the coil type
                              bool &ErrorsFound            // set to true if problem
    );

    int GetCoilOutletNode(EnergyPlusData &state, std::string const &CoilType, // must match coil types in this module
                          std::string const &CoilName, // must match coil names for the coil type
                          bool &ErrorsFound            // set to true if problem
    );

    std::string GetHXDXCoilType(EnergyPlusData &state, std::string const &CoilType, // must match coil types in this module
                                std::string const &CoilName, // must match coil names for the coil type
                                bool &ErrorsFound            // set to true if problem
    );

    std::string GetHXDXCoilName(EnergyPlusData &state, std::string const &CoilType, // must match coil types in this module
                                std::string const &CoilName, // must match coil names for the coil type
                                bool &ErrorsFound            // set to true if problem
    );

    int GetActualDXCoilIndex(EnergyPlusData &state, std::string const &CoilType, // must match coil types in this module
                             std::string const &CoilName, // must match coil names for the coil type
                             bool &ErrorsFound            // set to true if problem
    );

    std::string GetHXCoilType(EnergyPlusData &state, std::string const &CoilType, // must match coil types in this module
                              std::string const &CoilName, // must match coil names for the coil type
                              bool &ErrorsFound            // set to true if problem
    );

    void GetHXCoilTypeAndName(EnergyPlusData &state, std::string const &CoilType,  // must match coil types in this module
                              std::string const &CoilName,  // must match coil names for the coil type
                              bool &ErrorsFound,            // set to true if problem
                              std::string &CoolingCoilType, // returned type of cooling coil
                              std::string &CoolingCoilName  // returned name of cooling coil
    );

    Real64 GetCoilMaxWaterFlowRate(EnergyPlusData &state, std::string const &CoilType, // must match coil types in this module
                                   std::string const &CoilName, // must match coil names for the coil type
                                   bool &ErrorsFound            // set to true if problem
    );

    Real64 GetHXCoilAirFlowRate(EnergyPlusData &state, std::string const &CoilType, // must match coil types in this module
                                std::string const &CoilName, // must match coil names for the coil type
                                bool &ErrorsFound            // set to true if problem
    );

    bool VerifyHeatExchangerParent(EnergyPlusData &state, std::string const &HXType, // must match coil types in this module
                                   std::string const &HXName  // must match coil names for the coil type
    );

} // namespace HVACHXAssistedCoolingCoil

struct HVACHXAssistedCoolingCoilData : BaseGlobalStruct {
    int TotalNumHXAssistedCoils = 0;                // The total number of HXAssistedCoolingCoil compound objects
    Array1D<Real64> HXAssistedCoilOutletTemp;   // Outlet temperature from this compound object
    Array1D<Real64> HXAssistedCoilOutletHumRat; // Outlet humidity ratio from this compound object
    bool GetCoilsInputFlag = true; // Flag to allow input data to be retrieved from idf on first call to this subroutine
    Array1D_bool CheckEquipName;
    Array1D<HVACHXAssistedCoolingCoil::HXAssistedCoilParameters> HXAssistedCoil;
    std::unordered_map<std::string, std::string> UniqueHXAssistedCoilNames;
    Real64 CoilOutputTempLast; // Exiting cooling coil temperature from last iteration
    int ErrCount = 0;
    int ErrCount2 = 0;

    int TotalNumHXAssistedCoils = 0;             // The total number of HXAssistedCoolingCoil compound objects
    Array1D<Real64> HXAssistedCoilOutletTemp;   // Outlet temperature from this compound object
    Array1D<Real64> HXAssistedCoilOutletHumRat; // Outlet humidity ratio from this compound object
    bool GetCoilsInputFlag = true; // Flag to allow input data to be retrieved from idf on first call to this subroutine
    Array1D_bool CheckEquipName;
    std::unordered_map<std::string, std::string> UniqueHXAssistedCoilNames;

    Real64 CoilOutputTempLast = -99.0; // Exiting cooling coil temperature from last iteration

    Array1D<HVACHXAssistedCoolingCoil::HXAssistedCoilParameters> HXAssistedCoil;

    void clear_state() override
    {
<<<<<<< HEAD
        this->UniqueHXAssistedCoilNames.clear();
        this->HXAssistedCoil.deallocate();
        this->TotalNumHXAssistedCoils = 0;
        this->HXAssistedCoilOutletTemp.deallocate();
        this->HXAssistedCoilOutletHumRat.deallocate();
        this->GetCoilsInputFlag = true;
        this->CheckEquipName.deallocate();
        this->CoilOutputTempLast = -99.0;
=======
        this->TotalNumHXAssistedCoils = 0;
        this->HXAssistedCoilOutletTemp.clear();
        this->HXAssistedCoilOutletHumRat.clear();
        this->GetCoilsInputFlag = true;
        this->CheckEquipName.clear();
        this->HXAssistedCoil.clear();
        this->UniqueHXAssistedCoilNames.clear();
        this->ErrCount = 0;
        this->ErrCount2 = 0;
>>>>>>> ec596b6c
    }
};

} // namespace EnergyPlus

#endif<|MERGE_RESOLUTION|>--- conflicted
+++ resolved
@@ -68,34 +68,6 @@
     constexpr int On(1);  // normal compressor operation
     constexpr int Off(0); // signal DXCoil that compressor shouldn't run
 
-<<<<<<< HEAD
-    // DERIVED TYPE DEFINITIONS
-
-    // MODULE VARIABLE DECLARATIONS:
-
-    // Subroutine Specifications for the Module
-    // Driver/Manager Routines
-
-    // Get Input routines for module
-
-    // Initialization routines for module
-
-    // Calculation algorithms for the module
-    // Update routine to update output node information
-    // PRIVATE UpdateHXAssistedCoolingCoil
-    // Not required.  All updates done by the individual components
-    // (cooling coil and air-to-air heat exchanger)
-
-    // Reporting routines for module
-    // PRIVATE ReportHXAssistedCoolingCoil
-    // No reporting variables for this compound component
-
-    // Utility routines for module
-
-    // Types
-
-=======
->>>>>>> ec596b6c
     struct HXAssistedCoilParameters
     {
         // Members
@@ -132,13 +104,6 @@
         }
     };
 
-<<<<<<< HEAD
-    // Object Data
-
-    // Functions
-
-=======
->>>>>>> ec596b6c
     void SimHXAssistedCoolingCoil(EnergyPlusData &state, std::string const &HXAssistedCoilName, // Name of HXAssistedCoolingCoil
                                   bool const FirstHVACIteration,         // FirstHVACIteration flag
                                   int const CompOp,                      // compressor operation; 1=on, 0=off
@@ -260,29 +225,8 @@
     int ErrCount = 0;
     int ErrCount2 = 0;
 
-    int TotalNumHXAssistedCoils = 0;             // The total number of HXAssistedCoolingCoil compound objects
-    Array1D<Real64> HXAssistedCoilOutletTemp;   // Outlet temperature from this compound object
-    Array1D<Real64> HXAssistedCoilOutletHumRat; // Outlet humidity ratio from this compound object
-    bool GetCoilsInputFlag = true; // Flag to allow input data to be retrieved from idf on first call to this subroutine
-    Array1D_bool CheckEquipName;
-    std::unordered_map<std::string, std::string> UniqueHXAssistedCoilNames;
-
-    Real64 CoilOutputTempLast = -99.0; // Exiting cooling coil temperature from last iteration
-
-    Array1D<HVACHXAssistedCoolingCoil::HXAssistedCoilParameters> HXAssistedCoil;
-
     void clear_state() override
     {
-<<<<<<< HEAD
-        this->UniqueHXAssistedCoilNames.clear();
-        this->HXAssistedCoil.deallocate();
-        this->TotalNumHXAssistedCoils = 0;
-        this->HXAssistedCoilOutletTemp.deallocate();
-        this->HXAssistedCoilOutletHumRat.deallocate();
-        this->GetCoilsInputFlag = true;
-        this->CheckEquipName.deallocate();
-        this->CoilOutputTempLast = -99.0;
-=======
         this->TotalNumHXAssistedCoils = 0;
         this->HXAssistedCoilOutletTemp.clear();
         this->HXAssistedCoilOutletHumRat.clear();
@@ -292,7 +236,6 @@
         this->UniqueHXAssistedCoilNames.clear();
         this->ErrCount = 0;
         this->ErrCount2 = 0;
->>>>>>> ec596b6c
     }
 };
 
