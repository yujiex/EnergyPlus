// EnergyPlus, Copyright (c) 1996-2020, The Board of Trustees of the University of Illinois,
// The Regents of the University of California, through Lawrence Berkeley National Laboratory
// (subject to receipt of any required approvals from the U.S. Dept. of Energy), Oak Ridge
// National Laboratory, managed by UT-Battelle, Alliance for Sustainable Energy, LLC, and other
// contributors. All rights reserved.
//
// NOTICE: This Software was developed under funding from the U.S. Department of Energy and the
// U.S. Government consequently retains certain rights. As such, the U.S. Government has been
// granted for itself and others acting on its behalf a paid-up, nonexclusive, irrevocable,
// worldwide license in the Software to reproduce, distribute copies to the public, prepare
// derivative works, and perform publicly and display publicly, and to permit others to do so.
//
// Redistribution and use in source and binary forms, with or without modification, are permitted
// provided that the following conditions are met:
//
// (1) Redistributions of source code must retain the above copyright notice, this list of
//     conditions and the following disclaimer.
//
// (2) Redistributions in binary form must reproduce the above copyright notice, this list of
//     conditions and the following disclaimer in the documentation and/or other materials
//     provided with the distribution.
//
// (3) Neither the name of the University of California, Lawrence Berkeley National Laboratory,
//     the University of Illinois, U.S. Dept. of Energy nor the names of its contributors may be
//     used to endorse or promote products derived from this software without specific prior
//     written permission.
//
// (4) Use of EnergyPlus(TM) Name. If Licensee (i) distributes the software in stand-alone form
//     without changes from the version obtained under this License, or (ii) Licensee makes a
//     reference solely to the software portion of its product, Licensee must refer to the
//     software as "EnergyPlus version X" software, where "X" is the version number Licensee
//     obtained under this License and may not use a different name for the software. Except as
//     specifically required in this Section (4), Licensee shall not use in a company name, a
//     product name, in advertising, publicity, or other promotional activities any name, trade
//     name, trademark, logo, or other designation of "EnergyPlus", "E+", "e+" or confusingly
//     similar designation, without the U.S. Department of Energy's prior written consent.
//
// THIS SOFTWARE IS PROVIDED BY THE COPYRIGHT HOLDERS AND CONTRIBUTORS "AS IS" AND ANY EXPRESS OR
// IMPLIED WARRANTIES, INCLUDING, BUT NOT LIMITED TO, THE IMPLIED WARRANTIES OF MERCHANTABILITY
// AND FITNESS FOR A PARTICULAR PURPOSE ARE DISCLAIMED. IN NO EVENT SHALL THE COPYRIGHT OWNER OR
// CONTRIBUTORS BE LIABLE FOR ANY DIRECT, INDIRECT, INCIDENTAL, SPECIAL, EXEMPLARY, OR
// CONSEQUENTIAL DAMAGES (INCLUDING, BUT NOT LIMITED TO, PROCUREMENT OF SUBSTITUTE GOODS OR
// SERVICES; LOSS OF USE, DATA, OR PROFITS; OR BUSINESS INTERRUPTION) HOWEVER CAUSED AND ON ANY
// THEORY OF LIABILITY, WHETHER IN CONTRACT, STRICT LIABILITY, OR TORT (INCLUDING NEGLIGENCE OR
// OTHERWISE) ARISING IN ANY WAY OUT OF THE USE OF THIS SOFTWARE, EVEN IF ADVISED OF THE
// POSSIBILITY OF SUCH DAMAGE.

// C++ Headers
#include <cmath>

// ObjexxFCL Headers
#include <ObjexxFCL/Array.functions.hh>
#include <ObjexxFCL/Fmath.hh>

// EnergyPlus Headers
#include <EnergyPlus/BranchNodeConnections.hh>
#include <EnergyPlus/Construction.hh>
#include <EnergyPlus/Data/EnergyPlusData.hh>
#include <EnergyPlus/DataBranchAirLoopPlant.hh>
#include <EnergyPlus/DataConversions.hh>
#include <EnergyPlus/DataEnvironment.hh>
#include <EnergyPlus/DataHVACGlobals.hh>
#include <EnergyPlus/DataHeatBalFanSys.hh>
#include <EnergyPlus/DataHeatBalSurface.hh>
#include <EnergyPlus/DataHeatBalance.hh>
#include <EnergyPlus/DataLoopNode.hh>
#include <EnergyPlus/DataSizing.hh>
#include <EnergyPlus/DataSurfaceLists.hh>
#include <EnergyPlus/DataSurfaces.hh>
#include <EnergyPlus/FluidProperties.hh>
#include <EnergyPlus/General.hh>
#include <EnergyPlus/GeneralRoutines.hh>
#include <EnergyPlus/HeatBalanceSurfaceManager.hh>
#include <EnergyPlus/InputProcessing/InputProcessor.hh>
#include <EnergyPlus/NodeInputManager.hh>
#include <EnergyPlus/OutputProcessor.hh>
#include <EnergyPlus/Plant/DataPlant.hh>
#include <EnergyPlus/Plant/PlantLocation.hh>
#include <EnergyPlus/PlantUtilities.hh>
#include <EnergyPlus/Psychrometrics.hh>
#include <EnergyPlus/ScheduleManager.hh>
#include <EnergyPlus/SwimmingPool.hh>
#include <EnergyPlus/UtilityRoutines.hh>

namespace EnergyPlus {

namespace SwimmingPool {

    // MODULE INFORMATION:
    //       AUTHOR         Rick Strand, Ho-Sung Kim
    //       DATE WRITTEN   June 2012 (F90) and October 2014 (C++)

    // PURPOSE OF THIS MODULE:
    // The purpose of this module is to encapsulate the data and algorithms required
    // to manage the SwimmingPool System Component.

    // METHODOLOGY EMPLOYED:
    // The swimming pool acts as a surface within the heat balance and then connects
    // to the plant via a water loop.

    // REFERENCES:
    // 1. ASHRAE (2011). 2011 ASHRAE Handbook - HVAC Applications. Atlanta: American Society of Heating,
    //    Refrigerating and Air-Conditioning Engineers, Inc., p.5.6-5.9.
    // 2. Janis, R. and W. Tao (2005). Mechanical and Electrical Systems in Buildings. 3rd ed. Upper
    //    Saddle River, NJ: Pearson Education, Inc., p.246.
    // 3. Kittler, R. (1989). Indoor Natatorium Design and Energy Recycling. ASHRAE Transactions 95(1), p.521-526.
    // 4. Smith, C., R. Jones, and G. Lof (1993). Energy Requirements and Potential Savings for Heated
    //    Indoor Swimming Pools. ASHRAE Transactions 99(2), p.864-874.

    static std::string const BlankString;

    void SimSwimmingPool(EnergyPlusData &state, bool FirstHVACIteration)
    {
        // Process the input data if it hasn't been done already
        if (state.dataSwimmingPools->getSwimmingPoolInput) {
            GetSwimmingPool(state);
            state.dataSwimmingPools->getSwimmingPoolInput = false;
        }

        // System wide (for all pools) inits
        DataHeatBalFanSys::SumConvPool = 0.0;
        DataHeatBalFanSys::SumLatentPool = 0.0;

        PlantLocation A(0, 0, 0, 0);
        Real64 CurLoad = 0.0;
        bool RunFlag = true;

        for (auto &thisPool : state.dataSwimmingPools->Pool) {
            thisPool.simulate(state, A, FirstHVACIteration, CurLoad, RunFlag);
        }

        if (state.dataSwimmingPools->NumSwimmingPools > 0) HeatBalanceSurfaceManager::CalcHeatBalanceInsideSurf(state);

        ReportSwimmingPool(state);
    }

    void SwimmingPoolData::simulate(EnergyPlusData &state, const PlantLocation &EP_UNUSED(calledFromLocation),
                                    bool FirstHVACIteration,
                                    Real64 &EP_UNUSED(CurLoad),
                                    bool EP_UNUSED(RunFlag))
    {
        this->initialize(state, FirstHVACIteration);

        this->calculate(state);

        this->update();
    }

    void GetSwimmingPool(EnergyPlusData &state)
    {
        // SUBROUTINE INFORMATION:
        //       AUTHOR         Rick Strand, Ho-Sung Kim
        //       DATE WRITTEN   October 2014

        // PURPOSE OF THIS SUBROUTINE:
        // This subroutine reads the input for all swimming pools present in
        // the user input file.  This will contain all of the information needed
        // to simulate a swimming pool.

        // SUBROUTINE PARAMETER DEFINITIONS:
        static std::string const RoutineName("GetSwimmingPool: "); // include trailing blank space
        Real64 const MinCoverFactor(0.0);                          // minimum value for cover factors
        Real64 const MaxCoverFactor(1.0);                          // maximum value for cover factors
        Real64 const MinDepth(0.05);                               // minimum average pool depth (to avoid obvious input errors)
        Real64 const MaxDepth(10.0);                               // maximum average pool depth (to avoid obvious input errors)
        Real64 const MinPowerFactor(0.0);                          // minimum power factor for miscellaneous equipment

        // SUBROUTINE LOCAL VARIABLE DECLARATIONS:
        bool ErrorsFound(false);         // Set to true if something goes wrong
        std::string CurrentModuleObject; // for ease in getting objects
        Array1D_string Alphas;           // Alpha items for object
        Array1D_string cAlphaFields;     // Alpha field names
        Array1D_string cNumericFields;   // Numeric field names
        int IOStatus;                    // Used in GetObjectItem
        int Item;                        // Item to be "gotten"
        Array1D<Real64> Numbers;         // Numeric items for object
        int NumAlphas;                   // Number of Alphas for each GetObjectItem call
        int NumArgs;                     // Unused variable that is part of a subroutine call
        int NumNumbers;                  // Number of Numbers for each GetObjectItem call
        Array1D_bool lAlphaBlanks;       // Logical array, alpha field input BLANK = .TRUE.
        Array1D_bool lNumericBlanks;     // Logical array, numeric field input BLANK = .TRUE.

        // Initializations and allocations
        int MaxAlphas = 0;  // Maximum number of alphas for these input keywords
        int MaxNumbers = 0; // Maximum number of numbers for these input keywords

        inputProcessor->getObjectDefMaxArgs("SwimmingPool:Indoor", NumArgs, NumAlphas, NumNumbers);
        MaxAlphas = max(MaxAlphas, NumAlphas);
        MaxNumbers = max(MaxNumbers, NumNumbers);

        Alphas.allocate(MaxAlphas);
        Alphas = "";
        Numbers.allocate(MaxNumbers);
        Numbers = 0.0;
        cAlphaFields.allocate(MaxAlphas);
        cAlphaFields = "";
        cNumericFields.allocate(MaxNumbers);
        cNumericFields = "";
        lAlphaBlanks.allocate(MaxAlphas);
        lAlphaBlanks = true;
        lNumericBlanks.allocate(MaxNumbers);
        lNumericBlanks = true;

        state.dataSwimmingPools->NumSwimmingPools = inputProcessor->getNumObjectsFound("SwimmingPool:Indoor");
        state.dataSwimmingPools->CheckEquipName.allocate(state.dataSwimmingPools->NumSwimmingPools);
        state.dataSwimmingPools->CheckEquipName = true;

        state.dataSwimmingPools->Pool.allocate(state.dataSwimmingPools->NumSwimmingPools);

        // Obtain all of the user data related to indoor swimming pools...
        CurrentModuleObject = "SwimmingPool:Indoor";
        for (Item = 1; Item <= state.dataSwimmingPools->NumSwimmingPools; ++Item) {

            inputProcessor->getObjectItem(state,
                                          CurrentModuleObject,
                                          Item,
                                          Alphas,
                                          NumAlphas,
                                          Numbers,
                                          NumNumbers,
                                          IOStatus,
                                          lNumericBlanks,
                                          lAlphaBlanks,
                                          cAlphaFields,
                                          cNumericFields);
            UtilityRoutines::IsNameEmpty(Alphas(1), CurrentModuleObject, ErrorsFound);
            state.dataSwimmingPools->Pool(Item).Name = Alphas(1);

            state.dataSwimmingPools->Pool(Item).SurfaceName = Alphas(2);
            state.dataSwimmingPools->Pool(Item).SurfacePtr = 0;
            for (int SurfNum = 1; SurfNum <= DataSurfaces::TotSurfaces; ++SurfNum) {
                if (UtilityRoutines::SameString(DataSurfaces::Surface(SurfNum).Name, state.dataSwimmingPools->Pool(Item).SurfaceName)) {
                    state.dataSwimmingPools->Pool(Item).SurfacePtr = SurfNum;
                    break;
                }
            }

            state.dataSwimmingPools->Pool(Item).ErrorCheckSetupPoolSurface(state, Alphas(1),Alphas(2),cAlphaFields(2),ErrorsFound);

            state.dataSwimmingPools->Pool(Item).AvgDepth = Numbers(1);
            if (state.dataSwimmingPools->Pool(Item).AvgDepth < MinDepth) {
                ShowWarningError(RoutineName + CurrentModuleObject + "=\"" + Alphas(1) + " has an average depth that is too small.");
                ShowContinueError("The pool average depth has been reset to the minimum allowed depth.");
            } else if (state.dataSwimmingPools->Pool(Item).AvgDepth > MaxDepth) {
                ShowSevereError(RoutineName + CurrentModuleObject + "=\"" + Alphas(1) + " has an average depth that is too large.");
                ShowContinueError("The pool depth must be less than the maximum average depth of 10 meters.");
                ErrorsFound = true;
            }

            state.dataSwimmingPools->Pool(Item).ActivityFactorSchedName = Alphas(3);
            state.dataSwimmingPools->Pool(Item).ActivityFactorSchedPtr = ScheduleManager::GetScheduleIndex(state, Alphas(3));
            if ((state.dataSwimmingPools->Pool(Item).ActivityFactorSchedPtr == 0) && (!lAlphaBlanks(3))) {
                ShowSevereError(cAlphaFields(3) + " not found: " + Alphas(3));
                ShowContinueError("Occurs in " + CurrentModuleObject + " = " + Alphas(1));
                ErrorsFound = true;
            }

            state.dataSwimmingPools->Pool(Item).MakeupWaterSupplySchedName = Alphas(4);
            state.dataSwimmingPools->Pool(Item).MakeupWaterSupplySchedPtr = ScheduleManager::GetScheduleIndex(state, Alphas(4));
            if ((state.dataSwimmingPools->Pool(Item).MakeupWaterSupplySchedPtr == 0) && (!lAlphaBlanks(4))) {
                ShowSevereError(cAlphaFields(4) + " not found: " + Alphas(4));
                ShowContinueError("Occurs in " + CurrentModuleObject + " = " + Alphas(1));
                ErrorsFound = true;
            }

            state.dataSwimmingPools->Pool(Item).CoverSchedName = Alphas(5);
            state.dataSwimmingPools->Pool(Item).CoverSchedPtr = ScheduleManager::GetScheduleIndex(state, Alphas(5));
            if ((state.dataSwimmingPools->Pool(Item).CoverSchedPtr == 0) && (!lAlphaBlanks(5))) {
                ShowSevereError(cAlphaFields(5) + " not found: " + Alphas(5));
                ShowContinueError("Occurs in " + CurrentModuleObject + " = " + Alphas(1));
                ErrorsFound = true;
            }

            state.dataSwimmingPools->Pool(Item).CoverEvapFactor = Numbers(2);
            if (state.dataSwimmingPools->Pool(Item).CoverEvapFactor < MinCoverFactor) {
                ShowWarningError(RoutineName + CurrentModuleObject + "=\"" + Alphas(1) + " has an evaporation cover factor less than zero.");
                ShowContinueError("The evaporation cover factor has been reset to zero.");
                state.dataSwimmingPools->Pool(Item).CoverEvapFactor = MinCoverFactor;
            } else if (state.dataSwimmingPools->Pool(Item).CoverEvapFactor > MaxCoverFactor) {
                ShowWarningError(RoutineName + CurrentModuleObject + "=\"" + Alphas(1) + " has an evaporation cover factor greater than one.");
                ShowContinueError("The evaporation cover factor has been reset to one.");
                state.dataSwimmingPools->Pool(Item).CoverEvapFactor = MaxCoverFactor;
            }

            state.dataSwimmingPools->Pool(Item).CoverConvFactor = Numbers(3);
            if (state.dataSwimmingPools->Pool(Item).CoverConvFactor < MinCoverFactor) {
                ShowWarningError(RoutineName + CurrentModuleObject + "=\"" + Alphas(1) + " has a convection cover factor less than zero.");
                ShowContinueError("The convection cover factor has been reset to zero.");
                state.dataSwimmingPools->Pool(Item).CoverConvFactor = MinCoverFactor;
            } else if (state.dataSwimmingPools->Pool(Item).CoverConvFactor > MaxCoverFactor) {
                ShowWarningError(RoutineName + CurrentModuleObject + "=\"" + Alphas(1) + " has a convection cover factor greater than one.");
                ShowContinueError("The convection cover factor has been reset to one.");
                state.dataSwimmingPools->Pool(Item).CoverConvFactor = MaxCoverFactor;
            }

            state.dataSwimmingPools->Pool(Item).CoverSWRadFactor = Numbers(4);
            if (state.dataSwimmingPools->Pool(Item).CoverSWRadFactor < MinCoverFactor) {
                ShowWarningError(RoutineName + CurrentModuleObject + "=\"" + Alphas(1) +
                                 " has a short-wavelength radiation cover factor less than zero.");
                ShowContinueError("The short-wavelength radiation cover factor has been reset to zero.");
                state.dataSwimmingPools->Pool(Item).CoverSWRadFactor = MinCoverFactor;
            } else if (state.dataSwimmingPools->Pool(Item).CoverSWRadFactor > MaxCoverFactor) {
                ShowWarningError(RoutineName + CurrentModuleObject + "=\"" + Alphas(1) +
                                 " has a short-wavelength radiation cover factor greater than one.");
                ShowContinueError("The short-wavelength radiation cover factor has been reset to one.");
                state.dataSwimmingPools->Pool(Item).CoverSWRadFactor = MaxCoverFactor;
            }

            state.dataSwimmingPools->Pool(Item).CoverLWRadFactor = Numbers(5);
            if (state.dataSwimmingPools->Pool(Item).CoverLWRadFactor < MinCoverFactor) {
                ShowWarningError(RoutineName + CurrentModuleObject + "=\"" + Alphas(1) +
                                 " has a long-wavelength radiation cover factor less than zero.");
                ShowContinueError("The long-wavelength radiation cover factor has been reset to zero.");
                state.dataSwimmingPools->Pool(Item).CoverLWRadFactor = MinCoverFactor;
            } else if (state.dataSwimmingPools->Pool(Item).CoverLWRadFactor > MaxCoverFactor) {
                ShowWarningError(RoutineName + CurrentModuleObject + "=\"" + Alphas(1) +
                                 " has a long-wavelength radiation cover factor greater than one.");
                ShowContinueError("The long-wavelength radiation cover factor has been reset to one.");
                state.dataSwimmingPools->Pool(Item).CoverLWRadFactor = MaxCoverFactor;
            }

            state.dataSwimmingPools->Pool(Item).WaterInletNodeName = Alphas(6);
            state.dataSwimmingPools->Pool(Item).WaterOutletNodeName = Alphas(7);
            state.dataSwimmingPools->Pool(Item).WaterInletNode = NodeInputManager::GetOnlySingleNode(state, Alphas(6),
                                                                            ErrorsFound,
                                                                            CurrentModuleObject,
                                                                            Alphas(1),
                                                                            DataLoopNode::NodeType_Water,
                                                                            DataLoopNode::NodeConnectionType_Inlet,
                                                                            1,
                                                                            DataLoopNode::ObjectIsNotParent);
            state.dataSwimmingPools->Pool(Item).WaterOutletNode = NodeInputManager::GetOnlySingleNode(state, Alphas(7),
                                                                             ErrorsFound,
                                                                             CurrentModuleObject,
                                                                             Alphas(1),
                                                                             DataLoopNode::NodeType_Water,
                                                                             DataLoopNode::NodeConnectionType_Outlet,
                                                                             1,
                                                                             DataLoopNode::ObjectIsNotParent);
            if ((!lAlphaBlanks(6)) || (!lAlphaBlanks(7))) {
                BranchNodeConnections::TestCompSet(CurrentModuleObject, Alphas(1), Alphas(6), Alphas(7), "Hot Water Nodes");
            }
            state.dataSwimmingPools->Pool(Item).WaterVolFlowMax = Numbers(6);
            state.dataSwimmingPools->Pool(Item).MiscPowerFactor = Numbers(7);
            if (state.dataSwimmingPools->Pool(Item).MiscPowerFactor < MinPowerFactor) {
                ShowWarningError(RoutineName + CurrentModuleObject + "=\"" + Alphas(1) + " has a miscellaneous power factor less than zero.");
                ShowContinueError("The miscellaneous power factor has been reset to zero.");
                state.dataSwimmingPools->Pool(Item).MiscPowerFactor = MinPowerFactor;
            }

            state.dataSwimmingPools->Pool(Item).SetPtTempSchedName = Alphas(8);
            state.dataSwimmingPools->Pool(Item).SetPtTempSchedPtr = ScheduleManager::GetScheduleIndex(state, Alphas(8));
            if ((state.dataSwimmingPools->Pool(Item).SetPtTempSchedPtr == 0) && (!lAlphaBlanks(8))) {
                ShowSevereError(cAlphaFields(8) + " not found: " + Alphas(8));
                ShowContinueError("Occurs in " + CurrentModuleObject + " = " + Alphas(1));
                ErrorsFound = true;
            }
            if (lAlphaBlanks(8)) {
                ShowSevereError(cAlphaFields(8) + " left blank.  This is NOT allowed as there must be a pool water setpoint temperature.");
                ShowContinueError("Occurs in " + CurrentModuleObject + " = " + Alphas(1));
                ErrorsFound = true;
            }

            state.dataSwimmingPools->Pool(Item).MaxNumOfPeople = Numbers(8);
            if (state.dataSwimmingPools->Pool(Item).MaxNumOfPeople < 0.0) {
                ShowWarningError(RoutineName + CurrentModuleObject + "=\"" + Alphas(1) + " was entered with negative people.  This is not allowed.");
                ShowContinueError("The number of people has been reset to zero.");
                state.dataSwimmingPools->Pool(Item).MaxNumOfPeople = 0.0;
            }

            state.dataSwimmingPools->Pool(Item).PeopleSchedName = Alphas(9);
            state.dataSwimmingPools->Pool(Item).PeopleSchedPtr = ScheduleManager::GetScheduleIndex(state, Alphas(9));
            if ((state.dataSwimmingPools->Pool(Item).PeopleSchedPtr == 0) && (!lAlphaBlanks(9))) {
                ShowSevereError(cAlphaFields(9) + " not found: " + Alphas(9));
                ShowContinueError("Occurs in " + CurrentModuleObject + " = " + Alphas(1));
                ErrorsFound = true;
            }

            state.dataSwimmingPools->Pool(Item).PeopleHeatGainSchedName = Alphas(10);
            state.dataSwimmingPools->Pool(Item).PeopleHeatGainSchedPtr = ScheduleManager::GetScheduleIndex(state, Alphas(10));
            if ((state.dataSwimmingPools->Pool(Item).PeopleHeatGainSchedPtr == 0) && (!lAlphaBlanks(10))) {
                ShowSevereError(cAlphaFields(10) + " not found: " + Alphas(10));
                ShowContinueError("Occurs in " + CurrentModuleObject + " = " + Alphas(1));
                ErrorsFound = true;
            }
        }

        Alphas.deallocate();
        Numbers.deallocate();
        cAlphaFields.deallocate();
        cNumericFields.deallocate();
        lAlphaBlanks.deallocate();
        lNumericBlanks.deallocate();

        if (ErrorsFound) {
            ShowFatalError(RoutineName + "Errors found in swimming pool input. Preceding conditions cause termination.");
        }
    }

    void SwimmingPoolData::ErrorCheckSetupPoolSurface(EnergyPlusData &state,
                                                      std::string const Alpha1,
                                                      std::string const Alpha2,
                                                      std::string const cAlphaField2,
                                                      bool &ErrorsFound
    )
    {

        static std::string const RoutineName("ErrorCheckSetupPoolSurface: "); // include trailing blank space
        static std::string const CurrentModuleObject("SwimmingPool:Indoor");

        if (this->SurfacePtr <= 0) {
            ShowSevereError(RoutineName + "Invalid " + cAlphaField2 + " = " + Alpha2);
            ShowContinueError("Occurs in " + CurrentModuleObject + " = " + Alpha1);
            ErrorsFound = true;
        } else if (DataSurfaces::Surface(this->SurfacePtr).IsRadSurfOrVentSlabOrPool) {
            ShowSevereError(RoutineName + CurrentModuleObject + "=\"" + Alpha1 + "\", Invalid Surface");
            ShowContinueError(cAlphaField2 + "=\"" + Alpha2 + "\" has been used in another radiant system, ventilated slab, or pool.");
            ShowContinueError(
                "A single surface can only be a radiant system, a ventilated slab, or a pool.  It CANNOT be more than one of these.");
            ErrorsFound = true;
            // Something present that is not allowed for a swimming pool (non-CTF algorithm, movable insulation, or radiant source/sink
        } else if (DataSurfaces::Surface(this->SurfacePtr).HeatTransferAlgorithm != DataSurfaces::HeatTransferModel_CTF) {
            ShowSevereError(DataSurfaces::Surface(this->SurfacePtr).Name +
                            " is a pool and is attempting to use a non-CTF solution algorithm.  This is "
                            "not allowed.  Use the CTF solution algorithm for this surface.");
            ErrorsFound = true;
        } else if (DataSurfaces::Surface(this->SurfacePtr).Class == DataSurfaces::SurfaceClass_Window) {
            ShowSevereError(DataSurfaces::Surface(this->SurfacePtr).Name +
                            " is a pool and is defined as a window.  This is not allowed.  A pool must be a floor that is NOT a window.");
            ErrorsFound = true;
        } else if (DataSurfaces::Surface(this->SurfacePtr).MaterialMovInsulInt > 0) {
            ShowSevereError(DataSurfaces::Surface(this->SurfacePtr).Name +
                            " is a pool and has movable insulation.  This is not allowed.  Remove the movable insulation for this surface.");
            ErrorsFound = true;
        } else if (state.dataConstruction->Construct(DataSurfaces::Surface(this->SurfacePtr).Construction).SourceSinkPresent) {
            ShowSevereError(
                DataSurfaces::Surface(this->SurfacePtr).Name +
                " is a pool and uses a construction with a source/sink.  This is not allowed.  Use a standard construction for this surface.");
            ErrorsFound = true;
        } else { // ( Pool( Item ).SurfacePtr > 0 )
            DataSurfaces::Surface(this->SurfacePtr).IsRadSurfOrVentSlabOrPool = true;
            DataSurfaces::Surface(this->SurfacePtr).IsPool = true;
            this->ZonePtr = DataSurfaces::Surface(this->SurfacePtr).Zone;
            // Check to make sure pool surface is a floor
            if (DataSurfaces::Surface(this->SurfacePtr).Class != DataSurfaces::SurfaceClass_Floor) {
                ShowSevereError(RoutineName + CurrentModuleObject + "=\"" + Alpha1 + " contains a surface name that is NOT a floor.");
                ShowContinueError(
                    "A swimming pool must be associated with a surface that is a FLOOR.  Association with other surface types is not permitted.");
                ErrorsFound = true;
            }
        }
    }

    void SwimmingPoolData::initialize(EnergyPlusData &state, bool const FirstHVACIteration // true during the first HVAC iteration
    )
    {
        // SUBROUTINE INFORMATION:
        //       AUTHOR         Rick Strand, Ho-Sung Kim
        //       DATE WRITTEN   October 2014

        // PURPOSE OF THIS SUBROUTINE:
        // This subroutine initializes variables relating to indoor swimming pools.

        // SUBROUTINE PARAMETER DEFINITIONS:
        static std::string const RoutineName("InitSwimmingPool");
        Real64 const MinActivityFactor = 0.0;  // Minimum value for activity factor
        Real64 const MaxActivityFactor = 10.0; // Maximum value for activity factor (realistically)

        // SUBROUTINE LOCAL VARIABLE DECLARATIONS:
        Real64 HeatGainPerPerson = ScheduleManager::GetCurrentScheduleValue(this->PeopleHeatGainSchedPtr);
        Real64 PeopleModifier = ScheduleManager::GetCurrentScheduleValue(this->PeopleSchedPtr);

        if (this->MyOneTimeFlag) {
            this->setupOutputVars(state); // Set up the output variables once here
            this->ZeroSourceSumHATsurf.allocate(DataGlobals::NumOfZones);
            this->ZeroSourceSumHATsurf = 0.0;
            this->QPoolSrcAvg.allocate(DataSurfaces::TotSurfaces);
            this->QPoolSrcAvg = 0.0;
            this->HeatTransCoefsAvg.allocate(DataSurfaces::TotSurfaces);
            this->HeatTransCoefsAvg = 0.0;
            this->LastQPoolSrc.allocate(DataSurfaces::TotSurfaces);
            this->LastQPoolSrc = 0.0;
            this->LastHeatTransCoefs.allocate(DataSurfaces::TotSurfaces);
            this->LastHeatTransCoefs = 0.0;
            this->LastSysTimeElapsed.allocate(DataSurfaces::TotSurfaces);
            this->LastSysTimeElapsed = 0.0;
            this->LastTimeStepSys.allocate(DataSurfaces::TotSurfaces);
            this->LastTimeStepSys = 0.0;
            this->MyOneTimeFlag = false;
        }

        SwimmingPoolData::initSwimmingPoolPlantLoopIndex(state);

        if (DataGlobals::BeginEnvrnFlag && this->MyEnvrnFlagGeneral) {
            this->ZeroSourceSumHATsurf = 0.0;
            this->QPoolSrcAvg = 0.0;
            this->HeatTransCoefsAvg = 0.0;
            this->LastQPoolSrc = 0.0;
            this->LastHeatTransCoefs = 0.0;
            this->LastSysTimeElapsed = 0.0;
            this->LastTimeStepSys = 0.0;
            this->MyEnvrnFlagGeneral = false;
        }

        if (!DataGlobals::BeginEnvrnFlag) this->MyEnvrnFlagGeneral = true;

        if (DataGlobals::BeginEnvrnFlag) {
            this->PoolWaterTemp = 23.0;
            this->HeatPower = 0.0;
            this->HeatEnergy = 0.0;
            this->MiscEquipPower = 0.0;
            this->MiscEquipEnergy = 0.0;
            this->WaterInletTemp = 0.0;
            this->WaterOutletTemp = 0.0;
            this->WaterMassFlowRate = 0.0;
            this->PeopleHeatGain = 0.0;
            Real64 Density = FluidProperties::GetDensityGlycol(state, "WATER", this->PoolWaterTemp, this->GlycolIndex, RoutineName);
            this->WaterMass = DataSurfaces::Surface(this->SurfacePtr).Area * this->AvgDepth * Density;
            this->WaterMassFlowRateMax = this->WaterVolFlowMax * Density;
            initSwimmingPoolPlantNodeFlow(this->MyPlantScanFlagPool);
        }

        if (DataGlobals::BeginTimeStepFlag && FirstHVACIteration) { // This is the first pass through in a particular time step

            int ZoneNum = this->ZonePtr;
            this->ZeroSourceSumHATsurf(ZoneNum) = SumHATsurf(ZoneNum); // Set this to figure what part of the load the radiant system meets
            int SurfNum = this->SurfacePtr;
            this->QPoolSrcAvg(SurfNum) = 0.0;        // Initialize this variable to zero (pool parameters "off")
            this->HeatTransCoefsAvg(SurfNum) = 0.0;  // Initialize this variable to zero (pool parameters "off")
            this->LastQPoolSrc(SurfNum) = 0.0;       // At the start of a time step, reset to zero so average calculation can begin again
            this->LastSysTimeElapsed(SurfNum) = 0.0; // At the start of a time step, reset to zero so average calculation can begin again
            this->LastTimeStepSys(SurfNum) = 0.0;    // At the start of a time step, reset to zero so average calculation can begin again
        }

        // initialize the flow rate for the component on the plant side (this follows standard procedure for other components like low temperature
        // radiant systems)
        Real64 mdot = 0.0;
        PlantUtilities::SetComponentFlowRate(
            mdot, this->WaterInletNode, this->WaterOutletNode, this->HWLoopNum, this->HWLoopSide, this->HWBranchNum, this->HWCompNum);
        this->WaterInletTemp = DataLoopNode::Node(this->WaterInletNode).Temp;

        // get the schedule values for different scheduled parameters
        if (this->ActivityFactorSchedPtr > 0) {
            this->CurActivityFactor = ScheduleManager::GetCurrentScheduleValue(this->ActivityFactorSchedPtr);
            if (this->CurActivityFactor < MinActivityFactor) {
                this->CurActivityFactor = MinActivityFactor;
                ShowWarningError(RoutineName + ": Swimming Pool =\"" + this->Name + " Activity Factor Schedule =\"" + this->ActivityFactorSchedName +
                                 " has a negative value.  This is not allowed.");
                ShowContinueError("The activity factor has been reset to zero.");
            }
            if (this->CurActivityFactor > MaxActivityFactor) {
                this->CurActivityFactor = 1.0;
                ShowWarningError(RoutineName + ": Swimming Pool =\"" + this->Name + " Activity Factor Schedule =\"" + this->ActivityFactorSchedName +
                                 " has a value larger than 10.  This is not allowed.");
                ShowContinueError("The activity factor has been reset to unity.");
            }
        } else {
            // default is activity factor of 1.0
            this->CurActivityFactor = 1.0;
        }

        this->CurSetPtTemp = ScheduleManager::GetCurrentScheduleValue(this->SetPtTempSchedPtr);

        if (this->MakeupWaterSupplySchedPtr > 0) {
            this->CurMakeupWaterTemp = ScheduleManager::GetCurrentScheduleValue(this->MakeupWaterSupplySchedPtr);
        } else {
            // use water main temperaure if no schedule present in input
            this->CurMakeupWaterTemp = DataEnvironment::WaterMainsTemp;
        }

        // determine the current heat gain from people
        if (this->PeopleHeatGainSchedPtr > 0) {
            if (HeatGainPerPerson < 0.0) {
                ShowWarningError(RoutineName + ": Swimming Pool =\"" + this->Name + " Heat Gain Schedule =\"" + this->PeopleHeatGainSchedName +
                                 " has a negative value.  This is not allowed.");
                ShowContinueError("The heat gain per person has been reset to zero.");
                HeatGainPerPerson = 0.0;
            }
            if (this->PeopleSchedPtr > 0) {
                if (PeopleModifier < 0.0) {
                    ShowWarningError(RoutineName + ": Swimming Pool =\"" + this->Name + " People Schedule =\"" + this->PeopleSchedName +
                                     " has a negative value.  This is not allowed.");
                    ShowContinueError("The number of people has been reset to zero.");
                    PeopleModifier = 0.0;
                }
            } else { // no people schedule entered--assume that full number always present
                PeopleModifier = 1.0;
            }
        } else { // no heat gain schedule added--assume a zero value for Heat Gain per Person and no people present
            HeatGainPerPerson = 0.0;
            PeopleModifier = 0.0;
        }
        this->PeopleHeatGain = PeopleModifier * HeatGainPerPerson * this->MaxNumOfPeople;

        // once cover schedule value is established, define the current values of the cover heat transfer factors
        if (this->CoverSchedPtr > 0) {
            this->CurCoverSchedVal = ScheduleManager::GetCurrentScheduleValue(this->CoverSchedPtr);
            if (this->CurCoverSchedVal > 1.0) {
                ShowWarningError(RoutineName + ": Swimming Pool =\"" + this->Name + " Cover Schedule =\"" + this->CoverSchedName +
                                 " has a value greater than 1.0 (100%).  This is not allowed.");
                ShowContinueError("The cover has been reset to one or fully covered.");
                this->CurCoverSchedVal = 1.0;
            } else if (this->CurCoverSchedVal < 0.0) {
                ShowWarningError(RoutineName + ": Swimming Pool =\"" + this->Name + " Cover Schedule =\"" + this->CoverSchedName +
                                 " has a negative value.  This is not allowed.");
                ShowContinueError("The cover has been reset to zero or uncovered.");
                this->CurCoverSchedVal = 0.0;
            }
        } else {
            // default is NO pool cover
            this->CurCoverSchedVal = 0.0;
        }
        // for the current cover factors, a value of 1.0 means that the pool is open (not covered)
        // the user input values determine the amount the pool cover degrades one of the factors
        // for example, if the cover reduces convection by 50% and the pool is half covered, then
        // the reduction factor for convection is 25% or 75% of the normal value.  this establishes
        // the following relationships and how they are used in other parts of the code.
        // note that for the radiation factors, the reduction in absorption of radiation caused by
        // the cover will result in a net imbalance if this energy which is no longer accounted for
        // in the surface heat balance is not accounted for elsewhere.  thus, these terms will dump
        // any reduced radiation into the air heat balance as an additional convective gain to avoid
        // any loss of energy in the overall heat balance.
        this->CurCoverEvapFac = 1.0 - (this->CurCoverSchedVal * this->CoverEvapFactor);
        this->CurCoverConvFac = 1.0 - (this->CurCoverSchedVal * this->CoverConvFactor);
        this->CurCoverSWRadFac = 1.0 - (this->CurCoverSchedVal * this->CoverSWRadFactor);
        this->CurCoverLWRadFac = 1.0 - (this->CurCoverSchedVal * this->CoverLWRadFactor);
    }

    void SwimmingPoolData::setupOutputVars(EnergyPlusData &state)
    {
        SetupOutputVariable(state,
            "Indoor Pool Makeup Water Rate", OutputProcessor::Unit::m3_s, this->MakeUpWaterVolFlowRate, "System", "Average", this->Name);
        SetupOutputVariable(state, "Indoor Pool Makeup Water Volume",
                            OutputProcessor::Unit::m3,
                            this->MakeUpWaterVol,
                            "System",
                            "Sum",
                            this->Name,
                            _,
                            "MainsWater",
                            "Heating",
                            _,
                            "System");
        SetupOutputVariable(state,
            "Indoor Pool Makeup Water Temperature", OutputProcessor::Unit::C, this->CurMakeupWaterTemp, "System", "Average", this->Name);
        SetupOutputVariable(state, "Indoor Pool Water Temperature", OutputProcessor::Unit::C, this->PoolWaterTemp, "System", "Average", this->Name);
        SetupOutputVariable(state, "Indoor Pool Inlet Water Temperature", OutputProcessor::Unit::C, this->WaterInletTemp, "System", "Average", this->Name);
        SetupOutputVariable(state,
            "Indoor Pool Inlet Water Mass Flow Rate", OutputProcessor::Unit::kg_s, this->WaterMassFlowRate, "System", "Average", this->Name);
        SetupOutputVariable(state,
            "Indoor Pool Miscellaneous Equipment Power", OutputProcessor::Unit::W, this->MiscEquipPower, "System", "Average", this->Name);
        SetupOutputVariable(state,
            "Indoor Pool Miscellaneous Equipment Energy", OutputProcessor::Unit::J, this->MiscEquipEnergy, "System", "Sum", this->Name);
        SetupOutputVariable(state, "Indoor Pool Water Heating Rate", OutputProcessor::Unit::W, this->HeatPower, "System", "Average", this->Name);
        SetupOutputVariable(state, "Indoor Pool Water Heating Energy",
                            OutputProcessor::Unit::J,
                            this->HeatEnergy,
                            "System",
                            "Sum",
                            this->Name,
                            _,
                            "ENERGYTRANSFER",
                            "HEATINGCOILS",
                            _,
                            "System");
        SetupOutputVariable(state,
            "Indoor Pool Radiant to Convection by Cover", OutputProcessor::Unit::W, this->RadConvertToConvect, "System", "Average", this->Name);
        SetupOutputVariable(state, "Indoor Pool People Heat Gain", OutputProcessor::Unit::W, this->PeopleHeatGain, "System", "Average", this->Name);
        SetupOutputVariable(state,
            "Indoor Pool Current Activity Factor", OutputProcessor::Unit::None, this->CurActivityFactor, "System", "Average", this->Name);
        SetupOutputVariable(state, "Indoor Pool Current Cover Factor", OutputProcessor::Unit::None, this->CurCoverSchedVal, "System", "Average", this->Name);
        SetupOutputVariable(state,
            "Indoor Pool Evaporative Heat Loss Rate", OutputProcessor::Unit::W, this->EvapHeatLossRate, "System", "Average", this->Name);
        SetupOutputVariable(state, "Indoor Pool Evaporative Heat Loss Energy", OutputProcessor::Unit::J, this->EvapEnergyLoss, "System", "Sum", this->Name);
        SetupOutputVariable(state, "Indoor Pool Saturation Pressure at Pool Temperature",
                            OutputProcessor::Unit::Pa,
                            this->SatPressPoolWaterTemp,
                            "System",
                            "Average",
                            this->Name);
        SetupOutputVariable(state, "Indoor Pool Partial Pressure of Water Vapor in Air",
                            OutputProcessor::Unit::Pa,
                            this->PartPressZoneAirTemp,
                            "System",
                            "Average",
                            this->Name);
        SetupOutputVariable(state,
            "Indoor Pool Current Cover Evaporation Factor", OutputProcessor::Unit::None, this->CurCoverEvapFac, "System", "Average", this->Name);
        SetupOutputVariable(state,
            "Indoor Pool Current Cover Convective Factor", OutputProcessor::Unit::None, this->CurCoverConvFac, "System", "Average", this->Name);
        SetupOutputVariable(state,
            "Indoor Pool Current Cover SW Radiation Factor", OutputProcessor::Unit::None, this->CurCoverSWRadFac, "System", "Average", this->Name);
        SetupOutputVariable(state,
            "Indoor Pool Current Cover LW Radiation Factor", OutputProcessor::Unit::None, this->CurCoverLWRadFac, "System", "Average", this->Name);
    }

    void SwimmingPoolData::initSwimmingPoolPlantLoopIndex(EnergyPlusData &state)
    {
        // SUBROUTINE INFORMATION:
        //       AUTHOR         Rick Strand
        //       DATE WRITTEN   June 2017

        bool errFlag;
        static std::string const RoutineName("InitSwimmingPoolPlantLoopIndex");

        if (MyPlantScanFlagPool && allocated(DataPlant::PlantLoop)) {
            errFlag = false;
            if (this->WaterInletNode > 0) {
                PlantUtilities::ScanPlantLoopsForObject(state,
                                                        this->Name,
                                                        DataPlant::TypeOf_SwimmingPool_Indoor,
                                                        this->HWLoopNum,
                                                        this->HWLoopSide,
                                                        this->HWBranchNum,
                                                        this->HWCompNum,
                                                        errFlag,
                                                        _,
                                                        _,
                                                        _,
                                                        this->WaterInletNode,
                                                        _);
                if (errFlag) {
                    ShowFatalError(RoutineName + ": Program terminated due to previous condition(s).");
                }
            }
            this->MyPlantScanFlagPool = false;
        } else if (this->MyPlantScanFlagPool && !DataGlobals::AnyPlantInModel) {
            this->MyPlantScanFlagPool = false;
        }
    }

    void SwimmingPoolData::initSwimmingPoolPlantNodeFlow(bool const MyPlantScanFlagPool // logical flag true when plant index has not yet been set
    )
    {

        if (!MyPlantScanFlagPool) {
            if (this->WaterInletNode > 0) {
                PlantUtilities::InitComponentNodes(0.0,
                                                   this->WaterMassFlowRateMax,
                                                   this->WaterInletNode,
                                                   this->WaterOutletNode,
                                                   this->HWLoopNum,
                                                   this->HWLoopSide,
                                                   this->HWBranchNum,
                                                   this->HWCompNum);
                PlantUtilities::RegisterPlantCompDesignFlow(this->WaterInletNode, this->WaterVolFlowMax);
            }
        }
    }

    void SwimmingPoolData::calculate(EnergyPlusData &state)
    {
        // SUBROUTINE INFORMATION:
        //       AUTHOR         Rick Strand, Ho-Sung Kim
        //       DATE WRITTEN   October 2014

        // PURPOSE OF THIS SUBROUTINE:
        // This subroutine simulates the components making up the Indoor Swimming Pool model.

        // METHODOLOGY EMPLOYED:
        // The swimming pool is modeled as a SURFACE to get access to all of the existing
        // surface related algorithms.  This subroutine mainly models the components of the
        // swimming pool so that information can be used in a standard surface heat balance.
        // The pool is assumed to be located at the inside surface face with a possible cover
        // affecting the heat balance.  The pool model takes the form of an equation solving
        // for the inside surface temperature which is assumed to be the same as the pool
        // water temperature.
        // Standard Heat Balance Equation:
        //		TempSurfInTmp( SurfNum ) = ( CTFConstInPart( SurfNum ) + QRadThermInAbs( SurfNum ) + QRadSWInAbs( SurfNum ) + HConvIn( SurfNum
        //)
        //* RefAirTemp( SurfNum ) + NetLWRadToSurf( SurfNum ) + Construct( ConstrNum ).CTFSourceIn( 0 ) * QsrcHist( 1, SurfNum ) + QHTRadSysSurf(
        // SurfNum ) + QHWBaseboardSurf( SurfNum ) + QSteamBaseboardSurf( SurfNum ) + QElecBaseboardSurf( SurfNum ) + IterDampConst * TempInsOld(
        // SurfNum ) + Construct( ConstrNum ).CTFCross( 0 ) * TH11 ) / ( Construct( ConstrNum ).CTFInside( 0 ) + HConvIn( SurfNum ) + IterDampConst );
        //// Constant part of conduction eq (history terms) | LW radiation from internal sources | SW radiation from internal sources | Convection
        // from surface to zone air | Net radiant exchange with other zone surfaces | Heat source/sink term for radiant systems | (if there is one
        // present) | Radiant flux from high temp radiant heater | Radiant flux from a hot water baseboard heater | Radiant flux from a steam
        // baseboard  heater | Radiant flux from an electric baseboard heater | Iterative damping term (for stability) | Current conduction from | the
        // outside  surface | Coefficient for conduction (current time) | Convection and damping term
        // That equation is modified to include pool specific terms and removes the IterDampConst
        // term which is for iterations within the inside surface heat balance.  Then, the resulting
        // equation is solved for the plant loop mass flow rate.  It also assigns the appropriate
        // terms for use in the actual heat balance routine.

        // REFERENCES:
        //  1. ASHRAE (2011). 2011 ASHRAE Handbook - HVAC Applications. Atlanta: American Society of Heating,
        //     Refrigerating and Air-Conditioning Engineers, Inc., p.5.6-5.9.
        //  2. Janis, R. and W. Tao (2005). Mechanical and Electrical Systems in Buildings. 3rd ed. Upper
        //     Saddle River, NJ: Pearson Education, Inc., p.246.
        //  3. Kittler, R. (1989). Indoor Natatorium Design and Energy Recycling. ASHRAE Transactions 95(1), p.521-526.
        //  4. Smith, C., R. Jones, and G. Lof (1993). Energy Requirements and Potential Savings for Heated
        //     Indoor Swimming Pools. ASHRAE Transactions 99(2), p.864-874.

        // SUBROUTINE PARAMETER DEFINITIONS:
        static std::string const RoutineName("CalcSwimmingPool");

        // SUBROUTINE LOCAL VARIABLE DECLARATIONS:
        Real64 EvapRate;  // evaporation rate for pool in kg/s
        Real64 CpDeltaTi; // inverse of specific heat of water times the plant loop temperature difference

        // initialize local variables
        int SurfNum = this->SurfacePtr;                    // surface number of floor that is the pool
        int ZoneNum = DataSurfaces::Surface(SurfNum).Zone; // index to zone array

        // Convection coefficient calculation
        Real64 HConvIn = 0.22 * std::pow(std::abs(this->PoolWaterTemp - DataHeatBalFanSys::MAT(ZoneNum)), 1.0 / 3.0) *
                         this->CurCoverConvFac; // convection coefficient for pool
        calcSwimmingPoolEvap(EvapRate, SurfNum, DataHeatBalFanSys::MAT(ZoneNum), DataHeatBalFanSys::ZoneAirHumRat(ZoneNum));
        this->MakeUpWaterMassFlowRate = EvapRate;
        Real64 EvapEnergyLossPerArea = -EvapRate *
                                       Psychrometrics::PsyHfgAirFnWTdb(DataHeatBalFanSys::ZoneAirHumRat(ZoneNum), DataHeatBalFanSys::MAT(ZoneNum)) /
                                       DataSurfaces::Surface(SurfNum).Area; // energy effect of evaporation rate per unit area in W/m2
        this->EvapHeatLossRate = EvapEnergyLossPerArea * DataSurfaces::Surface(SurfNum).Area;
        // LW and SW radiation term modification: any "excess" radiation blocked by the cover gets convected
        // to the air directly and added to the zone air heat balance
        Real64 LWsum =
            (DataHeatBalance::SurfQRadThermInAbs(SurfNum) + DataHeatBalSurface::SurfNetLWRadToSurf(SurfNum) + DataHeatBalFanSys::QHTRadSysSurf(SurfNum) +
             DataHeatBalFanSys::QHWBaseboardSurf(SurfNum) + DataHeatBalFanSys::QSteamBaseboardSurf(SurfNum) +
             DataHeatBalFanSys::QElecBaseboardSurf(SurfNum)); // summation of all long-wavelenth radiation going to surface
        Real64 LWtotal = this->CurCoverLWRadFac * LWsum;      // total flux from long-wavelength radiation to surface
        Real64 SWtotal = this->CurCoverSWRadFac * DataHeatBalSurface::SurfOpaqQRadSWInAbs(SurfNum); // total flux from short-wavelength radiation to surface
        this->RadConvertToConvect =
            ((1.0 - this->CurCoverLWRadFac) * LWsum) + ((1.0 - this->CurCoverSWRadFac) * DataHeatBalSurface::SurfOpaqQRadSWInAbs(SurfNum));

        // Heat gain from people (assumed to be all convective to pool water)
        Real64 PeopleGain =
            this->PeopleHeatGain / DataSurfaces::Surface(SurfNum).Area; // heat gain from people in pool (assumed to be all convective)

        // Get an estimate of the pool water specific heat
        Real64 Cp =
            FluidProperties::GetSpecificHeatGlycol(state, "WATER", this->PoolWaterTemp, this->GlycolIndex, RoutineName); // specific heat of pool water

        Real64 TH22 =
            DataHeatBalSurface::TH(2, 2, SurfNum); // inside surface temperature at the previous time step equals the old pool water temperature
        Real64 TInSurf =
            this->CurSetPtTemp; // Setpoint temperature for pool which is also the goal temperature and also the inside surface face temperature
        Real64 Tmuw = this->CurMakeupWaterTemp;                                // Inlet makeup water temperature
        Real64 TLoopInletTemp = DataLoopNode::Node(this->WaterInletNode).Temp; // Inlet water temperature from the plant loop
        this->WaterInletTemp = TLoopInletTemp;

        if (TLoopInletTemp <= TInSurf) {
            CpDeltaTi = 0.0;
        } else {
            CpDeltaTi = 1.0 / (Cp * (TInSurf - TLoopInletTemp));
        }
        // Now calculate the requested mass flow rate from the plant loop to achieve the proper pool temperature
        // old equation using surface heat balance form: MassFlowRate = CpDeltaTi * ( CondTerms + ConvTerm + SWtotal + LWtotal + PeopleGain +
        // PoolMassTerm + MUWTerm + EvapEnergyLossPerArea );
        Real64 MassFlowRate = (this->WaterMass / (DataHVACGlobals::TimeStepSys * DataGlobalConstants::SecInHour())) *
                              ((TInSurf - TH22) / (TLoopInletTemp - TInSurf)); // Target mass flow rate to achieve the proper setpoint temperature
        if (MassFlowRate > this->WaterMassFlowRateMax) {
            MassFlowRate = this->WaterMassFlowRateMax;
        } else if (MassFlowRate < 0.0) {
            MassFlowRate = 0.0;
        }
        PlantUtilities::SetComponentFlowRate(
            MassFlowRate, this->WaterInletNode, this->WaterOutletNode, this->HWLoopNum, this->HWLoopSide, this->HWBranchNum, this->HWCompNum);
        this->WaterMassFlowRate = MassFlowRate;

        // We now have a flow rate so we can assemble the terms needed for the surface heat balance that is solved for the inside face temperature
        DataHeatBalFanSys::QPoolSurfNumerator(SurfNum) =
            SWtotal + LWtotal + PeopleGain + EvapEnergyLossPerArea + HConvIn * DataHeatBalFanSys::MAT(ZoneNum) +
            (EvapRate * Tmuw + MassFlowRate * TLoopInletTemp + (this->WaterMass * TH22 / DataGlobals::TimeStepZoneSec)) * Cp /
                DataSurfaces::Surface(SurfNum).Area;
        DataHeatBalFanSys::PoolHeatTransCoefs(SurfNum) =
            HConvIn + (EvapRate + MassFlowRate + (this->WaterMass / DataGlobals::TimeStepZoneSec)) * Cp / DataSurfaces::Surface(SurfNum).Area;

        // Finally take care of the latent and convective gains resulting from the pool
        DataHeatBalFanSys::SumConvPool(ZoneNum) += this->RadConvertToConvect;
        DataHeatBalFanSys::SumLatentPool(ZoneNum) +=
            EvapRate * Psychrometrics::PsyHfgAirFnWTdb(DataHeatBalFanSys::ZoneAirHumRat(ZoneNum), DataHeatBalFanSys::MAT(ZoneNum));
    }

    void SwimmingPoolData::calcSwimmingPoolEvap(Real64 &EvapRate,   // evaporation rate of pool
                                                int const SurfNum,  // surface index
                                                Real64 const MAT,   // mean air temperature
                                                Real64 const HumRat // zone air humidity ratio
    )
    {
        static std::string const RoutineName("CalcSwimmingPoolEvap");
        Real64 const CFinHg(0.00029613); // Multiple pressure in Pa by this constant to get inches of Hg

        // Evaporation calculation:
        // Evaporation Rate (lb/h) = 0.1 * Area (ft2) * Activity Factor * (Psat,pool - Ppar,air) (in Hg)
        // So evaporation rate, area, and pressures have to be converted to standard E+ units (kg/s, m2, and Pa, respectively)
        // Evaporation Rate per Area = Evaporation Rate * Heat of Vaporization / Area of Surface

        Real64 PSatPool = Psychrometrics::PsyPsatFnTemp(this->PoolWaterTemp, RoutineName);
        Real64 PParAir = Psychrometrics::PsyPsatFnTemp(MAT, RoutineName) * Psychrometrics::PsyRhFnTdbWPb(MAT, HumRat, DataEnvironment::OutBaroPress);
        if (PSatPool < PParAir) PSatPool = PParAir;
        this->SatPressPoolWaterTemp = PSatPool;
        this->PartPressZoneAirTemp = PParAir;
        EvapRate = (0.1 * (DataSurfaces::Surface(SurfNum).Area / DataConversions::CFA) * this->CurActivityFactor * ((PSatPool - PParAir) * CFinHg)) *
                   DataConversions::CFMF * this->CurCoverEvapFac;
    }

    void SwimmingPoolData::update()
    {
        // SUBROUTINE INFORMATION:
        //       AUTHOR         Rick Strand, Ho-Sung Kim
        //       DATE WRITTEN   October 2014

        // PURPOSE OF THIS SUBROUTINE:
        // This subroutine does any updating that needs to be done for the swimming pool model.

        // SUBROUTINE PARAMETER DEFINITIONS:
        static std::string const RoutineName("UpdateSwimmingPool");

        int SurfNum = this->SurfacePtr; // surface number/pointer

        if (this->LastSysTimeElapsed(SurfNum) == DataHVACGlobals::SysTimeElapsed) {
            // Still iterating or reducing system time step, so subtract old values which were
            // not valid
            this->QPoolSrcAvg(SurfNum) -= this->LastQPoolSrc(SurfNum) * this->LastTimeStepSys(SurfNum) / DataGlobals::TimeStepZone;
            this->HeatTransCoefsAvg(SurfNum) -= this->LastHeatTransCoefs(SurfNum) * this->LastTimeStepSys(SurfNum) / DataGlobals::TimeStepZone;
        }

        // Update the running average and the "last" values with the current values of the appropriate variables
        this->QPoolSrcAvg(SurfNum) += DataHeatBalFanSys::QPoolSurfNumerator(SurfNum) * DataHVACGlobals::TimeStepSys / DataGlobals::TimeStepZone;
        this->HeatTransCoefsAvg(SurfNum) += DataHeatBalFanSys::PoolHeatTransCoefs(SurfNum) * DataHVACGlobals::TimeStepSys / DataGlobals::TimeStepZone;

        this->LastQPoolSrc(SurfNum) = DataHeatBalFanSys::QPoolSurfNumerator(SurfNum);
        this->LastHeatTransCoefs(SurfNum) = DataHeatBalFanSys::PoolHeatTransCoefs(SurfNum);
        this->LastSysTimeElapsed(SurfNum) = DataHVACGlobals::SysTimeElapsed;
        this->LastTimeStepSys(SurfNum) = DataHVACGlobals::TimeStepSys;

        int WaterInletNode = this->WaterInletNode;   // inlet node number
        int WaterOutletNode = this->WaterOutletNode; // outlet node number
        PlantUtilities::SafeCopyPlantNode(WaterInletNode, WaterOutletNode);

        Real64 WaterMassFlow = DataLoopNode::Node(WaterInletNode).MassFlowRate; // water mass flow rate
        if (WaterMassFlow > 0.0) DataLoopNode::Node(WaterOutletNode).Temp = this->PoolWaterTemp;
    }

    void UpdatePoolSourceValAvg(EnergyPlusData &state, bool &SwimmingPoolOn) // .TRUE. if the swimming pool "runs" this zone time step
    {
        // SUBROUTINE INFORMATION:
        //       AUTHOR         Rick Strand
        //       DATE WRITTEN   October 2014

        // PURPOSE OF THIS SUBROUTINE:
        // To transfer the average value of the pool heat balance term over the entire zone time step back to the heat balance routines so that the
        // heat balance algorithms can simulate one last time with the average source to maintain some reasonable amount of continuity and energy
        // balance in the temperature and flux histories.

        // METHODOLOGY EMPLOYED:
        // All of the record keeping for the average term is done in the Update routine so the only other thing that this subroutine does is check to
        // see if the system was even on.  If any average term is non-zero, then one or more of the swimming pools was running.  Method borrowed from
        // radiant systems.

        // SUBROUTINE PARAMETER DEFINITIONS:
        Real64 const CloseEnough(0.01); // Some arbitrarily small value to avoid zeros and numbers that are almost the same

        // SUBROUTINE LOCAL VARIABLE DECLARATIONS:
        int SurfNum; // DO loop counter for surface index

        SwimmingPoolOn = false;

        // If this was never allocated, then there are no radiant systems in this input file (just RETURN)

        for (int PoolNum = 1; PoolNum <= state.dataSwimmingPools->NumSwimmingPools; ++PoolNum) {
            if (!allocated(state.dataSwimmingPools->Pool(PoolNum).QPoolSrcAvg)) return;

            // If it was allocated, then we have to check to see if this was running at all
            for (SurfNum = 1; SurfNum <= DataSurfaces::TotSurfaces; ++SurfNum) {
                if (state.dataSwimmingPools->Pool(PoolNum).QPoolSrcAvg(SurfNum) != 0.0) {
                    SwimmingPoolOn = true;
                    break; // DO loop
                }
            }

            DataHeatBalFanSys::QPoolSurfNumerator = state.dataSwimmingPools->Pool(PoolNum).QPoolSrcAvg;
            DataHeatBalFanSys::PoolHeatTransCoefs = state.dataSwimmingPools->Pool(PoolNum).HeatTransCoefsAvg;
        }

        // For interzone surfaces, modQPoolSrcAvg was only updated for the "active" side.  The active side
        // would have a non-zero value at this point.  If the numbers differ, then we have to manually update.
        for (SurfNum = 1; SurfNum <= DataSurfaces::TotSurfaces; ++SurfNum) {
            if (DataSurfaces::Surface(SurfNum).ExtBoundCond > 0 && DataSurfaces::Surface(SurfNum).ExtBoundCond != SurfNum) {
                if (std::abs(DataHeatBalFanSys::QPoolSurfNumerator(SurfNum) -
                             DataHeatBalFanSys::QPoolSurfNumerator(DataSurfaces::Surface(SurfNum).ExtBoundCond)) > CloseEnough) { // numbers differ
                    if (std::abs(DataHeatBalFanSys::QPoolSurfNumerator(SurfNum)) >
                        std::abs(DataHeatBalFanSys::QPoolSurfNumerator(DataSurfaces::Surface(SurfNum).ExtBoundCond))) {
                        DataHeatBalFanSys::QPoolSurfNumerator(DataSurfaces::Surface(SurfNum).ExtBoundCond) =
                            DataHeatBalFanSys::QPoolSurfNumerator(SurfNum);
                    } else {
                        DataHeatBalFanSys::QPoolSurfNumerator(SurfNum) =
                            DataHeatBalFanSys::QPoolSurfNumerator(DataSurfaces::Surface(SurfNum).ExtBoundCond);
                    }
                }
            }
        }
        // For interzone surfaces, PoolHeatTransCoefs was only updated for the "active" side.  The active side
        // would have a non-zero value at this point.  If the numbers differ, then we have to manually update.
        for (SurfNum = 1; SurfNum <= DataSurfaces::TotSurfaces; ++SurfNum) {
            if (DataSurfaces::Surface(SurfNum).ExtBoundCond > 0 && DataSurfaces::Surface(SurfNum).ExtBoundCond != SurfNum) {
                if (std::abs(DataHeatBalFanSys::PoolHeatTransCoefs(SurfNum) -
                             DataHeatBalFanSys::PoolHeatTransCoefs(DataSurfaces::Surface(SurfNum).ExtBoundCond)) > CloseEnough) { // numbers differ
                    if (std::abs(DataHeatBalFanSys::PoolHeatTransCoefs(SurfNum)) >
                        std::abs(DataHeatBalFanSys::PoolHeatTransCoefs(DataSurfaces::Surface(SurfNum).ExtBoundCond))) {
                        DataHeatBalFanSys::PoolHeatTransCoefs(DataSurfaces::Surface(SurfNum).ExtBoundCond) =
                            DataHeatBalFanSys::PoolHeatTransCoefs(SurfNum);
                    } else {
                        DataHeatBalFanSys::PoolHeatTransCoefs(SurfNum) =
                            DataHeatBalFanSys::PoolHeatTransCoefs(DataSurfaces::Surface(SurfNum).ExtBoundCond);
                    }
                }
            }
        }
    }

    Real64 SumHATsurf(int const ZoneNum) // Zone number
    {
        // FUNCTION INFORMATION:
        //       AUTHOR         Peter Graham Ellis
        //       DATE WRITTEN   July 2003

        // PURPOSE OF THIS FUNCTION:
        // This function calculates the zone sum of Hc*Area*Tsurf.  It replaces the old SUMHAT.
        // The SumHATsurf code below is also in the CalcZoneSums subroutine in ZoneTempPredictorCorrector and should be updated accordingly.

        Real64 SumHATsurf = 0.0; // Return value

        for (int SurfNum = DataHeatBalance::Zone(ZoneNum).SurfaceFirst; SurfNum <= DataHeatBalance::Zone(ZoneNum).SurfaceLast; ++SurfNum) {
            if (!DataSurfaces::Surface(SurfNum).HeatTransSurf) continue; // Skip non-heat transfer surfaces

            Real64 Area = DataSurfaces::Surface(SurfNum).Area; // Effective surface area

            if (DataSurfaces::Surface(SurfNum).Class == DataSurfaces::SurfaceClass_Window) {
                if (DataSurfaces::SurfWinShadingFlag(SurfNum) == DataSurfaces::IntShadeOn ||
                    DataSurfaces::SurfWinShadingFlag(SurfNum) == DataSurfaces::IntBlindOn) {
                    // The area is the shade or blind are = sum of the glazing area and the divider area (which is zero if no divider)
                    Area += DataSurfaces::SurfWinDividerArea(SurfNum);
                }

                if (DataSurfaces::SurfWinFrameArea(SurfNum) > 0.0) {
                    // Window frame contribution
                    SumHATsurf += DataHeatBalance::HConvIn(SurfNum) * DataSurfaces::SurfWinFrameArea(SurfNum) *
                                  (1.0 + DataSurfaces::SurfWinProjCorrFrIn(SurfNum)) * DataSurfaces::SurfWinFrameTempSurfIn(SurfNum);
                }

                if (DataSurfaces::SurfWinDividerArea(SurfNum) > 0.0 &&
                    DataSurfaces::SurfWinShadingFlag(SurfNum) != DataSurfaces::IntShadeOn &&
                    DataSurfaces::SurfWinShadingFlag(SurfNum) != DataSurfaces::IntBlindOn) {
                    // Window divider contribution (only from shade or blind for window with divider and interior shade or blind)
                    SumHATsurf += DataHeatBalance::HConvIn(SurfNum) * DataSurfaces::SurfWinDividerArea(SurfNum) *
                                  (1.0 + 2.0 * DataSurfaces::SurfWinProjCorrDivIn(SurfNum)) *
                                  DataSurfaces::SurfWinDividerTempSurfIn(SurfNum);
                }
            }

            SumHATsurf += DataHeatBalance::HConvIn(SurfNum) * Area * DataHeatBalSurface::TempSurfInTmp(SurfNum);
        }

        return SumHATsurf;
    }

    void ReportSwimmingPool(EnergyPlusData &state)
    {
        // SUBROUTINE INFORMATION:
        //       AUTHOR         Rick Strand, Ho-Sung Kim
        //       DATE WRITTEN   October 2014

        // PURPOSE OF THIS SUBROUTINE:
        // This subroutine simply produces output for the swimming pool model.

        // SUBROUTINE PARAMETER DEFINITIONS:
        static std::string const RoutineName("ReportSwimmingPool");
        Real64 const MinDensity = 1.0; // to avoid a divide by zero

        for (int PoolNum = 1; PoolNum <= state.dataSwimmingPools->NumSwimmingPools; ++PoolNum) {

            int SurfNum = state.dataSwimmingPools->Pool(PoolNum).SurfacePtr; // surface number index

            // First transfer the surface inside temperature data to the current pool water temperature
            state.dataSwimmingPools->Pool(PoolNum).PoolWaterTemp = DataHeatBalSurface::TH(2, 1, SurfNum);

            // Next calculate the amount of heating done by the plant loop
            Real64 Cp = FluidProperties::GetSpecificHeatGlycol(
                state, "WATER", state.dataSwimmingPools->Pool(PoolNum).PoolWaterTemp, state.dataSwimmingPools->Pool(PoolNum).GlycolIndex, RoutineName); // specific heat of water
            state.dataSwimmingPools->Pool(PoolNum).HeatPower = state.dataSwimmingPools->Pool(PoolNum).WaterMassFlowRate * Cp * (state.dataSwimmingPools->Pool(PoolNum).WaterInletTemp - state.dataSwimmingPools->Pool(PoolNum).PoolWaterTemp);

            // Now the power consumption of miscellaneous equipment
            Real64 Density =
                FluidProperties::GetDensityGlycol(state, "WATER", state.dataSwimmingPools->Pool(PoolNum).PoolWaterTemp, state.dataSwimmingPools->Pool(PoolNum).GlycolIndex, RoutineName); // density of water
            if (Density > MinDensity) {
                state.dataSwimmingPools->Pool(PoolNum).MiscEquipPower = state.dataSwimmingPools->Pool(PoolNum).MiscPowerFactor * state.dataSwimmingPools->Pool(PoolNum).WaterMassFlowRate / Density;
            } else {
                state.dataSwimmingPools->Pool(PoolNum).MiscEquipPower = 0.0;
            }

            // Also the radiant exchange converted to convection by the pool cover
            state.dataSwimmingPools->Pool(PoolNum).RadConvertToConvectRep = state.dataSwimmingPools->Pool(PoolNum).RadConvertToConvect * DataSurfaces::Surface(SurfNum).Area;

            // Finally calculate the summed up report variables
<<<<<<< HEAD
            state.dataSwimmingPools->Pool(PoolNum).MiscEquipEnergy = state.dataSwimmingPools->Pool(PoolNum).MiscEquipPower * DataHVACGlobals::TimeStepSys * DataGlobals::SecInHour;
            state.dataSwimmingPools->Pool(PoolNum).HeatEnergy = state.dataSwimmingPools->Pool(PoolNum).HeatPower * DataHVACGlobals::TimeStepSys * DataGlobals::SecInHour;
            state.dataSwimmingPools->Pool(PoolNum).MakeUpWaterMass = state.dataSwimmingPools->Pool(PoolNum).MakeUpWaterMassFlowRate * DataHVACGlobals::TimeStepSys * DataGlobals::SecInHour;
            state.dataSwimmingPools->Pool(PoolNum).EvapEnergyLoss = state.dataSwimmingPools->Pool(PoolNum).EvapHeatLossRate * DataHVACGlobals::TimeStepSys * DataGlobals::SecInHour;
=======
            Pool(PoolNum).MiscEquipEnergy = Pool(PoolNum).MiscEquipPower * DataHVACGlobals::TimeStepSys * DataGlobalConstants::SecInHour();
            Pool(PoolNum).HeatEnergy = Pool(PoolNum).HeatPower * DataHVACGlobals::TimeStepSys * DataGlobalConstants::SecInHour();
            Pool(PoolNum).MakeUpWaterMass = Pool(PoolNum).MakeUpWaterMassFlowRate * DataHVACGlobals::TimeStepSys * DataGlobalConstants::SecInHour();
            Pool(PoolNum).EvapEnergyLoss = Pool(PoolNum).EvapHeatLossRate * DataHVACGlobals::TimeStepSys * DataGlobalConstants::SecInHour();
>>>>>>> 9e5813c4

            state.dataSwimmingPools->Pool(PoolNum).MakeUpWaterVolFlowRate = MakeUpWaterVolFlowFunct(state.dataSwimmingPools->Pool(PoolNum).MakeUpWaterMassFlowRate, Density);
            state.dataSwimmingPools->Pool(PoolNum).MakeUpWaterVol = MakeUpWaterVolFunct(state.dataSwimmingPools->Pool(PoolNum).MakeUpWaterMass, Density);
        }
    }

    Real64 MakeUpWaterVolFlowFunct(Real64 MakeUpWaterMassFlowRate, Real64 Density)
    {
        Real64 MakeUpWaterVolumeFlow;
        MakeUpWaterVolumeFlow = MakeUpWaterMassFlowRate / Density;
        return MakeUpWaterVolumeFlow;
    }

    Real64 MakeUpWaterVolFunct(Real64 MakeUpWaterMass, Real64 Density)
    {
        Real64 MakeUpWaterVolume;
        MakeUpWaterVolume = MakeUpWaterMass / Density;
        return MakeUpWaterVolume;
    }

} // namespace SwimmingPool

} // namespace EnergyPlus<|MERGE_RESOLUTION|>--- conflicted
+++ resolved
@@ -1092,17 +1092,10 @@
             state.dataSwimmingPools->Pool(PoolNum).RadConvertToConvectRep = state.dataSwimmingPools->Pool(PoolNum).RadConvertToConvect * DataSurfaces::Surface(SurfNum).Area;
 
             // Finally calculate the summed up report variables
-<<<<<<< HEAD
-            state.dataSwimmingPools->Pool(PoolNum).MiscEquipEnergy = state.dataSwimmingPools->Pool(PoolNum).MiscEquipPower * DataHVACGlobals::TimeStepSys * DataGlobals::SecInHour;
-            state.dataSwimmingPools->Pool(PoolNum).HeatEnergy = state.dataSwimmingPools->Pool(PoolNum).HeatPower * DataHVACGlobals::TimeStepSys * DataGlobals::SecInHour;
-            state.dataSwimmingPools->Pool(PoolNum).MakeUpWaterMass = state.dataSwimmingPools->Pool(PoolNum).MakeUpWaterMassFlowRate * DataHVACGlobals::TimeStepSys * DataGlobals::SecInHour;
-            state.dataSwimmingPools->Pool(PoolNum).EvapEnergyLoss = state.dataSwimmingPools->Pool(PoolNum).EvapHeatLossRate * DataHVACGlobals::TimeStepSys * DataGlobals::SecInHour;
-=======
-            Pool(PoolNum).MiscEquipEnergy = Pool(PoolNum).MiscEquipPower * DataHVACGlobals::TimeStepSys * DataGlobalConstants::SecInHour();
-            Pool(PoolNum).HeatEnergy = Pool(PoolNum).HeatPower * DataHVACGlobals::TimeStepSys * DataGlobalConstants::SecInHour();
-            Pool(PoolNum).MakeUpWaterMass = Pool(PoolNum).MakeUpWaterMassFlowRate * DataHVACGlobals::TimeStepSys * DataGlobalConstants::SecInHour();
-            Pool(PoolNum).EvapEnergyLoss = Pool(PoolNum).EvapHeatLossRate * DataHVACGlobals::TimeStepSys * DataGlobalConstants::SecInHour();
->>>>>>> 9e5813c4
+            state.dataSwimmingPools->Pool(PoolNum).MiscEquipEnergy = state.dataSwimmingPools->Pool(PoolNum).MiscEquipPower * DataHVACGlobals::TimeStepSys * DataGlobalConstants::SecInHour();
+            state.dataSwimmingPools->Pool(PoolNum).HeatEnergy = state.dataSwimmingPools->Pool(PoolNum).HeatPower * DataHVACGlobals::TimeStepSys * DataGlobalConstants::SecInHour();
+            state.dataSwimmingPools->Pool(PoolNum).MakeUpWaterMass = state.dataSwimmingPools->Pool(PoolNum).MakeUpWaterMassFlowRate * DataHVACGlobals::TimeStepSys * DataGlobalConstants::SecInHour();
+            state.dataSwimmingPools->Pool(PoolNum).EvapEnergyLoss = state.dataSwimmingPools->Pool(PoolNum).EvapHeatLossRate * DataHVACGlobals::TimeStepSys * DataGlobalConstants::SecInHour();
 
             state.dataSwimmingPools->Pool(PoolNum).MakeUpWaterVolFlowRate = MakeUpWaterVolFlowFunct(state.dataSwimmingPools->Pool(PoolNum).MakeUpWaterMassFlowRate, Density);
             state.dataSwimmingPools->Pool(PoolNum).MakeUpWaterVol = MakeUpWaterVolFunct(state.dataSwimmingPools->Pool(PoolNum).MakeUpWaterMass, Density);
