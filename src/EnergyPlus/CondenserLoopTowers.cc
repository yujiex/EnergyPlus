--- conflicted
+++ resolved
@@ -5551,13 +5551,8 @@
                     this->TowerType + " \"" + this->Name + "\" - Inlet air wet-bulb temperature is outside model boundaries at " + OutputChar + '.';
                 state.dataCondenserLoopTowers->towers(this->VSTower).TwbBuffer2 = " ...Valid range = " + OutputCharLo + " to " + OutputCharHi +
                                                    ". Occurrence info = " + DataEnvironment::EnvironmentName + ", " + DataEnvironment::CurMnDy + ' ' +
-<<<<<<< HEAD
-                                                   General::CreateSysTimeIntervalString();
+                                                   General::CreateSysTimeIntervalString(state);
                 TrimValue = format("{:.6R}", TwbCapped);
-=======
-                                                   General::CreateSysTimeIntervalString(state);
-                TrimValue = General::RoundSigDigits(TwbCapped, 6);
->>>>>>> 36b8851e
                 state.dataCondenserLoopTowers->towers(this->VSTower).TwbBuffer3 = " ...Inlet air wet-bulb temperature passed to the model = " + TrimValue;
                 state.dataCondenserLoopTowers->towers(this->VSTower).TwbLast = Twb;
             } else {
@@ -5583,13 +5578,8 @@
                     this->TowerType + " \"" + this->Name + "\" - Tower range temperature is outside model boundaries at " + OutputChar + '.';
                 state.dataCondenserLoopTowers->towers(this->VSTower).TrBuffer2 = " ...Valid range = " + OutputCharLo + " to " + OutputCharHi +
                                                   ". Occurrence info = " + DataEnvironment::EnvironmentName + ", " + DataEnvironment::CurMnDy + ' ' +
-<<<<<<< HEAD
-                                                  General::CreateSysTimeIntervalString();
+                                                  General::CreateSysTimeIntervalString(state);
                 TrimValue = format("{:.5R}", Tr);
-=======
-                                                  General::CreateSysTimeIntervalString(state);
-                TrimValue = General::RoundSigDigits(Tr, 5);
->>>>>>> 36b8851e
                 state.dataCondenserLoopTowers->towers(this->VSTower).TrBuffer3 = " ...Tower range temperature passed to the model = " + TrimValue;
                 state.dataCondenserLoopTowers->towers(this->VSTower).TrLast = Tr;
             } else {
@@ -5615,13 +5605,8 @@
                     this->TowerType + " \"" + this->Name + "\" - Tower approach temperature is outside model boundaries at " + OutputChar + '.';
                 state.dataCondenserLoopTowers->towers(this->VSTower).TaBuffer2 = " ...Valid range = " + OutputCharLo + " to " + OutputCharHi +
                                                   ". Occurrence info = " + DataEnvironment::EnvironmentName + ", " + DataEnvironment::CurMnDy + ' ' +
-<<<<<<< HEAD
-                                                  General::CreateSysTimeIntervalString();
+                                                  General::CreateSysTimeIntervalString(state);
                 TrimValue = format("{:.5R}", Ta);
-=======
-                                                  General::CreateSysTimeIntervalString(state);
-                TrimValue = General::RoundSigDigits(Ta, 5);
->>>>>>> 36b8851e
                 state.dataCondenserLoopTowers->towers(this->VSTower).TaBuffer3 = " ...Tower approach temperature passed to the model = " + TrimValue;
                 state.dataCondenserLoopTowers->towers(this->VSTower).TaLast = Ta;
             } else {
@@ -5652,13 +5637,8 @@
                         this->TowerType + " \"" + this->Name + "\" - Water flow rate ratio is outside model boundaries at " + OutputChar + '.';
                     state.dataCondenserLoopTowers->towers(this->VSTower).WFRRBuffer2 = " ...Valid range = " + OutputCharLo + " to " + OutputCharHi +
                                                         ". Occurrence info = " + DataEnvironment::EnvironmentName + ", " + DataEnvironment::CurMnDy +
-<<<<<<< HEAD
-                                                        ' ' + General::CreateSysTimeIntervalString();
+                                                        ' ' + General::CreateSysTimeIntervalString(state);
                     TrimValue = format("{:.5R}", WaterFlowRateRatioCapped);
-=======
-                                                        ' ' + General::CreateSysTimeIntervalString(state);
-                    TrimValue = General::RoundSigDigits(WaterFlowRateRatioCapped, 5);
->>>>>>> 36b8851e
                     state.dataCondenserLoopTowers->towers(this->VSTower).WFRRBuffer3 = " ...Water flow rate ratio passed to the model = " + TrimValue;
                     state.dataCondenserLoopTowers->towers(this->VSTower).WaterFlowRateRatioLast = WaterFlowRateRatio;
                 } else {
