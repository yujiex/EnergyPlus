// EnergyPlus, Copyright (c) 1996-2016, The Board of Trustees of the University of Illinois and
// The Regents of the University of California, through Lawrence Berkeley National Laboratory
// (subject to receipt of any required approvals from the U.S. Dept. of Energy). All rights
// reserved.
//
// If you have questions about your rights to use or distribute this software, please contact
// Berkeley Lab's Innovation & Partnerships Office at IPO@lbl.gov.
//
// NOTICE: This Software was developed under funding from the U.S. Department of Energy and the
// U.S. Government consequently retains certain rights. As such, the U.S. Government has been
// granted for itself and others acting on its behalf a paid-up, nonexclusive, irrevocable,
// worldwide license in the Software to reproduce, distribute copies to the public, prepare
// derivative works, and perform publicly and display publicly, and to permit others to do so.
//
// Redistribution and use in source and binary forms, with or without modification, are permitted
// provided that the following conditions are met:
//
// (1) Redistributions of source code must retain the above copyright notice, this list of
//     conditions and the following disclaimer.
//
// (2) Redistributions in binary form must reproduce the above copyright notice, this list of
//     conditions and the following disclaimer in the documentation and/or other materials
//     provided with the distribution.
//
// (3) Neither the name of the University of California, Lawrence Berkeley National Laboratory,
//     the University of Illinois, U.S. Dept. of Energy nor the names of its contributors may be
//     used to endorse or promote products derived from this software without specific prior
//     written permission.
//
// (4) Use of EnergyPlus(TM) Name. If Licensee (i) distributes the software in stand-alone form
//     without changes from the version obtained under this License, or (ii) Licensee makes a
//     reference solely to the software portion of its product, Licensee must refer to the
//     software as "EnergyPlus version X" software, where "X" is the version number Licensee
//     obtained under this License and may not use a different name for the software. Except as
//     specifically required in this Section (4), Licensee shall not use in a company name, a
//     product name, in advertising, publicity, or other promotional activities any name, trade
//     name, trademark, logo, or other designation of "EnergyPlus", "E+", "e+" or confusingly
//     similar designation, without Lawrence Berkeley National Laboratory's prior written consent.
//
// THIS SOFTWARE IS PROVIDED BY THE COPYRIGHT HOLDERS AND CONTRIBUTORS "AS IS" AND ANY EXPRESS OR
// IMPLIED WARRANTIES, INCLUDING, BUT NOT LIMITED TO, THE IMPLIED WARRANTIES OF MERCHANTABILITY
// AND FITNESS FOR A PARTICULAR PURPOSE ARE DISCLAIMED. IN NO EVENT SHALL THE COPYRIGHT OWNER OR
// CONTRIBUTORS BE LIABLE FOR ANY DIRECT, INDIRECT, INCIDENTAL, SPECIAL, EXEMPLARY, OR
// CONSEQUENTIAL DAMAGES (INCLUDING, BUT NOT LIMITED TO, PROCUREMENT OF SUBSTITUTE GOODS OR
// SERVICES; LOSS OF USE, DATA, OR PROFITS; OR BUSINESS INTERRUPTION) HOWEVER CAUSED AND ON ANY
// THEORY OF LIABILITY, WHETHER IN CONTRACT, STRICT LIABILITY, OR TORT (INCLUDING NEGLIGENCE OR
// OTHERWISE) ARISING IN ANY WAY OUT OF THE USE OF THIS SOFTWARE, EVEN IF ADVISED OF THE
// POSSIBILITY OF SUCH DAMAGE.
//
// You are under no obligation whatsoever to provide any bug fixes, patches, or upgrades to the
// features, functionality or performance of the source code ("Enhancements") to anyone; however,
// if you choose to make your Enhancements available either publicly, or directly to Lawrence
// Berkeley National Laboratory, without imposing a separate written license agreement for such
// Enhancements, then you hereby grant the following license: a non-exclusive, royalty-free
// perpetual license to install, use, modify, prepare derivative works, incorporate into other
// computer software, distribute, and sublicense such enhancements or derivative works thereof,
// in binary and source code form.

// C++ Headers
#include <cmath>
#include <string>

// ObjexxFCL Headers
#include <ObjexxFCL/Array.functions.hh>
#include <ObjexxFCL/Fmath.hh>
#include <ObjexxFCL/gio.hh>
#include <ObjexxFCL/string.functions.hh>

// EnergyPlus Headers
#include <HVACManager.hh>
#include <AirflowNetworkBalanceManager.hh>
//#include <CoolTower.hh>
#include <DataAirflowNetwork.hh>
#include <DataAirLoop.hh>
#include <DataBranchAirLoopPlant.hh>
#include <DataContaminantBalance.hh>
#include <DataConvergParams.hh>
#include <DataEnvironment.hh>
#include <DataErrorTracking.hh>
#include <DataGlobals.hh>
#include <DataHeatBalance.hh>
#include <DataHeatBalFanSys.hh>
#include <DataHVACGlobals.hh>
#include <DataLoopNode.hh>
#include <DataPlant.hh>
#include <DataPrecisionGlobals.hh>
#include <DataReportingFlags.hh>
#include <DataRoomAirModel.hh>
#include <DataSurfaces.hh>
#include <DataSystemVariables.hh>
#include <DataZoneEquipment.hh>
#include <DemandManager.hh>
#include <DisplayRoutines.hh>
//#include <EarthTube.hh>
#include <EMSManager.hh>
#include <Fans.hh>
#include <General.hh>
#include <HVACStandAloneERV.hh>
#include <IceThermalStorage.hh>
#include <InternalHeatGains.hh>
#include <NodeInputManager.hh>
#include <NonZoneEquipmentManager.hh>
#include <OutAirNodeManager.hh>
#include <OutputProcessor.hh>
#include <OutputReportTabular.hh>
#include <PlantCondLoopOperation.hh>
#include <PlantManager.hh>
#include <PlantUtilities.hh>
#include <PollutionModule.hh>
#include <Psychrometrics.hh>
#include <Pumps.hh>
#include <RefrigeratedCase.hh>
#include <ScheduleManager.hh>
#include <SetPointManager.hh>
#include <SimAirServingZones.hh>
#include <SystemAvailabilityManager.hh>
#include <SystemReports.hh>
//#include <ThermalChimney.hh>
#include <UtilityRoutines.hh>
#include <WaterManager.hh>
#include <ZoneContaminantPredictorCorrector.hh>
#include <ZoneEquipmentManager.hh>
#include <ZoneTempPredictorCorrector.hh>
#include <HVACSizingSimulationManager.hh>
#include <ElectricPowerServiceManager.hh>

namespace EnergyPlus {

namespace HVACManager {

	// PURPOSE OF THIS MODULE:
	// This module contains the high level HVAC control
	// subroutines.  Subroutine ManageHVAC, which is called from the heat balance,
	// calls the HVAC simulation and is the most probable insertion point for
	// connections to other HVAC engines.  ManageHVAC also controls the system
	// timestep, automatically shortening the timestep to meet convergence criteria.

	// METHODOLOGY EMPLOYED:
	// The basic solution technique is iteration with lagging.
	// The timestep is shortened using a bisection method.

	// REFERENCES:

	// Using/Aliasing
	using namespace DataPrecisionGlobals;
	using DataGlobals::TimeStepZone;
	using DataGlobals::WarmupFlag;
	using DataGlobals::EndHourFlag;
	using DataGlobals::BeginDayFlag;
	using DataGlobals::BeginEnvrnFlag;
	using DataGlobals::SecInHour;
	using DataGlobals::BeginTimeStepFlag;
	using DataGlobals::KickOffSimulation;
	using DataGlobals::DayOfSim;
	using DataGlobals::HourOfDay;
	using DataGlobals::TimeStep;
	using DataGlobals::NumOfZones;
	using DataGlobals::OutputFileDebug;
	using DataGlobals::OutputFileStandard;
	using DataGlobals::OutputFileMeters;
	using DataGlobals::ZoneSizingCalc;
	using DataGlobals::DuringDay;
	using DataGlobals::DoOutputReporting;
	using DataGlobals::HVACTSReporting;
	using DataGlobals::SysSizingCalc;
	using DataGlobals::DisplayExtraWarnings;
	using DataGlobals::MetersHaveBeenInitialized;
	using DataGlobals::emsCallFromBeginTimestepBeforePredictor;
	using DataGlobals::emsCallFromEndSystemTimestepAfterHVACReporting;
	using DataGlobals::emsCallFromBeforeHVACManagers;
	using DataGlobals::emsCallFromAfterHVACManagers;
	using DataGlobals::emsCallFromHVACIterationLoop;
	using DataGlobals::AnyEnergyManagementSystemInModel;
	using DataGlobals::emsCallFromEndSystemTimestepBeforeHVACReporting;
	using DataGlobals::AnyIdealCondEntSetPointInModel;
	using DataGlobals::RunOptCondEntTemp;
	using DataGlobals::isPulseZoneSizing;
	using namespace DataEnvironment;

	using DataHeatBalFanSys::ZTAV;
	using DataHeatBalFanSys::ZT;
	using DataHeatBalFanSys::MAT;
	using DataHeatBalFanSys::ZoneAirHumRat;
	using DataHeatBalFanSys::ZoneAirHumRatAvg;
	using DataHeatBalFanSys::iGetZoneSetPoints;
	using DataHeatBalFanSys::iPredictStep;
	using DataHeatBalFanSys::iCorrectStep;
	using DataHeatBalFanSys::iPushZoneTimestepHistories;
	using DataHeatBalFanSys::iRevertZoneTimestepHistories;
	using DataHeatBalFanSys::iPushSystemTimestepHistories;
	using namespace DataHVACGlobals;
	using namespace DataLoopNode;
	using namespace DataAirLoop;
	using namespace DataConvergParams;
	using DataAirflowNetwork::SimulateAirflowNetwork;
	using DataAirflowNetwork::AirflowNetworkControlSimple;
	using namespace DataReportingFlags;

	// Data
	//MODULE PARAMETER DEFINITIONS:
	static std::string const BlankString;

	//MODULE VARIABLE DECLARATIONS:

	int HVACManageIteration( 0 ); // counts iterations to enforce maximum iteration limit
	int RepIterAir( 0 );

	//Array1D_bool CrossMixingReportFlag; // TRUE when Cross Mixing is active based on controls
	//Array1D_bool MixingReportFlag; // TRUE when Mixing is active based on controls
	//Array1D< Real64 > VentMCP; // product of mass rate and Cp for each Venitlation object

	namespace {
	// These were static variables within different functions. They were pulled out into the namespace
	// to facilitate easier unit testing of those functions.
	// These are purposefully not in the header file as an extern variable. No one outside of this should
	// use these. They are cleared by clear_state() for use by unit tests, but normal simulations should be unaffected.
	// This is purposefully in an anonymous namespace so nothing outside this implementation file can use it.
		bool SimHVACIterSetup( false );
		bool TriggerGetAFN( true );
		bool ReportAirHeatBalanceFirstTimeFlag( true );
	}
	//SUBROUTINE SPECIFICATIONS FOR MODULE PrimaryPlantLoops
	// and zone equipment simulations

	// MODULE SUBROUTINES:

	// Functions
	void
	clear_state()
	{
		HVACManageIteration = 0;
		RepIterAir = 0;
		SimHVACIterSetup = false;
		TriggerGetAFN = true;
		ReportAirHeatBalanceFirstTimeFlag = true;
	}


	void
	ManageHVAC()
	{

		// SUBROUTINE INFORMATION:
		//       AUTHORS:  Russ Taylor, Dan Fisher
		//       DATE WRITTEN:  Jan. 1998
		//       MODIFIED       Jul 2003 (CC) added a subroutine call for air models
		//       RE-ENGINEERED  May 2008, Brent Griffith, revised variable time step method and zone conditions history

		// PURPOSE OF THIS SUBROUTINE:
		// This routine effectively replaces the IBLAST
		// "SystemDriver" routine.  The main function of the routine
		// is to set the system timestep, "TimeStepSys", call the models related to zone
		// air temperatures, and .

		// METHODOLOGY EMPLOYED:
		//  manage calls to Predictor and Corrector and other updates in ZoneTempPredictorCorrector
		//  manage variable time step and when zone air histories are updated.

		// REFERENCES:

		// Using/Aliasing
		using DataConvergParams::MinTimeStepSys; // =0.0166667     != 1 minute | 0.3 C = (1% OF 300 C) =max allowable diff between ZoneAirTemp at Time=T & T-1
		using DataConvergParams::MaxZoneTempDiff;

		using ZoneTempPredictorCorrector::ManageZoneAirUpdates;
		using ZoneTempPredictorCorrector::DetectOscillatingZoneTemp;

		using NodeInputManager::CalcMoreNodeInfo;
		using ZoneEquipmentManager::UpdateZoneSizing;
		using OutputReportTabular::UpdateTabularReports; // added for writing tabular output reports
		using OutputReportTabular::GatherComponentLoadsHVAC;
		using DataGlobals::CompLoadReportIsReq;
		using SystemReports::InitEnergyReports;
		using SystemReports::ReportMaxVentilationLoads;
		using SystemReports::ReportSystemEnergyUse;
		using PollutionModule::CalculatePollution;
		using DemandManager::ManageDemand;
		using DemandManager::UpdateDemandManagers;
		using EMSManager::ManageEMS;
		using IceThermalStorage::UpdateIceFractions;
		using OutAirNodeManager::SetOutAirNodes;
		using AirflowNetworkBalanceManager::ManageAirflowNetworkBalance;
		using DataAirflowNetwork::RollBackFlag;
		using WaterManager::ManageWater;
		using WaterManager::ManageWaterInits;
		using RefrigeratedCase::ManageRefrigeratedCaseRacks;
		using SystemAvailabilityManager::ManageHybridVentilation;
		using DataHeatBalFanSys::SysDepZoneLoads;
		using DataHeatBalFanSys::SysDepZoneLoadsLagged;
		using DataHeatBalFanSys::ZTAVComf;
		using DataHeatBalFanSys::ZoneAirHumRatAvgComf;
		using DataSystemVariables::ReportDuringWarmup; // added for FMI
		using DataSystemVariables::UpdateDataDuringWarmupExternalInterface;
		using PlantManager::UpdateNodeThermalHistory;
		using ZoneContaminantPredictorCorrector::ManageZoneContaminanUpdates;
		using DataContaminantBalance::Contaminant;
		using DataContaminantBalance::ZoneAirCO2;
		using DataContaminantBalance::ZoneAirCO2Temp;
		using DataContaminantBalance::ZoneAirCO2Avg;
		using DataContaminantBalance::OutdoorCO2;
		using DataContaminantBalance::ZoneAirGC;
		using DataContaminantBalance::ZoneAirGCTemp;
		using DataContaminantBalance::ZoneAirGCAvg;
		using DataContaminantBalance::OutdoorGC;
		using ScheduleManager::GetCurrentScheduleValue;
		using InternalHeatGains::UpdateInternalGainValues;
		using ZoneEquipmentManager::CalcAirFlowSimple;
		using DataGlobals::KindOfSim;
		using DataGlobals::ksHVACSizeDesignDay;
		using DataGlobals::ksHVACSizeRunPeriodDesign;

		// Locals
		// SUBROUTINE ARGUMENT DEFINITIONS:
		// na

		// SUBROUTINE PARAMETER DEFINITIONS:
		static gio::Fmt EndOfHeaderFormat( "('End of Data Dictionary')" ); // End of data dictionary marker
		static gio::Fmt EnvironmentStampFormat( "(a,',',a,3(',',f7.2),',',f7.2)" ); // Format descriptor for environ stamp
		static gio::Fmt fmtLD( "*" );

		// INTERFACE BLOCK SPECIFICATIONS:
		// na

		// DERIVED TYPE DEFINITIONS:
		// na

		// SUBROUTINE LOCAL VARIABLE DECLARATIONS:

		// SUBROUTINE LOCAL VARIABLE DECLARATIONS:
		Real64 PriorTimeStep; // magnitude of time step for previous history terms
		Real64 ZoneTempChange( 0.0 ); // change in zone air temperature from timestep t-1 to t
		int NodeNum;
		bool ReportDebug;
		int ZoneNum;
		static bool PrintedWarmup( false );

		static bool MyEnvrnFlag( true );
		static bool InitVentReportFlag( true );
		static bool DebugNamesReported( false );

		static int ZTempTrendsNumSysSteps( 0 );
		static int SysTimestepLoop( 0 );
		bool DummyLogical;

		// Formats
		static gio::Fmt Format_10( "('node #   Temp   MassMinAv  MassMaxAv TempSP      MassFlow       MassMin       ','MassMax        MassSP    Press        Enthal     HumRat Fluid Type')" );
		static gio::Fmt Format_11( "('node #   Name')" );
		static gio::Fmt Format_20( "(1x,I3,1x,F8.2,2(2x,F8.3),2x,F8.2,4(1x,F13.2),2x,F8.0,2x,F11.2,2x,F9.5,2x,A)" );
		static gio::Fmt Format_30( "(1x,I3,5x,A)" );

		//SYSTEM INITIALIZATION
		if ( TriggerGetAFN ) {
			TriggerGetAFN = false;
			DisplayString( "Initializing HVAC" );
			ManageAirflowNetworkBalance(); // first call only gets input and returns.
		}

		ZT = MAT;
		// save for use with thermal comfort control models (Fang, Pierce, and KSU)
		ZTAVComf = ZTAV;
		ZoneAirHumRatAvgComf = ZoneAirHumRatAvg;
		ZTAV = 0.0;
		ZoneAirHumRatAvg = 0.0;
		PrintedWarmup = false;
		if ( Contaminant.CO2Simulation ) {
			OutdoorCO2 = GetCurrentScheduleValue( Contaminant.CO2OutdoorSchedPtr );
			ZoneAirCO2Avg = 0.0;
		}
		if ( Contaminant.GenericContamSimulation ) {
			OutdoorGC = GetCurrentScheduleValue( Contaminant.GenericContamOutdoorSchedPtr );
			if ( allocated( ZoneAirGCAvg ) ) ZoneAirGCAvg = 0.0;
		}

		if ( BeginEnvrnFlag && MyEnvrnFlag ) {
			ResetNodeData();
			AirLoopsSimOnce = false;
			MyEnvrnFlag = false;
			InitVentReportFlag = true;
			NumOfSysTimeStepsLastZoneTimeStep = 1;
			PreviousTimeStep = TimeStepZone;
		}
		if ( ! BeginEnvrnFlag ) {
			MyEnvrnFlag = true;
		}

		SysTimeElapsed = 0.0;
		TimeStepSys = TimeStepZone;
		FirstTimeStepSysFlag = true;
		ShortenTimeStepSys = false;
		UseZoneTimeStepHistory = true;
		PriorTimeStep = TimeStepZone;
		NumOfSysTimeSteps = 1;
		FracTimeStepZone = TimeStepSys / TimeStepZone;

		bool anyEMSRan;
		ManageEMS( emsCallFromBeginTimestepBeforePredictor, anyEMSRan ); //calling point

		SetOutAirNodes();

		ManageRefrigeratedCaseRacks();

		//ZONE INITIALIZATION  'Get Zone Setpoints'
		ManageZoneAirUpdates( iGetZoneSetPoints, ZoneTempChange, ShortenTimeStepSys, UseZoneTimeStepHistory, PriorTimeStep );
		if ( Contaminant.SimulateContaminants ) ManageZoneContaminanUpdates( iGetZoneSetPoints, ShortenTimeStepSys, UseZoneTimeStepHistory, PriorTimeStep );

		ManageHybridVentilation();

		CalcAirFlowSimple();
		if ( SimulateAirflowNetwork > AirflowNetworkControlSimple ) {
			RollBackFlag = false;
			ManageAirflowNetworkBalance( false );
		}

		SetHeatToReturnAirFlag();

		SysDepZoneLoadsLagged = SysDepZoneLoads;

		UpdateInternalGainValues( true, true );

		ManageZoneAirUpdates( iPredictStep, ZoneTempChange, ShortenTimeStepSys, UseZoneTimeStepHistory, PriorTimeStep );

		if ( Contaminant.SimulateContaminants ) ManageZoneContaminanUpdates( iPredictStep, ShortenTimeStepSys, UseZoneTimeStepHistory, PriorTimeStep );

		SimHVAC();

		if ( AnyIdealCondEntSetPointInModel && MetersHaveBeenInitialized && ! WarmupFlag ) {
			RunOptCondEntTemp = true;
			while ( RunOptCondEntTemp ) {
				SimHVAC();
			}
		}

		ManageWaterInits();

		// Only simulate once per zone timestep; must be after SimHVAC
		if ( FirstTimeStepSysFlag && MetersHaveBeenInitialized ) {
			ManageDemand();
		}

		BeginTimeStepFlag = false; // At this point, we have been through the first pass through SimHVAC so this needs to be set

		ManageZoneAirUpdates( iCorrectStep, ZoneTempChange, ShortenTimeStepSys, UseZoneTimeStepHistory, PriorTimeStep );
		if ( Contaminant.SimulateContaminants ) ManageZoneContaminanUpdates( iCorrectStep, ShortenTimeStepSys, UseZoneTimeStepHistory, PriorTimeStep );

		if ( ZoneTempChange > MaxZoneTempDiff && ! KickOffSimulation ) {
			//determine value of adaptive system time step
			// model how many system timesteps we want in zone timestep
			ZTempTrendsNumSysSteps = int( ZoneTempChange / MaxZoneTempDiff + 1.0 ); // add 1 for truncation
			NumOfSysTimeSteps = min( ZTempTrendsNumSysSteps, LimitNumSysSteps );
			//then determine timestep length for even distribution, protect div by zero
			if ( NumOfSysTimeSteps > 0 ) TimeStepSys = TimeStepZone / NumOfSysTimeSteps;
			TimeStepSys = max( TimeStepSys, MinTimeStepSys );
			UseZoneTimeStepHistory = false;
			ShortenTimeStepSys = true;
		} else {
			NumOfSysTimeSteps = 1;
			UseZoneTimeStepHistory = true;
		}

		if ( UseZoneTimeStepHistory ) PreviousTimeStep = TimeStepZone;
		for ( SysTimestepLoop = 1; SysTimestepLoop <= NumOfSysTimeSteps; ++SysTimestepLoop ) {

			if ( TimeStepSys < TimeStepZone ) {

				ManageHybridVentilation();
				CalcAirFlowSimple( SysTimestepLoop );
				if ( SimulateAirflowNetwork > AirflowNetworkControlSimple ) {
					RollBackFlag = false;
					ManageAirflowNetworkBalance( false );
				}

				UpdateInternalGainValues( true, true );

				ManageZoneAirUpdates( iPredictStep, ZoneTempChange, ShortenTimeStepSys, UseZoneTimeStepHistory, PriorTimeStep );

				if ( Contaminant.SimulateContaminants ) ManageZoneContaminanUpdates( iPredictStep, ShortenTimeStepSys, UseZoneTimeStepHistory, PriorTimeStep );
				SimHVAC();

				if ( AnyIdealCondEntSetPointInModel && MetersHaveBeenInitialized && ! WarmupFlag ) {
					RunOptCondEntTemp = true;
					while ( RunOptCondEntTemp ) {
						SimHVAC();
					}
				}

				ManageWaterInits();

				//Need to set the flag back since we do not need to shift the temps back again in the correct step.
				ShortenTimeStepSys = false;

				ManageZoneAirUpdates( iCorrectStep, ZoneTempChange, ShortenTimeStepSys, UseZoneTimeStepHistory, PriorTimeStep );
				if ( Contaminant.SimulateContaminants ) ManageZoneContaminanUpdates( iCorrectStep, ShortenTimeStepSys, UseZoneTimeStepHistory, PriorTimeStep );

				ManageZoneAirUpdates( iPushSystemTimestepHistories, ZoneTempChange, ShortenTimeStepSys, UseZoneTimeStepHistory, PriorTimeStep );
				if ( Contaminant.SimulateContaminants ) ManageZoneContaminanUpdates( iPushSystemTimestepHistories, ShortenTimeStepSys, UseZoneTimeStepHistory, PriorTimeStep );
				PreviousTimeStep = TimeStepSys;
			}

			FracTimeStepZone = TimeStepSys / TimeStepZone;

			for ( ZoneNum = 1; ZoneNum <= NumOfZones; ++ZoneNum ) {
				ZTAV( ZoneNum ) += ZT( ZoneNum ) * FracTimeStepZone;
				ZoneAirHumRatAvg( ZoneNum ) += ZoneAirHumRat( ZoneNum ) * FracTimeStepZone;
				if ( Contaminant.CO2Simulation ) ZoneAirCO2Avg( ZoneNum ) += ZoneAirCO2( ZoneNum ) * FracTimeStepZone;
				if ( Contaminant.GenericContamSimulation ) ZoneAirGCAvg( ZoneNum ) += ZoneAirGC( ZoneNum ) * FracTimeStepZone;
			}

			DetectOscillatingZoneTemp();
			UpdateZoneListAndGroupLoads(); // Must be called before UpdateDataandReport(HVACTSReporting)
			UpdateIceFractions(); // Update fraction of ice stored in TES
			ManageWater();
			// update electricity data for net, purchased, sold etc.
			DummyLogical = false;
			facilityElectricServiceObj->manageElectricPowerService( false, DummyLogical, true );

			// Update the plant and condenser loop capacitance model temperature history.
			UpdateNodeThermalHistory();

			ManageEMS( emsCallFromEndSystemTimestepBeforeHVACReporting, anyEMSRan ); // EMS calling point

			CheckMassBalances();

			// This is where output processor data is updated for System Timestep reporting
			if ( ! WarmupFlag ) {
				if ( DoOutputReporting ) {
					CalcMoreNodeInfo();
					CalculatePollution();
					InitEnergyReports();
					ReportSystemEnergyUse();
				}
				if ( DoOutputReporting || ( ZoneSizingCalc && CompLoadReportIsReq ) ) {
					ReportAirHeatBalance();
					if ( ZoneSizingCalc ) GatherComponentLoadsHVAC();
				}
				if ( DoOutputReporting ) {
					ReportMaxVentilationLoads();
					UpdateDataandReport( HVACTSReporting );
					if ( KindOfSim == ksHVACSizeDesignDay || KindOfSim == ksHVACSizeRunPeriodDesign ) {
						if ( hvacSizingSimulationManager ) hvacSizingSimulationManager->UpdateSizingLogsSystemStep();
					}
					UpdateTabularReports( HVACTSReporting );
				}
				if ( ZoneSizingCalc ) {
					UpdateZoneSizing( DuringDay );
				}
			} else if ( ! KickOffSimulation && DoOutputReporting && ReportDuringWarmup ) {
				if ( BeginDayFlag && ! PrintEnvrnStampWarmupPrinted ) {
					PrintEnvrnStampWarmup = true;
					PrintEnvrnStampWarmupPrinted = true;
				}
				if ( ! BeginDayFlag ) PrintEnvrnStampWarmupPrinted = false;
				if ( PrintEnvrnStampWarmup ) {
					if ( PrintEndDataDictionary && DoOutputReporting && ! PrintedWarmup ) {
						gio::write( OutputFileStandard, EndOfHeaderFormat );
						gio::write( OutputFileMeters, EndOfHeaderFormat );
						PrintEndDataDictionary = false;
					}
					if ( DoOutputReporting && ! PrintedWarmup ) {
						gio::write( OutputFileStandard, EnvironmentStampFormat ) << "1" << "Warmup {" + cWarmupDay + "} " + EnvironmentName << Latitude << Longitude << TimeZoneNumber << Elevation;
						gio::write( OutputFileMeters, EnvironmentStampFormat ) << "1" << "Warmup {" + cWarmupDay + "} " + EnvironmentName << Latitude << Longitude << TimeZoneNumber << Elevation;
						PrintEnvrnStampWarmup = false;
					}
					PrintedWarmup = true;
				}
				CalcMoreNodeInfo();
				UpdateDataandReport( HVACTSReporting );
				if ( KindOfSim == ksHVACSizeDesignDay || KindOfSim == ksHVACSizeRunPeriodDesign ) {
					if ( hvacSizingSimulationManager ) hvacSizingSimulationManager->UpdateSizingLogsSystemStep();
				}
			} else if ( UpdateDataDuringWarmupExternalInterface ) { // added for FMI
				if ( BeginDayFlag && ! PrintEnvrnStampWarmupPrinted ) {
					PrintEnvrnStampWarmup = true;
					PrintEnvrnStampWarmupPrinted = true;
				}
				if ( ! BeginDayFlag ) PrintEnvrnStampWarmupPrinted = false;
				if ( PrintEnvrnStampWarmup ) {
					if ( PrintEndDataDictionary && DoOutputReporting && ! PrintedWarmup ) {
						gio::write( OutputFileStandard, EndOfHeaderFormat );
						gio::write( OutputFileMeters, EndOfHeaderFormat );
						PrintEndDataDictionary = false;
					}
					if ( DoOutputReporting && ! PrintedWarmup ) {
						gio::write( OutputFileStandard, EnvironmentStampFormat ) << "1" << "Warmup {" + cWarmupDay + "} " + EnvironmentName << Latitude << Longitude << TimeZoneNumber << Elevation;
						gio::write( OutputFileMeters, EnvironmentStampFormat ) << "1" << "Warmup {" + cWarmupDay + "} " + EnvironmentName << Latitude << Longitude << TimeZoneNumber << Elevation;
						PrintEnvrnStampWarmup = false;
					}
					PrintedWarmup = true;
				}
				UpdateDataandReport( HVACTSReporting );
			}
			ManageEMS( emsCallFromEndSystemTimestepAfterHVACReporting, anyEMSRan ); // EMS calling point
			//UPDATE SYSTEM CLOCKS
			SysTimeElapsed += TimeStepSys;

			FirstTimeStepSysFlag = false;
		} //system time step  loop (loops once if no downstepping)

		ManageZoneAirUpdates( iPushZoneTimestepHistories, ZoneTempChange, ShortenTimeStepSys, UseZoneTimeStepHistory, PriorTimeStep );
		if ( Contaminant.SimulateContaminants ) ManageZoneContaminanUpdates( iPushZoneTimestepHistories, ShortenTimeStepSys, UseZoneTimeStepHistory, PriorTimeStep );

		NumOfSysTimeStepsLastZoneTimeStep = NumOfSysTimeSteps;

		UpdateDemandManagers();

		// DO FINAL UPDATE OF RECORD KEEPING VARIABLES
		// Report the Node Data to Aid in Debugging
		if ( DebugOutput ) {
			if ( EvenDuringWarmup ) {
				ReportDebug = true;
			} else {
				ReportDebug = ! WarmupFlag;
			}
			if ( ( ReportDebug ) && ( DayOfSim > 0 ) ) { // Report the node data
				if ( size( Node ) > 0 && ! DebugNamesReported ) {
					gio::write( OutputFileDebug, Format_11 );
					for ( NodeNum = 1; NodeNum <= isize( Node ); ++NodeNum ) {
						gio::write( OutputFileDebug, Format_30 ) << NodeNum << NodeID( NodeNum );
					}
					DebugNamesReported = true;
				}
				if ( size( Node ) > 0 ) {
					gio::write( OutputFileDebug, fmtLD );
					gio::write( OutputFileDebug, fmtLD );
					gio::write( OutputFileDebug, fmtLD ) << "Day of Sim     Hour of Day    Time";
					gio::write( OutputFileDebug, fmtLD ) << DayOfSim << HourOfDay << TimeStep * TimeStepZone;
					gio::write( OutputFileDebug, Format_10 );
				}
				for ( NodeNum = 1; NodeNum <= isize( Node ); ++NodeNum ) {
					gio::write( OutputFileDebug, Format_20 ) << NodeNum << Node( NodeNum ).Temp << Node( NodeNum ).MassFlowRateMinAvail << Node( NodeNum ).MassFlowRateMaxAvail << Node( NodeNum ).TempSetPoint << Node( NodeNum ).MassFlowRate << Node( NodeNum ).MassFlowRateMin << Node( NodeNum ).MassFlowRateMax << Node( NodeNum ).MassFlowRateSetPoint << Node( NodeNum ).Press << Node( NodeNum ).Enthalpy << Node( NodeNum ).HumRat << ValidNodeFluidTypes( Node( NodeNum ).FluidType );
				}
			}
		}

	}

	void
	SimHVAC()
	{

		// SUBROUTINE INFORMATION:
		//       AUTHOR:          Dan Fisher
		//       DATE WRITTEN:    April 1997
		//       DATE MODIFIED:   May 1998 (RKS,RDT)

		// PURPOSE OF THIS SUBROUTINE: Selects and calls the HVAC loop managers

		// METHODOLOGY EMPLOYED: Each loop manager is called or passed over
		// in succession based on the logical flags associated with the manager.
		// The logical flags are set in the manager routines and passed
		// as parameters to this routine.  Each loop manager potentially
		// affects a different set of other loop managers.

		// Future development could involve specifying any number of user
		// selectable control schemes based on the logical flags used in
		// this default control algorithm.

		// REFERENCES: none

		// Using/Aliasing
		using namespace DataConvergParams;
		using SetPointManager::ManageSetPoints;
		using SystemAvailabilityManager::ManageSystemAvailability;
		using ZoneEquipmentManager::ManageZoneEquipment;
		using NonZoneEquipmentManager::ManageNonZoneEquipment;
		using DataEnvironment::EnvironmentName;
		using DataEnvironment::CurMnDy;
		using General::CreateSysTimeIntervalString;
		using General::RoundSigDigits;
		using EMSManager::ManageEMS;
		using PlantManager::GetPlantLoopData;
		using PlantManager::GetPlantInput;
		using PlantManager::SetupReports;
		using PlantManager::ManagePlantLoops;
		using PlantManager::SetupInitialPlantCallingOrder;
		using PlantManager::SetupBranchControlTypes;
		using PlantManager::ReInitPlantLoopsAtFirstHVACIteration;
		using PlantManager::InitOneTimePlantSizingInfo;
		using PlantCondLoopOperation::SetupPlantEMSActuators;
		using SimAirServingZones::ManageAirLoops;
		using DataPlant::SetAllPlantSimFlagsToValue;
		using DataPlant::TotNumLoops;
		using DataPlant::PlantManageSubIterations;
		using DataPlant::PlantManageHalfLoopCalls;
		using DataPlant::DemandSide;
		using DataPlant::SupplySide;
		using DataPlant::PlantLoop;
		using DataPlant::NumConvergenceHistoryTerms;
		using DataPlant::ConvergenceHistoryARR;
		using DataPlant::sum_ConvergenceHistoryARR;
		using DataPlant::square_sum_ConvergenceHistoryARR;
		using DataPlant::sum_square_ConvergenceHistoryARR;
		using PlantUtilities::CheckPlantMixerSplitterConsistency;
		using PlantUtilities::CheckForRunawayPlantTemps;
		using PlantUtilities::AnyPlantSplitterMixerLacksContinuity;
		using DataGlobals::AnyPlantInModel;

		// Locals
		// SUBROUTINE ARGUMENT DEFINITIONS:
		// na

		// SUBROUTINE PARAMETER DEFINITIONS:
		bool const SimWithPlantFlowUnlocked( false );
		bool const SimWithPlantFlowLocked( true );

		// INTERFACE BLOCK SPECIFICATIONS:
		// na

		// DERIVED TYPE DEFINITIONS:
		// na

		// SUBROUTINE LOCAL VARIABLE DECLARATIONS:
		bool FirstHVACIteration; // True when solution technique on first iteration
		/////////// hoisted into namespace SimHVACIterSetup ////////////
		//static bool IterSetup( false ); // Set to TRUE after the variable is setup for Output Reporting
		/////////////////////////
		static int ErrCount( 0 ); // Number of times that the maximum iterations was exceeded
		static bool MySetPointInit( true );
		std::string CharErrOut; // a character string equivalent of ErrCount
		static int MaxErrCount( 0 );
		static std::string ErrEnvironmentName;
		int LoopNum;
		int LoopSide;
		int ThisLoopSide;

		int AirSysNum;
		int StackDepth;
		std::string HistoryTrace;
		Real64 SlopeHumRat;
		Real64 SlopeMdot;
		Real64 SlopeTemps;
		Real64 AvgValue;
		bool FoundOscillationByDuplicate;
		int ZoneNum;
		int NodeIndex;
		bool MonotonicIncreaseFound;
		bool MonotonicDecreaseFound;

		// Initialize all of the simulation flags to true for the first iteration
		SimZoneEquipmentFlag = true;
		SimNonZoneEquipmentFlag = true;
		SimAirLoopsFlag = true;
		SimPlantLoopsFlag = true;
		SimElecCircuitsFlag = true;
		FirstHVACIteration = true;

		if ( AirLoopInputsFilled ) {
			for ( auto & e : AirLoopControlInfo ) {
				// Reset air loop control info for cooling coil active flag (used in TU's for reheat air flow control)
				e.CoolingActiveFlag = false;
				// Reset air loop control info for heating coil active flag (used in OA controller for HX control)
				e.HeatingActiveFlag = false;
				// reset outside air system HX to off first time through
				e.HeatRecoveryBypass = true;
				// set HX check status flag to check for custom control in MixedAir.cc
				e.CheckHeatRecoveryBypassStatus = true;
				// set OA comp simulated flag to false
				e.OASysComponentsSimulated = false;
				// set economizer flow locked flag to false, will reset if custom HX control is used
				e.EconomizerFlowLocked = false;
				// set air loop resim flags for when heat recovery is used and air loop needs another iteration
				e.HeatRecoveryResimFlag = true;
				e.HeatRecoveryResimFlag2 = false;
				e.ResimAirLoopFlag = false;
			}
		}

		// This setups the reports for the Iteration variable that limits how many times
		//  it goes through all of the HVAC managers before moving on.
		// The plant loop 'get inputs' and initialization are also done here in order to allow plant loop connected components
		// simulated by managers other than the plant manager to run correctly.
		HVACManageIteration = 0;
		PlantManageSubIterations = 0;
		PlantManageHalfLoopCalls = 0;
		SetAllPlantSimFlagsToValue( true );
		if ( ! SimHVACIterSetup ) {
			SetupOutputVariable( "HVAC System Solver Iteration Count []", HVACManageIteration, "HVAC", "Sum", "SimHVAC" );
			SetupOutputVariable( "Air System Solver Iteration Count []", RepIterAir, "HVAC", "Sum", "SimHVAC" );
			ManageSetPoints(); //need to call this before getting plant loop data so setpoint checks can complete okay
			GetPlantLoopData();
			GetPlantInput();
			SetupInitialPlantCallingOrder();
			SetupBranchControlTypes(); //new routine to do away with input for branch control type
			//    CALL CheckPlantLoopData
			SetupReports();
			if ( AnyEnergyManagementSystemInModel ) {
				SetupPlantEMSActuators();
			}

			if ( TotNumLoops > 0 ) {
				SetupOutputVariable( "Plant Solver Sub Iteration Count []", PlantManageSubIterations, "HVAC", "Sum", "SimHVAC" );
				SetupOutputVariable( "Plant Solver Half Loop Calls Count []", PlantManageHalfLoopCalls, "HVAC", "Sum", "SimHVAC" );
				for ( LoopNum = 1; LoopNum <= TotNumLoops; ++LoopNum ) {
					// init plant sizing numbers in main plant data structure
					InitOneTimePlantSizingInfo( LoopNum );
				}
			}
			SimHVACIterSetup = true;
		}

		if ( ZoneSizingCalc ) {
			ManageZoneEquipment( FirstHVACIteration, SimZoneEquipmentFlag, SimAirLoopsFlag );
			// need to call non zone equipment so water use zone gains can be included in sizing calcs
			ManageNonZoneEquipment( FirstHVACIteration, SimNonZoneEquipmentFlag );
			facilityElectricServiceObj->manageElectricPowerService( FirstHVACIteration, SimElecCircuitsFlag, false );
			return;
		}

		// Before the HVAC simulation, reset control flags and specified flow
		// rates that might have been set by the set point and availability
		// managers.

		ResetHVACControl();

		// Before the HVAC simulation, call ManageSetPoints to set all the HVAC
		// node setpoints
		bool anyEMSRan = false;
		ManageEMS( emsCallFromBeforeHVACManagers, anyEMSRan ); // calling point

		ManageSetPoints();

		// re-initialize plant loop and nodes.
		ReInitPlantLoopsAtFirstHVACIteration();

		// Before the HVAC simulation, call ManageSystemAvailability to set
		// the system on/off flags
		ManageSystemAvailability();

		ManageEMS( emsCallFromAfterHVACManagers, anyEMSRan ); // calling point
		ManageEMS( emsCallFromHVACIterationLoop, anyEMSRan ); // calling point id

		// first explicitly call each system type with FirstHVACIteration,

		// Manages the various component simulations
		SimSelectedEquipment( SimAirLoopsFlag, SimZoneEquipmentFlag, SimNonZoneEquipmentFlag, SimPlantLoopsFlag, SimElecCircuitsFlag, FirstHVACIteration, SimWithPlantFlowUnlocked );

		// Eventually, when all of the flags are set to false, the
		// simulation has converged for this system time step.

		SimPlantLoopsFlag = true;
		SetAllPlantSimFlagsToValue( true ); //set so loop to simulate at least once on non-first hvac

		FirstHVACIteration = false;

		// then iterate among all systems after first HVAC iteration is over

		// Main iteration loop for HVAC.  If any of the simulation flags are
		// true, then specific components must be resimulated.
		while ( ( SimAirLoopsFlag || SimZoneEquipmentFlag || SimNonZoneEquipmentFlag || SimPlantLoopsFlag || SimElecCircuitsFlag ) && ( HVACManageIteration <= MaxIter ) ) {

			ManageEMS( emsCallFromHVACIterationLoop, anyEMSRan ); // calling point id

			// Manages the various component simulations
			SimSelectedEquipment( SimAirLoopsFlag, SimZoneEquipmentFlag, SimNonZoneEquipmentFlag, SimPlantLoopsFlag, SimElecCircuitsFlag, FirstHVACIteration, SimWithPlantFlowUnlocked );

			// Eventually, when all of the flags are set to false, the
			// simulation has converged for this system time step.

			UpdateZoneInletConvergenceLog();

			++HVACManageIteration; // Increment the iteration counter

			if ( anyEMSRan && HVACManageIteration <= 2 ) {
				// the calling point emsCallFromHVACIterationLoop is only effective for air loops if this while loop runs at least twice
				SimAirLoopsFlag = true;
			}

		}
		if ( AnyPlantInModel ) {
			if ( AnyPlantSplitterMixerLacksContinuity() ) {
				// rerun systems in a "Final flow lock/last iteration" mode
				// now call for one second to last plant simulation
				SimAirLoopsFlag = false;
				SimZoneEquipmentFlag = false;
				SimNonZoneEquipmentFlag = false;
				SimPlantLoopsFlag = true;
				SimElecCircuitsFlag = false;
				SimSelectedEquipment( SimAirLoopsFlag, SimZoneEquipmentFlag, SimNonZoneEquipmentFlag, SimPlantLoopsFlag, SimElecCircuitsFlag, FirstHVACIteration, SimWithPlantFlowUnlocked );
				// now call for all non-plant simulation, but with plant flow lock on
				SimAirLoopsFlag = true;
				SimZoneEquipmentFlag = true;
				SimNonZoneEquipmentFlag = true;
				SimPlantLoopsFlag = false;
				SimElecCircuitsFlag = true;
				SimSelectedEquipment( SimAirLoopsFlag, SimZoneEquipmentFlag, SimNonZoneEquipmentFlag, SimPlantLoopsFlag, SimElecCircuitsFlag, FirstHVACIteration, SimWithPlantFlowLocked );
				UpdateZoneInletConvergenceLog();
				// now call for a last plant simulation
				SimAirLoopsFlag = false;
				SimZoneEquipmentFlag = false;
				SimNonZoneEquipmentFlag = false;
				SimPlantLoopsFlag = true;
				SimElecCircuitsFlag = false;
				SimSelectedEquipment( SimAirLoopsFlag, SimZoneEquipmentFlag, SimNonZoneEquipmentFlag, SimPlantLoopsFlag, SimElecCircuitsFlag, FirstHVACIteration, SimWithPlantFlowUnlocked );
				// now call for a last all non-plant simulation, but with plant flow lock on
				SimAirLoopsFlag = true;
				SimZoneEquipmentFlag = true;
				SimNonZoneEquipmentFlag = true;
				SimPlantLoopsFlag = false;
				SimElecCircuitsFlag = true;
				SimSelectedEquipment( SimAirLoopsFlag, SimZoneEquipmentFlag, SimNonZoneEquipmentFlag, SimPlantLoopsFlag, SimElecCircuitsFlag, FirstHVACIteration, SimWithPlantFlowLocked );
				UpdateZoneInletConvergenceLog();
			}
		}

		//DSU  Test plant loop for errors
		for ( LoopNum = 1; LoopNum <= TotNumLoops; ++LoopNum ) {
			for ( LoopSide = DemandSide; LoopSide <= SupplySide; ++LoopSide ) {
				CheckPlantMixerSplitterConsistency( LoopNum, LoopSide, 1, 1, FirstHVACIteration );
				CheckForRunawayPlantTemps( LoopNum, LoopSide );
			}
		}

		if ( ( HVACManageIteration > MaxIter ) && ( ! WarmupFlag ) ) {
			++ErrCount;
			if ( ErrCount < 15 ) {
				ErrEnvironmentName = EnvironmentName;
				gio::write( CharErrOut, "(I5)" ) << MaxIter;
				strip( CharErrOut );
				ShowWarningError( "SimHVAC: Maximum iterations (" + CharErrOut + ") exceeded for all HVAC loops, at " + EnvironmentName + ", " + CurMnDy + ' ' + CreateSysTimeIntervalString() );
				if ( SimAirLoopsFlag ) {
					ShowContinueError( "The solution for one or more of the Air Loop HVAC systems did not appear to converge" );
				}
				if ( SimZoneEquipmentFlag ) {
					ShowContinueError( "The solution for zone HVAC equipment did not appear to converge" );
				}
				if ( SimNonZoneEquipmentFlag ) {
					ShowContinueError( "The solution for non-zone equipment did not appear to converge" );
				}
				if ( SimPlantLoopsFlag ) {
					ShowContinueError( "The solution for one or more plant systems did not appear to converge" );
				}
				if ( SimElecCircuitsFlag ) {
					ShowContinueError( "The solution for on-site electric generators did not appear to converge" );
				}
				if ( ErrCount == 1 && ! DisplayExtraWarnings ) {
					ShowContinueError( "...use Output:Diagnostics,DisplayExtraWarnings; to show more details on each max iteration exceeded." );
				}
				if ( DisplayExtraWarnings ) {

					for ( AirSysNum = 1; AirSysNum <= NumPrimaryAirSys; ++AirSysNum ) {

						if ( any( AirLoopConvergence( AirSysNum ).HVACMassFlowNotConverged ) ) {

							ShowContinueError( "Air System Named = " + AirToZoneNodeInfo( AirSysNum ).AirLoopName + " did not converge for mass flow rate" );
							ShowContinueError( "Check values should be zero. Most Recent values listed first." );
							HistoryTrace = "";
							for ( StackDepth = 1; StackDepth <= ConvergLogStackDepth; ++StackDepth ) {
								HistoryTrace += RoundSigDigits( AirLoopConvergence( AirSysNum ).HVACFlowDemandToSupplyTolValue( StackDepth ), 6 ) + ',';
							}

							ShowContinueError( "Demand-to-Supply interface mass flow rate check value iteration history trace: " + HistoryTrace );
							HistoryTrace = "";
							for ( StackDepth = 1; StackDepth <= ConvergLogStackDepth; ++StackDepth ) {
								HistoryTrace += RoundSigDigits( AirLoopConvergence( AirSysNum ).HVACFlowSupplyDeck1ToDemandTolValue( StackDepth ), 6 ) + ',';
							}
							ShowContinueError( "Supply-to-demand interface deck 1 mass flow rate check value iteration history trace: " + HistoryTrace );

							if ( AirToZoneNodeInfo( AirSysNum ).NumSupplyNodes >= 2 ) {
								HistoryTrace = "";
								for ( StackDepth = 1; StackDepth <= ConvergLogStackDepth; ++StackDepth ) {
									HistoryTrace += RoundSigDigits( AirLoopConvergence( AirSysNum ).HVACFlowSupplyDeck2ToDemandTolValue( StackDepth ), 6 ) + ',';
								}
								ShowContinueError( "Supply-to-demand interface deck 2 mass flow rate check value iteration history trace: " + HistoryTrace );
							}
						} // mass flow rate not converged

						if ( any( AirLoopConvergence( AirSysNum ).HVACHumRatNotConverged ) ) {

							ShowContinueError( "Air System Named = " + AirToZoneNodeInfo( AirSysNum ).AirLoopName + " did not converge for humidity ratio" );
							ShowContinueError( "Check values should be zero. Most Recent values listed first." );
							HistoryTrace = "";
							for ( StackDepth = 1; StackDepth <= ConvergLogStackDepth; ++StackDepth ) {
								HistoryTrace += RoundSigDigits( AirLoopConvergence( AirSysNum ).HVACHumDemandToSupplyTolValue( StackDepth ), 6 ) + ',';
							}
							ShowContinueError( "Demand-to-Supply interface humidity ratio check value iteration history trace: " + HistoryTrace );
							HistoryTrace = "";
							for ( StackDepth = 1; StackDepth <= ConvergLogStackDepth; ++StackDepth ) {
								HistoryTrace += RoundSigDigits( AirLoopConvergence( AirSysNum ).HVACHumSupplyDeck1ToDemandTolValue( StackDepth ), 6 ) + ',';
							}
							ShowContinueError( "Supply-to-demand interface deck 1 humidity ratio check value iteration history trace: " + HistoryTrace );

							if ( AirToZoneNodeInfo( AirSysNum ).NumSupplyNodes >= 2 ) {
								HistoryTrace = "";
								for ( StackDepth = 1; StackDepth <= ConvergLogStackDepth; ++StackDepth ) {
									HistoryTrace += RoundSigDigits( AirLoopConvergence( AirSysNum ).HVACHumSupplyDeck2ToDemandTolValue( StackDepth ), 6 ) + ',';
								}
								ShowContinueError( "Supply-to-demand interface deck 2 humidity ratio check value iteration history trace: " + HistoryTrace );
							}
						} // humidity ratio not converged

						if ( any( AirLoopConvergence( AirSysNum ).HVACTempNotConverged ) ) {

							ShowContinueError( "Air System Named = " + AirToZoneNodeInfo( AirSysNum ).AirLoopName + " did not converge for temperature" );
							ShowContinueError( "Check values should be zero. Most Recent values listed first." );
							HistoryTrace = "";
							for ( StackDepth = 1; StackDepth <= ConvergLogStackDepth; ++StackDepth ) {
								HistoryTrace += RoundSigDigits( AirLoopConvergence( AirSysNum ).HVACTempDemandToSupplyTolValue( StackDepth ), 6 ) + ',';
							}
							ShowContinueError( "Demand-to-Supply interface temperature check value iteration history trace: " + HistoryTrace );
							HistoryTrace = "";
							for ( StackDepth = 1; StackDepth <= ConvergLogStackDepth; ++StackDepth ) {
								HistoryTrace += RoundSigDigits( AirLoopConvergence( AirSysNum ).HVACTempSupplyDeck1ToDemandTolValue( StackDepth ), 6 ) + ',';
							}
							ShowContinueError( "Supply-to-demand interface deck 1 temperature check value iteration history trace: " + HistoryTrace );

							if ( AirToZoneNodeInfo( AirSysNum ).NumSupplyNodes >= 2 ) {
								HistoryTrace = "";
								for ( StackDepth = 1; StackDepth <= ConvergLogStackDepth; ++StackDepth ) {
									HistoryTrace += RoundSigDigits( AirLoopConvergence( AirSysNum ).HVACTempSupplyDeck1ToDemandTolValue( StackDepth ), 6 ) + ',';
								}
								ShowContinueError( "Supply-to-demand interface deck 2 temperature check value iteration history trace: " + HistoryTrace );
							}
						} // Temps not converged
						if ( any( AirLoopConvergence( AirSysNum ).HVACEnergyNotConverged ) ) {

							ShowContinueError( "Air System Named = " + AirToZoneNodeInfo( AirSysNum ).AirLoopName + " did not converge for energy" );
							ShowContinueError( "Check values should be zero. Most Recent values listed first." );
							HistoryTrace = "";
							for ( StackDepth = 1; StackDepth <= ConvergLogStackDepth; ++StackDepth ) {
								HistoryTrace += RoundSigDigits( AirLoopConvergence( AirSysNum ).HVACEnergyDemandToSupplyTolValue( StackDepth ), 6 ) + ',';
							}
							ShowContinueError( "Demand-to-Supply interface energy check value iteration history trace: " + HistoryTrace );
							HistoryTrace = "";
							for ( StackDepth = 1; StackDepth <= ConvergLogStackDepth; ++StackDepth ) {
								HistoryTrace += RoundSigDigits( AirLoopConvergence( AirSysNum ).HVACEnergySupplyDeck1ToDemandTolValue( StackDepth ), 6 ) + ',';
							}
							ShowContinueError( "Supply-to-demand interface deck 1 energy check value iteration history trace: " + HistoryTrace );

							if ( AirToZoneNodeInfo( AirSysNum ).NumSupplyNodes >= 2 ) {
								HistoryTrace = "";
								for ( StackDepth = 1; StackDepth <= ConvergLogStackDepth; ++StackDepth ) {
									HistoryTrace += RoundSigDigits( AirLoopConvergence( AirSysNum ).HVACEnergySupplyDeck2ToDemandTolValue( StackDepth ), 6 ) + ',';
								}
								ShowContinueError( "Supply-to-demand interface deck 2 energy check value iteration history trace: " + HistoryTrace );
							}
						} // energy not converged

					} // loop over air loop systems

					// loop over zones and check for issues with zone inlet nodes
					for ( ZoneNum = 1; ZoneNum <= NumOfZones; ++ZoneNum ) {

						for ( NodeIndex = 1; NodeIndex <= ZoneInletConvergence( ZoneNum ).NumInletNodes; ++NodeIndex ) {

							// Check humidity ratio
							FoundOscillationByDuplicate = false;
							MonotonicDecreaseFound = false;
							MonotonicIncreaseFound = false;
							// check for evidence of oscillation by indentify duplicates when latest value not equal to average
							AvgValue = sum( ZoneInletConvergence( ZoneNum ).InletNode( NodeIndex ).HumidityRatio ) / double( ConvergLogStackDepth );
							if ( std::abs( ZoneInletConvergence( ZoneNum ).InletNode( NodeIndex ).HumidityRatio( 1 ) - AvgValue ) > HVACHumRatOscillationToler ) { // last iterate differs from average
								FoundOscillationByDuplicate = false;
								for ( StackDepth = 2; StackDepth <= ConvergLogStackDepth; ++StackDepth ) {
									if ( std::abs( ZoneInletConvergence( ZoneNum ).InletNode( NodeIndex ).HumidityRatio( 1 ) - ZoneInletConvergence( ZoneNum ).InletNode( NodeIndex ).HumidityRatio( StackDepth ) ) < HVACHumRatOscillationToler ) {
										FoundOscillationByDuplicate = true;
										ShowContinueError( "Node named " + NodeID( ZoneInletConvergence( ZoneNum ).InletNode( NodeIndex ).NodeNum ) + " shows oscillating humidity ratio across iterations with a repeated value of " + RoundSigDigits( ZoneInletConvergence( ZoneNum ).InletNode( NodeIndex ).HumidityRatio( 1 ), 6 ) );
										break;
									}
								}
								if ( ! FoundOscillationByDuplicate ) {
									SlopeHumRat = ( sum_ConvergLogStackARR * sum( ZoneInletConvergence( ZoneNum ).InletNode( NodeIndex ).HumidityRatio ) - double( ConvergLogStackDepth ) * sum( ( ConvergLogStackARR * ZoneInletConvergence( ZoneNum ).InletNode( NodeIndex ).HumidityRatio ) ) ) / ( square_sum_ConvergLogStackARR - double( ConvergLogStackDepth ) * sum_square_ConvergLogStackARR );
									if ( std::abs( SlopeHumRat ) > HVACHumRatSlopeToler ) {

										if ( SlopeHumRat < 0.0 ) { // check for monotic decrease
											MonotonicDecreaseFound = true;
											for ( StackDepth = 2; StackDepth <= ConvergLogStackDepth; ++StackDepth ) {
												if ( ZoneInletConvergence( ZoneNum ).InletNode( NodeIndex ).HumidityRatio( StackDepth - 1 ) > ZoneInletConvergence( ZoneNum ).InletNode( NodeIndex ).HumidityRatio( StackDepth ) ) {
													MonotonicDecreaseFound = false;
													break;
												}
											}
											if ( MonotonicDecreaseFound ) {
												ShowContinueError( "Node named " + NodeID( ZoneInletConvergence( ZoneNum ).InletNode( NodeIndex ).NodeNum ) + " shows monotonically decreasing humidity ratio with a trend rate across iterations of " + RoundSigDigits( SlopeHumRat, 6 ) + " [ kg-water/kg-dryair/iteration]" );
											}
										} else { // check for monotic incrase
											MonotonicIncreaseFound = true;
											for ( StackDepth = 2; StackDepth <= ConvergLogStackDepth; ++StackDepth ) {
												if ( ZoneInletConvergence( ZoneNum ).InletNode( NodeIndex ).HumidityRatio( StackDepth - 1 ) < ZoneInletConvergence( ZoneNum ).InletNode( NodeIndex ).HumidityRatio( StackDepth ) ) {
													MonotonicIncreaseFound = false;
													break;
												}
											}
											if ( MonotonicIncreaseFound ) {
												ShowContinueError( "Node named " + NodeID( ZoneInletConvergence( ZoneNum ).InletNode( NodeIndex ).NodeNum ) + " shows monotonically increasing humidity ratio with a trend rate across iterations of " + RoundSigDigits( SlopeHumRat, 6 ) + " [ kg-water/kg-dryair/iteration]" );
											}
										}
									} // significant slope in iterates
								} //no osciallation
							} // last value does not equal average of stack.

							if ( MonotonicDecreaseFound || MonotonicIncreaseFound || FoundOscillationByDuplicate ) {
								HistoryTrace = "";
								for ( StackDepth = 1; StackDepth <= ConvergLogStackDepth; ++StackDepth ) {
									HistoryTrace += RoundSigDigits( ZoneInletConvergence( ZoneNum ).InletNode( NodeIndex ).HumidityRatio( StackDepth ), 6 ) + ',';
								}
								ShowContinueError( "Node named " + NodeID( ZoneInletConvergence( ZoneNum ).InletNode( NodeIndex ).NodeNum ) + " humidity ratio [kg-water/kg-dryair] iteration history trace (most recent first): " + HistoryTrace );
							} // need to report trace
							// end humidity ratio

							// Check Mass flow rate
							FoundOscillationByDuplicate = false;
							MonotonicDecreaseFound = false;
							MonotonicIncreaseFound = false;
							// check for evidence of oscillation by indentify duplicates when latest value not equal to average
							AvgValue = sum( ZoneInletConvergence( ZoneNum ).InletNode( NodeIndex ).MassFlowRate ) / double( ConvergLogStackDepth );
							if ( std::abs( ZoneInletConvergence( ZoneNum ).InletNode( NodeIndex ).MassFlowRate( 1 ) - AvgValue ) > HVACFlowRateOscillationToler ) { // last iterate differs from average
								FoundOscillationByDuplicate = false;
								for ( StackDepth = 2; StackDepth <= ConvergLogStackDepth; ++StackDepth ) {
									if ( std::abs( ZoneInletConvergence( ZoneNum ).InletNode( NodeIndex ).MassFlowRate( 1 ) - ZoneInletConvergence( ZoneNum ).InletNode( NodeIndex ).MassFlowRate( StackDepth ) ) < HVACFlowRateOscillationToler ) {
										FoundOscillationByDuplicate = true;
										ShowContinueError( "Node named " + NodeID( ZoneInletConvergence( ZoneNum ).InletNode( NodeIndex ).NodeNum ) + " shows oscillating mass flow rate across iterations with a repeated value of " + RoundSigDigits( ZoneInletConvergence( ZoneNum ).InletNode( NodeIndex ).MassFlowRate( 1 ), 6 ) );
										break;
									}
								}
								if ( ! FoundOscillationByDuplicate ) {
									SlopeMdot = ( sum_ConvergLogStackARR * sum( ZoneInletConvergence( ZoneNum ).InletNode( NodeIndex ).MassFlowRate ) - double( ConvergLogStackDepth ) * sum( ( ConvergLogStackARR * ZoneInletConvergence( ZoneNum ).InletNode( NodeIndex ).MassFlowRate ) ) ) / ( square_sum_ConvergLogStackARR - double( ConvergLogStackDepth ) * sum_square_ConvergLogStackARR );
									if ( std::abs( SlopeMdot ) > HVACFlowRateSlopeToler ) {
										if ( SlopeMdot < 0.0 ) { // check for monotic decrease
											MonotonicDecreaseFound = true;
											for ( StackDepth = 2; StackDepth <= ConvergLogStackDepth; ++StackDepth ) {
												if ( ZoneInletConvergence( ZoneNum ).InletNode( NodeIndex ).MassFlowRate( StackDepth - 1 ) > ZoneInletConvergence( ZoneNum ).InletNode( NodeIndex ).MassFlowRate( StackDepth ) ) {
													MonotonicDecreaseFound = false;
													break;
												}
											}
											if ( MonotonicDecreaseFound ) {
												ShowContinueError( "Node named " + NodeID( ZoneInletConvergence( ZoneNum ).InletNode( NodeIndex ).NodeNum ) + " shows monotonically decreasing mass flow rate with a trend rate across iterations of " + RoundSigDigits( SlopeMdot, 6 ) + " [kg/s/iteration]" );
											}
										} else { // check for monotic incrase
											MonotonicIncreaseFound = true;
											for ( StackDepth = 2; StackDepth <= ConvergLogStackDepth; ++StackDepth ) {
												if ( ZoneInletConvergence( ZoneNum ).InletNode( NodeIndex ).MassFlowRate( StackDepth - 1 ) < ZoneInletConvergence( ZoneNum ).InletNode( NodeIndex ).MassFlowRate( StackDepth ) ) {
													MonotonicIncreaseFound = false;
													break;
												}
											}
											if ( MonotonicIncreaseFound ) {
												ShowContinueError( "Node named " + NodeID( ZoneInletConvergence( ZoneNum ).InletNode( NodeIndex ).NodeNum ) + " shows monotonically increasing mass flow rate with a trend rate across iterations of " + RoundSigDigits( SlopeMdot, 6 ) + " [kg/s/iteration]" );
											}
										}
									} // significant slope in iterates
								} //no osciallation
							} // last value does not equal average of stack.

							if ( MonotonicDecreaseFound || MonotonicIncreaseFound || FoundOscillationByDuplicate ) {
								HistoryTrace = "";
								for ( StackDepth = 1; StackDepth <= ConvergLogStackDepth; ++StackDepth ) {
									HistoryTrace += RoundSigDigits( ZoneInletConvergence( ZoneNum ).InletNode( NodeIndex ).MassFlowRate( StackDepth ), 6 ) + ',';
								}
								ShowContinueError( "Node named " + NodeID( ZoneInletConvergence( ZoneNum ).InletNode( NodeIndex ).NodeNum ) + " mass flow rate [kg/s] iteration history trace (most recent first): " + HistoryTrace );
							} // need to report trace
							// end mass flow rate

							// Check Temperatures
							FoundOscillationByDuplicate = false;
							MonotonicDecreaseFound = false;
							MonotonicIncreaseFound = false;
							// check for evidence of oscillation by indentify duplicates when latest value not equal to average
							AvgValue = sum( ZoneInletConvergence( ZoneNum ).InletNode( NodeIndex ).Temperature ) / double( ConvergLogStackDepth );
							if ( std::abs( ZoneInletConvergence( ZoneNum ).InletNode( NodeIndex ).Temperature( 1 ) - AvgValue ) > HVACTemperatureOscillationToler ) { // last iterate differs from average
								FoundOscillationByDuplicate = false;
								for ( StackDepth = 2; StackDepth <= ConvergLogStackDepth; ++StackDepth ) {
									if ( std::abs( ZoneInletConvergence( ZoneNum ).InletNode( NodeIndex ).Temperature( 1 ) - ZoneInletConvergence( ZoneNum ).InletNode( NodeIndex ).Temperature( StackDepth ) ) < HVACTemperatureOscillationToler ) {
										FoundOscillationByDuplicate = true;
										ShowContinueError( "Node named " + NodeID( ZoneInletConvergence( ZoneNum ).InletNode( NodeIndex ).NodeNum ) + " shows oscillating temperatures across iterations with a repeated value of " + RoundSigDigits( ZoneInletConvergence( ZoneNum ).InletNode( NodeIndex ).Temperature( 1 ), 6 ) );
										break;
									}
								}
								if ( ! FoundOscillationByDuplicate ) {
									SlopeTemps = ( sum_ConvergLogStackARR * sum( ZoneInletConvergence( ZoneNum ).InletNode( NodeIndex ).Temperature ) - double( ConvergLogStackDepth ) * sum( ( ConvergLogStackARR * ZoneInletConvergence( ZoneNum ).InletNode( NodeIndex ).Temperature ) ) ) / ( square_sum_ConvergLogStackARR - double( ConvergLogStackDepth ) * sum_square_ConvergLogStackARR );
									if ( std::abs( SlopeTemps ) > HVACTemperatureSlopeToler ) {
										if ( SlopeTemps < 0.0 ) { // check for monotic decrease
											MonotonicDecreaseFound = true;
											for ( StackDepth = 2; StackDepth <= ConvergLogStackDepth; ++StackDepth ) {
												if ( ZoneInletConvergence( ZoneNum ).InletNode( NodeIndex ).Temperature( StackDepth - 1 ) > ZoneInletConvergence( ZoneNum ).InletNode( NodeIndex ).Temperature( StackDepth ) ) {
													MonotonicDecreaseFound = false;
													break;
												}
											}
											if ( MonotonicDecreaseFound ) {
												ShowContinueError( "Node named " + NodeID( ZoneInletConvergence( ZoneNum ).InletNode( NodeIndex ).NodeNum ) + " shows monotonically decreasing temperature with a trend rate across iterations of " + RoundSigDigits( SlopeTemps, 4 ) + " [C/iteration]" );
											}
										} else { // check for monotic incrase
											MonotonicIncreaseFound = true;
											for ( StackDepth = 2; StackDepth <= ConvergLogStackDepth; ++StackDepth ) {
												if ( ZoneInletConvergence( ZoneNum ).InletNode( NodeIndex ).Temperature( StackDepth - 1 ) < ZoneInletConvergence( ZoneNum ).InletNode( NodeIndex ).Temperature( StackDepth ) ) {
													MonotonicIncreaseFound = false;
													break;
												}
											}
											if ( MonotonicIncreaseFound ) {
												ShowContinueError( "Node named " + NodeID( ZoneInletConvergence( ZoneNum ).InletNode( NodeIndex ).NodeNum ) + " shows monotonically increasing temperatures with a trend rate across iterations of " + RoundSigDigits( SlopeTemps, 4 ) + " [C/iteration]" );
											}
										}
									} // significant slope in iterates
								} //no osciallation
							} // last value does not equal average of stack.

							if ( MonotonicDecreaseFound || MonotonicIncreaseFound || FoundOscillationByDuplicate ) {
								HistoryTrace = "";
								for ( StackDepth = 1; StackDepth <= ConvergLogStackDepth; ++StackDepth ) {
									HistoryTrace += RoundSigDigits( ZoneInletConvergence( ZoneNum ).InletNode( NodeIndex ).Temperature( StackDepth ), 6 ) + ',';
								}
								ShowContinueError( "Node named " + NodeID( ZoneInletConvergence( ZoneNum ).InletNode( NodeIndex ).NodeNum ) + " temperature [C] iteration history trace (most recent first): " + HistoryTrace );
							} // need to report trace
							// end Temperature checks

						} // loop over zone inlet nodes
					} // loop over zones

					for ( LoopNum = 1; LoopNum <= TotNumLoops; ++LoopNum ) {

						if ( PlantConvergence( LoopNum ).PlantMassFlowNotConverged ) {
							ShowContinueError( "Plant System Named = " + PlantLoop( LoopNum ).Name + " did not converge for mass flow rate" );
							ShowContinueError( "Check values should be zero. Most Recent values listed first." );
							HistoryTrace = "";
							for ( StackDepth = 1; StackDepth <= ConvergLogStackDepth; ++StackDepth ) {
								HistoryTrace += RoundSigDigits( PlantConvergence( LoopNum ).PlantFlowDemandToSupplyTolValue( StackDepth ), 6 ) + ',';
							}
							ShowContinueError( "Demand-to-Supply interface mass flow rate check value iteration history trace: " + HistoryTrace );
							HistoryTrace = "";
							for ( StackDepth = 1; StackDepth <= ConvergLogStackDepth; ++StackDepth ) {
								HistoryTrace += RoundSigDigits( PlantConvergence( LoopNum ).PlantFlowSupplyToDemandTolValue( StackDepth ), 6 ) + ',';
							}
							ShowContinueError( "Supply-to-Demand interface mass flow rate check value iteration history trace: " + HistoryTrace );

							// now work with history logs for mass flow to detect issues
							for ( ThisLoopSide = 1; ThisLoopSide <= isize( PlantLoop( LoopNum ).LoopSide ); ++ThisLoopSide ) {
								// loop side inlet node
								FoundOscillationByDuplicate = false;
								MonotonicDecreaseFound = false;
								MonotonicIncreaseFound = false;
								AvgValue = sum( PlantLoop( LoopNum ).LoopSide( ThisLoopSide ).InletNode.MassFlowRateHistory ) / double( NumConvergenceHistoryTerms );
								if ( std::abs( PlantLoop( LoopNum ).LoopSide( ThisLoopSide ).InletNode.MassFlowRateHistory( 1 ) - AvgValue ) > PlantFlowRateOscillationToler ) {
									FoundOscillationByDuplicate = false;
									for ( StackDepth = 2; StackDepth <= NumConvergenceHistoryTerms; ++StackDepth ) {
										if ( std::abs( PlantLoop( LoopNum ).LoopSide( ThisLoopSide ).InletNode.MassFlowRateHistory( 1 ) - PlantLoop( LoopNum ).LoopSide( ThisLoopSide ).InletNode.MassFlowRateHistory( StackDepth ) ) < PlantFlowRateOscillationToler ) {
											FoundOscillationByDuplicate = true;
											ShowContinueError( "Node named " + PlantLoop( LoopNum ).LoopSide( ThisLoopSide ).NodeNameIn + " shows oscillating flow rates across iterations with a repeated value of " + RoundSigDigits( PlantLoop( LoopNum ).LoopSide( ThisLoopSide ).InletNode.MassFlowRateHistory( 1 ), 7 ) );
											break;
										}
									}
								}
								if ( ! FoundOscillationByDuplicate ) {
									SlopeMdot = ( sum_ConvergenceHistoryARR * sum( PlantLoop( LoopNum ).LoopSide( ThisLoopSide ).InletNode.MassFlowRateHistory ) - double( NumConvergenceHistoryTerms ) * sum( ( ConvergenceHistoryARR * PlantLoop( LoopNum ).LoopSide( ThisLoopSide ).InletNode.MassFlowRateHistory ) ) ) / ( square_sum_ConvergenceHistoryARR - double( NumConvergenceHistoryTerms ) * sum_square_ConvergenceHistoryARR );
									if ( std::abs( SlopeMdot ) > PlantFlowRateSlopeToler ) {
										if ( SlopeMdot < 0.0 ) { // check for monotonic decrease
											MonotonicDecreaseFound = true;
											for ( StackDepth = 2; StackDepth <= NumConvergenceHistoryTerms; ++StackDepth ) {
												if ( PlantLoop( LoopNum ).LoopSide( ThisLoopSide ).InletNode.MassFlowRateHistory( StackDepth - 1 ) > PlantLoop( LoopNum ).LoopSide( ThisLoopSide ).InletNode.MassFlowRateHistory( StackDepth ) ) {
													MonotonicDecreaseFound = false;
													break;
												}
											}
											if ( MonotonicDecreaseFound ) {
												ShowContinueError( "Node named " + PlantLoop( LoopNum ).LoopSide( ThisLoopSide ).NodeNameIn + " shows monotonically decreasing mass flow rate with a trend rate across iterations of " + RoundSigDigits( SlopeMdot, 7 ) + " [kg/s/iteration]" );
											}
										} else { // check for monotonic incrase
											MonotonicIncreaseFound = true;
											for ( StackDepth = 2; StackDepth <= NumConvergenceHistoryTerms; ++StackDepth ) {
												if ( PlantLoop( LoopNum ).LoopSide( ThisLoopSide ).InletNode.MassFlowRateHistory( StackDepth - 1 ) < PlantLoop( LoopNum ).LoopSide( ThisLoopSide ).InletNode.MassFlowRateHistory( StackDepth ) ) {
													MonotonicIncreaseFound = false;
													break;
												}
											}
											if ( MonotonicIncreaseFound ) {
												ShowContinueError( "Node named " + PlantLoop( LoopNum ).LoopSide( ThisLoopSide ).NodeNameIn + " shows monotonically increasing mass flow rate with a trend rate across iterations of " + RoundSigDigits( SlopeMdot, 7 ) + " [kg/s/iteration]" );
											}
										}
									} // significant slope found
								} // no oscillation found

								if ( MonotonicDecreaseFound || MonotonicIncreaseFound || FoundOscillationByDuplicate ) {
									HistoryTrace = "";
									for ( StackDepth = 1; StackDepth <= NumConvergenceHistoryTerms; ++StackDepth ) {
										HistoryTrace += RoundSigDigits( PlantLoop( LoopNum ).LoopSide( ThisLoopSide ).InletNode.MassFlowRateHistory( StackDepth ), 7 ) + ',';
									}
									ShowContinueError( "Node named " + PlantLoop( LoopNum ).LoopSide( ThisLoopSide ).NodeNameIn + " mass flow rate [kg/s] iteration history trace (most recent first): " + HistoryTrace );
								} // need to report trace
								// end of inlet node

								// loop side outlet node
								FoundOscillationByDuplicate = false;
								MonotonicDecreaseFound = false;
								MonotonicIncreaseFound = false;
								AvgValue = sum( PlantLoop( LoopNum ).LoopSide( ThisLoopSide ).OutletNode.MassFlowRateHistory ) / double( NumConvergenceHistoryTerms );
								if ( std::abs( PlantLoop( LoopNum ).LoopSide( ThisLoopSide ).OutletNode.MassFlowRateHistory( 1 ) - AvgValue ) > PlantFlowRateOscillationToler ) {
									FoundOscillationByDuplicate = false;
									for ( StackDepth = 2; StackDepth <= NumConvergenceHistoryTerms; ++StackDepth ) {
										if ( std::abs( PlantLoop( LoopNum ).LoopSide( ThisLoopSide ).OutletNode.MassFlowRateHistory( 1 ) - PlantLoop( LoopNum ).LoopSide( ThisLoopSide ).OutletNode.MassFlowRateHistory( StackDepth ) ) < PlantFlowRateOscillationToler ) {
											FoundOscillationByDuplicate = true;
											ShowContinueError( "Node named " + PlantLoop( LoopNum ).LoopSide( ThisLoopSide ).NodeNameOut + " shows oscillating flow rates across iterations with a repeated value of " + RoundSigDigits( PlantLoop( LoopNum ).LoopSide( ThisLoopSide ).OutletNode.MassFlowRateHistory( 1 ), 7 ) );
											break;
										}
									}
								}
								if ( ! FoundOscillationByDuplicate ) {
									SlopeMdot = ( sum_ConvergenceHistoryARR * sum( PlantLoop( LoopNum ).LoopSide( ThisLoopSide ).OutletNode.MassFlowRateHistory ) - double( NumConvergenceHistoryTerms ) * sum( ( ConvergenceHistoryARR * PlantLoop( LoopNum ).LoopSide( ThisLoopSide ).OutletNode.MassFlowRateHistory ) ) ) / ( square_sum_ConvergenceHistoryARR - double( NumConvergenceHistoryTerms ) * sum_square_ConvergenceHistoryARR );
									if ( std::abs( SlopeMdot ) > PlantFlowRateSlopeToler ) {
										if ( SlopeMdot < 0.0 ) { // check for monotonic decrease
											MonotonicDecreaseFound = true;
											for ( StackDepth = 2; StackDepth <= NumConvergenceHistoryTerms; ++StackDepth ) {
												if ( PlantLoop( LoopNum ).LoopSide( ThisLoopSide ).OutletNode.MassFlowRateHistory( StackDepth - 1 ) > PlantLoop( LoopNum ).LoopSide( ThisLoopSide ).OutletNode.MassFlowRateHistory( StackDepth ) ) {
													MonotonicDecreaseFound = false;
													break;
												}
											}
											if ( MonotonicDecreaseFound ) {
												ShowContinueError( "Node named " + PlantLoop( LoopNum ).LoopSide( ThisLoopSide ).NodeNameOut + " shows monotonically decreasing mass flow rate with a trend rate across iterations of " + RoundSigDigits( SlopeMdot, 7 ) + " [kg/s/iteration]" );
											}
										} else { // check for monotonic incrase
											MonotonicIncreaseFound = true;
											for ( StackDepth = 2; StackDepth <= NumConvergenceHistoryTerms; ++StackDepth ) {
												if ( PlantLoop( LoopNum ).LoopSide( ThisLoopSide ).OutletNode.MassFlowRateHistory( StackDepth - 1 ) < PlantLoop( LoopNum ).LoopSide( ThisLoopSide ).OutletNode.MassFlowRateHistory( StackDepth ) ) {
													MonotonicIncreaseFound = false;
													break;
												}
											}
											if ( MonotonicIncreaseFound ) {
												ShowContinueError( "Node named " + PlantLoop( LoopNum ).LoopSide( ThisLoopSide ).NodeNameOut + " shows monotonically increasing mass flow rate with a trend rate across iterations of " + RoundSigDigits( SlopeMdot, 7 ) + " [kg/s/iteration]" );
											}
										}
									} // significant slope found
								} // no oscillation found

								if ( MonotonicDecreaseFound || MonotonicIncreaseFound || FoundOscillationByDuplicate ) {
									HistoryTrace = "";
									for ( StackDepth = 1; StackDepth <= NumConvergenceHistoryTerms; ++StackDepth ) {
										HistoryTrace += RoundSigDigits( PlantLoop( LoopNum ).LoopSide( ThisLoopSide ).OutletNode.MassFlowRateHistory( StackDepth ), 7 ) + ',';
									}
									ShowContinueError( "Node named " + PlantLoop( LoopNum ).LoopSide( ThisLoopSide ).NodeNameOut + " mass flow rate [kg/s] iteration history trace (most recent first): " + HistoryTrace );
								} // need to report trace
								// end of Outlet node

							} // plant loop sides

						} // mass flow not converged

						if ( PlantConvergence( LoopNum ).PlantTempNotConverged ) {
							ShowContinueError( "Plant System Named = " + PlantLoop( LoopNum ).Name + " did not converge for temperature" );
							ShowContinueError( "Check values should be zero. Most Recent values listed first." );
							HistoryTrace = "";
							for ( StackDepth = 1; StackDepth <= ConvergLogStackDepth; ++StackDepth ) {
								HistoryTrace += RoundSigDigits( PlantConvergence( LoopNum ).PlantTempDemandToSupplyTolValue( StackDepth ), 6 ) + ',';
							}
							ShowContinueError( "Demand-to-Supply interface temperature check value iteration history trace: " + HistoryTrace );
							HistoryTrace = "";
							for ( StackDepth = 1; StackDepth <= ConvergLogStackDepth; ++StackDepth ) {
								HistoryTrace += RoundSigDigits( PlantConvergence( LoopNum ).PlantTempSupplyToDemandTolValue( StackDepth ), 6 ) + ',';
							}
							ShowContinueError( "Supply-to-Demand interface temperature check value iteration history trace: " + HistoryTrace );

							// now work with history logs for mass flow to detect issues
							for ( ThisLoopSide = 1; ThisLoopSide <= isize( PlantLoop( LoopNum ).LoopSide ); ++ThisLoopSide ) {
								// loop side inlet node
								FoundOscillationByDuplicate = false;
								MonotonicDecreaseFound = false;
								MonotonicIncreaseFound = false;
								AvgValue = sum( PlantLoop( LoopNum ).LoopSide( ThisLoopSide ).InletNode.TemperatureHistory ) / double( NumConvergenceHistoryTerms );
								if ( std::abs( PlantLoop( LoopNum ).LoopSide( ThisLoopSide ).InletNode.TemperatureHistory( 1 ) - AvgValue ) > PlantTemperatureOscillationToler ) {
									FoundOscillationByDuplicate = false;
									for ( StackDepth = 2; StackDepth <= NumConvergenceHistoryTerms; ++StackDepth ) {
										if ( std::abs( PlantLoop( LoopNum ).LoopSide( ThisLoopSide ).InletNode.TemperatureHistory( 1 ) - PlantLoop( LoopNum ).LoopSide( ThisLoopSide ).InletNode.TemperatureHistory( StackDepth ) ) < PlantTemperatureOscillationToler ) {
											FoundOscillationByDuplicate = true;
											ShowContinueError( "Node named " + PlantLoop( LoopNum ).LoopSide( ThisLoopSide ).NodeNameIn + " shows oscillating temperatures across iterations with a repeated value of " + RoundSigDigits( PlantLoop( LoopNum ).LoopSide( ThisLoopSide ).InletNode.TemperatureHistory( 1 ), 5 ) );
											break;
										}
									}
								}
								if ( ! FoundOscillationByDuplicate ) {
									SlopeTemps = ( sum_ConvergenceHistoryARR * sum( PlantLoop( LoopNum ).LoopSide( ThisLoopSide ).InletNode.TemperatureHistory ) - double( NumConvergenceHistoryTerms ) * sum( ( ConvergenceHistoryARR * PlantLoop( LoopNum ).LoopSide( ThisLoopSide ).InletNode.TemperatureHistory ) ) ) / ( square_sum_ConvergenceHistoryARR - double( NumConvergenceHistoryTerms ) * sum_square_ConvergenceHistoryARR );
									if ( std::abs( SlopeTemps ) > PlantTemperatureSlopeToler ) {
										if ( SlopeTemps < 0.0 ) { // check for monotic decrease
											MonotonicDecreaseFound = true;
											for ( StackDepth = 2; StackDepth <= NumConvergenceHistoryTerms; ++StackDepth ) {
												if ( PlantLoop( LoopNum ).LoopSide( ThisLoopSide ).InletNode.TemperatureHistory( StackDepth - 1 ) > PlantLoop( LoopNum ).LoopSide( ThisLoopSide ).InletNode.TemperatureHistory( StackDepth ) ) {
													MonotonicDecreaseFound = false;
													break;
												}
											}
											if ( MonotonicDecreaseFound ) {
												ShowContinueError( "Node named " + PlantLoop( LoopNum ).LoopSide( ThisLoopSide ).NodeNameIn + " shows monotonically decreasing temperatures with a trend rate across iterations of " + RoundSigDigits( SlopeTemps, 5 ) + " [C/iteration]" );
											}
										} else { // check for monotic incrase
											MonotonicIncreaseFound = true;
											for ( StackDepth = 2; StackDepth <= NumConvergenceHistoryTerms; ++StackDepth ) {
												if ( PlantLoop( LoopNum ).LoopSide( ThisLoopSide ).InletNode.TemperatureHistory( StackDepth - 1 ) < PlantLoop( LoopNum ).LoopSide( ThisLoopSide ).InletNode.TemperatureHistory( StackDepth ) ) {
													MonotonicIncreaseFound = false;
													break;
												}
											}
											if ( MonotonicIncreaseFound ) {
												ShowContinueError( "Node named " + PlantLoop( LoopNum ).LoopSide( ThisLoopSide ).NodeNameIn + " shows monotonically increasing temperatures with a trend rate across iterations of " + RoundSigDigits( SlopeTemps, 5 ) + " [C/iteration]" );
											}
										}
									} // significant slope found
								} // no oscillation found

								if ( MonotonicDecreaseFound || MonotonicIncreaseFound || FoundOscillationByDuplicate ) {
									HistoryTrace = "";
									for ( StackDepth = 1; StackDepth <= NumConvergenceHistoryTerms; ++StackDepth ) {
										HistoryTrace += RoundSigDigits( PlantLoop( LoopNum ).LoopSide( ThisLoopSide ).InletNode.TemperatureHistory( StackDepth ), 5 ) + ',';
									}
									ShowContinueError( "Node named " + PlantLoop( LoopNum ).LoopSide( ThisLoopSide ).NodeNameIn + " temperature [C] iteration history trace (most recent first): " + HistoryTrace );
								} // need to report trace
								// end of inlet node

								// loop side outlet node
								FoundOscillationByDuplicate = false;
								MonotonicDecreaseFound = false;
								MonotonicIncreaseFound = false;
								AvgValue = sum( PlantLoop( LoopNum ).LoopSide( ThisLoopSide ).OutletNode.TemperatureHistory ) / double( NumConvergenceHistoryTerms );
								if ( std::abs( PlantLoop( LoopNum ).LoopSide( ThisLoopSide ).OutletNode.TemperatureHistory( 1 ) - AvgValue ) > PlantTemperatureOscillationToler ) {
									FoundOscillationByDuplicate = false;
									for ( StackDepth = 2; StackDepth <= NumConvergenceHistoryTerms; ++StackDepth ) {
										if ( std::abs( PlantLoop( LoopNum ).LoopSide( ThisLoopSide ).OutletNode.TemperatureHistory( 1 ) - PlantLoop( LoopNum ).LoopSide( ThisLoopSide ).OutletNode.TemperatureHistory( StackDepth ) ) < PlantTemperatureOscillationToler ) {
											FoundOscillationByDuplicate = true;
											ShowContinueError( "Node named " + PlantLoop( LoopNum ).LoopSide( ThisLoopSide ).NodeNameOut + " shows oscillating temperatures across iterations with a repeated value of " + RoundSigDigits( PlantLoop( LoopNum ).LoopSide( ThisLoopSide ).OutletNode.TemperatureHistory( 1 ), 5 ) );
											break;
										}
									}
								}
								if ( ! FoundOscillationByDuplicate ) {
									SlopeTemps = ( sum_ConvergenceHistoryARR * sum( PlantLoop( LoopNum ).LoopSide( ThisLoopSide ).OutletNode.TemperatureHistory ) - double( NumConvergenceHistoryTerms ) * sum( ( ConvergenceHistoryARR * PlantLoop( LoopNum ).LoopSide( ThisLoopSide ).OutletNode.TemperatureHistory ) ) ) / ( square_sum_ConvergenceHistoryARR - double( NumConvergenceHistoryTerms ) * sum_square_ConvergenceHistoryARR );
									if ( std::abs( SlopeTemps ) > PlantFlowRateSlopeToler ) {
										if ( SlopeTemps < 0.0 ) { // check for monotic decrease
											MonotonicDecreaseFound = true;
											for ( StackDepth = 2; StackDepth <= NumConvergenceHistoryTerms; ++StackDepth ) {
												if ( PlantLoop( LoopNum ).LoopSide( ThisLoopSide ).OutletNode.TemperatureHistory( StackDepth - 1 ) > PlantLoop( LoopNum ).LoopSide( ThisLoopSide ).OutletNode.TemperatureHistory( StackDepth ) ) {
													MonotonicDecreaseFound = false;
													break;
												}
											}
											if ( MonotonicDecreaseFound ) {
												ShowContinueError( "Node named " + PlantLoop( LoopNum ).LoopSide( ThisLoopSide ).NodeNameOut + " shows monotonically decreasing temperatures with a trend rate across iterations of " + RoundSigDigits( SlopeTemps, 5 ) + " [C/iteration]" );
											}
										} else { // check for monotic incrase
											MonotonicIncreaseFound = true;
											for ( StackDepth = 2; StackDepth <= NumConvergenceHistoryTerms; ++StackDepth ) {
												if ( PlantLoop( LoopNum ).LoopSide( ThisLoopSide ).OutletNode.TemperatureHistory( StackDepth - 1 ) < PlantLoop( LoopNum ).LoopSide( ThisLoopSide ).OutletNode.TemperatureHistory( StackDepth ) ) {
													MonotonicIncreaseFound = false;
													break;
												}
											}
											if ( MonotonicIncreaseFound ) {
												ShowContinueError( "Node named " + PlantLoop( LoopNum ).LoopSide( ThisLoopSide ).NodeNameOut + " shows monotonically increasing temperatures with a trend rate across iterations of " + RoundSigDigits( SlopeTemps, 5 ) + " [C/iteration]" );
											}
										}
									} // significant slope found
								} // no oscillation found

								if ( MonotonicDecreaseFound || MonotonicIncreaseFound || FoundOscillationByDuplicate ) {
									HistoryTrace = "";
									for ( StackDepth = 1; StackDepth <= NumConvergenceHistoryTerms; ++StackDepth ) {
										HistoryTrace += RoundSigDigits( PlantLoop( LoopNum ).LoopSide( ThisLoopSide ).OutletNode.TemperatureHistory( StackDepth ), 5 ) + ',';
									}
									ShowContinueError( "Node named " + PlantLoop( LoopNum ).LoopSide( ThisLoopSide ).NodeNameOut + " temperature [C] iteration history trace (most recent first): " + HistoryTrace );
								} // need to report trace
								// end of Outlet node

							} // plant loop sides

						} //temperature not converged
					} // loop over plant loop systems
				}
			} else {
				if ( EnvironmentName == ErrEnvironmentName ) {
					ShowRecurringWarningErrorAtEnd( "SimHVAC: Exceeding Maximum iterations for all HVAC loops, during " + EnvironmentName + " continues", MaxErrCount );
				} else {
					MaxErrCount = 0;
					ErrEnvironmentName = EnvironmentName;
					ShowRecurringWarningErrorAtEnd( "SimHVAC: Exceeding Maximum iterations for all HVAC loops, during " + EnvironmentName + " continues", MaxErrCount );
				}
			}

		}
		// Set node setpoints to a flag value so that controllers can check whether their sensed nodes
		// have a setpoint
		if ( ! ZoneSizingCalc && ! SysSizingCalc ) {
			if ( MySetPointInit ) {
				if ( NumOfNodes > 0 ) {
					for ( auto & e : Node ) {
						e.TempSetPoint = SensedNodeFlagValue;
						e.HumRatSetPoint = SensedNodeFlagValue;
						e.HumRatMin = SensedNodeFlagValue;
						e.HumRatMax = SensedNodeFlagValue;
						e.MassFlowRateSetPoint = SensedNodeFlagValue; // BG 5-26-2009 (being checked in HVACControllers.cc)
					}
					DefaultNodeValues.TempSetPoint = SensedNodeFlagValue;
					DefaultNodeValues.HumRatSetPoint = SensedNodeFlagValue;
					DefaultNodeValues.HumRatMin = SensedNodeFlagValue;
					DefaultNodeValues.HumRatMax = SensedNodeFlagValue;
					DefaultNodeValues.MassFlowRateSetPoint = SensedNodeFlagValue; // BG 5-26-2009 (being checked in HVACControllers.cc)
				}
				MySetPointInit = false;
				DoSetPointTest = true;
			} else {
				DoSetPointTest = false;
			}
		}
		if ( SetPointErrorFlag ) {
			ShowFatalError( "Previous severe set point errors cause program termination" );
		}

	}

	void
	SimSelectedEquipment(
		bool & SimAirLoops, // True when the air loops need to be (re)simulated
		bool & SimZoneEquipment, // True when zone equipment components need to be (re)simulated
		bool & SimNonZoneEquipment, // True when non-zone equipment components need to be (re)simulated
		bool & SimPlantLoops, // True when the main plant loops need to be (re)simulated
		bool & SimElecCircuits, // True when electic circuits need to be (re)simulated
		bool & FirstHVACIteration, // True when solution technique on first iteration
		bool const LockPlantFlows
	)
	{

		// SUBROUTINE INFORMATION:
		//       AUTHOR         Russ Taylor, Rick Strand
		//       DATE WRITTEN   May 1998
		//       MODIFIED       na
		//       RE-ENGINEERED  na

		// PURPOSE OF THIS SUBROUTINE:
		// This subroutine receives the flags from SimHVAC which determines
		// which middle-level managers must be called.

		// METHODOLOGY EMPLOYED:
		// Each flag is checked and the appropriate manager is then called.

		// REFERENCES:
		// na

		// Using/Aliasing
		using ZoneEquipmentManager::ManageZoneEquipment;
		using NonZoneEquipmentManager::ManageNonZoneEquipment;
		using SimAirServingZones::ManageAirLoops;
		using PlantManager::ManagePlantLoops;
		using AirflowNetworkBalanceManager::ManageAirflowNetworkBalance;
		using DataErrorTracking::AskForPlantCheckOnAbort;
		using PlantUtilities::SetAllFlowLocks;
		using PlantUtilities::ResetAllPlantInterConnectFlags;
		using DataPlant::FlowUnlocked;
		using DataPlant::FlowLocked;
		using DataPlant::AnyPlantLoopSidesNeedSim;

		// Locals
		// SUBROUTINE ARGUMENT DEFINITIONS:
		bool ResimulateAirZone; // True when solution technique on third iteration used in AirflowNetwork

		// SUBROUTINE PARAMETER DEFINITIONS:
		int const MaxAir( 5 ); // Iteration Max for Air Simulation Iterations

		// INTERFACE BLOCK SPECIFICATIONS:
		// na

		// DERIVED TYPE DEFINITIONS:
		// na

		// SUBROUTINE LOCAL VARIABLE DECLARATIONS:
		int IterAir; // counts iterations to enforce maximum iteration limit
		static bool MyEnvrnFlag( true );
		static bool FlowMaxAvailAlreadyReset( false );
		static bool FlowResolutionNeeded( false );

		// FLOW:

		IterAir = 0;

		// Set all plant flow locks to UNLOCKED to allow air side components to operate properly
		// This requires that the plant flow resolver carefully set the min/max avail limits on
		//  air side components to ensure they request within bounds.
		if ( LockPlantFlows ) {
			SetAllFlowLocks( FlowLocked );
		} else {
			SetAllFlowLocks( FlowUnlocked );
		}
		ResetAllPlantInterConnectFlags();

		if ( BeginEnvrnFlag && MyEnvrnFlag ) {
			// Following comment is incorrect!  (LKL) Even the first time through this does more than read in data.
			// Zone equipment data needs to be read in before air loop data to allow the
			// determination of which zones are connected to which air loops.
			// This call of ManageZoneEquipment does nothing except force the
			// zone equipment data to be read in.
			ManageZoneEquipment( FirstHVACIteration, SimZoneEquipment, SimAirLoops );
			MyEnvrnFlag = false;
		}
		if ( ! BeginEnvrnFlag ) {
			MyEnvrnFlag = true;
		}

		if ( FirstHVACIteration ) {
			RepIterAir = 0;
			// Call AirflowNetwork simulation to calculate air flows and pressures
			if ( SimulateAirflowNetwork > AirflowNetworkControlSimple ) {
				ManageAirflowNetworkBalance( FirstHVACIteration );
			}
			ManageAirLoops( FirstHVACIteration, SimAirLoops, SimZoneEquipment );
			AirLoopInputsFilled = true; // all air loop inputs have been read in
			SimAirLoops = true; //Need to make sure that SimAirLoop is simulated at min twice to calculate PLR in some air loop equipment
			AirLoopsSimOnce = true; // air loops simulated once for this environment
			ResetTerminalUnitFlowLimits();
			FlowMaxAvailAlreadyReset = true;
			ManageZoneEquipment( FirstHVACIteration, SimZoneEquipment, SimAirLoops );
			SimZoneEquipment = true; //needs to be simulated at least twice for flow resolution to propagate to this routine
			ManageNonZoneEquipment( FirstHVACIteration, SimNonZoneEquipment );
			facilityElectricServiceObj->manageElectricPowerService( FirstHVACIteration, SimElecCircuitsFlag, false );

			ManagePlantLoops( FirstHVACIteration, SimAirLoops, SimZoneEquipment, SimNonZoneEquipment, SimPlantLoops, SimElecCircuits );

			AskForPlantCheckOnAbort = true; // need to make a first pass through plant calcs before this check make sense
			facilityElectricServiceObj->manageElectricPowerService( FirstHVACIteration, SimElecCircuitsFlag, false );
		} else {
			FlowResolutionNeeded = false;
			while ( ( SimAirLoops || SimZoneEquipment ) && ( IterAir <= MaxAir ) ) {
				++IterAir; // Increment the iteration counter
				// Call AirflowNetwork simulation to calculate air flows and pressures
				ResimulateAirZone = false;
				if ( SimulateAirflowNetwork > AirflowNetworkControlSimple ) {
					ManageAirflowNetworkBalance( FirstHVACIteration, IterAir, ResimulateAirZone );
				}
				if ( SimAirLoops ) {
					ManageAirLoops( FirstHVACIteration, SimAirLoops, SimZoneEquipment );
					SimElecCircuits = true; //If this was simulated there are possible electric changes that need to be simulated
				}

				// make sure flow resolution gets done
				if ( FlowResolutionNeeded ) {
					SimZoneEquipment = true;
				}
				if ( SimZoneEquipment ) {
					if ( ( IterAir == 1 ) && ( ! FlowMaxAvailAlreadyReset ) ) { // don't do reset if already done in FirstHVACIteration
						// ResetTerminalUnitFlowLimits(); // don't do reset at all - interferes with convergence and terminal unit flow controls
						FlowResolutionNeeded = true;
					} else {
						ResolveAirLoopFlowLimits();
						FlowResolutionNeeded = false;
					}
					ManageZoneEquipment( FirstHVACIteration, SimZoneEquipment, SimAirLoops );
					SimElecCircuits = true; // If this was simulated there are possible electric changes that need to be simulated

				}
				FlowMaxAvailAlreadyReset = false;

				//      IterAir = IterAir + 1   ! Increment the iteration counter
				if ( SimulateAirflowNetwork > AirflowNetworkControlSimple ) {
					if ( ResimulateAirZone ) { // Need to make sure that SimAirLoop and SimZoneEquipment are simulated
						SimAirLoops = true; // at min three times using ONOFF fan with the AirflowNetwork model
						SimZoneEquipment = true;
					}
				}

			}

			RepIterAir += IterAir;
			if ( IterAir > MaxAir ) {
				AirLoopConvergFail = 1;
			} else {
				AirLoopConvergFail = 0;
			}
			// Check to see if any components have been locked out. If so, SimAirLoops will be reset to TRUE.
			ResolveLockoutFlags( SimAirLoops );

			if ( SimNonZoneEquipment ) {
				ManageNonZoneEquipment( FirstHVACIteration, SimNonZoneEquipment );
				SimElecCircuits = true; // If this was simulated there are possible electric changes that need to be simulated
			}

			if ( SimElecCircuits ) {
				facilityElectricServiceObj->manageElectricPowerService( FirstHVACIteration, SimElecCircuitsFlag, false );
			}

			if ( ! SimPlantLoops ) {
				// check to see if any air side component may have requested plant resim
				if ( AnyPlantLoopSidesNeedSim() ) {
					SimPlantLoops = true;
				}

			}

			if ( SimPlantLoops ) {
				ManagePlantLoops( FirstHVACIteration, SimAirLoops, SimZoneEquipment, SimNonZoneEquipment, SimPlantLoops, SimElecCircuits );
			}

			if ( SimElecCircuits ) {
				facilityElectricServiceObj->manageElectricPowerService( FirstHVACIteration, SimElecCircuitsFlag, false );
			}

		}

	}

	void
	ResetTerminalUnitFlowLimits()
	{

		// SUBROUTINE INFORMATION:
		//       AUTHOR         Fred Buhl
		//       DATE WRITTEN   Feb 2010
		//       MODIFIED       na
		//       RE-ENGINEERED  na

		// PURPOSE OF THIS SUBROUTINE:
		// Reset the max flow available limits at the inlet nodes of terminal units

		// METHODOLOGY EMPLOYED:
		// Loops through all air loops, finds the inlet nodes of the terminal units
		// served by each air loop, and resets the node MassFlowRateMaxAvail (and MinAvail) to
		// the hard max and mins.

		// REFERENCES:
		// na

		// Using/Aliasing

		// Locals
		// SUBROUTINE ARGUMENT DEFINITIONS:

		// SUBROUTINE PARAMETER DEFINITIONS:
		// na

		// INTERFACE BLOCK SPECIFICATIONS:
		// na

		// DERIVED TYPE DEFINITIONS:
		// na

		// SUBROUTINE LOCAL VARIABLE DECLARATIONS:
		int AirLoopIndex;
		int ZonesCooledIndex;
		int ZonesHeatedIndex;
		int TermInletNode;

		for ( AirLoopIndex = 1; AirLoopIndex <= NumPrimaryAirSys; ++AirLoopIndex ) { // loop over the primary air loops
			for ( ZonesCooledIndex = 1; ZonesCooledIndex <= AirToZoneNodeInfo( AirLoopIndex ).NumZonesCooled; ++ZonesCooledIndex ) { // loop over the zones cooled by this air loop
				TermInletNode = AirToZoneNodeInfo( AirLoopIndex ).TermUnitCoolInletNodes( ZonesCooledIndex );
				// reset the max avail flow rate at the terminal unit cold air inlet to the max
				Node( TermInletNode ).MassFlowRateMaxAvail = Node( TermInletNode ).MassFlowRateMax;
				Node( TermInletNode ).MassFlowRateMinAvail = Node( TermInletNode ).MassFlowRateMin;
			}
			for ( ZonesHeatedIndex = 1; ZonesHeatedIndex <= AirToZoneNodeInfo( AirLoopIndex ).NumZonesHeated; ++ZonesHeatedIndex ) { // loop over the zones heated by this air loop
				TermInletNode = AirToZoneNodeInfo( AirLoopIndex ).TermUnitHeatInletNodes( ZonesHeatedIndex );
				// reset the max avail flow rate at the terminal unit hot air inlet to the max
				Node( TermInletNode ).MassFlowRateMaxAvail = Node( TermInletNode ).MassFlowRateMax;
				Node( TermInletNode ).MassFlowRateMinAvail = Node( TermInletNode ).MassFlowRateMin;
			}
		}

	}

	void
	ResolveAirLoopFlowLimits()
	{

		// SUBROUTINE INFORMATION:
		//       AUTHOR         Fred Buhl
		//       DATE WRITTEN   August 2003
		//       MODIFIED       na
		//       RE-ENGINEERED  na

		// PURPOSE OF THIS SUBROUTINE:
		// This subroutine is for resolving hard flow mismatches between zone equipment and
		// the primary air loop. Such a mismatch can occur when the air terminal units are
		// requsting more air than the central air system can supply.

		// METHODOLOGY EMPLOYED:
		// Sets the MassFlowRateMaxAvail on the terminal unit inlet nodes to match the
		// maximum available from the primary air loop.

		// REFERENCES:
		// na

		// Using/Aliasing
		using DataConvergParams::HVACFlowRateToler;

		// Locals
		// SUBROUTINE ARGUMENT DEFINITIONS:

		// SUBROUTINE PARAMETER DEFINITIONS:
		// na

		// INTERFACE BLOCK SPECIFICATIONS:
		// na

		// DERIVED TYPE DEFINITIONS:
		// na

		// SUBROUTINE LOCAL VARIABLE DECLARATIONS:
		int AirLoopIndex;
		int ZonesCooledIndex;
		int ZonesHeatedIndex;
		int TermInletNode;
		int SupplyIndex;
		int SupplyNode;
		Real64 FlowRatio;

		for ( AirLoopIndex = 1; AirLoopIndex <= NumPrimaryAirSys; ++AirLoopIndex ) { // loop over the primary air loops
			for ( SupplyIndex = 1; SupplyIndex <= AirToZoneNodeInfo( AirLoopIndex ).NumSupplyNodes; ++SupplyIndex ) { // loop over the air loop supply outlets
				if ( AirToZoneNodeInfo( AirLoopIndex ).SupplyDuctType( SupplyIndex ) == Cooling ) { // check for cooling duct
					// check if terminal units requesting more air than air loop can supply; if so, set terminal unit inlet
					// node mass flow max avail to what air loop can supply
					SupplyNode = AirToZoneNodeInfo( AirLoopIndex ).AirLoopSupplyNodeNum( SupplyIndex );
					if ( Node( SupplyNode ).MassFlowRate > 0.0 ) {
						if ( ( Node( SupplyNode ).MassFlowRateSetPoint - Node( SupplyNode ).MassFlowRate ) > HVACFlowRateToler * 0.01 ) {
							FlowRatio = Node( SupplyNode ).MassFlowRate / Node( SupplyNode ).MassFlowRateSetPoint;
							for ( ZonesCooledIndex = 1; ZonesCooledIndex <= AirToZoneNodeInfo( AirLoopIndex ).NumZonesCooled; ++ZonesCooledIndex ) {
								TermInletNode = AirToZoneNodeInfo( AirLoopIndex ).TermUnitCoolInletNodes( ZonesCooledIndex );
								Node( TermInletNode ).MassFlowRateMaxAvail = Node( TermInletNode ).MassFlowRate * FlowRatio;
								Node( TermInletNode ).MassFlowRateMinAvail = min( Node( TermInletNode ).MassFlowRateMaxAvail, Node( TermInletNode ).MassFlowRateMinAvail );
							}
						}
						if ( ( Node( SupplyNode ).MassFlowRateSetPoint - Node( SupplyNode ).MassFlowRate ) < -HVACFlowRateToler * 0.01 ) {
							if ( Node( SupplyNode ).MassFlowRateSetPoint == 0.0 ) {
								//               CALL ShowFatalError('ResolveAirLoopFlowLimits: Node MassFlowRateSetPoint = 0.0, Node='//  &
								//                                   TRIM(NodeID(SupplyNode))//  &
								//                                   ', check for Node Connection Errors in the following messages.')
								for ( ZonesCooledIndex = 1; ZonesCooledIndex <= AirToZoneNodeInfo( AirLoopIndex ).NumZonesCooled; ++ZonesCooledIndex ) {
									TermInletNode = AirToZoneNodeInfo( AirLoopIndex ).TermUnitCoolInletNodes( ZonesCooledIndex );
									Node( TermInletNode ).MassFlowRateMaxAvail = Node( TermInletNode ).MassFlowRateMax;
									Node( TermInletNode ).MassFlowRateMinAvail = Node( SupplyNode ).MassFlowRate / double( AirToZoneNodeInfo( AirLoopIndex ).NumZonesCooled );
								}
							} else {
								FlowRatio = Node( SupplyNode ).MassFlowRate / Node( SupplyNode ).MassFlowRateSetPoint;
								for ( ZonesCooledIndex = 1; ZonesCooledIndex <= AirToZoneNodeInfo( AirLoopIndex ).NumZonesCooled; ++ZonesCooledIndex ) {
									TermInletNode = AirToZoneNodeInfo( AirLoopIndex ).TermUnitCoolInletNodes( ZonesCooledIndex );
									Node( TermInletNode ).MassFlowRateMinAvail = Node( TermInletNode ).MassFlowRate * FlowRatio;
									Node( TermInletNode ).MassFlowRateMaxAvail = max(Node(TermInletNode).MassFlowRateMaxAvail, Node(TermInletNode).MassFlowRateMinAvail);
								}
							}
						}
					}
				}
			}
			for ( SupplyIndex = 1; SupplyIndex <= AirToZoneNodeInfo( AirLoopIndex ).NumSupplyNodes; ++SupplyIndex ) { // loop over the air loop supply outlets
				if ( AirToZoneNodeInfo( AirLoopIndex ).SupplyDuctType( SupplyIndex ) == Heating ) { // check for heating duct
					// check if terminal units requesting more air than air loop can supply; if so, set terminal unit inlet
					// node mass flow max avail to what air loop can supply
					SupplyNode = AirToZoneNodeInfo( AirLoopIndex ).AirLoopSupplyNodeNum( SupplyIndex );
					if ( Node( SupplyNode ).MassFlowRate > 0.0 ) {
						if ( ( Node( SupplyNode ).MassFlowRateSetPoint - Node( SupplyNode ).MassFlowRate ) > HVACFlowRateToler * 0.01 ) {
							FlowRatio = Node( SupplyNode ).MassFlowRate / Node( SupplyNode ).MassFlowRateSetPoint;
							for ( ZonesHeatedIndex = 1; ZonesHeatedIndex <= AirToZoneNodeInfo( AirLoopIndex ).NumZonesHeated; ++ZonesHeatedIndex ) {
								TermInletNode = AirToZoneNodeInfo( AirLoopIndex ).TermUnitHeatInletNodes( ZonesHeatedIndex );
								Node( TermInletNode ).MassFlowRateMaxAvail = Node( TermInletNode ).MassFlowRate * FlowRatio;
								Node( TermInletNode ).MassFlowRateMinAvail = min( Node( TermInletNode ).MassFlowRateMaxAvail, Node( TermInletNode ).MassFlowRateMinAvail );
							}
						}
						if ( ( Node( SupplyNode ).MassFlowRateSetPoint - Node( SupplyNode ).MassFlowRate ) < -HVACFlowRateToler * 0.01 ) {
							if ( Node( SupplyNode ).MassFlowRateSetPoint == 0.0 ) {
								// CALL ShowFatalError('ResolveAirLoopFlowLimits: Node MassFlowRateSetPoint = 0.0, Node='//  &
								// TRIM(NodeID(SupplyNode))//  &
								// ', check for Node Connection Errors in the following messages.')
								for ( ZonesHeatedIndex = 1; ZonesHeatedIndex <= AirToZoneNodeInfo( AirLoopIndex ).NumZonesHeated; ++ZonesHeatedIndex ) {
									TermInletNode = AirToZoneNodeInfo( AirLoopIndex ).TermUnitHeatInletNodes( ZonesHeatedIndex );
									Node( TermInletNode ).MassFlowRateMaxAvail = Node( TermInletNode ).MassFlowRateMax;
									Node( TermInletNode ).MassFlowRateMinAvail = Node( SupplyNode ).MassFlowRate / double( AirToZoneNodeInfo( AirLoopIndex ).NumZonesCooled );
								}
							} else {
								FlowRatio = Node( SupplyNode ).MassFlowRate / Node( SupplyNode ).MassFlowRateSetPoint;
								for ( ZonesHeatedIndex = 1; ZonesHeatedIndex <= AirToZoneNodeInfo( AirLoopIndex ).NumZonesHeated; ++ZonesHeatedIndex ) {
									TermInletNode = AirToZoneNodeInfo( AirLoopIndex ).TermUnitHeatInletNodes( ZonesHeatedIndex );
									Node( TermInletNode ).MassFlowRateMinAvail = Node( TermInletNode ).MassFlowRate * FlowRatio;
									Node( TermInletNode ).MassFlowRateMaxAvail = max( Node( TermInletNode ).MassFlowRateMaxAvail, Node( TermInletNode ).MassFlowRateMinAvail );
								}
							}
						}
					}
				}
			}
		}

	}

	void
	ResolveLockoutFlags( bool & SimAir ) // TRUE means air loops must be (re)simulated
	{

		// SUBROUTINE INFORMATION:
		//       AUTHOR         Fred Buhl
		//       DATE WRITTEN   December 2003
		//       MODIFIED       na
		//       RE-ENGINEERED  na

		// PURPOSE OF THIS SUBROUTINE:
		// This subroutine checks for components lockout flags and asks for air loop resimulation
		// if any components have been locked out

		// METHODOLOGY EMPLOYED:
		// Checks if loop lockout flags are .TRUE.; if so, sets SimAirLoops to .TRUE.

		// REFERENCES:
		// na

		// USE STATEMENTS:
		// na

		// Locals
		// SUBROUTINE ARGUMENT DEFINITIONS:

		// SUBROUTINE PARAMETER DEFINITIONS:
		// na

		// INTERFACE BLOCK SPECIFICATIONS:
		// na

		// DERIVED TYPE DEFINITIONS:
		// na

		// SUBROUTINE LOCAL VARIABLE DECLARATIONS:
		int AirLoopIndex;

		for ( AirLoopIndex = 1; AirLoopIndex <= NumPrimaryAirSys; ++AirLoopIndex ) { // loop over the primary air loops
			// check if economizer ia active and if there is a request that it be locked out
			if ( AirLoopControlInfo( AirLoopIndex ).EconoActive && ( AirLoopControlInfo( AirLoopIndex ).ReqstEconoLockoutWithCompressor || AirLoopControlInfo( AirLoopIndex ).ReqstEconoLockoutWithHeating ) ) {
				AirLoopControlInfo( AirLoopIndex ).EconoLockout = true;
				SimAir = true;
			}
		}

	}

	void
	ResetHVACControl()
	{

		// SUBROUTINE INFORMATION:
		//       AUTHOR         Fred Buhl
		//       DATE WRITTEN   December 2004
		//       MODIFIED       na
		//       RE-ENGINEERED  na

		// PURPOSE OF THIS SUBROUTINE:
		// This subroutine resets loop control flags and specified flow rates that may
		// have been set by the set point and availability managers in the previous
		// time step

		// METHODOLOGY EMPLOYED:

		// REFERENCES:
		// na

		// USE STATEMENTS:
		// na

		// SUBROUTINE ARGUMENT DEFINITIONS:

		// SUBROUTINE PARAMETER DEFINITIONS:
		// na

		// INTERFACE BLOCK SPECIFICATIONS:
		// na

		// DERIVED TYPE DEFINITIONS:
		// na

		// SUBROUTINE LOCAL VARIABLE DECLARATIONS:

		if ( NumPrimaryAirSys == 0 ) return;
		for ( auto & e : AirLoopControlInfo ) {
			e.NightVent = false;
			e.LoopFlowRateSet = false;
		}
		for ( auto & e : AirLoopFlow ) e.ReqSupplyFrac = 1.0;

	}

	void
	ResetNodeData()
	{

		// SUBROUTINE INFORMATION:
		//       AUTHOR         Linda Lawrie
		//       DATE WRITTEN   March 2005
		//       MODIFIED       na
		//       RE-ENGINEERED  na

		// PURPOSE OF THIS SUBROUTINE:
		// This routine resets all node data to "initial" conditions.

		// METHODOLOGY EMPLOYED:
		// na

		// REFERENCES:
		// na

		// USE STATEMENTS:
		// na

		// SUBROUTINE ARGUMENT DEFINITIONS:
		// na

		// SUBROUTINE PARAMETER DEFINITIONS:
		// na

		// INTERFACE BLOCK SPECIFICATIONS:
		// na

		// DERIVED TYPE DEFINITIONS:
		// na

		// SUBROUTINE LOCAL VARIABLE DECLARATIONS:
		// na
		if ( NumOfNodes <= 0 ) return;

		for ( auto & e : Node ) {
			e.Temp = DefaultNodeValues.Temp;
			e.TempMin = DefaultNodeValues.TempMin;
			e.TempMax = DefaultNodeValues.TempMax;
			e.TempSetPoint = DefaultNodeValues.TempSetPoint;
			e.MassFlowRate = DefaultNodeValues.MassFlowRate;
			e.MassFlowRateMin = DefaultNodeValues.MassFlowRateMin;
			e.MassFlowRateMax = DefaultNodeValues.MassFlowRateMax;
			e.MassFlowRateMinAvail = DefaultNodeValues.MassFlowRateMinAvail;
			e.MassFlowRateMaxAvail = DefaultNodeValues.MassFlowRateMaxAvail;
			e.MassFlowRateSetPoint = DefaultNodeValues.MassFlowRateSetPoint;
			e.Quality = DefaultNodeValues.Quality;
			e.Press = DefaultNodeValues.Press;
			e.Enthalpy = DefaultNodeValues.Enthalpy;
			e.HumRat = DefaultNodeValues.HumRat;
			e.HumRatMin = DefaultNodeValues.HumRatMin;
			e.HumRatMax = DefaultNodeValues.HumRatMax;
			e.HumRatSetPoint = DefaultNodeValues.HumRatSetPoint;
			e.TempSetPointHi = DefaultNodeValues.TempSetPointHi;
			e.TempSetPointLo = DefaultNodeValues.TempSetPointLo;
		}

		if ( allocated( MoreNodeInfo ) ) {
			for ( auto & e : MoreNodeInfo ) {
				e.WetBulbTemp = DefaultNodeValues.Temp;
				e.RelHumidity = 0.0;
				e.ReportEnthalpy = DefaultNodeValues.Enthalpy;
				e.VolFlowRateStdRho = 0.0;
				e.VolFlowRateCrntRho = 0.0;
				e.Density = 0.0;
			}
		}

	}

	void
	UpdateZoneListAndGroupLoads()
	{

		// SUBROUTINE INFORMATION:
		//       AUTHOR         Apparently someone who doesn't believe in documenting.
		//       DATE WRITTEN   ???
		//       MODIFIED       na
		//       RE-ENGINEERED  na

		// PURPOSE OF THIS SUBROUTINE:
		// Don't know.

		// METHODOLOGY EMPLOYED:
		// na

		// REFERENCES:
		// na

		// Using/Aliasing
		using namespace DataHeatBalance;

		// Locals
		// SUBROUTINE ARGUMENT DEFINITIONS:
		// na

		// SUBROUTINE PARAMETER DEFINITIONS:
		// na

		// INTERFACE BLOCK SPECIFICATIONS:
		// na

		// DERIVED TYPE DEFINITIONS:
		// na

		// SUBROUTINE LOCAL VARIABLE DECLARATIONS:
		int ZoneNum;
		int ListNum;
		int GroupNum;
		int Mult;

		// FLOW:
		// Sum ZONE LIST and ZONE GROUP report variables
		ListSNLoadHeatEnergy = 0.0;
		ListSNLoadCoolEnergy = 0.0;
		ListSNLoadHeatRate = 0.0;
		ListSNLoadCoolRate = 0.0;

		for ( ListNum = 1; ListNum <= NumOfZoneLists; ++ListNum ) {
			for ( ZoneNum = 1; ZoneNum <= ZoneList( ListNum ).NumOfZones; ++ZoneNum ) {
				Mult = Zone( ZoneNum ).Multiplier;
				ListSNLoadHeatEnergy( ListNum ) += SNLoadHeatEnergy( ZoneList( ListNum ).Zone( ZoneNum ) ) * Mult;
				ListSNLoadCoolEnergy( ListNum ) += SNLoadCoolEnergy( ZoneList( ListNum ).Zone( ZoneNum ) ) * Mult;
				ListSNLoadHeatRate( ListNum ) += SNLoadHeatRate( ZoneList( ListNum ).Zone( ZoneNum ) ) * Mult;
				ListSNLoadCoolRate( ListNum ) += SNLoadCoolRate( ZoneList( ListNum ).Zone( ZoneNum ) ) * Mult;
			} // ZoneNum
		} // ListNum

		for ( GroupNum = 1; GroupNum <= NumOfZoneGroups; ++GroupNum ) {
			Mult = ZoneGroup( GroupNum ).Multiplier;
			GroupSNLoadHeatEnergy( GroupNum ) = ListSNLoadHeatEnergy( ZoneGroup( GroupNum ).ZoneList ) * Mult;
			GroupSNLoadCoolEnergy( GroupNum ) = ListSNLoadCoolEnergy( ZoneGroup( GroupNum ).ZoneList ) * Mult;
			GroupSNLoadHeatRate( GroupNum ) = ListSNLoadHeatRate( ZoneGroup( GroupNum ).ZoneList ) * Mult;
			GroupSNLoadCoolRate( GroupNum ) = ListSNLoadCoolRate( ZoneGroup( GroupNum ).ZoneList ) * Mult;
		} // GroupNum

	}

	void
	ReportAirHeatBalance()
	{

		// SUBROUTINE INFORMATION:
		//       AUTHOR         Linda Lawrie
		//       DATE WRITTEN   July 2000
		//       MODIFIED       Shirey, Jan 2008 (MIXING/CROSS MIXING outputs)
		//       RE-ENGINEERED  na

		// PURPOSE OF THIS SUBROUTINE:
		// This subroutine updates the report variables for the AirHeatBalance.

		// METHODOLOGY EMPLOYED:
		// na

		// REFERENCES:
		// na

		// Using/Aliasing
		using DataGlobals::SecInHour;
		using DataEnvironment::OutBaroPress;
		using DataEnvironment::OutHumRat;
		using DataEnvironment::StdRhoAir;
		using DataHeatBalance::Zone;
		using DataHeatBalance::TotVentilation;
		using DataHeatBalance::Ventilation;
		using DataHeatBalance::ZnAirRpt;
		using DataHeatBalance::TotMixing;
		using DataHeatBalance::TotCrossMixing;
		using DataHeatBalance::Mixing;
		using DataHeatBalance::CrossMixing;
		using DataHeatBalance::MVFC;
		using DataHeatBalance::TotZoneAirBalance;
		using DataHeatBalance::ZoneAirBalance;
		using DataHeatBalance::AirBalanceQuadrature;
		using DataHeatBalance::TotRefDoorMixing;
		using DataHeatBalance::RefDoorMixing;
		using DataHVACGlobals::CycleOn;
		using DataHVACGlobals::CycleOnZoneFansOnly;
		using DataHeatBalFanSys::MCPI; // , MCPTI, MCPTV, MCPM, MCPTM, MixingMassFlowZone
		using DataHeatBalFanSys::MCPV;
		using DataHeatBalFanSys::MDotOA;
		using DataHeatBalFanSys::MDotCPOA;
		using Psychrometrics::PsyRhoAirFnPbTdbW;
		using Psychrometrics::PsyCpAirFnWTdb;
		using Psychrometrics::PsyHgAirFnWTdb;

		using AirflowNetworkBalanceManager::ReportAirflowNetwork;
		using DataAirflowNetwork::SimulateAirflowNetwork;
		using DataAirflowNetwork::AirflowNetworkZoneFlag;
		using DataAirflowNetwork::AirflowNetworkControlSimple;
		using DataAirflowNetwork::AirflowNetworkControlSimpleADS;
		using DataZoneEquipment::ZoneEquipAvail;

		using DataZoneEquipment::CrossMixingReportFlag;
		using DataZoneEquipment::MixingReportFlag;
		using DataZoneEquipment::VentMCP;

		// Locals
		// SUBROUTINE ARGUMENT DEFINITIONS:
		// na

		// SUBROUTINE PARAMETER DEFINITIONS:
		static std::string const RoutineName3( "ReportAirHeatBalance:3" );
		// na

		// INTERFACE BLOCK SPECIFICATIONS:
		// na

		// DERIVED TYPE DEFINITIONS:
		// na

		// SUBROUTINE LOCAL VARIABLE DECLARATIONS:
		int ZoneLoop; // Counter for the # of zones (nz)
		int ZoneA; // Mated zone number for pair pf zones sharing refrigeration door opening
		int ZoneB; // Mated zone number for pair pf zones sharing refrigeration door opening
		int VentNum; // Counter for ventilation statements
		Real64 AirDensity; // Density of air (kg/m^3)
		Real64 CpAir; // Heat capacity of air (J/kg-C)
		Real64 ADSCorrectionFactor; // Correction factor of air flow model values when ADS is simulated
		Real64 H2OHtOfVap; // Heat of vaporization of air
		Real64 TotalLoad; // Total loss or gain
		int MixNum; // Counter for MIXING and Cross Mixing statements
		static Array1D< Real64 > MixSenLoad; // Mixing sensible loss or gain
		static Array1D< Real64 > MixLatLoad; // Mixing latent loss or gain
		int j; // Index in a do-loop
		int VentZoneNum; // Number of ventilation object per zone
		Real64 VentZoneMassflow; // Total mass flow rate per zone
		Real64 VentZoneAirTemp; // Average Zone inlet temperature

		// Ensure no airflownetwork and simple calculations
		if ( SimulateAirflowNetwork == 0 ) return;

		if ( SimulateAirflowNetwork > AirflowNetworkControlSimple ) ReportAirflowNetwork();

		// Report results for SIMPLE option only
		if ( ! ( SimulateAirflowNetwork == AirflowNetworkControlSimple || SimulateAirflowNetwork == AirflowNetworkControlSimpleADS ) ) return;

		if (ReportAirHeatBalanceFirstTimeFlag) {
			MixSenLoad.allocate( NumOfZones );
			MixLatLoad.allocate( NumOfZones );
			ReportAirHeatBalanceFirstTimeFlag = false;
		}

		for ( ZoneLoop = 1; ZoneLoop <= NumOfZones; ++ZoneLoop ) { // Start of zone loads report variable update loop ...

			// Break the infiltration load into heat gain and loss components
			ADSCorrectionFactor = 1.0;

			if ( SimulateAirflowNetwork == AirflowNetworkControlSimpleADS ) {
				// CR7608 IF (TurnFansOn .AND. AirflowNetworkZoneFlag(ZoneLoop)) ADSCorrectionFactor=0
				if ( ( ZoneEquipAvail( ZoneLoop ) == CycleOn || ZoneEquipAvail( ZoneLoop ) == CycleOnZoneFansOnly ) && AirflowNetworkZoneFlag( ZoneLoop ) ) ADSCorrectionFactor = 0.0;
			}

			if ( MAT( ZoneLoop ) > Zone( ZoneLoop ).OutDryBulbTemp ) {

				ZnAirRpt( ZoneLoop ).InfilHeatLoss = 0.001 * MCPI( ZoneLoop ) * ( MAT( ZoneLoop ) - Zone( ZoneLoop ).OutDryBulbTemp ) * TimeStepSys * SecInHour * 1000.0 * ADSCorrectionFactor;
				ZnAirRpt( ZoneLoop ).InfilHeatGain = 0.0;

			} else if ( MAT( ZoneLoop ) <= Zone( ZoneLoop ).OutDryBulbTemp ) {

				ZnAirRpt( ZoneLoop ).InfilHeatGain = 0.001 * MCPI( ZoneLoop ) * ( Zone( ZoneLoop ).OutDryBulbTemp - MAT( ZoneLoop ) ) * TimeStepSys * SecInHour * 1000.0 * ADSCorrectionFactor;
				ZnAirRpt( ZoneLoop ).InfilHeatLoss = 0.0;

			}
			// Report infiltration latent gains and losses
			CpAir = PsyCpAirFnWTdb( OutHumRat, Zone( ZoneLoop ).OutDryBulbTemp );
			H2OHtOfVap = PsyHgAirFnWTdb( OutHumRat, Zone( ZoneLoop ).OutDryBulbTemp );
			if ( ZoneAirHumRat( ZoneLoop ) > OutHumRat ) {

				ZnAirRpt( ZoneLoop ).InfilLatentLoss = 0.001 * MCPI( ZoneLoop ) / CpAir * ( ZoneAirHumRat( ZoneLoop ) - OutHumRat ) * H2OHtOfVap * TimeStepSys * SecInHour * 1000.0 * ADSCorrectionFactor;
				ZnAirRpt( ZoneLoop ).InfilLatentGain = 0.0;

			} else if ( ZoneAirHumRat( ZoneLoop ) <= OutHumRat ) {

				ZnAirRpt( ZoneLoop ).InfilLatentGain = 0.001 * MCPI( ZoneLoop ) / CpAir * ( OutHumRat - ZoneAirHumRat( ZoneLoop ) ) * H2OHtOfVap * TimeStepSys * SecInHour * 1000.0 * ADSCorrectionFactor;
				ZnAirRpt( ZoneLoop ).InfilLatentLoss = 0.0;

			}
			// Total infiltration losses and gains
			TotalLoad = ZnAirRpt( ZoneLoop ).InfilHeatGain + ZnAirRpt( ZoneLoop ).InfilLatentGain - ZnAirRpt( ZoneLoop ).InfilHeatLoss - ZnAirRpt( ZoneLoop ).InfilLatentLoss;
			if ( TotalLoad > 0 ) {
				ZnAirRpt( ZoneLoop ).InfilTotalGain = TotalLoad * ADSCorrectionFactor;
				ZnAirRpt( ZoneLoop ).InfilTotalLoss = 0.0;
			} else {
				ZnAirRpt( ZoneLoop ).InfilTotalGain = 0.0;
				ZnAirRpt( ZoneLoop ).InfilTotalLoss = -TotalLoad * ADSCorrectionFactor;
			}

			// first calculate mass flows using outside air heat capacity for consistency with input to heat balance
			CpAir = PsyCpAirFnWTdb( OutHumRat, Zone( ZoneLoop ).OutDryBulbTemp );
			ZnAirRpt( ZoneLoop ).InfilMass = ( MCPI( ZoneLoop ) / CpAir ) * TimeStepSys * SecInHour * ADSCorrectionFactor;
			ZnAirRpt( ZoneLoop ).InfilMdot = ( MCPI( ZoneLoop ) / CpAir ) * ADSCorrectionFactor;
			ZnAirRpt( ZoneLoop ).VentilMass = ( MCPV( ZoneLoop ) / CpAir ) * TimeStepSys * SecInHour * ADSCorrectionFactor;
			ZnAirRpt( ZoneLoop ).VentilMdot = ( MCPV( ZoneLoop ) / CpAir ) * ADSCorrectionFactor;

			//CR7751  second, calculate using indoor conditions for density property
			AirDensity = PsyRhoAirFnPbTdbW( OutBaroPress, MAT( ZoneLoop ), ZoneAirHumRatAvg( ZoneLoop ), RoutineName3 );
			CpAir = PsyCpAirFnWTdb( ZoneAirHumRatAvg( ZoneLoop ), MAT( ZoneLoop ) );
			ZnAirRpt( ZoneLoop ).InfilVolumeCurDensity = ( MCPI( ZoneLoop ) / CpAir / AirDensity ) * TimeStepSys * SecInHour * ADSCorrectionFactor;
			ZnAirRpt( ZoneLoop ).InfilAirChangeRate = ZnAirRpt( ZoneLoop ).InfilVolumeCurDensity / ( TimeStepSys * Zone( ZoneLoop ).Volume );
			ZnAirRpt( ZoneLoop ).InfilVdotCurDensity = ( MCPI( ZoneLoop ) / CpAir / AirDensity ) * ADSCorrectionFactor;
			ZnAirRpt( ZoneLoop ).VentilVolumeCurDensity = ( MCPV( ZoneLoop ) / CpAir / AirDensity ) * TimeStepSys * SecInHour * ADSCorrectionFactor;
			ZnAirRpt( ZoneLoop ).VentilAirChangeRate = ZnAirRpt( ZoneLoop ).VentilVolumeCurDensity / ( TimeStepSys * Zone( ZoneLoop ).Volume );
			ZnAirRpt( ZoneLoop ).VentilVdotCurDensity = ( MCPV( ZoneLoop ) / CpAir / AirDensity ) * ADSCorrectionFactor;

			//CR7751 third, calculate using standard dry air at nominal elevation
			AirDensity = StdRhoAir;
			ZnAirRpt( ZoneLoop ).InfilVolumeStdDensity = ( MCPI( ZoneLoop ) / CpAir / AirDensity ) * TimeStepSys * SecInHour * ADSCorrectionFactor;
			ZnAirRpt( ZoneLoop ).InfilVdotStdDensity = ( MCPI( ZoneLoop ) / CpAir / AirDensity ) * ADSCorrectionFactor;
			ZnAirRpt( ZoneLoop ).VentilVolumeStdDensity = ( MCPV( ZoneLoop ) / CpAir / AirDensity ) * TimeStepSys * SecInHour * ADSCorrectionFactor;
			ZnAirRpt( ZoneLoop ).VentilVdotStdDensity = ( MCPV( ZoneLoop ) / CpAir / AirDensity ) * ADSCorrectionFactor;

			//    ZnAirRpt(ZoneLoop)%VentilFanElec = 0.0
			ZnAirRpt( ZoneLoop ).VentilAirTemp = 0.0;
			ZnAirRpt( ZoneLoop ).VentilHeatLoss = 0.0;
			ZnAirRpt( ZoneLoop ).VentilHeatGain = 0.0;
			VentZoneNum = 0;
			VentZoneMassflow = 0.0;
			VentZoneAirTemp = 0.0;

			for ( VentNum = 1; VentNum <= TotVentilation; ++VentNum ) {
				if ( Ventilation( VentNum ).ZonePtr == ZoneLoop ) {
					// moved into CalcAirFlowSimple
					//        ZnAirRpt(ZoneLoop)%VentilFanElec  = ZnAirRpt(ZoneLoop)%VentilFanElec+Ventilation(VentNum)%FanPower*TimeStepSys*SecInHour &
					//          *ADSCorrectionFactor
					if ( ADSCorrectionFactor > 0 ) {
						ZnAirRpt( ZoneLoop ).VentilAirTemp += Ventilation( VentNum ).AirTemp * VentMCP( VentNum );
						VentZoneMassflow += VentMCP( VentNum );
						VentZoneAirTemp += Ventilation( VentNum ).AirTemp;
					} else {
						ZnAirRpt( ZoneLoop ).VentilAirTemp = Zone( ZoneLoop ).OutDryBulbTemp;
					}
					// Break the ventilation load into heat gain and loss components
					if ( MAT( ZoneLoop ) > Ventilation( VentNum ).AirTemp ) {
						ZnAirRpt( ZoneLoop ).VentilHeatLoss += VentMCP( VentNum ) * ( MAT( ZoneLoop ) - Ventilation( VentNum ).AirTemp ) * TimeStepSys * SecInHour * ADSCorrectionFactor;
					} else if ( MAT( ZoneLoop ) <= Ventilation( VentNum ).AirTemp ) {
						ZnAirRpt( ZoneLoop ).VentilHeatGain += VentMCP( VentNum ) * ( Ventilation( VentNum ).AirTemp - MAT( ZoneLoop ) ) * TimeStepSys * SecInHour * ADSCorrectionFactor;
					}

					++VentZoneNum;
					if ( VentZoneNum > 1 ) continue;

					// Report ventilation latent gains and losses
					H2OHtOfVap = PsyHgAirFnWTdb( OutHumRat, Zone( ZoneLoop ).OutDryBulbTemp );
					if ( ZoneAirHumRat( ZoneLoop ) > OutHumRat ) {
						ZnAirRpt( ZoneLoop ).VentilLatentLoss = 0.001 * MCPV( ZoneLoop ) / CpAir * ( ZoneAirHumRat( ZoneLoop ) - OutHumRat ) * H2OHtOfVap * TimeStepSys * SecInHour * 1000.0 * ADSCorrectionFactor;
						ZnAirRpt( ZoneLoop ).VentilLatentGain = 0.0;
					} else if ( ZoneAirHumRat( ZoneLoop ) <= OutHumRat ) {
						ZnAirRpt( ZoneLoop ).VentilLatentGain = 0.001 * MCPV( ZoneLoop ) / CpAir * ( OutHumRat - ZoneAirHumRat( ZoneLoop ) ) * H2OHtOfVap * TimeStepSys * SecInHour * 1000.0 * ADSCorrectionFactor;
						ZnAirRpt( ZoneLoop ).VentilLatentLoss = 0.0;
					}
					// Total ventilation losses and gains
					TotalLoad = ZnAirRpt( ZoneLoop ).VentilHeatGain + ZnAirRpt( ZoneLoop ).VentilLatentGain - ZnAirRpt( ZoneLoop ).VentilHeatLoss - ZnAirRpt( ZoneLoop ).VentilLatentLoss;
					if ( TotalLoad > 0 ) {
						ZnAirRpt( ZoneLoop ).VentilTotalGain = TotalLoad * ADSCorrectionFactor;
						ZnAirRpt( ZoneLoop ).VentilTotalLoss = 0.0;
					} else {
						ZnAirRpt( ZoneLoop ).VentilTotalGain = 0.0;
						ZnAirRpt( ZoneLoop ).VentilTotalLoss = -TotalLoad * ADSCorrectionFactor;
					}

				}
			}

			if ( ADSCorrectionFactor > 0 && VentZoneNum > 1 && VentZoneMassflow > 0.0 ) {
				ZnAirRpt( ZoneLoop ).VentilAirTemp /= VentZoneMassflow;
			} else if ( ADSCorrectionFactor > 0 && VentZoneNum == 1 ) {
				ZnAirRpt( ZoneLoop ).VentilAirTemp = VentZoneAirTemp;
			} else { // Just in case
				ZnAirRpt( ZoneLoop ).VentilAirTemp = Zone( ZoneLoop ).OutDryBulbTemp;
			}

			// Report mixing sensible and latent loads
			MixSenLoad = 0.0; // Initialize arrays to zero before starting to sum
			MixLatLoad = 0.0;
			ZnAirRpt( ZoneLoop ).MixVolume = 0.0; // zero reported volume prior to summations below
			ZnAirRpt( ZoneLoop ).MixVdotCurDensity = 0.0; // zero reported volume flow rate prior to summations below
			ZnAirRpt( ZoneLoop ).MixVdotStdDensity = 0.0; // zero reported volume flow rate prior to summations below
			ZnAirRpt( ZoneLoop ).MixMass = 0.0; // ! zero reported mass prior to summations below
			ZnAirRpt( ZoneLoop ).MixMdot = 0.0; // ! zero reported mass flow rate prior to summations below
			//    MixingLoad = 0.0d0

			for ( MixNum = 1; MixNum <= TotMixing; ++MixNum ) {
				if ( ( Mixing( MixNum ).ZonePtr == ZoneLoop ) && MixingReportFlag( MixNum ) ) {
					//        MixSenLoad(ZoneLoop) = MixSenLoad(ZoneLoop)+MCPM(ZoneLoop)*MAT(Mixing(MixNum)%FromZone)
					//        H2OHtOfVap = PsyHgAirFnWTdb(ZoneAirHumRat(ZoneLoop), MAT(ZoneLoop))
					//        Per Jan 17, 2008 conference call, agreed to use average conditions for Rho, Cp and Hfg
					//           and to recalculate the report variable using end of time step temps and humrats
					AirDensity = PsyRhoAirFnPbTdbW( OutBaroPress, ( MAT( ZoneLoop ) + MAT( Mixing( MixNum ).FromZone ) ) / 2.0, ( ZoneAirHumRat( ZoneLoop ) + ZoneAirHumRat( Mixing( MixNum ).FromZone ) ) / 2.0, BlankString );
					CpAir = PsyCpAirFnWTdb( ( ZoneAirHumRat( ZoneLoop ) + ZoneAirHumRat( Mixing( MixNum ).FromZone ) ) / 2.0, ( MAT( ZoneLoop ) + MAT( Mixing( MixNum ).FromZone ) ) / 2.0 );
					ZnAirRpt( ZoneLoop ).MixVolume += Mixing( MixNum ).DesiredAirFlowRate * TimeStepSys * SecInHour * ADSCorrectionFactor;
					ZnAirRpt( ZoneLoop ).MixVdotCurDensity += Mixing( MixNum ).DesiredAirFlowRate * ADSCorrectionFactor;
					ZnAirRpt( ZoneLoop ).MixMass += Mixing( MixNum ).DesiredAirFlowRate * AirDensity * TimeStepSys * SecInHour * ADSCorrectionFactor;
					ZnAirRpt( ZoneLoop ).MixMdot += Mixing( MixNum ).DesiredAirFlowRate * AirDensity * ADSCorrectionFactor;
					ZnAirRpt( ZoneLoop ).MixVdotStdDensity += Mixing( MixNum ).DesiredAirFlowRate * ( AirDensity / StdRhoAir ) * ADSCorrectionFactor;
					MixSenLoad( ZoneLoop ) += Mixing( MixNum ).DesiredAirFlowRate * AirDensity * CpAir * ( MAT( ZoneLoop ) - MAT( Mixing( MixNum ).FromZone ) );
					H2OHtOfVap = PsyHgAirFnWTdb( ( ZoneAirHumRat( ZoneLoop ) + ZoneAirHumRat( Mixing( MixNum ).FromZone ) ) / 2.0, ( MAT( ZoneLoop ) + MAT( Mixing( MixNum ).FromZone ) ) / 2.0 );
					//        MixLatLoad(ZoneLoop) = MixLatLoad(ZoneLoop)+MixingMassFlowZone(ZoneLoop)*(ZoneAirHumRat(ZoneLoop)- &
					//                     ZoneAirHumRat(Mixing(MixNum)%FromZone))*H2OHtOfVap
					MixLatLoad( ZoneLoop ) += Mixing( MixNum ).DesiredAirFlowRate * AirDensity * ( ZoneAirHumRat( ZoneLoop ) - ZoneAirHumRat( Mixing( MixNum ).FromZone ) ) * H2OHtOfVap;
				}
			}

			for ( MixNum = 1; MixNum <= TotCrossMixing; ++MixNum ) {
				if ( ( CrossMixing( MixNum ).ZonePtr == ZoneLoop ) && CrossMixingReportFlag( MixNum ) ) {
					//        MixSenLoad(ZoneLoop) = MixSenLoad(ZoneLoop)+MCPM(ZoneLoop)*MAT(CrossMixing(MixNum)%FromZone)
					//        Per Jan 17, 2008 conference call, agreed to use average conditions for Rho, Cp and Hfg
					//           and to recalculate the report variable using end of time step temps and humrats
					AirDensity = PsyRhoAirFnPbTdbW( OutBaroPress, ( MAT( ZoneLoop ) + MAT( CrossMixing( MixNum ).FromZone ) ) / 2.0, ( ZoneAirHumRat( ZoneLoop ) + ZoneAirHumRat( CrossMixing( MixNum ).FromZone ) ) / 2.0, BlankString );
					CpAir = PsyCpAirFnWTdb( ( ZoneAirHumRat( ZoneLoop ) + ZoneAirHumRat( CrossMixing( MixNum ).FromZone ) ) / 2.0, ( MAT( ZoneLoop ) + MAT( CrossMixing( MixNum ).FromZone ) ) / 2.0 );
					ZnAirRpt( ZoneLoop ).MixVolume += MVFC( MixNum ) * TimeStepSys * SecInHour * ADSCorrectionFactor;
					ZnAirRpt( ZoneLoop ).MixVdotCurDensity += MVFC( MixNum ) * ADSCorrectionFactor;
					ZnAirRpt( ZoneLoop ).MixMass += MVFC( MixNum ) * AirDensity * TimeStepSys * SecInHour * ADSCorrectionFactor;
					ZnAirRpt( ZoneLoop ).MixMdot += MVFC( MixNum ) * AirDensity * ADSCorrectionFactor;
					ZnAirRpt( ZoneLoop ).MixVdotStdDensity += MVFC( MixNum ) * ( AirDensity / StdRhoAir ) * ADSCorrectionFactor;
					MixSenLoad( ZoneLoop ) += MVFC( MixNum ) * AirDensity * CpAir * ( MAT( ZoneLoop ) - MAT( CrossMixing( MixNum ).FromZone ) );
					H2OHtOfVap = PsyHgAirFnWTdb( ( ZoneAirHumRat( ZoneLoop ) + ZoneAirHumRat( CrossMixing( MixNum ).FromZone ) ) / 2.0, ( MAT( ZoneLoop ) + MAT( CrossMixing( MixNum ).FromZone ) ) / 2.0 );
					//       MixLatLoad(ZoneLoop) = MixLatLoad(ZoneLoop)+MixingMassFlowZone(ZoneLoop)*(ZoneAirHumRat(ZoneLoop)- &
					//                     ZoneAirHumRat(CrossMixing(MixNum)%FromZone))*H2OHtOfVap
					MixLatLoad( ZoneLoop ) += MVFC( MixNum ) * AirDensity * ( ZoneAirHumRat( ZoneLoop ) - ZoneAirHumRat( CrossMixing( MixNum ).FromZone ) ) * H2OHtOfVap;

				}
			}

			if ( TotRefDoorMixing > 0 ) {
				//IF(ZoneLoop .NE. NumOfZones)THEN  !Refrigeration Door Mixing
				//Note - do each Pair a Single time, so must do increment reports for both zones
				//       Can't have a pair that has ZoneA zone number = NumOfZones because organized
				//       in input with lowest zone # first no matter how input in idf
				if ( RefDoorMixing( ZoneLoop ).RefDoorMixFlag ) { // .TRUE. for both zoneA and zoneB
					if ( RefDoorMixing( ZoneLoop ).ZonePtr == ZoneLoop ) {
						for ( j = 1; j <= RefDoorMixing( ZoneLoop ).NumRefDoorConnections; ++j ) {
							//    Capture impact when zoneloop is the 'primary zone'
							//    that is, the zone of a pair with the lower zone number
							if ( RefDoorMixing( ZoneLoop ).VolRefDoorFlowRate( j ) > 0.0 ) {
								ZoneB = RefDoorMixing( ZoneLoop ).MateZonePtr( j );
								AirDensity = PsyRhoAirFnPbTdbW( OutBaroPress, ( MAT( ZoneLoop ) + MAT( ZoneB ) ) / 2.0, ( ZoneAirHumRat( ZoneLoop ) + ZoneAirHumRat( ZoneB ) ) / 2.0, BlankString );
								CpAir = PsyCpAirFnWTdb( ( ZoneAirHumRat( ZoneLoop ) + ZoneAirHumRat( ZoneB ) ) / 2.0, ( MAT( ZoneLoop ) + MAT( ZoneB ) ) / 2.0 );
								H2OHtOfVap = PsyHgAirFnWTdb( ( ZoneAirHumRat( ZoneLoop ) + ZoneAirHumRat( ZoneB ) ) / 2.0, ( MAT( ZoneLoop ) + MAT( ZoneB ) ) / 2.0 );
								ZnAirRpt( ZoneLoop ).MixVolume += RefDoorMixing( ZoneLoop ).VolRefDoorFlowRate( j ) * TimeStepSys * SecInHour * ADSCorrectionFactor;
								ZnAirRpt( ZoneLoop ).MixVdotCurDensity += RefDoorMixing( ZoneLoop ).VolRefDoorFlowRate( j ) * ADSCorrectionFactor;
								ZnAirRpt( ZoneLoop ).MixMass += RefDoorMixing( ZoneLoop ).VolRefDoorFlowRate( j ) * AirDensity * TimeStepSys * SecInHour * ADSCorrectionFactor;
								ZnAirRpt( ZoneLoop ).MixMdot += RefDoorMixing( ZoneLoop ).VolRefDoorFlowRate( j ) * AirDensity * ADSCorrectionFactor;
								ZnAirRpt( ZoneLoop ).MixVdotStdDensity += RefDoorMixing( ZoneLoop ).VolRefDoorFlowRate( j ) * ( AirDensity / StdRhoAir ) * ADSCorrectionFactor;
								MixSenLoad( ZoneLoop ) += RefDoorMixing( ZoneLoop ).VolRefDoorFlowRate( j ) * AirDensity * CpAir * ( MAT( ZoneLoop ) - MAT( ZoneB ) );
								MixLatLoad( ZoneLoop ) += RefDoorMixing( ZoneLoop ).VolRefDoorFlowRate( j ) * AirDensity * ( ZoneAirHumRat( ZoneLoop ) - ZoneAirHumRat( ZoneB ) ) * H2OHtOfVap;
							} //flow > 0
						} // J-1, numref connections
					} // zone A (zoneptr = zoneloop)
					for ( ZoneA = 1; ZoneA <= ( ZoneLoop - 1 ); ++ZoneA ) {
						//    Capture impact when zoneloop is the 'mating zone'
						//    that is, the zone of a pair with the higher zone number(matezoneptr = zoneloop)
						if ( RefDoorMixing( ZoneA ).RefDoorMixFlag ) {
							for ( j = 1; j <= RefDoorMixing( ZoneA ).NumRefDoorConnections; ++j ) {
								if ( RefDoorMixing( ZoneA ).MateZonePtr( j ) == ZoneLoop ) {
									if ( RefDoorMixing( ZoneA ).VolRefDoorFlowRate( j ) > 0.0 ) {
										AirDensity = PsyRhoAirFnPbTdbW( OutBaroPress, ( MAT( ZoneLoop ) + MAT( ZoneA ) ) / 2.0, ( ZoneAirHumRat( ZoneLoop ) + ZoneAirHumRat( ZoneA ) ) / 2.0, BlankString );
										CpAir = PsyCpAirFnWTdb( ( ZoneAirHumRat( ZoneLoop ) + ZoneAirHumRat( ZoneA ) ) / 2.0, ( MAT( ZoneLoop ) + MAT( ZoneA ) ) / 2.0 );
										H2OHtOfVap = PsyHgAirFnWTdb( ( ZoneAirHumRat( ZoneLoop ) + ZoneAirHumRat( ZoneA ) ) / 2.0, ( MAT( ZoneLoop ) + MAT( ZoneA ) ) / 2.0 );
										ZnAirRpt( ZoneLoop ).MixVolume += RefDoorMixing( ZoneA ).VolRefDoorFlowRate( j ) * TimeStepSys * SecInHour * ADSCorrectionFactor;
										ZnAirRpt( ZoneLoop ).MixVdotCurDensity += RefDoorMixing( ZoneA ).VolRefDoorFlowRate( j ) * ADSCorrectionFactor;
										ZnAirRpt( ZoneLoop ).MixMass += RefDoorMixing( ZoneA ).VolRefDoorFlowRate( j ) * AirDensity * TimeStepSys * SecInHour * ADSCorrectionFactor;
										ZnAirRpt( ZoneLoop ).MixMdot += RefDoorMixing( ZoneA ).VolRefDoorFlowRate( j ) * AirDensity * ADSCorrectionFactor;
										ZnAirRpt( ZoneLoop ).MixVdotStdDensity += RefDoorMixing( ZoneA ).VolRefDoorFlowRate( j ) * ( AirDensity / StdRhoAir ) * ADSCorrectionFactor;
										MixSenLoad( ZoneLoop ) += RefDoorMixing( ZoneA ).VolRefDoorFlowRate( j ) * AirDensity * CpAir * ( MAT( ZoneLoop ) - MAT( ZoneA ) );
										MixLatLoad( ZoneLoop ) += RefDoorMixing( ZoneA ).VolRefDoorFlowRate( j ) * AirDensity * ( ZoneAirHumRat( ZoneLoop ) - ZoneAirHumRat( ZoneA ) ) * H2OHtOfVap;
									} // volflowrate > 0
								} // matezoneptr (zoneB) = Zonelooop
							} // NumRefDoorConnections
						} // Refdoormix flag on ZoneA
					} // zone A from 1 to (zoneloop - 1)
				} // Refdoormix flag on zoneloop
			} //(TotRefDoorMixing .GT. 0)
			//end refrigeration door mixing reports

			//    MixingLoad(ZoneLoop) = MCPM(ZoneLoop)*MAT(ZoneLoop) - MixSenLoad(ZoneLoop)
			if ( MixSenLoad( ZoneLoop ) > 0.0 ) {
				ZnAirRpt( ZoneLoop ).MixHeatLoss = MixSenLoad( ZoneLoop ) * TimeStepSys * SecInHour * ADSCorrectionFactor;
				ZnAirRpt( ZoneLoop ).MixHeatGain = 0.0;
			} else {
				ZnAirRpt( ZoneLoop ).MixHeatLoss = 0.0;
				ZnAirRpt( ZoneLoop ).MixHeatGain = -MixSenLoad( ZoneLoop ) * TimeStepSys * SecInHour * ADSCorrectionFactor;
			}
			// Report mixing latent loads
			//    MixingLoad(ZoneLoop) = MixLatLoad(ZoneLoop)
			if ( MixLatLoad( ZoneLoop ) > 0.0 ) {
				ZnAirRpt( ZoneLoop ).MixLatentLoss = MixLatLoad( ZoneLoop ) * TimeStepSys * SecInHour * ADSCorrectionFactor;
				ZnAirRpt( ZoneLoop ).MixLatentGain = 0.0;
			} else {
				ZnAirRpt( ZoneLoop ).MixLatentLoss = 0.0;
				ZnAirRpt( ZoneLoop ).MixLatentGain = -MixLatLoad( ZoneLoop ) * TimeStepSys * SecInHour * ADSCorrectionFactor;
			}
			// Total Mixing losses and gains
			TotalLoad = ZnAirRpt( ZoneLoop ).MixHeatGain + ZnAirRpt( ZoneLoop ).MixLatentGain - ZnAirRpt( ZoneLoop ).MixHeatLoss - ZnAirRpt( ZoneLoop ).MixLatentLoss;
			if ( TotalLoad > 0 ) {
				ZnAirRpt( ZoneLoop ).MixTotalGain = TotalLoad * ADSCorrectionFactor;
				ZnAirRpt( ZoneLoop ).MixTotalLoss = 0.0;
			} else {
				ZnAirRpt( ZoneLoop ).MixTotalGain = 0.0;
				ZnAirRpt( ZoneLoop ).MixTotalLoss = -TotalLoad * ADSCorrectionFactor;
			}

			// Reporting combined outdoor air flows
			for ( j = 1; j <= TotZoneAirBalance; ++j ) {
				if ( ZoneAirBalance( j ).BalanceMethod == AirBalanceQuadrature && ZoneLoop == ZoneAirBalance( j ).ZonePtr ) {
					if ( MAT( ZoneLoop ) > Zone( ZoneLoop ).OutDryBulbTemp ) {
						ZnAirRpt( ZoneLoop ).OABalanceHeatLoss = MDotCPOA( ZoneLoop ) * ( MAT( ZoneLoop ) - Zone( ZoneLoop ).OutDryBulbTemp ) * TimeStepSys * SecInHour * ADSCorrectionFactor;
						ZnAirRpt( ZoneLoop ).OABalanceHeatGain = 0.0;
					} else {
						ZnAirRpt( ZoneLoop ).OABalanceHeatLoss = 0.0;
						ZnAirRpt( ZoneLoop ).OABalanceHeatGain = -MDotCPOA( ZoneLoop ) * ( MAT( ZoneLoop ) - Zone( ZoneLoop ).OutDryBulbTemp ) * TimeStepSys * SecInHour * ADSCorrectionFactor;
					}
					H2OHtOfVap = PsyHgAirFnWTdb( OutHumRat, Zone( ZoneLoop ).OutDryBulbTemp );
					if ( ZoneAirHumRat( ZoneLoop ) > OutHumRat ) {
						ZnAirRpt( ZoneLoop ).OABalanceLatentLoss = 0.001 * MDotOA( ZoneLoop ) * ( ZoneAirHumRat( ZoneLoop ) - OutHumRat ) * H2OHtOfVap * TimeStepSys * SecInHour * 1000.0 * ADSCorrectionFactor;
						ZnAirRpt( ZoneLoop ).OABalanceLatentGain = 0.0;
					} else if ( ZoneAirHumRat( ZoneLoop ) <= OutHumRat ) {
						ZnAirRpt( ZoneLoop ).OABalanceLatentGain = 0.001 * MDotOA( ZoneLoop ) * ( OutHumRat - ZoneAirHumRat( ZoneLoop ) ) * H2OHtOfVap * TimeStepSys * SecInHour * 1000.0 * ADSCorrectionFactor;
						ZnAirRpt( ZoneLoop ).OABalanceLatentLoss = 0.0;
					}
					// Total ventilation losses and gains
					TotalLoad = ZnAirRpt( ZoneLoop ).OABalanceHeatGain + ZnAirRpt( ZoneLoop ).OABalanceLatentGain - ZnAirRpt( ZoneLoop ).OABalanceHeatLoss - ZnAirRpt( ZoneLoop ).OABalanceLatentLoss;
					if ( TotalLoad > 0 ) {
						ZnAirRpt( ZoneLoop ).OABalanceTotalGain = TotalLoad * ADSCorrectionFactor;
						ZnAirRpt( ZoneLoop ).OABalanceTotalLoss = 0.0;
					} else {
						ZnAirRpt( ZoneLoop ).OABalanceTotalGain = 0.0;
						ZnAirRpt( ZoneLoop ).OABalanceTotalLoss = -TotalLoad * ADSCorrectionFactor;
					}
					ZnAirRpt( ZoneLoop ).OABalanceMass = ( MDotOA( ZoneLoop ) ) * TimeStepSys * SecInHour * ADSCorrectionFactor;
					ZnAirRpt( ZoneLoop ).OABalanceMdot = ( MDotOA( ZoneLoop ) ) * ADSCorrectionFactor;
					AirDensity = PsyRhoAirFnPbTdbW( OutBaroPress, MAT( ZoneLoop ), ZoneAirHumRatAvg( ZoneLoop ), BlankString );
					ZnAirRpt( ZoneLoop ).OABalanceVolumeCurDensity = ( MDotOA( ZoneLoop ) / AirDensity ) * TimeStepSys * SecInHour * ADSCorrectionFactor;
					ZnAirRpt( ZoneLoop ).OABalanceAirChangeRate = ZnAirRpt( ZoneLoop ).OABalanceVolumeCurDensity / ( TimeStepSys * Zone( ZoneLoop ).Volume );
					ZnAirRpt( ZoneLoop ).OABalanceVdotCurDensity = ( MDotOA( ZoneLoop ) / AirDensity ) * ADSCorrectionFactor;
					AirDensity = StdRhoAir;
					ZnAirRpt( ZoneLoop ).OABalanceVolumeStdDensity = ( MDotOA( ZoneLoop ) / AirDensity ) * TimeStepSys * SecInHour * ADSCorrectionFactor;
					ZnAirRpt( ZoneLoop ).OABalanceVdotStdDensity = ( MDotOA( ZoneLoop ) / AirDensity ) * ADSCorrectionFactor;
					ZnAirRpt( ZoneLoop ).OABalanceFanElec = ZnAirRpt( ZoneLoop ).VentilFanElec;
				}
			}

		}

	}

	void
	SetHeatToReturnAirFlag()
	{

		// SUBROUTINE INFORMATION:
		//       AUTHOR         Fred Buhl
		//       DATE WRITTEN   February 2008
		//       MODIFIED       na
		//       RE-ENGINEERED  na

		// PURPOSE OF THIS SUBROUTINE:
		// This sets some flags at the air loop and zone level: these flags indicate
		// whether an air loop represents a "unitary" system, and whether the system is operating
		// in a on/off (cycling fan) mode. At the zone level flags are set to indicate whether
		// the zone is served by a zonal system only, and whether the air loop serving the zone (idf any)
		// is in cycling fan mode. Using this information, the subroutine sets a flag at the zone level
		// to tell ManageZoneAirUpdates (predict and correct) what to do with the heat to return air.

		// METHODOLOGY EMPLOYED:
		// Uses program data structures AirLoopControlInfo and ZoneEquipInfo

		// REFERENCES:
		// na

		// Using/Aliasing
		using DataHVACGlobals::NumPrimaryAirSys;
		using DataZoneEquipment::ZoneEquipConfig;
		using DataHeatBalance::Zone;
		using DataHeatBalance::Lights;
		using DataHeatBalance::TotLights;
		using ScheduleManager::CheckScheduleValue;
		using ScheduleManager::GetCurrentScheduleValue;
		using ScheduleManager::GetScheduleMaxValue;
		using DataSurfaces::SurfaceWindow;
		using DataSurfaces::AirFlowWindow_Destination_ReturnAir;

		// Locals
		// SUBROUTINE ARGUMENTS:

		// SUBROUTINE PARAMETER DEFINITIONS:
		// na

		// INTERFACE BLOCK SPECIFICATIONS:
		// na

		// DERIVED TYPE DEFINITIONS:
		// na

		// SUBROUTINE LOCAL VARIABLE DECLARATIONS:
		static int AirLoopNum( 0 ); // the air loop index
		int ControlledZoneNum; // controlled zone index
		static bool MyOneTimeFlag( true );
		static bool CyclingFan( false ); // TRUE means air loop operates in cycling fan mode at some point
		static int ZoneNum( 0 ); // zone index
		int LightNum; // Lights object index
		int SurfNum; // Surface index
		static Real64 CycFanMaxVal( 0.0 ); // max value of cycling fan schedule

		if ( ! AirLoopsSimOnce ) return;

		if ( MyOneTimeFlag ) {
			// set the air loop Any Continuous Fan flag
			for ( AirLoopNum = 1; AirLoopNum <= NumPrimaryAirSys; ++AirLoopNum ) {
				if ( AirLoopControlInfo( AirLoopNum ).UnitarySys ) { // for unitary systems check the cycling fan schedule
					if ( AirLoopControlInfo( AirLoopNum ).CycFanSchedPtr > 0 ) {
						CycFanMaxVal = GetScheduleMaxValue( AirLoopControlInfo( AirLoopNum ).CycFanSchedPtr );
						if ( CycFanMaxVal > 0.0 ) {
							AirLoopControlInfo( AirLoopNum ).AnyContFan = true;
						} else {
							AirLoopControlInfo( AirLoopNum ).AnyContFan = false;
						}
					} else { // no schedule means always cycling fan
						AirLoopControlInfo( AirLoopNum ).AnyContFan = false;
					}
				} else { // for nonunitary (central) all systems are continuous fan
					AirLoopControlInfo( AirLoopNum ).AnyContFan = true;
				}
			}
			// check to see if a controlled zone is served exclusively by a zonal system
			for ( ControlledZoneNum = 1; ControlledZoneNum <= NumOfZones; ++ControlledZoneNum ) {
				ZoneNum = ZoneEquipConfig( ControlledZoneNum ).ActualZoneNum;
				if ( ZoneEquipConfig( ControlledZoneNum ).AirLoopNum == 0 && ZoneEquipConfig( ControlledZoneNum ).NumInletNodes == ZoneEquipConfig( ControlledZoneNum ).NumExhaustNodes ) {
					ZoneEquipConfig( ControlledZoneNum ).ZonalSystemOnly = true;
				}
			}
			// issue warning messages if zone is served by a zonal system or a cycling system and the input calls for
			// heat gain to return air
			for ( ControlledZoneNum = 1; ControlledZoneNum <= NumOfZones; ++ControlledZoneNum ) {
				if ( ! ZoneEquipConfig( ControlledZoneNum ).IsControlled ) continue;
				ZoneNum = ZoneEquipConfig( ControlledZoneNum ).ActualZoneNum;
				CyclingFan = false;
				AirLoopNum = ZoneEquipConfig( ControlledZoneNum ).AirLoopNum;
				if ( AirLoopNum > 0 ) {
					if ( AirLoopControlInfo( AirLoopNum ).CycFanSchedPtr > 0 ) {
						CyclingFan = CheckScheduleValue( AirLoopControlInfo( AirLoopNum ).CycFanSchedPtr, 0.0 );
					}
				}
				if ( ZoneEquipConfig( ControlledZoneNum ).ZonalSystemOnly || CyclingFan ) {
					if ( Zone( ZoneNum ).RefrigCaseRA ) {
						ShowWarningError( "For zone=" + Zone( ZoneNum ).Name + " return air cooling by refrigerated cases will be applied to the zone air." );
						ShowContinueError( "  This zone has no return air or is served by an on/off HVAC system." );
					}
					for ( LightNum = 1; LightNum <= TotLights; ++LightNum ) {
						if ( Lights( LightNum ).ZonePtr != ZoneNum ) continue;
						if ( Lights( LightNum ).FractionReturnAir > 0.0 ) {
							ShowWarningError( "For zone=" + Zone( ZoneNum ).Name + " return air heat gain from lights will be applied to the zone air." );
							ShowContinueError( "  This zone has no return air or is served by an on/off HVAC system." );
							break;
						}
					}
					for ( SurfNum = Zone( ZoneNum ).SurfaceFirst; SurfNum <= Zone( ZoneNum ).SurfaceLast; ++SurfNum ) {
						if ( SurfaceWindow( SurfNum ).AirflowDestination == AirFlowWindow_Destination_ReturnAir ) {
							ShowWarningError( "For zone=" + Zone( ZoneNum ).Name + " return air heat gain from air flow windows will be applied to the zone air." );
							ShowContinueError( "  This zone has no return air or is served by an on/off HVAC system." );
						}
					}
				}
			}
			MyOneTimeFlag = false;
		}

		// set the air loop fan operation mode
		for ( AirLoopNum = 1; AirLoopNum <= NumPrimaryAirSys; ++AirLoopNum ) {
			if ( AirLoopControlInfo( AirLoopNum ).CycFanSchedPtr > 0 ) {
				if ( GetCurrentScheduleValue( AirLoopControlInfo( AirLoopNum ).CycFanSchedPtr ) == 0.0 ) {
					AirLoopControlInfo( AirLoopNum ).FanOpMode = CycFanCycCoil;
				} else {
					AirLoopControlInfo( AirLoopNum ).FanOpMode = ContFanCycCoil;
				}
			}
		}
		// set the zone level NoHeatToReturnAir flag and the ZoneEquip fan operation mode
		for ( ControlledZoneNum = 1; ControlledZoneNum <= NumOfZones; ++ControlledZoneNum ) {
			if ( ! ZoneEquipConfig( ControlledZoneNum ).IsControlled ) continue;
			ZoneNum = ZoneEquipConfig( ControlledZoneNum ).ActualZoneNum;
			AirLoopNum = ZoneEquipConfig( ControlledZoneNum ).AirLoopNum;
			if ( AirLoopNum > 0 ) {
				ZoneEquipConfig( ControlledZoneNum ).FanOpMode = AirLoopControlInfo( AirLoopNum ).FanOpMode;
			} else {
				ZoneEquipConfig( ControlledZoneNum ).FanOpMode = 0;
			}
			if ( ZoneEquipConfig( ControlledZoneNum ).FanOpMode == CycFanCycCoil || ZoneEquipConfig( ControlledZoneNum ).ZonalSystemOnly ) {
				Zone( ZoneNum ).NoHeatToReturnAir = true;
			} else {
				Zone( ZoneNum ).NoHeatToReturnAir = false;
			}
		}

	}


	void
	UpdateZoneInletConvergenceLog()
	{

		// SUBROUTINE INFORMATION:
		//       AUTHOR         <author>
		//       DATE WRITTEN   <date_written>
		//       MODIFIED       na
		//       RE-ENGINEERED  na

		// PURPOSE OF THIS SUBROUTINE:
		// <description>

		// METHODOLOGY EMPLOYED:
		// <description>

		// REFERENCES:
		// na

		// Using/Aliasing
		using DataConvergParams::ZoneInletConvergence;
		using DataConvergParams::ConvergLogStackDepth;
		using DataLoopNode::Node;
		using DataGlobals::NumOfZones;

		// Locals
		// SUBROUTINE ARGUMENT DEFINITIONS:
		// na

		// SUBROUTINE PARAMETER DEFINITIONS:
		// na

		// INTERFACE BLOCK SPECIFICATIONS:
		// na

		// DERIVED TYPE DEFINITIONS:
		// na

		// SUBROUTINE LOCAL VARIABLE DECLARATIONS:
		int ZoneNum;
		int NodeIndex;
		int NodeNum;
		Array1D< Real64 > tmpRealARR( ConvergLogStackDepth );

		for ( ZoneNum = 1; ZoneNum <= NumOfZones; ++ZoneNum ) {

			for ( NodeIndex = 1; NodeIndex <= ZoneInletConvergence( ZoneNum ).NumInletNodes; ++NodeIndex ) {
				NodeNum = ZoneInletConvergence( ZoneNum ).InletNode( NodeIndex ).NodeNum;

				tmpRealARR = ZoneInletConvergence( ZoneNum ).InletNode( NodeIndex ).HumidityRatio;
				ZoneInletConvergence( ZoneNum ).InletNode( NodeIndex ).HumidityRatio( 1 ) = Node( NodeNum ).HumRat;
				ZoneInletConvergence( ZoneNum ).InletNode( NodeIndex ).HumidityRatio( {2,ConvergLogStackDepth} ) = tmpRealARR( {1,ConvergLogStackDepth - 1} );

				tmpRealARR = ZoneInletConvergence( ZoneNum ).InletNode( NodeIndex ).MassFlowRate;
				ZoneInletConvergence( ZoneNum ).InletNode( NodeIndex ).MassFlowRate( 1 ) = Node( NodeNum ).MassFlowRate;
				ZoneInletConvergence( ZoneNum ).InletNode( NodeIndex ).MassFlowRate( {2,ConvergLogStackDepth} ) = tmpRealARR( {1,ConvergLogStackDepth - 1} );

				tmpRealARR = ZoneInletConvergence( ZoneNum ).InletNode( NodeIndex ).Temperature;
				ZoneInletConvergence( ZoneNum ).InletNode( NodeIndex ).Temperature( 1 ) = Node( NodeNum ).Temp;
				ZoneInletConvergence( ZoneNum ).InletNode( NodeIndex ).Temperature( {2,ConvergLogStackDepth} ) = tmpRealARR( {1,ConvergLogStackDepth - 1} );
			}
		}

	}

	void
	CheckMassBalances()
	{
		using namespace Fans;
		using namespace Pumps;
<<<<<<< HEAD
		
		for (int FanNum = 1; FanNum <= NumFans; ++FanNum) {
			assert(Node( Fan( FanNum ).InletNodeNum ).MassFlowRate == Fan( FanNum ).InletAirMassFlowRate);
			assert(Node( Fan( FanNum ).OutletNodeNum ).MassFlowRate == Fan( FanNum ).OutletAirMassFlowRate);
			assert(Node( Fan( FanNum ).InletNodeNum ).MassFlowRate == Node( Fan( FanNum ).OutletNodeNum ).MassFlowRate);
		}

		for (int PumpNum = 1; PumpNum <= NumPumps; ++PumpNum) {
			assert(Node( PumpEquip( PumpNum ).OutletNodeNum ).MassFlowRate == Node( PumpEquip( PumpNum ).InletNodeNum ).MassFlowRate);
=======
		using General::RoundSigDigits;
		using DataHVACGlobals::SmallMassFlow;  // Air
		using DataBranchAirLoopPlant::MassFlowTolerance;  // Liquid

		for (int FanNum = 1; FanNum <= NumFans; ++FanNum) {

			if (abs(Node( Fan( FanNum ).InletNodeNum ).MassFlowRate - Fan( FanNum ).InletAirMassFlowRate) > SmallMassFlow) {
				ShowFatalError(Fan(FanNum).FanType + ", Name: " + Fan(FanNum).FanName + ": Fan inlet mass flow rate (" + RoundSigDigits(Fan( FanNum ).InletAirMassFlowRate, 4) + ") does not match inlet node mass flow rate (" + RoundSigDigits(Node( Fan( FanNum ).InletNodeNum ).MassFlowRate, 4) + ").");
			}

			if (abs(Node( Fan( FanNum ).OutletNodeNum ).MassFlowRate - Fan( FanNum ).OutletAirMassFlowRate) > SmallMassFlow) {
				ShowFatalError(Fan(FanNum).FanType + ", Name: " + Fan(FanNum).FanName + ": Fan outlet mass flow rate (" + RoundSigDigits(Fan( FanNum ).OutletAirMassFlowRate, 4) + ") does not match outlet node mass flow rate (" + RoundSigDigits(Node( Fan( FanNum ).OutletNodeNum ).MassFlowRate, 4) + ").");
			}

			if (abs(Node( Fan( FanNum ).InletNodeNum ).MassFlowRate - Node( Fan( FanNum ).OutletNodeNum ).MassFlowRate) > SmallMassFlow) {
				ShowFatalError(Fan(FanNum).FanType + ", Name: " + Fan(FanNum).FanName + ": Fan outlet mass flow rate (" + RoundSigDigits(Node( Fan( FanNum ).OutletNodeNum ).MassFlowRate, 4) + ") does not match fan inlet node mass flow rate (" + RoundSigDigits(Node( Fan( FanNum ).InletNodeNum ).MassFlowRate, 4) + ").");
			}

		}

		for (int PumpNum = 1; PumpNum <= NumPumps; ++PumpNum) {
			if (abs(Node( PumpEquip( PumpNum ).OutletNodeNum ).MassFlowRate - Node( PumpEquip( PumpNum ).InletNodeNum ).MassFlowRate) > MassFlowTolerance) {
				ShowFatalError(cPumpTypes(PumpEquip( PumpNum ).PumpType) + ", Name: " + PumpEquip( PumpNum ).Name + ": Pump outlet mass flow rate (" + RoundSigDigits(Node( PumpEquip( PumpNum ).OutletNodeNum ).MassFlowRate, 9) + ") does not match pump inlet node mass flow rate (" + RoundSigDigits(Node( PumpEquip( PumpNum ).InletNodeNum ).MassFlowRate, 9) + ").");
			}
>>>>>>> 51bdf295
		}


	}


} // HVACManager

} // EnergyPlus<|MERGE_RESOLUTION|>--- conflicted
+++ resolved
@@ -2735,17 +2735,6 @@
 	{
 		using namespace Fans;
 		using namespace Pumps;
-<<<<<<< HEAD
-		
-		for (int FanNum = 1; FanNum <= NumFans; ++FanNum) {
-			assert(Node( Fan( FanNum ).InletNodeNum ).MassFlowRate == Fan( FanNum ).InletAirMassFlowRate);
-			assert(Node( Fan( FanNum ).OutletNodeNum ).MassFlowRate == Fan( FanNum ).OutletAirMassFlowRate);
-			assert(Node( Fan( FanNum ).InletNodeNum ).MassFlowRate == Node( Fan( FanNum ).OutletNodeNum ).MassFlowRate);
-		}
-
-		for (int PumpNum = 1; PumpNum <= NumPumps; ++PumpNum) {
-			assert(Node( PumpEquip( PumpNum ).OutletNodeNum ).MassFlowRate == Node( PumpEquip( PumpNum ).InletNodeNum ).MassFlowRate);
-=======
 		using General::RoundSigDigits;
 		using DataHVACGlobals::SmallMassFlow;  // Air
 		using DataBranchAirLoopPlant::MassFlowTolerance;  // Liquid
@@ -2770,7 +2759,6 @@
 			if (abs(Node( PumpEquip( PumpNum ).OutletNodeNum ).MassFlowRate - Node( PumpEquip( PumpNum ).InletNodeNum ).MassFlowRate) > MassFlowTolerance) {
 				ShowFatalError(cPumpTypes(PumpEquip( PumpNum ).PumpType) + ", Name: " + PumpEquip( PumpNum ).Name + ": Pump outlet mass flow rate (" + RoundSigDigits(Node( PumpEquip( PumpNum ).OutletNodeNum ).MassFlowRate, 9) + ") does not match pump inlet node mass flow rate (" + RoundSigDigits(Node( PumpEquip( PumpNum ).InletNodeNum ).MassFlowRate, 9) + ").");
 			}
->>>>>>> 51bdf295
 		}
 
 
