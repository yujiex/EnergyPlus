// EnergyPlus, Copyright (c) 1996-2020, The Board of Trustees of the University of Illinois,
// The Regents of the University of California, through Lawrence Berkeley National Laboratory
// (subject to receipt of any required approvals from the U.S. Dept. of Energy), Oak Ridge
// National Laboratory, managed by UT-Battelle, Alliance for Sustainable Energy, LLC, and other
// contributors. All rights reserved.
//
// NOTICE: This Software was developed under funding from the U.S. Department of Energy and the
// U.S. Government consequently retains certain rights. As such, the U.S. Government has been
// granted for itself and others acting on its behalf a paid-up, nonexclusive, irrevocable,
// worldwide license in the Software to reproduce, distribute copies to the public, prepare
// derivative works, and perform publicly and display publicly, and to permit others to do so.
//
// Redistribution and use in source and binary forms, with or without modification, are permitted
// provided that the following conditions are met:
//
// (1) Redistributions of source code must retain the above copyright notice, this list of
//     conditions and the following disclaimer.
//
// (2) Redistributions in binary form must reproduce the above copyright notice, this list of
//     conditions and the following disclaimer in the documentation and/or other materials
//     provided with the distribution.
//
// (3) Neither the name of the University of California, Lawrence Berkeley National Laboratory,
//     the University of Illinois, U.S. Dept. of Energy nor the names of its contributors may be
//     used to endorse or promote products derived from this software without specific prior
//     written permission.
//
// (4) Use of EnergyPlus(TM) Name. If Licensee (i) distributes the software in stand-alone form
//     without changes from the version obtained under this License, or (ii) Licensee makes a
//     reference solely to the software portion of its product, Licensee must refer to the
//     software as "EnergyPlus version X" software, where "X" is the version number Licensee
//     obtained under this License and may not use a different name for the software. Except as
//     specifically required in this Section (4), Licensee shall not use in a company name, a
//     product name, in advertising, publicity, or other promotional activities any name, trade
//     name, trademark, logo, or other designation of "EnergyPlus", "E+", "e+" or confusingly
//     similar designation, without the U.S. Department of Energy's prior written consent.
//
// THIS SOFTWARE IS PROVIDED BY THE COPYRIGHT HOLDERS AND CONTRIBUTORS "AS IS" AND ANY EXPRESS OR
// IMPLIED WARRANTIES, INCLUDING, BUT NOT LIMITED TO, THE IMPLIED WARRANTIES OF MERCHANTABILITY
// AND FITNESS FOR A PARTICULAR PURPOSE ARE DISCLAIMED. IN NO EVENT SHALL THE COPYRIGHT OWNER OR
// CONTRIBUTORS BE LIABLE FOR ANY DIRECT, INDIRECT, INCIDENTAL, SPECIAL, EXEMPLARY, OR
// CONSEQUENTIAL DAMAGES (INCLUDING, BUT NOT LIMITED TO, PROCUREMENT OF SUBSTITUTE GOODS OR
// SERVICES; LOSS OF USE, DATA, OR PROFITS; OR BUSINESS INTERRUPTION) HOWEVER CAUSED AND ON ANY
// THEORY OF LIABILITY, WHETHER IN CONTRACT, STRICT LIABILITY, OR TORT (INCLUDING NEGLIGENCE OR
// OTHERWISE) ARISING IN ANY WAY OUT OF THE USE OF THIS SOFTWARE, EVEN IF ADVISED OF THE
// POSSIBILITY OF SUCH DAMAGE.

// EnergyPlus::BoilerSteam Unit Tests

// Google Test Headers
#include <gtest/gtest.h>

// EnergyPlus Headers
#include <EnergyPlus/BoilerSteam.hh>
#include <EnergyPlus/DataGlobalConstants.hh>
#include <EnergyPlus/DataSizing.hh>

#include "Fixtures/EnergyPlusFixture.hh"

using namespace EnergyPlus;
using namespace EnergyPlus::BoilerSteam;
using namespace EnergyPlus::DataSizing;
using namespace EnergyPlus::DataGlobalConstants;

TEST_F(EnergyPlusFixture, BoilerSteam_GetInput)
{

    std::string const idf_objects = delimited_string({
        "  Boiler:Steam,                                                                                            ",
        "    Steam Boiler Plant Boiler,  !- Name                                                                    ",
        "    NaturalGas,                !- Fuel Type                                                                ",
        "    160000,                    !- Maximum Operating Pressure{ Pa }                                         ",
        "    0.8,                       !- Theoretical Efficiency                                                   ",
        "    115,                       !- Design Outlet Steam Temperature{ C }                                     ",
        "    autosize,                  !- Nominal Capacity{ W }                                                    ",
        "    0.00001,                   !- Minimum Part Load Ratio                                                  ",
        "    1.0,                       !- Maximum Part Load Ratio                                                  ",
        "    0.2,                       !- Optimum Part Load Ratio                                                  ",
        "    0.8,                       !- Coefficient 1 of Fuel Use Function of Part Load Ratio Curve              ",
        "    0.1,                       !- Coefficient 2 of Fuel Use Function of Part Load Ratio Curve              ",
        "    0.1,                       !- Coefficient 3 of Fuel Use Function of Part Load Ratio Curve              ",
        "    Steam Boiler Plant Boiler Inlet Node,  !- Water Inlet Node Name                                        ",
        "    Steam Boiler Plant Boiler Outlet Node;  !- Steam Outlet Node Name                                      ",
    });

    ASSERT_TRUE(process_idf(idf_objects, false));
<<<<<<< HEAD

    GetBoilerInput();

    EXPECT_EQ(Boiler(NumBoilers).Name, "STEAM BOILER PLANT BOILER");
    EXPECT_EQ(Boiler(NumBoilers).FuelType, AssignResourceTypeNum("NATURALGAS"));
    EXPECT_EQ(Boiler(NumBoilers).BoilerMaxOperPress, 160000);
    EXPECT_EQ(Boiler(NumBoilers).Effic, 0.8);
    EXPECT_EQ(Boiler(NumBoilers).TempUpLimitBoilerOut, 115);
    EXPECT_EQ(Boiler(NumBoilers).NomCap, AutoSize);
    EXPECT_EQ(Boiler(NumBoilers).MinPartLoadRat, 0.00001);
    EXPECT_EQ(Boiler(NumBoilers).MaxPartLoadRat, 1.0);
    EXPECT_EQ(Boiler(NumBoilers).OptPartLoadRat, 0.2);
    EXPECT_EQ(Boiler(NumBoilers).FullLoadCoef(1), 0.8);
    EXPECT_EQ(Boiler(NumBoilers).FullLoadCoef(2), 0.1);
    EXPECT_EQ(Boiler(NumBoilers).FullLoadCoef(3), 0.1);
    EXPECT_EQ(Boiler(NumBoilers).SizFac, 1.0);

    // Additional tests for fuel type input
    EXPECT_EQ(DataGlobalConstants::FuelType, "Gas");
    EXPECT_FALSE(DataGlobalConstants::FuelTypeErrorsFound);
=======
    GetBoilerInput(state.dataSteamBoilers);
    auto &thisBoiler = state.dataSteamBoilers.Boiler(state.dataSteamBoilers.numBoilers);
    EXPECT_EQ(thisBoiler.Name, "STEAM BOILER PLANT BOILER");
    EXPECT_EQ(thisBoiler.FuelType, AssignResourceTypeNum("NATURALGAS"));
    EXPECT_EQ(thisBoiler.BoilerMaxOperPress, 160000);
    EXPECT_EQ(thisBoiler.Effic, 0.8);
    EXPECT_EQ(thisBoiler.TempUpLimitBoilerOut, 115);
    EXPECT_EQ(thisBoiler.NomCap, AutoSize);
    EXPECT_EQ(thisBoiler.MinPartLoadRat, 0.00001);
    EXPECT_EQ(thisBoiler.MaxPartLoadRat, 1.0);
    EXPECT_EQ(thisBoiler.OptPartLoadRat, 0.2);
    EXPECT_EQ(thisBoiler.FullLoadCoef(1), 0.8);
    EXPECT_EQ(thisBoiler.FullLoadCoef(2), 0.1);
    EXPECT_EQ(thisBoiler.FullLoadCoef(3), 0.1);
    EXPECT_EQ(thisBoiler.SizFac, 1.0);
>>>>>>> 540e49ef
}<|MERGE_RESOLUTION|>--- conflicted
+++ resolved
@@ -84,28 +84,6 @@
     });
 
     ASSERT_TRUE(process_idf(idf_objects, false));
-<<<<<<< HEAD
-
-    GetBoilerInput();
-
-    EXPECT_EQ(Boiler(NumBoilers).Name, "STEAM BOILER PLANT BOILER");
-    EXPECT_EQ(Boiler(NumBoilers).FuelType, AssignResourceTypeNum("NATURALGAS"));
-    EXPECT_EQ(Boiler(NumBoilers).BoilerMaxOperPress, 160000);
-    EXPECT_EQ(Boiler(NumBoilers).Effic, 0.8);
-    EXPECT_EQ(Boiler(NumBoilers).TempUpLimitBoilerOut, 115);
-    EXPECT_EQ(Boiler(NumBoilers).NomCap, AutoSize);
-    EXPECT_EQ(Boiler(NumBoilers).MinPartLoadRat, 0.00001);
-    EXPECT_EQ(Boiler(NumBoilers).MaxPartLoadRat, 1.0);
-    EXPECT_EQ(Boiler(NumBoilers).OptPartLoadRat, 0.2);
-    EXPECT_EQ(Boiler(NumBoilers).FullLoadCoef(1), 0.8);
-    EXPECT_EQ(Boiler(NumBoilers).FullLoadCoef(2), 0.1);
-    EXPECT_EQ(Boiler(NumBoilers).FullLoadCoef(3), 0.1);
-    EXPECT_EQ(Boiler(NumBoilers).SizFac, 1.0);
-
-    // Additional tests for fuel type input
-    EXPECT_EQ(DataGlobalConstants::FuelType, "Gas");
-    EXPECT_FALSE(DataGlobalConstants::FuelTypeErrorsFound);
-=======
     GetBoilerInput(state.dataSteamBoilers);
     auto &thisBoiler = state.dataSteamBoilers.Boiler(state.dataSteamBoilers.numBoilers);
     EXPECT_EQ(thisBoiler.Name, "STEAM BOILER PLANT BOILER");
@@ -121,5 +99,4 @@
     EXPECT_EQ(thisBoiler.FullLoadCoef(2), 0.1);
     EXPECT_EQ(thisBoiler.FullLoadCoef(3), 0.1);
     EXPECT_EQ(thisBoiler.SizFac, 1.0);
->>>>>>> 540e49ef
 }