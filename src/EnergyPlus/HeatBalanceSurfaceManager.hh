--- conflicted
+++ resolved
@@ -98,11 +98,7 @@
 
     void InitThermalAndFluxHistories();
 
-<<<<<<< HEAD
     void InitSolarHeatGains(WindowComplexManagerData &dataWindowComplexManager, WindowEquivalentLayerData &dataWindowEquivalentLayer, WindowManagerData &dataWindowManager);
-=======
-    void InitSolarHeatGains(WindowManagerData &dataWindowManager);
->>>>>>> 882c6dd5
 
     void InitIntSolarDistribution();
 
@@ -149,17 +145,11 @@
 
     Real64 GetQdotConvOutRepPerArea(int SurfNum);
 
-<<<<<<< HEAD
-    void CalcHeatBalanceInsideSurf(EnergyPlusData &state, Optional_int_const ZoneToResimulate = _); // if passed in, then only calculate surfaces that have this zone
-
-    void CalcHeatBalanceInsideSurf2(EnergyPlusData &state, const std::vector<int> &HTSurfs,          // Heat transfer surfaces to simulate (opaque and windows)
-=======
     void CalcHeatBalanceInsideSurf(EnergyPlusData& state,
                                    Optional_int_const ZoneToResimulate = _); // if passed in, then only calculate surfaces that have this zone
 
     void CalcHeatBalanceInsideSurf2(WindowManagerData &dataWindowManager,
                                     const std::vector<int> &HTSurfs,          // Heat transfer surfaces to simulate (opaque and windows)
->>>>>>> 882c6dd5
                                     const std::vector<int> &IZSurfs,          // Interzone heat transfer surfaces to simulate
                                     const std::vector<int> &HTNonWindowSurfs, // Non-window heat transfer surfaces to simulate
                                     const std::vector<int> &HTWindowSurfs,    // Window heat transfer surfaces to simulate
