#include <ObjexxFCL/Array1D.hh> // needs to be in BranchNodeConnections.hh

#include <BranchNodeConnections.hh>
#include <Coils/CoilCoolingDX.hh>
#include <DataAirLoop.hh>
#include <DataEnvironment.hh>
#include <DataGlobals.hh>
#include <DataHVACGlobals.hh>
#include <DataIPShortCuts.hh>
#include <DataLoopNode.hh>
#include <DataWater.hh>
#include <InputProcessing/InputProcessor.hh>
#include <NodeInputManager.hh>
#include <OutAirNodeManager.hh>
#include <OutputProcessor.hh>
#include <Psychrometrics.hh>
#include <ScheduleManager.hh>
#include <WaterManager.hh>
#include <EnergyPlus/DataEnvironment.hh>

using namespace EnergyPlus;
using namespace DataIPShortCuts;

namespace EnergyPlus {
std::vector<CoilCoolingDX> coilCoolingDXs;
}

void CoilCoolingDX::instantiateFromInputSpec(CoilCoolingDXInputSpecification input_data)
{
    static const std::string routineName("CoilCoolingDX::instantiateFromInputSpec: ");
    this->original_input_specs = input_data;
    bool errorsFound = false;
    this->name = input_data.name;
    this->performance = CoilCoolingDXCurveFitPerformance(input_data.performance_object_name);

    // other construction below
    this->evapInletNodeIndex = NodeInputManager::GetOnlySingleNode(input_data.evaporator_inlet_node_name,
                                                                   errorsFound,
                                                                   this->object_name,
                                                                   input_data.name,
                                                                   DataLoopNode::NodeType_Air,
                                                                   DataLoopNode::NodeConnectionType_Inlet,
                                                                   1,
                                                                   DataLoopNode::ObjectIsNotParent);
    this->evapOutletNodeIndex = NodeInputManager::GetOnlySingleNode(input_data.evaporator_outlet_node_name,
                                                                    errorsFound,
                                                                    this->object_name,
                                                                    input_data.name,
                                                                    DataLoopNode::NodeType_Air,
                                                                    DataLoopNode::NodeConnectionType_Outlet,
                                                                    1,
                                                                    DataLoopNode::ObjectIsNotParent);
    if (!input_data.condenser_inlet_node_name.empty()) {
        this->condInletNodeIndex = NodeInputManager::GetOnlySingleNode(input_data.condenser_inlet_node_name,
                                                                       errorsFound,
                                                                       this->object_name,
                                                                       input_data.name,
                                                                       DataLoopNode::NodeType_Air,
                                                                       DataLoopNode::NodeConnectionType_Inlet,
                                                                       2,
                                                                       DataLoopNode::ObjectIsNotParent);
        // Ultimately, this restriction should go away - condenser inlet node could be from anywhere
        if (!OutAirNodeManager::CheckOutAirNodeNumber(this->condInletNodeIndex)) {
            ShowWarningError(routineName + this->object_name + "=\"" + this->name + "\", may be invalid");
            ShowContinueError("Condenser Inlet Node Name=\"" + input_data.condenser_inlet_node_name +
                              "\", node does not appear in an OutdoorAir:NodeList or as an OutdoorAir:Node.");
            ShowContinueError("This node needs to be included in an air system or the coil model will not be valid, and the simulation continues");
        }

    } else {
        this->condInletNodeIndex = 0;
    }
    if (!input_data.condenser_outlet_node_name.empty()) {
        this->condOutletNodeIndex = NodeInputManager::GetOnlySingleNode(input_data.condenser_outlet_node_name,
                                                                        errorsFound,
                                                                        this->object_name,
                                                                        input_data.name,
                                                                        DataLoopNode::NodeType_Air,
                                                                        DataLoopNode::NodeConnectionType_Outlet,
                                                                        2,
                                                                        DataLoopNode::ObjectIsNotParent);
    } else {
        this->condOutletNodeIndex = 0;
    }
<<<<<<< HEAD

    if (!input_data.condensate_collection_water_storage_tank_name.empty()) {
        WaterManager::SetupTankSupplyComponent(this->name,
                                 this->object_name,
                                 input_data.condensate_collection_water_storage_tank_name,
                                 errorsFound,
                                 this->condensateTankIndex,
                                 this->condensateTankSupplyARRID);
    }

    if (!input_data.evaporative_condenser_supply_water_storage_tank_name.empty()) {
        WaterManager::SetupTankDemandComponent(this->name,
                                 this->object_name,
                                 input_data.evaporative_condenser_supply_water_storage_tank_name,
                                 errorsFound,
                                 this->evaporativeCondSupplyTankIndex,
                                 this->evaporativeCondSupplyTankARRID);
    }

    if (input_data.availability_schedule_name.empty()) {
      this->availScheduleIndex = DataGlobals::ScheduleAlwaysOn;
=======
    if (input_data.availability_schedule_name == "") {
        this->availScheduleIndex = DataGlobals::ScheduleAlwaysOn;
>>>>>>> f4875d65
    } else {
        this->availScheduleIndex = ScheduleManager::GetScheduleIndex(input_data.availability_schedule_name);
    }
    if (this->availScheduleIndex == 0) {
        ShowSevereError(routineName + this->object_name + "=\"" + this->name + "\", invalid");
        ShowContinueError("...Availability Schedule Name=\"" + input_data.availability_schedule_name + "\".");
        errorsFound = true;
    }

    BranchNodeConnections::TestCompSet(
        CoilCoolingDX::object_name, this->name, input_data.evaporator_inlet_node_name, input_data.evaporator_outlet_node_name, "Air Nodes");

    if (errorsFound) {
        ShowFatalError(routineName + "Errors found in getting " + this->object_name + " input. Preceding condition(s) causes termination.");
    }
}

<<<<<<< HEAD
void CoilCoolingDX::oneTimeInit(){
=======
void CoilCoolingDX::onetimeinit()
{
>>>>>>> f4875d65

    // setup output variables, needs to be done after object is instantiated and emplaced
    SetupOutputVariable("Cooling Coil Total Cooling Rate", OutputProcessor::Unit::W, this->totalCoolingEnergyRate, "System", "Average", this->name);
    SetupOutputVariable("Cooling Coil Total Cooling Energy",
                        OutputProcessor::Unit::J,
                        this->totalCoolingEnergy,
                        "System",
                        "Sum",
                        this->name,
                        _,
                        "ENERGYTRANSFER",
                        "COOLINGCOILS",
                        _,
                        "System");
    SetupOutputVariable("Cooling Coil Sensible Cooling Rate", OutputProcessor::Unit::W, this->sensCoolingEnergyRate, "System", "Average", this->name);
    SetupOutputVariable("Cooling Coil Sensible Cooling Energy", OutputProcessor::Unit::J, this->sensCoolingEnergy, "System", "Sum", this->name);
    SetupOutputVariable("Cooling Coil Latent Cooling Rate", OutputProcessor::Unit::W, this->latCoolingEnergyRate, "System", "Average", this->name);
    SetupOutputVariable("Cooling Coil Latent Cooling Energy", OutputProcessor::Unit::J, this->latCoolingEnergy, "System", "Sum", this->name);
    SetupOutputVariable("Cooling Coil Electric Power", OutputProcessor::Unit::W, this->performance.powerUse, "System", "Average", this->name);
    SetupOutputVariable("Cooling Coil Electric Energy",
                        OutputProcessor::Unit::J,
                        this->performance.electricityConsumption,
                        "System",
                        "Sum",
                        this->name,
                        _,
                        "Electric",
                        "COOLING",
                        _,
                        "System");
    SetupOutputVariable(
        "Cooling Coil Runtime Fraction", OutputProcessor::Unit::None, this->performance.RTF, "System", "Average", this->name);
    SetupOutputVariable("Cooling Coil Crankcase Heater Electric Power",
                        OutputProcessor::Unit::W,
                        this->performance.crankcaseHeaterPower,
                        "System",
                        "Average",
                        this->name);
    SetupOutputVariable("Cooling Coil Crankcase Heater Electric Energy",
                        OutputProcessor::Unit::J,
                        this->performance.crankcaseHeaterElectricityConsumption,
                        "System",
                        "Sum",
                        this->name,
                        _,
                        "Electric",
                        "DHW",
                        _,
                        "Plant");
    if (this->performance.evapCondBasinHeatCap > 0) {
        SetupOutputVariable("Cooling Coil Basin Heater Electric Power",
                            OutputProcessor::Unit::W,
                            this->performance.basinHeaterPower,
                            "System",
                            "Average",
                            this->name);
        SetupOutputVariable("Cooling Coil Basin Heater Electric Energy",
                            OutputProcessor::Unit::J,
                            this->performance.basinHeaterElectricityConsumption,
                            "System",
                            "Sum",
                            this->name,
                            _,
                            "Electric",
                            "COOLING",
                            _,
                            "System");
    }
    if (this->condensateTankIndex > 0) {
        SetupOutputVariable(
                "Cooling Coil Condensate Volume Flow Rate", OutputProcessor::Unit::m3_s, this->condensateVolumeFlow, "System", "Average", this->name);
        SetupOutputVariable("Cooling Coil Condensate Volume",
                            OutputProcessor::Unit::m3,
                            this->condensateVolumeConsumption,
                            "System",
                            "Sum",
                            this->name,
                            _,
                            "OnSiteWater",
                            "Condensate",
                            _,
                            "System");
    }
    if (this->evaporativeCondSupplyTankIndex > 0) {
        SetupOutputVariable("Cooling Coil Evaporative Condenser Pump Electric Power",
                            OutputProcessor::Unit::W,
                            this->evapCondPumpElecPower,
                            "System",
                            "Average",
                            this->name);
        SetupOutputVariable("Cooling Coil Evaporative Condenser Pump Electric Energy",
                            OutputProcessor::Unit::J,
                            this->evapCondPumpElecConsumption,
                            "System",
                            "Sum",
                            this->name,
                            _,
                            "Electric",
                            "COOLING",
                            _,
                            "System");
    }
}

<<<<<<< HEAD
CoilCoolingDX::CoilCoolingDX(const std::string& name_to_find)
=======
CoilCoolingDX::CoilCoolingDX(std::string name_to_find)
    : myOneTimeInitFlag(true), evapInletNodeIndex(0), evapOutletNodeIndex(0), availScheduleIndex(0), condZoneIndex(0), condInletNodeIndex(0),
      condOutletNodeIndex(0), condensateTankIndex(0), evaporativeCondSupplyTankIndex(0),

      // report variables
      totalCoolingEnergyRate(0.0), totalCoolingEnergy(0.0), sensCoolingEnergyRate(0.0), sensCoolingEnergy(0.0), latCoolingEnergyRate(0.0),
      latCoolingEnergy(0.0), elecCoolingPower(0.0), elecCoolingConsumption(0.0), coolingCoilRuntimeFraction(0.0)

>>>>>>> f4875d65
{
    int numCoolingCoilDXs = inputProcessor->getNumObjectsFound(CoilCoolingDX::object_name);
    if (numCoolingCoilDXs <= 0) {
        // error
    }
    bool found_it = false;
    for (int coilNum = 1; coilNum <= numCoolingCoilDXs; ++coilNum) {
        int NumAlphas;  // Number of Alphas for each GetObjectItem call
        int NumNumbers; // Number of Numbers for each GetObjectItem call
        int IOStatus;
        inputProcessor->getObjectItem(CoilCoolingDX::object_name, coilNum, cAlphaArgs, NumAlphas, rNumericArgs, NumNumbers, IOStatus);
        if (!UtilityRoutines::SameString(name_to_find, cAlphaArgs(1))) {
            continue;
        }
        found_it = true;

        CoilCoolingDXInputSpecification input_specs;
        input_specs.name = cAlphaArgs(1);
        input_specs.evaporator_inlet_node_name = cAlphaArgs(2);
        input_specs.evaporator_outlet_node_name = cAlphaArgs(3);
        input_specs.availability_schedule_name = cAlphaArgs(4);
        input_specs.condenser_zone_name = cAlphaArgs(5);
        input_specs.condenser_inlet_node_name = cAlphaArgs(6);
        input_specs.condenser_outlet_node_name = cAlphaArgs(7);
        input_specs.performance_object_name = cAlphaArgs(8);
        input_specs.condensate_collection_water_storage_tank_name = cAlphaArgs(9);
        input_specs.evaporative_condenser_supply_water_storage_tank_name = cAlphaArgs(10);

        this->instantiateFromInputSpec(input_specs);
        break;
    }

    if (!found_it) {
        // error
    }
}

void CoilCoolingDX::simulate(bool useAlternateMode, Real64 PLR, int speedNum, Real64 speedRatio, int fanOpMode)
{
    if (this->myOneTimeInitFlag) {
        this->oneTimeInit();
        this->myOneTimeInitFlag = false;
    }

    // get inlet conditions from inlet node
    auto &evapInletNode = DataLoopNode::Node(this->evapInletNodeIndex);
    auto &evapOutletNode = DataLoopNode::Node(this->evapOutletNodeIndex);

    // get condenser inlet conditions from condenser inlet node or from ambient
    DataLoopNode::NodeData condInletNode;
    DataLoopNode::NodeData condOutletNode; // dummy for now
    if (this->condInletNodeIndex > 0) {
        condInletNode = DataLoopNode::Node(this->condInletNodeIndex);
    } else {
        condInletNode.Temp = DataEnvironment::OutDryBulbTemp;
        condInletNode.HumRat = DataEnvironment::OutHumRat;
    }

    // call the simulation, which returns useful data
<<<<<<< HEAD
    this->performance.simulate(evapInletNode, evapOutletNode, useAlternateMode, PLR, speedNum, speedRatio, fanOpMode);
    EnergyPlus::CoilCoolingDX::passThroughNodeData(evapInletNode, evapOutletNode);
=======
    this->performance.simulate(evapInletNode, evapOutletNode, useAlternateMode, PLR, speedNum, speedRatio, fanOpMode, condInletNode, condOutletNode);
    this->passThroughNodeData(evapInletNode, evapOutletNode);
>>>>>>> f4875d65

    // calculate energy conversion factor
    Real64 reportingConstant = DataHVACGlobals::TimeStepSys * DataGlobals::SecInHour;

    // update condensate collection tank
    // TODO: This looks properly implemented, my only concern is that we are grabbing state from the nodes, whereas in DXCoils.cc, they are
    //       grabbing stuff from the DXCoil structure.  Could mass flow somehow be different between them at this point to account for RTF, etc.?
    if (this->condensateTankIndex > 0) {
        if (speedNum > 0) {
            // calculate and report condensation rates  (how much water extracted from the air stream)
            // water flow of water in m3/s for water system interactions
            Real64 averageTemp = (evapInletNode.Temp - evapOutletNode.Temp) / 2.0;
            Real64 waterDensity = Psychrometrics::RhoH2O(averageTemp);
            Real64 inHumidityRatio = evapInletNode.HumRat;
            Real64 outHumidityRatio = evapOutletNode.HumRat;
            this->condensateVolumeFlow = max(0.0, (evapInletNode.MassFlowRate * (inHumidityRatio - outHumidityRatio) / waterDensity));
            this->condensateVolumeConsumption = this->condensateVolumeFlow * reportingConstant;
            DataWater::WaterStorage(this->condensateTankIndex).VdotAvailSupply(this->condensateTankSupplyARRID) = this->condensateVolumeFlow;
            DataWater::WaterStorage(this->condensateTankIndex).TwaterSupply(this->condensateTankSupplyARRID) = evapOutletNode.Temp;
        } else {
            DataWater::WaterStorage(this->condensateTankIndex).VdotAvailSupply(this->condensateTankSupplyARRID) = 0.0;
            DataWater::WaterStorage(this->condensateTankIndex).TwaterSupply(this->condensateTankSupplyARRID) = evapOutletNode.Temp;
        }
    }

    // update requests for evaporative condenser tank
    // TODO: This also looks pretty well implemented except that I am grabbing data off the nodes directly...which may be fine
    if (this->evaporativeCondSupplyTankIndex > 0) {
        if (speedNum > 0) {
            Real64 condInletTemp =
                DataEnvironment::OutWetBulbTemp + (DataEnvironment::OutDryBulbTemp - DataEnvironment::OutWetBulbTemp) *
                                                      (1.0 - this->performance.normalMode.speeds[speedNum - 1].evap_condenser_effectiveness);
            Real64 condInletHumRat = Psychrometrics::PsyWFnTdbTwbPb(condInletTemp, DataEnvironment::OutWetBulbTemp, DataEnvironment::OutBaroPress);
            Real64 outdoorHumRat = DataEnvironment::OutHumRat;
            Real64 condAirMassFlow = DataLoopNode::Node(this->condInletNodeIndex).MassFlowRate;
            Real64 waterDensity = Psychrometrics::RhoH2O(DataEnvironment::OutDryBulbTemp);
            this->evaporativeCondSupplyTankVolumeFlow = (condInletHumRat - outdoorHumRat) * condAirMassFlow / waterDensity;
            if (!useAlternateMode) {
                this->evapCondPumpElecPower = this->performance.normalMode.getCurrentEvapCondPumpPower(speedNum);
            }
            DataWater::WaterStorage(this->evaporativeCondSupplyTankIndex).VdotRequestDemand(this->evaporativeCondSupplyTankARRID) =
                this->evaporativeCondSupplyTankVolumeFlow;
        } else {
            DataWater::WaterStorage(this->evaporativeCondSupplyTankIndex).VdotRequestDemand(this->evaporativeCondSupplyTankARRID) = 0.0;
        }
    }

    // update report variables
    this->totalCoolingEnergyRate = evapOutletNode.MassFlowRate * (evapInletNode.Enthalpy - evapOutletNode.Enthalpy);
    this->totalCoolingEnergy = this->totalCoolingEnergyRate * reportingConstant;
    Real64 minAirHumRat = min(evapInletNode.HumRat, evapOutletNode.HumRat);
    this->sensCoolingEnergyRate = evapOutletNode.MassFlowRate * (Psychrometrics::PsyHFnTdbW(evapInletNode.Temp, minAirHumRat) -
                                                                 Psychrometrics::PsyHFnTdbW(evapOutletNode.Temp, minAirHumRat));
    this->sensCoolingEnergy = this->sensCoolingEnergyRate * reportingConstant;
    this->latCoolingEnergyRate = this->totalCoolingEnergyRate - this->sensCoolingEnergyRate;
    this->latCoolingEnergy = this->latCoolingEnergyRate * reportingConstant;

    this->evapCondPumpElecConsumption = this->evapCondPumpElecPower * reportingConstant;

    this->coolingCoilRuntimeFraction = this->performance.RTF;
    this->elecCoolingPower = this->performance.powerUse;
    this->elecCoolingConsumption = this->performance.powerUse * reportingConstant;

    // fishy global things that need to be set here - leaving AFN stuff for later
    // DataAirLoop::LoopDXCoilRTF = max(this->coolingCoilRuntimeFraction, DXCoil(DXCoilNum).HeatingCoilRuntimeFraction);
    DataAirLoop::LoopDXCoilRTF = this->coolingCoilRuntimeFraction;
    // if (DXCoil(DXCoilNum).AirLoopNum > 0) {
    //    AirLoopAFNInfo(DXCoil(DXCoilNum).AirLoopNum).AFNLoopDXCoilRTF =
    //        max(DXCoil(DXCoilNum).CoolingCoilRuntimeFraction, DXCoil(DXCoilNum).HeatingCoilRuntimeFraction);
    //}
}

void CoilCoolingDX::passThroughNodeData(EnergyPlus::DataLoopNode::NodeData &in, EnergyPlus::DataLoopNode::NodeData &out)
{
    // pass through all the other node variables that we don't update as a part of this model calculation
    out.MassFlowRate = in.MassFlowRate;
    out.Press = in.Press;
    out.Quality = in.Quality;
    out.MassFlowRateMax = in.MassFlowRateMax;
    out.MassFlowRateMin = in.MassFlowRateMin;
    out.MassFlowRateMaxAvail = in.MassFlowRateMaxAvail;
    out.MassFlowRateMinAvail = in.MassFlowRateMinAvail;
<<<<<<< HEAD
=======
}

int CoilCoolingDX::getDXCoilCapFTCurveIndex()
{
    auto &performance = this->performance;
    if (performance.hasAlternateMode) {
        // Per IDD note - Operating Mode 1 is always used as the base design operating mode
        auto &mode = performance.normalMode; // TODO: Yeah, what?
        if (mode.speeds.size()) {
            auto &firstSpeed = mode.speeds[0];
            return firstSpeed.indexCapFT;
        }
        return -1;
    } else {
        auto &mode = performance.normalMode; // TODO: Like, what?
        if (mode.speeds.size()) {
            auto &firstSpeed = mode.speeds[0];
            return firstSpeed.indexCapFT;
        }
        return -1;
    }
}

Real64 CoilCoolingDX::getRatedGrossTotalCapacity()
{
    // **should** we be checking if performance.hasAlternateMode before looking up the value?
    return this->performance.normalMode.ratedGrossTotalCap;
>>>>>>> f4875d65
}<|MERGE_RESOLUTION|>--- conflicted
+++ resolved
@@ -25,7 +25,7 @@
 std::vector<CoilCoolingDX> coilCoolingDXs;
 }
 
-void CoilCoolingDX::instantiateFromInputSpec(CoilCoolingDXInputSpecification input_data)
+void CoilCoolingDX::instantiateFromInputSpec(const CoilCoolingDXInputSpecification& input_data)
 {
     static const std::string routineName("CoilCoolingDX::instantiateFromInputSpec: ");
     this->original_input_specs = input_data;
@@ -82,7 +82,6 @@
     } else {
         this->condOutletNodeIndex = 0;
     }
-<<<<<<< HEAD
 
     if (!input_data.condensate_collection_water_storage_tank_name.empty()) {
         WaterManager::SetupTankSupplyComponent(this->name,
@@ -104,10 +103,6 @@
 
     if (input_data.availability_schedule_name.empty()) {
       this->availScheduleIndex = DataGlobals::ScheduleAlwaysOn;
-=======
-    if (input_data.availability_schedule_name == "") {
-        this->availScheduleIndex = DataGlobals::ScheduleAlwaysOn;
->>>>>>> f4875d65
     } else {
         this->availScheduleIndex = ScheduleManager::GetScheduleIndex(input_data.availability_schedule_name);
     }
@@ -125,12 +120,7 @@
     }
 }
 
-<<<<<<< HEAD
 void CoilCoolingDX::oneTimeInit(){
-=======
-void CoilCoolingDX::onetimeinit()
-{
->>>>>>> f4875d65
 
     // setup output variables, needs to be done after object is instantiated and emplaced
     SetupOutputVariable("Cooling Coil Total Cooling Rate", OutputProcessor::Unit::W, this->totalCoolingEnergyRate, "System", "Average", this->name);
@@ -235,18 +225,7 @@
     }
 }
 
-<<<<<<< HEAD
 CoilCoolingDX::CoilCoolingDX(const std::string& name_to_find)
-=======
-CoilCoolingDX::CoilCoolingDX(std::string name_to_find)
-    : myOneTimeInitFlag(true), evapInletNodeIndex(0), evapOutletNodeIndex(0), availScheduleIndex(0), condZoneIndex(0), condInletNodeIndex(0),
-      condOutletNodeIndex(0), condensateTankIndex(0), evaporativeCondSupplyTankIndex(0),
-
-      // report variables
-      totalCoolingEnergyRate(0.0), totalCoolingEnergy(0.0), sensCoolingEnergyRate(0.0), sensCoolingEnergy(0.0), latCoolingEnergyRate(0.0),
-      latCoolingEnergy(0.0), elecCoolingPower(0.0), elecCoolingConsumption(0.0), coolingCoilRuntimeFraction(0.0)
-
->>>>>>> f4875d65
 {
     int numCoolingCoilDXs = inputProcessor->getNumObjectsFound(CoilCoolingDX::object_name);
     if (numCoolingCoilDXs <= 0) {
@@ -306,13 +285,8 @@
     }
 
     // call the simulation, which returns useful data
-<<<<<<< HEAD
-    this->performance.simulate(evapInletNode, evapOutletNode, useAlternateMode, PLR, speedNum, speedRatio, fanOpMode);
+    this->performance.simulate(evapInletNode, evapOutletNode, useAlternateMode, PLR, speedNum, speedRatio, fanOpMode, condInletNode, condOutletNode);
     EnergyPlus::CoilCoolingDX::passThroughNodeData(evapInletNode, evapOutletNode);
-=======
-    this->performance.simulate(evapInletNode, evapOutletNode, useAlternateMode, PLR, speedNum, speedRatio, fanOpMode, condInletNode, condOutletNode);
-    this->passThroughNodeData(evapInletNode, evapOutletNode);
->>>>>>> f4875d65
 
     // calculate energy conversion factor
     Real64 reportingConstant = DataHVACGlobals::TimeStepSys * DataGlobals::SecInHour;
@@ -395,34 +369,31 @@
     out.MassFlowRateMin = in.MassFlowRateMin;
     out.MassFlowRateMaxAvail = in.MassFlowRateMaxAvail;
     out.MassFlowRateMinAvail = in.MassFlowRateMinAvail;
-<<<<<<< HEAD
-=======
-}
-
-int CoilCoolingDX::getDXCoilCapFTCurveIndex()
-{
-    auto &performance = this->performance;
-    if (performance.hasAlternateMode) {
-        // Per IDD note - Operating Mode 1 is always used as the base design operating mode
-        auto &mode = performance.normalMode; // TODO: Yeah, what?
-        if (mode.speeds.size()) {
-            auto &firstSpeed = mode.speeds[0];
-            return firstSpeed.indexCapFT;
-        }
-        return -1;
-    } else {
-        auto &mode = performance.normalMode; // TODO: Like, what?
-        if (mode.speeds.size()) {
-            auto &firstSpeed = mode.speeds[0];
-            return firstSpeed.indexCapFT;
-        }
-        return -1;
-    }
-}
-
-Real64 CoilCoolingDX::getRatedGrossTotalCapacity()
-{
-    // **should** we be checking if performance.hasAlternateMode before looking up the value?
-    return this->performance.normalMode.ratedGrossTotalCap;
->>>>>>> f4875d65
-}+}
+
+//int CoilCoolingDX::getDXCoilCapFTCurveIndex()
+//{
+//    auto &performance = this->performance;
+//    if (performance.hasAlternateMode) {
+//        // Per IDD note - Operating Mode 1 is always used as the base design operating mode
+//        auto &mode = performance.normalMode; // TODO: Yeah, what?
+//        if (mode.speeds.size()) {
+//            auto &firstSpeed = mode.speeds[0];
+//            return firstSpeed.indexCapFT;
+//        }
+//        return -1;
+//    } else {
+//        auto &mode = performance.normalMode; // TODO: Like, what?
+//        if (mode.speeds.size()) {
+//            auto &firstSpeed = mode.speeds[0];
+//            return firstSpeed.indexCapFT;
+//        }
+//        return -1;
+//    }
+//}
+//
+//Real64 CoilCoolingDX::getRatedGrossTotalCapacity()
+//{
+//    // **should** we be checking if performance.hasAlternateMode before looking up the value?
+//    return this->performance.normalMode.ratedGrossTotalCap;
+//}
