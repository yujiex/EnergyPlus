// EnergyPlus, Copyright (c) 1996-2020, The Board of Trustees of the University of Illinois,
// The Regents of the University of California, through Lawrence Berkeley National Laboratory
// (subject to receipt of any required approvals from the U.S. Dept. of Energy), Oak Ridge
// National Laboratory, managed by UT-Battelle, Alliance for Sustainable Energy, LLC, and other
// contributors. All rights reserved.
//
// NOTICE: This Software was developed under funding from the U.S. Department of Energy and the
// U.S. Government consequently retains certain rights. As such, the U.S. Government has been
// granted for itself and others acting on its behalf a paid-up, nonexclusive, irrevocable,
// worldwide license in the Software to reproduce, distribute copies to the public, prepare
// derivative works, and perform publicly and display publicly, and to permit others to do so.
//
// Redistribution and use in source and binary forms, with or without modification, are permitted
// provided that the following conditions are met:
//
// (1) Redistributions of source code must retain the above copyright notice, this list of
//     conditions and the following disclaimer.
//
// (2) Redistributions in binary form must reproduce the above copyright notice, this list of
//     conditions and the following disclaimer in the documentation and/or other materials
//     provided with the distribution.
//
// (3) Neither the name of the University of California, Lawrence Berkeley National Laboratory,
//     the University of Illinois, U.S. Dept. of Energy nor the names of its contributors may be
//     used to endorse or promote products derived from this software without specific prior
//     written permission.
//
// (4) Use of EnergyPlus(TM) Name. If Licensee (i) distributes the software in stand-alone form
//     without changes from the version obtained under this License, or (ii) Licensee makes a
//     reference solely to the software portion of its product, Licensee must refer to the
//     software as "EnergyPlus version X" software, where "X" is the version number Licensee
//     obtained under this License and may not use a different name for the software. Except as
//     specifically required in this Section (4), Licensee shall not use in a company name, a
//     product name, in advertising, publicity, or other promotional activities any name, trade
//     name, trademark, logo, or other designation of "EnergyPlus", "E+", "e+" or confusingly
//     similar designation, without the U.S. Department of Energy's prior written consent.
//
// THIS SOFTWARE IS PROVIDED BY THE COPYRIGHT HOLDERS AND CONTRIBUTORS "AS IS" AND ANY EXPRESS OR
// IMPLIED WARRANTIES, INCLUDING, BUT NOT LIMITED TO, THE IMPLIED WARRANTIES OF MERCHANTABILITY
// AND FITNESS FOR A PARTICULAR PURPOSE ARE DISCLAIMED. IN NO EVENT SHALL THE COPYRIGHT OWNER OR
// CONTRIBUTORS BE LIABLE FOR ANY DIRECT, INDIRECT, INCIDENTAL, SPECIAL, EXEMPLARY, OR
// CONSEQUENTIAL DAMAGES (INCLUDING, BUT NOT LIMITED TO, PROCUREMENT OF SUBSTITUTE GOODS OR
// SERVICES; LOSS OF USE, DATA, OR PROFITS; OR BUSINESS INTERRUPTION) HOWEVER CAUSED AND ON ANY
// THEORY OF LIABILITY, WHETHER IN CONTRACT, STRICT LIABILITY, OR TORT (INCLUDING NEGLIGENCE OR
// OTHERWISE) ARISING IN ANY WAY OUT OF THE USE OF THIS SOFTWARE, EVEN IF ADVISED OF THE
// POSSIBILITY OF SUCH DAMAGE.

// C++ Headers
#include <cmath>

// ObjexxFCL Headers
#include <ObjexxFCL/Array.functions.hh>
#include <ObjexxFCL/Fmath.hh>

// EnergyPlus Headers
#include <EnergyPlus/BranchNodeConnections.hh>
#include <EnergyPlus/DataEnvironment.hh>
#include <EnergyPlus/DataHVACGlobals.hh>
#include <EnergyPlus/DataHeatBalFanSys.hh>
#include <EnergyPlus/DataHeatBalSurface.hh>
#include <EnergyPlus/DataHeatBalance.hh>
#include <EnergyPlus/DataIPShortCuts.hh>
#include <EnergyPlus/DataLoopNode.hh>
#include <EnergyPlus/Plant/DataPlant.hh>
#include <EnergyPlus/DataPrecisionGlobals.hh>
#include <EnergyPlus/DataSizing.hh>
#include <EnergyPlus/DataSurfaces.hh>
#include <EnergyPlus/DataZoneEnergyDemands.hh>
#include <EnergyPlus/DataZoneEquipment.hh>
#include <EnergyPlus/FluidProperties.hh>
#include <EnergyPlus/General.hh>
#include <EnergyPlus/GeneralRoutines.hh>
#include <EnergyPlus/GlobalNames.hh>
#include <EnergyPlus/Data/EnergyPlusData.hh>
#include <EnergyPlus/HWBaseboardRadiator.hh>
#include <EnergyPlus/HeatBalanceIntRadExchange.hh>
#include <EnergyPlus/HeatBalanceSurfaceManager.hh>
#include <EnergyPlus/InputProcessing/InputProcessor.hh>
#include <EnergyPlus/NodeInputManager.hh>
#include <EnergyPlus/OutputProcessor.hh>
#include <EnergyPlus/PlantUtilities.hh>
#include <EnergyPlus/Psychrometrics.hh>
#include <EnergyPlus/ReportSizingManager.hh>
#include <EnergyPlus/ScheduleManager.hh>
#include <EnergyPlus/UtilityRoutines.hh>

namespace EnergyPlus {

namespace HWBaseboardRadiator {

    // Module -- (ref: Object: ZoneHVAC:Baseboard:RadiantConvective:Water)

    // Module containing the routines dealing with the hot water baseboard heaters

    // MODULE INFORMATION:
    //       AUTHOR         Daeho Kang
    //       DATE WRITTEN   Aug 2007
    //       MODIFIED       na
    //       RE-ENGINEERED  na

    // PURPOSE OF THIS MODULE:
    // The purpose of this module is to simulate hot water baseboard heaters.

    // METHODOLOGY EMPLOYED:

    // REFERENCES:
    // 1. I=B=R Ratings for Baseboards, Baseboard Radiation,
    //   Finned Tube (Commercial) Radiation, and Indirect Fired Water Heaters, January 2007 Edition
    // 2. Incropera and DeWitt, Fundamentals of Heat and Mass Transfer, Chapter 11.3 and 11.4,
    //   eq. 11.15, 11.17, and 11.33

    // OTHER NOTES:
    // na

    // USE STATEMENTS:
    // Use statements for data only modules
    // Using/Aliasing
    using namespace DataPrecisionGlobals;
    using namespace DataGlobals;
    using DataHVACGlobals::SmallLoad;
    using DataHVACGlobals::SysTimeElapsed;
    using DataHVACGlobals::TimeStepSys;
    using DataPlant::PlantLoop;
    using DataPlant::TypeOf_Baseboard_Rad_Conv_Water;
    using DataZoneEquipment::CheckZoneEquipmentList;
    using DataZoneEquipment::ZoneEquipConfig;
    using DataZoneEquipment::ZoneEquipInputsFilled;
    // Use statements for access to subroutines in other modules
    using FluidProperties::GetDensityGlycol;
    using FluidProperties::GetSpecificHeatGlycol;
    using Psychrometrics::PsyCpAirFnW;
    using Psychrometrics::PsyRhoAirFnPbTdbW;
    using ReportSizingManager::ReportSizingOutput;

    // Data
    // MODULE PARAMETER DEFINITIONS

    std::string const cCMO_BBRadiator_Water("ZoneHVAC:Baseboard:RadiantConvective:Water");

    // DERIVED TYPE DEFINITIONS

    // MODULE VARIABLE DECLARATIONS:
    int NumHWBaseboards(0);
    Array1D<Real64> QBBRadSource;         // Need to keep the last value in case we are still iterating
    Array1D<Real64> QBBRadSrcAvg;         // Need to keep the last value in case we are still iterating
    Array1D<Real64> ZeroSourceSumHATsurf; // Equal to the SumHATsurf for all the walls in a zone with no source

    // Record keeping variables used to calculate QBBRadSrcAvg locally
    Array1D<Real64> LastQBBRadSrc;      // Need to keep the last value in case we are still iterating
    Array1D<Real64> LastSysTimeElapsed; // Need to keep the last value in case we are still iterating
    Array1D<Real64> LastTimeStepSys;    // Need to keep the last value in case we are still iterating
    Array1D_bool MySizeFlag;
    Array1D_bool CheckEquipName;
    Array1D_bool SetLoopIndexFlag; // get loop number flag

    // SUBROUTINE SPECIFICATIONS FOR MODULE BaseboardRadiator

    // Object Data
    Array1D<HWBaseboardParams> HWBaseboard;
    Array1D<HWBaseboardNumericFieldData> HWBaseboardNumericFields;

    // Functions

    void SimHWBaseboard(EnergyPlusData &state, std::string const &EquipName,
                        int const ActualZoneNum,
                        int const ControlledZoneNum,
                        bool const FirstHVACIteration,
                        Real64 &PowerMet,
                        int &CompIndex)
    {

        // SUBROUTINE INFORMATION:
        //       AUTHOR         Russ Taylor
        //       DATE WRITTEN   Nov 1997
        //       MODIFIED
        //       RE-ENGINEERED  na

        // PURPOSE OF THIS SUBROUTINE:
        // This subroutine simulates the Baseboard Radiators.

        // Using/Aliasing
        using DataLoopNode::Node;
        using DataZoneEnergyDemands::ZoneSysEnergyDemand;
        using General::TrimSigDigits;
        using ScheduleManager::GetCurrentScheduleValue;

        // SUBROUTINE LOCAL VARIABLE DECLARATIONS:
        int BaseboardNum;               // Index of unit in baseboard array
        static bool GetInputFlag(true); // One time get input flag
        Real64 QZnReq;                  // Zone load not yet satisfied
        Real64 MaxWaterFlow;
        Real64 MinWaterFlow;

        if (GetInputFlag) {
            GetHWBaseboardInput();
            GetInputFlag = false;
        }

        // Find the correct Baseboard Equipment
        if (CompIndex == 0) {
            BaseboardNum = UtilityRoutines::FindItemInList(EquipName, HWBaseboard, &HWBaseboardParams::EquipID);
            if (BaseboardNum == 0) {
                ShowFatalError("SimHWBaseboard: Unit not found=" + EquipName);
            }
            CompIndex = BaseboardNum;
        } else {
            BaseboardNum = CompIndex;
            if (BaseboardNum > NumHWBaseboards || BaseboardNum < 1) {
                ShowFatalError("SimHWBaseboard:  Invalid CompIndex passed=" + TrimSigDigits(BaseboardNum) +
                               ", Number of Units=" + TrimSigDigits(NumHWBaseboards) + ", Entered Unit name=" + EquipName);
            }
            if (CheckEquipName(BaseboardNum)) {
                if (EquipName != HWBaseboard(BaseboardNum).EquipID) {
                    ShowFatalError("SimHWBaseboard: Invalid CompIndex passed=" + TrimSigDigits(BaseboardNum) + ", Unit name=" + EquipName +
                                   ", stored Unit Name for that index=" + HWBaseboard(BaseboardNum).EquipID);
                }
                CheckEquipName(BaseboardNum) = false;
            }
        }

        if (CompIndex > 0) {

            InitHWBaseboard(state, BaseboardNum, ControlledZoneNum, FirstHVACIteration);

            QZnReq = ZoneSysEnergyDemand(ActualZoneNum).RemainingOutputReqToHeatSP;

            // On the first HVAC iteration the system values are given to the controller, but after that
            // the demand limits are in place and there needs to be feedback to the Zone Equipment
            if (FirstHVACIteration) {
                MaxWaterFlow = HWBaseboard(BaseboardNum).WaterMassFlowRateMax;
                MinWaterFlow = 0.0;
            } else {
                MaxWaterFlow = Node(HWBaseboard(BaseboardNum).WaterInletNode).MassFlowRateMaxAvail;
                MinWaterFlow = Node(HWBaseboard(BaseboardNum).WaterInletNode).MassFlowRateMinAvail;
            }

            {
                auto const SELECT_CASE_var(HWBaseboard(BaseboardNum).EquipType);

                if (SELECT_CASE_var == TypeOf_Baseboard_Rad_Conv_Water) { // 'ZoneHVAC:Baseboard:RadiantConvective:Water'
                    ControlCompOutput(state, HWBaseboard(BaseboardNum).EquipID,
                                      cCMO_BBRadiator_Water,
                                      BaseboardNum,
                                      FirstHVACIteration,
                                      QZnReq,
                                      HWBaseboard(BaseboardNum).WaterInletNode,
                                      MaxWaterFlow,
                                      MinWaterFlow,
                                      HWBaseboard(BaseboardNum).Offset,
                                      HWBaseboard(BaseboardNum).ControlCompTypeNum,
                                      HWBaseboard(BaseboardNum).CompErrIndex,
                                      _,
                                      _,
                                      _,
                                      _,
                                      _,
                                      HWBaseboard(BaseboardNum).LoopNum,
                                      HWBaseboard(BaseboardNum).LoopSideNum,
                                      HWBaseboard(BaseboardNum).BranchNum);
                } else {
                    ShowSevereError("SimBaseboard: Errors in Baseboard=" + HWBaseboard(BaseboardNum).EquipID);
                    ShowContinueError("Invalid or unimplemented equipment type=" + TrimSigDigits(HWBaseboard(BaseboardNum).EquipType));
                    ShowFatalError("Preceding condition causes termination.");
                }
            }

            PowerMet = HWBaseboard(BaseboardNum).TotPower;

            UpdateHWBaseboard(BaseboardNum);

            ReportHWBaseboard(BaseboardNum);

        } else {
            ShowFatalError("SimHWBaseboard: Unit not found=" + EquipName);
        }
    }

    void GetHWBaseboardInput()
    {

        // SUBROUTINE INFORMATION:
        //       AUTHOR         Daeho Kang
        //       DATE WRITTEN   Aug 2007
        //       MODIFIED       na
        //       RE-ENGINEERED  na

        // PURPOSE OF THIS SUBROUTINE:
        // This subroutine gets the input for the baseboard units.

        // METHODOLOGY EMPLOYED:
        // Standard input processor calls.

        // Using/Aliasing
        using BranchNodeConnections::TestCompSet;
        using DataLoopNode::Node;
        using DataLoopNode::NodeConnectionType_Inlet;
        using DataLoopNode::NodeConnectionType_Outlet;
        using DataLoopNode::NodeType_Water;
        using DataLoopNode::ObjectIsNotParent;
        using DataSizing::AutoSize;
        using DataSizing::CapacityPerFloorArea;
        using DataSizing::FractionOfAutosizedHeatingCapacity;
        using DataSizing::HeatingDesignCapacity;
        using DataSurfaces::Surface;
        using General::RoundSigDigits;
        using General::TrimSigDigits;
        using GlobalNames::VerifyUniqueBaseboardName;
        using NodeInputManager::GetOnlySingleNode;
        using ScheduleManager::GetCurrentScheduleValue;
        using ScheduleManager::GetScheduleIndex;
        using namespace DataIPShortCuts;

        // SUBROUTINE PARAMETER DEFINITIONS:
        static std::string const RoutineName("GetHWBaseboardInput:");
        Real64 const MaxFraction(1.0);
        Real64 const MinFraction(0.0);
        Real64 const MaxWaterTempAvg(150.0);        // Maximum limit of average water temperature in degree C
        Real64 const MinWaterTempAvg(20.0);         // Minimum limit of average water temperature in degree C
        Real64 const HighWaterMassFlowRate(10.0);   // Maximum limit of water mass flow rate in kg/s
        Real64 const LowWaterMassFlowRate(0.00001); // Minimum limit of water mass flow rate in kg/s
        Real64 const MaxWaterFlowRate(10.0);        // Maximum limit of water volume flow rate in m3/s
        Real64 const MinWaterFlowRate(0.00001);     // Minimum limit of water volume flow rate in m3/s
        Real64 const WaterMassFlowDefault(0.063);   // Default water mass flow rate in kg/s
        //    INTEGER, PARAMETER   :: MaxDistribSurfaces    = 20         ! Maximum number of surfaces that a baseboard heater can radiate to
        int const MinDistribSurfaces(1);                  // Minimum number of surfaces that a baseboard heater can radiate to
        int const iHeatCAPMAlphaNum(5);                   // get input index to HW baseboard heating capacity sizing method
        int const iHeatDesignCapacityNumericNum(3);       // get input index to HW baseboard heating capacity
        int const iHeatCapacityPerFloorAreaNumericNum(4); // get input index to HW baseboard heating capacity per floor area sizing
        int const iHeatFracOfAutosizedCapacityNumericNum(
            5); //  get input index to HW baseboard heating capacity sizing as fraction of autozized heating capacity

        // SUBROUTINE LOCAL VARIABLE DECLARATIONS:
        Real64 AllFracsSummed; // Sum of the fractions radiant
        int BaseboardNum;      // Baseboard number
        int NumAlphas;         // Number of Alphas for each GetobjectItem call
        int NumNumbers;        // Number of Numbers for each GetobjectItem call
        int SurfNum;           // Surface number Do loop counter
        int IOStat;
        static bool ErrorsFound(false); // If errors detected in input

        NumHWBaseboards = inputProcessor->getNumObjectsFound(cCMO_BBRadiator_Water);

        // Count total number of baseboard units

        HWBaseboard.allocate(NumHWBaseboards);
        CheckEquipName.allocate(NumHWBaseboards);
        HWBaseboardNumericFields.allocate(NumHWBaseboards);
        CheckEquipName = true;

        // Get the data from the user input related to baseboard heaters
        for (BaseboardNum = 1; BaseboardNum <= NumHWBaseboards; ++BaseboardNum) {

            inputProcessor->getObjectItem(cCMO_BBRadiator_Water,
                                          BaseboardNum,
                                          cAlphaArgs,
                                          NumAlphas,
                                          rNumericArgs,
                                          NumNumbers,
                                          IOStat,
                                          lNumericFieldBlanks,
                                          lAlphaFieldBlanks,
                                          cAlphaFieldNames,
                                          cNumericFieldNames);

            HWBaseboardNumericFields(BaseboardNum).FieldNames.allocate(NumNumbers);
            HWBaseboardNumericFields(BaseboardNum).FieldNames = "";
            HWBaseboardNumericFields(BaseboardNum).FieldNames = cNumericFieldNames;
            UtilityRoutines::IsNameEmpty(cAlphaArgs(1), cCurrentModuleObject, ErrorsFound);

            // ErrorsFound will be set to True if problem was found, left untouched otherwise
            VerifyUniqueBaseboardName(cCMO_BBRadiator_Water, cAlphaArgs(1), ErrorsFound, cCMO_BBRadiator_Water + " Name");

            HWBaseboard(BaseboardNum).EquipID = cAlphaArgs(1);                     // Name of this baseboard
            HWBaseboard(BaseboardNum).EquipType = TypeOf_Baseboard_Rad_Conv_Water; //'ZoneHVAC:Baseboard:RadiantConvective:Water'

            // Get schedule
            HWBaseboard(BaseboardNum).Schedule = cAlphaArgs(2);
            if (lAlphaFieldBlanks(2)) {
                HWBaseboard(BaseboardNum).SchedPtr = ScheduleAlwaysOn;
            } else {
                HWBaseboard(BaseboardNum).SchedPtr = GetScheduleIndex(cAlphaArgs(2));
                if (HWBaseboard(BaseboardNum).SchedPtr == 0) {
                    ShowSevereError(RoutineName + cCMO_BBRadiator_Water + "=\"" + cAlphaArgs(1) + "\", " + cAlphaFieldNames(2) + "=\"" +
                                    cAlphaArgs(2) + "\" not found.");
                    ErrorsFound = true;
                }
            }

            // Get inlet node number
            HWBaseboard(BaseboardNum).WaterInletNode = GetOnlySingleNode(
                cAlphaArgs(3), ErrorsFound, cCMO_BBRadiator_Water, cAlphaArgs(1), NodeType_Water, NodeConnectionType_Inlet, 1, ObjectIsNotParent);

            // Get outlet node number
            HWBaseboard(BaseboardNum).WaterOutletNode = GetOnlySingleNode(
                cAlphaArgs(4), ErrorsFound, cCMO_BBRadiator_Water, cAlphaArgs(1), NodeType_Water, NodeConnectionType_Outlet, 1, ObjectIsNotParent);
            TestCompSet(cCMO_BBRadiator_Water, cAlphaArgs(1), cAlphaArgs(3), cAlphaArgs(4), "Hot Water Nodes");

            HWBaseboard(BaseboardNum).WaterTempAvg = rNumericArgs(1);
            if (HWBaseboard(BaseboardNum).WaterTempAvg > MaxWaterTempAvg + 0.001) {
                ShowWarningError(RoutineName + cCMO_BBRadiator_Water + "=\"" + cAlphaArgs(1) + "\", " + cNumericFieldNames(1) +
                                 " was higher than the allowable maximum.");
                ShowContinueError("...reset to maximum value=[" + RoundSigDigits(MaxWaterTempAvg, 2) + "].");
                HWBaseboard(BaseboardNum).WaterTempAvg = MaxWaterTempAvg;
            } else if (HWBaseboard(BaseboardNum).WaterTempAvg < MinWaterTempAvg - 0.001) {
                ShowWarningError(RoutineName + cCMO_BBRadiator_Water + "=\"" + cAlphaArgs(1) + "\", " + cNumericFieldNames(1) +
                                 " was lower than the allowable minimum.");
                ShowContinueError("...reset to minimum value=[" + RoundSigDigits(MinWaterTempAvg, 2) + "].");
                HWBaseboard(BaseboardNum).WaterTempAvg = MinWaterTempAvg;
            }

            HWBaseboard(BaseboardNum).WaterMassFlowRateStd = rNumericArgs(2);
            if (HWBaseboard(BaseboardNum).WaterMassFlowRateStd < LowWaterMassFlowRate - 0.0001 ||
                HWBaseboard(BaseboardNum).WaterMassFlowRateStd > HighWaterMassFlowRate + 0.0001) {
                ShowWarningError(RoutineName + cCMO_BBRadiator_Water + "=\"" + cAlphaArgs(1) + "\", " + cNumericFieldNames(2) +
                                 " is an invalid Standard Water mass flow rate.");
                ShowContinueError("...reset to a default value=[" + RoundSigDigits(WaterMassFlowDefault, 1) + "].");
                HWBaseboard(BaseboardNum).WaterMassFlowRateStd = WaterMassFlowDefault;
            }

            // Determine HW radiant baseboard heating design capacity sizing method
            if (UtilityRoutines::SameString(cAlphaArgs(iHeatCAPMAlphaNum), "HeatingDesignCapacity")) {
                HWBaseboard(BaseboardNum).HeatingCapMethod = HeatingDesignCapacity;

                if (!lNumericFieldBlanks(iHeatDesignCapacityNumericNum)) {
                    HWBaseboard(BaseboardNum).ScaledHeatingCapacity = rNumericArgs(iHeatDesignCapacityNumericNum);
                    if (HWBaseboard(BaseboardNum).ScaledHeatingCapacity < 0.0 && HWBaseboard(BaseboardNum).ScaledHeatingCapacity != AutoSize) {
                        ShowSevereError(cCurrentModuleObject + " = " + HWBaseboard(BaseboardNum).EquipID);
                        ShowContinueError("Illegal " + cNumericFieldNames(iHeatDesignCapacityNumericNum) + " = " +
                                          TrimSigDigits(rNumericArgs(iHeatDesignCapacityNumericNum), 7));
                        ErrorsFound = true;
                    }
                } else {
                    ShowSevereError(cCurrentModuleObject + " = " + HWBaseboard(BaseboardNum).EquipID);
                    ShowContinueError("Input for " + cAlphaFieldNames(iHeatCAPMAlphaNum) + " = " + cAlphaArgs(iHeatCAPMAlphaNum));
                    ShowContinueError("Blank field not allowed for " + cNumericFieldNames(iHeatDesignCapacityNumericNum));
                    ErrorsFound = true;
                }
            } else if (UtilityRoutines::SameString(cAlphaArgs(iHeatCAPMAlphaNum), "CapacityPerFloorArea")) {
                HWBaseboard(BaseboardNum).HeatingCapMethod = CapacityPerFloorArea;
                if (!lNumericFieldBlanks(iHeatCapacityPerFloorAreaNumericNum)) {
                    HWBaseboard(BaseboardNum).ScaledHeatingCapacity = rNumericArgs(iHeatCapacityPerFloorAreaNumericNum);
                    if (HWBaseboard(BaseboardNum).ScaledHeatingCapacity <= 0.0) {
                        ShowSevereError(cCurrentModuleObject + " = " + HWBaseboard(BaseboardNum).EquipID);
                        ShowContinueError("Input for " + cAlphaFieldNames(iHeatCAPMAlphaNum) + " = " + cAlphaArgs(iHeatCAPMAlphaNum));
                        ShowContinueError("Illegal " + cNumericFieldNames(iHeatCapacityPerFloorAreaNumericNum) + " = " +
                                          TrimSigDigits(rNumericArgs(iHeatCapacityPerFloorAreaNumericNum), 7));
                        ErrorsFound = true;
                    } else if (HWBaseboard(BaseboardNum).ScaledHeatingCapacity == AutoSize) {
                        ShowSevereError(cCurrentModuleObject + " = " + HWBaseboard(BaseboardNum).EquipID);
                        ShowContinueError("Input for " + cAlphaFieldNames(iHeatCAPMAlphaNum) + " = " + cAlphaArgs(iHeatCAPMAlphaNum));
                        ShowContinueError("Illegal " + cNumericFieldNames(iHeatCapacityPerFloorAreaNumericNum) + " = Autosize");
                        ErrorsFound = true;
                    }
                } else {
                    ShowSevereError(cCurrentModuleObject + " = " + HWBaseboard(BaseboardNum).EquipID);
                    ShowContinueError("Input for " + cAlphaFieldNames(iHeatCAPMAlphaNum) + " = " + cAlphaArgs(iHeatCAPMAlphaNum));
                    ShowContinueError("Blank field not allowed for " + cNumericFieldNames(iHeatCapacityPerFloorAreaNumericNum));
                    ErrorsFound = true;
                }
            } else if (UtilityRoutines::SameString(cAlphaArgs(iHeatCAPMAlphaNum), "FractionOfAutosizedHeatingCapacity")) {
                HWBaseboard(BaseboardNum).HeatingCapMethod = FractionOfAutosizedHeatingCapacity;
                if (!lNumericFieldBlanks(iHeatFracOfAutosizedCapacityNumericNum)) {
                    HWBaseboard(BaseboardNum).ScaledHeatingCapacity = rNumericArgs(iHeatFracOfAutosizedCapacityNumericNum);
                    if (HWBaseboard(BaseboardNum).ScaledHeatingCapacity < 0.0) {
                        ShowSevereError(cCurrentModuleObject + " = " + HWBaseboard(BaseboardNum).EquipID);
                        ShowContinueError("Illegal " + cNumericFieldNames(iHeatFracOfAutosizedCapacityNumericNum) + " = " +
                                          TrimSigDigits(rNumericArgs(iHeatFracOfAutosizedCapacityNumericNum), 7));
                        ErrorsFound = true;
                    }
                } else {
                    ShowSevereError(cCurrentModuleObject + " = " + HWBaseboard(BaseboardNum).EquipID);
                    ShowContinueError("Input for " + cAlphaFieldNames(iHeatCAPMAlphaNum) + " = " + cAlphaArgs(iHeatCAPMAlphaNum));
                    ShowContinueError("Blank field not allowed for " + cNumericFieldNames(iHeatFracOfAutosizedCapacityNumericNum));
                    ErrorsFound = true;
                }
            } else {
                ShowSevereError(cCurrentModuleObject + " = " + HWBaseboard(BaseboardNum).EquipID);
                ShowContinueError("Illegal " + cAlphaFieldNames(iHeatCAPMAlphaNum) + " = " + cAlphaArgs(iHeatCAPMAlphaNum));
                ErrorsFound = true;
            }

            HWBaseboard(BaseboardNum).WaterVolFlowRateMax = rNumericArgs(6);
            if (std::abs(HWBaseboard(BaseboardNum).WaterVolFlowRateMax) <= MinWaterFlowRate) {
                ShowWarningError(RoutineName + cCMO_BBRadiator_Water + "=\"" + cAlphaArgs(1) + "\", " + cNumericFieldNames(6) +
                                 " was less than the allowable minimum.");
                ShowContinueError("...reset to minimum value=[" + RoundSigDigits(MinWaterFlowRate, 2) + "].");
                HWBaseboard(BaseboardNum).WaterVolFlowRateMax = MinWaterFlowRate;
            } else if (HWBaseboard(BaseboardNum).WaterVolFlowRateMax > MaxWaterFlowRate) {
                ShowWarningError(RoutineName + cCMO_BBRadiator_Water + "=\"" + cAlphaArgs(1) + "\", " + cNumericFieldNames(6) +
                                 " was higher than the allowable maximum.");
                ShowContinueError("...reset to maximum value=[" + RoundSigDigits(MaxWaterFlowRate, 2) + "].");
                HWBaseboard(BaseboardNum).WaterVolFlowRateMax = MaxWaterFlowRate;
            }

            HWBaseboard(BaseboardNum).Offset = rNumericArgs(7);
            // Set default convergence tolerance
            if (HWBaseboard(BaseboardNum).Offset <= 0.0) {
                ShowWarningError(RoutineName + cCMO_BBRadiator_Water + "=\"" + cAlphaArgs(1) + "\", " + cNumericFieldNames(7) +
                                 " was less than the allowable minimum.");
                ShowContinueError("...reset to a default value=[" + RoundSigDigits(MaxFraction, 2) + "].");
                HWBaseboard(BaseboardNum).Offset = 0.001;
            }

            HWBaseboard(BaseboardNum).FracRadiant = rNumericArgs(8);
            if (HWBaseboard(BaseboardNum).FracRadiant < MinFraction) {
                ShowWarningError(RoutineName + cCMO_BBRadiator_Water + "=\"" + cAlphaArgs(1) + "\", " + cNumericFieldNames(8) +
                                 " was lower than the allowable minimum.");
                ShowContinueError("...reset to minimum value=[" + RoundSigDigits(MinFraction, 2) + "].");
                HWBaseboard(BaseboardNum).FracRadiant = MinFraction;
            }
            if (HWBaseboard(BaseboardNum).FracRadiant > MaxFraction) {
                ShowWarningError(RoutineName + cCMO_BBRadiator_Water + "=\"" + cAlphaArgs(1) + "\", " + cNumericFieldNames(8) +
                                 " was higher than the allowable maximum.");
                ShowContinueError("...reset to maximum value=[" + RoundSigDigits(MaxFraction, 2) + "].");
                HWBaseboard(BaseboardNum).FracRadiant = MaxFraction;
            }

            // Remaining fraction is added to the zone as convective heat transfer
            AllFracsSummed = HWBaseboard(BaseboardNum).FracRadiant;
            if (AllFracsSummed > MaxFraction) {
                ShowWarningError(RoutineName + cCMO_BBRadiator_Water + "=\"" + cAlphaArgs(1) +
                                 "\", Fraction Radiant was higher than the allowable maximum.");
                HWBaseboard(BaseboardNum).FracRadiant = MaxFraction;
                HWBaseboard(BaseboardNum).FracConvect = 0.0;
            } else {
                HWBaseboard(BaseboardNum).FracConvect = 1.0 - AllFracsSummed;
            }

            HWBaseboard(BaseboardNum).FracDistribPerson = rNumericArgs(9);
            if (HWBaseboard(BaseboardNum).FracDistribPerson < MinFraction) {
                ShowWarningError(RoutineName + cCMO_BBRadiator_Water + "=\"" + cAlphaArgs(1) + "\", " + cNumericFieldNames(9) +
                                 " was lower than the allowable minimum.");
                ShowContinueError("...reset to minimum value=[" + RoundSigDigits(MinFraction, 3) + "].");
                HWBaseboard(BaseboardNum).FracDistribPerson = MinFraction;
            }
            if (HWBaseboard(BaseboardNum).FracDistribPerson > MaxFraction) {
                ShowWarningError(RoutineName + cCMO_BBRadiator_Water + "=\"" + cAlphaArgs(1) + "\", " + cNumericFieldNames(9) +
                                 " was higher than the allowable maximum.");
                ShowContinueError("...reset to maximum value=[" + RoundSigDigits(MaxFraction, 3) + "].");
                HWBaseboard(BaseboardNum).FracDistribPerson = MaxFraction;
            }

            HWBaseboard(BaseboardNum).TotSurfToDistrib = NumNumbers - 9;
            //      IF (HWBaseboard(BaseboardNum)%TotSurfToDistrib > MaxDistribSurfaces) THEN
            //        CALL ShowWarningError(RoutineName//cCMO_BBRadiator_Water//'="'//TRIM(cAlphaArgs(1))// &
            //          '", the number of surface/radiant fraction groups entered was higher than the allowable maximum.')
            //        CALL ShowContinueError('...only the maximum value=['//TRIM(RoundSigDigits(MaxDistribSurfaces))// &
            //           '] will be processed.')
            //        HWBaseboard(BaseboardNum)%TotSurfToDistrib = MaxDistribSurfaces
            //      END IF
            if ((HWBaseboard(BaseboardNum).TotSurfToDistrib < MinDistribSurfaces) && (HWBaseboard(BaseboardNum).FracRadiant > MinFraction)) {
                ShowSevereError(RoutineName + cCMO_BBRadiator_Water + "=\"" + cAlphaArgs(1) +
                                "\", the number of surface/radiant fraction groups entered was less than the allowable minimum.");
                ShowContinueError("...the minimum that must be entered=[" + RoundSigDigits(MinDistribSurfaces) + "].");
                ErrorsFound = true;
                HWBaseboard(BaseboardNum).TotSurfToDistrib = 0; // error
            }

            HWBaseboard(BaseboardNum).SurfaceName.allocate(HWBaseboard(BaseboardNum).TotSurfToDistrib);
            HWBaseboard(BaseboardNum).SurfaceName = "";
            HWBaseboard(BaseboardNum).SurfacePtr.allocate(HWBaseboard(BaseboardNum).TotSurfToDistrib);
            HWBaseboard(BaseboardNum).SurfacePtr = 0;
            HWBaseboard(BaseboardNum).FracDistribToSurf.allocate(HWBaseboard(BaseboardNum).TotSurfToDistrib);
            HWBaseboard(BaseboardNum).FracDistribToSurf = 0.0;

            // search zone equipment list structure for zone index
            for (int ctrlZone = 1; ctrlZone <= DataGlobals::NumOfZones; ++ctrlZone) {
                for (int zoneEquipTypeNum = 1; zoneEquipTypeNum <= DataZoneEquipment::ZoneEquipList(ctrlZone).NumOfEquipTypes; ++zoneEquipTypeNum) {
                    if (DataZoneEquipment::ZoneEquipList(ctrlZone).EquipType_Num(zoneEquipTypeNum) == DataZoneEquipment::BBWater_Num &&
                        DataZoneEquipment::ZoneEquipList(ctrlZone).EquipName(zoneEquipTypeNum) == HWBaseboard(BaseboardNum).EquipID) {
                        HWBaseboard(BaseboardNum).ZonePtr = ctrlZone;
                    }
                }
            }
            if (HWBaseboard(BaseboardNum).ZonePtr <= 0) {
                ShowSevereError(RoutineName + cCMO_BBRadiator_Water + "=\"" + HWBaseboard(BaseboardNum).EquipID +
                                "\" is not on any ZoneHVAC:EquipmentList.");
                ErrorsFound = true;
                continue;
            }

            AllFracsSummed = HWBaseboard(BaseboardNum).FracDistribPerson;
            for (SurfNum = 1; SurfNum <= HWBaseboard(BaseboardNum).TotSurfToDistrib; ++SurfNum) {
                HWBaseboard(BaseboardNum).SurfaceName(SurfNum) = cAlphaArgs(SurfNum + 5);
                HWBaseboard(BaseboardNum).SurfacePtr(SurfNum) =
                    HeatBalanceIntRadExchange::GetRadiantSystemSurface(cCMO_BBRadiator_Water,
                                                                       HWBaseboard(BaseboardNum).EquipID,
                                                                       HWBaseboard(BaseboardNum).ZonePtr,
                                                                       HWBaseboard(BaseboardNum).SurfaceName(SurfNum),
                                                                       ErrorsFound);
                HWBaseboard(BaseboardNum).FracDistribToSurf(SurfNum) = rNumericArgs(SurfNum + 9);
                if (HWBaseboard(BaseboardNum).FracDistribToSurf(SurfNum) > MaxFraction) {
                    ShowWarningError(RoutineName + cCMO_BBRadiator_Water + "=\"" + cAlphaArgs(1) + "\", " + cNumericFieldNames(SurfNum + 9) +
                                     "was greater than the allowable maximum.");
                    ShowContinueError("...reset to maximum value=[" + RoundSigDigits(MaxFraction, 2) + "].");
                    HWBaseboard(BaseboardNum).TotSurfToDistrib = MaxFraction;
                }
                if (HWBaseboard(BaseboardNum).FracDistribToSurf(SurfNum) < MinFraction) {
                    ShowWarningError(RoutineName + cCMO_BBRadiator_Water + "=\"" + cAlphaArgs(1) + "\", " + cNumericFieldNames(SurfNum + 9) +
                                     "was less than the allowable minimum.");
                    ShowContinueError("...reset to maximum value=[" + RoundSigDigits(MinFraction, 2) + "].");
                    HWBaseboard(BaseboardNum).TotSurfToDistrib = MinFraction;
                }
                if (HWBaseboard(BaseboardNum).SurfacePtr(SurfNum) != 0) {
                    Surface(HWBaseboard(BaseboardNum).SurfacePtr(SurfNum)).IntConvSurfGetsRadiantHeat = true;
                }

                AllFracsSummed += HWBaseboard(BaseboardNum).FracDistribToSurf(SurfNum);
            } // Surfaces

            if (AllFracsSummed > (MaxFraction + 0.01)) {
                ShowSevereError(RoutineName + cCMO_BBRadiator_Water + "=\"" + cAlphaArgs(1) +
                                "\", Summed radiant fractions for people + surface groups > 1.0");
                ErrorsFound = true;
            }
            if ((AllFracsSummed < (MaxFraction - 0.01)) &&
                (HWBaseboard(BaseboardNum).FracRadiant > MinFraction)) { // User didn't distribute all of the | radiation warn that some will be lost
                ShowWarningError(RoutineName + cCMO_BBRadiator_Water + "=\"" + cAlphaArgs(1) +
                                 "\", Summed radiant fractions for people + surface groups < 1.0");
                ShowContinueError("The rest of the radiant energy delivered by the baseboard heater will be lost");
            }
        }

        if (ErrorsFound) {
            ShowFatalError(RoutineName + cCMO_BBRadiator_Water + "Errors found getting input. Program terminates.");
        }

        // Setup Report variables for the Coils
        for (BaseboardNum = 1; BaseboardNum <= NumHWBaseboards; ++BaseboardNum) {
            // CurrentModuleObject='ZoneHVAC:Baseboard:RadiantConvective:Water'
            SetupOutputVariable("Baseboard Total Heating Rate",
                                OutputProcessor::Unit::W,
                                HWBaseboard(BaseboardNum).TotPower,
                                "System",
                                "Average",
                                HWBaseboard(BaseboardNum).EquipID);

            SetupOutputVariable("Baseboard Convective Heating Rate",
                                OutputProcessor::Unit::W,
                                HWBaseboard(BaseboardNum).ConvPower,
                                "System",
                                "Average",
                                HWBaseboard(BaseboardNum).EquipID);
            SetupOutputVariable("Baseboard Radiant Heating Rate",
                                OutputProcessor::Unit::W,
                                HWBaseboard(BaseboardNum).RadPower,
                                "System",
                                "Average",
                                HWBaseboard(BaseboardNum).EquipID);
            SetupOutputVariable("Baseboard Total Heating Energy",
                                OutputProcessor::Unit::J,
                                HWBaseboard(BaseboardNum).TotEnergy,
                                "System",
                                "Sum",
                                HWBaseboard(BaseboardNum).EquipID,
                                _,
                                "ENERGYTRANSFER",
                                "BASEBOARD",
                                _,
                                "System");

            SetupOutputVariable("Baseboard Convective Heating Energy",
                                OutputProcessor::Unit::J,
                                HWBaseboard(BaseboardNum).ConvEnergy,
                                "System",
                                "Sum",
                                HWBaseboard(BaseboardNum).EquipID);
            SetupOutputVariable("Baseboard Radiant Heating Energy",
                                OutputProcessor::Unit::J,
                                HWBaseboard(BaseboardNum).RadEnergy,
                                "System",
                                "Sum",
                                HWBaseboard(BaseboardNum).EquipID);
            SetupOutputVariable("Baseboard Hot Water Energy",
                                OutputProcessor::Unit::J,
                                HWBaseboard(BaseboardNum).Energy,
                                "System",
                                "Sum",
                                HWBaseboard(BaseboardNum).EquipID,
                                _,
                                "PLANTLOOPHEATINGDEMAND",
                                "BASEBOARD",
                                _,
                                "System");
            SetupOutputVariable("Baseboard Hot Water Mass Flow Rate",
                                OutputProcessor::Unit::kg_s,
                                HWBaseboard(BaseboardNum).WaterMassFlowRate,
                                "System",
                                "Average",
                                HWBaseboard(BaseboardNum).EquipID);
            SetupOutputVariable("Baseboard Air Mass Flow Rate",
                                OutputProcessor::Unit::kg_s,
                                HWBaseboard(BaseboardNum).AirMassFlowRate,
                                "System",
                                "Average",
                                HWBaseboard(BaseboardNum).EquipID);
            SetupOutputVariable("Baseboard Air Inlet Temperature",
                                OutputProcessor::Unit::C,
                                HWBaseboard(BaseboardNum).AirInletTemp,
                                "System",
                                "Average",
                                HWBaseboard(BaseboardNum).EquipID);
            SetupOutputVariable("Baseboard Air Outlet Temperature",
                                OutputProcessor::Unit::C,
                                HWBaseboard(BaseboardNum).AirOutletTemp,
                                "System",
                                "Average",
                                HWBaseboard(BaseboardNum).EquipID);
            SetupOutputVariable("Baseboard Water Inlet Temperature",
                                OutputProcessor::Unit::C,
                                HWBaseboard(BaseboardNum).WaterInletTemp,
                                "System",
                                "Average",
                                HWBaseboard(BaseboardNum).EquipID);
            SetupOutputVariable("Baseboard Water Outlet Temperature",
                                OutputProcessor::Unit::C,
                                HWBaseboard(BaseboardNum).WaterOutletTemp,
                                "System",
                                "Average",
                                HWBaseboard(BaseboardNum).EquipID);
        }
    }

    void InitHWBaseboard(EnergyPlusData &state, int const BaseboardNum, int const ControlledZoneNumSub, bool const FirstHVACIteration)
    {

        // SUBROUTINE INFORMATION:
        //       AUTHOR         Russ Taylor
        //                      Rick Strand
        //       DATE WRITTEN   Nov 1997
        //                      Feb 2001
        //       MODIFIED       Aug 2007 Daeho Kang (Add radiant component)
        //                      Sept 2010 Brent Griffith (plant interactions)
        //       RE-ENGINEERED  na

        // PURPOSE OF THIS SUBROUTINE:
        // This subroutine initializes the baseboard units, and determines the UA values during simulation.

        // METHODOLOGY EMPLOYED:
        // The initialization subrotines both in high temperature radiant radiator
        // and convective only baseboard radiator are combined and modified. In addition,
        // an UA value calculation by LMTD method is added.
        // The heater is assumed to be crossflow with both fluids unmixed.

        // REFERENCES:
        // 1. Incropera and DeWitt, Fundamentals of Heat and Mass Transfer
        // Chapter 11.3, p. 510, eq. 11.15 and 11.17
        // 2. I=B=R Ratings for Baseboards, Baseboard Radiation, Finned Tube (Commercial) Radiation,
        // and Indirect Fired Water Heaters, January 2007 Edition

        // Using/Aliasing
        using DataEnvironment::StdRhoAir;
        using DataGlobals::BeginEnvrnFlag;
        using DataGlobals::NumOfZones;
        using DataLoopNode::Node;
        using PlantUtilities::InitComponentNodes;
        using PlantUtilities::ScanPlantLoopsForObject;

        // Locals
        // SUBROUTINE ARGUMENT DEFINITIONS:

        // SUBROUTINE PARAMETER DEFINITIONS:
        Real64 const Constant(0.0062); // Constant of linear equation for air mass flow rate
        Real64 const Coeff(0.0000275); // Correlation coefficient to capacity
        static std::string const RoutineName("BaseboardRadiatorWater:InitHWBaseboard");

        // INTERFACE BLOCK SPECIFICATIONS
        // na

        // DERIVED TYPE DEFINITIONS
        // na

        // SUBROUTINE LOCAL VARIABLE DECLARATIONS:
        static bool MyOneTimeFlag(true);
        static bool ZoneEquipmentListChecked(false);
        static Array1D_bool MyEnvrnFlag;
        int Loop;
        int WaterInletNode;
        int ZoneNode;
        int ZoneNum;
        Real64 RhoAirStdInit;
        Real64 rho; // local fluid density
        Real64 Cp;  // local fluid specific heat
        bool errFlag;

        // Do the one time initializations
        if (MyOneTimeFlag) {

            // Initialize the environment and sizing flags
            MyEnvrnFlag.allocate(NumHWBaseboards);
            MySizeFlag.allocate(NumHWBaseboards);
            ZeroSourceSumHATsurf.dimension(NumOfZones, 0.0);
            QBBRadSource.dimension(NumHWBaseboards, 0.0);
            QBBRadSrcAvg.dimension(NumHWBaseboards, 0.0);
            LastQBBRadSrc.dimension(NumHWBaseboards, 0.0);
            LastSysTimeElapsed.dimension(NumHWBaseboards, 0.0);
            LastTimeStepSys.dimension(NumHWBaseboards, 0.0);
            SetLoopIndexFlag.allocate(NumHWBaseboards);
            MyEnvrnFlag = true;
            MySizeFlag = true;
            MyOneTimeFlag = false;
            SetLoopIndexFlag = true;
            for (Loop = 1; Loop <= NumHWBaseboards; ++Loop) {
                // Air mass flow rate is obtained from the following linear equation (reset if autosize is used)
                // m_dot = 0.0062 + 2.75e-05*q
                HWBaseboard(Loop).AirMassFlowRateStd = Constant + Coeff * HWBaseboard(Loop).RatedCapacity;
            }
        }

        if (HWBaseboard(BaseboardNum).ZonePtr <= 0) HWBaseboard(BaseboardNum).ZonePtr = ZoneEquipConfig(ControlledZoneNumSub).ActualZoneNum;

        // Need to check all units to see if they are on ZoneHVAC:EquipmentList or issue warning
        if (!ZoneEquipmentListChecked && ZoneEquipInputsFilled) {
            ZoneEquipmentListChecked = true;
            for (Loop = 1; Loop <= NumHWBaseboards; ++Loop) {
                if (CheckZoneEquipmentList(cCMO_BBRadiator_Water, HWBaseboard(Loop).EquipID)) continue;
                ShowSevereError("InitBaseboard: Unit=[" + cCMO_BBRadiator_Water + ',' + HWBaseboard(Loop).EquipID +
                                "] is not on any ZoneHVAC:EquipmentList.  It will not be simulated.");
            }
        }

        if (SetLoopIndexFlag(BaseboardNum)) {
            if (allocated(PlantLoop)) {
                errFlag = false;
                ScanPlantLoopsForObject(state.dataBranchInputManager,
                                        HWBaseboard(BaseboardNum).EquipID,
                                        HWBaseboard(BaseboardNum).EquipType,
                                        HWBaseboard(BaseboardNum).LoopNum,
                                        HWBaseboard(BaseboardNum).LoopSideNum,
                                        HWBaseboard(BaseboardNum).BranchNum,
                                        HWBaseboard(BaseboardNum).CompNum,
                                        errFlag,
                                        _,
                                        _,
                                        _,
                                        _,
                                        _);
                if (errFlag) {
                    ShowFatalError("InitHWBaseboard: Program terminated for previous conditions.");
                }
                SetLoopIndexFlag(BaseboardNum) = false;
            }
        }

        if (!SysSizingCalc && MySizeFlag(BaseboardNum) && !SetLoopIndexFlag(BaseboardNum)) {
            // For each coil, do the sizing once
            SizeHWBaseboard(state, BaseboardNum);
            MySizeFlag(BaseboardNum) = false;
        }

        // Do the Begin Environment initializations
        if (BeginEnvrnFlag && MyEnvrnFlag(BaseboardNum)) {
            // Initialize
            RhoAirStdInit = StdRhoAir;
            WaterInletNode = HWBaseboard(BaseboardNum).WaterInletNode;

            rho = GetDensityGlycol(PlantLoop(HWBaseboard(BaseboardNum).LoopNum).FluidName,
                                   DataGlobals::HWInitConvTemp,
                                   PlantLoop(HWBaseboard(BaseboardNum).LoopNum).FluidIndex,
                                   RoutineName);

            HWBaseboard(BaseboardNum).WaterMassFlowRateMax = rho * HWBaseboard(BaseboardNum).WaterVolFlowRateMax;

            InitComponentNodes(0.0,
                               HWBaseboard(BaseboardNum).WaterMassFlowRateMax,
                               HWBaseboard(BaseboardNum).WaterInletNode,
                               HWBaseboard(BaseboardNum).WaterOutletNode,
                               HWBaseboard(BaseboardNum).LoopNum,
                               HWBaseboard(BaseboardNum).LoopSideNum,
                               HWBaseboard(BaseboardNum).BranchNum,
                               HWBaseboard(BaseboardNum).CompNum);

            Node(WaterInletNode).Temp = 60.0;

            Cp = GetSpecificHeatGlycol(PlantLoop(HWBaseboard(BaseboardNum).LoopNum).FluidName,
                                       Node(WaterInletNode).Temp,
                                       PlantLoop(HWBaseboard(BaseboardNum).LoopNum).FluidIndex,
                                       RoutineName);

            Node(WaterInletNode).Enthalpy = Cp * Node(WaterInletNode).Temp;
            Node(WaterInletNode).Quality = 0.0;
            Node(WaterInletNode).Press = 0.0;
            Node(WaterInletNode).HumRat = 0.0;

            ZeroSourceSumHATsurf = 0.0;
            QBBRadSource = 0.0;
            QBBRadSrcAvg = 0.0;
            LastQBBRadSrc = 0.0;
            LastSysTimeElapsed = 0.0;
            LastTimeStepSys = 0.0;

            MyEnvrnFlag(BaseboardNum) = false;
        }

        if (!BeginEnvrnFlag) {
            MyEnvrnFlag(BaseboardNum) = true;
        }

        if (BeginTimeStepFlag && FirstHVACIteration) {
            ZoneNum = HWBaseboard(BaseboardNum).ZonePtr;
            ZeroSourceSumHATsurf(ZoneNum) = SumHATsurf(ZoneNum);
            QBBRadSrcAvg(BaseboardNum) = 0.0;
            LastQBBRadSrc(BaseboardNum) = 0.0;
            LastSysTimeElapsed(BaseboardNum) = 0.0;
            LastTimeStepSys(BaseboardNum) = 0.0;
        }

        // Do the every time step initializations
        WaterInletNode = HWBaseboard(BaseboardNum).WaterInletNode;
        ZoneNode = ZoneEquipConfig(ControlledZoneNumSub).ZoneNode;
        HWBaseboard(BaseboardNum).WaterMassFlowRate = Node(WaterInletNode).MassFlowRate;
        HWBaseboard(BaseboardNum).WaterInletTemp = Node(WaterInletNode).Temp;
        HWBaseboard(BaseboardNum).WaterInletEnthalpy = Node(WaterInletNode).Enthalpy;
        HWBaseboard(BaseboardNum).AirInletTemp = Node(ZoneNode).Temp;
        HWBaseboard(BaseboardNum).AirInletHumRat = Node(ZoneNode).HumRat;

        HWBaseboard(BaseboardNum).TotPower = 0.0;
        HWBaseboard(BaseboardNum).Power = 0.0;
        HWBaseboard(BaseboardNum).ConvPower = 0.0;
        HWBaseboard(BaseboardNum).RadPower = 0.0;
        HWBaseboard(BaseboardNum).TotEnergy = 0.0;
        HWBaseboard(BaseboardNum).Energy = 0.0;
        HWBaseboard(BaseboardNum).ConvEnergy = 0.0;
        HWBaseboard(BaseboardNum).RadEnergy = 0.0;
    }

    void SizeHWBaseboard(EnergyPlusData &state, int const BaseboardNum)
    {

        // SUBROUTINE INFORMATION:
        //       AUTHOR         Fred Buhl
        //       DATE WRITTEN   February 2002
        //       MODIFIED       August 2009 Daeho Kang (Add UA autosizing by LMTD)
        //                      Aug 2013 Daeho Kang, add component sizing table entries
        //                      July 2014, B.Nigusse, added scalable sizing
        //       RE-ENGINEERED  na

        // PURPOSE OF THIS SUBROUTINE:
        // This subroutine is for sizing hot water baseboard components

        // METHODOLOGY EMPLOYED:
        // Obtains flow rates from the zone sizing arrays and plant sizing data.

        // REFERENCES:
        // na

        // Using/Aliasing
        using namespace DataSizing;
        using DataHeatBalance::Zone;
        using DataHVACGlobals::HeatingCapacitySizing;
        using DataLoopNode::Node;
        using General::RoundSigDigits;
        using PlantUtilities::RegisterPlantCompDesignFlow;
        using ReportSizingManager::RequestSizing;

        // Locals
        // SUBROUTINE ARGUMENT DEFINITIONS:

        // SUBROUTINE PARAMETER DEFINITIONS:
        Real64 const AirInletTempStd(18.0); // I=B=R rating document
        Real64 const CPAirStd(1005.0);      // Average specific heat of air at between 25C and 40C in J/kg-k
        Real64 const Constant(0.0062);      // Constant of linear equation for air mass flow rate
        Real64 const Coeff(0.0000275);      // Correlation coefficient to capacity
        static std::string const RoutineName("SizeHWBaseboard");
        static std::string const RoutineNameFull("BaseboardRadiatorWater:SizeHWBaseboard");

        // INTERFACE BLOCK SPECIFICATIONS
        // na

        // DERIVED TYPE DEFINITIONS
        // na

        // SUBROUTINE LOCAL VARIABLE DECLARATIONS:
        int PltSizNum;     // do loop index for plant sizing
        int PltSizHeatNum; // index of plant sizing object for 1st heating loop
        Real64 DesCoilLoad;
        Real64 WaterInletTempStd;
        Real64 WaterOutletTempStd;
        Real64 AirOutletTempStd;
        Real64 DeltaT1;
        Real64 DeltaT2;
        Real64 LMTD;
        Real64 AirMassFlowRate;
        Real64 WaterMassFlowRateStd;
        Real64 rho;                     // local fluid density
        Real64 Cp;                      // local fluid specific heat
        bool ErrorsFound;               // If errors detected in input
        bool FlowAutoSize;              // Indicator to autosize for maximum water vloume flow
        bool CapAutoSize;               // Indicator to autosize for capacity
        Real64 WaterVolFlowRateMaxDes;  // Design maximum water volume flow for reproting
        Real64 WaterVolFlowRateMaxUser; // User hard-sized maximum water volume flow for reproting
        Real64 RatedCapacityDes;        // Design rated capacity for reproting

        std::string CompName;     // component name
        std::string CompType;     // component type
        std::string SizingString; // input field sizing description (e.g., Nominal Capacity)
        Real64 TempSize;          // autosized value of coil input field
        int FieldNum = 1;         // IDD numeric field number where input field description is found
        int SizingMethod; // Integer representation of sizing method name (e.g., CoolingAirflowSizing, HeatingAirflowSizing, CoolingCapacitySizing,
                          // HeatingCapacitySizing, etc.)
        bool PrintFlag;   // TRUE when sizing information is reported in the eio file
        int CapSizingMethod(0); // capacity sizing methods (HeatingDesignCapacity, CapacityPerFloorArea, FractionOfAutosizedCoolingCapacity, and
                                // FractionOfAutosizedHeatingCapacity )

        PltSizHeatNum = 0;
        PltSizNum = 0;
        DesCoilLoad = 0.0;
        ErrorsFound = false;
        FlowAutoSize = false;
        CapAutoSize = false;
        WaterVolFlowRateMaxDes = 0.0;
        WaterVolFlowRateMaxUser = 0.0;
        RatedCapacityDes = 0.0;
        DataScalableCapSizingON = false;

        if (CurZoneEqNum > 0) {

            CompType = cCMO_BBRadiator_Water;
            CompName = HWBaseboard(BaseboardNum).EquipID;
            DataHeatSizeRatio = 1.0;
            DataFracOfAutosizedHeatingCapacity = 1.0;
            DataZoneNumber = HWBaseboard(BaseboardNum).ZonePtr;
            SizingMethod = HeatingCapacitySizing;
            FieldNum = 3;
            PrintFlag = false;
            SizingString = HWBaseboardNumericFields(BaseboardNum).FieldNames(FieldNum) + " [W]";
            CapSizingMethod = HWBaseboard(BaseboardNum).HeatingCapMethod;
            ZoneEqSizing(CurZoneEqNum).SizingMethod(SizingMethod) = CapSizingMethod;
            if (CapSizingMethod == HeatingDesignCapacity || CapSizingMethod == CapacityPerFloorArea ||
                CapSizingMethod == FractionOfAutosizedHeatingCapacity) {
                if (CapSizingMethod == HeatingDesignCapacity) {
                    if (HWBaseboard(BaseboardNum).ScaledHeatingCapacity == AutoSize) {
                        CheckZoneSizing(CompType, CompName);
                        ZoneEqSizing(CurZoneEqNum).HeatingCapacity = true;
                        ZoneEqSizing(CurZoneEqNum).DesHeatingLoad = FinalZoneSizing(CurZoneEqNum).NonAirSysDesHeatLoad;
                    }
                    TempSize = HWBaseboard(BaseboardNum).ScaledHeatingCapacity;

                } else if (CapSizingMethod == CapacityPerFloorArea) {
                    ZoneEqSizing(CurZoneEqNum).HeatingCapacity = true;
                    ZoneEqSizing(CurZoneEqNum).DesHeatingLoad = HWBaseboard(BaseboardNum).ScaledHeatingCapacity * Zone(DataZoneNumber).FloorArea;
                    TempSize = ZoneEqSizing(CurZoneEqNum).DesHeatingLoad;
                    DataScalableCapSizingON = true;
                } else if (CapSizingMethod == FractionOfAutosizedHeatingCapacity) {
                    CheckZoneSizing(CompType, CompName);
                    ZoneEqSizing(CurZoneEqNum).HeatingCapacity = true;
                    DataFracOfAutosizedHeatingCapacity = HWBaseboard(BaseboardNum).ScaledHeatingCapacity;
                    ZoneEqSizing(CurZoneEqNum).DesHeatingLoad = FinalZoneSizing(CurZoneEqNum).NonAirSysDesHeatLoad;
                    TempSize = AutoSize;
                    DataScalableCapSizingON = true;
                } else {
                    TempSize = HWBaseboard(BaseboardNum).ScaledHeatingCapacity;
                }
                RequestSizing(state, CompType, CompName, SizingMethod, SizingString, TempSize, PrintFlag, RoutineName);
                if (HWBaseboard(BaseboardNum).ScaledHeatingCapacity == AutoSize) {
                    HWBaseboard(BaseboardNum).RatedCapacity = AutoSize;
                } else {
                    HWBaseboard(BaseboardNum).RatedCapacity = TempSize;
                }
                RatedCapacityDes = TempSize;
                DataScalableCapSizingON = false;
            }
        }

        // find the appropriate heating Plant Sizing object
        PltSizHeatNum = PlantLoop(HWBaseboard(BaseboardNum).LoopNum).PlantSizNum;

        if (PltSizHeatNum > 0) {
            if (CurZoneEqNum > 0) {

                if (HWBaseboard(BaseboardNum).WaterVolFlowRateMax == AutoSize) {
                    FlowAutoSize = true;
                }
                if (!FlowAutoSize && !ZoneSizingRunDone) { // Simulation continue
                    if (HWBaseboard(BaseboardNum).WaterVolFlowRateMax > 0.0) {
                        ReportSizingOutput(cCMO_BBRadiator_Water,
                                           HWBaseboard(BaseboardNum).EquipID,
                                           "User-Specified Maximum Water Flow Rate [m3/s]",
                                           HWBaseboard(BaseboardNum).WaterVolFlowRateMax);
                    }
                } else {
                    CheckZoneSizing(cCMO_BBRadiator_Water, HWBaseboard(BaseboardNum).EquipID);
                    DesCoilLoad = RatedCapacityDes;
                    if (DesCoilLoad >= SmallLoad) {
                        Cp = GetSpecificHeatGlycol(PlantLoop(HWBaseboard(BaseboardNum).LoopNum).FluidName,
                                                   HWInitConvTemp,
                                                   PlantLoop(HWBaseboard(BaseboardNum).LoopNum).FluidIndex,
                                                   RoutineName);
                        rho = GetDensityGlycol(PlantLoop(HWBaseboard(BaseboardNum).LoopNum).FluidName,
                                               HWInitConvTemp,
                                               PlantLoop(HWBaseboard(BaseboardNum).LoopNum).FluidIndex,
                                               RoutineName);
                        WaterVolFlowRateMaxDes = DesCoilLoad / (PlantSizData(PltSizHeatNum).DeltaT * Cp * rho);
                    } else {
                        WaterVolFlowRateMaxDes = 0.0;
                    }

                    if (FlowAutoSize) {
                        HWBaseboard(BaseboardNum).WaterVolFlowRateMax = WaterVolFlowRateMaxDes;
                        ReportSizingOutput(cCMO_BBRadiator_Water,
                                           HWBaseboard(BaseboardNum).EquipID,
                                           "Design Size Maximum Water Flow Rate [m3/s]",
                                           WaterVolFlowRateMaxDes);
                    } else { // Hard-sized with sizing data
                        if (HWBaseboard(BaseboardNum).WaterVolFlowRateMax > 0.0 && WaterVolFlowRateMaxDes > 0.0) {
                            WaterVolFlowRateMaxUser = HWBaseboard(BaseboardNum).WaterVolFlowRateMax;
                            ReportSizingOutput(cCMO_BBRadiator_Water,
                                               HWBaseboard(BaseboardNum).EquipID,
                                               "Design Size Maximum Water Flow Rate [m3/s]",
                                               WaterVolFlowRateMaxDes,
                                               "User-Specified Maximum Water Flow Rate [m3/s]",
                                               WaterVolFlowRateMaxUser);
                            if (DisplayExtraWarnings) {
                                if ((std::abs(WaterVolFlowRateMaxDes - WaterVolFlowRateMaxUser) / WaterVolFlowRateMaxUser) >
                                    AutoVsHardSizingThreshold) {
                                    ShowMessage(
                                        "SizeHWBaseboard: Potential issue with equipment sizing for ZoneHVAC:Baseboard:RadiantConvective:Water=\"" +
                                        HWBaseboard(BaseboardNum).EquipID + "\".");
                                    ShowContinueError("User-Specified Maximum Water Flow Rate of " + RoundSigDigits(WaterVolFlowRateMaxUser, 5) +
                                                      " [m3/s]");
                                    ShowContinueError("differs from Design Size Maximum Water Flow Rate of " +
                                                      RoundSigDigits(WaterVolFlowRateMaxDes, 5) + " [m3/s]");
                                    ShowContinueError("This may, or may not, indicate mismatched component sizes.");
                                    ShowContinueError("Verify that the value entered is intended and is consistent with other components.");
                                }
                            }
                        }
                    }
                }
                if (HWBaseboard(BaseboardNum).WaterTempAvg > 0.0 && HWBaseboard(BaseboardNum).WaterMassFlowRateStd > 0.0 &&
                    HWBaseboard(BaseboardNum).RatedCapacity > 0.0) {
                    DesCoilLoad = HWBaseboard(BaseboardNum).RatedCapacity;
                    WaterMassFlowRateStd = HWBaseboard(BaseboardNum).WaterMassFlowRateStd;
                } else if (HWBaseboard(BaseboardNum).RatedCapacity == AutoSize || HWBaseboard(BaseboardNum).RatedCapacity == 0.0) {
                    DesCoilLoad = RatedCapacityDes;
                    rho = GetDensityGlycol(PlantLoop(HWBaseboard(BaseboardNum).LoopNum).FluidName,
                                           DataGlobals::HWInitConvTemp,
                                           PlantLoop(HWBaseboard(BaseboardNum).LoopNum).FluidIndex,
                                           RoutineNameFull);
                    WaterMassFlowRateStd = HWBaseboard(BaseboardNum).WaterVolFlowRateMax * rho;
                }
                if (DesCoilLoad >= SmallLoad) {
                    // Calculate UA value
                    // Air mass flow rate is obtained from the following linear equation
                    // m_dot = 0.0062 + 2.75e-05*q
                    AirMassFlowRate = Constant + Coeff * DesCoilLoad;
                    Cp = GetSpecificHeatGlycol(PlantLoop(HWBaseboard(BaseboardNum).LoopNum).FluidName,
                                               HWBaseboard(BaseboardNum).WaterTempAvg,
                                               PlantLoop(HWBaseboard(BaseboardNum).LoopNum).FluidIndex,
                                               RoutineName);
                    WaterInletTempStd = (DesCoilLoad / (2.0 * WaterMassFlowRateStd * Cp)) + HWBaseboard(BaseboardNum).WaterTempAvg;
                    WaterOutletTempStd = std::abs((2.0 * HWBaseboard(BaseboardNum).WaterTempAvg) - WaterInletTempStd);
                    AirOutletTempStd = (DesCoilLoad / (AirMassFlowRate * CPAirStd)) + AirInletTempStd;
                    HWBaseboard(BaseboardNum).AirMassFlowRateStd = AirMassFlowRate;
                    // Check Ta,out < Tw,in
                    if (AirOutletTempStd >= WaterInletTempStd) {
                        ShowSevereError("SizeHWBaseboard: ZoneHVAC:Baseboard:RadiantConvective:Water=\"" + HWBaseboard(BaseboardNum).EquipID + "\".");
                        ShowContinueError("...Air Outlet temperature must be below the Water Inlet temperature");
                        ShowContinueError("...Air Outlet Temperature=[" + RoundSigDigits(AirOutletTempStd, 2) + "], Water Inlet Temperature=[" +
                                          RoundSigDigits(WaterInletTempStd, 2) + "].");
                        AirOutletTempStd = WaterInletTempStd - 0.01;
                        ShowContinueError("...Air Outlet Temperature set to [" + RoundSigDigits(AirOutletTempStd, 2) + "].");
                    }
                    // Check Tw,out < Ta,in
                    if (AirInletTempStd >= WaterOutletTempStd) {
                        ShowSevereError("SizeHWBaseboard: ZoneHVAC:Baseboard:RadiantConvective:Water=\"" + HWBaseboard(BaseboardNum).EquipID + "\".");
                        ShowContinueError("...Water Outlet temperature must be below the Air Inlet temperature");
                        ShowContinueError("...Air Inlet Temperature=[" + RoundSigDigits(AirInletTempStd, 2) + "], Water Outlet Temperature=[" +
                                          RoundSigDigits(WaterOutletTempStd, 2) + "].");
                        WaterOutletTempStd = AirInletTempStd + 0.01;
                        ShowContinueError("...Water Outlet Temperature set to [" + RoundSigDigits(WaterOutletTempStd, 2) + "].");
                    }
                    // LMTD calculation
                    DeltaT1 = WaterInletTempStd - AirOutletTempStd;
                    DeltaT2 = WaterOutletTempStd - AirInletTempStd;
                    LMTD = (DeltaT1 - DeltaT2) / (std::log(DeltaT1 / DeltaT2));
                    HWBaseboard(BaseboardNum).UA = DesCoilLoad / LMTD;
                } else {
                    HWBaseboard(BaseboardNum).UA = 0.0;
                }
                // Report an UA value
                ReportSizingOutput(
                    cCMO_BBRadiator_Water, HWBaseboard(BaseboardNum).EquipID, "U-Factor times Area [W/C]", HWBaseboard(BaseboardNum).UA);
            }
        } else {
            // if there is no heating Sizing:Plant object and autosizng was requested, issue an error message
            if (HWBaseboard(BaseboardNum).WaterVolFlowRateMax == AutoSize || HWBaseboard(BaseboardNum).RatedCapacity == AutoSize ||
                HWBaseboard(BaseboardNum).RatedCapacity == 0.0) {
                ShowSevereError("Autosizing of hot water baseboard requires a heating loop Sizing:Plant object");
                ShowContinueError("Occurs in Hot Water Baseboard Heater=" + HWBaseboard(BaseboardNum).EquipID);
                ErrorsFound = true;
            }
            // calculate UA from rated capacities
            HWBaseboard(BaseboardNum).RatedCapacity = RatedCapacityDes;
            DesCoilLoad = RatedCapacityDes;

            if (DesCoilLoad >= SmallLoad) {
                WaterMassFlowRateStd = HWBaseboard(BaseboardNum).WaterMassFlowRateStd;
                // m_dot = 0.0062 + 2.75e-05*q
                AirMassFlowRate = Constant + Coeff * DesCoilLoad;
                Cp = GetSpecificHeatGlycol(PlantLoop(HWBaseboard(BaseboardNum).LoopNum).FluidName,
                                           HWBaseboard(BaseboardNum).WaterTempAvg,
                                           PlantLoop(HWBaseboard(BaseboardNum).LoopNum).FluidIndex,
                                           RoutineName);
                WaterInletTempStd = (DesCoilLoad / (2.0 * WaterMassFlowRateStd * Cp)) + HWBaseboard(BaseboardNum).WaterTempAvg;
                WaterOutletTempStd = std::abs((2.0 * HWBaseboard(BaseboardNum).WaterTempAvg) - WaterInletTempStd);
                AirOutletTempStd = (DesCoilLoad / (AirMassFlowRate * CPAirStd)) + AirInletTempStd;
                HWBaseboard(BaseboardNum).AirMassFlowRateStd = AirMassFlowRate;

                // Check Ta,out < Tw,in
                if (AirOutletTempStd >= WaterInletTempStd) {
                    ShowSevereError("SizeHWBaseboard: ZoneHVAC:Baseboard:RadiantConvective:Water=\"" + HWBaseboard(BaseboardNum).EquipID + "\".");
                    ShowContinueError("...Air Outlet temperature must be below the Water Inlet temperature");
                    ShowContinueError("...Air Outlet Temperature=[" + RoundSigDigits(AirOutletTempStd, 2) + "], Water Inlet Temperature=[" +
                                      RoundSigDigits(WaterInletTempStd, 2) + "].");
                    AirOutletTempStd = WaterInletTempStd - 0.01;
                    ShowContinueError("...Air Outlet Temperature set to [" + RoundSigDigits(AirOutletTempStd, 2) + "].");
                }
                // Check Tw,out < Ta,in
                if (AirInletTempStd >= WaterOutletTempStd) {
                    ShowSevereError("SizeHWBaseboard: ZoneHVAC:Baseboard:RadiantConvective:Water=\"" + HWBaseboard(BaseboardNum).EquipID + "\".");
                    ShowContinueError("...Water Outlet temperature must be below the Air Inlet temperature");
                    ShowContinueError("...Air Inlet Temperature=[" + RoundSigDigits(AirInletTempStd, 2) + "], Water Outlet Temperature=[" +
                                      RoundSigDigits(WaterOutletTempStd, 2) + "].");
                    WaterOutletTempStd = AirInletTempStd + 0.01;
                    ShowContinueError("...Water Outlet Temperature set to [" + RoundSigDigits(WaterOutletTempStd, 2) + "].");
                }
                // LMTD calculation
                DeltaT1 = WaterInletTempStd - AirOutletTempStd;
                DeltaT2 = WaterOutletTempStd - AirInletTempStd;
                LMTD = (DeltaT1 - DeltaT2) / (std::log(DeltaT1 / DeltaT2));
                HWBaseboard(BaseboardNum).UA = DesCoilLoad / LMTD;
            } else {
                HWBaseboard(BaseboardNum).UA = 0.0;
            }
            // Report an UA value
            ReportSizingOutput(cCMO_BBRadiator_Water, HWBaseboard(BaseboardNum).EquipID, "U-Factor times Area [W/C]", HWBaseboard(BaseboardNum).UA);
        }
        // save the design water flow rate for use by the water loop sizing algorithms
        RegisterPlantCompDesignFlow(HWBaseboard(BaseboardNum).WaterInletNode, HWBaseboard(BaseboardNum).WaterVolFlowRateMax);

        if (ErrorsFound) {
            ShowFatalError("Preceding sizing errors cause program termination");
        }
    }

<<<<<<< HEAD
    void CalcHWBaseboard(ConvectionCoefficientsData &dataConvectionCoefficients, int &BaseboardNum, Real64 &LoadMet)
=======
    void CalcHWBaseboard(ZoneTempPredictorCorrectorData &dataZoneTempPredictorCorrector, int &BaseboardNum, Real64 &LoadMet)
>>>>>>> 686ceeb8
    {
        // SUBROUTINE INFORMATION:
        //       AUTHOR         Russ Taylor
        //       DATE WRITTEN   Nov 1997
        //       MODIFIED       May 2000 Fred Buhl
        //                      Aug 2007 Daeho Kang (Add the calculation of radiant heat source)
        //                      Sep 2011 LKL/BG - resimulate only zones needing it for Radiant systems
        //       RE-ENGINEERED  na

        // PURPOSE OF THIS SUBROUTINE:
        // This subroutine calculates both the convective and radiant heat transfer rate
        // in a hot water baseboard heater.  The heater is assumed to be crossflowwith
        // both fluids unmixed.  The air flow is bouyancy driven and a constant airflow
        // and a constant airflow velocity of 0.5m/s is assumed.

        // METHODOLOGY EMPLOYED:
        // na

        // REFERENCES:
        // Incropera and DeWitt, Fundamentals of Heat and Mass Transfer
        // Chapter 11.4, p. 523, eq. 11.33

        // Using/Aliasing
        using namespace DataSizing;
        using DataLoopNode::Node;
        using DataZoneEnergyDemands::CurDeadBandOrSetback;
        using DataZoneEnergyDemands::ZoneSysEnergyDemand;
        using PlantUtilities::SetActuatedBranchFlowRate;
        using ScheduleManager::GetCurrentScheduleValue;

        // Locals
        // SUBROUTINE ARGUMENT DEFINITIONS:

        // SUBROUTINE PARAMETER DEFINITIONS:
        Real64 const MinFrac(0.0005); // Minimum fraction that delivers radiant heats to surfaces
        static std::string const RoutineName("CalcHWBaseboard");

        // INTERFACE BLOCK SPECIFICATIONS
        // na

        // DERIVED TYPE DEFINITIONS
        // na

        // SUBROUTINE LOCAL VARIABLE DECLARATIONS:
        int ZoneNum;
        Real64 RadHeat;
        Real64 BBHeat;
        Real64 AirInletTemp;
        Real64 AirOutletTemp;
        Real64 WaterInletTemp;
        Real64 WaterOutletTemp;
        Real64 WaterMassFlowRate;
        Real64 AirMassFlowRate;
        Real64 CapacitanceAir;
        Real64 CapacitanceWater;
        Real64 CapacitanceMax;
        Real64 CapacitanceMin;
        Real64 CapacityRatio;
        Real64 NTU;
        Real64 Effectiveness;
        Real64 AA;
        Real64 BB;
        Real64 CC;
        Real64 QZnReq;
        Real64 Cp;

        ZoneNum = HWBaseboard(BaseboardNum).ZonePtr;
        QZnReq = ZoneSysEnergyDemand(ZoneNum).RemainingOutputReqToHeatSP;
        AirInletTemp = HWBaseboard(BaseboardNum).AirInletTemp;
        AirOutletTemp = AirInletTemp;
        WaterInletTemp = HWBaseboard(BaseboardNum).WaterInletTemp;
        WaterOutletTemp = WaterInletTemp;
        WaterMassFlowRate = Node(HWBaseboard(BaseboardNum).WaterInletNode).MassFlowRate;

        if (QZnReq > SmallLoad && !CurDeadBandOrSetback(ZoneNum) && (GetCurrentScheduleValue(HWBaseboard(BaseboardNum).SchedPtr) > 0) &&
            (WaterMassFlowRate > 0.0)) {
            // Calculate air mass flow rate
            AirMassFlowRate = HWBaseboard(BaseboardNum).AirMassFlowRateStd * (WaterMassFlowRate / HWBaseboard(BaseboardNum).WaterMassFlowRateMax);
            CapacitanceAir = PsyCpAirFnW(HWBaseboard(BaseboardNum).AirInletHumRat) * AirMassFlowRate;
            Cp = GetSpecificHeatGlycol(PlantLoop(HWBaseboard(BaseboardNum).LoopNum).FluidName,
                                       WaterInletTemp,
                                       PlantLoop(HWBaseboard(BaseboardNum).LoopNum).FluidIndex,
                                       RoutineName);

            CapacitanceWater = Cp * WaterMassFlowRate;
            CapacitanceMax = max(CapacitanceAir, CapacitanceWater);
            CapacitanceMin = min(CapacitanceAir, CapacitanceWater);
            CapacityRatio = CapacitanceMin / CapacitanceMax;
            NTU = HWBaseboard(BaseboardNum).UA / CapacitanceMin;

            // The effectiveness is given by the following formula:
            // Effectiveness = 1. - EXP((1./CapacityRatio)*(NTU)**0.22*(EXP(-CapacityRatio*(NTU)**0.78)-1.))
            // To prevent possible underflows (numbers smaller than the computer can handle) we must break
            // the calculation up into steps and check the size of the exponential arguments.
            AA = -CapacityRatio * std::pow(NTU, 0.78);
            if (AA < -20.0) {
                BB = 0.0;
            } else {
                BB = std::exp(AA);
            }
            CC = (1.0 / CapacityRatio) * std::pow(NTU, 0.22) * (BB - 1.0);
            if (CC < -20.0) {
                Effectiveness = 1.0;
            } else {
                Effectiveness = 1.0 - std::exp(CC);
            }

            AirOutletTemp = AirInletTemp + Effectiveness * CapacitanceMin * (WaterInletTemp - AirInletTemp) / CapacitanceAir;
            WaterOutletTemp = WaterInletTemp - CapacitanceAir * (AirOutletTemp - AirInletTemp) / CapacitanceWater;
            BBHeat = CapacitanceWater * (WaterInletTemp - WaterOutletTemp);
            RadHeat = BBHeat * HWBaseboard(BaseboardNum).FracRadiant;
            QBBRadSource(BaseboardNum) = RadHeat;

            if (HWBaseboard(BaseboardNum).FracRadiant <= MinFrac) {
                LoadMet = BBHeat;
            } else {

                // Now, distribute the radiant energy of all systems to the appropriate surfaces, to people, and the air
                DistributeBBRadGains();
                // Now "simulate" the system by recalculating the heat balances
                HeatBalanceSurfaceManager::CalcHeatBalanceOutsideSurf(dataConvectionCoefficients, ZoneNum);

<<<<<<< HEAD
                HeatBalanceSurfaceManager::CalcHeatBalanceInsideSurf(dataConvectionCoefficients, ZoneNum);
=======
                HeatBalanceSurfaceManager::CalcHeatBalanceInsideSurf(dataZoneTempPredictorCorrector, ZoneNum);
>>>>>>> 686ceeb8

                // Here an assumption is made regarding radiant heat transfer to people.
                // While the radiant heat transfer to people array will be used by the thermal comfort
                // routines, the energy transfer to people would get lost from the perspective
                // of the heat balance.  So, to avoid this net loss of energy which clearly
                // gets added to the zones, we must account for it somehow.  This assumption
                // that all energy radiated to people is converted to convective energy is
                // not very precise, but at least it conserves energy. The system impact to heat balance
                // should include this.
                LoadMet = (SumHATsurf(ZoneNum) - ZeroSourceSumHATsurf(ZoneNum)) + (BBHeat * HWBaseboard(BaseboardNum).FracConvect) +
                          (RadHeat * HWBaseboard(BaseboardNum).FracDistribPerson);
            }
            HWBaseboard(BaseboardNum).WaterOutletEnthalpy = HWBaseboard(BaseboardNum).WaterInletEnthalpy - BBHeat / WaterMassFlowRate;
        } else {
            CapacitanceWater = 0.0;
            CapacitanceMax = 0.0;
            CapacitanceMin = 0.0;
            NTU = 0.0;
            Effectiveness = 0.0;
            AirOutletTemp = AirInletTemp;
            WaterOutletTemp = WaterInletTemp;
            BBHeat = 0.0;
            LoadMet = 0.0;
            RadHeat = 0.0;
            WaterMassFlowRate = 0.0;
            AirMassFlowRate = 0.0;
            QBBRadSource(BaseboardNum) = 0.0;
            HWBaseboard(BaseboardNum).WaterOutletEnthalpy = HWBaseboard(BaseboardNum).WaterInletEnthalpy;
            SetActuatedBranchFlowRate(WaterMassFlowRate,
                                      HWBaseboard(BaseboardNum).WaterInletNode,
                                      HWBaseboard(BaseboardNum).LoopNum,
                                      HWBaseboard(BaseboardNum).LoopSideNum,
                                      HWBaseboard(BaseboardNum).BranchNum,
                                      false);
        }

        HWBaseboard(BaseboardNum).WaterOutletTemp = WaterOutletTemp;
        HWBaseboard(BaseboardNum).AirOutletTemp = AirOutletTemp;
        HWBaseboard(BaseboardNum).WaterMassFlowRate = WaterMassFlowRate;
        HWBaseboard(BaseboardNum).AirMassFlowRate = AirMassFlowRate;
        HWBaseboard(BaseboardNum).TotPower = LoadMet;
        HWBaseboard(BaseboardNum).Power = BBHeat;
        HWBaseboard(BaseboardNum).ConvPower = BBHeat - RadHeat;
        HWBaseboard(BaseboardNum).RadPower = RadHeat;
    }

    void UpdateHWBaseboard(int const BaseboardNum)
    {

        // SUBROUTINE INFORMATION:
        //       AUTHOR         Russ Taylor
        //                      Rick Strand
        //       DATE WRITTEN   Nov 1997
        //                      February 2001
        //       MODIFIED       Aug 2007 Daeho Kang (Add the update of radiant source)
        //       RE-ENGINEERED  na

        // PURPOSE OF THIS SUBROUTINE:

        // METHODOLOGY EMPLOYED:
        // The update subrotines both in high temperature radiant radiator
        // and convective only baseboard radiator are combined and modified.

        // REFERENCES:
        // na

        // Using/Aliasing
        using DataGlobals::BeginEnvrnFlag;
        using DataGlobals::TimeStepZone;
        using DataLoopNode::Node;
        using PlantUtilities::SafeCopyPlantNode;

        // Locals
        // SUBROUTINE ARGUMENT DEFINITIONS:

        // SUBROUTINE PARAMETER DEFINITIONS:
        // na

        // INTERFACE BLOCK SPECIFICATIONS
        // na

        // DERIVED TYPE DEFINITIONS
        // na

        // SUBROUTINE LOCAL VARIABLE DECLARATIONS:
        int WaterInletNode;
        int WaterOutletNode;
        static int Iter(0);
        static bool MyEnvrnFlag(true);

        if (BeginEnvrnFlag && MyEnvrnFlag) {
            Iter = 0;
            MyEnvrnFlag = false;
        }
        if (!BeginEnvrnFlag) {
            MyEnvrnFlag = true;
        }

        // First, update the running average if necessary...
        if (LastSysTimeElapsed(BaseboardNum) == SysTimeElapsed) {
            QBBRadSrcAvg(BaseboardNum) -= LastQBBRadSrc(BaseboardNum) * LastTimeStepSys(BaseboardNum) / TimeStepZone;
        }
        // Update the running average and the "last" values with the current values of the appropriate variables
        QBBRadSrcAvg(BaseboardNum) += QBBRadSource(BaseboardNum) * TimeStepSys / TimeStepZone;

        LastQBBRadSrc(BaseboardNum) = QBBRadSource(BaseboardNum);
        LastSysTimeElapsed(BaseboardNum) = SysTimeElapsed;
        LastTimeStepSys(BaseboardNum) = TimeStepSys;

        WaterInletNode = HWBaseboard(BaseboardNum).WaterInletNode;
        WaterOutletNode = HWBaseboard(BaseboardNum).WaterOutletNode;

        // Set the outlet air nodes of the Baseboard
        // Set the outlet water nodes for the Coil
        SafeCopyPlantNode(WaterInletNode, WaterOutletNode);
        Node(WaterOutletNode).Temp = HWBaseboard(BaseboardNum).WaterOutletTemp;
        Node(WaterOutletNode).Enthalpy = HWBaseboard(BaseboardNum).WaterOutletEnthalpy;
    }

    void UpdateBBRadSourceValAvg(bool &HWBaseboardSysOn) // .TRUE. if the radiant system has run this zone time step
    {

        // SUBROUTINE INFORMATION:
        //       AUTHOR         Rick Strand
        //       DATE WRITTEN   February 2001
        //       MODIFIED       Aug 2007 Daeho Kang (Modification only for baseboard)
        //       RE-ENGINEERED  na

        // PURPOSE OF THIS SUBROUTINE:
        // To transfer the average value of the heat source over the entire
        // zone time step back to the heat balance routines so that the heat
        // balance algorithms can simulate one last time with the average source
        // to maintain some reasonable amount of continuity and energy balance
        // in the temperature and flux histories.

        // METHODOLOGY EMPLOYED:
        // All of the record keeping for the average term is done in the Update
        // routine so the only other thing that this subroutine does is check to
        // see if the system was even on.  If any average term is non-zero, then
        // one or more of the radiant systems was running.

        // REFERENCES:
        // na

        // USE STATEMENTS:
        // na

        // Locals
        // SUBROUTINE ARGUMENT DEFINITIONS:

        // SUBROUTINE PARAMETER DEFINITIONS:
        // na

        // INTERFACE BLOCK SPECIFICATIONS
        // na

        // DERIVED TYPE DEFINITIONS
        // na

        // SUBROUTINE LOCAL VARIABLE DECLARATIONS:
        int BaseboardNum; // DO loop counter for surface index

        // FLOW:
        HWBaseboardSysOn = false;

        // If this was never allocated, then there are no radiant systems in this input file (just RETURN)
        if (!allocated(QBBRadSrcAvg)) return;

        // If it was allocated, then we have to check to see if this was running at all...
        for (BaseboardNum = 1; BaseboardNum <= NumHWBaseboards; ++BaseboardNum) {
            if (QBBRadSrcAvg(BaseboardNum) != 0.0) {
                HWBaseboardSysOn = true;
                break; // DO loop
            }
        }

        QBBRadSource = QBBRadSrcAvg;

        DistributeBBRadGains(); // QBBRadSource has been modified so we need to redistribute gains
    }

    void DistributeBBRadGains()
    {

        // SUBROUTINE INFORMATION:
        //       AUTHOR         Rick Strand
        //       DATE WRITTEN   February 2001
        //       MODIFIED       Aug. 2007 Daeho Kang (Modification only for baseboard)
        //                      April 2010 Brent Griffith, max limit to protect surface temperature calcs
        //       RE-ENGINEERED  na

        // PURPOSE OF THIS SUBROUTINE:
        // To distribute the gains from the hot water basebaord heater
        // as specified in the user input file.  This includes distribution
        // of long wavelength radiant gains to surfaces and "people."

        // METHODOLOGY EMPLOYED:
        // We must cycle through all of the radiant systems because each
        // surface could feel the effect of more than one radiant system.
        // Note that the energy radiated to people is assumed to affect them
        // but them it is assumed to be convected to the air.

        // REFERENCES:
        // na

        // Using/Aliasing
        using DataHeatBalance::Zone;
        using DataHeatBalFanSys::MaxRadHeatFlux;
        using DataHeatBalFanSys::QHWBaseboardSurf;
        using DataHeatBalFanSys::QHWBaseboardToPerson;
        using DataSurfaces::Surface;
        using General::RoundSigDigits;

        // Locals
        // SUBROUTINE ARGUMENT DEFINITIONS:

        // SUBROUTINE PARAMETER DEFINITIONS:
        Real64 const SmallestArea(0.001); // Smallest area in meters squared (to avoid a divide by zero)

        // INTERFACE BLOCK SPECIFICATIONS
        // na

        // DERIVED TYPE DEFINITIONS
        // na

        // SUBROUTINE LOCAL VARIABLE DECLARATIONS:
        int RadSurfNum;           // Counter for surfaces receiving radiation from radiant heater
        int BaseboardNum;         // Counter for the baseboard
        int SurfNum;              // Pointer to the Surface derived type
        int ZoneNum;              // Pointer to the Zone derived type
        Real64 ThisSurfIntensity; // temporary for W/m2 term for rad on a surface

        // FLOW:
        // Initialize arrays
        QHWBaseboardSurf = 0.0;
        QHWBaseboardToPerson = 0.0;

        for (BaseboardNum = 1; BaseboardNum <= NumHWBaseboards; ++BaseboardNum) {

            ZoneNum = HWBaseboard(BaseboardNum).ZonePtr;
            if (ZoneNum <= 0) continue;
            QHWBaseboardToPerson(ZoneNum) += QBBRadSource(BaseboardNum) * HWBaseboard(BaseboardNum).FracDistribPerson;

            for (RadSurfNum = 1; RadSurfNum <= HWBaseboard(BaseboardNum).TotSurfToDistrib; ++RadSurfNum) {
                SurfNum = HWBaseboard(BaseboardNum).SurfacePtr(RadSurfNum);
                if (Surface(SurfNum).Area > SmallestArea) {
                    ThisSurfIntensity =
                        (QBBRadSource(BaseboardNum) * HWBaseboard(BaseboardNum).FracDistribToSurf(RadSurfNum) / Surface(SurfNum).Area);
                    QHWBaseboardSurf(SurfNum) += ThisSurfIntensity;
                    // CR 8074, trap for excessive intensity (throws off surface balance )
                    if (ThisSurfIntensity > MaxRadHeatFlux) {
                        ShowSevereError("DistributeBBRadGains:  excessive thermal radiation heat flux intensity detected");
                        ShowContinueError("Surface = " + Surface(SurfNum).Name);
                        ShowContinueError("Surface area = " + RoundSigDigits(Surface(SurfNum).Area, 3) + " [m2]");
                        ShowContinueError("Occurs in " + cCMO_BBRadiator_Water + " = " + HWBaseboard(BaseboardNum).EquipID);
                        ShowContinueError("Radiation intensity = " + RoundSigDigits(ThisSurfIntensity, 2) + " [W/m2]");
                        ShowContinueError("Assign a larger surface area or more surfaces in " + cCMO_BBRadiator_Water);
                        ShowFatalError("DistributeBBRadGains:  excessive thermal radiation heat flux intensity detected");
                    }
                } else {
                    ShowSevereError("DistributeBBRadGains:  surface not large enough to receive thermal radiation heat flux");
                    ShowContinueError("Surface = " + Surface(SurfNum).Name);
                    ShowContinueError("Surface area = " + RoundSigDigits(Surface(SurfNum).Area, 3) + " [m2]");
                    ShowContinueError("Occurs in " + cCMO_BBRadiator_Water + " = " + HWBaseboard(BaseboardNum).EquipID);
                    ShowContinueError("Assign a larger surface area or more surfaces in " + cCMO_BBRadiator_Water);
                    ShowFatalError("DistributeBBRadGains:  surface not large enough to receive thermal radiation heat flux");
                }
            }
        }
    }

    void ReportHWBaseboard(int const BaseboardNum)
    {

        // SUBROUTINE INFORMATION:
        //       AUTHOR         Daeho Kang
        //       DATE WRITTEN   Aug 2007
        //       MODIFIED       na
        //       RE-ENGINEERED  na

        // PURPOSE OF THIS SUBROUTINE: This subroutine

        // METHODOLOGY EMPLOYED:
        // na

        // REFERENCES:
        // na

        // Using/Aliasing
        using DataLoopNode::Node;
        using DataSurfaces::Surface;

        // Locals
        // SUBROUTINE ARGUMENT DEFINITIONS:

        // SUBROUTINE PARAMETER DEFINITIONS:
        // na

        // INTERFACE BLOCK SPECIFICATIONS
        // na

        // DERIVED TYPE DEFINITIONS
        // na

        // SUBROUTINE LOCAL VARIABLE DECLARATIONS:

        HWBaseboard(BaseboardNum).TotEnergy = HWBaseboard(BaseboardNum).TotPower * TimeStepSys * SecInHour;
        HWBaseboard(BaseboardNum).Energy = HWBaseboard(BaseboardNum).Power * TimeStepSys * SecInHour;
        HWBaseboard(BaseboardNum).ConvEnergy = HWBaseboard(BaseboardNum).ConvPower * TimeStepSys * SecInHour;
        HWBaseboard(BaseboardNum).RadEnergy = HWBaseboard(BaseboardNum).RadPower * TimeStepSys * SecInHour;
    }

    Real64 SumHATsurf(int const ZoneNum) // Zone number
    {

        // FUNCTION INFORMATION:
        //       AUTHOR         Peter Graham Ellis
        //       DATE WRITTEN   July 2003
        //       MODIFIED       na
        //       RE-ENGINEERED  na

        // PURPOSE OF THIS FUNCTION:
        // This function calculates the zone sum of Hc*Area*Tsurf.  It replaces the old SUMHAT.
        // The SumHATsurf code below is also in the CalcZoneSums subroutine in ZoneTempPredictorCorrector
        // and should be updated accordingly.

        // METHODOLOGY EMPLOYED:
        // na

        // REFERENCES:
        // na

        // Using/Aliasing
        using namespace DataSurfaces;
        using namespace DataHeatBalance;
        using namespace DataHeatBalSurface;

        // Return value
        Real64 SumHATsurf;

        // Locals
        // FUNCTION ARGUMENT DEFINITIONS:

        // FUNCTION LOCAL VARIABLE DECLARATIONS:
        int SurfNum; // Surface number
        Real64 Area; // Effective surface area

        // FLOW:
        SumHATsurf = 0.0;

        for (SurfNum = Zone(ZoneNum).SurfaceFirst; SurfNum <= Zone(ZoneNum).SurfaceLast; ++SurfNum) {
            if (!Surface(SurfNum).HeatTransSurf) continue; // Skip non-heat transfer surfaces

            Area = Surface(SurfNum).Area;

            if (Surface(SurfNum).Class == SurfaceClass_Window) {
                if (SurfaceWindow(SurfNum).ShadingFlag == IntShadeOn || SurfaceWindow(SurfNum).ShadingFlag == IntBlindOn) {
                    // The area is the shade or blind area = the sum of the glazing area and the divider area (which is zero if no divider)
                    Area += SurfaceWindow(SurfNum).DividerArea;
                }

                if (SurfaceWindow(SurfNum).FrameArea > 0.0) {
                    // Window frame contribution
                    SumHATsurf += HConvIn(SurfNum) * SurfaceWindow(SurfNum).FrameArea * (1.0 + SurfaceWindow(SurfNum).ProjCorrFrIn) *
                                  SurfaceWindow(SurfNum).FrameTempSurfIn;
                }

                if (SurfaceWindow(SurfNum).DividerArea > 0.0 && SurfaceWindow(SurfNum).ShadingFlag != IntShadeOn &&
                    SurfaceWindow(SurfNum).ShadingFlag != IntBlindOn) {
                    // Window divider contribution (only from shade or blind for window with divider and interior shade or blind)
                    SumHATsurf += HConvIn(SurfNum) * SurfaceWindow(SurfNum).DividerArea * (1.0 + 2.0 * SurfaceWindow(SurfNum).ProjCorrDivIn) *
                                  SurfaceWindow(SurfNum).DividerTempSurfIn;
                }
            }

            SumHATsurf += HConvIn(SurfNum) * Area * TempSurfInTmp(SurfNum);
        }

        return SumHATsurf;
    }

    void UpdateHWBaseboardPlantConnection(int const BaseboardTypeNum,         // type index
                                          std::string const &BaseboardName,   // component name
                                          int const EP_UNUSED(EquipFlowCtrl), // Flow control mode for the equipment
                                          int const EP_UNUSED(LoopNum),       // Plant loop index for where called from
                                          int const EP_UNUSED(LoopSide),      // Plant loop side index for where called from
                                          int &CompIndex,                     // Chiller number pointer
                                          bool const EP_UNUSED(FirstHVACIteration),
                                          bool &InitLoopEquip // If not zero, calculate the max load for operating conditions
    )
    {

        // SUBROUTINE INFORMATION:
        //       AUTHOR         Brent Griffith
        //       DATE WRITTEN   Sept. 2010
        //       MODIFIED       na
        //       RE-ENGINEERED  na

        // PURPOSE OF THIS SUBROUTINE:
        // update sim routine called from plant

        // METHODOLOGY EMPLOYED:
        // check input, provide comp index, call utility routines

        // Using/Aliasing
        using DataGlobals::KickOffSimulation;
        using DataPlant::ccSimPlantEquipTypes;
        using DataPlant::CriteriaType_HeatTransferRate;
        using DataPlant::CriteriaType_MassFlowRate;
        using DataPlant::CriteriaType_Temperature;
        using DataPlant::TypeOf_Baseboard_Rad_Conv_Water;
        using General::TrimSigDigits;
        using PlantUtilities::PullCompInterconnectTrigger;

        // SUBROUTINE LOCAL VARIABLE DECLARATIONS:

        int BaseboardNum;

        // Find the correct baseboard
        if (CompIndex == 0) {
            BaseboardNum = UtilityRoutines::FindItemInList(BaseboardName, HWBaseboard, &HWBaseboardParams::EquipID);
            if (BaseboardNum == 0) {
                ShowFatalError("UpdateHWBaseboardPlantConnection: Specified baseboard not valid =" + BaseboardName);
            }
            CompIndex = BaseboardNum;
        } else {
            BaseboardNum = CompIndex;
            if (BaseboardNum > NumHWBaseboards || BaseboardNum < 1) {
                ShowFatalError("UpdateHWBaseboardPlantConnection:  Invalid CompIndex passed=" + TrimSigDigits(BaseboardNum) +
                               ", Number of baseboards=" + TrimSigDigits(NumHWBaseboards) + ", Entered baseboard name=" + BaseboardName);
            }
            if (KickOffSimulation) {
                if (BaseboardName != HWBaseboard(BaseboardNum).EquipID) {
                    ShowFatalError("UpdateHWBaseboardPlantConnection: Invalid CompIndex passed=" + TrimSigDigits(BaseboardNum) + ", baseboard name=" +
                                   BaseboardName + ", stored baseboard Name for that index=" + HWBaseboard(BaseboardNum).EquipID);
                }
                if (BaseboardTypeNum != TypeOf_Baseboard_Rad_Conv_Water) {
                    ShowFatalError("UpdateHWBaseboardPlantConnection: Invalid CompIndex passed=" + TrimSigDigits(BaseboardNum) + ", baseboard name=" +
                                   BaseboardName + ", stored baseboard Name for that index=" + ccSimPlantEquipTypes(BaseboardTypeNum));
                }
            }
        }

        if (InitLoopEquip) {
            return;
        }

        PullCompInterconnectTrigger(HWBaseboard(BaseboardNum).LoopNum,
                                    HWBaseboard(BaseboardNum).LoopSideNum,
                                    HWBaseboard(BaseboardNum).BranchNum,
                                    HWBaseboard(BaseboardNum).CompNum,
                                    HWBaseboard(BaseboardNum).BBLoadReSimIndex,
                                    HWBaseboard(BaseboardNum).LoopNum,
                                    HWBaseboard(BaseboardNum).LoopSideNum,
                                    CriteriaType_HeatTransferRate,
                                    HWBaseboard(BaseboardNum).Power);

        PullCompInterconnectTrigger(HWBaseboard(BaseboardNum).LoopNum,
                                    HWBaseboard(BaseboardNum).LoopSideNum,
                                    HWBaseboard(BaseboardNum).BranchNum,
                                    HWBaseboard(BaseboardNum).CompNum,
                                    HWBaseboard(BaseboardNum).BBMassFlowReSimIndex,
                                    HWBaseboard(BaseboardNum).LoopNum,
                                    HWBaseboard(BaseboardNum).LoopSideNum,
                                    CriteriaType_MassFlowRate,
                                    HWBaseboard(BaseboardNum).WaterMassFlowRate);

        PullCompInterconnectTrigger(HWBaseboard(BaseboardNum).LoopNum,
                                    HWBaseboard(BaseboardNum).LoopSideNum,
                                    HWBaseboard(BaseboardNum).BranchNum,
                                    HWBaseboard(BaseboardNum).CompNum,
                                    HWBaseboard(BaseboardNum).BBInletTempFlowReSimIndex,
                                    HWBaseboard(BaseboardNum).LoopNum,
                                    HWBaseboard(BaseboardNum).LoopSideNum,
                                    CriteriaType_Temperature,
                                    HWBaseboard(BaseboardNum).WaterOutletTemp);
    }

    //*****************************************************************************************

} // namespace HWBaseboardRadiator

} // namespace EnergyPlus<|MERGE_RESOLUTION|>--- conflicted
+++ resolved
@@ -1244,11 +1244,7 @@
         }
     }
 
-<<<<<<< HEAD
-    void CalcHWBaseboard(ConvectionCoefficientsData &dataConvectionCoefficients, int &BaseboardNum, Real64 &LoadMet)
-=======
-    void CalcHWBaseboard(ZoneTempPredictorCorrectorData &dataZoneTempPredictorCorrector, int &BaseboardNum, Real64 &LoadMet)
->>>>>>> 686ceeb8
+    void CalcHWBaseboard(ConvectionCoefficientsData &dataConvectionCoefficients, ZoneTempPredictorCorrectorData &dataZoneTempPredictorCorrector, int &BaseboardNum, Real64 &LoadMet)
     {
         // SUBROUTINE INFORMATION:
         //       AUTHOR         Russ Taylor
@@ -1371,11 +1367,7 @@
                 // Now "simulate" the system by recalculating the heat balances
                 HeatBalanceSurfaceManager::CalcHeatBalanceOutsideSurf(dataConvectionCoefficients, ZoneNum);
 
-<<<<<<< HEAD
-                HeatBalanceSurfaceManager::CalcHeatBalanceInsideSurf(dataConvectionCoefficients, ZoneNum);
-=======
-                HeatBalanceSurfaceManager::CalcHeatBalanceInsideSurf(dataZoneTempPredictorCorrector, ZoneNum);
->>>>>>> 686ceeb8
+                HeatBalanceSurfaceManager::CalcHeatBalanceInsideSurf(dataConvectionCoefficients, dataZoneTempPredictorCorrector, ZoneNum);
 
                 // Here an assumption is made regarding radiant heat transfer to people.
                 // While the radiant heat transfer to people array will be used by the thermal comfort
