// EnergyPlus, Copyright (c) 1996-2020, The Board of Trustees of the University of Illinois,
// The Regents of the University of California, through Lawrence Berkeley National Laboratory
// (subject to receipt of any required approvals from the U.S. Dept. of Energy), Oak Ridge
// National Laboratory, managed by UT-Battelle, Alliance for Sustainable Energy, LLC, and other
// contributors. All rights reserved.
//
// NOTICE: This Software was developed under funding from the U.S. Department of Energy and the
// U.S. Government consequently retains certain rights. As such, the U.S. Government has been
// granted for itself and others acting on its behalf a paid-up, nonexclusive, irrevocable,
// worldwide license in the Software to reproduce, distribute copies to the public, prepare
// derivative works, and perform publicly and display publicly, and to permit others to do so.
//
// Redistribution and use in source and binary forms, with or without modification, are permitted
// provided that the following conditions are met:
//
// (1) Redistributions of source code must retain the above copyright notice, this list of
//     conditions and the following disclaimer.
//
// (2) Redistributions in binary form must reproduce the above copyright notice, this list of
//     conditions and the following disclaimer in the documentation and/or other materials
//     provided with the distribution.
//
// (3) Neither the name of the University of California, Lawrence Berkeley National Laboratory,
//     the University of Illinois, U.S. Dept. of Energy nor the names of its contributors may be
//     used to endorse or promote products derived from this software without specific prior
//     written permission.
//
// (4) Use of EnergyPlus(TM) Name. If Licensee (i) distributes the software in stand-alone form
//     without changes from the version obtained under this License, or (ii) Licensee makes a
//     reference solely to the software portion of its product, Licensee must refer to the
//     software as "EnergyPlus version X" software, where "X" is the version number Licensee
//     obtained under this License and may not use a different name for the software. Except as
//     specifically required in this Section (4), Licensee shall not use in a company name, a
//     product name, in advertising, publicity, or other promotional activities any name, trade
//     name, trademark, logo, or other designation of "EnergyPlus", "E+", "e+" or confusingly
//     similar designation, without the U.S. Department of Energy's prior written consent.
//
// THIS SOFTWARE IS PROVIDED BY THE COPYRIGHT HOLDERS AND CONTRIBUTORS "AS IS" AND ANY EXPRESS OR
// IMPLIED WARRANTIES, INCLUDING, BUT NOT LIMITED TO, THE IMPLIED WARRANTIES OF MERCHANTABILITY
// AND FITNESS FOR A PARTICULAR PURPOSE ARE DISCLAIMED. IN NO EVENT SHALL THE COPYRIGHT OWNER OR
// CONTRIBUTORS BE LIABLE FOR ANY DIRECT, INDIRECT, INCIDENTAL, SPECIAL, EXEMPLARY, OR
// CONSEQUENTIAL DAMAGES (INCLUDING, BUT NOT LIMITED TO, PROCUREMENT OF SUBSTITUTE GOODS OR
// SERVICES; LOSS OF USE, DATA, OR PROFITS; OR BUSINESS INTERRUPTION) HOWEVER CAUSED AND ON ANY
// THEORY OF LIABILITY, WHETHER IN CONTRACT, STRICT LIABILITY, OR TORT (INCLUDING NEGLIGENCE OR
// OTHERWISE) ARISING IN ANY WAY OUT OF THE USE OF THIS SOFTWARE, EVEN IF ADVISED OF THE
// POSSIBILITY OF SUCH DAMAGE.

// C++ Headers
#include <cmath>

// ObjexxFCL Headers
#include <ObjexxFCL/Fmath.hh>
#include <ObjexxFCL/gio.hh>
#include <ObjexxFCL/string.functions.hh>

// EnergyPlus Headers
#include <EnergyPlus/BranchNodeConnections.hh>
#include <EnergyPlus/DataDefineEquip.hh>
#include <EnergyPlus/DataEnvironment.hh>
#include <EnergyPlus/DataHeatBalance.hh>
#include <EnergyPlus/DataLoopNode.hh>
#include <EnergyPlus/DataRuntimeLanguage.hh>
#include <EnergyPlus/DataWater.hh>
#include <EnergyPlus/DataZoneEnergyDemands.hh>
#include <EnergyPlus/DataZoneEquipment.hh>
#include <EnergyPlus/EMSManager.hh>
#include <EnergyPlus/FluidProperties.hh>
#include <EnergyPlus/General.hh>
#include <EnergyPlus/GlobalNames.hh>
#include <EnergyPlus/HeatBalanceInternalHeatGains.hh>
#include <EnergyPlus/InputProcessing/InputProcessor.hh>
#include <EnergyPlus/NodeInputManager.hh>
#include <EnergyPlus/Plant/PlantLocation.hh>
#include <EnergyPlus/PlantUtilities.hh>
#include <EnergyPlus/PluginManager.hh>
#include <EnergyPlus/Psychrometrics.hh>
#include <EnergyPlus/UserDefinedComponents.hh>
#include <EnergyPlus/UtilityRoutines.hh>
#include <EnergyPlus/WaterManager.hh>

namespace EnergyPlus {

namespace UserDefinedComponents {

    // Module containing the routines dealing with the User Defined HVAC and Plant component models

    // MODULE INFORMATION:
    //       AUTHOR         B. Griffith
    //       DATE WRITTEN   January 2012
    //       MODIFIED       na
    //       RE-ENGINEERED  na

    // PURPOSE OF THIS MODULE:
    // Collect component models for custom program with Erl.

    int NumUserPlantComps(0);
    int NumUserCoils(0);
    int NumUserZoneAir(0);
    int NumUserAirTerminals(0);

    Array1D_bool CheckUserPlantCompName;
    Array1D_bool CheckUserCoilName;
    Array1D_bool CheckUserZoneAirName;
    Array1D_bool CheckUserAirTerminal;

    bool GetInput(true);
    bool GetPlantCompInput(true);

    Array1D<UserPlantComponentStruct> UserPlantComp;
    Array1D<UserCoilComponentStruct> UserCoil;
    Array1D<UserZoneHVACForcedAirComponentStruct> UserZoneAirHVAC;
    Array1D<UserAirTerminalComponentStruct> UserAirTerminal;

    void clear_state()
    {
        NumUserPlantComps = 0;
        NumUserCoils = 0;
        NumUserZoneAir = 0;
        NumUserAirTerminals = 0;

        CheckUserPlantCompName.deallocate();
        CheckUserCoilName.deallocate();
        CheckUserZoneAirName.deallocate();
        CheckUserAirTerminal.deallocate();

        UserPlantComp.deallocate();
        UserCoil.deallocate();
        UserZoneAirHVAC.deallocate();
        UserAirTerminal.deallocate();
    }

    PlantComponent *UserPlantComponentStruct::factory(std::string const &objectName)
    {
        // Process the input data
        if (GetPlantCompInput) {
            GetUserDefinedPlantComponents();
            GetPlantCompInput = false;
        }
        // Now look for this particular object
        for (auto &thisComp : UserPlantComp) {
            if (thisComp.Name == objectName) {
                return &thisComp;
            }
        }
        // If we didn't find it, fatal
        ShowFatalError("LocalUserDefinedPlantComponentFactory: Error getting inputs for object named: " + objectName); // LCOV_EXCL_LINE
        // Shut up the compiler
        return nullptr; // LCOV_EXCL_LINE
    }

    void UserPlantComponentStruct::onInitLoopEquip(const PlantLocation &calledFromLocation)
    {
        bool anyEMSRan;
        Real64 myLoad = 0.0;
        int thisLoop = 0;

        this->initialize(calledFromLocation.loopNum, myLoad);

        for (int loop = 1; loop <= this->NumPlantConnections; ++loop) {
            if (calledFromLocation.loopNum != this->Loop(loop).LoopNum) continue;
            if (calledFromLocation.loopSideNum != this->Loop(loop).LoopSideNum) continue;
            thisLoop = loop;
        }

        if (thisLoop > 0) {
            if (this->Loop(thisLoop).ErlInitProgramMngr > 0) {
                EMSManager::ManageEMS(DataGlobals::emsCallFromUserDefinedComponentModel, anyEMSRan, this->Loop(thisLoop).ErlInitProgramMngr);
            }

            PlantUtilities::InitComponentNodes(this->Loop(thisLoop).MassFlowRateMin,
                                               this->Loop(thisLoop).MassFlowRateMax,
                                               this->Loop(thisLoop).InletNodeNum,
                                               this->Loop(thisLoop).OutletNodeNum,
                                               this->Loop(thisLoop).LoopNum,
                                               this->Loop(thisLoop).LoopSideNum,
                                               this->Loop(thisLoop).BranchNum,
                                               this->Loop(thisLoop).CompNum);

            PlantUtilities::RegisterPlantCompDesignFlow(this->Loop(thisLoop).InletNodeNum, this->Loop(thisLoop).DesignVolumeFlowRate);

        } else {
            // throw warning
            ShowFatalError("SimUserDefinedPlantComponent: did not find where called from loop number called from =" +
                           General::TrimSigDigits(calledFromLocation.loopNum) +
                           " , loop side called from =" + General::TrimSigDigits(calledFromLocation.loopSideNum));
        }
    }

    void UserPlantComponentStruct::getDesignCapacities(const PlantLocation &calledFromLocation, Real64 &MaxLoad, Real64 &MinLoad, Real64 &OptLoad)
    {
        int thisLoop = 0;
        for (int loop = 1; loop <= this->NumPlantConnections; ++loop) {
            if (calledFromLocation.loopNum != this->Loop(loop).LoopNum) continue;
            if (calledFromLocation.loopSideNum != this->Loop(loop).LoopSideNum) continue;
            thisLoop = loop;
        }

        MinLoad = this->Loop(thisLoop).MinLoad;
        MaxLoad = this->Loop(thisLoop).MaxLoad;
        OptLoad = this->Loop(thisLoop).OptLoad;
    }

    void UserPlantComponentStruct::UserPlantComponentStruct::simulate(const EnergyPlus::PlantLocation &calledFromLocation,
                                                                      bool EP_UNUSED(FirstHVACIteration),
                                                                      Real64 &CurLoad,
                                                                      bool EP_UNUSED(RunFlag))
    {
        // SUBROUTINE INFORMATION:
        //       AUTHOR         B. Griffith
        //       DATE WRITTEN   Jan 2012
        //       MODIFIED       na
        //       RE-ENGINEERED  na

        // PURPOSE OF THIS SUBROUTINE:
        // User Defined plant generic component

        if (DataGlobals::BeginEnvrnFlag) {
            this->onInitLoopEquip(calledFromLocation);
        }

        bool anyEMSRan;
<<<<<<< HEAD
        if (InitLoopEquip || BeginEnvrnFlag) {
            InitPlantUserComponent(CompNum, LoopNum, MyLoad);
            // find loop connection number from LoopNum and LoopSide
            ThisLoop = 0;
            for (Loop = 1; Loop <= UserPlantComp(CompNum).NumPlantConnections; ++Loop) {
                if (LoopNum != UserPlantComp(CompNum).Loop(Loop).LoopNum) continue;
                if (LoopSideNum != UserPlantComp(CompNum).Loop(Loop).LoopSideNum) continue;
                ThisLoop = Loop;
            }
            if (ThisLoop > 0) {
                if (UserPlantComp(CompNum).Loop(ThisLoop).ErlInitProgramMngr > 0) {
                    ManageEMS(emsCallFromUserDefinedComponentModel, anyEMSRan, UserPlantComp(CompNum).Loop(ThisLoop).ErlInitProgramMngr);
                } else if (UserPlantComp(CompNum).Loop(ThisLoop).initPluginLocation > -1) {
                    EnergyPlus::PluginManagement::pluginManager->runSingleUserDefinedPlugin(UserPlantComp(CompNum).Loop(ThisLoop).initPluginLocation);
                }
                // now interface sizing related values with rest of E+
                MinCap = UserPlantComp(CompNum).Loop(ThisLoop).MinLoad;
                MaxCap = UserPlantComp(CompNum).Loop(ThisLoop).MaxLoad;
                OptCap = UserPlantComp(CompNum).Loop(ThisLoop).OptLoad;

                InitComponentNodes(UserPlantComp(CompNum).Loop(ThisLoop).MassFlowRateMin,
                                   UserPlantComp(CompNum).Loop(ThisLoop).MassFlowRateMax,
                                   UserPlantComp(CompNum).Loop(ThisLoop).InletNodeNum,
                                   UserPlantComp(CompNum).Loop(ThisLoop).OutletNodeNum,
                                   UserPlantComp(CompNum).Loop(ThisLoop).LoopNum,
                                   UserPlantComp(CompNum).Loop(ThisLoop).LoopSideNum,
                                   UserPlantComp(CompNum).Loop(ThisLoop).BranchNum,
                                   UserPlantComp(CompNum).Loop(ThisLoop).CompNum);

                RegisterPlantCompDesignFlow(UserPlantComp(CompNum).Loop(ThisLoop).InletNodeNum,
                                            UserPlantComp(CompNum).Loop(ThisLoop).DesignVolumeFlowRate);

            } else {
                // throw warning
                ShowFatalError("SimUserDefinedPlantComponent: did not find where called from loop number called from =" + TrimSigDigits(LoopNum) +
                               " , loop side called from =" + TrimSigDigits(LoopSideNum));
            }
            return;
        }
=======
        int thisLoop = 0;
>>>>>>> c90d5206

        for (int loop = 1; loop <= this->NumPlantConnections; ++loop) {
            if (calledFromLocation.loopNum != this->Loop(loop).LoopNum) continue;
            if (calledFromLocation.loopSideNum != this->Loop(loop).LoopSideNum) continue;
            thisLoop = loop;
        }

        this->initialize(thisLoop, CurLoad);

<<<<<<< HEAD
        if (ThisLoop > 0) {
            if (UserPlantComp(CompNum).Loop(ThisLoop).ErlSimProgramMngr > 0) {
                ManageEMS(emsCallFromUserDefinedComponentModel, anyEMSRan, UserPlantComp(CompNum).Loop(ThisLoop).ErlSimProgramMngr);
            } else if (UserPlantComp(CompNum).Loop(ThisLoop).simPluginLocation > -1) {
                EnergyPlus::PluginManagement::pluginManager->runSingleUserDefinedPlugin(UserPlantComp(CompNum).Loop(ThisLoop).simPluginLocation);
            }
        }

        if (UserPlantComp(CompNum).ErlSimProgramMngr > 0) {
            ManageEMS(emsCallFromUserDefinedComponentModel, anyEMSRan, UserPlantComp(CompNum).ErlSimProgramMngr);
        } else if (UserPlantComp(CompNum).simPluginLocation > -1) {
            EnergyPlus::PluginManagement::pluginManager->runSingleUserDefinedPlugin(UserPlantComp(CompNum).simPluginLocation);
=======
        if (thisLoop > 0) {
            if (this->Loop(thisLoop).ErlSimProgramMngr > 0) {
                EMSManager::ManageEMS(DataGlobals::emsCallFromUserDefinedComponentModel, anyEMSRan, this->Loop(thisLoop).ErlSimProgramMngr);
            }
        }

        if (this->ErlSimProgramMngr > 0) {
            EMSManager::ManageEMS(DataGlobals::emsCallFromUserDefinedComponentModel, anyEMSRan, this->ErlSimProgramMngr);
>>>>>>> c90d5206
        }

        this->report(thisLoop);
    }

    void SimCoilUserDefined(std::string const &EquipName, // user name for component
                            int &CompIndex,
                            int const AirLoopNum,
                            bool &HeatingActive,
                            bool &CoolingActive)
    {

        // SUBROUTINE INFORMATION:
        //       AUTHOR         B. Griffith
        //       DATE WRITTEN   Feb. 2012
        //       MODIFIED       na
        //       RE-ENGINEERED  na

        int CompNum;

        if (GetPlantCompInput) {
            GetUserDefinedPlantComponents();
            GetPlantCompInput = false;
        }

        // Find the correct Equipment
        if (CompIndex == 0) {
            CompNum = UtilityRoutines::FindItemInList(EquipName, UserCoil);
            if (CompNum == 0) {
                ShowFatalError("SimUserDefinedPlantComponent: User Defined Coil not found");
            }
            CompIndex = CompNum;
        } else {
            CompNum = CompIndex;
            if (CompNum < 1 || CompNum > NumUserCoils) {
                ShowFatalError("SimUserDefinedPlantComponent: Invalid CompIndex passed=" + General::TrimSigDigits(CompNum) +
                               ", Number of units =" + General::TrimSigDigits(NumUserCoils) + ", Entered Unit name = " + EquipName);
            }
            if (CheckUserCoilName(CompNum)) {
                if (EquipName != UserCoil(CompNum).Name) {
                    ShowFatalError("SimUserDefinedPlantComponent: Invalid CompIndex passed=" + General::TrimSigDigits(CompNum) +
                                   ", Unit name=" + EquipName + ", stored unit name for that index=" + UserCoil(CompNum).Name);
                }
                CheckUserCoilName(CompNum) = false;
            }
        }
        bool anyEMSRan;
        if (DataGlobals::BeginEnvrnFlag) {
            if (UserCoil(CompNum).ErlInitProgramMngr > 0) {
<<<<<<< HEAD
                ManageEMS(emsCallFromUserDefinedComponentModel, anyEMSRan, UserCoil(CompNum).ErlInitProgramMngr);
            } else if (UserCoil(CompNum).initPluginLocation > -1) {
                EnergyPlus::PluginManagement::pluginManager->runSingleUserDefinedPlugin(UserCoil(CompNum).initPluginLocation);
=======
                EMSManager::ManageEMS(DataGlobals::emsCallFromUserDefinedComponentModel, anyEMSRan, UserCoil(CompNum).ErlInitProgramMngr);
>>>>>>> c90d5206
            }

            if (UserCoil(CompNum).PlantIsConnected) {

                PlantUtilities::InitComponentNodes(UserCoil(CompNum).Loop.MassFlowRateMin,
                                                   UserCoil(CompNum).Loop.MassFlowRateMax,
                                                   UserCoil(CompNum).Loop.InletNodeNum,
                                                   UserCoil(CompNum).Loop.OutletNodeNum,
                                                   UserCoil(CompNum).Loop.LoopNum,
                                                   UserCoil(CompNum).Loop.LoopSideNum,
                                                   UserCoil(CompNum).Loop.BranchNum,
                                                   UserCoil(CompNum).Loop.CompNum);

                PlantUtilities::RegisterPlantCompDesignFlow(UserCoil(CompNum).Loop.InletNodeNum, UserCoil(CompNum).Loop.DesignVolumeFlowRate);
            }
        }

        UserCoil(CompNum).initialize();

        if (UserCoil(CompNum).ErlSimProgramMngr > 0) {
<<<<<<< HEAD
            ManageEMS(emsCallFromUserDefinedComponentModel, anyEMSRan, UserCoil(CompNum).ErlSimProgramMngr);
        } else if (UserCoil(CompNum).simPluginLocation > -1) {
            EnergyPlus::PluginManagement::pluginManager->runSingleUserDefinedPlugin(UserCoil(CompNum).simPluginLocation);
=======
            EMSManager::ManageEMS(DataGlobals::emsCallFromUserDefinedComponentModel, anyEMSRan, UserCoil(CompNum).ErlSimProgramMngr);
>>>>>>> c90d5206
        }

        UserCoil(CompNum).report();

        if (AirLoopNum != -1) { // IF the system is not an equipment of outdoor air unit
            // determine if heating or cooling on primary air stream
            HeatingActive =
                DataLoopNode::Node(UserCoil(CompNum).Air(1).InletNodeNum).Temp < DataLoopNode::Node(UserCoil(CompNum).Air(1).OutletNodeNum).Temp;

            Real64 EnthInlet = Psychrometrics::PsyHFnTdbW(DataLoopNode::Node(UserCoil(CompNum).Air(1).InletNodeNum).Temp,
                                                          DataLoopNode::Node(UserCoil(CompNum).Air(1).InletNodeNum).HumRat);
            Real64 EnthOutlet = Psychrometrics::PsyHFnTdbW(DataLoopNode::Node(UserCoil(CompNum).Air(1).OutletNodeNum).Temp,
                                                           DataLoopNode::Node(UserCoil(CompNum).Air(1).OutletNodeNum).HumRat);
            CoolingActive = EnthInlet > EnthOutlet;
        }
    }

    void SimZoneAirUserDefined(std::string const &CompName,    // name of the packaged terminal heat pump
                               int const ZoneNum,              // number of zone being served
                               Real64 &SensibleOutputProvided, // sensible capacity delivered to zone
                               Real64 &LatentOutputProvided,   // Latent add/removal  (kg/s), dehumid = negative
                               int &CompIndex                  // index to zone hvac unit
    )
    {

        // SUBROUTINE INFORMATION:
        //       AUTHOR         B. Griffith
        //       DATE WRITTEN   February, 2012
        //       MODIFIED       na
        //       RE-ENGINEERED  na

        int CompNum;

        if (GetInput) {
            GetUserDefinedComponents();
            GetInput = false;
        }

        // Find the correct Equipment
        if (CompIndex == 0) {
            CompNum = UtilityRoutines::FindItemInList(CompName, UserZoneAirHVAC);
            if (CompNum == 0) {
                ShowFatalError("SimUserDefinedPlantComponent: User Defined Coil not found");
            }
            CompIndex = CompNum;
        } else {
            CompNum = CompIndex;
            if (CompNum < 1 || CompNum > NumUserZoneAir) {
                ShowFatalError("SimUserDefinedPlantComponent: Invalid CompIndex passed=" + General::TrimSigDigits(CompNum) +
                               ", Number of units =" + General::TrimSigDigits(NumUserZoneAir) + ", Entered Unit name = " + CompName);
            }
            if (CheckUserZoneAirName(CompNum)) {
                if (CompName != UserZoneAirHVAC(CompNum).Name) {
                    ShowFatalError("SimUserDefinedPlantComponent: Invalid CompIndex passed=" + General::TrimSigDigits(CompNum) +
                                   ", Unit name=" + CompName + ", stored unit name for that index=" + UserZoneAirHVAC(CompNum).Name);
                }
                CheckUserZoneAirName(CompNum) = false;
            }
        }
        bool anyEMSRan;
        if (DataGlobals::BeginEnvrnFlag) {
            UserZoneAirHVAC(CompNum).initialize(ZoneNum);

            if (UserZoneAirHVAC(CompNum).ErlInitProgramMngr > 0) {
<<<<<<< HEAD
                ManageEMS(emsCallFromUserDefinedComponentModel, anyEMSRan, UserZoneAirHVAC(CompNum).ErlInitProgramMngr);
            } else if (UserZoneAirHVAC(CompNum).initPluginLocation > -1) {
                EnergyPlus::PluginManagement::pluginManager->runSingleUserDefinedPlugin(UserZoneAirHVAC(CompNum).initPluginLocation);
=======
                EMSManager::ManageEMS(DataGlobals::emsCallFromUserDefinedComponentModel, anyEMSRan, UserZoneAirHVAC(CompNum).ErlInitProgramMngr);
>>>>>>> c90d5206
            }
            if (UserZoneAirHVAC(CompNum).NumPlantConnections > 0) {
                for (int Loop = 1; Loop <= UserZoneAirHVAC(CompNum).NumPlantConnections; ++Loop) {

                    PlantUtilities::InitComponentNodes(UserZoneAirHVAC(CompNum).Loop(Loop).MassFlowRateMin,
                                                       UserZoneAirHVAC(CompNum).Loop(Loop).MassFlowRateMax,
                                                       UserZoneAirHVAC(CompNum).Loop(Loop).InletNodeNum,
                                                       UserZoneAirHVAC(CompNum).Loop(Loop).OutletNodeNum,
                                                       UserZoneAirHVAC(CompNum).Loop(Loop).LoopNum,
                                                       UserZoneAirHVAC(CompNum).Loop(Loop).LoopSideNum,
                                                       UserZoneAirHVAC(CompNum).Loop(Loop).BranchNum,
                                                       UserZoneAirHVAC(CompNum).Loop(Loop).CompNum);

                    PlantUtilities::RegisterPlantCompDesignFlow(UserZoneAirHVAC(CompNum).Loop(Loop).InletNodeNum,
                                                                UserZoneAirHVAC(CompNum).Loop(Loop).DesignVolumeFlowRate);
                }
            }

        } // BeginEnvrnFlag

        UserZoneAirHVAC(CompNum).initialize(ZoneNum);

        if (UserZoneAirHVAC(CompNum).ErlSimProgramMngr > 0) {
<<<<<<< HEAD
            ManageEMS(emsCallFromUserDefinedComponentModel, anyEMSRan, UserZoneAirHVAC(CompNum).ErlSimProgramMngr);
        } else if (UserZoneAirHVAC(CompNum).simPluginLocation > -1) {
            EnergyPlus::PluginManagement::pluginManager->runSingleUserDefinedPlugin(UserZoneAirHVAC(CompNum).simPluginLocation);
=======
            EMSManager::ManageEMS(DataGlobals::emsCallFromUserDefinedComponentModel, anyEMSRan, UserZoneAirHVAC(CompNum).ErlSimProgramMngr);
>>>>>>> c90d5206
        }

        UserZoneAirHVAC(CompNum).report();

        // calculate delivered capacity
        Real64 AirMassFlow = min(DataLoopNode::Node(UserZoneAirHVAC(CompNum).ZoneAir.InletNodeNum).MassFlowRate,
                                 DataLoopNode::Node(UserZoneAirHVAC(CompNum).ZoneAir.OutletNodeNum).MassFlowRate);
        // calculate sensible load met using delta enthalpy at a constant (minimum) humidity ratio)
        Real64 MinHumRat = min(DataLoopNode::Node(UserZoneAirHVAC(CompNum).ZoneAir.InletNodeNum).HumRat,
                               DataLoopNode::Node(UserZoneAirHVAC(CompNum).ZoneAir.OutletNodeNum).HumRat);
        SensibleOutputProvided =
            AirMassFlow * (Psychrometrics::PsyHFnTdbW(DataLoopNode::Node(UserZoneAirHVAC(CompNum).ZoneAir.OutletNodeNum).Temp, MinHumRat) -
                           Psychrometrics::PsyHFnTdbW(DataLoopNode::Node(UserZoneAirHVAC(CompNum).ZoneAir.InletNodeNum).Temp, MinHumRat));

        Real64 SpecHumOut = DataLoopNode::Node(UserZoneAirHVAC(CompNum).ZoneAir.OutletNodeNum).HumRat;
        Real64 SpecHumIn = DataLoopNode::Node(UserZoneAirHVAC(CompNum).ZoneAir.InletNodeNum).HumRat;
        LatentOutputProvided = AirMassFlow * (SpecHumOut - SpecHumIn); // Latent rate, kg/s (dehumid = negative)
    }

    void SimAirTerminalUserDefined(
        std::string const &CompName, bool const EP_UNUSED(FirstHVACIteration), int const ZoneNum, int const EP_UNUSED(ZoneNodeNum), int &CompIndex)
    {

        // SUBROUTINE INFORMATION:
        //       AUTHOR         B. Griffith
        //       DATE WRITTEN   March 2012
        //       MODIFIED       na
        //       RE-ENGINEERED  na

        // PURPOSE OF THIS SUBROUTINE:
        // simulation call for generic air terminal

        int CompNum;

        if (GetInput) {
            GetUserDefinedComponents();
            GetInput = false;
        }

        // Find the correct Equipment
        if (CompIndex == 0) {
            CompNum = UtilityRoutines::FindItemInList(CompName, UserAirTerminal);
            if (CompNum == 0) {
                ShowFatalError("SimUserDefinedPlantComponent: User Defined Coil not found");
            }
            CompIndex = CompNum;
        } else {
            CompNum = CompIndex;
            if (CompNum < 1 || CompNum > NumUserAirTerminals) {
                ShowFatalError("SimUserDefinedPlantComponent: Invalid CompIndex passed=" + General::TrimSigDigits(CompNum) +
                               ", Number of units =" + General::TrimSigDigits(NumUserAirTerminals) + ", Entered Unit name = " + CompName);
            }
            if (CheckUserAirTerminal(CompNum)) {
                if (CompName != UserAirTerminal(CompNum).Name) {
                    ShowFatalError("SimUserDefinedPlantComponent: Invalid CompIndex passed=" + General::TrimSigDigits(CompNum) +
                                   ", Unit name=" + CompName + ", stored unit name for that index=" + UserAirTerminal(CompNum).Name);
                }
                CheckUserAirTerminal(CompNum) = false;
            }
        }
        bool anyEMSRan;
        if (DataGlobals::BeginEnvrnFlag) {
            UserAirTerminal(CompNum).initialize(ZoneNum);

            if (UserAirTerminal(CompNum).ErlInitProgramMngr > 0) {
<<<<<<< HEAD
                ManageEMS(emsCallFromUserDefinedComponentModel, anyEMSRan, UserAirTerminal(CompNum).ErlInitProgramMngr);
            } else if (UserAirTerminal(CompNum).initPluginLocation > -1) {
                EnergyPlus::PluginManagement::pluginManager->runSingleUserDefinedPlugin(UserAirTerminal(CompNum).initPluginLocation);
=======
                EMSManager::ManageEMS(DataGlobals::emsCallFromUserDefinedComponentModel, anyEMSRan, UserAirTerminal(CompNum).ErlInitProgramMngr);
>>>>>>> c90d5206
            }
            if (UserAirTerminal(CompNum).NumPlantConnections > 0) {
                for (int Loop = 1; Loop <= UserAirTerminal(CompNum).NumPlantConnections; ++Loop) {

                    PlantUtilities::InitComponentNodes(UserAirTerminal(CompNum).Loop(Loop).MassFlowRateMin,
                                                       UserAirTerminal(CompNum).Loop(Loop).MassFlowRateMax,
                                                       UserAirTerminal(CompNum).Loop(Loop).InletNodeNum,
                                                       UserAirTerminal(CompNum).Loop(Loop).OutletNodeNum,
                                                       UserAirTerminal(CompNum).Loop(Loop).LoopNum,
                                                       UserAirTerminal(CompNum).Loop(Loop).LoopSideNum,
                                                       UserAirTerminal(CompNum).Loop(Loop).BranchNum,
                                                       UserAirTerminal(CompNum).Loop(Loop).CompNum);

                    PlantUtilities::RegisterPlantCompDesignFlow(UserAirTerminal(CompNum).Loop(Loop).InletNodeNum,
                                                                UserAirTerminal(CompNum).Loop(Loop).DesignVolumeFlowRate);
                }
            }

        } // BeginEnvrnFlag

        UserAirTerminal(CompNum).initialize(ZoneNum);

        if (UserAirTerminal(CompNum).ErlSimProgramMngr > 0) {
<<<<<<< HEAD
            ManageEMS(emsCallFromUserDefinedComponentModel, anyEMSRan, UserAirTerminal(CompNum).ErlSimProgramMngr);
        } else if (UserAirTerminal(CompNum).simPluginLocation > -1) {
            EnergyPlus::PluginManagement::pluginManager->runSingleUserDefinedPlugin(UserAirTerminal(CompNum).simPluginLocation);
=======
            EMSManager::ManageEMS(DataGlobals::emsCallFromUserDefinedComponentModel, anyEMSRan, UserAirTerminal(CompNum).ErlSimProgramMngr);
>>>>>>> c90d5206
        }

        UserAirTerminal(CompNum).report();
    }

    void GetUserDefinedPlantComponents()
    {
        static ObjexxFCL::gio::Fmt fmtLD("*");

        bool ErrorsFound(false);
        int NumAlphas; // Number of elements in the alpha array
        int NumNums;   // Number of elements in the numeric array
        int IOStat;    // IO Status when calling get input subroutine
        int TotalArgs; // argument for call to GetObjectDefMaxArgs
        Array1D_string cAlphaFieldNames;
        Array1D_bool lAlphaFieldBlanks;
        Array1D_string cAlphaArgs;
        Array1D<Real64> rNumericArgs;
        std::string cCurrentModuleObject;
        std::string LoopStr;
        static bool lDummy; // Fix Changed to static: Passed to SetupEMSActuator as source of persistent Reference

        cCurrentModuleObject = "PlantComponent:UserDefined";
        inputProcessor->getObjectDefMaxArgs(cCurrentModuleObject, TotalArgs, NumAlphas, NumNums);

        cAlphaFieldNames.allocate(NumAlphas);
        cAlphaArgs.allocate(NumAlphas);
        lAlphaFieldBlanks.dimension(NumAlphas, false);
        rNumericArgs.dimension(NumNums, 0.0);

        // need to make sure GetEMSInput has run...

        NumUserPlantComps = inputProcessor->getNumObjectsFound(cCurrentModuleObject);
        if (NumUserPlantComps > 0) {
            UserPlantComp.allocate(NumUserPlantComps);
            CheckUserPlantCompName.dimension(NumUserPlantComps, true);
            for (int CompLoop = 1; CompLoop <= NumUserPlantComps; ++CompLoop) {
                inputProcessor->getObjectItem(
                    cCurrentModuleObject, CompLoop, cAlphaArgs, NumAlphas, rNumericArgs, NumNums, IOStat, _, lAlphaFieldBlanks, cAlphaFieldNames, _);
                UtilityRoutines::IsNameEmpty(cAlphaArgs(1), cCurrentModuleObject, ErrorsFound);

                UserPlantComp(CompLoop).Name = cAlphaArgs(1);

                // now get program manager for model simulations
                if (!lAlphaFieldBlanks(2)) {
                    int StackMngrNum = UtilityRoutines::FindItemInList(cAlphaArgs(2), DataRuntimeLanguage::EMSProgramCallManager);
                    if (StackMngrNum > 0) { // found it
                        UserPlantComp(CompLoop).ErlSimProgramMngr = StackMngrNum;
                    } else {
                        // check Python Plugins
                        UserPlantComp(CompLoop).simPluginLocation = EnergyPlus::PluginManagement::pluginManager->getLocationOfUserDefinedPlugin(cAlphaArgs(2));
                        if (UserPlantComp(CompLoop).simPluginLocation == -1) {
                            ShowSevereError("Invalid " + cAlphaFieldNames(2) + '=' + cAlphaArgs(2));
                            ShowContinueError("Entered in " + cCurrentModuleObject + '=' + cAlphaArgs(1));
                            ShowContinueError("Program Manager Name not found as an EMS Program Manager or a Python Plugin Instance object.");
                            ErrorsFound = true;
                        }
                    }
                }

                int NumPlantConnections = std::floor(rNumericArgs(1));

                if ((NumPlantConnections >= 1) && (NumPlantConnections <= 4)) {
                    UserPlantComp(CompLoop).Loop.allocate(NumPlantConnections);
                    UserPlantComp(CompLoop).NumPlantConnections = NumPlantConnections;
                    for (int ConnectionLoop = 1; ConnectionLoop <= NumPlantConnections; ++ConnectionLoop) {
                        LoopStr = General::RoundSigDigits(ConnectionLoop);
                        int aArgCount = (ConnectionLoop - 1) * 6 + 3;
                        UserPlantComp(CompLoop).Loop(ConnectionLoop).InletNodeNum =
                            NodeInputManager::GetOnlySingleNode(cAlphaArgs(aArgCount),
                                                                ErrorsFound,
                                                                cCurrentModuleObject,
                                                                cAlphaArgs(1),
                                                                DataLoopNode::NodeType_Water,
                                                                DataLoopNode::NodeConnectionType_Inlet,
                                                                ConnectionLoop,
                                                                DataLoopNode::ObjectIsNotParent);
                        UserPlantComp(CompLoop).Loop(ConnectionLoop).OutletNodeNum =
                            NodeInputManager::GetOnlySingleNode(cAlphaArgs(aArgCount + 1),
                                                                ErrorsFound,
                                                                cCurrentModuleObject,
                                                                cAlphaArgs(1),
                                                                DataLoopNode::NodeType_Water,
                                                                DataLoopNode::NodeConnectionType_Outlet,
                                                                ConnectionLoop,
                                                                DataLoopNode::ObjectIsNotParent);

                        BranchNodeConnections::TestCompSet(
                            cCurrentModuleObject, cAlphaArgs(1), cAlphaArgs(aArgCount), cAlphaArgs(aArgCount + 1), "Plant Nodes " + LoopStr);

                        {
                            auto const SELECT_CASE_var(cAlphaArgs(aArgCount + 2));
                            if (SELECT_CASE_var == "DEMANDSLOAD") {
                                UserPlantComp(CompLoop).Loop(ConnectionLoop).HowLoadServed = DataPlant::HowMet_NoneDemand;
                            } else if (SELECT_CASE_var == "MEETSLOADWITHPASSIVECAPACITY") {
                                UserPlantComp(CompLoop).Loop(ConnectionLoop).HowLoadServed = DataPlant::HowMet_PassiveCap;
                            } else if (SELECT_CASE_var == "MEETSLOADWITHNOMINALCAPACITY") {
                                UserPlantComp(CompLoop).Loop(ConnectionLoop).HowLoadServed = DataPlant::HowMet_ByNominalCap;
                            } else if (SELECT_CASE_var == "MEETSLOADWITHNOMINALCAPACITYLOWOUTLIMIT") {
                                UserPlantComp(CompLoop).Loop(ConnectionLoop).HowLoadServed = DataPlant::HowMet_ByNominalCapLowOutLimit;
                                // actuator for low out limit
                                SetupEMSActuator("Plant Connection " + LoopStr,
                                                 UserPlantComp(CompLoop).Name,
                                                 "Low Outlet Temperature Limit",
                                                 "[C]",
                                                 lDummy,
                                                 UserPlantComp(CompLoop).Loop(ConnectionLoop).LowOutTempLimit);
                            } else if (SELECT_CASE_var == "MEETSLOADWITHNOMINALCAPACITYHIOUTLIMIT") {
                                UserPlantComp(CompLoop).Loop(ConnectionLoop).HowLoadServed = DataPlant::HowMet_ByNominalCapHiOutLimit;
                                // actuator for hi out limit
                                SetupEMSActuator("Plant Connection " + LoopStr,
                                                 UserPlantComp(CompLoop).Name,
                                                 "High Outlet Temperature Limit",
                                                 "[C]",
                                                 lDummy,
                                                 UserPlantComp(CompLoop).Loop(ConnectionLoop).HiOutTempLimit);
                            }
                        }

                        {
                            auto const SELECT_CASE_var(cAlphaArgs(aArgCount + 3));
                            if (SELECT_CASE_var == "NEEDSFLOWIFLOOPON") {
                                UserPlantComp(CompLoop).Loop(ConnectionLoop).FlowPriority = DataPlant::LoopFlowStatus_NeedyIfLoopOn;
                            } else if (SELECT_CASE_var == "NEEDSFLOWANDTURNSLOOPON") {
                                UserPlantComp(CompLoop).Loop(ConnectionLoop).FlowPriority = DataPlant::LoopFlowStatus_NeedyAndTurnsLoopOn;
                            } else if (SELECT_CASE_var == "RECEIVESWHATEVERFLOWAVAILABLE") {
                                UserPlantComp(CompLoop).Loop(ConnectionLoop).FlowPriority = DataPlant::LoopFlowStatus_TakesWhatGets;
                            }
                        }

                        // find program manager for initial setup, begin environment and sizing of this plant connection
                        if (!lAlphaFieldBlanks(aArgCount + 4)) {
                            int StackMngrNum = UtilityRoutines::FindItemInList(cAlphaArgs(aArgCount + 4), DataRuntimeLanguage::EMSProgramCallManager);
                            if (StackMngrNum > 0) { // found it
                                UserPlantComp(CompLoop).Loop(ConnectionLoop).ErlInitProgramMngr = StackMngrNum;
                            } else {
                                UserPlantComp(CompLoop).Loop(ConnectionLoop).initPluginLocation = EnergyPlus::PluginManagement::pluginManager->getLocationOfUserDefinedPlugin(cAlphaArgs(aArgCount + 4));
                                if (UserPlantComp(CompLoop).Loop(ConnectionLoop).initPluginLocation == -1) {
                                    ShowSevereError("Invalid " + cAlphaFieldNames(aArgCount + 4) + '=' + cAlphaArgs(aArgCount + 4));
                                    ShowContinueError("Entered in " + cCurrentModuleObject + '=' + cAlphaArgs(1));
                                    ShowContinueError("Program Manager Name not found as an EMS Program Manager or a Python Plugin Instance object.");
                                    ErrorsFound = true;
                                }
                            }
                        }

                        // find program to call for model simulations for just this plant connection
                        if (!lAlphaFieldBlanks(aArgCount + 5)) {
                            int StackMngrNum = UtilityRoutines::FindItemInList(cAlphaArgs(aArgCount + 5), DataRuntimeLanguage::EMSProgramCallManager);
                            if (StackMngrNum > 0) { // found it
                                UserPlantComp(CompLoop).Loop(ConnectionLoop).ErlSimProgramMngr = StackMngrNum;
                            } else {
                                UserPlantComp(CompLoop).Loop(ConnectionLoop).simPluginLocation = EnergyPlus::PluginManagement::pluginManager->getLocationOfUserDefinedPlugin(cAlphaArgs(aArgCount + 5));
                                if (UserPlantComp(CompLoop).Loop(ConnectionLoop).simPluginLocation == -1) {
                                    ShowSevereError("Invalid " + cAlphaFieldNames(aArgCount + 4) + '=' + cAlphaArgs(aArgCount + 4));
                                    ShowContinueError("Entered in " + cCurrentModuleObject + '=' + cAlphaArgs(1));
                                    ShowContinueError("Program Manager Name not found.");
                                    ErrorsFound = true;
                                }
                            }
                        }
                        // Setup Internal Variables
                        // model input related internal variables
                        SetupEMSInternalVariable("Inlet Temperature for Plant Connection " + LoopStr,
                                                 UserPlantComp(CompLoop).Name,
                                                 "[C]",
                                                 UserPlantComp(CompLoop).Loop(ConnectionLoop).InletTemp);
                        SetupEMSInternalVariable("Inlet Mass Flow Rate for Plant Connection " + LoopStr,
                                                 UserPlantComp(CompLoop).Name,
                                                 "[kg/s]",
                                                 UserPlantComp(CompLoop).Loop(ConnectionLoop).InletMassFlowRate);
                        if (UserPlantComp(CompLoop).Loop(ConnectionLoop).HowLoadServed != DataPlant::HowMet_NoneDemand) {
                            SetupEMSInternalVariable("Load Request for Plant Connection " + LoopStr,
                                                     UserPlantComp(CompLoop).Name,
                                                     "[W]",
                                                     UserPlantComp(CompLoop).Loop(ConnectionLoop).MyLoad);
                        }
                        SetupEMSInternalVariable("Inlet Density for Plant Connection " + LoopStr,
                                                 UserPlantComp(CompLoop).Name,
                                                 "[kg/m3]",
                                                 UserPlantComp(CompLoop).Loop(ConnectionLoop).InletRho);
                        SetupEMSInternalVariable("Inlet Specific Heat for Plant Connection " + LoopStr,
                                                 UserPlantComp(CompLoop).Name,
                                                 "[J/kg-C]",
                                                 UserPlantComp(CompLoop).Loop(ConnectionLoop).InletCp);
                        // model results related actuators
                        SetupEMSActuator("Plant Connection " + LoopStr,
                                         UserPlantComp(CompLoop).Name,
                                         "Outlet Temperature",
                                         "[C]",
                                         lDummy,
                                         UserPlantComp(CompLoop).Loop(ConnectionLoop).OutletTemp);
                        SetupEMSActuator("Plant Connection " + LoopStr,
                                         UserPlantComp(CompLoop).Name,
                                         "Mass Flow Rate",
                                         "[kg/s]",
                                         lDummy,
                                         UserPlantComp(CompLoop).Loop(ConnectionLoop).MassFlowRateRequest);
                        // model initialization and sizing related actuators
                        SetupEMSActuator("Plant Connection " + LoopStr,
                                         UserPlantComp(CompLoop).Name,
                                         "Minimum Mass Flow Rate",
                                         "[kg/s]",
                                         lDummy,
                                         UserPlantComp(CompLoop).Loop(ConnectionLoop).MassFlowRateMin);
                        SetupEMSActuator("Plant Connection " + LoopStr,
                                         UserPlantComp(CompLoop).Name,
                                         "Maximum Mass Flow Rate",
                                         "[kg/s]",
                                         lDummy,
                                         UserPlantComp(CompLoop).Loop(ConnectionLoop).MassFlowRateMax);
                        SetupEMSActuator("Plant Connection " + LoopStr,
                                         UserPlantComp(CompLoop).Name,
                                         "Design Volume Flow Rate",
                                         "[m3/s]",
                                         lDummy,
                                         UserPlantComp(CompLoop).Loop(ConnectionLoop).DesignVolumeFlowRate);
                        SetupEMSActuator("Plant Connection " + LoopStr,
                                         UserPlantComp(CompLoop).Name,
                                         "Minimum Loading Capacity",
                                         "[W]",
                                         lDummy,
                                         UserPlantComp(CompLoop).Loop(ConnectionLoop).MinLoad);
                        SetupEMSActuator("Plant Connection " + LoopStr,
                                         UserPlantComp(CompLoop).Name,
                                         "Maximum Loading Capacity",
                                         "[W]",
                                         lDummy,
                                         UserPlantComp(CompLoop).Loop(ConnectionLoop).MaxLoad);
                        SetupEMSActuator("Plant Connection " + LoopStr,
                                         UserPlantComp(CompLoop).Name,
                                         "Optimal Loading Capacity",
                                         "[W]",
                                         lDummy,
                                         UserPlantComp(CompLoop).Loop(ConnectionLoop).OptLoad);
                    }
                }

                if (!lAlphaFieldBlanks(27)) {
                    UserPlantComp(CompLoop).Air.InletNodeNum =
                        NodeInputManager::GetOnlySingleNode(cAlphaArgs(27),
                                                            ErrorsFound,
                                                            cCurrentModuleObject,
                                                            UserPlantComp(CompLoop).Name,
                                                            DataLoopNode::NodeType_Air,
                                                            DataLoopNode::NodeConnectionType_OutsideAirReference,
                                                            1,
                                                            DataLoopNode::ObjectIsNotParent);
                    // model input related internal variables
                    SetupEMSInternalVariable(
                        "Inlet Temperature for Air Connection", UserPlantComp(CompLoop).Name, "[C]", UserPlantComp(CompLoop).Air.InletTemp);
                    SetupEMSInternalVariable("Inlet Mass Flow Rate for Air Connection",
                                             UserPlantComp(CompLoop).Name,
                                             "[kg/s]",
                                             UserPlantComp(CompLoop).Air.InletMassFlowRate);
                    SetupEMSInternalVariable("Inlet Humidity Ratio for Air Connection",
                                             UserPlantComp(CompLoop).Name,
                                             "[kgWater/kgDryAir]",
                                             UserPlantComp(CompLoop).Air.InletHumRat);
                    SetupEMSInternalVariable(
                        "Inlet Density for Air Connection", UserPlantComp(CompLoop).Name, "[kg/m3]", UserPlantComp(CompLoop).Air.InletRho);
                    SetupEMSInternalVariable(
                        "Inlet Specific Heat for Air Connection", UserPlantComp(CompLoop).Name, "[J/kg-C]", UserPlantComp(CompLoop).Air.InletCp);
                }

                if (!lAlphaFieldBlanks(28)) {
                    UserPlantComp(CompLoop).Air.OutletNodeNum = NodeInputManager::GetOnlySingleNode(cAlphaArgs(28),
                                                                                                    ErrorsFound,
                                                                                                    cCurrentModuleObject,
                                                                                                    UserPlantComp(CompLoop).Name,
                                                                                                    DataLoopNode::NodeType_Air,
                                                                                                    DataLoopNode::NodeConnectionType_ReliefAir,
                                                                                                    1,
                                                                                                    DataLoopNode::ObjectIsNotParent);
                    // outlet air node results
                    SetupEMSActuator(
                        "Air Connection", UserPlantComp(CompLoop).Name, "Outlet Temperature", "[C]", lDummy, UserPlantComp(CompLoop).Air.OutletTemp);
                    SetupEMSActuator("Air Connection",
                                     UserPlantComp(CompLoop).Name,
                                     "Outlet Humidity Ratio",
                                     "[kgWater/kgDryAir]",
                                     lDummy,
                                     UserPlantComp(CompLoop).Air.OutletHumRat);
                    SetupEMSActuator("Air Connection",
                                     UserPlantComp(CompLoop).Name,
                                     "Mass Flow Rate",
                                     "[kg/s]",
                                     lDummy,
                                     UserPlantComp(CompLoop).Air.OutletMassFlowRate);
                }

                if (!lAlphaFieldBlanks(29)) {
                    WaterManager::SetupTankDemandComponent(cAlphaArgs(1),
                                                           cCurrentModuleObject,
                                                           cAlphaArgs(29),
                                                           ErrorsFound,
                                                           UserPlantComp(CompLoop).Water.SupplyTankID,
                                                           UserPlantComp(CompLoop).Water.SupplyTankDemandARRID);

                    UserPlantComp(CompLoop).Water.SuppliedByWaterSystem = true;
                    SetupEMSActuator("Water System",
                                     UserPlantComp(CompLoop).Name,
                                     "Supplied Volume Flow Rate",
                                     "[m3/s]",
                                     lDummy,
                                     UserPlantComp(CompLoop).Water.SupplyVdotRequest);
                }

                if (!lAlphaFieldBlanks(30)) {
                    WaterManager::SetupTankSupplyComponent(cAlphaArgs(1),
                                                           cCurrentModuleObject,
                                                           cAlphaArgs(30),
                                                           ErrorsFound,
                                                           UserPlantComp(CompLoop).Water.CollectionTankID,
                                                           UserPlantComp(CompLoop).Water.CollectionTankSupplyARRID);
                    UserPlantComp(CompLoop).Water.CollectsToWaterSystem = true;
                    SetupEMSActuator("Water System",
                                     UserPlantComp(CompLoop).Name,
                                     "Collected Volume Flow Rate",
                                     "[m3/s]",
                                     lDummy,
                                     UserPlantComp(CompLoop).Water.CollectedVdot);
                }

                if (!lAlphaFieldBlanks(31)) {

                    UserPlantComp(CompLoop).Zone.ZoneNum = UtilityRoutines::FindItemInList(cAlphaArgs(31), DataHeatBalance::Zone);
                    if (UserPlantComp(CompLoop).Zone.ZoneNum == 0) {
                        ShowSevereError(cCurrentModuleObject + " = " + cAlphaArgs(1) + ":  Ambient Zone Name not found = " + cAlphaArgs(31));
                        ErrorsFound = true;
                    } else {
                        UserPlantComp(CompLoop).Zone.DeviceHasInternalGains = true;
                        SetupZoneInternalGain(UserPlantComp(CompLoop).Zone.ZoneNum,
                                              cCurrentModuleObject,
                                              cAlphaArgs(1),
                                              DataHeatBalance::IntGainTypeOf_PlantComponentUserDefined,
                                              UserPlantComp(CompLoop).Zone.ConvectionGainRate,
                                              UserPlantComp(CompLoop).Zone.ReturnAirConvectionGainRate,
                                              UserPlantComp(CompLoop).Zone.ThermalRadiationGainRate,
                                              UserPlantComp(CompLoop).Zone.LatentGainRate,
                                              UserPlantComp(CompLoop).Zone.ReturnAirLatentGainRate,
                                              UserPlantComp(CompLoop).Zone.CarbonDioxideGainRate,
                                              UserPlantComp(CompLoop).Zone.GenericContamGainRate);

                        SetupEMSActuator("Component Zone Internal Gain",
                                         UserPlantComp(CompLoop).Name,
                                         "Sensible Heat Gain Rate",
                                         "[W]",
                                         lDummy,
                                         UserPlantComp(CompLoop).Zone.ConvectionGainRate);
                        SetupEMSActuator("Component Zone Internal Gain",
                                         UserPlantComp(CompLoop).Name,
                                         "Return Air Heat Sensible Gain Rate",
                                         "[W]",
                                         lDummy,
                                         UserPlantComp(CompLoop).Zone.ReturnAirConvectionGainRate);
                        SetupEMSActuator("Component Zone Internal Gain",
                                         UserPlantComp(CompLoop).Name,
                                         "Thermal Radiation Heat Gain Rate",
                                         "[W]",
                                         lDummy,
                                         UserPlantComp(CompLoop).Zone.ThermalRadiationGainRate);
                        SetupEMSActuator("Component Zone Internal Gain",
                                         UserPlantComp(CompLoop).Name,
                                         "Latent Heat Gain Rate",
                                         "[W]",
                                         lDummy,
                                         UserPlantComp(CompLoop).Zone.LatentGainRate);
                        SetupEMSActuator("Component Zone Internal Gain",
                                         UserPlantComp(CompLoop).Name,
                                         "Return Air Latent Heat Gain Rate",
                                         "[W]",
                                         lDummy,
                                         UserPlantComp(CompLoop).Zone.ReturnAirLatentGainRate);
                        SetupEMSActuator("Component Zone Internal Gain",
                                         UserPlantComp(CompLoop).Name,
                                         "Carbon Dioxide Gain Rate",
                                         "[W]",
                                         lDummy,
                                         UserPlantComp(CompLoop).Zone.CarbonDioxideGainRate);
                        SetupEMSActuator("Component Zone Internal Gain",
                                         UserPlantComp(CompLoop).Name,
                                         "Gaseous Contaminant Gain Rate",
                                         "[W]",
                                         lDummy,
                                         UserPlantComp(CompLoop).Zone.GenericContamGainRate);
                    }
                }

                // make sure user has entered at least some erl program managers to actually calculate something
                int MgrCountTest = 0;
                if (UserPlantComp(CompLoop).ErlSimProgramMngr > 0) MgrCountTest = 1;
                for (int ConnectionLoop = 1; ConnectionLoop <= NumPlantConnections; ++ConnectionLoop) {
                    if (UserPlantComp(CompLoop).Loop(ConnectionLoop).ErlInitProgramMngr > 0) ++MgrCountTest;
                    if (UserPlantComp(CompLoop).Loop(ConnectionLoop).ErlSimProgramMngr > 0) ++MgrCountTest;
                }
                if (MgrCountTest == 0) {
                    ShowSevereError("Invalid " + cCurrentModuleObject + '=' + cAlphaArgs(1));
                    ShowContinueError("At least one program calling manager is needed.");
                    ErrorsFound = true;
                }
            }
        } // NumUserPlantComps > 0

        if (ErrorsFound) {
            ShowFatalError("GetUserDefinedComponents: Errors found in processing " + cCurrentModuleObject + " input.");
        }

        cCurrentModuleObject = "Coil:UserDefined";
        inputProcessor->getObjectDefMaxArgs(cCurrentModuleObject, TotalArgs, NumAlphas, NumNums);

        cAlphaFieldNames.allocate(NumAlphas);
        cAlphaArgs.allocate(NumAlphas);
        lAlphaFieldBlanks.dimension(NumAlphas, false);
        rNumericArgs.dimension(NumNums, 0.0);

        NumUserCoils = inputProcessor->getNumObjectsFound(cCurrentModuleObject);

        if (NumUserCoils > 0) {
            UserCoil.allocate(NumUserCoils);
            CheckUserCoilName.dimension(NumUserCoils, true);
            for (int CompLoop = 1; CompLoop <= NumUserCoils; ++CompLoop) {
                inputProcessor->getObjectItem(
                    cCurrentModuleObject, CompLoop, cAlphaArgs, NumAlphas, rNumericArgs, NumNums, IOStat, _, lAlphaFieldBlanks, cAlphaFieldNames, _);
                UtilityRoutines::IsNameEmpty(cAlphaArgs(1), cCurrentModuleObject, ErrorsFound);

                // ErrorsFound will be set to True if problem was found, left untouched otherwise
                GlobalNames::VerifyUniqueCoilName(cCurrentModuleObject, cAlphaArgs(1), ErrorsFound, cCurrentModuleObject + " Name");

                UserCoil(CompLoop).Name = cAlphaArgs(1);

                // now get program manager for model simulations
                if (!lAlphaFieldBlanks(2)) {
                    int StackMngrNum = UtilityRoutines::FindItemInList(cAlphaArgs(2), DataRuntimeLanguage::EMSProgramCallManager);
                    if (StackMngrNum > 0) { // found it
                        UserCoil(CompLoop).ErlSimProgramMngr = StackMngrNum;
                    } else {
                        UserCoil(CompLoop).simPluginLocation = EnergyPlus::PluginManagement::pluginManager->getLocationOfUserDefinedPlugin(cAlphaArgs(2));
                        if (UserCoil(CompLoop).simPluginLocation == -1) {
                            ShowSevereError("Invalid " + cAlphaFieldNames(2) + '=' + cAlphaArgs(2));
                            ShowContinueError("Entered in " + cCurrentModuleObject + '=' + cAlphaArgs(1));
                            ShowContinueError("Program Manager Name not found as an EMS Program Manager or a Python Plugin Instance object.");
                            ErrorsFound = true;
                        }
                    }
                }

                // now get program manager for model initializations
                if (!lAlphaFieldBlanks(3)) {
                    int StackMngrNum = UtilityRoutines::FindItemInList(cAlphaArgs(3), DataRuntimeLanguage::EMSProgramCallManager);
                    if (StackMngrNum > 0) { // found it
                        UserCoil(CompLoop).ErlInitProgramMngr = StackMngrNum;
                    } else {
                        UserCoil(CompLoop).initPluginLocation = EnergyPlus::PluginManagement::pluginManager->getLocationOfUserDefinedPlugin(cAlphaArgs(3));
                        if (UserCoil(CompLoop).initPluginLocation == -1) {
                            ShowSevereError("Invalid " + cAlphaFieldNames(3) + '=' + cAlphaArgs(3));
                            ShowContinueError("Entered in " + cCurrentModuleObject + '=' + cAlphaArgs(1));
                            ShowContinueError("Program Manager Name not found as an EMS Program Manager or a Python Plugin Instance object.");
                            ErrorsFound = true;
                        }
                    }
                }

                int NumAirConnections = std::floor(rNumericArgs(1));
                if ((NumAirConnections >= 1) && (NumAirConnections <= 2)) {
                    UserCoil(CompLoop).Air.allocate(NumAirConnections);
                    UserCoil(CompLoop).NumAirConnections = NumAirConnections;
                    for (int ConnectionLoop = 1; ConnectionLoop <= NumAirConnections; ++ConnectionLoop) {
                        int aArgCount = (ConnectionLoop - 1) * 2 + 4;
                        UserCoil(CompLoop).Air(ConnectionLoop).InletNodeNum =
                            NodeInputManager::GetOnlySingleNode(cAlphaArgs(aArgCount),
                                                                ErrorsFound,
                                                                cCurrentModuleObject,
                                                                UserCoil(CompLoop).Name,
                                                                DataLoopNode::NodeType_Air,
                                                                DataLoopNode::NodeConnectionType_Inlet,
                                                                1,
                                                                DataLoopNode::ObjectIsNotParent);

                        LoopStr = General::RoundSigDigits(ConnectionLoop);
                        // model input related internal variables
                        SetupEMSInternalVariable("Inlet Temperature for Air Connection " + LoopStr,
                                                 UserCoil(CompLoop).Name,
                                                 "[C]",
                                                 UserCoil(CompLoop).Air(ConnectionLoop).InletTemp);
                        SetupEMSInternalVariable("Inlet Mass Flow Rate for Air Connection " + LoopStr,
                                                 UserCoil(CompLoop).Name,
                                                 "[kg/s]",
                                                 UserCoil(CompLoop).Air(ConnectionLoop).InletMassFlowRate);
                        SetupEMSInternalVariable("Inlet Humidity Ratio for Air Connection " + LoopStr,
                                                 UserCoil(CompLoop).Name,
                                                 "[kgWater/kgDryAir]",
                                                 UserCoil(CompLoop).Air(ConnectionLoop).InletHumRat);
                        SetupEMSInternalVariable("Inlet Density for Air Connection " + LoopStr,
                                                 UserCoil(CompLoop).Name,
                                                 "[kg/m3]",
                                                 UserCoil(CompLoop).Air(ConnectionLoop).InletRho);
                        SetupEMSInternalVariable("Inlet Specific Heat for Air Connection " + LoopStr,
                                                 UserCoil(CompLoop).Name,
                                                 "[J/kg-C]",
                                                 UserCoil(CompLoop).Air(ConnectionLoop).InletCp);

                        UserCoil(CompLoop).Air(ConnectionLoop).OutletNodeNum =
                            NodeInputManager::GetOnlySingleNode(cAlphaArgs(aArgCount + 1),
                                                                ErrorsFound,
                                                                cCurrentModuleObject,
                                                                UserCoil(CompLoop).Name,
                                                                DataLoopNode::NodeType_Air,
                                                                DataLoopNode::NodeConnectionType_Outlet,
                                                                1,
                                                                DataLoopNode::ObjectIsNotParent);
                        SetupEMSActuator("Air Connection " + LoopStr,
                                         UserCoil(CompLoop).Name,
                                         "Outlet Temperature",
                                         "[C]",
                                         lDummy,
                                         UserCoil(CompLoop).Air(ConnectionLoop).OutletTemp);
                        SetupEMSActuator("Air Connection " + LoopStr,
                                         UserCoil(CompLoop).Name,
                                         "Outlet Humidity Ratio",
                                         "[kgWater/kgDryAir]",
                                         lDummy,
                                         UserCoil(CompLoop).Air(ConnectionLoop).OutletHumRat);
                        SetupEMSActuator("Air Connection " + LoopStr,
                                         UserCoil(CompLoop).Name,
                                         "Mass Flow Rate",
                                         "[kg/s]",
                                         lDummy,
                                         UserCoil(CompLoop).Air(ConnectionLoop).OutletMassFlowRate);

                        BranchNodeConnections::TestCompSet(
                            cCurrentModuleObject, cAlphaArgs(1), cAlphaArgs(aArgCount), cAlphaArgs(aArgCount + 1), "Air Nodes " + LoopStr);
                    }

                    if (!lAlphaFieldBlanks(8)) {
                        {
                            auto const SELECT_CASE_var(cAlphaArgs(8));

                            if (SELECT_CASE_var == "YES") {
                                UserCoil(CompLoop).PlantIsConnected = true;
                            } else if (SELECT_CASE_var == "NO") {
                                UserCoil(CompLoop).PlantIsConnected = false;
                            }
                        }

                    } else {
                        UserCoil(CompLoop).PlantIsConnected = false;
                    }

                    if (UserCoil(CompLoop).PlantIsConnected) { // get input
                        UserCoil(CompLoop).Loop.InletNodeNum = NodeInputManager::GetOnlySingleNode(cAlphaArgs(9),
                                                                                                   ErrorsFound,
                                                                                                   cCurrentModuleObject,
                                                                                                   cAlphaArgs(1),
                                                                                                   DataLoopNode::NodeType_Water,
                                                                                                   DataLoopNode::NodeConnectionType_Inlet,
                                                                                                   2,
                                                                                                   DataLoopNode::ObjectIsNotParent);
                        UserCoil(CompLoop).Loop.OutletNodeNum = NodeInputManager::GetOnlySingleNode(cAlphaArgs(10),
                                                                                                    ErrorsFound,
                                                                                                    cCurrentModuleObject,
                                                                                                    cAlphaArgs(1),
                                                                                                    DataLoopNode::NodeType_Water,
                                                                                                    DataLoopNode::NodeConnectionType_Outlet,
                                                                                                    2,
                                                                                                    DataLoopNode::ObjectIsNotParent);

                        BranchNodeConnections::TestCompSet(cCurrentModuleObject, cAlphaArgs(1), cAlphaArgs(9), cAlphaArgs(10), "Plant Nodes");

                        // this model is only for plant connections that are "Demand"
                        UserCoil(CompLoop).Loop.HowLoadServed = DataPlant::HowMet_NoneDemand;
                        // this model is only for plant connections that are needy and turn loop on
                        UserCoil(CompLoop).Loop.FlowPriority = DataPlant::LoopFlowStatus_NeedyAndTurnsLoopOn;

                        // Setup Internal Variables
                        // model input related internal variables
                        SetupEMSInternalVariable(
                            "Inlet Temperature for Plant Connection", UserCoil(CompLoop).Name, "[C]", UserCoil(CompLoop).Loop.InletTemp);
                        SetupEMSInternalVariable("Inlet Mass Flow Rate for Plant Connection",
                                                 UserCoil(CompLoop).Name,
                                                 "[kg/s]",
                                                 UserCoil(CompLoop).Loop.InletMassFlowRate);
                        SetupEMSInternalVariable(
                            "Inlet Density for Plant Connection", UserCoil(CompLoop).Name, "[kg/m3]", UserCoil(CompLoop).Loop.InletRho);
                        SetupEMSInternalVariable(
                            "Inlet Specific Heat for Plant Connection", UserCoil(CompLoop).Name, "[J/kg-C]", UserCoil(CompLoop).Loop.InletCp);
                        // model results related actuators
                        SetupEMSActuator(
                            "Plant Connection", UserCoil(CompLoop).Name, "Outlet Temperature", "[C]", lDummy, UserCoil(CompLoop).Loop.OutletTemp);
                        SetupEMSActuator("Plant Connection",
                                         UserCoil(CompLoop).Name,
                                         "Mass Flow Rate",
                                         "[kg/s]",
                                         lDummy,
                                         UserCoil(CompLoop).Loop.MassFlowRateRequest);
                        // model initialization and sizing related actuators
                        SetupEMSActuator("Plant Connection",
                                         UserCoil(CompLoop).Name,
                                         "Design Volume Flow Rate",
                                         "[m3/s]",
                                         lDummy,
                                         UserCoil(CompLoop).Loop.DesignVolumeFlowRate);

                        SetupEMSActuator("Plant Connection",
                                         UserCoil(CompLoop).Name,
                                         "Minimum Mass Flow Rate",
                                         "[kg/s]",
                                         lDummy,
                                         UserCoil(CompLoop).Loop.MassFlowRateMin);
                        SetupEMSActuator("Plant Connection",
                                         UserCoil(CompLoop).Name,
                                         "Maximum Mass Flow Rate",
                                         "[kg/s]",
                                         lDummy,
                                         UserCoil(CompLoop).Loop.MassFlowRateMax);
                    }

                    if (!lAlphaFieldBlanks(11)) {
                        WaterManager::SetupTankDemandComponent(cAlphaArgs(1),
                                                               cCurrentModuleObject,
                                                               cAlphaArgs(11),
                                                               ErrorsFound,
                                                               UserCoil(CompLoop).Water.SupplyTankID,
                                                               UserCoil(CompLoop).Water.SupplyTankDemandARRID);

                        UserCoil(CompLoop).Water.SuppliedByWaterSystem = true;
                        SetupEMSActuator("Water System",
                                         UserCoil(CompLoop).Name,
                                         "Supplied Volume Flow Rate",
                                         "[m3/s]",
                                         lDummy,
                                         UserCoil(CompLoop).Water.SupplyVdotRequest);
                    }

                    if (!lAlphaFieldBlanks(12)) {
                        WaterManager::SetupTankSupplyComponent(cAlphaArgs(1),
                                                               cCurrentModuleObject,
                                                               cAlphaArgs(12),
                                                               ErrorsFound,
                                                               UserCoil(CompLoop).Water.CollectionTankID,
                                                               UserCoil(CompLoop).Water.CollectionTankSupplyARRID);
                        UserCoil(CompLoop).Water.CollectsToWaterSystem = true;
                        SetupEMSActuator("Water System",
                                         UserCoil(CompLoop).Name,
                                         "Collected Volume Flow Rate",
                                         "[m3/s]",
                                         lDummy,
                                         UserCoil(CompLoop).Water.CollectedVdot);
                    }

                    if (!lAlphaFieldBlanks(13)) {

                        UserCoil(CompLoop).Zone.ZoneNum = UtilityRoutines::FindItemInList(cAlphaArgs(13), DataHeatBalance::Zone);
                        if (UserCoil(CompLoop).Zone.ZoneNum == 0) {
                            ShowSevereError(cCurrentModuleObject + " = " + cAlphaArgs(1) + ":  Ambient Zone Name not found = " + cAlphaArgs(13));
                            ErrorsFound = true;
                        } else {
                            UserCoil(CompLoop).Zone.DeviceHasInternalGains = true;
                            SetupZoneInternalGain(UserCoil(CompLoop).Zone.ZoneNum,
                                                  cCurrentModuleObject,
                                                  cAlphaArgs(1),
                                                  DataHeatBalance::IntGainTypeOf_CoilUserDefined,
                                                  UserCoil(CompLoop).Zone.ConvectionGainRate,
                                                  UserCoil(CompLoop).Zone.ReturnAirConvectionGainRate,
                                                  UserCoil(CompLoop).Zone.ThermalRadiationGainRate,
                                                  UserCoil(CompLoop).Zone.LatentGainRate,
                                                  UserCoil(CompLoop).Zone.ReturnAirLatentGainRate,
                                                  UserCoil(CompLoop).Zone.CarbonDioxideGainRate,
                                                  UserCoil(CompLoop).Zone.GenericContamGainRate);

                            SetupEMSActuator("Component Zone Internal Gain",
                                             UserCoil(CompLoop).Name,
                                             "Sensible Heat Gain Rate",
                                             "[W]",
                                             lDummy,
                                             UserCoil(CompLoop).Zone.ConvectionGainRate);
                            SetupEMSActuator("Component Zone Internal Gain",
                                             UserCoil(CompLoop).Name,
                                             "Return Air Heat Sensible Gain Rate",
                                             "[W]",
                                             lDummy,
                                             UserCoil(CompLoop).Zone.ReturnAirConvectionGainRate);
                            SetupEMSActuator("Component Zone Internal Gain",
                                             UserCoil(CompLoop).Name,
                                             "Thermal Radiation Heat Gain Rate",
                                             "[W]",
                                             lDummy,
                                             UserCoil(CompLoop).Zone.ThermalRadiationGainRate);
                            SetupEMSActuator("Component Zone Internal Gain",
                                             UserCoil(CompLoop).Name,
                                             "Latent Heat Gain Rate",
                                             "[W]",
                                             lDummy,
                                             UserCoil(CompLoop).Zone.LatentGainRate);
                            SetupEMSActuator("Component Zone Internal Gain",
                                             UserCoil(CompLoop).Name,
                                             "Return Air Latent Heat Gain Rate",
                                             "[W]",
                                             lDummy,
                                             UserCoil(CompLoop).Zone.ReturnAirLatentGainRate);
                            SetupEMSActuator("Component Zone Internal Gain",
                                             UserCoil(CompLoop).Name,
                                             "Carbon Dioxide Gain Rate",
                                             "[W]",
                                             lDummy,
                                             UserCoil(CompLoop).Zone.CarbonDioxideGainRate);
                            SetupEMSActuator("Component Zone Internal Gain",
                                             UserCoil(CompLoop).Name,
                                             "Gaseous Contaminant Gain Rate",
                                             "[W]",
                                             lDummy,
                                             UserCoil(CompLoop).Zone.GenericContamGainRate);
                        }
                    }
                }
            }

        } // NumUserCoils > 0

        if (ErrorsFound) {
            ShowFatalError("GetUserDefinedComponents: Errors found in processing " + cCurrentModuleObject + " input.");
        }
    }

    void GetUserDefinedComponents()
    {

        // SUBROUTINE INFORMATION:
        //       AUTHOR         B. Griffith
        //       DATE WRITTEN   Jan 2012
        //       MODIFIED       na
        //       RE-ENGINEERED  na

        static ObjexxFCL::gio::Fmt fmtLD("*");

        bool ErrorsFound(false);
        int NumAlphas; // Number of elements in the alpha array
        int NumNums;   // Number of elements in the numeric array
        int IOStat;    // IO Status when calling get input subroutine
        int TotalArgs; // argument for call to GetObjectDefMaxArgs
        Array1D_string cAlphaFieldNames;
        Array1D_bool lAlphaFieldBlanks;
        Array1D_string cAlphaArgs;
        Array1D<Real64> rNumericArgs;
        std::string cCurrentModuleObject;
        std::string LoopStr;
        static bool lDummy; // Fix Changed to static: Passed to SetupEMSActuator as source of persistent Reference

        if (GetPlantCompInput) {
            GetUserDefinedPlantComponents();
            GetPlantCompInput = false;
        }

        cCurrentModuleObject = "ZoneHVAC:ForcedAir:UserDefined";
        inputProcessor->getObjectDefMaxArgs(cCurrentModuleObject, TotalArgs, NumAlphas, NumNums);

        cAlphaFieldNames.allocate(NumAlphas);
        cAlphaArgs.allocate(NumAlphas);
        lAlphaFieldBlanks.dimension(NumAlphas, false);
        rNumericArgs.dimension(NumNums, 0.0);

        NumUserZoneAir = inputProcessor->getNumObjectsFound(cCurrentModuleObject);
        if (NumUserZoneAir > 0) {
            UserZoneAirHVAC.allocate(NumUserZoneAir);
            CheckUserZoneAirName.dimension(NumUserZoneAir, true);
            for (int CompLoop = 1; CompLoop <= NumUserZoneAir; ++CompLoop) {
                inputProcessor->getObjectItem(
                    cCurrentModuleObject, CompLoop, cAlphaArgs, NumAlphas, rNumericArgs, NumNums, IOStat, _, lAlphaFieldBlanks, cAlphaFieldNames, _);
                UtilityRoutines::IsNameEmpty(cAlphaArgs(1), cCurrentModuleObject, ErrorsFound);
                UserZoneAirHVAC(CompLoop).Name = cAlphaArgs(1);

                // now get program manager for model simulations
                if (!lAlphaFieldBlanks(2)) {
                    int StackMngrNum = UtilityRoutines::FindItemInList(cAlphaArgs(2), DataRuntimeLanguage::EMSProgramCallManager);
                    if (StackMngrNum > 0) { // found it
                        UserZoneAirHVAC(CompLoop).ErlSimProgramMngr = StackMngrNum;
                    } else {
                        UserZoneAirHVAC(CompLoop).simPluginLocation = EnergyPlus::PluginManagement::pluginManager->getLocationOfUserDefinedPlugin(cAlphaArgs(2));
                        if (UserZoneAirHVAC(CompLoop).simPluginLocation == -1) {
                            ShowSevereError("Invalid " + cAlphaFieldNames(2) + '=' + cAlphaArgs(2));
                            ShowContinueError("Entered in " + cCurrentModuleObject + '=' + cAlphaArgs(1));
                            ShowContinueError("Program Manager Name not found as an EMS Program Manager or a Python Plugin Instance object.");
                            ErrorsFound = true;
                        }
                    }
                }

                // now get program manager for model initializations
                if (!lAlphaFieldBlanks(3)) {
                    int StackMngrNum = UtilityRoutines::FindItemInList(cAlphaArgs(3), DataRuntimeLanguage::EMSProgramCallManager);
                    if (StackMngrNum > 0) { // found it
                        UserZoneAirHVAC(CompLoop).ErlInitProgramMngr = StackMngrNum;
                    } else {
                        UserZoneAirHVAC(CompLoop).initPluginLocation = EnergyPlus::PluginManagement::pluginManager->getLocationOfUserDefinedPlugin(cAlphaArgs(3));
                        if (UserZoneAirHVAC(CompLoop).initPluginLocation == -1) {
                            ShowSevereError("Invalid " + cAlphaFieldNames(3) + '=' + cAlphaArgs(3));
                            ShowContinueError("Entered in " + cCurrentModuleObject + '=' + cAlphaArgs(1));
                            ShowContinueError("Program Manager Name not found as an EMS Program Manager or a Python Plugin Instance object.");
                            ErrorsFound = true;
                        }
                    }
                }

                UserZoneAirHVAC(CompLoop).ZoneAir.InletNodeNum = NodeInputManager::GetOnlySingleNode(cAlphaArgs(4),
                                                                                                     ErrorsFound,
                                                                                                     cCurrentModuleObject,
                                                                                                     UserZoneAirHVAC(CompLoop).Name,
                                                                                                     DataLoopNode::NodeType_Air,
                                                                                                     DataLoopNode::NodeConnectionType_Inlet,
                                                                                                     1,
                                                                                                     DataLoopNode::ObjectIsNotParent);
                // model input related internal variables
                SetupEMSInternalVariable("Inlet Temperature for Primary Air Connection",
                                         UserZoneAirHVAC(CompLoop).Name,
                                         "[C]",
                                         UserZoneAirHVAC(CompLoop).ZoneAir.InletTemp);
                SetupEMSInternalVariable("Inlet Humidity Ratio for Primary Air Connection",
                                         UserZoneAirHVAC(CompLoop).Name,
                                         "[kgWater/kgDryAir]",
                                         UserZoneAirHVAC(CompLoop).ZoneAir.InletHumRat);
                SetupEMSInternalVariable("Inlet Density for Primary Air Connection",
                                         UserZoneAirHVAC(CompLoop).Name,
                                         "[kg/m3]",
                                         UserZoneAirHVAC(CompLoop).ZoneAir.InletRho);
                SetupEMSInternalVariable("Inlet Specific Heat for Primary Air Connection",
                                         UserZoneAirHVAC(CompLoop).Name,
                                         "[J/kg-C]",
                                         UserZoneAirHVAC(CompLoop).ZoneAir.InletCp);

                SetupEMSInternalVariable("Remaining Sensible Load to Heating Setpoint",
                                         UserZoneAirHVAC(CompLoop).Name,
                                         "[W]",
                                         UserZoneAirHVAC(CompLoop).RemainingOutputToHeatingSP);
                SetupEMSInternalVariable("Remaining Sensible Load to Cooling Setpoint",
                                         UserZoneAirHVAC(CompLoop).Name,
                                         "[W]",
                                         UserZoneAirHVAC(CompLoop).RemainingOutputToCoolingSP);
                SetupEMSInternalVariable("Remaining Latent Load to Humidifying Setpoint",
                                         UserZoneAirHVAC(CompLoop).Name,
                                         "[kg/s]",
                                         UserZoneAirHVAC(CompLoop).RemainingOutputReqToHumidSP);
                SetupEMSInternalVariable("Remaining Latent Load to Dehumidifying Setpoint",
                                         UserZoneAirHVAC(CompLoop).Name,
                                         "[kg/s]",
                                         UserZoneAirHVAC(CompLoop).RemainingOutputReqToDehumidSP);

                SetupEMSActuator("Primary Air Connection",
                                 UserZoneAirHVAC(CompLoop).Name,
                                 "Inlet Mass Flow Rate",
                                 "[kg/s]",
                                 lDummy,
                                 UserZoneAirHVAC(CompLoop).ZoneAir.InletMassFlowRate);
                UserZoneAirHVAC(CompLoop).ZoneAir.OutletNodeNum = NodeInputManager::GetOnlySingleNode(cAlphaArgs(5),
                                                                                                      ErrorsFound,
                                                                                                      cCurrentModuleObject,
                                                                                                      UserZoneAirHVAC(CompLoop).Name,
                                                                                                      DataLoopNode::NodeType_Air,
                                                                                                      DataLoopNode::NodeConnectionType_Outlet,
                                                                                                      1,
                                                                                                      DataLoopNode::ObjectIsNotParent);
                SetupEMSActuator("Primary Air Connection",
                                 UserZoneAirHVAC(CompLoop).Name,
                                 "Outlet Temperature",
                                 "[C]",
                                 lDummy,
                                 UserZoneAirHVAC(CompLoop).ZoneAir.OutletTemp);
                SetupEMSActuator("Primary Air Connection",
                                 UserZoneAirHVAC(CompLoop).Name,
                                 "Outlet Humidity Ratio",
                                 "[kgWater/kgDryAir]",
                                 lDummy,
                                 UserZoneAirHVAC(CompLoop).ZoneAir.OutletHumRat);
                SetupEMSActuator("Primary Air Connection",
                                 UserZoneAirHVAC(CompLoop).Name,
                                 "Outlet Mass Flow Rate",
                                 "[kg/s]",
                                 lDummy,
                                 UserZoneAirHVAC(CompLoop).ZoneAir.OutletMassFlowRate);

                if (!lAlphaFieldBlanks(6)) {
                    UserZoneAirHVAC(CompLoop).SourceAir.InletNodeNum = NodeInputManager::GetOnlySingleNode(cAlphaArgs(6),
                                                                                                           ErrorsFound,
                                                                                                           cCurrentModuleObject,
                                                                                                           UserZoneAirHVAC(CompLoop).Name,
                                                                                                           DataLoopNode::NodeType_Air,
                                                                                                           DataLoopNode::NodeConnectionType_Inlet,
                                                                                                           2,
                                                                                                           DataLoopNode::ObjectIsNotParent);
                    // model input related internal variables
                    SetupEMSInternalVariable("Inlet Temperature for Secondary Air Connection",
                                             UserZoneAirHVAC(CompLoop).Name,
                                             "[C]",
                                             UserZoneAirHVAC(CompLoop).SourceAir.InletTemp);

                    SetupEMSInternalVariable("Inlet Humidity Ratio for Secondary Air Connection",
                                             UserZoneAirHVAC(CompLoop).Name,
                                             "[kgWater/kgDryAir]",
                                             UserZoneAirHVAC(CompLoop).SourceAir.InletHumRat);
                    SetupEMSInternalVariable("Inlet Density for Secondary Air Connection",
                                             UserZoneAirHVAC(CompLoop).Name,
                                             "[kg/m3]",
                                             UserZoneAirHVAC(CompLoop).SourceAir.InletRho);
                    SetupEMSInternalVariable("Inlet Specific Heat for Secondary Air Connection",
                                             UserZoneAirHVAC(CompLoop).Name,
                                             "[J/kg-C]",
                                             UserZoneAirHVAC(CompLoop).SourceAir.InletCp);
                    SetupEMSActuator("Secondary Air Connection",
                                     UserZoneAirHVAC(CompLoop).Name,
                                     "Inlet Mass Flow Rate",
                                     "[kg/s]",
                                     lDummy,
                                     UserZoneAirHVAC(CompLoop).SourceAir.InletMassFlowRate);
                }

                if (!lAlphaFieldBlanks(7)) {
                    UserZoneAirHVAC(CompLoop).SourceAir.OutletNodeNum = NodeInputManager::GetOnlySingleNode(cAlphaArgs(7),
                                                                                                            ErrorsFound,
                                                                                                            cCurrentModuleObject,
                                                                                                            UserZoneAirHVAC(CompLoop).Name,
                                                                                                            DataLoopNode::NodeType_Air,
                                                                                                            DataLoopNode::NodeConnectionType_Outlet,
                                                                                                            2,
                                                                                                            DataLoopNode::ObjectIsNotParent);
                    SetupEMSActuator("Secondary Air Connection",
                                     UserZoneAirHVAC(CompLoop).Name,
                                     "Outlet Temperature",
                                     "[C]",
                                     lDummy,
                                     UserZoneAirHVAC(CompLoop).SourceAir.OutletTemp);
                    SetupEMSActuator("Secondary Air Connection",
                                     UserZoneAirHVAC(CompLoop).Name,
                                     "Outlet Humidity Ratio",
                                     "[kgWater/kgDryAir]",
                                     lDummy,
                                     UserZoneAirHVAC(CompLoop).SourceAir.OutletHumRat);
                    SetupEMSActuator("Secondary Air Connection",
                                     UserZoneAirHVAC(CompLoop).Name,
                                     "Mass Flow Rate",
                                     "[kg/s]",
                                     lDummy,
                                     UserZoneAirHVAC(CompLoop).SourceAir.OutletMassFlowRate);
                }

                if ((UserZoneAirHVAC(CompLoop).SourceAir.InletNodeNum > 0) && (UserZoneAirHVAC(CompLoop).SourceAir.OutletNodeNum > 0)) {
                    //  CALL TestCompSet(TRIM(cCurrentModuleObject),cAlphaArgs(1),cAlphaArgs(6),cAlphaArgs(7),'Air Nodes')
                }

                int NumPlantConnections = std::floor(rNumericArgs(1));
                UserZoneAirHVAC(CompLoop).NumPlantConnections = NumPlantConnections;
                if ((NumPlantConnections >= 1) && (NumPlantConnections <= 3)) {
                    UserZoneAirHVAC(CompLoop).Loop.allocate(NumPlantConnections);
                    for (int ConnectionLoop = 1; ConnectionLoop <= NumPlantConnections; ++ConnectionLoop) {
                        int aArgCount = (ConnectionLoop - 1) * 2 + 8;
                        UserZoneAirHVAC(CompLoop).Loop(ConnectionLoop).InletNodeNum =
                            NodeInputManager::GetOnlySingleNode(cAlphaArgs(aArgCount),
                                                                ErrorsFound,
                                                                cCurrentModuleObject,
                                                                cAlphaArgs(1),
                                                                DataLoopNode::NodeType_Water,
                                                                DataLoopNode::NodeConnectionType_Inlet,
                                                                (ConnectionLoop + 2),
                                                                DataLoopNode::ObjectIsNotParent);
                        UserZoneAirHVAC(CompLoop).Loop(ConnectionLoop).OutletNodeNum =
                            NodeInputManager::GetOnlySingleNode(cAlphaArgs(aArgCount + 1),
                                                                ErrorsFound,
                                                                cCurrentModuleObject,
                                                                cAlphaArgs(1),
                                                                DataLoopNode::NodeType_Water,
                                                                DataLoopNode::NodeConnectionType_Outlet,
                                                                (ConnectionLoop + 2),
                                                                DataLoopNode::ObjectIsNotParent);
                        BranchNodeConnections::TestCompSet(
                            cCurrentModuleObject, cAlphaArgs(1), cAlphaArgs(aArgCount), cAlphaArgs(aArgCount + 1), "Plant Nodes");
                        UserZoneAirHVAC(CompLoop).Loop(ConnectionLoop).HowLoadServed = DataPlant::HowMet_NoneDemand;
                        UserZoneAirHVAC(CompLoop).Loop(ConnectionLoop).FlowPriority = DataPlant::LoopFlowStatus_NeedyAndTurnsLoopOn;
                        // Setup Internal Variables
                        ObjexxFCL::gio::write(LoopStr, fmtLD) << ConnectionLoop;
                        strip(LoopStr);
                        // model input related internal variables
                        SetupEMSInternalVariable("Inlet Temperature for Plant Connection " + LoopStr,
                                                 UserZoneAirHVAC(CompLoop).Name,
                                                 "[C]",
                                                 UserZoneAirHVAC(CompLoop).Loop(ConnectionLoop).InletTemp);
                        SetupEMSInternalVariable("Inlet Mass Flow Rate for Plant Connection " + LoopStr,
                                                 UserZoneAirHVAC(CompLoop).Name,
                                                 "[kg/s]",
                                                 UserZoneAirHVAC(CompLoop).Loop(ConnectionLoop).InletMassFlowRate);
                        SetupEMSInternalVariable("Inlet Density for Plant Connection " + LoopStr,
                                                 UserZoneAirHVAC(CompLoop).Name,
                                                 "[kg/m3]",
                                                 UserZoneAirHVAC(CompLoop).Loop(ConnectionLoop).InletRho);
                        SetupEMSInternalVariable("Inlet Specific Heat for Plant Connection " + LoopStr,
                                                 UserZoneAirHVAC(CompLoop).Name,
                                                 "[J/kg-C]",
                                                 UserZoneAirHVAC(CompLoop).Loop(ConnectionLoop).InletCp);
                        // model results related actuators
                        SetupEMSActuator("Plant Connection " + LoopStr,
                                         UserZoneAirHVAC(CompLoop).Name,
                                         "Outlet Temperature",
                                         "[C]",
                                         lDummy,
                                         UserZoneAirHVAC(CompLoop).Loop(ConnectionLoop).OutletTemp);
                        SetupEMSActuator("Plant Connection " + LoopStr,
                                         UserZoneAirHVAC(CompLoop).Name,
                                         "Mass Flow Rate",
                                         "[kg/s]",
                                         lDummy,
                                         UserZoneAirHVAC(CompLoop).Loop(ConnectionLoop).MassFlowRateRequest);
                        // model initialization and sizing related actuators
                        SetupEMSActuator("Plant Connection " + LoopStr,
                                         UserZoneAirHVAC(CompLoop).Name,
                                         "Minimum Mass Flow Rate",
                                         "[kg/s]",
                                         lDummy,
                                         UserZoneAirHVAC(CompLoop).Loop(ConnectionLoop).MassFlowRateMin);
                        SetupEMSActuator("Plant Connection " + LoopStr,
                                         UserZoneAirHVAC(CompLoop).Name,
                                         "Maximum Mass Flow Rate",
                                         "[kg/s]",
                                         lDummy,
                                         UserZoneAirHVAC(CompLoop).Loop(ConnectionLoop).MassFlowRateMax);
                        SetupEMSActuator("Plant Connection " + LoopStr,
                                         UserZoneAirHVAC(CompLoop).Name,
                                         "Design Volume Flow Rate",
                                         "[m3/s]",
                                         lDummy,
                                         UserZoneAirHVAC(CompLoop).Loop(ConnectionLoop).DesignVolumeFlowRate);
                    }
                }

                if (!lAlphaFieldBlanks(14)) {
                    WaterManager::SetupTankDemandComponent(cAlphaArgs(1),
                                                           cCurrentModuleObject,
                                                           cAlphaArgs(14),
                                                           ErrorsFound,
                                                           UserZoneAirHVAC(CompLoop).Water.SupplyTankID,
                                                           UserZoneAirHVAC(CompLoop).Water.SupplyTankDemandARRID);

                    UserZoneAirHVAC(CompLoop).Water.SuppliedByWaterSystem = true;
                    SetupEMSActuator("Water System",
                                     UserZoneAirHVAC(CompLoop).Name,
                                     "Supplied Volume Flow Rate",
                                     "[m3/s]",
                                     lDummy,
                                     UserZoneAirHVAC(CompLoop).Water.SupplyVdotRequest);
                }

                if (!lAlphaFieldBlanks(15)) {
                    WaterManager::SetupTankSupplyComponent(cAlphaArgs(1),
                                                           cCurrentModuleObject,
                                                           cAlphaArgs(15),
                                                           ErrorsFound,
                                                           UserZoneAirHVAC(CompLoop).Water.CollectionTankID,
                                                           UserZoneAirHVAC(CompLoop).Water.CollectionTankSupplyARRID);
                    UserZoneAirHVAC(CompLoop).Water.CollectsToWaterSystem = true;
                    SetupEMSActuator("Water System",
                                     UserZoneAirHVAC(CompLoop).Name,
                                     "Collected Volume Flow Rate",
                                     "[m3/s]",
                                     lDummy,
                                     UserZoneAirHVAC(CompLoop).Water.CollectedVdot);
                }

                if (!lAlphaFieldBlanks(16)) {

                    UserZoneAirHVAC(CompLoop).Zone.ZoneNum = UtilityRoutines::FindItemInList(cAlphaArgs(16), DataHeatBalance::Zone);
                    if (UserZoneAirHVAC(CompLoop).Zone.ZoneNum == 0) {
                        ShowSevereError(cCurrentModuleObject + " = " + cAlphaArgs(1) + ":  Ambient Zone Name not found = " + cAlphaArgs(16));
                        ErrorsFound = true;
                    } else {
                        UserZoneAirHVAC(CompLoop).Zone.DeviceHasInternalGains = true;
                        SetupZoneInternalGain(UserZoneAirHVAC(CompLoop).Zone.ZoneNum,
                                              cCurrentModuleObject,
                                              cAlphaArgs(1),
                                              DataHeatBalance::IntGainTypeOf_ZoneHVACForcedAirUserDefined,
                                              UserZoneAirHVAC(CompLoop).Zone.ConvectionGainRate,
                                              UserZoneAirHVAC(CompLoop).Zone.ReturnAirConvectionGainRate,
                                              UserZoneAirHVAC(CompLoop).Zone.ThermalRadiationGainRate,
                                              UserZoneAirHVAC(CompLoop).Zone.LatentGainRate,
                                              UserZoneAirHVAC(CompLoop).Zone.ReturnAirLatentGainRate,
                                              UserZoneAirHVAC(CompLoop).Zone.CarbonDioxideGainRate,
                                              UserZoneAirHVAC(CompLoop).Zone.GenericContamGainRate);

                        SetupEMSActuator("Component Zone Internal Gain",
                                         UserZoneAirHVAC(CompLoop).Name,
                                         "Sensible Heat Gain Rate",
                                         "[W]",
                                         lDummy,
                                         UserZoneAirHVAC(CompLoop).Zone.ConvectionGainRate);
                        SetupEMSActuator("Component Zone Internal Gain",
                                         UserZoneAirHVAC(CompLoop).Name,
                                         "Return Air Heat Sensible Gain Rate",
                                         "[W]",
                                         lDummy,
                                         UserZoneAirHVAC(CompLoop).Zone.ReturnAirConvectionGainRate);
                        SetupEMSActuator("Component Zone Internal Gain",
                                         UserZoneAirHVAC(CompLoop).Name,
                                         "Thermal Radiation Heat Gain Rate",
                                         "[W]",
                                         lDummy,
                                         UserZoneAirHVAC(CompLoop).Zone.ThermalRadiationGainRate);
                        SetupEMSActuator("Component Zone Internal Gain",
                                         UserZoneAirHVAC(CompLoop).Name,
                                         "Latent Heat Gain Rate",
                                         "[W]",
                                         lDummy,
                                         UserZoneAirHVAC(CompLoop).Zone.LatentGainRate);
                        SetupEMSActuator("Component Zone Internal Gain",
                                         UserZoneAirHVAC(CompLoop).Name,
                                         "Return Air Latent Heat Gain Rate",
                                         "[W]",
                                         lDummy,
                                         UserZoneAirHVAC(CompLoop).Zone.ReturnAirLatentGainRate);
                        SetupEMSActuator("Component Zone Internal Gain",
                                         UserZoneAirHVAC(CompLoop).Name,
                                         "Carbon Dioxide Gain Rate",
                                         "[m3/s]",
                                         lDummy,
                                         UserZoneAirHVAC(CompLoop).Zone.CarbonDioxideGainRate);
                        SetupEMSActuator("Component Zone Internal Gain",
                                         UserZoneAirHVAC(CompLoop).Name,
                                         "Gaseous Contaminant Gain Rate",
                                         "[m3/s]",
                                         lDummy,
                                         UserZoneAirHVAC(CompLoop).Zone.GenericContamGainRate);
                    }
                }
            }
        } // NumUserZoneAir > 0

        if (ErrorsFound) {
            ShowFatalError("GetUserDefinedComponents: Errors found in processing " + cCurrentModuleObject + " input.");
        }

        cCurrentModuleObject = "AirTerminal:SingleDuct:UserDefined";

        inputProcessor->getObjectDefMaxArgs(cCurrentModuleObject, TotalArgs, NumAlphas, NumNums);

        cAlphaFieldNames.allocate(NumAlphas);
        cAlphaArgs.allocate(NumAlphas);
        lAlphaFieldBlanks.dimension(NumAlphas, false);
        rNumericArgs.dimension(NumNums, 0.0);

        NumUserAirTerminals = inputProcessor->getNumObjectsFound(cCurrentModuleObject);
        if (NumUserAirTerminals > 0) {
            UserAirTerminal.allocate(NumUserAirTerminals);
            CheckUserAirTerminal.dimension(NumUserAirTerminals, true);
            for (int CompLoop = 1; CompLoop <= NumUserAirTerminals; ++CompLoop) {
                inputProcessor->getObjectItem(
                    cCurrentModuleObject, CompLoop, cAlphaArgs, NumAlphas, rNumericArgs, NumNums, IOStat, _, lAlphaFieldBlanks, cAlphaFieldNames, _);
                UtilityRoutines::IsNameEmpty(cAlphaArgs(1), cCurrentModuleObject, ErrorsFound);
                UserAirTerminal(CompLoop).Name = cAlphaArgs(1);

                // now get program manager for model simulations
                if (!lAlphaFieldBlanks(2)) {
                    int StackMngrNum = UtilityRoutines::FindItemInList(cAlphaArgs(2), DataRuntimeLanguage::EMSProgramCallManager);
                    if (StackMngrNum > 0) { // found it
                        UserAirTerminal(CompLoop).ErlSimProgramMngr = StackMngrNum;
                    } else {
                        UserAirTerminal(CompLoop).simPluginLocation = EnergyPlus::PluginManagement::pluginManager->getLocationOfUserDefinedPlugin(cAlphaArgs(2));
                        if (UserAirTerminal(CompLoop).simPluginLocation == -1) {
                            ShowSevereError("Invalid " + cAlphaFieldNames(2) + '=' + cAlphaArgs(2));
                            ShowContinueError("Entered in " + cCurrentModuleObject + '=' + cAlphaArgs(1));
                            ShowContinueError("Program Manager Name not found as an EMS Program Manager or a Python Plugin Instance object.");
                            ErrorsFound = true;
                        }
                    }
                }

                // now get program manager for model initializations
                if (!lAlphaFieldBlanks(3)) {
                    int StackMngrNum = UtilityRoutines::FindItemInList(cAlphaArgs(3), DataRuntimeLanguage::EMSProgramCallManager);
                    if (StackMngrNum > 0) { // found it
                        UserAirTerminal(CompLoop).ErlInitProgramMngr = StackMngrNum;
                    } else {
                        UserAirTerminal(CompLoop).initPluginLocation = EnergyPlus::PluginManagement::pluginManager->getLocationOfUserDefinedPlugin(cAlphaArgs(3));
                        if (UserAirTerminal(CompLoop).initPluginLocation == -1) {
                            ShowSevereError("Invalid " + cAlphaFieldNames(3) + '=' + cAlphaArgs(3));
                            ShowContinueError("Entered in " + cCurrentModuleObject + '=' + cAlphaArgs(1));
                            ShowContinueError("Program Manager Name not found as an EMS Program Manager or a Python Plugin Instance object.");
                            ErrorsFound = true;
                        }
                    }
                }

                UserAirTerminal(CompLoop).AirLoop.InletNodeNum = NodeInputManager::GetOnlySingleNode(cAlphaArgs(4),
                                                                                                     ErrorsFound,
                                                                                                     cCurrentModuleObject,
                                                                                                     UserAirTerminal(CompLoop).Name,
                                                                                                     DataLoopNode::NodeType_Air,
                                                                                                     DataLoopNode::NodeConnectionType_Inlet,
                                                                                                     1,
                                                                                                     DataLoopNode::ObjectIsNotParent,
                                                                                                     cAlphaFieldNames(4));
                // model input related internal variables
                SetupEMSInternalVariable("Inlet Temperature for Primary Air Connection",
                                         UserAirTerminal(CompLoop).Name,
                                         "[C]",
                                         UserAirTerminal(CompLoop).AirLoop.InletTemp);
                SetupEMSInternalVariable("Inlet Humidity Ratio for Primary Air Connection",
                                         UserAirTerminal(CompLoop).Name,
                                         "[kgWater/kgDryAir]",
                                         UserAirTerminal(CompLoop).AirLoop.InletHumRat);
                SetupEMSInternalVariable("Inlet Density for Primary Air Connection",
                                         UserAirTerminal(CompLoop).Name,
                                         "[kg/m3]",
                                         UserAirTerminal(CompLoop).AirLoop.InletRho);
                SetupEMSInternalVariable("Inlet Specific Heat for Primary Air Connection",
                                         UserAirTerminal(CompLoop).Name,
                                         "[J/kg-C]",
                                         UserAirTerminal(CompLoop).AirLoop.InletCp);

                SetupEMSInternalVariable("Remaining Sensible Load to Heating Setpoint",
                                         UserAirTerminal(CompLoop).Name,
                                         "[W]",
                                         UserAirTerminal(CompLoop).RemainingOutputToHeatingSP);
                SetupEMSInternalVariable("Remaining Sensible Load to Cooling Setpoint",
                                         UserAirTerminal(CompLoop).Name,
                                         "[W]",
                                         UserAirTerminal(CompLoop).RemainingOutputToCoolingSP);
                SetupEMSInternalVariable("Remaining Latent Load to Humidifying Setpoint",
                                         UserAirTerminal(CompLoop).Name,
                                         "[kg/s]",
                                         UserAirTerminal(CompLoop).RemainingOutputReqToHumidSP);
                SetupEMSInternalVariable("Remaining Latent Load to Dehumidifying Setpoint",
                                         UserAirTerminal(CompLoop).Name,
                                         "[kg/s]",
                                         UserAirTerminal(CompLoop).RemainingOutputReqToDehumidSP);

                SetupEMSActuator("Primary Air Connection",
                                 UserAirTerminal(CompLoop).Name,
                                 "Inlet Mass Flow Rate",
                                 "[kg/s]",
                                 lDummy,
                                 UserAirTerminal(CompLoop).AirLoop.InletMassFlowRate);
                UserAirTerminal(CompLoop).AirLoop.OutletNodeNum = NodeInputManager::GetOnlySingleNode(cAlphaArgs(5),
                                                                                                      ErrorsFound,
                                                                                                      cCurrentModuleObject,
                                                                                                      UserAirTerminal(CompLoop).Name,
                                                                                                      DataLoopNode::NodeType_Air,
                                                                                                      DataLoopNode::NodeConnectionType_Outlet,
                                                                                                      1,
                                                                                                      DataLoopNode::ObjectIsNotParent,
                                                                                                      cAlphaFieldNames(5));
                SetupEMSActuator("Primary Air Connection",
                                 UserAirTerminal(CompLoop).Name,
                                 "Outlet Temperature",
                                 "[C]",
                                 lDummy,
                                 UserAirTerminal(CompLoop).AirLoop.OutletTemp);
                SetupEMSActuator("Primary Air Connection",
                                 UserAirTerminal(CompLoop).Name,
                                 "Outlet Humidity Ratio",
                                 "[kgWater/kgDryAir]",
                                 lDummy,
                                 UserAirTerminal(CompLoop).AirLoop.OutletHumRat);
                SetupEMSActuator("Primary Air Connection",
                                 UserAirTerminal(CompLoop).Name,
                                 "Outlet Mass Flow Rate",
                                 "[kg/s]",
                                 lDummy,
                                 UserAirTerminal(CompLoop).AirLoop.OutletMassFlowRate);
                BranchNodeConnections::TestCompSet(cCurrentModuleObject, cAlphaArgs(1), cAlphaArgs(4), cAlphaArgs(5), "Air Nodes");

                int ADUNum = 0;
                for (ADUNum = 1; ADUNum <= DataDefineEquip::NumAirDistUnits; ++ADUNum) {
                    if (UserAirTerminal(CompLoop).AirLoop.OutletNodeNum == DataDefineEquip::AirDistUnit(ADUNum).OutletNodeNum) {
                        //        AirDistUnit(ADUNum)%InletNodeNum = IndUnitIUNum)%InletNodeNum
                        UserAirTerminal(CompLoop).ADUNum = ADUNum;
                    }
                }
                // one assumes if there isn't one assigned, it's an error?
                if (UserAirTerminal(CompLoop).ADUNum == 0) {
                    ShowSevereError("GetUserDefinedComponents: No matching Air Distribution Unit for " + cCurrentModuleObject + " = " +
                                    UserAirTerminal(CompLoop).Name);
                    ShowContinueError("...should have outlet node=" + DataLoopNode::NodeID(UserAirTerminal(CompLoop).AirLoop.OutletNodeNum));
                    //          ErrorsFound=.TRUE.
                }

                // Fill the Zone Equipment data with the inlet node number of this unit.
                for (int CtrlZone = 1; CtrlZone <= DataGlobals::NumOfZones; ++CtrlZone) {
                    if (!DataZoneEquipment::ZoneEquipConfig(CtrlZone).IsControlled) continue;
                    for (int SupAirIn = 1; SupAirIn <= DataZoneEquipment::ZoneEquipConfig(CtrlZone).NumInletNodes; ++SupAirIn) {
                        if (UserAirTerminal(CompLoop).AirLoop.OutletNodeNum == DataZoneEquipment::ZoneEquipConfig(CtrlZone).InletNode(SupAirIn)) {
                            if (DataZoneEquipment::ZoneEquipConfig(CtrlZone).AirDistUnitCool(SupAirIn).OutNode > 0) {
                                ShowSevereError("Error in connecting a terminal unit to a zone");
                                ShowContinueError(DataLoopNode::NodeID(UserAirTerminal(CompLoop).AirLoop.OutletNodeNum) +
                                                  " already connects to another zone");
                                ShowContinueError("Occurs for terminal unit " + cCurrentModuleObject + " = " + UserAirTerminal(CompLoop).Name);
                                ShowContinueError("Check terminal unit node names for errors");
                                ErrorsFound = true;
                            } else {
                                DataZoneEquipment::ZoneEquipConfig(CtrlZone).AirDistUnitCool(SupAirIn).InNode =
                                    UserAirTerminal(CompLoop).AirLoop.InletNodeNum;
                                DataZoneEquipment::ZoneEquipConfig(CtrlZone).AirDistUnitCool(SupAirIn).OutNode =
                                    UserAirTerminal(CompLoop).AirLoop.OutletNodeNum;
                            }

                            UserAirTerminal(CompLoop).ActualCtrlZoneNum = CtrlZone;
                        }
                    }
                }

                if (!lAlphaFieldBlanks(6)) {
                    UserAirTerminal(CompLoop).SourceAir.InletNodeNum = NodeInputManager::GetOnlySingleNode(cAlphaArgs(6),
                                                                                                           ErrorsFound,
                                                                                                           cCurrentModuleObject,
                                                                                                           UserAirTerminal(CompLoop).Name,
                                                                                                           DataLoopNode::NodeType_Air,
                                                                                                           DataLoopNode::NodeConnectionType_Inlet,
                                                                                                           2,
                                                                                                           DataLoopNode::ObjectIsNotParent,
                                                                                                           cAlphaFieldNames(6));
                    // model input related internal variables
                    SetupEMSInternalVariable("Inlet Temperature for Secondary Air Connection",
                                             UserAirTerminal(CompLoop).Name,
                                             "[C]",
                                             UserAirTerminal(CompLoop).SourceAir.InletTemp);

                    SetupEMSInternalVariable("Inlet Humidity Ratio for Secondary Air Connection",
                                             UserAirTerminal(CompLoop).Name,
                                             "[kgWater/kgDryAir]",
                                             UserAirTerminal(CompLoop).SourceAir.InletHumRat);
                    SetupEMSInternalVariable("Inlet Density for Secondary Air Connection",
                                             UserAirTerminal(CompLoop).Name,
                                             "[kg/m3]",
                                             UserAirTerminal(CompLoop).SourceAir.InletRho);
                    SetupEMSInternalVariable("Inlet Specific Heat for Secondary Air Connection",
                                             UserAirTerminal(CompLoop).Name,
                                             "[J/kg-C]",
                                             UserAirTerminal(CompLoop).SourceAir.InletCp);
                    SetupEMSActuator("Secondary Air Connection",
                                     UserAirTerminal(CompLoop).Name,
                                     "Inlet Mass Flow Rate",
                                     "[kg/s]",
                                     lDummy,
                                     UserAirTerminal(CompLoop).SourceAir.InletMassFlowRate);
                }

                if (!lAlphaFieldBlanks(7)) {
                    UserAirTerminal(CompLoop).SourceAir.OutletNodeNum = NodeInputManager::GetOnlySingleNode(cAlphaArgs(7),
                                                                                                            ErrorsFound,
                                                                                                            cCurrentModuleObject,
                                                                                                            UserAirTerminal(CompLoop).Name,
                                                                                                            DataLoopNode::NodeType_Air,
                                                                                                            DataLoopNode::NodeConnectionType_Outlet,
                                                                                                            2,
                                                                                                            DataLoopNode::ObjectIsNotParent,
                                                                                                            cAlphaFieldNames(7));
                    SetupEMSActuator("Secondary Air Connection",
                                     UserAirTerminal(CompLoop).Name,
                                     "Outlet Temperature",
                                     "[C]",
                                     lDummy,
                                     UserAirTerminal(CompLoop).SourceAir.OutletTemp);
                    SetupEMSActuator("Secondary Air Connection",
                                     UserAirTerminal(CompLoop).Name,
                                     "Outlet Humidity Ratio",
                                     "[kgWater/kgDryAir]",
                                     lDummy,
                                     UserAirTerminal(CompLoop).SourceAir.OutletHumRat);
                    SetupEMSActuator("Secondary Air Connection",
                                     UserAirTerminal(CompLoop).Name,
                                     "Mass Flow Rate",
                                     "[kg/s]",
                                     lDummy,
                                     UserAirTerminal(CompLoop).SourceAir.OutletMassFlowRate);
                }

                if ((UserAirTerminal(CompLoop).SourceAir.InletNodeNum > 0) && (UserAirTerminal(CompLoop).SourceAir.OutletNodeNum > 0)) {
                    //  CALL TestCompSet(TRIM(cCurrentModuleObject),cAlphaArgs(1),cAlphaArgs(6),cAlphaArgs(7),'Air Nodes')
                }

                int NumPlantConnections = std::floor(rNumericArgs(1));
                UserAirTerminal(CompLoop).NumPlantConnections = NumPlantConnections;
                if ((NumPlantConnections >= 1) && (NumPlantConnections <= 2)) {
                    UserAirTerminal(CompLoop).Loop.allocate(NumPlantConnections);
                    for (int ConnectionLoop = 1; ConnectionLoop <= NumPlantConnections; ++ConnectionLoop) {
                        int aArgCount = (ConnectionLoop - 1) * 2 + 8;
                        UserAirTerminal(CompLoop).Loop(ConnectionLoop).InletNodeNum =
                            NodeInputManager::GetOnlySingleNode(cAlphaArgs(aArgCount),
                                                                ErrorsFound,
                                                                cCurrentModuleObject,
                                                                cAlphaArgs(1),
                                                                DataLoopNode::NodeType_Water,
                                                                DataLoopNode::NodeConnectionType_Inlet,
                                                                (ConnectionLoop + 2),
                                                                DataLoopNode::ObjectIsNotParent,
                                                                cAlphaFieldNames(aArgCount));
                        UserAirTerminal(CompLoop).Loop(ConnectionLoop).OutletNodeNum =
                            NodeInputManager::GetOnlySingleNode(cAlphaArgs(aArgCount + 1),
                                                                ErrorsFound,
                                                                cCurrentModuleObject,
                                                                cAlphaArgs(1),
                                                                DataLoopNode::NodeType_Water,
                                                                DataLoopNode::NodeConnectionType_Outlet,
                                                                (ConnectionLoop + 2),
                                                                DataLoopNode::ObjectIsNotParent,
                                                                cAlphaFieldNames(aArgCount + 1));
                        BranchNodeConnections::TestCompSet(
                            cCurrentModuleObject, cAlphaArgs(1), cAlphaArgs(aArgCount), cAlphaArgs(aArgCount + 1), "Plant Nodes");
                        UserAirTerminal(CompLoop).Loop(ConnectionLoop).HowLoadServed = DataPlant::HowMet_NoneDemand;
                        UserAirTerminal(CompLoop).Loop(ConnectionLoop).FlowPriority = DataPlant::LoopFlowStatus_NeedyAndTurnsLoopOn;
                        // Setup Internal Variables
                        LoopStr = General::RoundSigDigits(ConnectionLoop);
                        // model input related internal variables
                        SetupEMSInternalVariable("Inlet Temperature for Plant Connection " + LoopStr,
                                                 UserAirTerminal(CompLoop).Name,
                                                 "[C]",
                                                 UserAirTerminal(CompLoop).Loop(ConnectionLoop).InletTemp);
                        SetupEMSInternalVariable("Inlet Mass Flow Rate for Plant Connection " + LoopStr,
                                                 UserAirTerminal(CompLoop).Name,
                                                 "[kg/s]",
                                                 UserAirTerminal(CompLoop).Loop(ConnectionLoop).InletMassFlowRate);
                        SetupEMSInternalVariable("Inlet Density for Plant Connection " + LoopStr,
                                                 UserAirTerminal(CompLoop).Name,
                                                 "[kg/m3]",
                                                 UserAirTerminal(CompLoop).Loop(ConnectionLoop).InletRho);
                        SetupEMSInternalVariable("Inlet Specific Heat for Plant Connection " + LoopStr,
                                                 UserAirTerminal(CompLoop).Name,
                                                 "[J/kg-C]",
                                                 UserAirTerminal(CompLoop).Loop(ConnectionLoop).InletCp);
                        // model results related actuators
                        SetupEMSActuator("Plant Connection " + LoopStr,
                                         UserAirTerminal(CompLoop).Name,
                                         "Outlet Temperature",
                                         "[C]",
                                         lDummy,
                                         UserAirTerminal(CompLoop).Loop(ConnectionLoop).OutletTemp);
                        SetupEMSActuator("Plant Connection " + LoopStr,
                                         UserAirTerminal(CompLoop).Name,
                                         "Mass Flow Rate",
                                         "[kg/s]",
                                         lDummy,
                                         UserAirTerminal(CompLoop).Loop(ConnectionLoop).MassFlowRateRequest);
                        // model initialization and sizing related actuators
                        SetupEMSActuator("Plant Connection " + LoopStr,
                                         UserAirTerminal(CompLoop).Name,
                                         "Minimum Mass Flow Rate",
                                         "[kg/s]",
                                         lDummy,
                                         UserAirTerminal(CompLoop).Loop(ConnectionLoop).MassFlowRateMin);
                        SetupEMSActuator("Plant Connection " + LoopStr,
                                         UserAirTerminal(CompLoop).Name,
                                         "Maximum Mass Flow Rate",
                                         "[kg/s]",
                                         lDummy,
                                         UserAirTerminal(CompLoop).Loop(ConnectionLoop).MassFlowRateMax);
                        SetupEMSActuator("Plant Connection " + LoopStr,
                                         UserAirTerminal(CompLoop).Name,
                                         "Design Volume Flow Rate",
                                         "[m3/s]",
                                         lDummy,
                                         UserAirTerminal(CompLoop).Loop(ConnectionLoop).DesignVolumeFlowRate);
                    }
                }

                if (!lAlphaFieldBlanks(12)) {
                    WaterManager::SetupTankDemandComponent(cAlphaArgs(1),
                                                           cCurrentModuleObject,
                                                           cAlphaArgs(12),
                                                           ErrorsFound,
                                                           UserAirTerminal(CompLoop).Water.SupplyTankID,
                                                           UserAirTerminal(CompLoop).Water.SupplyTankDemandARRID);

                    UserAirTerminal(CompLoop).Water.SuppliedByWaterSystem = true;
                    SetupEMSActuator("Water System",
                                     UserAirTerminal(CompLoop).Name,
                                     "Supplied Volume Flow Rate",
                                     "[m3/s]",
                                     lDummy,
                                     UserAirTerminal(CompLoop).Water.SupplyVdotRequest);
                }

                if (!lAlphaFieldBlanks(13)) {
                    WaterManager::SetupTankSupplyComponent(cAlphaArgs(1),
                                                           cCurrentModuleObject,
                                                           cAlphaArgs(13),
                                                           ErrorsFound,
                                                           UserAirTerminal(CompLoop).Water.CollectionTankID,
                                                           UserAirTerminal(CompLoop).Water.CollectionTankSupplyARRID);
                    UserAirTerminal(CompLoop).Water.CollectsToWaterSystem = true;
                    SetupEMSActuator("Water System",
                                     UserAirTerminal(CompLoop).Name,
                                     "Collected Volume Flow Rate",
                                     "[m3/s]",
                                     lDummy,
                                     UserAirTerminal(CompLoop).Water.CollectedVdot);
                }

                if (!lAlphaFieldBlanks(14)) {

                    UserAirTerminal(CompLoop).Zone.ZoneNum = UtilityRoutines::FindItemInList(cAlphaArgs(14), DataHeatBalance::Zone);
                    if (UserAirTerminal(CompLoop).Zone.ZoneNum == 0) {
                        ShowSevereError(cCurrentModuleObject + " = " + cAlphaArgs(1) + ":  Ambient Zone Name not found = " + cAlphaArgs(14));
                        ErrorsFound = true;
                    } else {
                        UserAirTerminal(CompLoop).Zone.DeviceHasInternalGains = true;
                        SetupZoneInternalGain(UserAirTerminal(CompLoop).Zone.ZoneNum,
                                              cCurrentModuleObject,
                                              cAlphaArgs(1),
                                              DataHeatBalance::IntGainTypeOf_AirTerminalUserDefined,
                                              UserAirTerminal(CompLoop).Zone.ConvectionGainRate,
                                              UserAirTerminal(CompLoop).Zone.ReturnAirConvectionGainRate,
                                              UserAirTerminal(CompLoop).Zone.ThermalRadiationGainRate,
                                              UserAirTerminal(CompLoop).Zone.LatentGainRate,
                                              UserAirTerminal(CompLoop).Zone.ReturnAirLatentGainRate,
                                              UserAirTerminal(CompLoop).Zone.CarbonDioxideGainRate,
                                              UserAirTerminal(CompLoop).Zone.GenericContamGainRate);

                        SetupEMSActuator("Component Zone Internal Gain",
                                         UserAirTerminal(CompLoop).Name,
                                         "Sensible Heat Gain Rate",
                                         "[W]",
                                         lDummy,
                                         UserAirTerminal(CompLoop).Zone.ConvectionGainRate);
                        SetupEMSActuator("Component Zone Internal Gain",
                                         UserAirTerminal(CompLoop).Name,
                                         "Return Air Heat Sensible Gain Rate",
                                         "[W]",
                                         lDummy,
                                         UserZoneAirHVAC(CompLoop).Zone.ReturnAirConvectionGainRate);
                        SetupEMSActuator("Component Zone Internal Gain",
                                         UserAirTerminal(CompLoop).Name,
                                         "Thermal Radiation Heat Gain Rate",
                                         "[W]",
                                         lDummy,
                                         UserAirTerminal(CompLoop).Zone.ThermalRadiationGainRate);
                        SetupEMSActuator("Component Zone Internal Gain",
                                         UserAirTerminal(CompLoop).Name,
                                         "Latent Heat Gain Rate",
                                         "[W]",
                                         lDummy,
                                         UserAirTerminal(CompLoop).Zone.LatentGainRate);
                        SetupEMSActuator("Component Zone Internal Gain",
                                         UserAirTerminal(CompLoop).Name,
                                         "Return Air Latent Heat Gain Rate",
                                         "[W]",
                                         lDummy,
                                         UserAirTerminal(CompLoop).Zone.ReturnAirLatentGainRate);
                        SetupEMSActuator("Component Zone Internal Gain",
                                         UserAirTerminal(CompLoop).Name,
                                         "Carbon Dioxide Gain Rate",
                                         "[W]",
                                         lDummy,
                                         UserAirTerminal(CompLoop).Zone.CarbonDioxideGainRate);
                        SetupEMSActuator("Component Zone Internal Gain",
                                         UserAirTerminal(CompLoop).Name,
                                         "Gaseous Contaminant Gain Rate",
                                         "[W]",
                                         lDummy,
                                         UserAirTerminal(CompLoop).Zone.GenericContamGainRate);
                    }
                }
            }
        } // NumUserZoneAir > 0

        if (ErrorsFound) {
            ShowFatalError("GetUserDefinedComponents: Errors found in processing " + cCurrentModuleObject + " input.");
        }
    }

    void UserPlantComponentStruct::initialize(int LoopNum, Real64 MyLoad)
    {
        // SUBROUTINE INFORMATION:
        //       AUTHOR         <author>
        //       DATE WRITTEN   <date_written>
        //       MODIFIED       na
        //       RE-ENGINEERED  na

        static std::string const RoutineName("InitPlantUserComponent");

        if (this->myOneTimeFlag) {
            // locate the connections to the plant loops
            for (int ConnectionNum = 1; ConnectionNum <= this->NumPlantConnections; ++ConnectionNum) {
                bool errFlag = false;
                PlantUtilities::ScanPlantLoopsForObject(this->Name,
                                                        DataPlant::TypeOf_PlantComponentUserDefined,
                                                        this->Loop(ConnectionNum).LoopNum,
                                                        this->Loop(ConnectionNum).LoopSideNum,
                                                        this->Loop(ConnectionNum).BranchNum,
                                                        this->Loop(ConnectionNum).CompNum,
                                                        errFlag,
                                                        _,
                                                        _,
                                                        _,
                                                        this->Loop(ConnectionNum).InletNodeNum);
                if (errFlag) {
                    ShowFatalError("InitPlantUserComponent: Program terminated due to previous condition(s).");
                }

                // set user input for flow priority
                DataPlant::PlantLoop(this->Loop(ConnectionNum).LoopNum)
                    .LoopSide(this->Loop(ConnectionNum).LoopSideNum)
                    .Branch(this->Loop(ConnectionNum).BranchNum)
                    .Comp(this->Loop(ConnectionNum).CompNum)
                    .FlowPriority = this->Loop(ConnectionNum).FlowPriority;

                // set user input for how loads served
                DataPlant::PlantLoop(this->Loop(ConnectionNum).LoopNum)
                    .LoopSide(this->Loop(ConnectionNum).LoopSideNum)
                    .Branch(this->Loop(ConnectionNum).BranchNum)
                    .Comp(this->Loop(ConnectionNum).CompNum)
                    .HowLoadServed = this->Loop(ConnectionNum).HowLoadServed;
            }

            this->myOneTimeFlag = false;
        }

        if (LoopNum <= 0 || LoopNum > this->NumPlantConnections) return;

        // fill internal variable targets
        this->Loop(LoopNum).MyLoad = MyLoad;
        this->Loop(LoopNum).InletRho = FluidProperties::GetDensityGlycol(DataPlant::PlantLoop(this->Loop(LoopNum).LoopNum).FluidName,
                                                                         DataLoopNode::Node(this->Loop(LoopNum).InletNodeNum).Temp,
                                                                         DataPlant::PlantLoop(this->Loop(LoopNum).LoopNum).FluidIndex,
                                                                         RoutineName);
        this->Loop(LoopNum).InletCp = FluidProperties::GetSpecificHeatGlycol(DataPlant::PlantLoop(this->Loop(LoopNum).LoopNum).FluidName,
                                                                             DataLoopNode::Node(this->Loop(LoopNum).InletNodeNum).Temp,
                                                                             DataPlant::PlantLoop(this->Loop(LoopNum).LoopNum).FluidIndex,
                                                                             RoutineName);
        this->Loop(LoopNum).InletMassFlowRate = DataLoopNode::Node(this->Loop(LoopNum).InletNodeNum).MassFlowRate;
        this->Loop(LoopNum).InletTemp = DataLoopNode::Node(this->Loop(LoopNum).InletNodeNum).Temp;
        if (this->Air.InletNodeNum > 0) {
            this->Air.InletRho = Psychrometrics::PsyRhoAirFnPbTdbW(DataEnvironment::OutBaroPress,
                                                                   DataLoopNode::Node(this->Air.InletNodeNum).Temp,
                                                                   DataLoopNode::Node(this->Air.InletNodeNum).HumRat,
                                                                   RoutineName);
            this->Air.InletCp =
                Psychrometrics::PsyCpAirFnWTdb(DataLoopNode::Node(this->Air.InletNodeNum).HumRat, DataLoopNode::Node(this->Air.InletNodeNum).Temp);
            this->Air.InletTemp = DataLoopNode::Node(this->Air.InletNodeNum).Temp;
            this->Air.InletMassFlowRate = DataLoopNode::Node(this->Air.InletNodeNum).MassFlowRate;
            this->Air.InletHumRat = DataLoopNode::Node(this->Air.InletNodeNum).HumRat;
        }
    }

    void UserCoilComponentStruct::initialize()
    {

        // SUBROUTINE INFORMATION:
        //       AUTHOR         <author>
        //       DATE WRITTEN   <date_written>
        //       MODIFIED       na
        //       RE-ENGINEERED  na

        static std::string const RoutineName("InitCoilUserDefined");

        if (this->myOneTimeFlag) {
            if (this->PlantIsConnected) {
                bool errFlag = false;
                PlantUtilities::ScanPlantLoopsForObject(this->Name,
                                                        DataPlant::TypeOf_CoilUserDefined,
                                                        this->Loop.LoopNum,
                                                        this->Loop.LoopSideNum,
                                                        this->Loop.BranchNum,
                                                        this->Loop.CompNum,
                                                        errFlag);
                if (errFlag) {
                    ShowFatalError("InitPlantUserComponent: Program terminated due to previous condition(s).");
                }
                // set user input for flow priority
                DataPlant::PlantLoop(this->Loop.LoopNum)
                    .LoopSide(this->Loop.LoopSideNum)
                    .Branch(this->Loop.BranchNum)
                    .Comp(this->Loop.CompNum)
                    .FlowPriority = this->Loop.FlowPriority;

                // set user input for how loads served
                DataPlant::PlantLoop(this->Loop.LoopNum)
                    .LoopSide(this->Loop.LoopSideNum)
                    .Branch(this->Loop.BranchNum)
                    .Comp(this->Loop.CompNum)
                    .HowLoadServed = this->Loop.HowLoadServed;
            }
            this->myOneTimeFlag = false;
        }

        // fill internal variable targets
        for (int loop = 1; loop <= this->NumAirConnections; ++loop) {
            this->Air(loop).InletRho = Psychrometrics::PsyRhoAirFnPbTdbW(DataEnvironment::OutBaroPress,
                                                                         DataLoopNode::Node(this->Air(loop).InletNodeNum).Temp,
                                                                         DataLoopNode::Node(this->Air(loop).InletNodeNum).HumRat,
                                                                         RoutineName);

            this->Air(loop).InletCp = Psychrometrics::PsyCpAirFnWTdb(DataLoopNode::Node(this->Air(loop).InletNodeNum).HumRat,
                                                                     DataLoopNode::Node(this->Air(loop).InletNodeNum).Temp);
            this->Air(loop).InletTemp = DataLoopNode::Node(this->Air(loop).InletNodeNum).Temp;
            this->Air(loop).InletMassFlowRate = DataLoopNode::Node(this->Air(loop).InletNodeNum).MassFlowRate;
            this->Air(loop).InletHumRat = DataLoopNode::Node(this->Air(loop).InletNodeNum).HumRat;
        }

        if (this->PlantIsConnected) {
            this->Loop.InletRho = FluidProperties::GetDensityGlycol(DataPlant::PlantLoop(this->Loop.LoopNum).FluidName,
                                                                    DataLoopNode::Node(this->Loop.InletNodeNum).Temp,
                                                                    DataPlant::PlantLoop(this->Loop.LoopNum).FluidIndex,
                                                                    RoutineName);
            this->Loop.InletCp = FluidProperties::GetSpecificHeatGlycol(DataPlant::PlantLoop(this->Loop.LoopNum).FluidName,
                                                                        DataLoopNode::Node(this->Loop.InletNodeNum).Temp,
                                                                        DataPlant::PlantLoop(this->Loop.LoopNum).FluidIndex,
                                                                        RoutineName);
            this->Loop.InletTemp = DataLoopNode::Node(this->Loop.InletNodeNum).Temp;
            this->Loop.InletMassFlowRate = DataLoopNode::Node(this->Loop.InletNodeNum).MassFlowRate;
        }
    }

    void UserZoneHVACForcedAirComponentStruct::initialize(int const ZoneNum)
    {

        // SUBROUTINE INFORMATION:
        //       AUTHOR         Brent Griffith
        //       DATE WRITTEN   Feb. 2012
        //       MODIFIED       na
        //       RE-ENGINEERED  na

        // PURPOSE OF THIS SUBROUTINE:
        // initialize data for user-defined zone HVAC forced air component model

        static std::string const RoutineName("InitZoneAirUserDefined");

        if (this->myOneTimeFlag) {
            if (this->NumPlantConnections > 0) {
                for (int loop = 1; loop <= this->NumPlantConnections; ++loop) {
                    bool errFlag = false;
                    PlantUtilities::ScanPlantLoopsForObject(this->Name,
                                                            DataPlant::TypeOf_ZoneHVACAirUserDefined,
                                                            this->Loop(loop).LoopNum,
                                                            this->Loop(loop).LoopSideNum,
                                                            this->Loop(loop).BranchNum,
                                                            this->Loop(loop).CompNum,
                                                            errFlag,
                                                            _,
                                                            _,
                                                            _,
                                                            this->Loop(loop).InletNodeNum);
                    if (errFlag) {
                        ShowFatalError("InitPlantUserComponent: Program terminated due to previous condition(s).");
                    }
                    // set user input for flow priority
                    DataPlant::PlantLoop(this->Loop(loop).LoopNum)
                        .LoopSide(this->Loop(loop).LoopSideNum)
                        .Branch(this->Loop(loop).BranchNum)
                        .Comp(this->Loop(loop).CompNum)
                        .FlowPriority = this->Loop(loop).FlowPriority;

                    // set user input for how loads served
                    DataPlant::PlantLoop(this->Loop(loop).LoopNum)
                        .LoopSide(this->Loop(loop).LoopSideNum)
                        .Branch(this->Loop(loop).BranchNum)
                        .Comp(this->Loop(loop).CompNum)
                        .HowLoadServed = this->Loop(loop).HowLoadServed;
                }
            }
            this->myOneTimeFlag = false;
        }
        // fill internal variable targets
        this->RemainingOutputToHeatingSP = DataZoneEnergyDemands::ZoneSysEnergyDemand(ZoneNum).RemainingOutputReqToHeatSP;
        this->RemainingOutputToCoolingSP = DataZoneEnergyDemands::ZoneSysEnergyDemand(ZoneNum).RemainingOutputReqToCoolSP;
        this->RemainingOutputReqToDehumidSP = DataZoneEnergyDemands::ZoneSysMoistureDemand(ZoneNum).RemainingOutputReqToDehumidSP;
        this->RemainingOutputReqToHumidSP = DataZoneEnergyDemands::ZoneSysMoistureDemand(ZoneNum).RemainingOutputReqToHumidSP;

        this->ZoneAir.InletRho = Psychrometrics::PsyRhoAirFnPbTdbW(DataEnvironment::OutBaroPress,
                                                                   DataLoopNode::Node(this->ZoneAir.InletNodeNum).Temp,
                                                                   DataLoopNode::Node(this->ZoneAir.InletNodeNum).HumRat,
                                                                   RoutineName);
        this->ZoneAir.InletCp = Psychrometrics::PsyCpAirFnWTdb(DataLoopNode::Node(this->ZoneAir.InletNodeNum).HumRat,
                                                               DataLoopNode::Node(this->ZoneAir.InletNodeNum).Temp);
        this->ZoneAir.InletTemp = DataLoopNode::Node(this->ZoneAir.InletNodeNum).Temp;
        this->ZoneAir.InletHumRat = DataLoopNode::Node(this->ZoneAir.InletNodeNum).HumRat;

        if (this->SourceAir.InletNodeNum > 0) {
            this->SourceAir.InletRho = Psychrometrics::PsyRhoAirFnPbTdbW(DataEnvironment::OutBaroPress,
                                                                         DataLoopNode::Node(this->SourceAir.InletNodeNum).Temp,
                                                                         DataLoopNode::Node(this->SourceAir.InletNodeNum).HumRat,
                                                                         RoutineName);
            this->SourceAir.InletCp = Psychrometrics::PsyCpAirFnWTdb(DataLoopNode::Node(this->SourceAir.InletNodeNum).HumRat,
                                                                     DataLoopNode::Node(this->SourceAir.InletNodeNum).Temp);
            this->SourceAir.InletTemp = DataLoopNode::Node(this->SourceAir.InletNodeNum).Temp;
            this->SourceAir.InletHumRat = DataLoopNode::Node(this->SourceAir.InletNodeNum).HumRat;
        }

        if (this->NumPlantConnections > 0) {
            for (int loop = 1; loop <= this->NumPlantConnections; ++loop) {
                this->Loop(loop).InletRho = FluidProperties::GetDensityGlycol(DataPlant::PlantLoop(this->Loop(loop).LoopNum).FluidName,
                                                                              DataLoopNode::Node(this->Loop(loop).InletNodeNum).Temp,
                                                                              DataPlant::PlantLoop(this->Loop(loop).LoopNum).FluidIndex,
                                                                              RoutineName);
                this->Loop(loop).InletCp = FluidProperties::GetSpecificHeatGlycol(DataPlant::PlantLoop(this->Loop(loop).LoopNum).FluidName,
                                                                                  DataLoopNode::Node(this->Loop(loop).InletNodeNum).Temp,
                                                                                  DataPlant::PlantLoop(this->Loop(loop).LoopNum).FluidIndex,
                                                                                  RoutineName);
                this->Loop(loop).InletTemp = DataLoopNode::Node(this->Loop(loop).InletNodeNum).Temp;
                this->Loop(loop).InletMassFlowRate = DataLoopNode::Node(this->Loop(loop).InletNodeNum).MassFlowRate;
            }
        }
    }

    void UserAirTerminalComponentStruct::initialize(int const ZoneNum)
    {

        // SUBROUTINE INFORMATION:
        //       AUTHOR         B. Griffith
        //       DATE WRITTEN   March 2012
        //       MODIFIED       na
        //       RE-ENGINEERED  na

        static std::string const RoutineName("InitAirTerminalUserDefined");

        if (this->myOneTimeFlag) {
            if (this->NumPlantConnections > 0) {
                for (int loop = 1; loop <= this->NumPlantConnections; ++loop) {
                    bool errFlag = false;
                    PlantUtilities::ScanPlantLoopsForObject(this->Name,
                                                            DataPlant::TypeOf_AirTerminalUserDefined,
                                                            this->Loop(loop).LoopNum,
                                                            this->Loop(loop).LoopSideNum,
                                                            this->Loop(loop).BranchNum,
                                                            this->Loop(loop).CompNum,
                                                            errFlag,
                                                            _,
                                                            _,
                                                            _,
                                                            this->Loop(loop).InletNodeNum);
                    if (errFlag) {
                        ShowFatalError("InitPlantUserComponent: Program terminated due to previous condition(s).");
                    }
                    // set user input for flow priority
                    DataPlant::PlantLoop(this->Loop(loop).LoopNum)
                        .LoopSide(this->Loop(loop).LoopSideNum)
                        .Branch(this->Loop(loop).BranchNum)
                        .Comp(this->Loop(loop).CompNum)
                        .FlowPriority = this->Loop(loop).FlowPriority;

                    // set user input for how loads served
                    DataPlant::PlantLoop(this->Loop(loop).LoopNum)
                        .LoopSide(this->Loop(loop).LoopSideNum)
                        .Branch(this->Loop(loop).BranchNum)
                        .Comp(this->Loop(loop).CompNum)
                        .HowLoadServed = this->Loop(loop).HowLoadServed;
                }
            }
            this->myOneTimeFlag = false;
        }
        // fill internal variable targets
        this->RemainingOutputToHeatingSP = DataZoneEnergyDemands::ZoneSysEnergyDemand(ZoneNum).RemainingOutputReqToHeatSP;
        this->RemainingOutputToCoolingSP = DataZoneEnergyDemands::ZoneSysEnergyDemand(ZoneNum).RemainingOutputReqToCoolSP;
        this->RemainingOutputReqToDehumidSP = DataZoneEnergyDemands::ZoneSysMoistureDemand(ZoneNum).RemainingOutputReqToDehumidSP;
        this->RemainingOutputReqToHumidSP = DataZoneEnergyDemands::ZoneSysMoistureDemand(ZoneNum).RemainingOutputReqToHumidSP;

        this->AirLoop.InletRho = Psychrometrics::PsyRhoAirFnPbTdbW(DataEnvironment::OutBaroPress,
                                                                   DataLoopNode::Node(this->AirLoop.InletNodeNum).Temp,
                                                                   DataLoopNode::Node(this->AirLoop.InletNodeNum).HumRat,
                                                                   RoutineName);
        this->AirLoop.InletCp = Psychrometrics::PsyCpAirFnWTdb(DataLoopNode::Node(this->AirLoop.InletNodeNum).HumRat,
                                                               DataLoopNode::Node(this->AirLoop.InletNodeNum).Temp);
        this->AirLoop.InletTemp = DataLoopNode::Node(this->AirLoop.InletNodeNum).Temp;
        this->AirLoop.InletHumRat = DataLoopNode::Node(this->AirLoop.InletNodeNum).HumRat;

        if (this->SourceAir.InletNodeNum > 0) {
            this->SourceAir.InletRho = Psychrometrics::PsyRhoAirFnPbTdbW(DataEnvironment::OutBaroPress,
                                                                         DataLoopNode::Node(this->SourceAir.InletNodeNum).Temp,
                                                                         DataLoopNode::Node(this->SourceAir.InletNodeNum).HumRat,
                                                                         RoutineName);
            this->SourceAir.InletCp = Psychrometrics::PsyCpAirFnWTdb(DataLoopNode::Node(this->SourceAir.InletNodeNum).HumRat,
                                                                     DataLoopNode::Node(this->SourceAir.InletNodeNum).Temp);
            this->SourceAir.InletTemp = DataLoopNode::Node(this->SourceAir.InletNodeNum).Temp;
            this->SourceAir.InletHumRat = DataLoopNode::Node(this->SourceAir.InletNodeNum).HumRat;
        }

        if (this->NumPlantConnections > 0) {
            for (int loop = 1; loop <= this->NumPlantConnections; ++loop) {
                this->Loop(loop).InletRho = FluidProperties::GetDensityGlycol(DataPlant::PlantLoop(this->Loop(loop).LoopNum).FluidName,
                                                                              DataLoopNode::Node(this->Loop(loop).InletNodeNum).Temp,
                                                                              DataPlant::PlantLoop(this->Loop(loop).LoopNum).FluidIndex,
                                                                              RoutineName);
                this->Loop(loop).InletCp = FluidProperties::GetSpecificHeatGlycol(DataPlant::PlantLoop(this->Loop(loop).LoopNum).FluidName,
                                                                                  DataLoopNode::Node(this->Loop(loop).InletNodeNum).Temp,
                                                                                  DataPlant::PlantLoop(this->Loop(loop).LoopNum).FluidIndex,
                                                                                  RoutineName);
                this->Loop(loop).InletTemp = DataLoopNode::Node(this->Loop(loop).InletNodeNum).Temp;
                this->Loop(loop).InletMassFlowRate = DataLoopNode::Node(this->Loop(loop).InletNodeNum).MassFlowRate;
            }
        }
    }

    void UserPlantComponentStruct::report(int const LoopNum)
    {

        // SUBROUTINE INFORMATION:
        //       AUTHOR         B. Griffith
        //       DATE WRITTEN   Feb. 2012
        //       MODIFIED       na
        //       RE-ENGINEERED  na

        // PURPOSE OF THIS SUBROUTINE:
        // report model results

        // METHODOLOGY EMPLOYED:
        // copy actuated values to structures elsewhere in program.

        PlantUtilities::SafeCopyPlantNode(this->Loop(LoopNum).InletNodeNum, this->Loop(LoopNum).OutletNodeNum);

        // unload Actuators to node data structure

        DataLoopNode::Node(this->Loop(LoopNum).OutletNodeNum).Temp = this->Loop(LoopNum).OutletTemp;

        // make mass flow requests, just this loop
        PlantUtilities::SetComponentFlowRate(this->Loop(LoopNum).MassFlowRateRequest,
                                             this->Loop(LoopNum).InletNodeNum,
                                             this->Loop(LoopNum).OutletNodeNum,
                                             this->Loop(LoopNum).LoopNum,
                                             this->Loop(LoopNum).LoopSideNum,
                                             this->Loop(LoopNum).BranchNum,
                                             this->Loop(LoopNum).CompNum);

        if (this->Air.OutletNodeNum > 0) {
            DataLoopNode::Node(this->Air.OutletNodeNum).Temp = this->Air.OutletTemp;
            DataLoopNode::Node(this->Air.OutletNodeNum).HumRat = this->Air.OutletHumRat;
            DataLoopNode::Node(this->Air.OutletNodeNum).MassFlowRate = this->Air.OutletMassFlowRate;
            DataLoopNode::Node(this->Air.OutletNodeNum).Enthalpy = Psychrometrics::PsyHFnTdbW(this->Air.OutletTemp, this->Air.OutletHumRat);
        }

        if (this->Water.SuppliedByWaterSystem) {
            DataWater::WaterStorage(this->Water.SupplyTankID).VdotRequestDemand(this->Water.SupplyTankDemandARRID) = this->Water.SupplyVdotRequest;
        }

        if (this->Water.CollectsToWaterSystem) {
            DataWater::WaterStorage(this->Water.CollectionTankID).VdotAvailSupply(this->Water.CollectionTankSupplyARRID) = this->Water.CollectedVdot;
        }

        if (this->Loop(LoopNum).HowLoadServed == DataPlant::HowMet_ByNominalCapLowOutLimit) {
            DataPlant::PlantLoop(this->Loop(LoopNum).LoopNum)
                .LoopSide(this->Loop(LoopNum).LoopSideNum)
                .Branch(this->Loop(LoopNum).BranchNum)
                .Comp(this->Loop(LoopNum).CompNum)
                .MinOutletTemp = this->Loop(LoopNum).LowOutTempLimit;
        }

        if (this->Loop(LoopNum).HowLoadServed == DataPlant::HowMet_ByNominalCapHiOutLimit) {
            DataPlant::PlantLoop(this->Loop(LoopNum).LoopNum)
                .LoopSide(this->Loop(LoopNum).LoopSideNum)
                .Branch(this->Loop(LoopNum).BranchNum)
                .Comp(this->Loop(LoopNum).CompNum)
                .MaxOutletTemp = this->Loop(LoopNum).HiOutTempLimit;
        }
    }

    void UserCoilComponentStruct::report()
    {

        // SUBROUTINE INFORMATION:
        //       AUTHOR         B. Griffith
        //       DATE WRITTEN   Feb. 2012
        //       MODIFIED       na
        //       RE-ENGINEERED  na

        // PURPOSE OF THIS SUBROUTINE:
        // report model outputs

        for (int loop = 1; loop <= this->NumAirConnections; ++loop) {
            if (this->Air(loop).OutletNodeNum > 0) {
                DataLoopNode::Node(this->Air(loop).OutletNodeNum).Temp = this->Air(loop).OutletTemp;
                DataLoopNode::Node(this->Air(loop).OutletNodeNum).HumRat = this->Air(loop).OutletHumRat;
                DataLoopNode::Node(this->Air(loop).OutletNodeNum).MassFlowRate = this->Air(loop).OutletMassFlowRate;
                DataLoopNode::Node(this->Air(loop).OutletNodeNum).Enthalpy =
                    Psychrometrics::PsyHFnTdbW(this->Air(loop).OutletTemp, this->Air(loop).OutletHumRat);

                DataLoopNode::Node(this->Air(loop).OutletNodeNum).MassFlowRateMinAvail =
                    DataLoopNode::Node(this->Air(loop).InletNodeNum).MassFlowRateMinAvail;
                DataLoopNode::Node(this->Air(loop).OutletNodeNum).MassFlowRateMaxAvail =
                    DataLoopNode::Node(this->Air(loop).InletNodeNum).MassFlowRateMaxAvail;
            }
        }

        if (this->PlantIsConnected) {
            // make mass flow requests
            PlantUtilities::SetComponentFlowRate(this->Loop.MassFlowRateRequest,
                                                 this->Loop.InletNodeNum,
                                                 this->Loop.OutletNodeNum,
                                                 this->Loop.LoopNum,
                                                 this->Loop.LoopSideNum,
                                                 this->Loop.BranchNum,
                                                 this->Loop.CompNum);
            PlantUtilities::SafeCopyPlantNode(this->Loop.InletNodeNum, this->Loop.OutletNodeNum);
            // unload Actuators to node data structure
            DataLoopNode::Node(this->Loop.OutletNodeNum).Temp = this->Loop.OutletTemp;
        }

        if (this->Water.SuppliedByWaterSystem) {
            DataWater::WaterStorage(this->Water.SupplyTankID).VdotRequestDemand(this->Water.SupplyTankDemandARRID) = this->Water.SupplyVdotRequest;
        }

        if (this->Water.CollectsToWaterSystem) {
            DataWater::WaterStorage(this->Water.CollectionTankID).VdotAvailSupply(this->Water.CollectionTankSupplyARRID) = this->Water.CollectedVdot;
        }
    }

    void UserZoneHVACForcedAirComponentStruct::report()
    {

        // SUBROUTINE INFORMATION:
        //       AUTHOR         B. Griffith
        //       DATE WRITTEN   Feb. 2012
        //       MODIFIED       na
        //       RE-ENGINEERED  na

        // PURPOSE OF THIS SUBROUTINE:
        // report model outputs

        DataLoopNode::Node(this->ZoneAir.InletNodeNum).MassFlowRate = this->ZoneAir.InletMassFlowRate;

        DataLoopNode::Node(this->ZoneAir.OutletNodeNum).Temp = this->ZoneAir.OutletTemp;
        DataLoopNode::Node(this->ZoneAir.OutletNodeNum).HumRat = this->ZoneAir.OutletHumRat;
        DataLoopNode::Node(this->ZoneAir.OutletNodeNum).MassFlowRate = this->ZoneAir.OutletMassFlowRate;
        DataLoopNode::Node(this->ZoneAir.OutletNodeNum).Enthalpy = Psychrometrics::PsyHFnTdbW(this->ZoneAir.OutletTemp, this->ZoneAir.OutletHumRat);

        if (this->SourceAir.OutletNodeNum > 0) {
            DataLoopNode::Node(this->SourceAir.OutletNodeNum).Temp = this->SourceAir.OutletTemp;
            DataLoopNode::Node(this->SourceAir.OutletNodeNum).HumRat = this->SourceAir.OutletHumRat;
            DataLoopNode::Node(this->SourceAir.OutletNodeNum).MassFlowRate = this->SourceAir.OutletMassFlowRate;
            DataLoopNode::Node(this->SourceAir.OutletNodeNum).Enthalpy =
                Psychrometrics::PsyHFnTdbW(this->SourceAir.OutletTemp, this->SourceAir.OutletHumRat);
        }

        if (this->NumPlantConnections > 0) {
            for (int loop = 1; loop <= this->NumPlantConnections; ++loop) {
                // make mass flow requests
                PlantUtilities::SetComponentFlowRate(this->Loop(loop).MassFlowRateRequest,
                                                     this->Loop(loop).InletNodeNum,
                                                     this->Loop(loop).OutletNodeNum,
                                                     this->Loop(loop).LoopNum,
                                                     this->Loop(loop).LoopSideNum,
                                                     this->Loop(loop).BranchNum,
                                                     this->Loop(loop).CompNum);
                PlantUtilities::SafeCopyPlantNode(this->Loop(loop).InletNodeNum, this->Loop(loop).OutletNodeNum);
                // unload Actuators to node data structure
                DataLoopNode::Node(this->Loop(loop).OutletNodeNum).Temp = this->Loop(loop).OutletTemp;
            }
        }

        if (this->Water.SuppliedByWaterSystem) {
            DataWater::WaterStorage(this->Water.SupplyTankID).VdotRequestDemand(this->Water.SupplyTankDemandARRID) = this->Water.SupplyVdotRequest;
        }

        if (this->Water.CollectsToWaterSystem) {
            DataWater::WaterStorage(this->Water.CollectionTankID).VdotAvailSupply(this->Water.CollectionTankSupplyARRID) = this->Water.CollectedVdot;
        }
    }

    void UserAirTerminalComponentStruct::report()
    {

        // SUBROUTINE INFORMATION:
        //       AUTHOR         B. Griffith
        //       DATE WRITTEN   March 2012
        //       MODIFIED       na
        //       RE-ENGINEERED  na

        DataLoopNode::Node(this->AirLoop.InletNodeNum).MassFlowRate = this->AirLoop.InletMassFlowRate;

        DataLoopNode::Node(this->AirLoop.OutletNodeNum).Temp = this->AirLoop.OutletTemp;
        DataLoopNode::Node(this->AirLoop.OutletNodeNum).HumRat = this->AirLoop.OutletHumRat;
        DataLoopNode::Node(this->AirLoop.OutletNodeNum).MassFlowRate = this->AirLoop.OutletMassFlowRate;
        DataLoopNode::Node(this->AirLoop.OutletNodeNum).Enthalpy = Psychrometrics::PsyHFnTdbW(this->AirLoop.OutletTemp, this->AirLoop.OutletHumRat);
        if (this->SourceAir.OutletNodeNum > 0) {
            DataLoopNode::Node(this->SourceAir.OutletNodeNum).Temp = this->SourceAir.OutletTemp;
            DataLoopNode::Node(this->SourceAir.OutletNodeNum).HumRat = this->SourceAir.OutletHumRat;
            DataLoopNode::Node(this->SourceAir.OutletNodeNum).MassFlowRate = this->SourceAir.OutletMassFlowRate;
            DataLoopNode::Node(this->SourceAir.OutletNodeNum).Enthalpy =
                Psychrometrics::PsyHFnTdbW(this->SourceAir.OutletTemp, this->SourceAir.OutletHumRat);
        }

        if (this->NumPlantConnections > 0) {
            for (int loop = 1; loop <= this->NumPlantConnections; ++loop) {
                // make mass flow requests
                PlantUtilities::SetComponentFlowRate(this->Loop(loop).MassFlowRateRequest,
                                                     this->Loop(loop).InletNodeNum,
                                                     this->Loop(loop).OutletNodeNum,
                                                     this->Loop(loop).LoopNum,
                                                     this->Loop(loop).LoopSideNum,
                                                     this->Loop(loop).BranchNum,
                                                     this->Loop(loop).CompNum);
                PlantUtilities::SafeCopyPlantNode(this->Loop(loop).InletNodeNum, this->Loop(loop).OutletNodeNum);
                // unload Actuators to node data structure
                DataLoopNode::Node(this->Loop(loop).OutletNodeNum).Temp = this->Loop(loop).OutletTemp;
            }
        }

        if (this->Water.SuppliedByWaterSystem) {
            DataWater::WaterStorage(this->Water.SupplyTankID).VdotRequestDemand(this->Water.SupplyTankDemandARRID) = this->Water.SupplyVdotRequest;
        }

        if (this->Water.CollectsToWaterSystem) {
            DataWater::WaterStorage(this->Water.CollectionTankID).VdotAvailSupply(this->Water.CollectionTankSupplyARRID) = this->Water.CollectedVdot;
        }
    }

    void GetUserDefinedCoilIndex(std::string const &CoilName, int &CoilIndex, bool &ErrorsFound, std::string const &CurrentModuleObject)
    {

        // SUBROUTINE INFORMATION:
        //       AUTHOR         Richard Raustad
        //       DATE WRITTEN   August 2013
        //       MODIFIED       na
        //       RE-ENGINEERED  na

        // PURPOSE OF THIS SUBROUTINE:
        // This subroutine sets an index for a given user defined Cooling Coil -- issues error message if that
        // coil is not a legal user defined Cooling Coil.

        // Obtains and allocates TESCoil related parameters from input file
        if (GetInput) { // First time subroutine has been called, get input data
            GetUserDefinedComponents();
            GetInput = false; // Set logic flag to disallow getting the input data on future calls to this subroutine
        }

        if (NumUserCoils > 0) {
            CoilIndex = UtilityRoutines::FindItem(CoilName, UserCoil, NumUserCoils);
        } else {
            CoilIndex = 0;
        }

        if (CoilIndex == 0) {
            ShowSevereError(CurrentModuleObject + ", GetUserDefinedCoilIndex: User Defined Cooling Coil not found=" + CoilName);
            ErrorsFound = true;
        }
    }

    void GetUserDefinedCoilAirInletNode(std::string const &CoilName, int &CoilAirInletNode, bool &ErrorsFound, std::string const &CurrentModuleObject)
    {

        // SUBROUTINE INFORMATION:
        //       AUTHOR         Richard Raustad
        //       DATE WRITTEN   July 2015
        //       MODIFIED       na
        //       RE-ENGINEERED  na

        // PURPOSE OF THIS SUBROUTINE:
        // This subroutine gets a given user defined Cooling Coil's air inlet node -- issues error message if that
        // coil is not a legal user defined Cooling Coil and sets air node to 0, otherwise, returns inlet air node number.

        int CoilIndex;

        // Obtains and allocates TESCoil related parameters from input file
        if (GetInput) { // First time subroutine has been called, get input data
            GetUserDefinedComponents();
            GetInput = false; // Set logic flag to disallow getting the input data on future calls to this subroutine
        }

        if (NumUserCoils > 0) {
            CoilIndex = UtilityRoutines::FindItem(CoilName, UserCoil, NumUserCoils);
        } else {
            CoilIndex = 0;
        }

        if (CoilIndex == 0) {
            ShowSevereError(CurrentModuleObject + ", GetTESCoilIndex: TES Cooling Coil not found=" + CoilName);
            ErrorsFound = true;
            CoilAirInletNode = 0;
        } else {
            CoilAirInletNode = UserCoil(CoilIndex).Air(1).InletNodeNum;
        }
    }

    void
    GetUserDefinedCoilAirOutletNode(std::string const &CoilName, int &CoilAirOutletNode, bool &ErrorsFound, std::string const &CurrentModuleObject)
    {

        // SUBROUTINE INFORMATION:
        //       AUTHOR         Richard Raustad
        //       DATE WRITTEN   July 2015
        //       MODIFIED       na
        //       RE-ENGINEERED  na

        // PURPOSE OF THIS SUBROUTINE:
        // This subroutine gets a given user defined Cooling Coil's air outlet node -- issues error message if that
        // coil is not a legal user defined Cooling Coil and sets air node to 0, otherwise, returns outlet air node number.

        int CoilIndex;

        // Obtains and allocates TESCoil related parameters from input file
        if (GetInput) { // First time subroutine has been called, get input data
            GetUserDefinedComponents();
            GetInput = false; // Set logic flag to disallow getting the input data on future calls to this subroutine
        }

        if (NumUserCoils > 0) {
            CoilIndex = UtilityRoutines::FindItem(CoilName, UserCoil, NumUserCoils);
        } else {
            CoilIndex = 0;
        }

        if (CoilIndex == 0) {
            ShowSevereError(CurrentModuleObject + ", GetTESCoilIndex: TES Cooling Coil not found=" + CoilName);
            ErrorsFound = true;
            CoilAirOutletNode = 0;
        } else {
            CoilAirOutletNode = UserCoil(CoilIndex).Air(1).OutletNodeNum;
        }
    }

} // namespace UserDefinedComponents

} // namespace EnergyPlus<|MERGE_RESOLUTION|>--- conflicted
+++ resolved
@@ -219,49 +219,7 @@
         }
 
         bool anyEMSRan;
-<<<<<<< HEAD
-        if (InitLoopEquip || BeginEnvrnFlag) {
-            InitPlantUserComponent(CompNum, LoopNum, MyLoad);
-            // find loop connection number from LoopNum and LoopSide
-            ThisLoop = 0;
-            for (Loop = 1; Loop <= UserPlantComp(CompNum).NumPlantConnections; ++Loop) {
-                if (LoopNum != UserPlantComp(CompNum).Loop(Loop).LoopNum) continue;
-                if (LoopSideNum != UserPlantComp(CompNum).Loop(Loop).LoopSideNum) continue;
-                ThisLoop = Loop;
-            }
-            if (ThisLoop > 0) {
-                if (UserPlantComp(CompNum).Loop(ThisLoop).ErlInitProgramMngr > 0) {
-                    ManageEMS(emsCallFromUserDefinedComponentModel, anyEMSRan, UserPlantComp(CompNum).Loop(ThisLoop).ErlInitProgramMngr);
-                } else if (UserPlantComp(CompNum).Loop(ThisLoop).initPluginLocation > -1) {
-                    EnergyPlus::PluginManagement::pluginManager->runSingleUserDefinedPlugin(UserPlantComp(CompNum).Loop(ThisLoop).initPluginLocation);
-                }
-                // now interface sizing related values with rest of E+
-                MinCap = UserPlantComp(CompNum).Loop(ThisLoop).MinLoad;
-                MaxCap = UserPlantComp(CompNum).Loop(ThisLoop).MaxLoad;
-                OptCap = UserPlantComp(CompNum).Loop(ThisLoop).OptLoad;
-
-                InitComponentNodes(UserPlantComp(CompNum).Loop(ThisLoop).MassFlowRateMin,
-                                   UserPlantComp(CompNum).Loop(ThisLoop).MassFlowRateMax,
-                                   UserPlantComp(CompNum).Loop(ThisLoop).InletNodeNum,
-                                   UserPlantComp(CompNum).Loop(ThisLoop).OutletNodeNum,
-                                   UserPlantComp(CompNum).Loop(ThisLoop).LoopNum,
-                                   UserPlantComp(CompNum).Loop(ThisLoop).LoopSideNum,
-                                   UserPlantComp(CompNum).Loop(ThisLoop).BranchNum,
-                                   UserPlantComp(CompNum).Loop(ThisLoop).CompNum);
-
-                RegisterPlantCompDesignFlow(UserPlantComp(CompNum).Loop(ThisLoop).InletNodeNum,
-                                            UserPlantComp(CompNum).Loop(ThisLoop).DesignVolumeFlowRate);
-
-            } else {
-                // throw warning
-                ShowFatalError("SimUserDefinedPlantComponent: did not find where called from loop number called from =" + TrimSigDigits(LoopNum) +
-                               " , loop side called from =" + TrimSigDigits(LoopSideNum));
-            }
-            return;
-        }
-=======
         int thisLoop = 0;
->>>>>>> c90d5206
 
         for (int loop = 1; loop <= this->NumPlantConnections; ++loop) {
             if (calledFromLocation.loopNum != this->Loop(loop).LoopNum) continue;
@@ -271,29 +229,18 @@
 
         this->initialize(thisLoop, CurLoad);
 
-<<<<<<< HEAD
-        if (ThisLoop > 0) {
-            if (UserPlantComp(CompNum).Loop(ThisLoop).ErlSimProgramMngr > 0) {
-                ManageEMS(emsCallFromUserDefinedComponentModel, anyEMSRan, UserPlantComp(CompNum).Loop(ThisLoop).ErlSimProgramMngr);
-            } else if (UserPlantComp(CompNum).Loop(ThisLoop).simPluginLocation > -1) {
-                EnergyPlus::PluginManagement::pluginManager->runSingleUserDefinedPlugin(UserPlantComp(CompNum).Loop(ThisLoop).simPluginLocation);
-            }
-        }
-
-        if (UserPlantComp(CompNum).ErlSimProgramMngr > 0) {
-            ManageEMS(emsCallFromUserDefinedComponentModel, anyEMSRan, UserPlantComp(CompNum).ErlSimProgramMngr);
-        } else if (UserPlantComp(CompNum).simPluginLocation > -1) {
-            EnergyPlus::PluginManagement::pluginManager->runSingleUserDefinedPlugin(UserPlantComp(CompNum).simPluginLocation);
-=======
         if (thisLoop > 0) {
             if (this->Loop(thisLoop).ErlSimProgramMngr > 0) {
                 EMSManager::ManageEMS(DataGlobals::emsCallFromUserDefinedComponentModel, anyEMSRan, this->Loop(thisLoop).ErlSimProgramMngr);
+            } else if (this->Loop(thisLoop).simPluginLocation > -1) {
+                EnergyPlus::PluginManagement::pluginManager->runSingleUserDefinedPlugin(this->Loop(thisLoop).simPluginLocation);
             }
         }
 
         if (this->ErlSimProgramMngr > 0) {
             EMSManager::ManageEMS(DataGlobals::emsCallFromUserDefinedComponentModel, anyEMSRan, this->ErlSimProgramMngr);
->>>>>>> c90d5206
+        } else if (this->simPluginLocation > -1) {
+            EnergyPlus::PluginManagement::pluginManager->runSingleUserDefinedPlugin(this->simPluginLocation);
         }
 
         this->report(thisLoop);
@@ -343,13 +290,9 @@
         bool anyEMSRan;
         if (DataGlobals::BeginEnvrnFlag) {
             if (UserCoil(CompNum).ErlInitProgramMngr > 0) {
-<<<<<<< HEAD
-                ManageEMS(emsCallFromUserDefinedComponentModel, anyEMSRan, UserCoil(CompNum).ErlInitProgramMngr);
+                EMSManager::ManageEMS(DataGlobals::emsCallFromUserDefinedComponentModel, anyEMSRan, UserCoil(CompNum).ErlInitProgramMngr);
             } else if (UserCoil(CompNum).initPluginLocation > -1) {
                 EnergyPlus::PluginManagement::pluginManager->runSingleUserDefinedPlugin(UserCoil(CompNum).initPluginLocation);
-=======
-                EMSManager::ManageEMS(DataGlobals::emsCallFromUserDefinedComponentModel, anyEMSRan, UserCoil(CompNum).ErlInitProgramMngr);
->>>>>>> c90d5206
             }
 
             if (UserCoil(CompNum).PlantIsConnected) {
@@ -370,13 +313,9 @@
         UserCoil(CompNum).initialize();
 
         if (UserCoil(CompNum).ErlSimProgramMngr > 0) {
-<<<<<<< HEAD
-            ManageEMS(emsCallFromUserDefinedComponentModel, anyEMSRan, UserCoil(CompNum).ErlSimProgramMngr);
+            EMSManager::ManageEMS(DataGlobals::emsCallFromUserDefinedComponentModel, anyEMSRan, UserCoil(CompNum).ErlSimProgramMngr);
         } else if (UserCoil(CompNum).simPluginLocation > -1) {
             EnergyPlus::PluginManagement::pluginManager->runSingleUserDefinedPlugin(UserCoil(CompNum).simPluginLocation);
-=======
-            EMSManager::ManageEMS(DataGlobals::emsCallFromUserDefinedComponentModel, anyEMSRan, UserCoil(CompNum).ErlSimProgramMngr);
->>>>>>> c90d5206
         }
 
         UserCoil(CompNum).report();
@@ -441,13 +380,9 @@
             UserZoneAirHVAC(CompNum).initialize(ZoneNum);
 
             if (UserZoneAirHVAC(CompNum).ErlInitProgramMngr > 0) {
-<<<<<<< HEAD
-                ManageEMS(emsCallFromUserDefinedComponentModel, anyEMSRan, UserZoneAirHVAC(CompNum).ErlInitProgramMngr);
+                EMSManager::ManageEMS(DataGlobals::emsCallFromUserDefinedComponentModel, anyEMSRan, UserZoneAirHVAC(CompNum).ErlInitProgramMngr);
             } else if (UserZoneAirHVAC(CompNum).initPluginLocation > -1) {
                 EnergyPlus::PluginManagement::pluginManager->runSingleUserDefinedPlugin(UserZoneAirHVAC(CompNum).initPluginLocation);
-=======
-                EMSManager::ManageEMS(DataGlobals::emsCallFromUserDefinedComponentModel, anyEMSRan, UserZoneAirHVAC(CompNum).ErlInitProgramMngr);
->>>>>>> c90d5206
             }
             if (UserZoneAirHVAC(CompNum).NumPlantConnections > 0) {
                 for (int Loop = 1; Loop <= UserZoneAirHVAC(CompNum).NumPlantConnections; ++Loop) {
@@ -471,13 +406,9 @@
         UserZoneAirHVAC(CompNum).initialize(ZoneNum);
 
         if (UserZoneAirHVAC(CompNum).ErlSimProgramMngr > 0) {
-<<<<<<< HEAD
-            ManageEMS(emsCallFromUserDefinedComponentModel, anyEMSRan, UserZoneAirHVAC(CompNum).ErlSimProgramMngr);
+            EMSManager::ManageEMS(DataGlobals::emsCallFromUserDefinedComponentModel, anyEMSRan, UserZoneAirHVAC(CompNum).ErlSimProgramMngr);
         } else if (UserZoneAirHVAC(CompNum).simPluginLocation > -1) {
             EnergyPlus::PluginManagement::pluginManager->runSingleUserDefinedPlugin(UserZoneAirHVAC(CompNum).simPluginLocation);
-=======
-            EMSManager::ManageEMS(DataGlobals::emsCallFromUserDefinedComponentModel, anyEMSRan, UserZoneAirHVAC(CompNum).ErlSimProgramMngr);
->>>>>>> c90d5206
         }
 
         UserZoneAirHVAC(CompNum).report();
@@ -543,13 +474,9 @@
             UserAirTerminal(CompNum).initialize(ZoneNum);
 
             if (UserAirTerminal(CompNum).ErlInitProgramMngr > 0) {
-<<<<<<< HEAD
-                ManageEMS(emsCallFromUserDefinedComponentModel, anyEMSRan, UserAirTerminal(CompNum).ErlInitProgramMngr);
+                EMSManager::ManageEMS(DataGlobals::emsCallFromUserDefinedComponentModel, anyEMSRan, UserAirTerminal(CompNum).ErlInitProgramMngr);
             } else if (UserAirTerminal(CompNum).initPluginLocation > -1) {
                 EnergyPlus::PluginManagement::pluginManager->runSingleUserDefinedPlugin(UserAirTerminal(CompNum).initPluginLocation);
-=======
-                EMSManager::ManageEMS(DataGlobals::emsCallFromUserDefinedComponentModel, anyEMSRan, UserAirTerminal(CompNum).ErlInitProgramMngr);
->>>>>>> c90d5206
             }
             if (UserAirTerminal(CompNum).NumPlantConnections > 0) {
                 for (int Loop = 1; Loop <= UserAirTerminal(CompNum).NumPlantConnections; ++Loop) {
@@ -573,13 +500,9 @@
         UserAirTerminal(CompNum).initialize(ZoneNum);
 
         if (UserAirTerminal(CompNum).ErlSimProgramMngr > 0) {
-<<<<<<< HEAD
-            ManageEMS(emsCallFromUserDefinedComponentModel, anyEMSRan, UserAirTerminal(CompNum).ErlSimProgramMngr);
+            EMSManager::ManageEMS(DataGlobals::emsCallFromUserDefinedComponentModel, anyEMSRan, UserAirTerminal(CompNum).ErlSimProgramMngr);
         } else if (UserAirTerminal(CompNum).simPluginLocation > -1) {
             EnergyPlus::PluginManagement::pluginManager->runSingleUserDefinedPlugin(UserAirTerminal(CompNum).simPluginLocation);
-=======
-            EMSManager::ManageEMS(DataGlobals::emsCallFromUserDefinedComponentModel, anyEMSRan, UserAirTerminal(CompNum).ErlSimProgramMngr);
->>>>>>> c90d5206
         }
 
         UserAirTerminal(CompNum).report();
