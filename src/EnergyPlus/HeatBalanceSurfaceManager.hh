--- conflicted
+++ resolved
@@ -144,16 +144,10 @@
 
     Real64 GetQdotConvOutRepPerArea(int SurfNum);
 
-<<<<<<< HEAD
     void CalcHeatBalanceInsideSurf(ZoneTempPredictorCorrectorData &dataZoneTempPredictorCorrector,
                                    Optional_int_const ZoneToResimulate = _); // if passed in, then only calculate surfaces that have this zone
 
     void CalcHeatBalanceInsideSurf2(const std::vector<int> &HTSurfs,          // Heat transfer surfaces to simulate (opaque and windows)
-=======
-    void CalcHeatBalanceInsideSurf(EnergyPlusData &state, Optional_int_const ZoneToResimulate = _); // if passed in, then only calculate surfaces that have this zone
-
-    void CalcHeatBalanceInsideSurf2(EnergyPlusData &state, const std::vector<int> &HTSurfs,          // Heat transfer surfaces to simulate (opaque and windows)
->>>>>>> dc9b99a6
                                     const std::vector<int> &IZSurfs,          // Interzone heat transfer surfaces to simulate
                                     const std::vector<int> &HTNonWindowSurfs, // Non-window heat transfer surfaces to simulate
                                     const std::vector<int> &HTWindowSurfs,    // Window heat transfer surfaces to simulate
