// EnergyPlus, Copyright (c) 1996-2022, The Board of Trustees of the University of Illinois,
// The Regents of the University of California, through Lawrence Berkeley National Laboratory
// (subject to receipt of any required approvals from the U.S. Dept. of Energy), Oak Ridge
// National Laboratory, managed by UT-Battelle, Alliance for Sustainable Energy, LLC, and other
// contributors. All rights reserved.
//
// NOTICE: This Software was developed under funding from the U.S. Department of Energy and the
// U.S. Government consequently retains certain rights. As such, the U.S. Government has been
// granted for itself and others acting on its behalf a paid-up, nonexclusive, irrevocable,
// worldwide license in the Software to reproduce, distribute copies to the public, prepare
// derivative works, and perform publicly and display publicly, and to permit others to do so.
//
// Redistribution and use in source and binary forms, with or without modification, are permitted
// provided that the following conditions are met:
//
// (1) Redistributions of source code must retain the above copyright notice, this list of
//     conditions and the following disclaimer.
//
// (2) Redistributions in binary form must reproduce the above copyright notice, this list of
//     conditions and the following disclaimer in the documentation and/or other materials
//     provided with the distribution.
//
// (3) Neither the name of the University of California, Lawrence Berkeley National Laboratory,
//     the University of Illinois, U.S. Dept. of Energy nor the names of its contributors may be
//     used to endorse or promote products derived from this software without specific prior
//     written permission.
//
// (4) Use of EnergyPlus(TM) Name. If Licensee (i) distributes the software in stand-alone form
//     without changes from the version obtained under this License, or (ii) Licensee makes a
//     reference solely to the software portion of its product, Licensee must refer to the
//     software as "EnergyPlus version X" software, where "X" is the version number Licensee
//     obtained under this License and may not use a different name for the software. Except as
//     specifically required in this Section (4), Licensee shall not use in a company name, a
//     product name, in advertising, publicity, or other promotional activities any name, trade
//     name, trademark, logo, or other designation of "EnergyPlus", "E+", "e+" or confusingly
//     similar designation, without the U.S. Department of Energy's prior written consent.
//
// THIS SOFTWARE IS PROVIDED BY THE COPYRIGHT HOLDERS AND CONTRIBUTORS "AS IS" AND ANY EXPRESS OR
// IMPLIED WARRANTIES, INCLUDING, BUT NOT LIMITED TO, THE IMPLIED WARRANTIES OF MERCHANTABILITY
// AND FITNESS FOR A PARTICULAR PURPOSE ARE DISCLAIMED. IN NO EVENT SHALL THE COPYRIGHT OWNER OR
// CONTRIBUTORS BE LIABLE FOR ANY DIRECT, INDIRECT, INCIDENTAL, SPECIAL, EXEMPLARY, OR
// CONSEQUENTIAL DAMAGES (INCLUDING, BUT NOT LIMITED TO, PROCUREMENT OF SUBSTITUTE GOODS OR
// SERVICES; LOSS OF USE, DATA, OR PROFITS; OR BUSINESS INTERRUPTION) HOWEVER CAUSED AND ON ANY
// THEORY OF LIABILITY, WHETHER IN CONTRACT, STRICT LIABILITY, OR TORT (INCLUDING NEGLIGENCE OR
// OTHERWISE) ARISING IN ANY WAY OUT OF THE USE OF THIS SOFTWARE, EVEN IF ADVISED OF THE
// POSSIBILITY OF SUCH DAMAGE.

#ifndef PlantComponentTemperatureSources_hh_INCLUDED
#define PlantComponentTemperatureSources_hh_INCLUDED

// ObjexxFCL Headers
#include <ObjexxFCL/Array1D.hh>

// EnergyPlus Headers
#include <EnergyPlus/Data/BaseData.hh>
#include <EnergyPlus/DataGlobals.hh>
#include <EnergyPlus/EnergyPlus.hh>
#include <EnergyPlus/Plant/DataPlant.hh>
#include <EnergyPlus/Plant/PlantLocation.hh>
#include <EnergyPlus/PlantComponent.hh>

namespace EnergyPlus {

// Forward declarations
struct EnergyPlusData;

namespace PlantComponentTemperatureSources {

    // MODULE PARAMETER DEFINITIONS:
    enum class TempSpecType
    {
        Invalid = -1,
        Constant,
        Schedule,
        Num
    };

    struct WaterSourceSpecs : PlantComponent
    {
        // Members
        std::string Name;                       // user identifier
        int InletNodeNum;                       // Node number on the inlet side of the plant
        int OutletNodeNum;                      // Node number on the outlet side of the plant
        Real64 DesVolFlowRate;                  // m**3/s - design nominal volumetric flow rate
        bool DesVolFlowRateWasAutoSized;        // true if design flow rate was autosized on input
        Real64 MassFlowRateMax;                 // kg/s - design mass flow rate
        bool EMSOverrideOnMassFlowRateMax;      // if true EMS is calling to override maximum mass flow
        Real64 EMSOverrideValueMassFlowRateMax; // value to use if EMS is overriding max mass flow
        Real64 MassFlowRate;
        TempSpecType tempSpecType; // temperature specification type
        std::string TempSpecScheduleName;
        int TempSpecScheduleNum;
        Real64 BoundaryTemp;
        Real64 OutletTemp; // may be different if the flow is off
        Real64 InletTemp;
        Real64 HeatRate;
        Real64 HeatEnergy;
        PlantLocation plantLoc{};
        Real64 SizFac; // sizing factor
        bool CheckEquipName;
        bool MyFlag;
        bool MyEnvironFlag;
        bool IsThisSized; // TRUE if sizing is done

        // Default Constructor
        WaterSourceSpecs()
            : InletNodeNum(0), OutletNodeNum(0), DesVolFlowRate(0.0), DesVolFlowRateWasAutoSized(false), MassFlowRateMax(0.0),
              EMSOverrideOnMassFlowRateMax(false), EMSOverrideValueMassFlowRateMax(0.0), MassFlowRate(0.0), tempSpecType(TempSpecType::Invalid),
              TempSpecScheduleNum(0), BoundaryTemp(0.0), OutletTemp(0.0), InletTemp(0.0), HeatRate(0.0), HeatEnergy(0.0),
<<<<<<< HEAD
              SizFac(0.0), CheckEquipName(true), MyFlag(true), MyEnvironFlag(true), IsThisSized(false)
=======
              Location(0, DataPlant::LoopSideLocation::Invalid, 0, 0), SizFac(0.0), CheckEquipName(true), MyFlag(true), MyEnvironFlag(true),
              IsThisSized(false)
>>>>>>> 2ee6bbc0
        {
        }

        // Destructor
        ~WaterSourceSpecs() = default;

        void initialize(EnergyPlusData &state, Real64 &MyLoad);

        void setupOutputVars(EnergyPlusData &state);

        void autosize(EnergyPlusData &state);

        void calculate(EnergyPlusData &state);

        void update(EnergyPlusData &state);

        void
        simulate(EnergyPlusData &state, const PlantLocation &calledFromLocation, bool FirstHVACIteration, Real64 &CurLoad, bool RunFlag) override;

        void getDesignCapacities(EnergyPlusData &state,
                                 [[maybe_unused]] const PlantLocation &calledFromLocation,
                                 Real64 &MaxLoad,
                                 Real64 &MinLoad,
                                 Real64 &OptLoad) override;

        void getSizingFactor(Real64 &_SizFac) override;

        void onInitLoopEquip(EnergyPlusData &state, const PlantLocation &calledFromLocation) override;

        static PlantComponent *factory(EnergyPlusData &state, std::string const &objectName);

        void oneTimeInit(EnergyPlusData &state) override;
    };

    void GetWaterSourceInput(EnergyPlusData &state);

} // namespace PlantComponentTemperatureSources

struct PlantCompTempSrcData : BaseGlobalStruct
{

    int NumSources = 0;
    bool getWaterSourceInput = true;
    EPVector<PlantComponentTemperatureSources::WaterSourceSpecs> WaterSource;

    void clear_state() override
    {
        this->NumSources = 0;
        this->getWaterSourceInput = true;
        this->WaterSource.deallocate();
    }
};

} // namespace EnergyPlus

#endif<|MERGE_RESOLUTION|>--- conflicted
+++ resolved
@@ -107,12 +107,7 @@
             : InletNodeNum(0), OutletNodeNum(0), DesVolFlowRate(0.0), DesVolFlowRateWasAutoSized(false), MassFlowRateMax(0.0),
               EMSOverrideOnMassFlowRateMax(false), EMSOverrideValueMassFlowRateMax(0.0), MassFlowRate(0.0), tempSpecType(TempSpecType::Invalid),
               TempSpecScheduleNum(0), BoundaryTemp(0.0), OutletTemp(0.0), InletTemp(0.0), HeatRate(0.0), HeatEnergy(0.0),
-<<<<<<< HEAD
               SizFac(0.0), CheckEquipName(true), MyFlag(true), MyEnvironFlag(true), IsThisSized(false)
-=======
-              Location(0, DataPlant::LoopSideLocation::Invalid, 0, 0), SizFac(0.0), CheckEquipName(true), MyFlag(true), MyEnvironFlag(true),
-              IsThisSized(false)
->>>>>>> 2ee6bbc0
         {
         }
 
