--- conflicted
+++ resolved
@@ -953,11 +953,7 @@
                     ReturnValue.Type = ValueString;
                     ReturnValue.String = "";
                     WriteTrace(ioFiles, StackNum, InstructionNum, ReturnValue, seriousErrorFound);
-<<<<<<< HEAD
                     ReturnValue = EvaluateStack(state, ioFiles, ErlStack(StackNum).Instruction(InstructionNum).Argument1);
-=======
-                    ReturnValue = EvaluateStack(state,ioFiles, ErlStack(StackNum).Instruction(InstructionNum).Argument1);
->>>>>>> 42d84720
 
                 } else if ((SELECT_CASE_var == KeywordIf) || (SELECT_CASE_var == KeywordElse)) { // same???
                     ExpressionNum = ErlStack(StackNum).Instruction(InstructionNum).Argument1;
