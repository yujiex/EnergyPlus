// EnergyPlus, Copyright (c) 1996-2020, The Board of Trustees of the University of Illinois,
// The Regents of the University of California, through Lawrence Berkeley National Laboratory
// (subject to receipt of any required approvals from the U.S. Dept. of Energy), Oak Ridge
// National Laboratory, managed by UT-Battelle, Alliance for Sustainable Energy, LLC, and other
// contributors. All rights reserved.
//
// NOTICE: This Software was developed under funding from the U.S. Department of Energy and the
// U.S. Government consequently retains certain rights. As such, the U.S. Government has been
// granted for itself and others acting on its behalf a paid-up, nonexclusive, irrevocable,
// worldwide license in the Software to reproduce, distribute copies to the public, prepare
// derivative works, and perform publicly and display publicly, and to permit others to do so.
//
// Redistribution and use in source and binary forms, with or without modification, are permitted
// provided that the following conditions are met:
//
// (1) Redistributions of source code must retain the above copyright notice, this list of
//     conditions and the following disclaimer.
//
// (2) Redistributions in binary form must reproduce the above copyright notice, this list of
//     conditions and the following disclaimer in the documentation and/or other materials
//     provided with the distribution.
//
// (3) Neither the name of the University of California, Lawrence Berkeley National Laboratory,
//     the University of Illinois, U.S. Dept. of Energy nor the names of its contributors may be
//     used to endorse or promote products derived from this software without specific prior
//     written permission.
//
// (4) Use of EnergyPlus(TM) Name. If Licensee (i) distributes the software in stand-alone form
//     without changes from the version obtained under this License, or (ii) Licensee makes a
//     reference solely to the software portion of its product, Licensee must refer to the
//     software as "EnergyPlus version X" software, where "X" is the version number Licensee
//     obtained under this License and may not use a different name for the software. Except as
//     specifically required in this Section (4), Licensee shall not use in a company name, a
//     product name, in advertising, publicity, or other promotional activities any name, trade
//     name, trademark, logo, or other designation of "EnergyPlus", "E+", "e+" or confusingly
//     similar designation, without the U.S. Department of Energy's prior written consent.
//
// THIS SOFTWARE IS PROVIDED BY THE COPYRIGHT HOLDERS AND CONTRIBUTORS "AS IS" AND ANY EXPRESS OR
// IMPLIED WARRANTIES, INCLUDING, BUT NOT LIMITED TO, THE IMPLIED WARRANTIES OF MERCHANTABILITY
// AND FITNESS FOR A PARTICULAR PURPOSE ARE DISCLAIMED. IN NO EVENT SHALL THE COPYRIGHT OWNER OR
// CONTRIBUTORS BE LIABLE FOR ANY DIRECT, INDIRECT, INCIDENTAL, SPECIAL, EXEMPLARY, OR
// CONSEQUENTIAL DAMAGES (INCLUDING, BUT NOT LIMITED TO, PROCUREMENT OF SUBSTITUTE GOODS OR
// SERVICES; LOSS OF USE, DATA, OR PROFITS; OR BUSINESS INTERRUPTION) HOWEVER CAUSED AND ON ANY
// THEORY OF LIABILITY, WHETHER IN CONTRACT, STRICT LIABILITY, OR TORT (INCLUDING NEGLIGENCE OR
// OTHERWISE) ARISING IN ANY WAY OUT OF THE USE OF THIS SOFTWARE, EVEN IF ADVISED OF THE
// POSSIBILITY OF SUCH DAMAGE.

// EnergyPlus::AirTerminal:SingleDuct:Mixer Unit Tests

// Google Test Headers
#include <gtest/gtest.h>

// ObjexxFCL Headers

#include "Fixtures/EnergyPlusFixture.hh"

#include <EnergyPlus/BranchInputManager.hh>
#include <EnergyPlus/DXCoils.hh>
#include <EnergyPlus/Data/EnergyPlusData.hh>
#include <EnergyPlus/DataDefineEquip.hh>
#include <EnergyPlus/DataEnvironment.hh>
#include <EnergyPlus/DataGlobals.hh>
#include <EnergyPlus/DataHVACGlobals.hh>
#include <EnergyPlus/DataHeatBalFanSys.hh>
#include <EnergyPlus/DataLoopNode.hh>
#include <EnergyPlus/DataSizing.hh>
#include <EnergyPlus/DataZoneEnergyDemands.hh>
#include <EnergyPlus/DataZoneEquipment.hh>
#include <EnergyPlus/FanCoilUnits.hh>
#include <EnergyPlus/Fans.hh>
#include <EnergyPlus/General.hh>
#include <EnergyPlus/HVACVariableRefrigerantFlow.hh>
#include <EnergyPlus/HeatBalanceManager.hh>
#include <EnergyPlus/IOFiles.hh>
#include <EnergyPlus/OutputReportPredefined.hh>
#include <EnergyPlus/PackagedTerminalHeatPump.hh>
#include <EnergyPlus/Plant/DataPlant.hh>
#include <EnergyPlus/Psychrometrics.hh>
#include <EnergyPlus/ScheduleManager.hh>
#include <EnergyPlus/SimulationManager.hh>
#include <EnergyPlus/SingleDuct.hh>
#include <EnergyPlus/SizingManager.hh>
<<<<<<< HEAD
=======
#include <EnergyPlus/SimulationManager.hh>
#include <EnergyPlus/SystemAvailabilityManager.hh>
>>>>>>> 4323f2ed
#include <EnergyPlus/UnitVentilator.hh>
#include <EnergyPlus/WaterCoils.hh>
#include <EnergyPlus/ZoneAirLoopEquipmentManager.hh>
#include <EnergyPlus/ZoneEquipmentManager.hh>
#include <EnergyPlus/ZoneTempPredictorCorrector.hh>

// EnergyPlus Headers
using namespace EnergyPlus::BranchInputManager;
using namespace EnergyPlus::DataDefineEquip;
using namespace EnergyPlus::DataEnvironment;
using namespace EnergyPlus::DataGlobals;
using namespace EnergyPlus::DataHeatBalFanSys;
using namespace EnergyPlus::DataHVACGlobals;
using namespace EnergyPlus::DataLoopNode;
using namespace EnergyPlus::DataPlant;
using namespace EnergyPlus::DataSizing;
using namespace EnergyPlus::DataZoneEquipment;
using namespace EnergyPlus::DXCoils;
using namespace EnergyPlus::Fans;
using namespace EnergyPlus::FanCoilUnits;
using namespace EnergyPlus::General;
using namespace EnergyPlus::HeatBalanceManager;
using namespace EnergyPlus::HVACVariableRefrigerantFlow;
using namespace EnergyPlus::OutputReportPredefined;
using namespace EnergyPlus::PackagedTerminalHeatPump;
using namespace EnergyPlus::Psychrometrics;
using namespace EnergyPlus::ScheduleManager;
using namespace EnergyPlus::SingleDuct;
using namespace EnergyPlus::UnitVentilator;
using namespace EnergyPlus::WaterCoils;
using namespace EnergyPlus::ZoneAirLoopEquipmentManager;
using namespace EnergyPlus::ZoneTempPredictorCorrector;
using namespace EnergyPlus::DataZoneEnergyDemands;

namespace EnergyPlus {

TEST_F(EnergyPlusFixture, AirTerminalSingleDuctMixer_GetInputPTAC_InletSide)
{

    bool ErrorsFound(false);

    std::string const idf_objects = delimited_string({
        "AirTerminal:SingleDuct:Mixer,",
        "    SPACE1-1 DOAS Air Terminal,  !- Name",
        "    ZoneHVAC:PackagedTerminalAirConditioner,     !- ZoneHVAC Terminal Unit Object Type",
        "    SPACE1-1 PTAC,      !- ZoneHVAC Terminal Unit Name",
        "    SPACE1-1 Heat Pump Inlet,!- Terminal Unit Outlet Node Name",
        "    SPACE1-1 Air Terminal Mixer Primary Inlet,   !- Terminal Unit Primary Air Inlet Node Name",
        "    SPACE1-1 Air Terminal Mixer Secondary Inlet, !- Terminal Unit Secondary Air Inlet Node Name",
        "    InletSide;                                   !- Terminal Unit Connection Type",

        "ZoneHVAC:AirDistributionUnit,",
        "    SPACE1-1 DOAS ATU,       !- Name",
        "    SPACE1-1 Heat Pump Inlet,!- Air Distribution Unit Outlet Node Name",
        "    AirTerminal:SingleDuct:Mixer,  !- Air Terminal Object Type",
        "    SPACE1-1 DOAS Air Terminal;  !- Air Terminal Name",

        "Schedule:Compact,",
        "    FanAvailSched,           !- Name",
        "    Fraction,                !- Schedule Type Limits Name",
        "    Through: 12/31,          !- Field 1",
        "    For: WeekDays CustomDay1 CustomDay2,  !- Field 2",
        "    Until: 7:00,             !- Field 3",
        "    0.0,                     !- Field 4",
        "    Until: 21:00,            !- Field 5",
        "    1.0,                     !- Field 6",
        "    Until: 24:00,            !- Field 7",
        "    0.0,                     !- Field 8",
        "    For: Weekends Holiday,   !- Field 9",
        "    Until: 24:00,            !- Field 10",
        "    0.0,                     !- Field 11",
        "    For: SummerDesignDay,    !- Field 12",
        "    Until: 24:00,            !- Field 13",
        "    1.0,                     !- Field 14",
        "    For: WinterDesignDay,    !- Field 15",
        "    Until: 24:00,            !- Field 16",
        "    1.0;                     !- Field 17",

        "Schedule:Compact,",
        "    CyclingFanSch,           !- Name",
        "    Fraction,                !- Schedule Type Limits Name",
        "    Through: 12/31,          !- Field 1",
        "    For: AllDays,            !- Field 2",
        "    Until: 24:00,            !- Field 3",
        "    0.0;                     !- Field 4",

        "ZoneHVAC:EquipmentList,",
        "    SPACE1-1 Equipment,      !- Name",
        "    SequentialLoad,          !- Load Distribution Scheme",
        "    ZoneHVAC:AirDistributionUnit,  !- Zone Equipment 1 Object Type",
        "    SPACE1-1 DOAS ATU,       !- Zone Equipment 1 Name",
        "    1,                       !- Zone Equipment 1 Cooling Sequence",
        "    1,                       !- Zone Equipment 1 Heating or No-Load Sequence",
        "    ,                        !- Zone Equipment 1 Sequential Cooling Fraction",
        "    ,                        !- Zone Equipment 1 Sequential Heating Fraction",
        "    ZoneHVAC:PackagedTerminalAirConditioner,  !- Zone Equipment 2 Object Type",
        "    SPACE1-1 PTAC,           !- Zone Equipment 2 Name",
        "    2,                       !- Zone Equipment 2 Cooling Sequence",
        "    2,                       !- Zone Equipment 2 Heating or No-Load Sequence",
        "    ,                        !- Zone Equipment 2 Sequential Cooling Fraction",
        "    ;                        !- Zone Equipment 2 Sequential Heating Fraction",

        "  ZoneHVAC:PackagedTerminalAirConditioner,",
        "    SPACE1-1 PTAC,      !- Name",
        "    FanAvailSched,           !- Availability Schedule Name",
        "    SPACE1-1 Heat Pump Inlet,!- Air Inlet Node Name",
        "    SPACE1-1 Supply Inlet,   !- Air Outlet Node Name",
        "    ,                        !- Outdoor Air Mixer Object Type",
        "    ,                        !- Outdoor Air Mixer Name",
        "    0.300,                   !- Supply Air Flow Rate During Cooling Operation {m3/s}",
        "    0.300,                   !- Supply Air Flow Rate During Heating Operation {m3/s}",
        "    ,                        !- Supply Air Flow Rate When No Cooling or Heating is Needed {m3/s}",
        "    0,                       !- Outdoor Air Flow Rate During Cooling Operation {m3/s}",
        "    0,                       !- Outdoor Air Flow Rate During Heating Operation {m3/s}",
        "    0,                       !- Outdoor Air Flow Rate When No Cooling or Heating is Needed {m3/s}",
        "    Fan:OnOff,               !- Supply Air Fan Object Type",
        "    SPACE1-1 Supply Fan,     !- Supply Air Fan Name",
        "    Coil:Heating:Fuel,        !- Heating Coil Object Type",
        "    SPACE1-1 Heating Coil,   !- Heating Coil Name",
        "    Coil:Cooling:DX:SingleSpeed,  !- Cooling Coil Object Type",
        "    SPACE1-1 PTAC CCoil,     !- Cooling Coil Name",
        "    BlowThrough,             !- Fan Placement",
        "    CyclingFanSch;           !- Supply Air Fan Operating Mode Schedule Name",

        "Fan:OnOff,",
        "    SPACE1-1 Supply Fan,     !- Name",
        "    FanAvailSched,           !- Availability Schedule Name",
        "    0.7,                     !- Fan Total Efficiency",
        "    75,                      !- Pressure Rise {Pa}",
        "    0.300,                   !- Maximum Flow Rate {m3/s}",
        "    0.9,                     !- Motor Efficiency",
        "    1,                       !- Motor In Airstream Fraction",
        "    SPACE1-1 Heat Pump Inlet,!- Air Inlet Node Name",
        "    SPACE1-1 Zone Unit Fan Outlet;  !- Air Outlet Node Name",

        "Coil:Heating:Fuel,",
        "    SPACE1-1 Heating Coil,   !- Name",
        "    FanAvailSched,           !- Availability Schedule Name",
        "    NaturalGas,              !- Fuel Type",
        "    0.8,                     !- Gas Burner Efficiency",
        "    10000.0,                 !- Nominal Capacity {W}",
        "    SPACE1-1 Cooling Coil Outlet,  !- Air Inlet Node Name",
        "    SPACE1-1 Supply Inlet;   !- Air Outlet Node Name",

        "  Coil:Cooling:DX:SingleSpeed,",
        "    SPACE1-1 PTAC CCoil,     !- Name",
        "    FanAvailSched,           !- Availability Schedule Name",
        "    6500.0,                  !- Gross Rated Total Cooling Capacity {W}",
        "    0.75,                    !- Gross Rated Sensible Heat Ratio",
        "    3.0,                     !- Gross Rated Cooling COP {W/W}",
        "    0.300,                   !- Rated Air Flow Rate {m3/s}",
        "    ,                        !- Rated Evaporator Fan Power Per Volume Flow Rate {W/(m3/s)}",
        "    SPACE1-1 Zone Unit Fan Outlet, !- Air Inlet Node Name",
        "    SPACE1-1 Cooling Coil Outlet,  !- Air Outlet Node Name",
        "    HPACCoolCapFT,           !- Total Cooling Capacity Function of Temperature Curve Name",
        "    HPACCoolCapFFF,          !- Total Cooling Capacity Function of Flow Fraction Curve Name",
        "    HPACEIRFT,               !- Energy Input Ratio Function of Temperature Curve Name",
        "    HPACEIRFFF,              !- Energy Input Ratio Function of Flow Fraction Curve Name",
        "    HPACPLFFPLR;             !- Part Load Fraction Correlation Curve Name",

        "  Curve:Quadratic,",
        "    HPACCoolCapFFF,          !- Name",
        "    0.8,                     !- Coefficient1 Constant",
        "    0.2,                     !- Coefficient2 x",
        "    0.0,                     !- Coefficient3 x**2",
        "    0.5,                     !- Minimum Value of x",
        "    1.5;                     !- Maximum Value of x",

        "  Curve:Quadratic,",
        "    HPACEIRFFF,              !- Name",
        "    1.1552,                  !- Coefficient1 Constant",
        "    -0.1808,                 !- Coefficient2 x",
        "    0.0256,                  !- Coefficient3 x**2",
        "    0.5,                     !- Minimum Value of x",
        "    1.5;                     !- Maximum Value of x",

        "  Curve:Quadratic,",
        "    HPACPLFFPLR,             !- Name",
        "    0.85,                    !- Coefficient1 Constant",
        "    0.15,                    !- Coefficient2 x",
        "    0.0,                     !- Coefficient3 x**2",
        "    0.0,                     !- Minimum Value of x",
        "    1.0;                     !- Maximum Value of x",

        "  Curve:Cubic,",
        "    FanEffRatioCurve,        !- Name",
        "    0.33856828,              !- Coefficient1 Constant",
        "    1.72644131,              !- Coefficient2 x",
        "    -1.49280132,             !- Coefficient3 x**2",
        "    0.42776208,              !- Coefficient4 x**3",
        "    0.5,                     !- Minimum Value of x",
        "    1.5,                     !- Maximum Value of x",
        "    0.3,                     !- Minimum Curve Output",
        "    1.0;                     !- Maximum Curve Output",

        "  Curve:Exponent,",
        "    FanPowerRatioCurve,      !- Name",
        "    0.0,                     !- Coefficient1 Constant",
        "    1.0,                     !- Coefficient2 Constant",
        "    3.0,                     !- Coefficient3 Constant",
        "    0.0,                     !- Minimum Value of x",
        "    1.5,                     !- Maximum Value of x",
        "    0.01,                    !- Minimum Curve Output",
        "    1.5;                     !- Maximum Curve Output",

        "  Curve:Biquadratic,",
        "    HPACCoolCapFT,           !- Name",
        "    0.942587793,             !- Coefficient1 Constant",
        "    0.009543347,             !- Coefficient2 x",
        "    0.000683770,             !- Coefficient3 x**2",
        "    -0.011042676,            !- Coefficient4 y",
        "    0.000005249,             !- Coefficient5 y**2",
        "    -0.000009720,            !- Coefficient6 x*y",
        "    12.77778,                !- Minimum Value of x",
        "    23.88889,                !- Maximum Value of x",
        "    18.0,                    !- Minimum Value of y",
        "    46.11111,                !- Maximum Value of y",
        "    ,                        !- Minimum Curve Output",
        "    ,                        !- Maximum Curve Output",
        "    Temperature,             !- Input Unit Type for X",
        "    Temperature,             !- Input Unit Type for Y",
        "    Dimensionless;           !- Output Unit Type",

        "  Curve:Biquadratic,",
        "    HPACEIRFT,               !- Name",
        "    0.342414409,             !- Coefficient1 Constant",
        "    0.034885008,             !- Coefficient2 x",
        "    -0.000623700,            !- Coefficient3 x**2",
        "    0.004977216,             !- Coefficient4 y",
        "    0.000437951,             !- Coefficient5 y**2",
        "    -0.000728028,            !- Coefficient6 x*y",
        "    12.77778,                !- Minimum Value of x",
        "    23.88889,                !- Maximum Value of x",
        "    18.0,                    !- Minimum Value of y",
        "    46.11111,                !- Maximum Value of y",
        "    ,                        !- Minimum Curve Output",
        "    ,                        !- Maximum Curve Output",
        "    Temperature,             !- Input Unit Type for X",
        "    Temperature,             !- Input Unit Type for Y",
        "    Dimensionless;           !- Output Unit Type",

        "Zone,",
        "    SPACE1-1,                !- Name",
        "    0,                       !- Direction of Relative North {deg}",
        "    0,                       !- X Origin {m}",
        "    0,                       !- Y Origin {m}",
        "    0,                       !- Z Origin {m}",
        "    1,                       !- Type",
        "    1,                       !- Multiplier",
        "    2.438400269,             !- Ceiling Height {m}",
        "    239.247360229;           !- Volume {m3}",

        "ZoneHVAC:EquipmentConnections,",
        "    SPACE1-1,                !- Zone Name",
        "    SPACE1-1 Equipment,      !- Zone Conditioning Equipment List Name",
        "    SPACE1-1 Inlets,         !- Zone Air Inlet Node or NodeList Name",
        "    SPACE1-1 Air Terminal Mixer Secondary Inlet,  !- Zone Air Exhaust Node or NodeList Name",
        "    SPACE1-1 Zone Air Node,  !- Zone Air Node Name",
        "    SPACE1-1 Return Outlet;  !- Zone Return Air Node Name",

        "NodeList,",
        "    SPACE1-1 Inlets,         !- Name",
        "    SPACE1-1 Supply Inlet;   !- Node 1 Name",

    });

    ASSERT_TRUE(process_idf(idf_objects));

    NumOfTimeStepInHour = 1; // must initialize this to get schedules initialized
    MinutesPerTimeStep = 60; // must initialize this to get schedules initialized
    ProcessScheduleInput(state.files);  // read schedules

    GetZoneData(ErrorsFound);
    ASSERT_FALSE(ErrorsFound);

    GetZoneEquipmentData1(state);
    GetZoneAirLoopEquipment(state.dataZoneAirLoopEquipmentManager);
    GetPTUnit(state);

    ASSERT_EQ(1, NumATMixers);
    EXPECT_EQ("SPACE1-1 DOAS AIR TERMINAL", SysATMixer(1).Name);              // single duct air terminal mixer name
    EXPECT_EQ(DataHVACGlobals::ATMixer_InletSide, SysATMixer(1).MixerType);   // air terminal mixer connection type
    EXPECT_EQ("AIRTERMINAL:SINGLEDUCT:MIXER", AirDistUnit(1).EquipType(1));   // Air distribution unit equipment type
    EXPECT_EQ("ZoneHVAC:PackagedTerminalAirConditioner", PTUnit(1).UnitType); // zoneHVAC equipment type
}

TEST_F(EnergyPlusFixture, AirTerminalSingleDuctMixer_SimPTAC_ATMInletSide)
{

    bool ErrorsFound(false);
    bool FirstHVACIteration(false);
    Real64 HVACInletMassFlowRate(0.0);
    Real64 PrimaryAirMassFlowRate(0.0);
    Real64 SecondaryAirMassFlowRate(0.0);
    Real64 OnOffAirFlowRatio(1.0);
    Real64 LatOutputProvided(0.0);
    Real64 QUnitOut(0.0);
    Real64 QZnReq(0.0);
    int ZoneNum(1);
    int PTUnitNum(1);

    std::string const idf_objects = delimited_string({
        "AirTerminal:SingleDuct:Mixer,",
        "    SPACE1-1 DOAS Air Terminal,  !- Name",
        "    ZoneHVAC:PackagedTerminalAirConditioner,     !- ZoneHVAC Terminal Unit Object Type",
        "    SPACE1-1 PTAC,      !- ZoneHVAC Terminal Unit Name",
        "    SPACE1-1 Heat Pump Inlet,!- Terminal Unit Outlet Node Name",
        "    SPACE1-1 Air Terminal Mixer Primary Inlet,   !- Terminal Unit Primary Air Inlet Node Name",
        "    SPACE1-1 Air Terminal Mixer Secondary Inlet, !- Terminal Unit Secondary Air Inlet Node Name",
        "    InletSide;                                   !- Terminal Unit Connection Type",

        "ZoneHVAC:AirDistributionUnit,",
        "    SPACE1-1 DOAS ATU,       !- Name",
        "    SPACE1-1 Heat Pump Inlet,!- Air Distribution Unit Outlet Node Name",
        "    AirTerminal:SingleDuct:Mixer,  !- Air Terminal Object Type",
        "    SPACE1-1 DOAS Air Terminal;  !- Air Terminal Name",

        "Schedule:Compact,",
        "    FanAvailSched,           !- Name",
        "    Fraction,                !- Schedule Type Limits Name",
        "    Through: 12/31,          !- Field 1",
        "    For: AllDays,            !- Field 2",
        "    Until: 24:00,            !- Field 16",
        "    1.0;                     !- Field 17",

        "Schedule:Compact,",
        "    CyclingFanSch,           !- Name",
        "    Fraction,                !- Schedule Type Limits Name",
        "    Through: 12/31,          !- Field 1",
        "    For: AllDays,            !- Field 2",
        "    Until: 24:00,            !- Field 3",
        "    0.0;                     !- Field 4",

        "ZoneHVAC:EquipmentList,",
        "    SPACE1-1 Equipment,      !- Name",
        "    SequentialLoad,          !- Load Distribution Scheme",
        "    ZoneHVAC:AirDistributionUnit,  !- Zone Equipment 1 Object Type",
        "    SPACE1-1 DOAS ATU,       !- Zone Equipment 1 Name",
        "    1,                       !- Zone Equipment 1 Cooling Sequence",
        "    1,                       !- Zone Equipment 1 Heating or No-Load Sequence",
        "    ,                        !- Zone Equipment 1 Sequential Cooling Fraction",
        "    ,                        !- Zone Equipment 1 Sequential Heating Fraction",
        "    ZoneHVAC:PackagedTerminalAirConditioner,  !- Zone Equipment 2 Object Type",
        "    SPACE1-1 PTAC,           !- Zone Equipment 2 Name",
        "    2,                       !- Zone Equipment 2 Cooling Sequence",
        "    2,                       !- Zone Equipment 2 Heating or No-Load Sequence",
        "    ,                        !- Zone Equipment 2 Sequential Cooling Fraction",
        "    ;                        !- Zone Equipment 2 Sequential Heating Fraction",

        "  ZoneHVAC:PackagedTerminalAirConditioner,",
        "    SPACE1-1 PTAC,      !- Name",
        "    FanAvailSched,           !- Availability Schedule Name",
        "    SPACE1-1 Heat Pump Inlet,!- Air Inlet Node Name",
        "    SPACE1-1 Supply Inlet,   !- Air Outlet Node Name",
        "    ,                        !- Outdoor Air Mixer Object Type",
        "    ,                        !- Outdoor Air Mixer Name",
        "    0.500,                   !- Supply Air Flow Rate During Cooling Operation {m3/s}",
        "    0.500,                   !- Supply Air Flow Rate During Heating Operation {m3/s}",
        "    ,                        !- Supply Air Flow Rate When No Cooling or Heating is Needed {m3/s}",
        "    0,                       !- Outdoor Air Flow Rate During Cooling Operation {m3/s}",
        "    0,                       !- Outdoor Air Flow Rate During Heating Operation {m3/s}",
        "    0,                       !- Outdoor Air Flow Rate When No Cooling or Heating is Needed {m3/s}",
        "    Fan:OnOff,               !- Supply Air Fan Object Type",
        "    SPACE1-1 Supply Fan,     !- Supply Air Fan Name",
        "    Coil:Heating:Fuel,        !- Heating Coil Object Type",
        "    SPACE1-1 Heating Coil,   !- Heating Coil Name",
        "    Coil:Cooling:DX:SingleSpeed,  !- Cooling Coil Object Type",
        "    SPACE1-1 PTAC CCoil,     !- Cooling Coil Name",
        "    BlowThrough,             !- Fan Placement",
        "    CyclingFanSch;           !- Supply Air Fan Operating Mode Schedule Name",

        "Fan:OnOff,",
        "    SPACE1-1 Supply Fan,     !- Name",
        "    FanAvailSched,           !- Availability Schedule Name",
        "    0.7,                     !- Fan Total Efficiency",
        "    75,                      !- Pressure Rise {Pa}",
        "    0.500,                   !- Maximum Flow Rate {m3/s}",
        "    0.9,                     !- Motor Efficiency",
        "    1,                       !- Motor In Airstream Fraction",
        "    SPACE1-1 Heat Pump Inlet,!- Air Inlet Node Name",
        "    SPACE1-1 Zone Unit Fan Outlet;  !- Air Outlet Node Name",

        "Coil:Heating:Fuel,",
        "    SPACE1-1 Heating Coil,   !- Name",
        "    FanAvailSched,           !- Availability Schedule Name",
        "    NaturalGas,              !- Fuel Type",
        "    0.8,                     !- Gas Burner Efficiency",
        "    10000.0,                 !- Nominal Capacity {W}",
        "    SPACE1-1 Cooling Coil Outlet,  !- Air Inlet Node Name",
        "    SPACE1-1 Supply Inlet;   !- Air Outlet Node Name",

        "  Coil:Cooling:DX:SingleSpeed,",
        "    SPACE1-1 PTAC CCoil,     !- Name",
        "    FanAvailSched,           !- Availability Schedule Name",
        "    6680.0,                  !- Gross Rated Total Cooling Capacity {W}",
        "    0.75,                    !- Gross Rated Sensible Heat Ratio",
        "    3.0,                     !- Gross Rated Cooling COP {W/W}",
        "    0.500,                   !- Rated Air Flow Rate {m3/s}",
        "    ,                        !- Rated Evaporator Fan Power Per Volume Flow Rate {W/(m3/s)}",
        "    SPACE1-1 Zone Unit Fan Outlet, !- Air Inlet Node Name",
        "    SPACE1-1 Cooling Coil Outlet,  !- Air Outlet Node Name",
        "    HPACCoolCapFT,           !- Total Cooling Capacity Function of Temperature Curve Name",
        "    HPACCoolCapFFF,          !- Total Cooling Capacity Function of Flow Fraction Curve Name",
        "    HPACEIRFT,               !- Energy Input Ratio Function of Temperature Curve Name",
        "    HPACEIRFFF,              !- Energy Input Ratio Function of Flow Fraction Curve Name",
        "    HPACPLFFPLR;             !- Part Load Fraction Correlation Curve Name",

        "  Curve:Quadratic,",
        "    HPACCoolCapFFF,          !- Name",
        "    0.8,                     !- Coefficient1 Constant",
        "    0.2,                     !- Coefficient2 x",
        "    0.0,                     !- Coefficient3 x**2",
        "    0.5,                     !- Minimum Value of x",
        "    1.5;                     !- Maximum Value of x",

        "  Curve:Quadratic,",
        "    HPACEIRFFF,              !- Name",
        "    1.1552,                  !- Coefficient1 Constant",
        "    -0.1808,                 !- Coefficient2 x",
        "    0.0256,                  !- Coefficient3 x**2",
        "    0.5,                     !- Minimum Value of x",
        "    1.5;                     !- Maximum Value of x",

        "  Curve:Quadratic,",
        "    HPACPLFFPLR,             !- Name",
        "    0.85,                    !- Coefficient1 Constant",
        "    0.15,                    !- Coefficient2 x",
        "    0.0,                     !- Coefficient3 x**2",
        "    0.0,                     !- Minimum Value of x",
        "    1.0;                     !- Maximum Value of x",

        "  Curve:Cubic,",
        "    FanEffRatioCurve,        !- Name",
        "    0.33856828,              !- Coefficient1 Constant",
        "    1.72644131,              !- Coefficient2 x",
        "    -1.49280132,             !- Coefficient3 x**2",
        "    0.42776208,              !- Coefficient4 x**3",
        "    0.5,                     !- Minimum Value of x",
        "    1.5,                     !- Maximum Value of x",
        "    0.3,                     !- Minimum Curve Output",
        "    1.0;                     !- Maximum Curve Output",

        "  Curve:Exponent,",
        "    FanPowerRatioCurve,      !- Name",
        "    0.0,                     !- Coefficient1 Constant",
        "    1.0,                     !- Coefficient2 Constant",
        "    3.0,                     !- Coefficient3 Constant",
        "    0.0,                     !- Minimum Value of x",
        "    1.5,                     !- Maximum Value of x",
        "    0.01,                    !- Minimum Curve Output",
        "    1.5;                     !- Maximum Curve Output",

        "  Curve:Biquadratic,",
        "    HPACCoolCapFT,           !- Name",
        "    0.942587793,             !- Coefficient1 Constant",
        "    0.009543347,             !- Coefficient2 x",
        "    0.000683770,             !- Coefficient3 x**2",
        "    -0.011042676,            !- Coefficient4 y",
        "    0.000005249,             !- Coefficient5 y**2",
        "    -0.000009720,            !- Coefficient6 x*y",
        "    12.77778,                !- Minimum Value of x",
        "    23.88889,                !- Maximum Value of x",
        "    18.0,                    !- Minimum Value of y",
        "    46.11111,                !- Maximum Value of y",
        "    ,                        !- Minimum Curve Output",
        "    ,                        !- Maximum Curve Output",
        "    Temperature,             !- Input Unit Type for X",
        "    Temperature,             !- Input Unit Type for Y",
        "    Dimensionless;           !- Output Unit Type",

        "  Curve:Biquadratic,",
        "    HPACEIRFT,               !- Name",
        "    0.342414409,             !- Coefficient1 Constant",
        "    0.034885008,             !- Coefficient2 x",
        "    -0.000623700,            !- Coefficient3 x**2",
        "    0.004977216,             !- Coefficient4 y",
        "    0.000437951,             !- Coefficient5 y**2",
        "    -0.000728028,            !- Coefficient6 x*y",
        "    12.77778,                !- Minimum Value of x",
        "    23.88889,                !- Maximum Value of x",
        "    18.0,                    !- Minimum Value of y",
        "    46.11111,                !- Maximum Value of y",
        "    ,                        !- Minimum Curve Output",
        "    ,                        !- Maximum Curve Output",
        "    Temperature,             !- Input Unit Type for X",
        "    Temperature,             !- Input Unit Type for Y",
        "    Dimensionless;           !- Output Unit Type",

        "Zone,",
        "    SPACE1-1,                !- Name",
        "    0,                       !- Direction of Relative North {deg}",
        "    0,                       !- X Origin {m}",
        "    0,                       !- Y Origin {m}",
        "    0,                       !- Z Origin {m}",
        "    1,                       !- Type",
        "    1,                       !- Multiplier",
        "    2.438400269,             !- Ceiling Height {m}",
        "    239.247360229;           !- Volume {m3}",

        "ZoneHVAC:EquipmentConnections,",
        "    SPACE1-1,                !- Zone Name",
        "    SPACE1-1 Equipment,      !- Zone Conditioning Equipment List Name",
        "    SPACE1-1 Inlets,         !- Zone Air Inlet Node or NodeList Name",
        "    SPACE1-1 Air Terminal Mixer Secondary Inlet,  !- Zone Air Exhaust Node or NodeList Name",
        "    SPACE1-1 Zone Air Node,  !- Zone Air Node Name",
        "    SPACE1-1 Return Outlet;  !- Zone Return Air Node Name",

        "NodeList,",
        "    SPACE1-1 Inlets,         !- Name",
        "    SPACE1-1 Supply Inlet;   !- Node 1 Name",

    });

    ASSERT_TRUE(process_idf(idf_objects));

    DataGlobals::NumOfTimeStepInHour = 1;
    DataGlobals::TimeStep = 1;
    DataGlobals::MinutesPerTimeStep = 60;
    ProcessScheduleInput(state.files); // read schedules
    InitializePsychRoutines();
    OutputReportPredefined::SetPredefinedTables();

    GetZoneData(ErrorsFound);
    ASSERT_FALSE(ErrorsFound);

    GetZoneEquipmentData1(state);
    GetZoneAirLoopEquipment(state.dataZoneAirLoopEquipmentManager);
    GetPTUnit(state);
    GetPTUnitInputFlag = false;

    // get input test for terminal air single duct mixer on inlet side of PTAC
    ASSERT_EQ(1, NumATMixers);
    EXPECT_EQ("SPACE1-1 DOAS AIR TERMINAL", SysATMixer(1).Name);              // single duct air terminal mixer name
    EXPECT_EQ(DataHVACGlobals::ATMixer_InletSide, SysATMixer(1).MixerType);   // air terminal mixer connection type
    EXPECT_EQ("AIRTERMINAL:SINGLEDUCT:MIXER", AirDistUnit(1).EquipType(1));   // Air distribution unit equipment type
    EXPECT_EQ("ZoneHVAC:PackagedTerminalAirConditioner", PTUnit(1).UnitType); // zoneHVAC equipment type

    BeginEnvrnFlag = false;

    // set input variables
    DataEnvironment::OutBaroPress = 101325.0;
    DataEnvironment::OutDryBulbTemp = 35.0;
    DataEnvironment::OutHumRat = 0.0098;
    DataEnvironment::OutEnthalpy = Psychrometrics::PsyHFnTdbW(DataEnvironment::OutDryBulbTemp, DataEnvironment::OutHumRat);
    DataEnvironment::StdRhoAir = 1.20;
    HVACInletMassFlowRate = 0.50;
    PrimaryAirMassFlowRate = 0.1;

    // set zoneNode air condition
    Node(ZoneEquipConfig(1).ZoneNode).Temp = 24.0;
    Node(ZoneEquipConfig(1).ZoneNode).HumRat = 0.0075;
    Node(ZoneEquipConfig(1).ZoneNode).Enthalpy =
        Psychrometrics::PsyHFnTdbW(Node(ZoneEquipConfig(1).ZoneNode).Temp, Node(ZoneEquipConfig(1).ZoneNode).HumRat);

    PackagedTerminalHeatPump::HeatingLoad = false;
    PackagedTerminalHeatPump::CoolingLoad = true;
    PackagedTerminalHeatPump::CompOnMassFlow = HVACInletMassFlowRate;    // supply air mass flow rate
    PackagedTerminalHeatPump::OACompOnMassFlow = PrimaryAirMassFlowRate; // OA mass flow rate
    PackagedTerminalHeatPump::CompOnFlowRatio = 1.0;                     // compressor is on
    DataHVACGlobals::ZoneCompTurnFansOff = false;
    DataHVACGlobals::ZoneCompTurnFansOn = true;

    PTUnitNum = 1;
    PTUnit(PTUnitNum).OpMode = CycFanCycCoil;
    // initialize mass flow rates
    Node(PTUnit(PTUnitNum).AirInNode).MassFlowRate = HVACInletMassFlowRate;
    Node(PTUnit(PTUnitNum).ATMixerPriNode).MassFlowRate = PrimaryAirMassFlowRate;
    Node(PTUnit(PTUnitNum).ATMixerPriNode).MassFlowRateMaxAvail = PrimaryAirMassFlowRate;

    // set fan parameters
    Fan(1).MaxAirMassFlowRate = HVACInletMassFlowRate;
    Fan(1).InletAirMassFlowRate = HVACInletMassFlowRate;
    Fan(1).RhoAirStdInit = DataEnvironment::StdRhoAir;
    Node(Fan(1).InletNodeNum).MassFlowRateMaxAvail = HVACInletMassFlowRate;
    Node(Fan(1).OutletNodeNum).MassFlowRateMax = HVACInletMassFlowRate;

    // set DX coil rated performance parameters
    DXCoil(1).RatedCBF(1) = 0.05;
    DXCoil(1).RatedAirMassFlowRate(1) = HVACInletMassFlowRate;

    // primary air condition set at outdoor air condition
    Node(PTUnit(PTUnitNum).ATMixerPriNode).Temp = DataEnvironment::OutDryBulbTemp;
    Node(PTUnit(PTUnitNum).ATMixerPriNode).HumRat = DataEnvironment::OutHumRat;
    Node(PTUnit(PTUnitNum).ATMixerPriNode).Enthalpy = DataEnvironment::OutEnthalpy;

    // set secondary air (recirculating air) conditions to zone air node
    Node(SysATMixer(1).SecInNode).Temp = Node(ZoneEquipConfig(1).ZoneNode).Temp;
    Node(SysATMixer(1).SecInNode).HumRat = Node(ZoneEquipConfig(1).ZoneNode).HumRat;
    Node(SysATMixer(1).SecInNode).Enthalpy = Node(ZoneEquipConfig(1).ZoneNode).Enthalpy;

    PTUnit(1).ControlZoneNum = 1;
    SysSizingRunDone = true;
    ZoneSizingRunDone = true;
    SysSizingCalc = true;

    ZoneSysEnergyDemand.allocate(1);
    ZoneSysEnergyDemand(1).RemainingOutputReqToHeatSP = 0.0;
    ZoneSysEnergyDemand(1).RemainingOutputReqToCoolSP = -5000.0;
    QZnReq = ZoneSysEnergyDemand(1).RemainingOutputReqToCoolSP;

    Schedule(PTUnit(PTUnitNum).SchedPtr).CurrentValue = 1.0;         // unit is always available
    Schedule(PTUnit(PTUnitNum).FanAvailSchedPtr).CurrentValue = 1.0; // fan is always available

    // set secondary air mass flow rate to zero
    Node(SysATMixer(1).SecInNode).MassFlowRate = 0.0;
    // simulate PTAC zoneHVAC equipment
    SimPTUnit(state, PTUnitNum, ZoneNum, FirstHVACIteration, QUnitOut, OnOffAirFlowRatio, QZnReq, LatOutputProvided);
    // apply mass conservation to determine secondary air mass flow rate
    SecondaryAirMassFlowRate = Node(PTUnit(PTUnitNum).AirInNode).MassFlowRate - PrimaryAirMassFlowRate;
    // check the terminal air mixer secondary air mass flow rate
    ASSERT_EQ(SecondaryAirMassFlowRate, Node(SysATMixer(1).SecInNode).MassFlowRate);
    // check the cooling output delivered is within 2.0 Watt of zone cooling load
    ASSERT_NEAR(QZnReq, QUnitOut, 2.0);
}

TEST_F(EnergyPlusFixture, AirTerminalSingleDuctMixer_SimPTAC_ATMSupplySide)
{

    bool ErrorsFound(false);
    bool FirstHVACIteration(false);
    Real64 HVACInletMassFlowRate(0.0);
    Real64 PrimaryAirMassFlowRate(0.0);
    Real64 SecondaryAirMassFlowRate(0.0);
    Real64 ATMixerOutletMassFlowRate(0.0);
    Real64 OnOffAirFlowRatio(1.0);
    Real64 LatOutputProvided(0.0);
    Real64 QUnitOut(0.0);
    Real64 QZnReq(0.0);
    int ZoneNum(1);
    int PTUnitNum(1);

    std::string const idf_objects = delimited_string({

        "AirTerminal:SingleDuct:Mixer,",
        "    SPACE1-1 DOAS Air Terminal,  !- Name",
        "    ZoneHVAC:PackagedTerminalAirConditioner,  !- ZoneHVAC Terminal Unit Object Type",
        "    SPACE1-1 PTAC,           !- ZoneHVAC Terminal Unit Name",
        "    SPACE1-1 Supply Inlet,   !- Terminal Unit Outlet Node Name",
        "    SPACE1-1 Air Terminal Mixer Primary Inlet,  !- Terminal Unit Primary Air Inlet Node Name",
        "    SPACE1-1 PTAC Outlet,    !- Terminal Unit Secondary Air Inlet Node Name",
        "    SupplySide;              !- Terminal Unit Connection Type",

        "ZoneHVAC:AirDistributionUnit,",
        "    SPACE1-1 DOAS ATU,       !- Name",
        "    SPACE1-1 Supply Inlet,   !- Air Distribution Unit Outlet Node Name",
        "    AirTerminal:SingleDuct:Mixer,  !- Air Terminal Object Type",
        "    SPACE1-1 DOAS Air Terminal;  !- Air Terminal Name",

        "Schedule:Compact,",
        "    FanAvailSched,           !- Name",
        "    Fraction,                !- Schedule Type Limits Name",
        "    Through: 12/31,          !- Field 1",
        "    For: AllDays,            !- Field 2",
        "    Until: 24:00,            !- Field 16",
        "    1.0;                     !- Field 17",

        "Schedule:Compact,",
        "    CyclingFanSch,           !- Name",
        "    Fraction,                !- Schedule Type Limits Name",
        "    Through: 12/31,          !- Field 1",
        "    For: AllDays,            !- Field 2",
        "    Until: 24:00,            !- Field 3",
        "    0.0;                     !- Field 4",

        "ZoneHVAC:EquipmentList,",
        "    SPACE1-1 Equipment,      !- Name",
        "    SequentialLoad,          !- Load Distribution Scheme",
        "    ZoneHVAC:AirDistributionUnit,  !- Zone Equipment 1 Object Type",
        "    SPACE1-1 DOAS ATU,       !- Zone Equipment 1 Name",
        "    1,                       !- Zone Equipment 1 Cooling Sequence",
        "    1,                       !- Zone Equipment 1 Heating or No-Load Sequence",
        "    ,                        !- Zone Equipment 1 Sequential Cooling Fraction",
        "    ,                        !- Zone Equipment 1 Sequential Heating Fraction",
        "    ZoneHVAC:PackagedTerminalAirConditioner,  !- Zone Equipment 2 Object Type",
        "    SPACE1-1 PTAC,           !- Zone Equipment 2 Name",
        "    2,                       !- Zone Equipment 2 Cooling Sequence",
        "    2,                       !- Zone Equipment 2 Heating or No-Load Sequence",
        "    ,                        !- Zone Equipment 2 Sequential Cooling Fraction",
        "    ;                        !- Zone Equipment 2 Sequential Heating Fraction",

        "  ZoneHVAC:PackagedTerminalAirConditioner,",
        "    SPACE1-1 PTAC,           !- Name",
        "    FanAvailSched,           !- Availability Schedule Name",
        "    SPACE1-1 PTAC Inlet,     !- Air Inlet Node Name",
        "    SPACE1-1 PTAC Outlet,    !- Air Outlet Node Name",
        "    ,                        !- Outdoor Air Mixer Object Type",
        "    ,                        !- Outdoor Air Mixer Name",
        "    0.500,                   !- Supply Air Flow Rate During Cooling Operation {m3/s}",
        "    0.500,                   !- Supply Air Flow Rate During Heating Operation {m3/s}",
        "    ,                        !- Supply Air Flow Rate When No Cooling or Heating is Needed {m3/s}",
        "    0,                       !- Outdoor Air Flow Rate During Cooling Operation {m3/s}",
        "    0,                       !- Outdoor Air Flow Rate During Heating Operation {m3/s}",
        "    0,                       !- Outdoor Air Flow Rate When No Cooling or Heating is Needed {m3/s}",
        "    Fan:OnOff,               !- Supply Air Fan Object Type",
        "    SPACE1-1 Supply Fan,     !- Supply Air Fan Name",
        "    Coil:Heating:Fuel,        !- Heating Coil Object Type",
        "    SPACE1-1 Heating Coil,   !- Heating Coil Name",
        "    Coil:Cooling:DX:SingleSpeed,  !- Cooling Coil Object Type",
        "    SPACE1-1 PTAC CCoil,     !- Cooling Coil Name",
        "    BlowThrough,             !- Fan Placement",
        "    CyclingFanSch;           !- Supply Air Fan Operating Mode Schedule Name",

        "Fan:OnOff,",
        "    SPACE1-1 Supply Fan,     !- Name",
        "    FanAvailSched,           !- Availability Schedule Name",
        "    0.7,                     !- Fan Total Efficiency",
        "    75,                      !- Pressure Rise {Pa}",
        "    0.500,                   !- Maximum Flow Rate {m3/s}",
        "    0.9,                     !- Motor Efficiency",
        "    1,                       !- Motor In Airstream Fraction",
        "    SPACE1-1 PTAC Inlet,     !- Air Inlet Node Name",
        "    SPACE1-1 Zone Unit Fan Outlet;  !- Air Outlet Node Name",

        "Coil:Heating:Fuel,",
        "    SPACE1-1 Heating Coil,   !- Name",
        "    FanAvailSched,           !- Availability Schedule Name",
        "    NaturalGas,              !- Fuel Type",
        "    0.8,                     !- Gas Burner Efficiency",
        "    10000.0,                 !- Nominal Capacity {W}",
        "    SPACE1-1 Cooling Coil Outlet,  !- Air Inlet Node Name",
        "    SPACE1-1 PTAC Outlet;    !- Air Outlet Node Name",

        "  Coil:Cooling:DX:SingleSpeed,",
        "    SPACE1-1 PTAC CCoil,     !- Name",
        "    FanAvailSched,           !- Availability Schedule Name",
        "    7030.0,                  !- Gross Rated Total Cooling Capacity {W}",
        "    0.75,                    !- Gross Rated Sensible Heat Ratio",
        "    3.0,                     !- Gross Rated Cooling COP {W/W}",
        "    0.500,                   !- Rated Air Flow Rate {m3/s}",
        "    ,                        !- Rated Evaporator Fan Power Per Volume Flow Rate {W/(m3/s)}",
        "    SPACE1-1 Zone Unit Fan Outlet, !- Air Inlet Node Name",
        "    SPACE1-1 Cooling Coil Outlet,  !- Air Outlet Node Name",
        "    HPACCoolCapFT,           !- Total Cooling Capacity Function of Temperature Curve Name",
        "    HPACCoolCapFFF,          !- Total Cooling Capacity Function of Flow Fraction Curve Name",
        "    HPACEIRFT,               !- Energy Input Ratio Function of Temperature Curve Name",
        "    HPACEIRFFF,              !- Energy Input Ratio Function of Flow Fraction Curve Name",
        "    HPACPLFFPLR;             !- Part Load Fraction Correlation Curve Name",

        "  Curve:Quadratic,",
        "    HPACCoolCapFFF,          !- Name",
        "    0.8,                     !- Coefficient1 Constant",
        "    0.2,                     !- Coefficient2 x",
        "    0.0,                     !- Coefficient3 x**2",
        "    0.5,                     !- Minimum Value of x",
        "    1.5;                     !- Maximum Value of x",

        "  Curve:Quadratic,",
        "    HPACEIRFFF,              !- Name",
        "    1.1552,                  !- Coefficient1 Constant",
        "    -0.1808,                 !- Coefficient2 x",
        "    0.0256,                  !- Coefficient3 x**2",
        "    0.5,                     !- Minimum Value of x",
        "    1.5;                     !- Maximum Value of x",

        "  Curve:Quadratic,",
        "    HPACPLFFPLR,             !- Name",
        "    0.85,                    !- Coefficient1 Constant",
        "    0.15,                    !- Coefficient2 x",
        "    0.0,                     !- Coefficient3 x**2",
        "    0.0,                     !- Minimum Value of x",
        "    1.0;                     !- Maximum Value of x",

        "  Curve:Cubic,",
        "    FanEffRatioCurve,        !- Name",
        "    0.33856828,              !- Coefficient1 Constant",
        "    1.72644131,              !- Coefficient2 x",
        "    -1.49280132,             !- Coefficient3 x**2",
        "    0.42776208,              !- Coefficient4 x**3",
        "    0.5,                     !- Minimum Value of x",
        "    1.5,                     !- Maximum Value of x",
        "    0.3,                     !- Minimum Curve Output",
        "    1.0;                     !- Maximum Curve Output",

        "  Curve:Exponent,",
        "    FanPowerRatioCurve,      !- Name",
        "    0.0,                     !- Coefficient1 Constant",
        "    1.0,                     !- Coefficient2 Constant",
        "    3.0,                     !- Coefficient3 Constant",
        "    0.0,                     !- Minimum Value of x",
        "    1.5,                     !- Maximum Value of x",
        "    0.01,                    !- Minimum Curve Output",
        "    1.5;                     !- Maximum Curve Output",

        "  Curve:Biquadratic,",
        "    HPACCoolCapFT,           !- Name",
        "    0.942587793,             !- Coefficient1 Constant",
        "    0.009543347,             !- Coefficient2 x",
        "    0.000683770,             !- Coefficient3 x**2",
        "    -0.011042676,            !- Coefficient4 y",
        "    0.000005249,             !- Coefficient5 y**2",
        "    -0.000009720,            !- Coefficient6 x*y",
        "    12.77778,                !- Minimum Value of x",
        "    23.88889,                !- Maximum Value of x",
        "    18.0,                    !- Minimum Value of y",
        "    46.11111,                !- Maximum Value of y",
        "    ,                        !- Minimum Curve Output",
        "    ,                        !- Maximum Curve Output",
        "    Temperature,             !- Input Unit Type for X",
        "    Temperature,             !- Input Unit Type for Y",
        "    Dimensionless;           !- Output Unit Type",

        "  Curve:Biquadratic,",
        "    HPACEIRFT,               !- Name",
        "    0.342414409,             !- Coefficient1 Constant",
        "    0.034885008,             !- Coefficient2 x",
        "    -0.000623700,            !- Coefficient3 x**2",
        "    0.004977216,             !- Coefficient4 y",
        "    0.000437951,             !- Coefficient5 y**2",
        "    -0.000728028,            !- Coefficient6 x*y",
        "    12.77778,                !- Minimum Value of x",
        "    23.88889,                !- Maximum Value of x",
        "    18.0,                    !- Minimum Value of y",
        "    46.11111,                !- Maximum Value of y",
        "    ,                        !- Minimum Curve Output",
        "    ,                        !- Maximum Curve Output",
        "    Temperature,             !- Input Unit Type for X",
        "    Temperature,             !- Input Unit Type for Y",
        "    Dimensionless;           !- Output Unit Type",

        "Zone,",
        "    SPACE1-1,                !- Name",
        "    0,                       !- Direction of Relative North {deg}",
        "    0,                       !- X Origin {m}",
        "    0,                       !- Y Origin {m}",
        "    0,                       !- Z Origin {m}",
        "    1,                       !- Type",
        "    1,                       !- Multiplier",
        "    2.438400269,             !- Ceiling Height {m}",
        "    239.247360229;           !- Volume {m3}",

        "ZoneHVAC:EquipmentConnections,",
        "    SPACE1-1,                !- Zone Name",
        "    SPACE1-1 Equipment,      !- Zone Conditioning Equipment List Name",
        "    SPACE1-1 Inlets,         !- Zone Air Inlet Node or NodeList Name",
        "    SPACE1-1 PTAC Inlet,     !- Zone Air Exhaust Node or NodeList Name",
        "    SPACE1-1 Zone Air Node,  !- Zone Air Node Name",
        "    SPACE1-1 Return Outlet;  !- Zone Return Air Node Name",

        "NodeList,",
        "    SPACE1-1 Inlets,         !- Name",
        "    SPACE1-1 Supply Inlet;   !- Node 1 Name",

    });

    ASSERT_TRUE(process_idf(idf_objects));

    DataGlobals::NumOfTimeStepInHour = 1;
    DataGlobals::TimeStep = 1;
    DataGlobals::MinutesPerTimeStep = 60;
    ProcessScheduleInput(state.files); // read schedules
    InitializePsychRoutines();
    OutputReportPredefined::SetPredefinedTables();

    GetZoneData(ErrorsFound);
    ASSERT_FALSE(ErrorsFound);

    GetZoneEquipmentData1(state);
    GetZoneAirLoopEquipment(state.dataZoneAirLoopEquipmentManager);
    GetPTUnit(state);
    GetPTUnitInputFlag = false;

    // get input test for terminal air single duct mixer on supply side of PTAC
    ASSERT_EQ(1, NumATMixers);
    EXPECT_EQ("SPACE1-1 DOAS AIR TERMINAL", SysATMixer(1).Name);              // single duct air terminal mixer name
    EXPECT_EQ(DataHVACGlobals::ATMixer_SupplySide, SysATMixer(1).MixerType);  // air terminal mixer connection type
    EXPECT_EQ("AIRTERMINAL:SINGLEDUCT:MIXER", AirDistUnit(1).EquipType(1));   // Air distribution unit equipment type
    EXPECT_EQ("ZoneHVAC:PackagedTerminalAirConditioner", PTUnit(1).UnitType); // zoneHVAC equipment type

    // set input variables
    DataEnvironment::OutBaroPress = 101325.0;
    DataEnvironment::OutDryBulbTemp = 35.0;
    DataEnvironment::OutHumRat = 0.0098;
    DataEnvironment::OutEnthalpy = Psychrometrics::PsyHFnTdbW(DataEnvironment::OutDryBulbTemp, DataEnvironment::OutHumRat);
    DataEnvironment::StdRhoAir = 1.20;
    HVACInletMassFlowRate = 0.50;
    PrimaryAirMassFlowRate = 0.1;

    BeginEnvrnFlag = false;

    // set zoneNode air condition
    Node(ZoneEquipConfig(1).ZoneNode).Temp = 24.0;
    Node(ZoneEquipConfig(1).ZoneNode).HumRat = 0.0075;
    Node(ZoneEquipConfig(1).ZoneNode).Enthalpy =
        Psychrometrics::PsyHFnTdbW(Node(ZoneEquipConfig(1).ZoneNode).Temp, Node(ZoneEquipConfig(1).ZoneNode).HumRat);

    PackagedTerminalHeatPump::HeatingLoad = false;
    PackagedTerminalHeatPump::CoolingLoad = true;
    PackagedTerminalHeatPump::CompOnMassFlow = HVACInletMassFlowRate;    // supply air mass flow rate
    PackagedTerminalHeatPump::OACompOnMassFlow = PrimaryAirMassFlowRate; // OA mass flow rate
    PackagedTerminalHeatPump::CompOnFlowRatio = 1.0;                     // compressor is on
    DataHVACGlobals::ZoneCompTurnFansOff = false;
    DataHVACGlobals::ZoneCompTurnFansOn = true;

    PTUnitNum = 1;
    PTUnit(PTUnitNum).OpMode = CycFanCycCoil;
    // initialize mass flow rates
    Node(PTUnit(PTUnitNum).AirInNode).MassFlowRate = HVACInletMassFlowRate;
    Node(PTUnit(PTUnitNum).ATMixerPriNode).MassFlowRate = PrimaryAirMassFlowRate;
    Node(PTUnit(PTUnitNum).ATMixerPriNode).MassFlowRateMaxAvail = PrimaryAirMassFlowRate;

    // set fan parameters
    Fan(1).MaxAirMassFlowRate = HVACInletMassFlowRate;
    Fan(1).InletAirMassFlowRate = HVACInletMassFlowRate;
    Fan(1).RhoAirStdInit = DataEnvironment::StdRhoAir;
    Node(Fan(1).InletNodeNum).MassFlowRateMaxAvail = HVACInletMassFlowRate;
    Node(Fan(1).OutletNodeNum).MassFlowRateMax = HVACInletMassFlowRate;

    // set DX coil rated performance parameters
    DXCoil(1).RatedCBF(1) = 0.05;
    DXCoil(1).RatedAirMassFlowRate(1) = HVACInletMassFlowRate;

    // primary air condition at outside air condition
    Node(PTUnit(PTUnitNum).ATMixerPriNode).Temp = DataEnvironment::OutDryBulbTemp;
    Node(PTUnit(PTUnitNum).ATMixerPriNode).HumRat = DataEnvironment::OutHumRat;
    Node(PTUnit(PTUnitNum).ATMixerPriNode).Enthalpy = DataEnvironment::OutEnthalpy;

    // set PTUnit inlet condition to zone air node
    Node(PTUnit(PTUnitNum).AirInNode).Temp = Node(ZoneEquipConfig(1).ZoneNode).Temp;
    Node(PTUnit(PTUnitNum).AirInNode).HumRat = Node(ZoneEquipConfig(1).ZoneNode).HumRat;
    Node(PTUnit(PTUnitNum).AirInNode).Enthalpy = Node(ZoneEquipConfig(1).ZoneNode).Enthalpy;

    PTUnit(1).ControlZoneNum = 1;
    SysSizingRunDone = true;
    ZoneSizingRunDone = true;
    SysSizingCalc = true;

    ZoneSysEnergyDemand.allocate(1);
    ZoneSysEnergyDemand(1).RemainingOutputReqToHeatSP = 0.0;
    ZoneSysEnergyDemand(1).RemainingOutputReqToCoolSP = -5000.0;
    QZnReq = ZoneSysEnergyDemand(1).RemainingOutputReqToCoolSP;

    Schedule(PTUnit(PTUnitNum).SchedPtr).CurrentValue = 1.0;         // unit is always available
    Schedule(PTUnit(PTUnitNum).FanAvailSchedPtr).CurrentValue = 1.0; // fan is always available

    // set secondary air mass flow rate to zero
    Node(SysATMixer(1).SecInNode).MassFlowRate = 0.0;
    // simulate PTAC zoneHVAC equipment
    SimPTUnit(state, PTUnitNum, ZoneNum, FirstHVACIteration, QUnitOut, OnOffAirFlowRatio, QZnReq, LatOutputProvided);
    // apply mass conservation to determine secondary mass flow rate
    SecondaryAirMassFlowRate = Node(SysATMixer(1).SecInNode).MassFlowRate;
    // check the terminal air mixer secondary air mass flow rate
    ASSERT_EQ(SecondaryAirMassFlowRate, Node(SysATMixer(1).SecInNode).MassFlowRate);
    // check the terminal air mixer outlet air mass flow rate
    ATMixerOutletMassFlowRate = SecondaryAirMassFlowRate + PrimaryAirMassFlowRate;
    ASSERT_EQ(ATMixerOutletMassFlowRate, SysATMixer(1).MixedAirMassFlowRate);
    // check the cooling output delivered is within 2.0 Watt of zone cooling load
    ASSERT_NEAR(QZnReq, QUnitOut, 2.0);
}

TEST_F(EnergyPlusFixture, AirTerminalSingleDuctMixer_SimPTHP_ATMInletSide)
{

    bool ErrorsFound(false);
    bool FirstHVACIteration(false);
    Real64 HVACInletMassFlowRate(0.0);
    Real64 PrimaryAirMassFlowRate(0.0);
    Real64 SecondaryAirMassFlowRate(0.0);
    Real64 OnOffAirFlowRatio(1.0);
    Real64 LatOutputProvided(0.0);
    Real64 QUnitOut(0.0);
    Real64 QZnReq(0.0);
    int ZoneNum(1);
    int PTUnitNum(1);

    std::string const idf_objects = delimited_string({
        "AirTerminal:SingleDuct:Mixer,",
        "    SPACE1-1 DOAS Air Terminal,  !- Name",
        "    ZoneHVAC:PackagedTerminalHeatPump,  !- ZoneHVAC Terminal Unit Object Type",
        "    SPACE1-1 Heat Pump,      !- ZoneHVAC Terminal Unit Name",
        "    SPACE1-1 Heat Pump Inlet,!- Terminal Unit Outlet Node Name",
        "    SPACE1-1 Air Terminal Mixer Primary Inlet,   !- Terminal Unit Primary Air Inlet Node Name",
        "    SPACE1-1 Air Terminal Mixer Secondary Inlet, !- Terminal Unit Secondary Air Inlet Node Name",
        "    InletSide;                                   !- Terminal Unit Connection Type",

        "ZoneHVAC:AirDistributionUnit,",
        "    SPACE1-1 DOAS ATU,       !- Name",
        "    SPACE1-1 Heat Pump Inlet,!- Air Distribution Unit Outlet Node Name",
        "    AirTerminal:SingleDuct:Mixer,  !- Air Terminal Object Type",
        "    SPACE1-1 DOAS Air Terminal;  !- Air Terminal Name",

        "Schedule:Compact,",
        "    FanAvailSched,           !- Name",
        "    Fraction,                !- Schedule Type Limits Name",
        "    Through: 12/31,          !- Field 1",
        "    For: AllDays,            !- Field 2",
        "    Until: 24:00,            !- Field 16",
        "    1.0;                     !- Field 17",

        "Schedule:Compact,",
        "    CyclingFanSch,           !- Name",
        "    Fraction,                !- Schedule Type Limits Name",
        "    Through: 12/31,          !- Field 1",
        "    For: AllDays,            !- Field 2",
        "    Until: 24:00,            !- Field 3",
        "    0.0;                     !- Field 4",

        "ZoneHVAC:EquipmentList,",
        "    SPACE1-1 Equipment,      !- Name",
        "    SequentialLoad,          !- Load Distribution Scheme",
        "    ZoneHVAC:AirDistributionUnit,  !- Zone Equipment 1 Object Type",
        "    SPACE1-1 DOAS ATU,       !- Zone Equipment 1 Name",
        "    1,                       !- Zone Equipment 1 Cooling Sequence",
        "    1,                       !- Zone Equipment 1 Heating or No-Load Sequence",
        "    ,                        !- Zone Equipment 1 Sequential Cooling Fraction",
        "    ,                        !- Zone Equipment 1 Sequential Heating Fraction",
        "    ZoneHVAC:PackagedTerminalHeatPump,  !- Zone Equipment 2 Object Type",
        "    SPACE1-1 Heat Pump,      !- Zone Equipment 2 Name",
        "    2,                       !- Zone Equipment 2 Cooling Sequence",
        "    2,                       !- Zone Equipment 2 Heating or No-Load Sequence",
        "    ,                        !- Zone Equipment 2 Sequential Cooling Fraction",
        "    ;                        !- Zone Equipment 2 Sequential Heating Fraction",

        "  ZoneHVAC:PackagedTerminalHeatPump,",
        "    SPACE1-1 Heat Pump,      !- Name",
        "    FanAvailSched,           !- Availability Schedule Name",
        "    SPACE1-1 Heat Pump Inlet,!- Air Inlet Node Name",
        "    SPACE1-1 Supply Inlet,   !- Air Outlet Node Name",
        "    ,                        !- Outdoor Air Mixer Object Type",
        "    ,                        !- Outdoor Air Mixer Name",
        "    0.500,                   !- Supply Air Flow Rate During Cooling Operation {m3/s}",
        "    0.500,                   !- Supply Air Flow Rate During Heating Operation {m3/s}",
        "    ,                        !- Supply Air Flow Rate When No Cooling or Heating is Needed {m3/s}",
        "    0,                       !- Outdoor Air Flow Rate During Cooling Operation {m3/s}",
        "    0,                       !- Outdoor Air Flow Rate During Heating Operation {m3/s}",
        "    0,                       !- Outdoor Air Flow Rate When No Cooling or Heating is Needed {m3/s}",
        "    Fan:OnOff,               !- Supply Air Fan Object Type",
        "    SPACE1-1 Supply Fan,     !- Supply Air Fan Name",
        "    Coil:Heating:DX:SingleSpeed,  !- Heating Coil Object Type",
        "    SPACE1-1 HP Heating Mode,     !- Heating Coil Name",
        "    0.001,                   !- Heating Convergence Tolerance {dimensionless}",
        "    Coil:Cooling:DX:SingleSpeed,  !- Cooling Coil Object Type",
        "    SPACE1-1 HP Cooling Mode,     !- Cooling Coil Name",
        "    0.001,                   !- Cooling Convergence Tolerance {dimensionless}",
        "    Coil:Heating:Fuel,        !- Supplemental Heating Coil Object Type",
        "    SPACE1-1 HP Supp Coil,   !- Supplemental Heating Coil Name",
        "    50.0,                    !- Maximum Supply Air Temperature from Supplemental Heater {C}",
        "    20.0,                    !- Maximum Outdoor Dry-Bulb Temperature for Supplemental Heater Operation {C}",
        "    BlowThrough,             !- Fan Placement",
        "    CyclingFanSch;           !- Supply Air Fan Operating Mode Schedule Name",

        "Fan:OnOff,",
        "    SPACE1-1 Supply Fan,     !- Name",
        "    FanAvailSched,           !- Availability Schedule Name",
        "    0.7,                     !- Fan Total Efficiency",
        "    75,                      !- Pressure Rise {Pa}",
        "    0.500,                   !- Maximum Flow Rate {m3/s}",
        "    0.9,                     !- Motor Efficiency",
        "    1,                       !- Motor In Airstream Fraction",
        "    SPACE1-1 Heat Pump Inlet,!- Air Inlet Node Name",
        "    SPACE1-1 Zone Unit Fan Outlet;  !- Air Outlet Node Name",

        "  Coil:Heating:DX:SingleSpeed,",
        "    SPACE1-1 HP Heating Mode,     !- Name",
        "    FanAvailSched,           !- Availability Schedule Name",
        "    7000.0,                  !- Gross Rated Heating Capacity {W}",
        "    3.75,                    !- Gross Rated Heating COP {W/W}",
        "    0.500,                   !- Rated Air Flow Rate {m3/s}",
        "    ,                        !- Rated Supply Fan Power Per Volume Flow Rate {W/(m3/s)}",
        "    SPACE1-1 Cooling Coil Outlet,  !- Air Inlet Node Name",
        "    SPACE1-1 Heating Coil Outlet,  !- Air Outlet Node Name",
        "    HPACHeatCapFT,           !- Heating Capacity Function of Temperature Curve Name",
        "    HPACHeatCapFFF,          !- Heating Capacity Function of Flow Fraction Curve Name",
        "    HPACHeatEIRFT,           !- Energy Input Ratio Function of Temperature Curve Name",
        "    HPACHeatEIRFFF,          !- Energy Input Ratio Function of Flow Fraction Curve Name",
        "    HPACCOOLPLFFPLR,         !- Part Load Fraction Correlation Curve Name",
        "    ,                        !- Defrost Energy Input Ratio Function of Temperature Curve Name",
        "    2.0,                     !- Minimum Outdoor Dry-Bulb Temperature for Compressor Operation {C}",
        "    ,                        !- Outdoor Dry-Bulb Temperature to Turn On Compressor {C}",
        "    5.0,                     !- Maximum Outdoor Dry-Bulb Temperature for Defrost Operation {C}",
        "    200.0,                   !- Crankcase Heater Capacity {W}",
        "    10.0,                    !- Maximum Outdoor Dry-Bulb Temperature for Crankcase Heater Operation {C}",
        "    Resistive,               !- Defrost Strategy",
        "    TIMED,                   !- Defrost Control",
        "    0.166667,                !- Defrost Time Period Fraction",
        "    Autosize;                !- Resistive Defrost Heater Capacity {W}",

        "  Coil:Cooling:DX:SingleSpeed,",
        "    SPACE1-1 HP Cooling Mode,!- Name",
        "    FanAvailSched,           !- Availability Schedule Name",
        "    6680.0,                  !- Gross Rated Total Cooling Capacity {W}",
        "    0.75,                    !- Gross Rated Sensible Heat Ratio",
        "    3.0,                     !- Gross Rated Cooling COP {W/W}",
        "    0.500,                   !- Rated Air Flow Rate {m3/s}",
        "    ,                        !- Rated Evaporator Fan Power Per Volume Flow Rate {W/(m3/s)}",
        "    SPACE1-1 Zone Unit Fan Outlet, !- Air Inlet Node Name",
        "    SPACE1-1 Cooling Coil Outlet,  !- Air Outlet Node Name",
        "    HPACCoolCapFT,           !- Total Cooling Capacity Function of Temperature Curve Name",
        "    HPACCoolCapFFF,          !- Total Cooling Capacity Function of Flow Fraction Curve Name",
        "    HPACEIRFT,               !- Energy Input Ratio Function of Temperature Curve Name",
        "    HPACEIRFFF,              !- Energy Input Ratio Function of Flow Fraction Curve Name",
        "    HPACPLFFPLR;             !- Part Load Fraction Correlation Curve Name",

        "Coil:Heating:Fuel,",
        "    SPACE1-1 HP Supp Coil,   !- Name",
        "    FanAvailSched,           !- Availability Schedule Name",
        "    NaturalGas,              !- Fuel Type",
        "    0.8,                     !- Gas Burner Efficiency",
        "    10000.0,                 !- Nominal Capacity {W}",
        "    SPACE1-1 Heating Coil Outlet,  !- Air Inlet Node Name",
        "    SPACE1-1 Supply Inlet;   !- Air Outlet Node Name",

        "  Curve:Quadratic,",
        "    HPACCoolCapFFF,          !- Name",
        "    0.8,                     !- Coefficient1 Constant",
        "    0.2,                     !- Coefficient2 x",
        "    0.0,                     !- Coefficient3 x**2",
        "    0.5,                     !- Minimum Value of x",
        "    1.5;                     !- Maximum Value of x",

        "  Curve:Quadratic,",
        "    HPACEIRFFF,              !- Name",
        "    1.1552,                  !- Coefficient1 Constant",
        "    -0.1808,                 !- Coefficient2 x",
        "    0.0256,                  !- Coefficient3 x**2",
        "    0.5,                     !- Minimum Value of x",
        "    1.5;                     !- Maximum Value of x",

        "  Curve:Quadratic,",
        "    HPACPLFFPLR,             !- Name",
        "    0.85,                    !- Coefficient1 Constant",
        "    0.15,                    !- Coefficient2 x",
        "    0.0,                     !- Coefficient3 x**2",
        "    0.0,                     !- Minimum Value of x",
        "    1.0;                     !- Maximum Value of x",

        "  Curve:Quadratic,",
        "    HPACHeatEIRFFF,          !- Name",
        "    1.3824,                  !- Coefficient1 Constant",
        "    -0.4336,                 !- Coefficient2 x",
        "    0.0512,                  !- Coefficient3 x**2",
        "    0.0,                     !- Minimum Value of x",
        "    1.0;                     !- Maximum Value of x",

        "  Curve:Quadratic,",
        "    HPACCOOLPLFFPLR,         !- Name",
        "    0.75,                    !- Coefficient1 Constant",
        "    0.25,                    !- Coefficient2 x",
        "    0.0,                     !- Coefficient3 x**2",
        "    0.0,                     !- Minimum Value of x",
        "    1.0;                     !- Maximum Value of x",

        "  Curve:Cubic,",
        "    HPACHeatCapFT,           !- Name",
        "    0.758746,                !- Coefficient1 Constant",
        "    0.027626,                !- Coefficient2 x",
        "    0.000148716,             !- Coefficient3 x**2",
        "    0.0000034992,            !- Coefficient4 x**3",
        "    -20.0,                   !- Minimum Value of x",
        "    20.0,                    !- Maximum Value of x",
        "    ,                        !- Minimum Curve Output",
        "    ,                        !- Maximum Curve Output",
        "    Temperature,             !- Input Unit Type for X",
        "    Dimensionless;           !- Output Unit Type",

        "  Curve:Cubic,",
        "    HPACHeatCapFFF,          !- Name",
        "    0.84,                    !- Coefficient1 Constant",
        "    0.16,                    !- Coefficient2 x",
        "    0.0,                     !- Coefficient3 x**2",
        "    0.0,                     !- Coefficient4 x**3",
        "    0.5,                     !- Minimum Value of x",
        "    1.5;                     !- Maximum Value of x",

        "  Curve:Cubic,",
        "    HPACHeatEIRFT,           !- Name",
        "    1.19248,                 !- Coefficient1 Constant",
        "    -0.0300438,              !- Coefficient2 x",
        "    0.00103745,              !- Coefficient3 x**2",
        "    -0.000023328,            !- Coefficient4 x**3",
        "    -20.0,                   !- Minimum Value of x",
        "    20.0,                    !- Maximum Value of x",
        "    ,                        !- Minimum Curve Output",
        "    ,                        !- Maximum Curve Output",
        "    Temperature,             !- Input Unit Type for X",
        "    Dimensionless;           !- Output Unit Type",

        "  Curve:Cubic,",
        "    FanEffRatioCurve,        !- Name",
        "    0.33856828,              !- Coefficient1 Constant",
        "    1.72644131,              !- Coefficient2 x",
        "    -1.49280132,             !- Coefficient3 x**2",
        "    0.42776208,              !- Coefficient4 x**3",
        "    0.5,                     !- Minimum Value of x",
        "    1.5,                     !- Maximum Value of x",
        "    0.3,                     !- Minimum Curve Output",
        "    1.0;                     !- Maximum Curve Output",

        "  Curve:Exponent,",
        "    FanPowerRatioCurve,      !- Name",
        "    0.0,                     !- Coefficient1 Constant",
        "    1.0,                     !- Coefficient2 Constant",
        "    3.0,                     !- Coefficient3 Constant",
        "    0.0,                     !- Minimum Value of x",
        "    1.5,                     !- Maximum Value of x",
        "    0.01,                    !- Minimum Curve Output",
        "    1.5;                     !- Maximum Curve Output",

        "  Curve:Biquadratic,",
        "    HPACCoolCapFT,           !- Name",
        "    0.942587793,             !- Coefficient1 Constant",
        "    0.009543347,             !- Coefficient2 x",
        "    0.000683770,             !- Coefficient3 x**2",
        "    -0.011042676,            !- Coefficient4 y",
        "    0.000005249,             !- Coefficient5 y**2",
        "    -0.000009720,            !- Coefficient6 x*y",
        "    12.77778,                !- Minimum Value of x",
        "    23.88889,                !- Maximum Value of x",
        "    18.0,                    !- Minimum Value of y",
        "    46.11111,                !- Maximum Value of y",
        "    ,                        !- Minimum Curve Output",
        "    ,                        !- Maximum Curve Output",
        "    Temperature,             !- Input Unit Type for X",
        "    Temperature,             !- Input Unit Type for Y",
        "    Dimensionless;           !- Output Unit Type",

        "  Curve:Biquadratic,",
        "    HPACEIRFT,               !- Name",
        "    0.342414409,             !- Coefficient1 Constant",
        "    0.034885008,             !- Coefficient2 x",
        "    -0.000623700,            !- Coefficient3 x**2",
        "    0.004977216,             !- Coefficient4 y",
        "    0.000437951,             !- Coefficient5 y**2",
        "    -0.000728028,            !- Coefficient6 x*y",
        "    12.77778,                !- Minimum Value of x",
        "    23.88889,                !- Maximum Value of x",
        "    18.0,                    !- Minimum Value of y",
        "    46.11111,                !- Maximum Value of y",
        "    ,                        !- Minimum Curve Output",
        "    ,                        !- Maximum Curve Output",
        "    Temperature,             !- Input Unit Type for X",
        "    Temperature,             !- Input Unit Type for Y",
        "    Dimensionless;           !- Output Unit Type",

        "Zone,",
        "    SPACE1-1,                !- Name",
        "    0,                       !- Direction of Relative North {deg}",
        "    0,                       !- X Origin {m}",
        "    0,                       !- Y Origin {m}",
        "    0,                       !- Z Origin {m}",
        "    1,                       !- Type",
        "    1,                       !- Multiplier",
        "    2.438400269,             !- Ceiling Height {m}",
        "    239.247360229;           !- Volume {m3}",

        "ZoneHVAC:EquipmentConnections,",
        "    SPACE1-1,                !- Zone Name",
        "    SPACE1-1 Equipment,      !- Zone Conditioning Equipment List Name",
        "    SPACE1-1 Inlets,         !- Zone Air Inlet Node or NodeList Name",
        "    SPACE1-1 Air Terminal Mixer Secondary Inlet,  !- Zone Air Exhaust Node or NodeList Name",
        "    SPACE1-1 Zone Air Node,  !- Zone Air Node Name",
        "    SPACE1-1 Return Outlet;  !- Zone Return Air Node Name",

        "NodeList,",
        "    SPACE1-1 Inlets,         !- Name",
        "    SPACE1-1 Supply Inlet;   !- Node 1 Name",

    });

    ASSERT_TRUE(process_idf(idf_objects));

    DataGlobals::NumOfTimeStepInHour = 1;
    DataGlobals::TimeStep = 1;
    DataGlobals::MinutesPerTimeStep = 60;
    ProcessScheduleInput(state.files); // read schedules
    InitializePsychRoutines();
    OutputReportPredefined::SetPredefinedTables();

    GetZoneData(ErrorsFound);
    ASSERT_FALSE(ErrorsFound);

    GetZoneEquipmentData1(state);
    GetZoneAirLoopEquipment(state.dataZoneAirLoopEquipmentManager);
    GetPTUnit(state);
    GetPTUnitInputFlag = false;

    // get input test for terminal air single duct mixer on inlet side of PTHP
    ASSERT_EQ(1, NumATMixers);
    EXPECT_EQ("SPACE1-1 DOAS AIR TERMINAL", SysATMixer(1).Name);            // single duct air terminal mixer name
    EXPECT_EQ(DataHVACGlobals::ATMixer_InletSide, SysATMixer(1).MixerType); // air terminal mixer connection type
    EXPECT_EQ("AIRTERMINAL:SINGLEDUCT:MIXER", AirDistUnit(1).EquipType(1)); // Air distribution unit equipment type
    EXPECT_EQ("ZoneHVAC:PackagedTerminalHeatPump", PTUnit(1).UnitType);     // zoneHVAC equipment type

    BeginEnvrnFlag = false;

    // set input variables
    DataEnvironment::OutBaroPress = 101325.0;
    DataEnvironment::OutDryBulbTemp = 35.0;
    DataEnvironment::OutHumRat = 0.0098;
    DataEnvironment::OutEnthalpy = Psychrometrics::PsyHFnTdbW(DataEnvironment::OutDryBulbTemp, DataEnvironment::OutHumRat);
    DataEnvironment::StdRhoAir = 1.20;
    HVACInletMassFlowRate = 0.50;
    PrimaryAirMassFlowRate = 0.1;

    // set zoneNode air condition
    Node(ZoneEquipConfig(1).ZoneNode).Temp = 24.0;
    Node(ZoneEquipConfig(1).ZoneNode).HumRat = 0.0075;
    Node(ZoneEquipConfig(1).ZoneNode).Enthalpy =
        Psychrometrics::PsyHFnTdbW(Node(ZoneEquipConfig(1).ZoneNode).Temp, Node(ZoneEquipConfig(1).ZoneNode).HumRat);

    PackagedTerminalHeatPump::HeatingLoad = false;
    PackagedTerminalHeatPump::CoolingLoad = true;
    PackagedTerminalHeatPump::CompOnMassFlow = HVACInletMassFlowRate;    // supply air mass flow rate
    PackagedTerminalHeatPump::OACompOnMassFlow = PrimaryAirMassFlowRate; // OA mass flow rate
    PackagedTerminalHeatPump::CompOnFlowRatio = 1.0;                     // compressor is on
    DataHVACGlobals::ZoneCompTurnFansOff = false;
    DataHVACGlobals::ZoneCompTurnFansOn = true;

    PTUnitNum = 1;
    PTUnit(PTUnitNum).OpMode = CycFanCycCoil;
    // initialize mass flow rates
    Node(PTUnit(PTUnitNum).AirInNode).MassFlowRate = HVACInletMassFlowRate;
    Node(PTUnit(PTUnitNum).ATMixerPriNode).MassFlowRate = PrimaryAirMassFlowRate;
    Node(PTUnit(PTUnitNum).ATMixerPriNode).MassFlowRateMaxAvail = PrimaryAirMassFlowRate;

    // set fan parameters
    Fan(1).MaxAirMassFlowRate = HVACInletMassFlowRate;
    Fan(1).InletAirMassFlowRate = HVACInletMassFlowRate;
    Fan(1).RhoAirStdInit = DataEnvironment::StdRhoAir;
    Node(Fan(1).InletNodeNum).MassFlowRateMaxAvail = HVACInletMassFlowRate;
    Node(Fan(1).OutletNodeNum).MassFlowRateMax = HVACInletMassFlowRate;

    // set DX coil rated performance parameters
    DXCoil(1).RatedCBF(1) = 0.05;
    DXCoil(1).RatedAirMassFlowRate(1) = HVACInletMassFlowRate;

    // primary air condition set at outdoor air condition
    Node(PTUnit(PTUnitNum).ATMixerPriNode).Temp = DataEnvironment::OutDryBulbTemp;
    Node(PTUnit(PTUnitNum).ATMixerPriNode).HumRat = DataEnvironment::OutHumRat;
    Node(PTUnit(PTUnitNum).ATMixerPriNode).Enthalpy = DataEnvironment::OutEnthalpy;

    // set secondary air (recirculating air) conditions to zone air node
    Node(SysATMixer(1).SecInNode).Temp = Node(ZoneEquipConfig(1).ZoneNode).Temp;
    Node(SysATMixer(1).SecInNode).HumRat = Node(ZoneEquipConfig(1).ZoneNode).HumRat;
    Node(SysATMixer(1).SecInNode).Enthalpy = Node(ZoneEquipConfig(1).ZoneNode).Enthalpy;

    PTUnit(1).ControlZoneNum = 1;
    SysSizingRunDone = true;
    ZoneSizingRunDone = true;
    SysSizingCalc = true;

    ZoneSysEnergyDemand.allocate(1);
    ZoneSysEnergyDemand(1).RemainingOutputReqToHeatSP = 0.0;
    ZoneSysEnergyDemand(1).RemainingOutputReqToCoolSP = -5000.0;
    QZnReq = ZoneSysEnergyDemand(1).RemainingOutputReqToCoolSP;

    Schedule(PTUnit(PTUnitNum).SchedPtr).CurrentValue = 1.0;         // unit is always available
    Schedule(PTUnit(PTUnitNum).FanAvailSchedPtr).CurrentValue = 1.0; // fan is always available

    // set secondary air mass flow rate to zero
    Node(SysATMixer(1).SecInNode).MassFlowRate = 0.0;
    // simulate PTHP zoneHVAC equipment
    SimPTUnit(state, PTUnitNum, ZoneNum, FirstHVACIteration, QUnitOut, OnOffAirFlowRatio, QZnReq, LatOutputProvided);
    // apply mass conservation to determine secondary air mass flow rate
    SecondaryAirMassFlowRate = Node(PTUnit(PTUnitNum).AirInNode).MassFlowRate - PrimaryAirMassFlowRate;
    // check the terminal air mixer secondary air mass flow rate
    ASSERT_EQ(SecondaryAirMassFlowRate, Node(SysATMixer(1).SecInNode).MassFlowRate);
    // check the cooling output delivered is within 2.0 Watt of zone cooling load
    ASSERT_NEAR(QZnReq, QUnitOut, 2.0);
}

TEST_F(EnergyPlusFixture, AirTerminalSingleDuctMixer_SimPTHP_ATMSupplySide)
{

    bool ErrorsFound(false);
    bool FirstHVACIteration(false);
    Real64 HVACInletMassFlowRate(0.0);
    Real64 PrimaryAirMassFlowRate(0.0);
    Real64 SecondaryAirMassFlowRate(0.0);
    Real64 ATMixerOutletMassFlowRate(0.0);
    Real64 OnOffAirFlowRatio(1.0);
    Real64 LatOutputProvided(0.0);
    Real64 QUnitOut(0.0);
    Real64 QZnReq(0.0);
    int ZoneNum(1);
    int PTUnitNum(1);

    std::string const idf_objects = delimited_string({

        "AirTerminal:SingleDuct:Mixer,",
        "    SPACE1-1 DOAS Air Terminal,  !- Name",
        "    ZoneHVAC:PackagedTerminalHeatPump,  !- ZoneHVAC Terminal Unit Object Type",
        "    SPACE1-1 Heat Pump,         !- ZoneHVAC Terminal Unit Name",
        "    SPACE1-1 Supply Inlet,      !- Terminal Unit Outlet Node Name",
        "    SPACE1-1 Air Terminal Mixer Primary Inlet,  !- Terminal Unit Primary Air Inlet Node Name",
        "    SPACE1-1 Heat Pump Outlet,  !- Terminal Unit Secondary Air Inlet Node Name",
        "    SupplySide;                 !- Terminal Unit Connection Type",

        "ZoneHVAC:AirDistributionUnit,",
        "    SPACE1-1 DOAS ATU,       !- Name",
        "    SPACE1-1 Supply Inlet,   !- Air Distribution Unit Outlet Node Name",
        "    AirTerminal:SingleDuct:Mixer,  !- Air Terminal Object Type",
        "    SPACE1-1 DOAS Air Terminal;  !- Air Terminal Name",

        "Schedule:Compact,",
        "    FanAvailSched,           !- Name",
        "    Fraction,                !- Schedule Type Limits Name",
        "    Through: 12/31,          !- Field 1",
        "    For: AllDays,            !- Field 2",
        "    Until: 24:00,            !- Field 16",
        "    1.0;                     !- Field 17",

        "Schedule:Compact,",
        "    CyclingFanSch,           !- Name",
        "    Fraction,                !- Schedule Type Limits Name",
        "    Through: 12/31,          !- Field 1",
        "    For: AllDays,            !- Field 2",
        "    Until: 24:00,            !- Field 3",
        "    0.0;                     !- Field 4",

        "ZoneHVAC:EquipmentList,",
        "    SPACE1-1 Equipment,      !- Name",
        "    SequentialLoad,          !- Load Distribution Scheme",
        "    ZoneHVAC:AirDistributionUnit,  !- Zone Equipment 1 Object Type",
        "    SPACE1-1 DOAS ATU,       !- Zone Equipment 1 Name",
        "    1,                       !- Zone Equipment 1 Cooling Sequence",
        "    1,                       !- Zone Equipment 1 Heating or No-Load Sequence",
        "    ,                        !- Zone Equipment 1 Sequential Cooling Fraction",
        "    ,                        !- Zone Equipment 1 Sequential Heating Fraction",
        "    ZoneHVAC:PackagedTerminalHeatPump,  !- Zone Equipment 2 Object Type",
        "    SPACE1-1 Heat Pump,      !- Zone Equipment 2 Name",
        "    2,                       !- Zone Equipment 2 Cooling Sequence",
        "    2,                       !- Zone Equipment 2 Heating or No-Load Sequence",
        "    ,                        !- Zone Equipment 2 Sequential Cooling Fraction",
        "    ;                        !- Zone Equipment 2 Sequential Heating Fraction",

        "  ZoneHVAC:PackagedTerminalHeatPump,",
        "    SPACE1-1 Heat Pump,      !- Name",
        "    FanAvailSched,           !- Availability Schedule Name",
        "    SPACE1-1 Heat Pump Inlet,!- Air Inlet Node Name",
        "    SPACE1-1 Heat Pump Outlet,  !- Air Outlet Node Name",
        "    ,                        !- Outdoor Air Mixer Object Type",
        "    ,                        !- Outdoor Air Mixer Name",
        "    0.500,                   !- Supply Air Flow Rate During Cooling Operation {m3/s}",
        "    0.500,                   !- Supply Air Flow Rate During Heating Operation {m3/s}",
        "    ,                        !- Supply Air Flow Rate When No Cooling or Heating is Needed {m3/s}",
        "    0,                       !- Outdoor Air Flow Rate During Cooling Operation {m3/s}",
        "    0,                       !- Outdoor Air Flow Rate During Heating Operation {m3/s}",
        "    0,                       !- Outdoor Air Flow Rate When No Cooling or Heating is Needed {m3/s}",
        "    Fan:OnOff,               !- Supply Air Fan Object Type",
        "    SPACE1-1 Supply Fan,     !- Supply Air Fan Name",
        "    Coil:Heating:DX:SingleSpeed,  !- Heating Coil Object Type",
        "    SPACE1-1 HP Heating Mode,     !- Heating Coil Name",
        "    0.001,                    !- Heating Convergence Tolerance {dimensionless}",
        "    Coil:Cooling:DX:SingleSpeed,  !- Cooling Coil Object Type",
        "    SPACE1-1 HP Cooling Mode,     !- Cooling Coil Name",
        "    0.001,                   !- Cooling Convergence Tolerance {dimensionless}",
        "    Coil:Heating:Fuel,        !- Supplemental Heating Coil Object Type",
        "    SPACE1-1 HP Supp Coil,   !- Supplemental Heating Coil Name",
        "    50.0,                    !- Maximum Supply Air Temperature from Supplemental Heater {C}",
        "    20.0,                    !- Maximum Outdoor Dry-Bulb Temperature for Supplemental Heater Operation {C}",
        "    BlowThrough,             !- Fan Placement",
        "    CyclingFanSch;           !- Supply Air Fan Operating Mode Schedule Name",

        "Fan:OnOff,",
        "    SPACE1-1 Supply Fan,     !- Name",
        "    FanAvailSched,           !- Availability Schedule Name",
        "    0.7,                     !- Fan Total Efficiency",
        "    75,                      !- Pressure Rise {Pa}",
        "    0.500,                   !- Maximum Flow Rate {m3/s}",
        "    0.9,                     !- Motor Efficiency",
        "    1,                       !- Motor In Airstream Fraction",
        "    SPACE1-1 Heat Pump Inlet,!- Air Inlet Node Name",
        "    SPACE1-1 Zone Unit Fan Outlet;  !- Air Outlet Node Name",

        "  Coil:Heating:DX:SingleSpeed,",
        "    SPACE1-1 HP Heating Mode,!- Name",
        "    FanAvailSched,           !- Availability Schedule Name",
        "    7000.0,                  !- Gross Rated Heating Capacity {W}",
        "    3.75,                    !- Gross Rated Heating COP {W/W}",
        "    0.500,                   !- Rated Air Flow Rate {m3/s}",
        "    ,                        !- Rated Supply Fan Power Per Volume Flow Rate {W/(m3/s)}",
        "    SPACE1-1 Cooling Coil Outlet,  !- Air Inlet Node Name",
        "    SPACE1-1 Heating Coil Outlet,  !- Air Outlet Node Name",
        "    HPACHeatCapFT,           !- Heating Capacity Function of Temperature Curve Name",
        "    HPACHeatCapFFF,          !- Heating Capacity Function of Flow Fraction Curve Name",
        "    HPACHeatEIRFT,           !- Energy Input Ratio Function of Temperature Curve Name",
        "    HPACHeatEIRFFF,          !- Energy Input Ratio Function of Flow Fraction Curve Name",
        "    HPACCOOLPLFFPLR,         !- Part Load Fraction Correlation Curve Name",
        "    ,                        !- Defrost Energy Input Ratio Function of Temperature Curve Name",
        "    2.0,                     !- Minimum Outdoor Dry-Bulb Temperature for Compressor Operation {C}",
        "    ,                        !- Outdoor Dry-Bulb Temperature to Turn On Compressor {C}",
        "    5.0,                     !- Maximum Outdoor Dry-Bulb Temperature for Defrost Operation {C}",
        "    200.0,                   !- Crankcase Heater Capacity {W}",
        "    10.0,                    !- Maximum Outdoor Dry-Bulb Temperature for Crankcase Heater Operation {C}",
        "    Resistive,               !- Defrost Strategy",
        "    TIMED,                   !- Defrost Control",
        "    0.166667,                !- Defrost Time Period Fraction",
        "    Autosize;                !- Resistive Defrost Heater Capacity {W}",

        "  Coil:Cooling:DX:SingleSpeed,",
        "    SPACE1-1 HP Cooling Mode,!- Name",
        "    FanAvailSched,           !- Availability Schedule Name",
        "    7030.0,                  !- Gross Rated Total Cooling Capacity {W}",
        "    0.75,                    !- Gross Rated Sensible Heat Ratio",
        "    3.0,                     !- Gross Rated Cooling COP {W/W}",
        "    0.500,                   !- Rated Air Flow Rate {m3/s}",
        "    ,                        !- Rated Evaporator Fan Power Per Volume Flow Rate {W/(m3/s)}",
        "    SPACE1-1 Zone Unit Fan Outlet, !- Air Inlet Node Name",
        "    SPACE1-1 Cooling Coil Outlet,  !- Air Outlet Node Name",
        "    HPACCoolCapFT,           !- Total Cooling Capacity Function of Temperature Curve Name",
        "    HPACCoolCapFFF,          !- Total Cooling Capacity Function of Flow Fraction Curve Name",
        "    HPACEIRFT,               !- Energy Input Ratio Function of Temperature Curve Name",
        "    HPACEIRFFF,              !- Energy Input Ratio Function of Flow Fraction Curve Name",
        "    HPACPLFFPLR;             !- Part Load Fraction Correlation Curve Name",

        "Coil:Heating:Fuel,",
        "    SPACE1-1 HP Supp Coil,   !- Name",
        "    FanAvailSched,           !- Availability Schedule Name",
        "    NaturalGas,              !- Fuel Type",
        "    0.8,                     !- Gas Burner Efficiency",
        "    10000.0,                 !- Nominal Capacity {W}",
        "    SPACE1-1 Heating Coil Outlet,  !- Air Inlet Node Name",
        "    SPACE1-1 Heat Pump Outlet;  !- Air Outlet Node Name",

        "  Curve:Quadratic,",
        "    HPACCoolCapFFF,          !- Name",
        "    0.8,                     !- Coefficient1 Constant",
        "    0.2,                     !- Coefficient2 x",
        "    0.0,                     !- Coefficient3 x**2",
        "    0.5,                     !- Minimum Value of x",
        "    1.5;                     !- Maximum Value of x",

        "  Curve:Quadratic,",
        "    HPACEIRFFF,              !- Name",
        "    1.1552,                  !- Coefficient1 Constant",
        "    -0.1808,                 !- Coefficient2 x",
        "    0.0256,                  !- Coefficient3 x**2",
        "    0.5,                     !- Minimum Value of x",
        "    1.5;                     !- Maximum Value of x",

        "  Curve:Quadratic,",
        "    HPACPLFFPLR,             !- Name",
        "    0.85,                    !- Coefficient1 Constant",
        "    0.15,                    !- Coefficient2 x",
        "    0.0,                     !- Coefficient3 x**2",
        "    0.0,                     !- Minimum Value of x",
        "    1.0;                     !- Maximum Value of x",

        "  Curve:Quadratic,",
        "    HPACHeatEIRFFF,          !- Name",
        "    1.3824,                  !- Coefficient1 Constant",
        "    -0.4336,                 !- Coefficient2 x",
        "    0.0512,                  !- Coefficient3 x**2",
        "    0.0,                     !- Minimum Value of x",
        "    1.0;                     !- Maximum Value of x",

        "  Curve:Quadratic,",
        "    HPACCOOLPLFFPLR,         !- Name",
        "    0.75,                    !- Coefficient1 Constant",
        "    0.25,                    !- Coefficient2 x",
        "    0.0,                     !- Coefficient3 x**2",
        "    0.0,                     !- Minimum Value of x",
        "    1.0;                     !- Maximum Value of x",

        "  Curve:Cubic,",
        "    HPACHeatCapFT,           !- Name",
        "    0.758746,                !- Coefficient1 Constant",
        "    0.027626,                !- Coefficient2 x",
        "    0.000148716,             !- Coefficient3 x**2",
        "    0.0000034992,            !- Coefficient4 x**3",
        "    -20.0,                   !- Minimum Value of x",
        "    20.0,                    !- Maximum Value of x",
        "    ,                        !- Minimum Curve Output",
        "    ,                        !- Maximum Curve Output",
        "    Temperature,             !- Input Unit Type for X",
        "    Dimensionless;           !- Output Unit Type",

        "  Curve:Cubic,",
        "    HPACHeatCapFFF,          !- Name",
        "    0.84,                    !- Coefficient1 Constant",
        "    0.16,                    !- Coefficient2 x",
        "    0.0,                     !- Coefficient3 x**2",
        "    0.0,                     !- Coefficient4 x**3",
        "    0.5,                     !- Minimum Value of x",
        "    1.5;                     !- Maximum Value of x",

        "  Curve:Cubic,",
        "    HPACHeatEIRFT,           !- Name",
        "    1.19248,                 !- Coefficient1 Constant",
        "    -0.0300438,              !- Coefficient2 x",
        "    0.00103745,              !- Coefficient3 x**2",
        "    -0.000023328,            !- Coefficient4 x**3",
        "    -20.0,                   !- Minimum Value of x",
        "    20.0,                    !- Maximum Value of x",
        "    ,                        !- Minimum Curve Output",
        "    ,                        !- Maximum Curve Output",
        "    Temperature,             !- Input Unit Type for X",
        "    Dimensionless;           !- Output Unit Type",

        "  Curve:Cubic,",
        "    FanEffRatioCurve,        !- Name",
        "    0.33856828,              !- Coefficient1 Constant",
        "    1.72644131,              !- Coefficient2 x",
        "    -1.49280132,             !- Coefficient3 x**2",
        "    0.42776208,              !- Coefficient4 x**3",
        "    0.5,                     !- Minimum Value of x",
        "    1.5,                     !- Maximum Value of x",
        "    0.3,                     !- Minimum Curve Output",
        "    1.0;                     !- Maximum Curve Output",

        "  Curve:Exponent,",
        "    FanPowerRatioCurve,      !- Name",
        "    0.0,                     !- Coefficient1 Constant",
        "    1.0,                     !- Coefficient2 Constant",
        "    3.0,                     !- Coefficient3 Constant",
        "    0.0,                     !- Minimum Value of x",
        "    1.5,                     !- Maximum Value of x",
        "    0.01,                    !- Minimum Curve Output",
        "    1.5;                     !- Maximum Curve Output",

        "  Curve:Biquadratic,",
        "    HPACCoolCapFT,           !- Name",
        "    0.942587793,             !- Coefficient1 Constant",
        "    0.009543347,             !- Coefficient2 x",
        "    0.000683770,             !- Coefficient3 x**2",
        "    -0.011042676,            !- Coefficient4 y",
        "    0.000005249,             !- Coefficient5 y**2",
        "    -0.000009720,            !- Coefficient6 x*y",
        "    12.77778,                !- Minimum Value of x",
        "    23.88889,                !- Maximum Value of x",
        "    18.0,                    !- Minimum Value of y",
        "    46.11111,                !- Maximum Value of y",
        "    ,                        !- Minimum Curve Output",
        "    ,                        !- Maximum Curve Output",
        "    Temperature,             !- Input Unit Type for X",
        "    Temperature,             !- Input Unit Type for Y",
        "    Dimensionless;           !- Output Unit Type",

        "  Curve:Biquadratic,",
        "    HPACEIRFT,               !- Name",
        "    0.342414409,             !- Coefficient1 Constant",
        "    0.034885008,             !- Coefficient2 x",
        "    -0.000623700,            !- Coefficient3 x**2",
        "    0.004977216,             !- Coefficient4 y",
        "    0.000437951,             !- Coefficient5 y**2",
        "    -0.000728028,            !- Coefficient6 x*y",
        "    12.77778,                !- Minimum Value of x",
        "    23.88889,                !- Maximum Value of x",
        "    18.0,                    !- Minimum Value of y",
        "    46.11111,                !- Maximum Value of y",
        "    ,                        !- Minimum Curve Output",
        "    ,                        !- Maximum Curve Output",
        "    Temperature,             !- Input Unit Type for X",
        "    Temperature,             !- Input Unit Type for Y",
        "    Dimensionless;           !- Output Unit Type",

        "Zone,",
        "    SPACE1-1,                !- Name",
        "    0,                       !- Direction of Relative North {deg}",
        "    0,                       !- X Origin {m}",
        "    0,                       !- Y Origin {m}",
        "    0,                       !- Z Origin {m}",
        "    1,                       !- Type",
        "    1,                       !- Multiplier",
        "    2.438400269,             !- Ceiling Height {m}",
        "    239.247360229;           !- Volume {m3}",

        "ZoneHVAC:EquipmentConnections,",
        "    SPACE1-1,                !- Zone Name",
        "    SPACE1-1 Equipment,      !- Zone Conditioning Equipment List Name",
        "    SPACE1-1 Inlets,         !- Zone Air Inlet Node or NodeList Name",
        "    SPACE1-1 Heat Pump Inlet,!- Zone Air Exhaust Node or NodeList Name",
        "    SPACE1-1 Zone Air Node,  !- Zone Air Node Name",
        "    SPACE1-1 Return Outlet;  !- Zone Return Air Node Name",

        "NodeList,",
        "    SPACE1-1 Inlets,         !- Name",
        "    SPACE1-1 Supply Inlet;   !- Node 1 Name",

    });

    ASSERT_TRUE(process_idf(idf_objects));

    DataGlobals::NumOfTimeStepInHour = 1;
    DataGlobals::TimeStep = 1;
    DataGlobals::MinutesPerTimeStep = 60;
    ProcessScheduleInput(state.files); // read schedules
    InitializePsychRoutines();
    OutputReportPredefined::SetPredefinedTables();

    GetZoneData(ErrorsFound);
    ASSERT_FALSE(ErrorsFound);

    GetZoneEquipmentData1(state);
    GetZoneAirLoopEquipment(state.dataZoneAirLoopEquipmentManager);
    GetPTUnit(state);
    GetPTUnitInputFlag = false;

    // get input test for terminal air single duct mixer on supply side of PTHP
    ASSERT_EQ(1, NumATMixers);
    EXPECT_EQ("SPACE1-1 DOAS AIR TERMINAL", SysATMixer(1).Name);             // single duct air terminal mixer name
    EXPECT_EQ(DataHVACGlobals::ATMixer_SupplySide, SysATMixer(1).MixerType); // air terminal mixer connection type
    EXPECT_EQ("AIRTERMINAL:SINGLEDUCT:MIXER", AirDistUnit(1).EquipType(1));  // Air distribution unit equipment type
    EXPECT_EQ("ZoneHVAC:PackagedTerminalHeatPump", PTUnit(1).UnitType);      // zoneHVAC equipment type

    // set input variables
    DataEnvironment::OutBaroPress = 101325.0;
    DataEnvironment::OutDryBulbTemp = 35.0;
    DataEnvironment::OutHumRat = 0.0098;
    DataEnvironment::OutEnthalpy = Psychrometrics::PsyHFnTdbW(DataEnvironment::OutDryBulbTemp, DataEnvironment::OutHumRat);
    DataEnvironment::StdRhoAir = 1.20;
    HVACInletMassFlowRate = 0.50;
    PrimaryAirMassFlowRate = 0.1;

    BeginEnvrnFlag = false;

    // set zoneNode air condition
    Node(ZoneEquipConfig(1).ZoneNode).Temp = 24.0;
    Node(ZoneEquipConfig(1).ZoneNode).HumRat = 0.0075;
    Node(ZoneEquipConfig(1).ZoneNode).Enthalpy =
        Psychrometrics::PsyHFnTdbW(Node(ZoneEquipConfig(1).ZoneNode).Temp, Node(ZoneEquipConfig(1).ZoneNode).HumRat);

    PackagedTerminalHeatPump::HeatingLoad = false;
    PackagedTerminalHeatPump::CoolingLoad = true;
    PackagedTerminalHeatPump::CompOnMassFlow = HVACInletMassFlowRate;    // supply air mass flow rate
    PackagedTerminalHeatPump::OACompOnMassFlow = PrimaryAirMassFlowRate; // OA mass flow rate
    PackagedTerminalHeatPump::CompOnFlowRatio = 1.0;                     // compressor is on
    DataHVACGlobals::ZoneCompTurnFansOff = false;
    DataHVACGlobals::ZoneCompTurnFansOn = true;

    PTUnitNum = 1;
    PTUnit(PTUnitNum).OpMode = CycFanCycCoil;
    // initialize mass flow rates
    Node(PTUnit(PTUnitNum).AirInNode).MassFlowRate = HVACInletMassFlowRate;
    Node(PTUnit(PTUnitNum).ATMixerPriNode).MassFlowRate = PrimaryAirMassFlowRate;
    Node(PTUnit(PTUnitNum).ATMixerPriNode).MassFlowRateMaxAvail = PrimaryAirMassFlowRate;

    // set fan parameters
    Fan(1).MaxAirMassFlowRate = HVACInletMassFlowRate;
    Fan(1).InletAirMassFlowRate = HVACInletMassFlowRate;
    Fan(1).RhoAirStdInit = DataEnvironment::StdRhoAir;
    Node(Fan(1).InletNodeNum).MassFlowRateMaxAvail = HVACInletMassFlowRate;
    Node(Fan(1).OutletNodeNum).MassFlowRateMax = HVACInletMassFlowRate;

    // set DX coil rated performance parameters
    DXCoil(1).RatedCBF(1) = 0.05;
    DXCoil(1).RatedAirMassFlowRate(1) = HVACInletMassFlowRate;

    // primary air condition at outside air condition
    Node(PTUnit(PTUnitNum).ATMixerPriNode).Temp = DataEnvironment::OutDryBulbTemp;
    Node(PTUnit(PTUnitNum).ATMixerPriNode).HumRat = DataEnvironment::OutHumRat;
    Node(PTUnit(PTUnitNum).ATMixerPriNode).Enthalpy = DataEnvironment::OutEnthalpy;

    // set PTUnit inlet condition to zone air node
    Node(PTUnit(PTUnitNum).AirInNode).Temp = Node(ZoneEquipConfig(1).ZoneNode).Temp;
    Node(PTUnit(PTUnitNum).AirInNode).HumRat = Node(ZoneEquipConfig(1).ZoneNode).HumRat;
    Node(PTUnit(PTUnitNum).AirInNode).Enthalpy = Node(ZoneEquipConfig(1).ZoneNode).Enthalpy;

    PTUnit(1).ControlZoneNum = 1;
    SysSizingRunDone = true;
    ZoneSizingRunDone = true;
    SysSizingCalc = true;

    ZoneSysEnergyDemand.allocate(1);
    ZoneSysEnergyDemand(1).RemainingOutputReqToHeatSP = 0.0;
    ZoneSysEnergyDemand(1).RemainingOutputReqToCoolSP = -5000.0;
    QZnReq = ZoneSysEnergyDemand(1).RemainingOutputReqToCoolSP;

    Schedule(PTUnit(PTUnitNum).SchedPtr).CurrentValue = 1.0;         // unit is always available
    Schedule(PTUnit(PTUnitNum).FanAvailSchedPtr).CurrentValue = 1.0; // fan is always available

    // set secondary air mass flow rate to zero
    Node(SysATMixer(1).SecInNode).MassFlowRate = 0.0;
    // simulate PTHP zoneHVAC equipment
    SimPTUnit(state, PTUnitNum, ZoneNum, FirstHVACIteration, QUnitOut, OnOffAirFlowRatio, QZnReq, LatOutputProvided);
    // apply mass conservation to determine secondary mass flow rate
    SecondaryAirMassFlowRate = Node(SysATMixer(1).SecInNode).MassFlowRate;
    // check the terminal air mixer secondary air mass flow rate
    ASSERT_EQ(SecondaryAirMassFlowRate, Node(SysATMixer(1).SecInNode).MassFlowRate);
    // check the terminal air mixer outlet air mass flow rate
    ATMixerOutletMassFlowRate = SecondaryAirMassFlowRate + PrimaryAirMassFlowRate;
    ASSERT_EQ(ATMixerOutletMassFlowRate, SysATMixer(1).MixedAirMassFlowRate);
    // check the cooling output delivered is within 2.0 Watt of zone cooling load
    ASSERT_NEAR(QZnReq, QUnitOut, 2.0);
}

TEST_F(EnergyPlusFixture, AirTerminalSingleDuctMixer_SimVRF_ATMInletSide)
{

    bool ErrorsFound(false);
    bool FirstHVACIteration(false);
    Real64 HVACInletMassFlowRate(0.0);
    Real64 PrimaryAirMassFlowRate(0.0);
    Real64 SecondaryAirMassFlowRate(0.0);
    Real64 OnOffAirFlowRatio(1.0);
    Real64 LatOutputProvided(0.0);
    Real64 QUnitOutVRFTU(0.0);
    Real64 QZnReq(0.0);
    int VRFNum(1);
    int VRFTUNum(1);

    std::string const idf_objects = delimited_string({

        "AirTerminal:SingleDuct:Mixer,",
        "    SPACE1-1 DOAS Air Terminal,  !- Name",
        "    ZoneHVAC:TerminalUnit:VariableRefrigerantFlow,  !- ZoneHVAC Terminal Unit Object Type",
        "    TU1,                         !- ZoneHVAC Terminal Unit Name",
        "    TU1 Inlet Node,              !- Terminal Unit Outlet Node Name",
        "    SPACE1-1 Air Terminal Mixer Primary Inlet,    !- Terminal Unit Primary Air Inlet Node Name",
        "    SPACE1-1 Air Terminal Mixer Secondary Inlet,  !- Terminal Unit Secondary Air Inlet Node Name",
        "    InletSide;                                    !- Terminal Unit Connection Type",

        "ZoneHVAC:AirDistributionUnit,",
        "    SPACE1-1 DOAS ATU,       !- Name",
        "    TU1 Inlet Node,          !- Air Distribution Unit Outlet Node Name",
        "    AirTerminal:SingleDuct:Mixer,  !- Air Terminal Object Type",
        "    SPACE1-1 DOAS Air Terminal;  !- Air Terminal Name",

        "Schedule:Compact,",
        "    FanAvailSched,           !- Name",
        "    Fraction,                !- Schedule Type Limits Name",
        "    Through: 12/31,          !- Field 1",
        "    For: AllDays,            !- Field 2",
        "    Until: 24:00,            !- Field 3",
        "    1.0;                     !- Field 4",

        "  Schedule:Compact,",
        "    VRFAvailSched,           !- Name",
        "    Fraction,                !- Schedule Type Limits Name",
        "    Through: 12/31,          !- Field 1",
        "    For: AllDays,            !- Field 2",
        "    Until: 24:00,            !- Field 3",
        "    1.0;                     !- Field 4",

        "Schedule:Compact,",
        "    CyclingFanSch,           !- Name",
        "    Fraction,                !- Schedule Type Limits Name",
        "    Through: 12/31,          !- Field 1",
        "    For: AllDays,            !- Field 2",
        "    Until: 24:00,            !- Field 3",
        "    0.0;                     !- Field 4",

        "ZoneHVAC:EquipmentList,",
        "    SPACE1-1 Eq,             !- Name",
        "    SequentialLoad,          !- Load Distribution Scheme",
        "    ZoneHVAC:AirDistributionUnit,  !- Zone Equipment 1 Object Type",
        "    SPACE1-1 DOAS ATU,       !- Zone Equipment 1 Name",
        "    1,                       !- Zone Equipment 1 Cooling Sequence",
        "    1,                       !- Zone Equipment 1 Heating or No-Load Sequence",
        "    ,                        !- Zone Equipment 1 Sequential Cooling Fraction",
        "    ,                        !- Zone Equipment 1 Sequential Heating Fraction",
        "    ZoneHVAC:TerminalUnit:VariableRefrigerantFlow,  !- Zone Equipment 2 Object Type",
        "    TU1,                     !- Zone Equipment 2 Name",
        "    2,                       !- Zone Equipment 2 Cooling Sequence",
        "    2,                       !- Zone Equipment 2 Heating or No-Load Sequence",
        "    ,                        !- Zone Equipment 2 Sequential Cooling Fraction",
        "    ;                        !- Zone Equipment 2 Sequential Heating Fraction",

        "  ZoneHVAC:TerminalUnit:VariableRefrigerantFlow,",
        "    TU1,                     !- Zone Terminal Unit Name",
        "    VRFAvailSched,           !- Terminal Unit Availability Schedule",
        "    TU1 Inlet Node,          !- Terminal Unit Air Inlet Node Name",
        "    TU1 Outlet Node,         !- Terminal Unit Air Outlet Node Name",
        "    0.500,                   !- Supply Air Flow Rate During Cooling Operation {m3/s}",
        "    0.500,                   !- Supply Air Flow Rate When No Cooling is Needed {m3/s}",
        "    0.500,                   !- Supply Air Flow Rate During Heating Operation {m3/s}",
        "    0.500,                   !- Supply Air Flow Rate When No Heating is Needed {m3/s}",
        "    0,                       !- Outdoor Air Flow Rate During Cooling Operation {m3/s}",
        "    0,                       !- Outdoor Air Flow Rate During Heating Operation {m3/s}",
        "    0,                       !- Outdoor Air Flow Rate When No Cooling or Heating is Needed {m3/s}",
        "    VRFFanSchedule,          !- Supply Air Fan Operating Mode Schedule Name",
        "    drawthrough,             !- Supply Air Fan Placement",
        "    Fan:ConstantVolume,      !- Supply Air Fan Object Type",
        "    TU1 VRF Supply Fan,      !- Supply Air Fan Object Name",
        "    ,                        !- Outside Air Mixer Object Type",
        "    ,                        !- Outside Air Mixer Object Name",
        "    COIL:Cooling:DX:VariableRefrigerantFlow,  !- Cooling Coil Object Type",
        "    TU1 VRF DX Cooling Coil, !- Cooling Coil Object Name",
        "    COIL:Heating:DX:VariableRefrigerantFlow,  !- Heating Coil Object Type",
        "    TU1 VRF DX Heating Coil, !- Heating Coil Object Name",
        "    30,                      !- Zone Terminal Unit On Parasitic Electric Energy Use {W}",
        "    20;                      !- Zone Terminal Unit Off Parasitic Electric Energy Use {W}",

        "  Fan:ConstantVolume,",
        "    TU1 VRF Supply Fan,      !- Name",
        "    VRFAvailSched,           !- Availability Schedule Name",
        "    0.7,                     !- Fan Total Efficiency",
        "    600.0,                   !- Pressure Rise {Pa}",
        "    0.500,                   !- Maximum Flow Rate {m3/s}",
        "    0.9,                     !- Motor Efficiency",
        "    1.0,                     !- Motor In Airstream Fraction",
        "    TU1 VRF DX HCoil Outlet Node,  !- Air Inlet Node Name",
        "    TU1 Outlet Node;         !- Air Outlet Node Name",

        "  COIL:Heating:DX:VariableRefrigerantFlow,",
        "    TU1 VRF DX Heating Coil, !- Name",
        "    VRFAvailSched,           !- Availability Schedule",
        "    7000.0,                  !- Gross Rated Heating Capacity {W}",
        "    0.500,                   !- Rated Air Flow Rate {m3/s}",
        "    TU1 VRF DX CCoil Outlet Node,  !- Coil Air Inlet Node",
        "    TU1 VRF DX HCoil Outlet Node,  !- Coil Air Outlet Node",
        "    VRFTUHeatCapFT,          !- Heating Capacity Ratio Modifier Function of Temperature Curve Name",
        "    VRFACCoolCapFFF;         !- Heating Capacity Modifier Function of Flow Fraction Curve Name",

        "  Curve:Cubic,",
        "    VRFTUHeatCapFT,          !- Name",
        "    -0.390708928227928,      !- Coefficient1 Constant",
        "    0.261815023760162,       !- Coefficient2 x",
        "    -0.0130431603151873,     !- Coefficient3 x**2",
        "    0.000178131745997821,    !- Coefficient4 x**3",
        "    0.0,                     !- Minimum Value of x",
        "    50.0,                    !- Maximum Value of x",
        "    0.5,                     !- Minimum Curve Output",
        "    1.5,                     !- Maximum Curve Output",
        "    Temperature,             !- Input Unit Type for X",
        "    Dimensionless;           !- Output Unit Type",

        "  COIL:Cooling:DX:VariableRefrigerantFlow,",
        "    TU1 VRF DX Cooling Coil, !- Name",
        "    VRFAvailSched,           !- Availability Schedule Name",
        "    6600.0,                  !- Gross Rated Total Cooling Capacity {W}",
        "    0.75,                    !- Gross Rated Sensible Heat Ratio",
        "    0.500,                   !- Rated Air Flow Rate {m3/s}",
        "    VRFTUCoolCapFT,          !- Cooling Capacity Ratio Modifier Function of Temperature Curve Name",
        "    VRFACCoolCapFFF,         !- Cooling Capacity Modifier Curve Function of Flow Fraction Name",
        "    TU1 Inlet Node,          !- Coil Air Inlet Node",
        "    TU1 VRF DX CCoil Outlet Node,  !- Coil Air Outlet Node",
        "    ;                        !- Name of Water Storage Tank for Condensate Collection",

        "  Curve:Cubic,",
        "    VRFTUCoolCapFT,          !- Name",
        "    0.504547273506488,       !- Coefficient1 Constant",
        "    0.0288891279198444,      !- Coefficient2 x",
        "    -0.000010819418650677,   !- Coefficient3 x**2",
        "    0.0000101359395177008,   !- Coefficient4 x**3",
        "    0.0,                     !- Minimum Value of x",
        "    50.0,                    !- Maximum Value of x",
        "    0.5,                     !- Minimum Curve Output",
        "    1.5,                     !- Maximum Curve Output",
        "    Temperature,             !- Input Unit Type for X",
        "    Dimensionless;           !- Output Unit Type",

        "  Curve:Quadratic,",
        "    VRFACCoolCapFFF,         !- Name",
        "    0.8,                     !- Coefficient1 Constant",
        "    0.2,                     !- Coefficient2 x",
        "    0.0,                     !- Coefficient3 x**2",
        "    0.5,                     !- Minimum Value of x",
        "    1.5;                     !- Maximum Value of x",

        "Zone,",
        "    SPACE1-1,                !- Name",
        "    0,                       !- Direction of Relative North {deg}",
        "    0,                       !- X Origin {m}",
        "    0,                       !- Y Origin {m}",
        "    0,                       !- Z Origin {m}",
        "    1,                       !- Type",
        "    1,                       !- Multiplier",
        "    2.438400269,             !- Ceiling Height {m}",
        "    239.247360229;           !- Volume {m3}",

        "  ZoneHVAC:EquipmentConnections,",
        "    SPACE1-1,                !- Zone Name",
        "    SPACE1-1 Eq,             !- Zone Conditioning Equipment List Name",
        "    SPACE1-1 In Nodes,       !- Zone Air Inlet Node or NodeList Name",
        "    SPACE1-1 Air Terminal Mixer Secondary Inlet, !- Zone Air Exhaust Node or NodeList Name",
        "    SPACE1-1 Node,           !- Zone Air Node Name",
        "    SPACE1-1 RETURN OUTLET;  !- Zone Return Air Node Name",

        "  NodeList,",
        "    SPACE1-1 In Nodes,       !- Name",
        "    TU1 Outlet Node;         !- Node 1 Name",

        "  AirConditioner:VariableRefrigerantFlow,",
        "    VRF Heat Pump,           !- Heat Pump Name",
        "    VRFAvailSched,           !- Availability Schedule Name",
        "    15000.0,                 !- Gross Rated Total Cooling Capacity {W}",
        "    3.2917,                  !- Gross Rated Cooling COP {W/W}",
        "    -5,                      !- Minimum Outdoor Temperature in Cooling Mode {C}",
        "    43,                      !- Maximum Outdoor Temperature in Cooling Mode {C}",
        "    VRFCoolCapFT,            !- Cooling Capacity Ratio Modifier Function of Low Temperature Curve Name",
        "    VRFCoolCapFTBoundary,    !- Cooling Capacity Ratio Boundary Curve Name",
        "    VRFCoolCapFTHi,          !- Cooling Capacity Ratio Modifier Function of High Temperature Curve Name",
        "    VRFCoolEIRFT,            !- Cooling Energy Input Ratio Modifier Function of Low Temperature Curve Name",
        "    VRFCoolEIRFTBoundary,    !- Cooling Energy Input Ratio Boundary Curve Name",
        "    VRFCoolEIRFTHi,          !- Cooling Energy Input Ratio Modifier Function of High Temperature Curve Name",
        "    CoolingEIRLowPLR,        !- Cooling Energy Input Ratio Modifier Function of Low Part-Load Ratio Curve Name",
        "    CoolingEIRHiPLR,         !- Cooling Energy Input Ratio Modifier Function of High Part-Load Ratio Curve Name",
        "    CoolingCombRatio,        !- Cooling Combination Ratio Correction Factor Curve Name",
        "    VRFCPLFFPLR,             !- Cooling Part-Load Fraction Correlation Curve Name",
        "    15000.0,                 !- Gross Rated Heating Capacity {W}",
        "    ,                        !- Rated Heating Capacity Sizing Ratio {W/W}",
        "    3.5484,                  !- Gross Rated Heating COP {W/W}",
        "    -20,                     !- Minimum Outdoor Temperature in Heating Mode {C}",
        "    20,                      !- Maximum Outdoor Temperature in Heating Mode {C}",
        "    VRFHeatCapFT,            !- Heating Capacity Ratio Modifier Function of Low Temperature Curve Name",
        "    VRFHeatCapFTBoundary,    !- Heating Capacity Ratio Boundary Curve Name",
        "    VRFHeatCapFTHi,          !- Heating Capacity Ratio Modifier Function of High Temperature Curve Name",
        "    VRFHeatEIRFT,            !- Heating Energy Input Ratio Modifier Function of Low Temperature Curve Name",
        "    VRFHeatEIRFTBoundary,    !- Heating Energy Input Ratio Boundary Curve Name",
        "    VRFHeatEIRFTHi,          !- Heating Energy Input Ratio Modifier Function of High Temperature Curve Name",
        "    WetBulbTemperature,      !- Heating Performance Curve Outdoor Temperature Type",
        "    HeatingEIRLowPLR,        !- Heating Energy Input Ratio Modifier Function of Low Part-Load Ratio Curve Name",
        "    HeatingEIRHiPLR,         !- Heating Energy Input Ratio Modifier Function of High Part-Load Ratio Curve Name",
        "    HeatingCombRatio,        !- Heating Combination Ratio Correction Factor Curve Name",
        "    VRFCPLFFPLR,             !- Heating Part-Load Fraction Correlation Curve Name",
        "    0.25,                    !- Minimum Heat Pump Part-Load Ratio {dimensionless}",
        "    SPACE1-1,                !- Zone Name for Master Thermostat Location",
        "    LoadPriority,            !- Master Thermostat Priority Control Type",
        "    ,                        !- Thermostat Priority Schedule Name",
        "    VRF Heat Pump TU List,   !- Zone Terminal Unit List Name",
        "    No,                      !- Heat Pump Waste Heat Recovery",
        "    30,                      !- Equivalent Piping Length used for Piping Correction Factor in Cooling Mode {m}",
        "    10,                      !- Vertical Height used for Piping Correction Factor {m}",
        "    CoolingLengthCorrectionFactor,  !- Piping Correction Factor for Length in Cooling Mode Curve Name",
        "    -0.000386,               !- Piping Correction Factor for Height in Cooling Mode Coefficient {1/m}",
        "    30,                      !- Equivalent Piping Length used for Piping Correction Factor in Heating Mode {m}",
        "    ,                        !- Piping Correction Factor for Length in Heating Mode Curve Name",
        "    ,                        !- Piping Correction Factor for Height in Heating Mode Coefficient {1/m}",
        "    15,                      !- Crankcase Heater Power per Compressor {W}",
        "    3,                       !- Number of Compressors {dimensionless}",
        "    0.33,                    !- Ratio of Compressor Size to Total Compressor Capacity {W/W}",
        "    7,                       !- Maximum Outdoor Dry-Bulb Temperature for Crankcase Heater {C}",
        "    Resistive,               !- Defrost Strategy",
        "    Timed,                   !- Defrost Control",
        "    ,                        !- Defrost Energy Input Ratio Modifier Function of Temperature Curve Name",
        "    ,                        !- Defrost Time Period Fraction {dimensionless}",
        "    15000.0,                 !- Resistive Defrost Heater Capacity {W}",
        "    7,                       !- Maximum Outdoor Dry-bulb Temperature for Defrost Operation {C}",
        "    AirCooled,               !- Condenser Type",
        "    MyVRFOANode,             !- Condenser Inlet Node Name",
        "    ,                        !- Condenser Outlet Node Name",
        "    ,                        !- Water Condenser Volume Flow Rate {m3/s}",
        "    ,                        !- Evaporative Condenser Effectiveness {dimensionless}",
        "    ,                        !- Evaporative Condenser Air Flow Rate {m3/s}",
        "    0,                       !- Evaporative Condenser Pump Rated Power Consumption {W}",
        "    ,                        !- Supply Water Storage Tank Name",
        "    0,                       !- Basin Heater Capacity {W/K}",
        "    ,                        !- Basin Heater Setpoint Temperature {C}",
        "    ,                        !- Basin Heater Operating Schedule Name",
        "    Electricity;             !- Fuel Type",

        "  Curve:Biquadratic,",
        "    VRFCoolCapFT,            !- Name",
        "    0.576882692,             !- Coefficient1 Constant",
        "    0.017447952,             !- Coefficient2 x",
        "    0.000583269,             !- Coefficient3 x**2",
        "    -1.76324E-06,            !- Coefficient4 y",
        "    -7.474E-09,              !- Coefficient5 y**2",
        "    -1.30413E-07,            !- Coefficient6 x*y",
        "    15,                      !- Minimum Value of x",
        "    24,                      !- Maximum Value of x",
        "    -5,                      !- Minimum Value of y",
        "    23,                      !- Maximum Value of y",
        "    ,                        !- Minimum Curve Output",
        "    ,                        !- Maximum Curve Output",
        "    Temperature,             !- Input Unit Type for X",
        "    Temperature,             !- Input Unit Type for Y",
        "    Dimensionless;           !- Output Unit Type",

        "  Curve:Cubic,",
        "    VRFCoolCapFTBoundary,    !- Name",
        "    25.73473775,             !- Coefficient1 Constant",
        "    -0.03150043,             !- Coefficient2 x",
        "    -0.01416595,             !- Coefficient3 x**2",
        "    0,                       !- Coefficient4 x**3",
        "    11,                      !- Minimum Value of x",
        "    30,                      !- Maximum Value of x",
        "    ,                        !- Minimum Curve Output",
        "    ,                        !- Maximum Curve Output",
        "    Temperature,             !- Input Unit Type for X",
        "    Temperature;             !- Output Unit Type",

        "  Curve:Biquadratic,",
        "    VRFCoolCapFTHi,          !- Name",
        "    0.6867358,               !- Coefficient1 Constant",
        "    0.0207631,               !- Coefficient2 x",
        "    0.0005447,               !- Coefficient3 x**2",
        "    -0.0016218,              !- Coefficient4 y",
        "    -4.259E-07,              !- Coefficient5 y**2",
        "    -0.0003392,              !- Coefficient6 x*y",
        "    15,                      !- Minimum Value of x",
        "    24,                      !- Maximum Value of x",
        "    16,                      !- Minimum Value of y",
        "    43,                      !- Maximum Value of y",
        "    ,                        !- Minimum Curve Output",
        "    ,                        !- Maximum Curve Output",
        "    Temperature,             !- Input Unit Type for X",
        "    Temperature,             !- Input Unit Type for Y",
        "    Dimensionless;           !- Output Unit Type",

        "  Curve:Biquadratic,",
        "    VRFCoolEIRFT,            !- Name",
        "    0.989010541,             !- Coefficient1 Constant",
        "    -0.02347967,             !- Coefficient2 x",
        "    0.000199711,             !- Coefficient3 x**2",
        "    0.005968336,             !- Coefficient4 y",
        "    -1.0289E-07,             !- Coefficient5 y**2",
        "    -0.00015686,             !- Coefficient6 x*y",
        "    15,                      !- Minimum Value of x",
        "    24,                      !- Maximum Value of x",
        "    -5,                      !- Minimum Value of y",
        "    23,                      !- Maximum Value of y",
        "    ,                        !- Minimum Curve Output",
        "    ,                        !- Maximum Curve Output",
        "    Temperature,             !- Input Unit Type for X",
        "    Temperature,             !- Input Unit Type for Y",
        "    Dimensionless;           !- Output Unit Type",

        "  Curve:Cubic,",
        "    VRFCoolEIRFTBoundary,    !- Name",
        "    25.73473775,             !- Coefficient1 Constant",
        "    -0.03150043,             !- Coefficient2 x",
        "    -0.01416595,             !- Coefficient3 x**2",
        "    0,                       !- Coefficient4 x**3",
        "    15,                      !- Minimum Value of x",
        "    24,                      !- Maximum Value of x",
        "    ,                        !- Minimum Curve Output",
        "    ,                        !- Maximum Curve Output",
        "    Temperature,             !- Input Unit Type for X",
        "    Temperature;             !- Output Unit Type",

        "  Curve:Biquadratic,",
        "    VRFCoolEIRFTHi,          !- Name",
        "    0.14351470,              !- Coefficient1 Constant",
        "    0.01860035,              !- Coefficient2 x",
        "    -0.0003954,              !- Coefficient3 x**2",
        "    0.02485219,              !- Coefficient4 y",
        "    0.00016329,              !- Coefficient5 y**2",
        "    -0.0006244,              !- Coefficient6 x*y",
        "    15,                      !- Minimum Value of x",
        "    24,                      !- Maximum Value of x",
        "    16,                      !- Minimum Value of y",
        "    43,                      !- Maximum Value of y",
        "    ,                        !- Minimum Curve Output",
        "    ,                        !- Maximum Curve Output",
        "    Temperature,             !- Input Unit Type for X",
        "    Temperature,             !- Input Unit Type for Y",
        "    Dimensionless;           !- Output Unit Type",

        "  Curve:Cubic,",
        "    CoolingEIRLowPLR,        !- Name",
        "    0.4628123,               !- Coefficient1 Constant",
        "    -1.0402406,              !- Coefficient2 x",
        "    2.17490997,              !- Coefficient3 x**2",
        "    -0.5974817,              !- Coefficient4 x**3",
        "    0,                       !- Minimum Value of x",
        "    1,                       !- Maximum Value of x",
        "    ,                        !- Minimum Curve Output",
        "    ,                        !- Maximum Curve Output",
        "    Temperature,             !- Input Unit Type for X",
        "    Temperature;             !- Output Unit Type",

        "  Curve:Quadratic,",
        "    CoolingEIRHiPLR,         !- Name",
        "    1.0,                     !- Coefficient1 Constant",
        "    0.0,                     !- Coefficient2 x",
        "    0.0,                     !- Coefficient3 x**2",
        "    1.0,                     !- Minimum Value of x",
        "    1.5,                     !- Maximum Value of x",
        "    ,                        !- Minimum Curve Output",
        "    ,                        !- Maximum Curve Output",
        "    Dimensionless,           !- Input Unit Type for X",
        "    Dimensionless;           !- Output Unit Type",

        "  Curve:Linear,",
        "    CoolingCombRatio,        !- Name",
        "    0.618055,                !- Coefficient1 Constant",
        "    0.381945,                !- Coefficient2 x",
        "    1.0,                     !- Minimum Value of x",
        "    1.5,                     !- Maximum Value of x",
        "    1.0,                     !- Minimum Curve Output",
        "    1.2,                     !- Maximum Curve Output",
        "    Dimensionless,           !- Input Unit Type for X",
        "    Dimensionless;           !- Output Unit Type",

        "  CURVE:QUADRATIC,",
        "    VRFCPLFFPLR,             !- Name",
        "    0.85,                    !- Coefficient1 Constant",
        "    0.15,                    !- Coefficient2 x",
        "    0.0,                     !- Coefficient3 x**2",
        "    0.0,                     !- Minimum Value of x",
        "    1.0,                     !- Maximum Value of x",
        "    0.85,                    !- Minimum Curve Output",
        "    1.0,                     !- Maximum Curve Output",
        "    Dimensionless,           !- Input Unit Type for X",
        "    Dimensionless;           !- Output Unit Type",

        "  Curve:Biquadratic,",
        "    VRFHeatCapFT,            !- Name",
        "    1.014599599,             !- Coefficient1 Constant",
        "    -0.002506703,            !- Coefficient2 x",
        "    -0.000141599,            !- Coefficient3 x**2",
        "    0.026931595,             !- Coefficient4 y",
        "    1.83538E-06,             !- Coefficient5 y**2",
        "    -0.000358147,            !- Coefficient6 x*y",
        "    15,                      !- Minimum Value of x",
        "    27,                      !- Maximum Value of x",
        "    -20,                     !- Minimum Value of y",
        "    15,                      !- Maximum Value of y",
        "    ,                        !- Minimum Curve Output",
        "    ,                        !- Maximum Curve Output",
        "    Temperature,             !- Input Unit Type for X",
        "    Temperature,             !- Input Unit Type for Y",
        "    Dimensionless;           !- Output Unit Type",

        "  Curve:Cubic,",
        "    VRFHeatCapFTBoundary,    !- Name",
        "    -7.6000882,              !- Coefficient1 Constant",
        "    3.05090016,              !- Coefficient2 x",
        "    -0.1162844,              !- Coefficient3 x**2",
        "    0.0,                     !- Coefficient4 x**3",
        "    15,                      !- Minimum Value of x",
        "    27,                      !- Maximum Value of x",
        "    ,                        !- Minimum Curve Output",
        "    ,                        !- Maximum Curve Output",
        "    Temperature,             !- Input Unit Type for X",
        "    Temperature;             !- Output Unit Type",

        "  Curve:Biquadratic,",
        "    VRFHeatCapFTHi,          !- Name",
        "    1.161134821,             !- Coefficient1 Constant",
        "    0.027478868,             !- Coefficient2 x",
        "    -0.00168795,             !- Coefficient3 x**2",
        "    0.001783378,             !- Coefficient4 y",
        "    2.03208E-06,             !- Coefficient5 y**2",
        "    -6.8969E-05,             !- Coefficient6 x*y",
        "    15,                      !- Minimum Value of x",
        "    27,                      !- Maximum Value of x",
        "    -10,                     !- Minimum Value of y",
        "    15,                      !- Maximum Value of y",
        "    ,                        !- Minimum Curve Output",
        "    ,                        !- Maximum Curve Output",
        "    Temperature,             !- Input Unit Type for X",
        "    Temperature,             !- Input Unit Type for Y",
        "    Dimensionless;           !- Output Unit Type",

        "  Curve:Biquadratic,",
        "    VRFHeatEIRFT,            !- Name",
        "    0.87465501,              !- Coefficient1 Constant",
        "    -0.01319754,             !- Coefficient2 x",
        "    0.00110307,              !- Coefficient3 x**2",
        "    -0.0133118,              !- Coefficient4 y",
        "    0.00089017,              !- Coefficient5 y**2",
        "    -0.00012766,             !- Coefficient6 x*y",
        "    15,                      !- Minimum Value of x",
        "    27,                      !- Maximum Value of x",
        "    -20,                     !- Minimum Value of y",
        "    12,                      !- Maximum Value of y",
        "    ,                        !- Minimum Curve Output",
        "    ,                        !- Maximum Curve Output",
        "    Temperature,             !- Input Unit Type for X",
        "    Temperature,             !- Input Unit Type for Y",
        "    Dimensionless;           !- Output Unit Type",

        "  Curve:Cubic,",
        "    VRFHeatEIRFTBoundary,    !- Name",
        "    -7.6000882,              !- Coefficient1 Constant",
        "    3.05090016,              !- Coefficient2 x",
        "    -0.1162844,              !- Coefficient3 x**2",
        "    0.0,                     !- Coefficient4 x**3",
        "    15,                      !- Minimum Value of x",
        "    27,                      !- Maximum Value of x",
        "    -20,                     !- Minimum Curve Output",
        "    15,                      !- Maximum Curve Output",
        "    Temperature,             !- Input Unit Type for X",
        "    Temperature;             !- Output Unit Type",

        "  Curve:Biquadratic,",
        "    VRFHeatEIRFTHi,          !- Name",
        "    2.504005146,             !- Coefficient1 Constant",
        "    -0.05736767,             !- Coefficient2 x",
        "    4.07336E-05,             !- Coefficient3 x**2",
        "    -0.12959669,             !- Coefficient4 y",
        "    0.00135839,              !- Coefficient5 y**2",
        "    0.00317047,              !- Coefficient6 x*y",
        "    15,                      !- Minimum Value of x",
        "    27,                      !- Maximum Value of x",
        "    -10,                     !- Minimum Value of y",
        "    15,                      !- Maximum Value of y",
        "    ,                        !- Minimum Curve Output",
        "    ,                        !- Maximum Curve Output",
        "    Temperature,             !- Input Unit Type for X",
        "    Temperature,             !- Input Unit Type for Y",
        "    Dimensionless;           !- Output Unit Type",

        "  Curve:Cubic,",
        "    HeatingEIRLowPLR,        !- Name",
        "    0.1400093,               !- Coefficient1 Constant",
        "    0.6415002,               !- Coefficient2 x",
        "    0.1339047,               !- Coefficient3 x**2",
        "    0.0845859,               !- Coefficient4 x**3",
        "    0,                       !- Minimum Value of x",
        "    1,                       !- Maximum Value of x",
        "    ,                        !- Minimum Curve Output",
        "    ,                        !- Maximum Curve Output",
        "    Dimensionless,           !- Input Unit Type for X",
        "    Dimensionless;           !- Output Unit Type",

        "  Curve:Quadratic,",
        "    HeatingEIRHiPLR,         !- Name",
        "    2.4294355,               !- Coefficient1 Constant",
        "    -2.235887,               !- Coefficient2 x",
        "    0.8064516,               !- Coefficient3 x**2",
        "    1.0,                     !- Minimum Value of x",
        "    1.5,                     !- Maximum Value of x",
        "    ,                        !- Minimum Curve Output",
        "    ,                        !- Maximum Curve Output",
        "    Dimensionless,           !- Input Unit Type for X",
        "    Dimensionless;           !- Output Unit Type",

        "  Curve:Linear,",
        "    HeatingCombRatio,        !- Name",
        "    0.96034,                 !- Coefficient1 Constant",
        "    0.03966,                 !- Coefficient2 x",
        "    1.0,                     !- Minimum Value of x",
        "    1.5,                     !- Maximum Value of x",
        "    1.0,                     !- Minimum Curve Output",
        "    1.023,                   !- Maximum Curve Output",
        "    Dimensionless,           !- Input Unit Type for X",
        "    Dimensionless;           !- Output Unit Type",

        "  Curve:Biquadratic,",
        "    CoolingLengthCorrectionFactor,  !- Name",
        "    1.0693794,               !- Coefficient1 Constant",
        "    -0.0014951,              !- Coefficient2 x",
        "    2.56E-06,                !- Coefficient3 x**2",
        "    -0.1151104,              !- Coefficient4 y",
        "    0.0511169,               !- Coefficient5 y**2",
        "    -0.0004369,              !- Coefficient6 x*y",
        "    8,                       !- Minimum Value of x",
        "    175,                     !- Maximum Value of x",
        "    0.5,                     !- Minimum Value of y",
        "    1.5,                     !- Maximum Value of y",
        "    ,                        !- Minimum Curve Output",
        "    ,                        !- Maximum Curve Output",
        "    Temperature,             !- Input Unit Type for X",
        "    Temperature,             !- Input Unit Type for Y",
        "    Dimensionless;           !- Output Unit Type",

        "  ZoneTerminalUnitList,",
        "    VRF Heat Pump TU List,   !- Zone Terminal Unit List Name",
        "    TU1;                     !- Zone Terminal Unit Name 1",

        "  OutdoorAir:NodeList,",
        "    OutsideAirInletNodes;    !- Node or NodeList Name 1",

        "  NodeList,",
        "    OutsideAirInletNodes,    !- Name",
        "    MyVRFOANode;             !- Node 1 Name",

    });

    ASSERT_TRUE(process_idf(idf_objects));

    DataGlobals::NumOfTimeStepInHour = 1;
    DataGlobals::TimeStep = 1;
    DataGlobals::MinutesPerTimeStep = 60;
    ProcessScheduleInput(state.files); // read schedules
    InitializePsychRoutines();
    OutputReportPredefined::SetPredefinedTables();

    GetZoneData(ErrorsFound);
    ASSERT_FALSE(ErrorsFound);

    GetZoneEquipmentData1(state);
    GetZoneAirLoopEquipment(state.dataZoneAirLoopEquipmentManager);

    GetVRFInput(state);
    GetVRFInputFlag = false;

    // get input test for terminal air single duct mixer on inlet side of VRF terminal unit
    ASSERT_EQ(1, NumATMixers);
    EXPECT_EQ("SPACE1-1 DOAS AIR TERMINAL", SysATMixer(1).Name);            // single duct air terminal mixer name
    EXPECT_EQ(DataHVACGlobals::ATMixer_InletSide, SysATMixer(1).MixerType); // air terminal mixer connection type
    EXPECT_EQ("AIRTERMINAL:SINGLEDUCT:MIXER", AirDistUnit(1).EquipType(1)); // Air distribution unit equipment type
    EXPECT_EQ("TU1", VRFTU(1).Name);                                        // zoneHVAC equipment name
    // EXPECT_EQ( "ZoneHVAC:TerminalUnit:VariableRefrigerantFlow", VRFTU( 1 ).Name ); // zoneHVAC equipment type

    BeginEnvrnFlag = false;

    // set input variables
    DataEnvironment::OutBaroPress = 101325.0;
    DataEnvironment::OutDryBulbTemp = 35.0;
    DataEnvironment::OutHumRat = 0.0098;
    DataEnvironment::OutEnthalpy = Psychrometrics::PsyHFnTdbW(DataEnvironment::OutDryBulbTemp, DataEnvironment::OutHumRat);
    DataEnvironment::StdRhoAir = 1.20;
    HVACInletMassFlowRate = 0.50;
    PrimaryAirMassFlowRate = 0.1;
    SecondaryAirMassFlowRate = HVACInletMassFlowRate - PrimaryAirMassFlowRate; // seconday air flow is VRFTU flow less primary air flow

    // set zoneNode air condition
    Node(ZoneEquipConfig(1).ZoneNode).Temp = 24.0;
    Node(ZoneEquipConfig(1).ZoneNode).HumRat = 0.0075;
    Node(ZoneEquipConfig(1).ZoneNode).Enthalpy =
        Psychrometrics::PsyHFnTdbW(Node(ZoneEquipConfig(1).ZoneNode).Temp, Node(ZoneEquipConfig(1).ZoneNode).HumRat);

    HVACVariableRefrigerantFlow::CoolingLoad.allocate(1);
    HVACVariableRefrigerantFlow::HeatingLoad.allocate(1);
    HVACVariableRefrigerantFlow::HeatingLoad(1) = false;
    HVACVariableRefrigerantFlow::CoolingLoad(1) = true;
    HVACVariableRefrigerantFlow::CompOnMassFlow = HVACInletMassFlowRate;    // supply air mass flow rate
    HVACVariableRefrigerantFlow::OACompOnMassFlow = PrimaryAirMassFlowRate; // OA mass flow rate
    HVACVariableRefrigerantFlow::CompOnFlowRatio = 1.0;                     // compressor is on
    DataHVACGlobals::ZoneCompTurnFansOff = false;
    DataHVACGlobals::ZoneCompTurnFansOn = true;

    VRFNum = 1;
    VRFTUNum = 1;
    VRFTU(VRFTUNum).OpMode = ContFanCycCoil;
    VRFTU(VRFTUNum).isInZone = true;
    VRFTU(VRFTUNum).ZoneAirNode = ZoneEquipConfig(1).ZoneNode;
    // VRFTU( VRFTUNum ).VRFTUOutletNodeNum
    // initialize mass flow rates
    Node(VRFTU(VRFTUNum).VRFTUInletNodeNum).MassFlowRate = HVACInletMassFlowRate;
    Node(VRFTU(VRFTUNum).ATMixerPriNode).MassFlowRate = PrimaryAirMassFlowRate;
    Node(VRFTU(VRFTUNum).ATMixerPriNode).MassFlowRateMaxAvail = PrimaryAirMassFlowRate;

    // set fan parameters
    Fan(1).MaxAirMassFlowRate = HVACInletMassFlowRate;
    Fan(1).InletAirMassFlowRate = HVACInletMassFlowRate;
    Fan(1).RhoAirStdInit = DataEnvironment::StdRhoAir;
    Node(Fan(1).InletNodeNum).MassFlowRateMaxAvail = HVACInletMassFlowRate;
    Node(Fan(1).OutletNodeNum).MassFlowRateMax = HVACInletMassFlowRate;

    // set DX coil rated performance parameters
    DXCoil(1).RatedCBF(1) = 0.05;
    DXCoil(1).RatedAirMassFlowRate(1) = HVACInletMassFlowRate;

    // primary air condition set at outdoor air condition
    Node(VRFTU(VRFTUNum).ATMixerPriNode).Temp = DataEnvironment::OutDryBulbTemp;
    Node(VRFTU(VRFTUNum).ATMixerPriNode).HumRat = DataEnvironment::OutHumRat;
    Node(VRFTU(VRFTUNum).ATMixerPriNode).Enthalpy = DataEnvironment::OutEnthalpy;

    // set secondary air (recirculating air) conditions to zone air node
    Node(SysATMixer(1).SecInNode).Temp = Node(ZoneEquipConfig(1).ZoneNode).Temp;
    Node(SysATMixer(1).SecInNode).HumRat = Node(ZoneEquipConfig(1).ZoneNode).HumRat;
    Node(SysATMixer(1).SecInNode).Enthalpy = Node(ZoneEquipConfig(1).ZoneNode).Enthalpy;

    VRFTU(1).ZoneNum = 1;
    SysSizingRunDone = true;
    ZoneSizingRunDone = true;
    SysSizingCalc = true;

    ZoneSysEnergyDemand.allocate(1);
    ZoneSysEnergyDemand(1).RemainingOutputReqToHeatSP = 0.0;
    ZoneSysEnergyDemand(1).RemainingOutputReqToCoolSP = -5000.0;
    QZnReq = ZoneSysEnergyDemand(1).RemainingOutputReqToCoolSP;

    Schedule(VRFTU(VRFTUNum).SchedPtr).CurrentValue = 1.0;         // unit is always available
    Schedule(VRFTU(VRFTUNum).FanAvailSchedPtr).CurrentValue = 1.0; // fan is always available

    // set secondary air mass flow rate to zero
    Node(SysATMixer(1).SecInNode).MassFlowRate = 0.0;
    // Simulate zoneHVAC equipment (VRF terminal unit)
    SimVRF(state, VRFTUNum, FirstHVACIteration, OnOffAirFlowRatio, QUnitOutVRFTU, LatOutputProvided, QZnReq);
    // check the terminal air mixer secondary air mass flow rate
    ASSERT_EQ(SecondaryAirMassFlowRate, Node(SysATMixer(1).SecInNode).MassFlowRate);
    // check the terminal air mixer outlet flow rate must be equal to VRFTU mass flow rate
    ASSERT_EQ(HVACInletMassFlowRate, SysATMixer(1).MixedAirMassFlowRate);
    // check the cooling output delivered is within 2.0 Watt of zone cooling load
    ASSERT_NEAR(QZnReq, QUnitOutVRFTU, 2.0);
}

TEST_F(EnergyPlusFixture, AirTerminalSingleDuctMixer_SimVRF_ATMSupplySide)
{

    bool ErrorsFound(false);
    bool FirstHVACIteration(false);
    Real64 HVACInletMassFlowRate(0.0);
    Real64 PrimaryAirMassFlowRate(0.0);
    Real64 SecondaryAirMassFlowRate(0.0);
    Real64 ATMixerOutletMassFlowRate(0.0);
    Real64 OnOffAirFlowRatio(1.0);
    Real64 LatOutputProvided(0.0);
    Real64 QUnitOutVRFTU(0.0);
    Real64 QZnReq(0.0);
    int VRFNum(1);
    int VRFTUNum(1);

    std::string const idf_objects = delimited_string({

        "AirTerminal:SingleDuct:Mixer,",
        "    SPACE1-1 DOAS Air Terminal,   !- Name",
        "    ZoneHVAC:TerminalUnit:VariableRefrigerantFlow,  !- ZoneHVAC Terminal Unit Object Type",
        "    TU1,                          !- ZoneHVAC Terminal Unit Name",
        "    TU1 Outlet Node,              !- Terminal Unit Outlet Node Name",
        "    SPACE1-1 Air Terminal Mixer Primary Inlet,    !- Terminal Unit Primary Air Inlet Node Name",
        "    SPACE1-1 Air Terminal Mixer Secondary Inlet,  !- Terminal Unit Secondary Air Inlet Node Name",
        "    SupplySide;                                   !- Terminal Unit Connection Type",

        "ZoneHVAC:AirDistributionUnit,",
        "    SPACE1-1 DOAS ATU,       !- Name",
        "    TU1 Outlet Node,         !- Air Distribution Unit Outlet Node Name",
        "    AirTerminal:SingleDuct:Mixer,  !- Air Terminal Object Type",
        "    SPACE1-1 DOAS Air Terminal;    !- Air Terminal Name",

        "Schedule:Compact,",
        "    FanAvailSched,           !- Name",
        "    Fraction,                !- Schedule Type Limits Name",
        "    Through: 12/31,          !- Field 1",
        "    For: AllDays,            !- Field 2",
        "    Until: 24:00,            !- Field 3",
        "    1.0;                     !- Field 4",

        "  Schedule:Compact,",
        "    VRFAvailSched,           !- Name",
        "    Fraction,                !- Schedule Type Limits Name",
        "    Through: 12/31,          !- Field 1",
        "    For: AllDays,            !- Field 2",
        "    Until: 24:00,            !- Field 3",
        "    1.0;                     !- Field 4",

        "Schedule:Compact,",
        "    CyclingFanSch,           !- Name",
        "    Fraction,                !- Schedule Type Limits Name",
        "    Through: 12/31,          !- Field 1",
        "    For: AllDays,            !- Field 2",
        "    Until: 24:00,            !- Field 3",
        "    0.0;                     !- Field 4",

        "ZoneHVAC:EquipmentList,",
        "    SPACE1-1 Eq,             !- Name",
        "    SequentialLoad,          !- Load Distribution Scheme",
        "    ZoneHVAC:AirDistributionUnit,  !- Zone Equipment 1 Object Type",
        "    SPACE1-1 DOAS ATU,       !- Zone Equipment 1 Name",
        "    1,                       !- Zone Equipment 1 Cooling Sequence",
        "    1,                       !- Zone Equipment 1 Heating or No-Load Sequence",
        "    ,                        !- Zone Equipment 1 Sequential Cooling Fraction",
        "    ,                        !- Zone Equipment 1 Sequential Heating Fraction",
        "    ZoneHVAC:TerminalUnit:VariableRefrigerantFlow,  !- Zone Equipment 2 Object Type",
        "    TU1,                     !- Zone Equipment 2 Name",
        "    2,                       !- Zone Equipment 2 Cooling Sequence",
        "    2,                       !- Zone Equipment 2 Heating or No-Load Sequence",
        "    ,                        !- Zone Equipment 2 Sequential Cooling Fraction",
        "    ;                        !- Zone Equipment 2 Sequential Heating Fraction",

        "  ZoneHVAC:TerminalUnit:VariableRefrigerantFlow,",
        "    TU1,                     !- Zone Terminal Unit Name",
        "    VRFAvailSched,           !- Terminal Unit Availability Schedule",
        "    zTU1 Inlet Node,         !- Terminal Unit Air Inlet Node Name",
        "    SPACE1-1 Air Terminal Mixer Secondary Inlet, !- Terminal Unit Air Outlet Node Name",
        "    0.500,                   !- Supply Air Flow Rate During Cooling Operation {m3/s}",
        "    0.500,                   !- Supply Air Flow Rate When No Cooling is Needed {m3/s}",
        "    0.500,                   !- Supply Air Flow Rate During Heating Operation {m3/s}",
        "    0.500,                   !- Supply Air Flow Rate When No Heating is Needed {m3/s}",
        "    0,                       !- Outdoor Air Flow Rate During Cooling Operation {m3/s}",
        "    0,                       !- Outdoor Air Flow Rate During Heating Operation {m3/s}",
        "    0,                       !- Outdoor Air Flow Rate When No Cooling or Heating is Needed {m3/s}",
        "    VRFFanSchedule,          !- Supply Air Fan Operating Mode Schedule Name",
        "    drawthrough,             !- Supply Air Fan Placement",
        "    Fan:ConstantVolume,      !- Supply Air Fan Object Type",
        "    TU1 VRF Supply Fan,      !- Supply Air Fan Object Name",
        "    ,                        !- Outside Air Mixer Object Type",
        "    ,                        !- Outside Air Mixer Object Name",
        "    COIL:Cooling:DX:VariableRefrigerantFlow,  !- Cooling Coil Object Type",
        "    TU1 VRF DX Cooling Coil, !- Cooling Coil Object Name",
        "    COIL:Heating:DX:VariableRefrigerantFlow,  !- Heating Coil Object Type",
        "    TU1 VRF DX Heating Coil, !- Heating Coil Object Name",
        "    30,                      !- Zone Terminal Unit On Parasitic Electric Energy Use {W}",
        "    20;                      !- Zone Terminal Unit Off Parasitic Electric Energy Use {W}",

        "  Fan:ConstantVolume,",
        "    TU1 VRF Supply Fan,      !- Name",
        "    VRFAvailSched,           !- Availability Schedule Name",
        "    0.7,                     !- Fan Total Efficiency",
        "    600.0,                   !- Pressure Rise {Pa}",
        "    0.500,                   !- Maximum Flow Rate {m3/s}",
        "    0.9,                     !- Motor Efficiency",
        "    1.0,                     !- Motor In Airstream Fraction",
        "    TU1 VRF DX HCoil Outlet Node,  !- Air Inlet Node Name",
        "    SPACE1-1 Air Terminal Mixer Secondary Inlet; !- Air Outlet Node Name",

        "  COIL:Heating:DX:VariableRefrigerantFlow,",
        "    TU1 VRF DX Heating Coil, !- Name",
        "    VRFAvailSched,           !- Availability Schedule",
        "    7000.0,                  !- Gross Rated Heating Capacity {W}",
        "    0.500,                   !- Rated Air Flow Rate {m3/s}",
        "    TU1 VRF DX CCoil Outlet Node,  !- Coil Air Inlet Node",
        "    TU1 VRF DX HCoil Outlet Node,  !- Coil Air Outlet Node",
        "    VRFTUHeatCapFT,          !- Heating Capacity Ratio Modifier Function of Temperature Curve Name",
        "    VRFACCoolCapFFF;         !- Heating Capacity Modifier Function of Flow Fraction Curve Name",

        "  Curve:Cubic,",
        "    VRFTUHeatCapFT,          !- Name",
        "    -0.390708928227928,      !- Coefficient1 Constant",
        "    0.261815023760162,       !- Coefficient2 x",
        "    -0.0130431603151873,     !- Coefficient3 x**2",
        "    0.000178131745997821,    !- Coefficient4 x**3",
        "    0.0,                     !- Minimum Value of x",
        "    50.0,                    !- Maximum Value of x",
        "    0.5,                     !- Minimum Curve Output",
        "    1.5,                     !- Maximum Curve Output",
        "    Temperature,             !- Input Unit Type for X",
        "    Dimensionless;           !- Output Unit Type",

        "  COIL:Cooling:DX:VariableRefrigerantFlow,",
        "    TU1 VRF DX Cooling Coil, !- Name",
        "    VRFAvailSched,           !- Availability Schedule Name",
        "    6600.0,                  !- Gross Rated Total Cooling Capacity {W}",
        "    0.75,                    !- Gross Rated Sensible Heat Ratio",
        "    0.500,                   !- Rated Air Flow Rate {m3/s}",
        "    VRFTUCoolCapFT,          !- Cooling Capacity Ratio Modifier Function of Temperature Curve Name",
        "    VRFACCoolCapFFF,         !- Cooling Capacity Modifier Curve Function of Flow Fraction Name",
        "    zTU1 Inlet Node,         !- Coil Air Inlet Node",
        "    TU1 VRF DX CCoil Outlet Node,  !- Coil Air Outlet Node",
        "    ;                        !- Name of Water Storage Tank for Condensate Collection",

        "  Curve:Cubic,",
        "    VRFTUCoolCapFT,          !- Name",
        "    0.504547273506488,       !- Coefficient1 Constant",
        "    0.0288891279198444,      !- Coefficient2 x",
        "    -0.000010819418650677,   !- Coefficient3 x**2",
        "    0.0000101359395177008,   !- Coefficient4 x**3",
        "    0.0,                     !- Minimum Value of x",
        "    50.0,                    !- Maximum Value of x",
        "    0.5,                     !- Minimum Curve Output",
        "    1.5,                     !- Maximum Curve Output",
        "    Temperature,             !- Input Unit Type for X",
        "    Dimensionless;           !- Output Unit Type",

        "  Curve:Quadratic,",
        "    VRFACCoolCapFFF,         !- Name",
        "    0.8,                     !- Coefficient1 Constant",
        "    0.2,                     !- Coefficient2 x",
        "    0.0,                     !- Coefficient3 x**2",
        "    0.5,                     !- Minimum Value of x",
        "    1.5;                     !- Maximum Value of x",

        "Zone,",
        "    SPACE1-1,                !- Name",
        "    0,                       !- Direction of Relative North {deg}",
        "    0,                       !- X Origin {m}",
        "    0,                       !- Y Origin {m}",
        "    0,                       !- Z Origin {m}",
        "    1,                       !- Type",
        "    1,                       !- Multiplier",
        "    2.438400269,             !- Ceiling Height {m}",
        "    239.247360229;           !- Volume {m3}",

        "  ZoneHVAC:EquipmentConnections,",
        "    SPACE1-1,                !- Zone Name",
        "    SPACE1-1 Eq,             !- Zone Conditioning Equipment List Name",
        "    SPACE1-1 In Nodes,       !- Zone Air Inlet Node or NodeList Name",
        "    zTU1 Inlet Node,         !- Zone Air Exhaust Node or NodeList Name",
        "    SPACE1-1 Node,           !- Zone Air Node Name",
        "    SPACE1-1 RETURN OUTLET;  !- Zone Return Air Node Name",

        "  NodeList,",
        "    SPACE1-1 In Nodes,       !- Name",
        "    TU1 Outlet Node;         !- Node 1 Name",

        "  AirConditioner:VariableRefrigerantFlow,",
        "    VRF Heat Pump,           !- Heat Pump Name",
        "    VRFAvailSched,           !- Availability Schedule Name",
        "    15000.0,                 !- Gross Rated Total Cooling Capacity {W}",
        "    3.2917,                  !- Gross Rated Cooling COP {W/W}",
        "    -5,                      !- Minimum Outdoor Temperature in Cooling Mode {C}",
        "    43,                      !- Maximum Outdoor Temperature in Cooling Mode {C}",
        "    VRFCoolCapFT,            !- Cooling Capacity Ratio Modifier Function of Low Temperature Curve Name",
        "    VRFCoolCapFTBoundary,    !- Cooling Capacity Ratio Boundary Curve Name",
        "    VRFCoolCapFTHi,          !- Cooling Capacity Ratio Modifier Function of High Temperature Curve Name",
        "    VRFCoolEIRFT,            !- Cooling Energy Input Ratio Modifier Function of Low Temperature Curve Name",
        "    VRFCoolEIRFTBoundary,    !- Cooling Energy Input Ratio Boundary Curve Name",
        "    VRFCoolEIRFTHi,          !- Cooling Energy Input Ratio Modifier Function of High Temperature Curve Name",
        "    CoolingEIRLowPLR,        !- Cooling Energy Input Ratio Modifier Function of Low Part-Load Ratio Curve Name",
        "    CoolingEIRHiPLR,         !- Cooling Energy Input Ratio Modifier Function of High Part-Load Ratio Curve Name",
        "    CoolingCombRatio,        !- Cooling Combination Ratio Correction Factor Curve Name",
        "    VRFCPLFFPLR,             !- Cooling Part-Load Fraction Correlation Curve Name",
        "    15000.0,                 !- Gross Rated Heating Capacity {W}",
        "    ,                        !- Rated Heating Capacity Sizing Ratio {W/W}",
        "    3.5484,                  !- Gross Rated Heating COP {W/W}",
        "    -20,                     !- Minimum Outdoor Temperature in Heating Mode {C}",
        "    20,                      !- Maximum Outdoor Temperature in Heating Mode {C}",
        "    VRFHeatCapFT,            !- Heating Capacity Ratio Modifier Function of Low Temperature Curve Name",
        "    VRFHeatCapFTBoundary,    !- Heating Capacity Ratio Boundary Curve Name",
        "    VRFHeatCapFTHi,          !- Heating Capacity Ratio Modifier Function of High Temperature Curve Name",
        "    VRFHeatEIRFT,            !- Heating Energy Input Ratio Modifier Function of Low Temperature Curve Name",
        "    VRFHeatEIRFTBoundary,    !- Heating Energy Input Ratio Boundary Curve Name",
        "    VRFHeatEIRFTHi,          !- Heating Energy Input Ratio Modifier Function of High Temperature Curve Name",
        "    WetBulbTemperature,      !- Heating Performance Curve Outdoor Temperature Type",
        "    HeatingEIRLowPLR,        !- Heating Energy Input Ratio Modifier Function of Low Part-Load Ratio Curve Name",
        "    HeatingEIRHiPLR,         !- Heating Energy Input Ratio Modifier Function of High Part-Load Ratio Curve Name",
        "    HeatingCombRatio,        !- Heating Combination Ratio Correction Factor Curve Name",
        "    VRFCPLFFPLR,             !- Heating Part-Load Fraction Correlation Curve Name",
        "    0.25,                    !- Minimum Heat Pump Part-Load Ratio {dimensionless}",
        "    SPACE1-1,                !- Zone Name for Master Thermostat Location",
        "    LoadPriority,            !- Master Thermostat Priority Control Type",
        "    ,                        !- Thermostat Priority Schedule Name",
        "    VRF Heat Pump TU List,   !- Zone Terminal Unit List Name",
        "    No,                      !- Heat Pump Waste Heat Recovery",
        "    30,                      !- Equivalent Piping Length used for Piping Correction Factor in Cooling Mode {m}",
        "    10,                      !- Vertical Height used for Piping Correction Factor {m}",
        "    CoolingLengthCorrectionFactor,  !- Piping Correction Factor for Length in Cooling Mode Curve Name",
        "    -0.000386,               !- Piping Correction Factor for Height in Cooling Mode Coefficient {1/m}",
        "    30,                      !- Equivalent Piping Length used for Piping Correction Factor in Heating Mode {m}",
        "    ,                        !- Piping Correction Factor for Length in Heating Mode Curve Name",
        "    ,                        !- Piping Correction Factor for Height in Heating Mode Coefficient {1/m}",
        "    15,                      !- Crankcase Heater Power per Compressor {W}",
        "    3,                       !- Number of Compressors {dimensionless}",
        "    0.33,                    !- Ratio of Compressor Size to Total Compressor Capacity {W/W}",
        "    7,                       !- Maximum Outdoor Dry-Bulb Temperature for Crankcase Heater {C}",
        "    Resistive,               !- Defrost Strategy",
        "    Timed,                   !- Defrost Control",
        "    ,                        !- Defrost Energy Input Ratio Modifier Function of Temperature Curve Name",
        "    ,                        !- Defrost Time Period Fraction {dimensionless}",
        "    15000.0,                 !- Resistive Defrost Heater Capacity {W}",
        "    7,                       !- Maximum Outdoor Dry-bulb Temperature for Defrost Operation {C}",
        "    AirCooled,               !- Condenser Type",
        "    MyVRFOANode,             !- Condenser Inlet Node Name",
        "    ,                        !- Condenser Outlet Node Name",
        "    ,                        !- Water Condenser Volume Flow Rate {m3/s}",
        "    ,                        !- Evaporative Condenser Effectiveness {dimensionless}",
        "    ,                        !- Evaporative Condenser Air Flow Rate {m3/s}",
        "    0,                       !- Evaporative Condenser Pump Rated Power Consumption {W}",
        "    ,                        !- Supply Water Storage Tank Name",
        "    0,                       !- Basin Heater Capacity {W/K}",
        "    ,                        !- Basin Heater Setpoint Temperature {C}",
        "    ,                        !- Basin Heater Operating Schedule Name",
        "    Electricity;             !- Fuel Type",

        "  Curve:Biquadratic,",
        "    VRFCoolCapFT,            !- Name",
        "    0.576882692,             !- Coefficient1 Constant",
        "    0.017447952,             !- Coefficient2 x",
        "    0.000583269,             !- Coefficient3 x**2",
        "    -1.76324E-06,            !- Coefficient4 y",
        "    -7.474E-09,              !- Coefficient5 y**2",
        "    -1.30413E-07,            !- Coefficient6 x*y",
        "    15,                      !- Minimum Value of x",
        "    24,                      !- Maximum Value of x",
        "    -5,                      !- Minimum Value of y",
        "    23,                      !- Maximum Value of y",
        "    ,                        !- Minimum Curve Output",
        "    ,                        !- Maximum Curve Output",
        "    Temperature,             !- Input Unit Type for X",
        "    Temperature,             !- Input Unit Type for Y",
        "    Dimensionless;           !- Output Unit Type",

        "  Curve:Cubic,",
        "    VRFCoolCapFTBoundary,    !- Name",
        "    25.73473775,             !- Coefficient1 Constant",
        "    -0.03150043,             !- Coefficient2 x",
        "    -0.01416595,             !- Coefficient3 x**2",
        "    0,                       !- Coefficient4 x**3",
        "    11,                      !- Minimum Value of x",
        "    30,                      !- Maximum Value of x",
        "    ,                        !- Minimum Curve Output",
        "    ,                        !- Maximum Curve Output",
        "    Temperature,             !- Input Unit Type for X",
        "    Temperature;             !- Output Unit Type",

        "  Curve:Biquadratic,",
        "    VRFCoolCapFTHi,          !- Name",
        "    0.6867358,               !- Coefficient1 Constant",
        "    0.0207631,               !- Coefficient2 x",
        "    0.0005447,               !- Coefficient3 x**2",
        "    -0.0016218,              !- Coefficient4 y",
        "    -4.259E-07,              !- Coefficient5 y**2",
        "    -0.0003392,              !- Coefficient6 x*y",
        "    15,                      !- Minimum Value of x",
        "    24,                      !- Maximum Value of x",
        "    16,                      !- Minimum Value of y",
        "    43,                      !- Maximum Value of y",
        "    ,                        !- Minimum Curve Output",
        "    ,                        !- Maximum Curve Output",
        "    Temperature,             !- Input Unit Type for X",
        "    Temperature,             !- Input Unit Type for Y",
        "    Dimensionless;           !- Output Unit Type",

        "  Curve:Biquadratic,",
        "    VRFCoolEIRFT,            !- Name",
        "    0.989010541,             !- Coefficient1 Constant",
        "    -0.02347967,             !- Coefficient2 x",
        "    0.000199711,             !- Coefficient3 x**2",
        "    0.005968336,             !- Coefficient4 y",
        "    -1.0289E-07,             !- Coefficient5 y**2",
        "    -0.00015686,             !- Coefficient6 x*y",
        "    15,                      !- Minimum Value of x",
        "    24,                      !- Maximum Value of x",
        "    -5,                      !- Minimum Value of y",
        "    23,                      !- Maximum Value of y",
        "    ,                        !- Minimum Curve Output",
        "    ,                        !- Maximum Curve Output",
        "    Temperature,             !- Input Unit Type for X",
        "    Temperature,             !- Input Unit Type for Y",
        "    Dimensionless;           !- Output Unit Type",

        "  Curve:Cubic,",
        "    VRFCoolEIRFTBoundary,    !- Name",
        "    25.73473775,             !- Coefficient1 Constant",
        "    -0.03150043,             !- Coefficient2 x",
        "    -0.01416595,             !- Coefficient3 x**2",
        "    0,                       !- Coefficient4 x**3",
        "    15,                      !- Minimum Value of x",
        "    24,                      !- Maximum Value of x",
        "    ,                        !- Minimum Curve Output",
        "    ,                        !- Maximum Curve Output",
        "    Temperature,             !- Input Unit Type for X",
        "    Temperature;             !- Output Unit Type",

        "  Curve:Biquadratic,",
        "    VRFCoolEIRFTHi,          !- Name",
        "    0.14351470,              !- Coefficient1 Constant",
        "    0.01860035,              !- Coefficient2 x",
        "    -0.0003954,              !- Coefficient3 x**2",
        "    0.02485219,              !- Coefficient4 y",
        "    0.00016329,              !- Coefficient5 y**2",
        "    -0.0006244,              !- Coefficient6 x*y",
        "    15,                      !- Minimum Value of x",
        "    24,                      !- Maximum Value of x",
        "    16,                      !- Minimum Value of y",
        "    43,                      !- Maximum Value of y",
        "    ,                        !- Minimum Curve Output",
        "    ,                        !- Maximum Curve Output",
        "    Temperature,             !- Input Unit Type for X",
        "    Temperature,             !- Input Unit Type for Y",
        "    Dimensionless;           !- Output Unit Type",

        "  Curve:Cubic,",
        "    CoolingEIRLowPLR,        !- Name",
        "    0.4628123,               !- Coefficient1 Constant",
        "    -1.0402406,              !- Coefficient2 x",
        "    2.17490997,              !- Coefficient3 x**2",
        "    -0.5974817,              !- Coefficient4 x**3",
        "    0,                       !- Minimum Value of x",
        "    1,                       !- Maximum Value of x",
        "    ,                        !- Minimum Curve Output",
        "    ,                        !- Maximum Curve Output",
        "    Temperature,             !- Input Unit Type for X",
        "    Temperature;             !- Output Unit Type",

        "  Curve:Quadratic,",
        "    CoolingEIRHiPLR,         !- Name",
        "    1.0,                     !- Coefficient1 Constant",
        "    0.0,                     !- Coefficient2 x",
        "    0.0,                     !- Coefficient3 x**2",
        "    1.0,                     !- Minimum Value of x",
        "    1.5,                     !- Maximum Value of x",
        "    ,                        !- Minimum Curve Output",
        "    ,                        !- Maximum Curve Output",
        "    Dimensionless,           !- Input Unit Type for X",
        "    Dimensionless;           !- Output Unit Type",

        "  Curve:Linear,",
        "    CoolingCombRatio,        !- Name",
        "    0.618055,                !- Coefficient1 Constant",
        "    0.381945,                !- Coefficient2 x",
        "    1.0,                     !- Minimum Value of x",
        "    1.5,                     !- Maximum Value of x",
        "    1.0,                     !- Minimum Curve Output",
        "    1.2,                     !- Maximum Curve Output",
        "    Dimensionless,           !- Input Unit Type for X",
        "    Dimensionless;           !- Output Unit Type",

        "  CURVE:QUADRATIC,",
        "    VRFCPLFFPLR,             !- Name",
        "    0.85,                    !- Coefficient1 Constant",
        "    0.15,                    !- Coefficient2 x",
        "    0.0,                     !- Coefficient3 x**2",
        "    0.0,                     !- Minimum Value of x",
        "    1.0,                     !- Maximum Value of x",
        "    0.85,                    !- Minimum Curve Output",
        "    1.0,                     !- Maximum Curve Output",
        "    Dimensionless,           !- Input Unit Type for X",
        "    Dimensionless;           !- Output Unit Type",

        "  Curve:Biquadratic,",
        "    VRFHeatCapFT,            !- Name",
        "    1.014599599,             !- Coefficient1 Constant",
        "    -0.002506703,            !- Coefficient2 x",
        "    -0.000141599,            !- Coefficient3 x**2",
        "    0.026931595,             !- Coefficient4 y",
        "    1.83538E-06,             !- Coefficient5 y**2",
        "    -0.000358147,            !- Coefficient6 x*y",
        "    15,                      !- Minimum Value of x",
        "    27,                      !- Maximum Value of x",
        "    -20,                     !- Minimum Value of y",
        "    15,                      !- Maximum Value of y",
        "    ,                        !- Minimum Curve Output",
        "    ,                        !- Maximum Curve Output",
        "    Temperature,             !- Input Unit Type for X",
        "    Temperature,             !- Input Unit Type for Y",
        "    Dimensionless;           !- Output Unit Type",

        "  Curve:Cubic,",
        "    VRFHeatCapFTBoundary,    !- Name",
        "    -7.6000882,              !- Coefficient1 Constant",
        "    3.05090016,              !- Coefficient2 x",
        "    -0.1162844,              !- Coefficient3 x**2",
        "    0.0,                     !- Coefficient4 x**3",
        "    15,                      !- Minimum Value of x",
        "    27,                      !- Maximum Value of x",
        "    ,                        !- Minimum Curve Output",
        "    ,                        !- Maximum Curve Output",
        "    Temperature,             !- Input Unit Type for X",
        "    Temperature;             !- Output Unit Type",

        "  Curve:Biquadratic,",
        "    VRFHeatCapFTHi,          !- Name",
        "    1.161134821,             !- Coefficient1 Constant",
        "    0.027478868,             !- Coefficient2 x",
        "    -0.00168795,             !- Coefficient3 x**2",
        "    0.001783378,             !- Coefficient4 y",
        "    2.03208E-06,             !- Coefficient5 y**2",
        "    -6.8969E-05,             !- Coefficient6 x*y",
        "    15,                      !- Minimum Value of x",
        "    27,                      !- Maximum Value of x",
        "    -10,                     !- Minimum Value of y",
        "    15,                      !- Maximum Value of y",
        "    ,                        !- Minimum Curve Output",
        "    ,                        !- Maximum Curve Output",
        "    Temperature,             !- Input Unit Type for X",
        "    Temperature,             !- Input Unit Type for Y",
        "    Dimensionless;           !- Output Unit Type",

        "  Curve:Biquadratic,",
        "    VRFHeatEIRFT,            !- Name",
        "    0.87465501,              !- Coefficient1 Constant",
        "    -0.01319754,             !- Coefficient2 x",
        "    0.00110307,              !- Coefficient3 x**2",
        "    -0.0133118,              !- Coefficient4 y",
        "    0.00089017,              !- Coefficient5 y**2",
        "    -0.00012766,             !- Coefficient6 x*y",
        "    15,                      !- Minimum Value of x",
        "    27,                      !- Maximum Value of x",
        "    -20,                     !- Minimum Value of y",
        "    12,                      !- Maximum Value of y",
        "    ,                        !- Minimum Curve Output",
        "    ,                        !- Maximum Curve Output",
        "    Temperature,             !- Input Unit Type for X",
        "    Temperature,             !- Input Unit Type for Y",
        "    Dimensionless;           !- Output Unit Type",

        "  Curve:Cubic,",
        "    VRFHeatEIRFTBoundary,    !- Name",
        "    -7.6000882,              !- Coefficient1 Constant",
        "    3.05090016,              !- Coefficient2 x",
        "    -0.1162844,              !- Coefficient3 x**2",
        "    0.0,                     !- Coefficient4 x**3",
        "    15,                      !- Minimum Value of x",
        "    27,                      !- Maximum Value of x",
        "    -20,                     !- Minimum Curve Output",
        "    15,                      !- Maximum Curve Output",
        "    Temperature,             !- Input Unit Type for X",
        "    Temperature;             !- Output Unit Type",

        "  Curve:Biquadratic,",
        "    VRFHeatEIRFTHi,          !- Name",
        "    2.504005146,             !- Coefficient1 Constant",
        "    -0.05736767,             !- Coefficient2 x",
        "    4.07336E-05,             !- Coefficient3 x**2",
        "    -0.12959669,             !- Coefficient4 y",
        "    0.00135839,              !- Coefficient5 y**2",
        "    0.00317047,              !- Coefficient6 x*y",
        "    15,                      !- Minimum Value of x",
        "    27,                      !- Maximum Value of x",
        "    -10,                     !- Minimum Value of y",
        "    15,                      !- Maximum Value of y",
        "    ,                        !- Minimum Curve Output",
        "    ,                        !- Maximum Curve Output",
        "    Temperature,             !- Input Unit Type for X",
        "    Temperature,             !- Input Unit Type for Y",
        "    Dimensionless;           !- Output Unit Type",

        "  Curve:Cubic,",
        "    HeatingEIRLowPLR,        !- Name",
        "    0.1400093,               !- Coefficient1 Constant",
        "    0.6415002,               !- Coefficient2 x",
        "    0.1339047,               !- Coefficient3 x**2",
        "    0.0845859,               !- Coefficient4 x**3",
        "    0,                       !- Minimum Value of x",
        "    1,                       !- Maximum Value of x",
        "    ,                        !- Minimum Curve Output",
        "    ,                        !- Maximum Curve Output",
        "    Dimensionless,           !- Input Unit Type for X",
        "    Dimensionless;           !- Output Unit Type",

        "  Curve:Quadratic,",
        "    HeatingEIRHiPLR,         !- Name",
        "    2.4294355,               !- Coefficient1 Constant",
        "    -2.235887,               !- Coefficient2 x",
        "    0.8064516,               !- Coefficient3 x**2",
        "    1.0,                     !- Minimum Value of x",
        "    1.5,                     !- Maximum Value of x",
        "    ,                        !- Minimum Curve Output",
        "    ,                        !- Maximum Curve Output",
        "    Dimensionless,           !- Input Unit Type for X",
        "    Dimensionless;           !- Output Unit Type",

        "  Curve:Linear,",
        "    HeatingCombRatio,        !- Name",
        "    0.96034,                 !- Coefficient1 Constant",
        "    0.03966,                 !- Coefficient2 x",
        "    1.0,                     !- Minimum Value of x",
        "    1.5,                     !- Maximum Value of x",
        "    1.0,                     !- Minimum Curve Output",
        "    1.023,                   !- Maximum Curve Output",
        "    Dimensionless,           !- Input Unit Type for X",
        "    Dimensionless;           !- Output Unit Type",

        "  Curve:Biquadratic,",
        "    CoolingLengthCorrectionFactor,  !- Name",
        "    1.0693794,               !- Coefficient1 Constant",
        "    -0.0014951,              !- Coefficient2 x",
        "    2.56E-06,                !- Coefficient3 x**2",
        "    -0.1151104,              !- Coefficient4 y",
        "    0.0511169,               !- Coefficient5 y**2",
        "    -0.0004369,              !- Coefficient6 x*y",
        "    8,                       !- Minimum Value of x",
        "    175,                     !- Maximum Value of x",
        "    0.5,                     !- Minimum Value of y",
        "    1.5,                     !- Maximum Value of y",
        "    ,                        !- Minimum Curve Output",
        "    ,                        !- Maximum Curve Output",
        "    Temperature,             !- Input Unit Type for X",
        "    Temperature,             !- Input Unit Type for Y",
        "    Dimensionless;           !- Output Unit Type",

        "  ZoneTerminalUnitList,",
        "    VRF Heat Pump TU List,   !- Zone Terminal Unit List Name",
        "    TU1;                     !- Zone Terminal Unit Name 1",

        "  OutdoorAir:NodeList,",
        "    OutsideAirInletNodes;    !- Node or NodeList Name 1",

        "  NodeList,",
        "    OutsideAirInletNodes,    !- Name",
        "    MyVRFOANode;             !- Node 1 Name",

    });

    ASSERT_TRUE(process_idf(idf_objects));

    DataGlobals::NumOfTimeStepInHour = 1;
    DataGlobals::TimeStep = 1;
    DataGlobals::MinutesPerTimeStep = 60;
    ProcessScheduleInput(state.files); // read schedules
    InitializePsychRoutines();
    OutputReportPredefined::SetPredefinedTables();

    GetZoneData(ErrorsFound);
    ASSERT_FALSE(ErrorsFound);

    GetZoneEquipmentData1(state);
    GetZoneAirLoopEquipment(state.dataZoneAirLoopEquipmentManager);

    GetVRFInput(state);
    GetVRFInputFlag = false;

    // get input test for terminal air single duct mixer on inlet side of VRF terminal unit
    ASSERT_EQ(1, NumATMixers);
    EXPECT_EQ("SPACE1-1 DOAS AIR TERMINAL", SysATMixer(1).Name);             // single duct air terminal mixer name
    EXPECT_EQ(DataHVACGlobals::ATMixer_SupplySide, SysATMixer(1).MixerType); // air terminal mixer connection type
    EXPECT_EQ("AIRTERMINAL:SINGLEDUCT:MIXER", AirDistUnit(1).EquipType(1));  // Air distribution unit equipment type
    EXPECT_EQ("TU1", VRFTU(1).Name);                                         // zoneHVAC equipment name

    BeginEnvrnFlag = false;

    // set input variables
    DataEnvironment::OutBaroPress = 101325.0;
    DataEnvironment::OutDryBulbTemp = 35.0;
    DataEnvironment::OutHumRat = 0.0098;
    DataEnvironment::OutEnthalpy = Psychrometrics::PsyHFnTdbW(DataEnvironment::OutDryBulbTemp, DataEnvironment::OutHumRat);
    DataEnvironment::StdRhoAir = 1.20;
    HVACInletMassFlowRate = 0.50;
    PrimaryAirMassFlowRate = 0.1;
    SecondaryAirMassFlowRate = HVACInletMassFlowRate; // seconday air mass flow rate is the same as that of the VRF terminal unit

    // set zoneNode air condition
    Node(ZoneEquipConfig(1).ZoneNode).Temp = 24.0;
    Node(ZoneEquipConfig(1).ZoneNode).HumRat = 0.0075;
    Node(ZoneEquipConfig(1).ZoneNode).Enthalpy =
        Psychrometrics::PsyHFnTdbW(Node(ZoneEquipConfig(1).ZoneNode).Temp, Node(ZoneEquipConfig(1).ZoneNode).HumRat);

    HVACVariableRefrigerantFlow::CoolingLoad.allocate(1);
    HVACVariableRefrigerantFlow::HeatingLoad.allocate(1);
    HVACVariableRefrigerantFlow::HeatingLoad(1) = false;
    HVACVariableRefrigerantFlow::CoolingLoad(1) = true;
    HVACVariableRefrigerantFlow::CompOnMassFlow = HVACInletMassFlowRate;    // supply air mass flow rate
    HVACVariableRefrigerantFlow::OACompOnMassFlow = PrimaryAirMassFlowRate; // OA mass flow rate
    HVACVariableRefrigerantFlow::CompOnFlowRatio = 1.0;                     // compressor is on
    DataHVACGlobals::ZoneCompTurnFansOff = false;
    DataHVACGlobals::ZoneCompTurnFansOn = true;

    VRFNum = 1;
    VRFTUNum = 1;
    VRFTU(VRFTUNum).OpMode = ContFanCycCoil;

    // initialize mass flow rates
    Node(VRFTU(VRFTUNum).VRFTUInletNodeNum).MassFlowRate = HVACInletMassFlowRate;
    Node(VRFTU(VRFTUNum).ATMixerPriNode).MassFlowRate = PrimaryAirMassFlowRate;
    Node(VRFTU(VRFTUNum).ATMixerPriNode).MassFlowRateMaxAvail = PrimaryAirMassFlowRate;

    // set fan parameters
    Fan(1).MaxAirMassFlowRate = HVACInletMassFlowRate;
    Fan(1).InletAirMassFlowRate = HVACInletMassFlowRate;
    Fan(1).RhoAirStdInit = DataEnvironment::StdRhoAir;
    Node(Fan(1).InletNodeNum).MassFlowRateMaxAvail = HVACInletMassFlowRate;
    Node(Fan(1).OutletNodeNum).MassFlowRateMax = HVACInletMassFlowRate;

    // set DX coil rated performance parameters
    DXCoil(1).RatedCBF(1) = 0.05;
    DXCoil(1).RatedAirMassFlowRate(1) = HVACInletMassFlowRate;

    // primary air condition set at outdoor air condition
    Node(VRFTU(VRFTUNum).ATMixerPriNode).Temp = DataEnvironment::OutDryBulbTemp;
    Node(VRFTU(VRFTUNum).ATMixerPriNode).HumRat = DataEnvironment::OutHumRat;
    Node(VRFTU(VRFTUNum).ATMixerPriNode).Enthalpy = DataEnvironment::OutEnthalpy;

    // set VRF terminal unit inlet condition to zone air node
    Node(VRFTU(VRFTUNum).VRFTUInletNodeNum).Temp = Node(ZoneEquipConfig(1).ZoneNode).Temp;
    Node(VRFTU(VRFTUNum).VRFTUInletNodeNum).HumRat = Node(ZoneEquipConfig(1).ZoneNode).HumRat;
    Node(VRFTU(VRFTUNum).VRFTUInletNodeNum).Enthalpy = Node(ZoneEquipConfig(1).ZoneNode).Enthalpy;

    VRFTU(1).ZoneNum = 1;
    SysSizingRunDone = true;
    ZoneSizingRunDone = true;
    SysSizingCalc = true;

    ZoneSysEnergyDemand.allocate(1);
    ZoneSysEnergyDemand(1).RemainingOutputReqToHeatSP = 0.0;
    ZoneSysEnergyDemand(1).RemainingOutputReqToCoolSP = -4000.0;
    QZnReq = ZoneSysEnergyDemand(1).RemainingOutputReqToCoolSP;

    Schedule(VRFTU(VRFTUNum).SchedPtr).CurrentValue = 1.0;         // unit is always available
    Schedule(VRFTU(VRFTUNum).FanAvailSchedPtr).CurrentValue = 1.0; // fan is always available

    // set secondary air mass flow rate to zero
    Node(SysATMixer(1).SecInNode).MassFlowRate = 0.0;
    // simulate zoneHVAC equipment (VRF terminal unit)
    SimVRF(state, VRFTUNum, FirstHVACIteration, OnOffAirFlowRatio, QUnitOutVRFTU, LatOutputProvided, QZnReq);

    // check the terminal air mixer secondary air mass flow rate
    ASSERT_EQ(SecondaryAirMassFlowRate, Node(SysATMixer(1).SecInNode).MassFlowRate);
    // check the terminal air mixer outlet air mass flow rate
    ATMixerOutletMassFlowRate = SecondaryAirMassFlowRate + PrimaryAirMassFlowRate;
    ASSERT_EQ(ATMixerOutletMassFlowRate, SysATMixer(1).MixedAirMassFlowRate);
    // check the cooling output delivered is within 2.0 Watt of zone cooling load
    ASSERT_NEAR(QZnReq, QUnitOutVRFTU, 4.0);
}

TEST_F(EnergyPlusFixture, AirTerminalSingleDuctMixer_SimVRFfluidCntrl_ATMInletSide)
{

    bool ErrorsFound(false);
    bool FirstHVACIteration(false);
    Real64 HVACInletMassFlowRate(0.0);
    Real64 PrimaryAirMassFlowRate(0.0);
    Real64 SecondaryAirMassFlowRate(0.0);
    Real64 OnOffAirFlowRatio(1.0);
    Real64 LatOutputProvided(0.0);
    Real64 QUnitOutVRFTU(0.0);
    Real64 QZnReq(0.0);
    int VRFNum(1);
    int VRFTUNum(1);

    std::string const idf_objects = delimited_string({

        "AirTerminal:SingleDuct:Mixer,",
        "    SPACE1-1 DOAS Air Terminal,  !- Name",
        "    ZoneHVAC:TerminalUnit:VariableRefrigerantFlow,  !- ZoneHVAC Terminal Unit Object Type",
        "    TU1,                         !- ZoneHVAC Terminal Unit Name",
        "    TU1 Inlet Node,              !- Terminal Unit Outlet Node Name",
        "    SPACE1-1 Air Terminal Mixer Primary Inlet,    !- Terminal Unit Primary Air Inlet Node Name",
        "    SPACE1-1 Air Terminal Mixer Secondary Inlet,  !- Terminal Unit Secondary Air Inlet Node Name",
        "    InletSide;                                    !- Terminal Unit Connection Type",

        "ZoneHVAC:AirDistributionUnit,",
        "    SPACE1-1 DOAS ATU,       !- Name",
        "    TU1 Inlet Node,          !- Air Distribution Unit Outlet Node Name",
        "    AirTerminal:SingleDuct:Mixer,  !- Air Terminal Object Type",
        "    SPACE1-1 DOAS Air Terminal;  !- Air Terminal Name",

        "Schedule:Compact,",
        "    FanAvailSched,           !- Name",
        "    Fraction,                !- Schedule Type Limits Name",
        "    Through: 12/31,          !- Field 1",
        "    For: AllDays,            !- Field 2",
        "    Until: 24:00,            !- Field 3",
        "    1.0;                     !- Field 4",

        "  Schedule:Compact,",
        "    VRFAvailSched,           !- Name",
        "    Fraction,                !- Schedule Type Limits Name",
        "    Through: 12/31,          !- Field 1",
        "    For: AllDays,            !- Field 2",
        "    Until: 24:00,            !- Field 3",
        "    1.0;                     !- Field 4",

        "Schedule:Compact,",
        "    CyclingFanSch,           !- Name",
        "    Fraction,                !- Schedule Type Limits Name",
        "    Through: 12/31,          !- Field 1",
        "    For: AllDays,            !- Field 2",
        "    Until: 24:00,            !- Field 3",
        "    0.0;                     !- Field 4",

        "ZoneHVAC:EquipmentList,",
        "    SPACE1-1 Eq,             !- Name",
        "    SequentialLoad,          !- Load Distribution Scheme",
        "    ZoneHVAC:AirDistributionUnit,  !- Zone Equipment 1 Object Type",
        "    SPACE1-1 DOAS ATU,       !- Zone Equipment 1 Name",
        "    1,                       !- Zone Equipment 1 Cooling Sequence",
        "    1,                       !- Zone Equipment 1 Heating or No-Load Sequence",
        "    ,                        !- Zone Equipment 1 Sequential Cooling Fraction",
        "    ,                        !- Zone Equipment 1 Sequential Heating Fraction",
        "    ZoneHVAC:TerminalUnit:VariableRefrigerantFlow,  !- Zone Equipment 2 Object Type",
        "    TU1,                     !- Zone Equipment 2 Name",
        "    2,                       !- Zone Equipment 2 Cooling Sequence",
        "    2,                       !- Zone Equipment 2 Heating or No-Load Sequence",
        "    ,                        !- Zone Equipment 2 Sequential Cooling Fraction",
        "    ;                        !- Zone Equipment 2 Sequential Heating Fraction",

        "  ZoneHVAC:TerminalUnit:VariableRefrigerantFlow,",
        "    TU1,                     !- Zone Terminal Unit Name",
        "    VRFAvailSched,           !- Terminal Unit Availability Schedule",
        "    TU1 Inlet Node,          !- Terminal Unit Air Inlet Node Name",
        "    TU1 Outlet Node,         !- Terminal Unit Air Outlet Node Name",
        "    0.500,                   !- Supply Air Flow Rate During Cooling Operation {m3/s}",
        "    0.500,                   !- Supply Air Flow Rate When No Cooling is Needed {m3/s}",
        "    0.500,                   !- Supply Air Flow Rate During Heating Operation {m3/s}",
        "    0.500,                   !- Supply Air Flow Rate When No Heating is Needed {m3/s}",
        "    0,                       !- Outdoor Air Flow Rate During Cooling Operation {m3/s}",
        "    0,                       !- Outdoor Air Flow Rate During Heating Operation {m3/s}",
        "    0,                       !- Outdoor Air Flow Rate When No Cooling or Heating is Needed {m3/s}",
        "    VRFFanSchedule,          !- Supply Air Fan Operating Mode Schedule Name",
        "    drawthrough,             !- Supply Air Fan Placement",
        "    Fan:VariableVolume,      !- Supply Air Fan Object Type",
        "    TU1 VRF Supply Fan,      !- Supply Air Fan Object Name",
        "    ,                        !- Outside Air Mixer Object Type",
        "    ,                        !- Outside Air Mixer Object Name",
        "    Coil:Cooling:DX:VariableRefrigerantFlow:FluidTemperatureControl,  !- Cooling Coil Object Type",
        "    TU1 VRF DX Cooling Coil, !- Cooling Coil Object Name",
        "    COIL:HEATING:DX:VARIABLEREFRIGERANTFLOW:FluidTemperatureControl,  !- Heating Coil Object Type",
        "    TU1 VRF DX Heating Coil, !- Heating Coil Object Name",
        "    30,                      !- Zone Terminal Unit On Parasitic Electric Energy Use {W}",
        "    20;                      !- Zone Terminal Unit Off Parasitic Electric Energy Use {W}",

        "  Fan:VariableVolume,",
        "    TU1 VRF Supply Fan,      !- Name",
        "    VRFAvailSched,           !- Availability Schedule Name",
        "    0.7,                     !- Fan Total Efficiency",
        "    600,                     !- Pressure Rise {Pa}",
        "    0.500,                   !- Maximum Flow Rate {m3/s}",
        "    Fraction,                !- Fan Power Minimum Flow Rate Input Method",
        "    0,                       !- Fan Power Minimum Flow Fraction",
        "    0,                       !- Fan Power Minimum Air Flow Rate {m3/s}",
        "    0.9,                     !- Motor Efficiency",
        "    1,                       !- Motor In Airstream Fraction",
        "    0.059,                   !- Fan Power Coefficient 1",
        "    0,                       !- Fan Power Coefficient 2",
        "    0,                       !- Fan Power Coefficient 3",
        "    0.928,                   !- Fan Power Coefficient 4",
        "    0,                       !- Fan Power Coefficient 5",
        "    TU1 VRF DX HCoil Outlet Node,  !- Air Inlet Node Name",
        "    TU1 Outlet Node,         !- Air Outlet Node Name",
        "    General;                 !- End-Use Subcategory",

        "  Coil:Heating:DX:VariableRefrigerantFlow:FluidTemperatureControl,",
        "    TU1 VRF DX Heating Coil, !- Name",
        "    VRFAvailSched,           !- Availability Schedule",
        "    TU1 VRF DX CCoil Outlet Node,  !- Coil Air Inlet Node",
        "    TU1 VRF DX HCoil Outlet Node,  !- Coil Air Outlet Node",
        "    6500.0,                  !- Rated Total Heating Capacity {W}",
        "    5,                       !- Indoor Unit Reference Subcooling Degrees Setpoint {C}    ",
        "    IUCondTempCurve;         !- Indoor Unit Condensing Temperature Function of Subcooling Curve Name",

        "  Curve:Quadratic,",
        "    IUCondTempCurve,         !- Name",
        "    -1.85,                   !- Coefficient1 Constant",
        "    0.411,                   !- Coefficient2 x",
        "    0.0196,                  !- Coefficient3 x**2",
        "    0,                       !- Minimum Value of x    ",
        "    20,                      !- Maximum Value of x    ",
        "    ,                        !- Minimum Curve Output",
        "    ,                        !- Maximum Curve Output",
        "    Temperature,             !- Input Unit Type for X",
        "    Temperature;             !- Output Unit Type",

        "  Coil:Cooling:DX:VariableRefrigerantFlow:FluidTemperatureControl,",
        "    TU1 VRF DX Cooling Coil, !- Name",
        "    VRFAvailSched,           !- Availability Schedule Name",
        "    TU1 INLET NODE,          !- Coil Air Inlet Node",
        "    TU1 VRF DX CCoil Outlet Node,  !- Coil Air Outlet Node",
        "    6600.0,                  !- Rated Total Cooling Capacity {W}",
        "    0.750,                   !- Rated Sensible Heat Ratio",
        "    3,                       !- Indoor Unit Reference Superheating Degrees Setpoint {C}    ",
        "    IUEvapTempCurve,         !- Indoor Unit Evaporating Temperature Function of Superheating Curve Name    ",
        "    ;                        !- Name of Water Storage Tank for Condensate Collection",

        "  Curve:Quadratic,",
        "    IUEvapTempCurve,         !- Name",
        "    0,                       !- Coefficient1 Constant",
        "    0.843,                   !- Coefficient2 x",
        "    0,                       !- Coefficient3 x**2",
        "    0,                       !- Minimum Value of x    ",
        "    15,                      !- Maximum Value of x    ",
        "    ,                        !- Minimum Curve Output",
        "    ,                        !- Maximum Curve Output",
        "    Temperature,             !- Input Unit Type for X",
        "    Temperature;             !- Output Unit Type",

        "Zone,",
        "    SPACE1-1,                !- Name",
        "    0,                       !- Direction of Relative North {deg}",
        "    0,                       !- X Origin {m}",
        "    0,                       !- Y Origin {m}",
        "    0,                       !- Z Origin {m}",
        "    1,                       !- Type",
        "    1,                       !- Multiplier",
        "    2.438400269,             !- Ceiling Height {m}",
        "    239.247360229;           !- Volume {m3}",

        "  ZoneHVAC:EquipmentConnections,",
        "    SPACE1-1,                !- Zone Name",
        "    SPACE1-1 Eq,             !- Zone Conditioning Equipment List Name",
        "    SPACE1-1 In Nodes,       !- Zone Air Inlet Node or NodeList Name",
        "    SPACE1-1 Air Terminal Mixer Secondary Inlet, !- Zone Air Exhaust Node or NodeList Name",
        "    SPACE1-1 Node,           !- Zone Air Node Name",
        "    SPACE1-1 RETURN OUTLET;  !- Zone Return Air Node Name",

        "  NodeList,",
        "    SPACE1-1 In Nodes,       !- Name",
        "    TU1 Outlet Node;         !- Node 1 Name",

        "  AirConditioner:VariableRefrigerantFlow:FluidTemperatureControl,",
        "    VRF Heat Pump,           !- Heat Pump Name",
        "    VRFAvailSched,           !- Availability Schedule Name",
        "    VRF Heat Pump TU List,   !- Zone Terminal Unit List Name",
        "    R410A,                   !- Refrigerant Type",
        "    41300,                   !- Rated Evaporative Capacity {W}",
        "    0.344,                   !- Rated Compressor Power Per Unit of Rated Evaporative Capacity {W/W}",
        "    -5,                      !- Minimum Outdoor Air Temperature in Cooling Mode {C}",
        "    43,                      !- Maximum Outdoor Air Temperature in Cooling Mode {C}",
        "    -20,                     !- Minimum Outdoor Air Temperature in Heating Mode {C}",
        "    22,                      !- Maximum Outdoor Air Temperature in Heating Mode {C}",
        "    3,                       !- Reference Outdoor Unit Superheating Degrees {C}",
        "    3,                       !- Reference Outdoor Unit Subcooling Degrees {C}",
        "    ConstantTemp,            !- Refrigerant Temperature Control Algorithm for Indoor Unit",
        "    6,                       !- Reference Evaporating Temperature for Indoor Unit {C}",
        "    44,                      !- Reference Condensing Temperature for Indoor Unit {C}",
        "    6,                       !- Variable Evaporating Temperature Minimum for Indoor Unit {C}",
        "    13,                      !- Variable Evaporating Temperature Maximum for Indoor Unit {C}",
        "    42,                      !- Variable Condensing Temperature Minimum for Indoor Unit {C}",
        "    46,                      !- Variable Condensing Temperature Maximum for Indoor Unit {C}",
        "    4.12E-3,                 !- Outdoor Unit Fan Power Per Unit of Rated Evaporative Capacity {W/W}",
        "    7.26E-5,                 !- Outdoor Unit Fan Flow Rate Per Unit of Rated Evaporative Capacity {m3/s-W}",
        "    OUEvapTempCurve,         !- Outdoor Unit Evaporating Temperature Function of Superheating Curve Name",
        "    OUCondTempCurve,         !- Outdoor Unit Condensing Temperature Function of Subcooling Curve Name",
        "    0.0508,                  !- Diameter of main pipe connecting outdoor unit to indoor units {m}",
        "    30,                      !- Length of main pipe connecting outdoor unit to indoor units {m}",
        "    36,                      !- Equivalent length of main pipe connecting outdoor unit to indoor units {m}",
        "    5,                       !- Height difference between the outdoor unit node and indoor unit node of the main pipe {m}",
        "    0.02,                    !- Insulation thickness of the main pipe {m}",
        "    0.032,                   !- Thermal conductivity of the main pipe insulation material {W/m-K}",
        "    33,                      !- Crankcase Heater Power per Compressor {W}",
        "    1,                       !- Number of Compressors",
        "    0.33,                    !- Ratio of Compressor Size to Total Compressor Capacity",
        "    7,                       !- Maximum Outdoor Dry-bulb Temperature for Crankcase Heater {C}",
        "    ,                        !- Defrost Strategy",
        "    ,                        !- Defrost Control",
        "    ,                        !- Defrost Energy Input Ratio Modifier Function of Temperature Curve Name",
        "    ,                        !- Defrost Time Period Fraction",
        "    ,                        !- Resistive Defrost Heater Capacity {W}",
        "    ,                        !- Maximum Outdoor Dry-bulb Temperature for Defrost Operation {C}",
        "    4500000,                 !- Compressor maximum delta Pressure {Pa}",
        "    3,                       !- Number of Compressor Loading Index Entries",
        "    1500,                    !- Compressor Speed at Loading Index 1 {rev/min}",
        "    MinSpdCooling,           !- Loading Index 1 Evaporative Capacity Multiplier Function of Temperature Curve Name",
        "    MinSpdPower,             !- Loading Index 1 Compressor Power Multiplier Function of Temperature Curve Name",
        "    3600,                    !- Compressor Speed at Loading Index 2 {rev/min}",
        "    Spd1Cooling,             !- Loading Index 2 Evaporative Capacity Multiplier Function of Temperature Curve Name",
        "    Spd1Power,               !- Loading Index 2 Compressor Power Multiplier Function of Temperature Curve Name",
        "    6000,                    !- Compressor Speed at Loading Index 3 {rev/min}",
        "    Spd2Cooling,             !- Loading Index 3 Evaporative Capacity Multiplier Function of Temperature Curve Name",
        "    Spd2Power;               !- Loading Index 3 Compressor Power Multiplier Function of Temperature Curve Name",

        "  Curve:Quadratic,",
        "    OUEvapTempCurve,         !- Name",
        "    0,                       !- Coefficient1 Constant",
        "    6.05E-1,                 !- Coefficient2 x",
        "    2.50E-2,                 !- Coefficient3 x**2",
        "    0,                       !- Minimum Value of x    ",
        "    15,                      !- Maximum Value of x    ",
        "    ,                        !- Minimum Curve Output",
        "    ,                        !- Maximum Curve Output",
        "    Temperature,             !- Input Unit Type for X",
        "    Temperature;             !- Output Unit Type",

        "  Curve:Quadratic,",
        "    OUCondTempCurve,         !- Name",
        "    0,                       !- Coefficient1 Constant",
        "    -2.91,                   !- Coefficient2 x",
        "    1.180,                   !- Coefficient3 x**2",
        "    0,                       !- Minimum Value of x    ",
        "    20,                      !- Maximum Value of x    ",
        "    ,                        !- Minimum Curve Output",
        "    ,                        !- Maximum Curve Output",
        "    Temperature,             !- Input Unit Type for X",
        "    Temperature;             !- Output Unit Type",
        "	",
        "  Curve:Biquadratic,",
        "    MinSpdCooling,           !- Name",
        "    3.19E-01,                !- Coefficient1 Constant",
        "    -1.26E-03,               !- Coefficient2 x",
        "    -2.15E-05,               !- Coefficient3 x**2",
        "    1.20E-02,                !- Coefficient4 y",
        "    1.05E-04,                !- Coefficient5 y**2",
        "    -8.66E-05,               !- Coefficient6 x*y",
        "    15,                      !- Minimum Value of x",
        "    65,                      !- Maximum Value of x",
        "    -30,                     !- Minimum Value of y",
        "    15,                      !- Maximum Value of y",
        "    ,                        !- Minimum Curve Output",
        "    ,                        !- Maximum Curve Output",
        "    Temperature,             !- Input Unit Type for X",
        "    Temperature,             !- Input Unit Type for Y",
        "    Dimensionless;           !- Output Unit Type",

        "  Curve:Biquadratic,",
        "    MinSpdPower,             !- Name",
        "    8.79E-02 ,               !- Coefficient1 Constant",
        "    -1.72E-04,               !- Coefficient2 x",
        "    6.93E-05 ,               !- Coefficient3 x**2",
        "    -3.38E-05,               !- Coefficient4 y",
        "    -8.10E-06,               !- Coefficient5 y**2",
        "    -1.04E-05,               !- Coefficient6 x*y",
        "    15,                      !- Minimum Value of x",
        "    65,                      !- Maximum Value of x",
        "    -30,                     !- Minimum Value of y",
        "    15,                      !- Maximum Value of y",
        "    ,                        !- Minimum Curve Output",
        "    ,                        !- Maximum Curve Output",
        "    Temperature,             !- Input Unit Type for X",
        "    Temperature,             !- Input Unit Type for Y",
        "    Dimensionless;           !- Output Unit Type",
        "	",
        "  Curve:Biquadratic,",
        "    Spd1Cooling,             !- Name",
        "    8.12E-01 ,               !- Coefficient1 Constant",
        "    -4.23E-03,               !- Coefficient2 x",
        "    -4.11E-05,               !- Coefficient3 x**2",
        "    2.97E-02 ,               !- Coefficient4 y",
        "    2.67E-04 ,               !- Coefficient5 y**2",
        "    -2.23E-04,               !- Coefficient6 x*y",
        "    15,                      !- Minimum Value of x",
        "    65,                      !- Maximum Value of x",
        "    -30,                     !- Minimum Value of y",
        "    15,                      !- Maximum Value of y",
        "    ,                        !- Minimum Curve Output",
        "    ,                        !- Maximum Curve Output",
        "    Temperature,             !- Input Unit Type for X",
        "    Temperature,             !- Input Unit Type for Y",
        "    Dimensionless;           !- Output Unit Type",

        "  Curve:Biquadratic,",
        "    Spd1Power,               !- Name",
        "    3.26E-01 ,               !- Coefficient1 Constant",
        "    -2.20E-03,               !- Coefficient2 x",
        "    1.42E-04 ,               !- Coefficient3 x**2",
        "    2.82E-03 ,               !- Coefficient4 y",
        "    2.86E-05 ,               !- Coefficient5 y**2",
        "    -3.50E-05,               !- Coefficient6 x*y",
        "    15,                      !- Minimum Value of x",
        "    65,                      !- Maximum Value of x",
        "    -30,                     !- Minimum Value of y",
        "    15,                      !- Maximum Value of y",
        "    ,                        !- Minimum Curve Output",
        "    ,                        !- Maximum Curve Output",
        "    Temperature,             !- Input Unit Type for X",
        "    Temperature,             !- Input Unit Type for Y",
        "    Dimensionless;           !- Output Unit Type",

        "  Curve:Biquadratic,",
        "    Spd2Cooling,             !- Name",
        "    1.32E+00 ,               !- Coefficient1 Constant",
        "    -6.20E-03,               !- Coefficient2 x",
        "    -7.10E-05,               !- Coefficient3 x**2",
        "    4.89E-02 ,               !- Coefficient4 y",
        "    4.59E-04 ,               !- Coefficient5 y**2",
        "    -3.67E-04,               !- Coefficient6 x*y",
        "    15,                      !- Minimum Value of x",
        "    65,                      !- Maximum Value of x",
        "    -30,                     !- Minimum Value of y",
        "    15,                      !- Maximum Value of y",
        "    ,                        !- Minimum Curve Output",
        "    ,                        !- Maximum Curve Output",
        "    Temperature,             !- Input Unit Type for X",
        "    Temperature,             !- Input Unit Type for Y",
        "    Dimensionless;           !- Output Unit Type",

        "  Curve:Biquadratic,",
        "    Spd2Power,               !- Name",
        "    6.56E-01 ,               !- Coefficient1 Constant",
        "    -3.71E-03,               !- Coefficient2 x",
        "    2.07E-04 ,               !- Coefficient3 x**2",
        "    1.05E-02 ,               !- Coefficient4 y",
        "    7.36E-05 ,               !- Coefficient5 y**2",
        "    -1.57E-04,               !- Coefficient6 x*y",
        "    15,                      !- Minimum Value of x",
        "    65,                      !- Maximum Value of x",
        "    -30,                     !- Minimum Value of y",
        "    15,                      !- Maximum Value of y",
        "    ,                        !- Minimum Curve Output",
        "    ,                        !- Maximum Curve Output",
        "    Temperature,             !- Input Unit Type for X",
        "    Temperature,             !- Input Unit Type for Y",
        "    Dimensionless;           !- Output Unit Type",

        "  ZoneTerminalUnitList,",
        "    VRF Heat Pump TU List,   !- Zone Terminal Unit List Name",
        "    TU1;                     !- Zone Terminal Unit Name 1",

        "  OutdoorAir:NodeList,",
        "    OutsideAirInletNodes;    !- Node or NodeList Name 1",

        "  NodeList,",
        "    OutsideAirInletNodes,    !- Name",
        "    MyVRFOANode;             !- Node 1 Name",

        "  FluidProperties:Name,",
        "    R410a,                   !- Fluid Name",
        "    Refrigerant;             !- Fluid Type",

        "  FluidProperties:Temperatures,",
        "    R410aSaturatedTemperatures,  !- Name",
        "    -72.000,-69.000,-66.000,-63.000,-60.000,-57.000,-54.000,",
        "    -51.000,-48.000,-45.000,-42.000,-39.000,-36.000,-33.000,",
        "    -30.000,-27.000,-24.000,-21.000,-18.000,-15.000,-12.000,",
        "    -9.000,-6.000,-3.000,0.000,3.000,6.000,9.000,",
        "    12.000,15.000,18.000,21.000,24.000,27.000,30.000,",
        "    33.000,36.000,39.000,42.000,45.000,48.000,51.000,",
        "    54.000,57.000,60.000,63.000,66.000,69.000;",

        "  FluidProperties:Temperatures,",
        "    R410aSuperHeatTemperatures,  !- Name",
        "    -72.000,-66.000,-60.000,-54.000,-48.000,-45.000,-42.000,",
        "    -39.000,-36.000,-33.000,-30.000,-27.000,-24.000,-21.000,",
        "    -18.000,-15.000,-12.000,-9.000,-6.000,-3.000,0.000,",
        "    3.000,6.000,9.000,12.000,15.000,18.000,21.000,",
        "    24.000,27.000,30.000,33.000,36.000,39.000,42.000,",
        "    45.000,48.000,51.000,54.000,57.000,60.000,63.000,",
        "    66.000,69.000;",

        "  FluidProperties:Saturated,",
        "    R410a,                   !- Name",
        "    Pressure,                !- Fluid Property Type",
        "    FluidGas,                !- Fluid Phase",
        "    R410aSaturatedTemperatures,  !- Temperature Values Name",
        "    3.1238E+04,3.7717E+04,4.5248E+04,5.3954E+04,6.3963E+04,7.5412E+04,8.8445E+04,",
        "    1.0321E+05,1.1988E+05,1.3860E+05,1.5955E+05,1.8292E+05,2.0888E+05,2.3762E+05,",
        "    2.6935E+05,3.0426E+05,3.4257E+05,3.8449E+05,4.3024E+05,4.8004E+05,5.3412E+05,",
        "    5.9273E+05,6.5609E+05,7.2446E+05,7.9808E+05,8.7722E+05,9.6214E+05,1.0531E+06,",
        "    1.1504E+06,1.2543E+06,1.3651E+06,1.4831E+06,1.6086E+06,1.7419E+06,1.8834E+06,",
        "    2.0334E+06,2.1923E+06,2.3604E+06,2.5382E+06,2.7261E+06,2.9246E+06,3.1341E+06,",
        "    3.3552E+06,3.5886E+06,3.8348E+06,4.0949E+06,4.3697E+06,4.6607E+06;",

        "  FluidProperties:Saturated,",
        "    R410a,                   !- Name",
        "    Enthalpy,                !- Fluid Property Type",
        "    Fluid,                   !- Fluid Phase",
        "    R410aSaturatedTemperatures,  !- Temperature Values Name",
        "    9.8535E+04,1.0259E+05,1.0665E+05,1.1072E+05,1.1479E+05,1.1888E+05,1.2297E+05,",
        "    1.2707E+05,1.3119E+05,1.3532E+05,1.3947E+05,1.4363E+05,1.4782E+05,1.5202E+05,",
        "    1.5624E+05,1.6048E+05,1.6475E+05,1.6904E+05,1.7337E+05,1.7772E+05,1.8210E+05,",
        "    1.8652E+05,1.9097E+05,1.9547E+05,2.0000E+05,2.0458E+05,2.0920E+05,2.1388E+05,",
        "    2.1861E+05,2.2340E+05,2.2825E+05,2.3316E+05,2.3815E+05,2.4322E+05,2.4838E+05,",
        "    2.5363E+05,2.5899E+05,2.6447E+05,2.7008E+05,2.7585E+05,2.8180E+05,2.8797E+05,",
        "    2.9441E+05,3.0120E+05,3.0848E+05,3.1650E+05,3.2578E+05,3.3815E+05;",

        "  FluidProperties:Saturated,",
        "    R410a,                   !- Name",
        "    Enthalpy,                !- Fluid Property Type",
        "    FluidGas,                !- Fluid Phase",
        "    R410aSaturatedTemperatures,  !- Temperature Values Name",
        "    3.8813E+05,3.8981E+05,3.9148E+05,3.9313E+05,3.9476E+05,3.9637E+05,3.9796E+05,",
        "    3.9953E+05,4.0108E+05,4.0260E+05,4.0410E+05,4.0557E+05,4.0701E+05,4.0842E+05,",
        "    4.0980E+05,4.1114E+05,4.1245E+05,4.1373E+05,4.1496E+05,4.1615E+05,4.1730E+05,",
        "    4.1840E+05,4.1945E+05,4.2045E+05,4.2139E+05,4.2227E+05,4.2308E+05,4.2382E+05,",
        "    4.2448E+05,4.2507E+05,4.2556E+05,4.2595E+05,4.2624E+05,4.2641E+05,4.2646E+05,",
        "    4.2635E+05,4.2609E+05,4.2564E+05,4.2498E+05,4.2408E+05,4.2290E+05,4.2137E+05,",
        "    4.1941E+05,4.1692E+05,4.1370E+05,4.0942E+05,4.0343E+05,3.9373E+05;",

        "  FluidProperties:Saturated,",
        "    R410a,                   !- Name",
        "    Density,                 !- Fluid Property Type",
        "    Fluid,                   !- Fluid Phase",
        "    R410aSaturatedTemperatures,  !- Temperature Values Name",
        "    1.4127E+03,1.4036E+03,1.3946E+03,1.3854E+03,1.3762E+03,1.3669E+03,1.3576E+03,",
        "    1.3482E+03,1.3387E+03,1.3291E+03,1.3194E+03,1.3097E+03,1.2998E+03,1.2898E+03,",
        "    1.2797E+03,1.2694E+03,1.2591E+03,1.2486E+03,1.2379E+03,1.2271E+03,1.2160E+03,",
        "    1.2048E+03,1.1934E+03,1.1818E+03,1.1699E+03,1.1578E+03,1.1454E+03,1.1328E+03,",
        "    1.1197E+03,1.1064E+03,1.0927E+03,1.0785E+03,1.0639E+03,1.0488E+03,1.0331E+03,",
        "    1.0167E+03,9.9971E+02,9.8187E+02,9.6308E+02,9.4319E+02,9.2198E+02,8.9916E+02,",
        "    8.7429E+02,8.4672E+02,8.1537E+02,7.7825E+02,7.3095E+02,6.5903E+02;",

        "  FluidProperties:Saturated,",
        "    R410a,                   !- Name",
        "    Density,                 !- Fluid Property Type",
        "    FluidGas,                !- Fluid Phase",
        "    R410aSaturatedTemperatures,  !- Temperature Values Name",
        "    1.3845E+00,1.6517E+00,1.9588E+00,2.3100E+00,2.7097E+00,3.1627E+00,3.6737E+00,",
        "    4.2482E+00,4.8916E+00,5.6098E+00,6.4088E+00,7.2952E+00,8.2758E+00,9.3578E+00,",
        "    1.0549E+01,1.1857E+01,1.3292E+01,1.4861E+01,1.6576E+01,1.8447E+01,2.0485E+01,",
        "    2.2702E+01,2.5113E+01,2.7732E+01,3.0575E+01,3.3659E+01,3.7005E+01,4.0634E+01,",
        "    4.4571E+01,4.8844E+01,5.3483E+01,5.8525E+01,6.4012E+01,6.9991E+01,7.6520E+01,",
        "    8.3666E+01,9.1511E+01,1.0016E+02,1.0973E+02,1.2038E+02,1.3233E+02,1.4585E+02,",
        "    1.6135E+02,1.7940E+02,2.0095E+02,2.2766E+02,2.6301E+02,3.1759E+02;",

        "  FluidProperties:Saturated,",
        "    R410a,                   !- Name",
        "    SpecificHeat,            !- Fluid Property Type",
        "    Fluid,                   !- Fluid Phase",
        "    R410aSaturatedTemperatures,  !- Temperature Values Name",
        "    1.3499E+03,1.3515E+03,1.3534E+03,1.3557E+03,1.3584E+03,1.3614E+03,1.3648E+03,",
        "    1.3686E+03,1.3728E+03,1.3774E+03,1.3825E+03,1.3881E+03,1.3941E+03,1.4007E+03,",
        "    1.4078E+03,1.4155E+03,1.4238E+03,1.4327E+03,1.4424E+03,1.4527E+03,1.4639E+03,",
        "    1.4759E+03,1.4888E+03,1.5027E+03,1.5177E+03,1.5340E+03,1.5515E+03,1.5706E+03,",
        "    1.5914E+03,1.6141E+03,1.6390E+03,1.6664E+03,1.6968E+03,1.7307E+03,1.7689E+03,",
        "    1.8123E+03,1.8622E+03,1.9204E+03,1.9895E+03,2.0732E+03,2.1774E+03,2.3116E+03,",
        "    2.4924E+03,2.7507E+03,3.1534E+03,3.8723E+03,5.5190E+03,1.2701E+04;",

        "  FluidProperties:Saturated,",
        "    R410a,                   !- Name",
        "    SpecificHeat,            !- Fluid Property Type",
        "    FluidGas,                !- Fluid Phase",
        "    R410aSaturatedTemperatures,  !- Temperature Values Name",
        "    7.2387E+02,7.3519E+02,7.4693E+02,7.5910E+02,7.7167E+02,7.8465E+02,7.9802E+02,",
        "    8.1178E+02,8.2594E+02,8.4050E+02,8.5546E+02,8.7085E+02,8.8668E+02,9.0298E+02,",
        "    9.1979E+02,9.3715E+02,9.5511E+02,9.7372E+02,9.9307E+02,1.0132E+03,1.0343E+03,",
        "    1.0564E+03,1.0796E+03,1.1042E+03,1.1302E+03,1.1580E+03,1.1877E+03,1.2196E+03,",
        "    1.2541E+03,1.2917E+03,1.3329E+03,1.3783E+03,1.4287E+03,1.4853E+03,1.5494E+03,",
        "    1.6228E+03,1.7078E+03,1.8078E+03,1.9274E+03,2.0735E+03,2.2562E+03,2.4922E+03,",
        "    2.8094E+03,3.2596E+03,3.9504E+03,5.1465E+03,7.7185E+03,1.7076E+04;",

        "  FluidProperties:Superheated,",
        "    R410a,                   !- Fluid Name",
        "    Enthalpy,                !- Fluid Property Type",
        "    R410aSuperHeatTemperatures,  !- Temperature Values Name",
        "    3.1238E+04,              !- Pressure {Pa}",
        "    3.8813E+05,3.9245E+05,3.9675E+05,4.0105E+05,4.0536E+05,4.0753E+05,4.0970E+05,",
        "    4.1189E+05,4.1408E+05,4.1628E+05,4.1849E+05,4.2071E+05,4.2294E+05,4.2518E+05,",
        "    4.2743E+05,4.2969E+05,4.3196E+05,4.3425E+05,4.3655E+05,4.3885E+05,4.4118E+05,",
        "    4.4351E+05,4.4586E+05,4.4821E+05,4.5058E+05,4.5297E+05,4.5536E+05,4.5777E+05,",
        "    4.6020E+05,4.6263E+05,4.6508E+05,4.6754E+05,4.7002E+05,4.7251E+05,4.7501E+05,",
        "    4.7752E+05,4.8005E+05,4.8259E+05,4.8515E+05,4.8772E+05,4.9030E+05,4.9290E+05,",
        "    4.9551E+05,4.9813E+05;",

        "  FluidProperties:Superheated,",
        "    R410a,                   !- Fluid Name",
        "    Density,                 !- Fluid Property Type",
        "    R410aSuperHeatTemperatures,  !- Temperature Values Name",
        "    3.1238E+04,              !- Pressure {Pa}",
        "    1.3845E+00,1.3404E+00,1.2997E+00,1.2617E+00,1.2262E+00,1.2092E+00,1.1928E+00,",
        "    1.1768E+00,1.1613E+00,1.1462E+00,1.1316E+00,1.1173E+00,1.1034E+00,1.0898E+00,",
        "    1.0766E+00,1.0638E+00,1.0512E+00,1.0390E+00,1.0271E+00,1.0154E+00,1.0040E+00,",
        "    9.9285E-01,9.8197E-01,9.7133E-01,9.6093E-01,9.5075E-01,9.4079E-01,9.3104E-01,",
        "    9.2150E-01,9.1215E-01,9.0299E-01,8.9403E-01,8.8524E-01,8.7662E-01,8.6817E-01,",
        "    8.5989E-01,8.5177E-01,8.4380E-01,8.3598E-01,8.2831E-01,8.2077E-01,8.1338E-01,",
        "    8.0612E-01,7.9899E-01;",

        "  FluidProperties:Superheated,",
        "    R410a,                   !- Fluid Name",
        "    Enthalpy,                !- Fluid Property Type",
        "    R410aSuperHeatTemperatures,  !- Temperature Values Name",
        "    4.5248E+04,              !- Pressure {Pa}",
        "    0.0000E+00,3.9148E+05,3.9593E+05,4.0034E+05,4.0474E+05,4.0694E+05,4.0915E+05,",
        "    4.1136E+05,4.1358E+05,4.1580E+05,4.1803E+05,4.2027E+05,4.2252E+05,4.2478E+05,",
        "    4.2705E+05,4.2933E+05,4.3161E+05,4.3391E+05,4.3622E+05,4.3854E+05,4.4088E+05,",
        "    4.4322E+05,4.4558E+05,4.4794E+05,4.5032E+05,4.5272E+05,4.5512E+05,4.5754E+05,",
        "    4.5997E+05,4.6241E+05,4.6486E+05,4.6733E+05,4.6981E+05,4.7231E+05,4.7481E+05,",
        "    4.7733E+05,4.7987E+05,4.8241E+05,4.8497E+05,4.8755E+05,4.9013E+05,4.9273E+05,",
        "    4.9535E+05,4.9797E+05;",

        "  FluidProperties:Superheated,",
        "    R410a,                   !- Fluid Name",
        "    Density,                 !- Fluid Property Type",
        "    R410aSuperHeatTemperatures,  !- Temperature Values Name",
        "    4.5248E+04,              !- Pressure {Pa}",
        "    0.0000E+00,1.9588E+00,1.8968E+00,1.8395E+00,1.7863E+00,1.7610E+00,1.7365E+00,",
        "    1.7128E+00,1.6898E+00,1.6674E+00,1.6457E+00,1.6246E+00,1.6041E+00,1.5842E+00,",
        "    1.5647E+00,1.5458E+00,1.5273E+00,1.5093E+00,1.4918E+00,1.4747E+00,1.4580E+00,",
        "    1.4416E+00,1.4257E+00,1.4101E+00,1.3949E+00,1.3800E+00,1.3654E+00,1.3512E+00,",
        "    1.3372E+00,1.3236E+00,1.3102E+00,1.2971E+00,1.2843E+00,1.2717E+00,1.2594E+00,",
        "    1.2473E+00,1.2355E+00,1.2239E+00,1.2125E+00,1.2013E+00,1.1903E+00,1.1796E+00,",
        "    1.1690E+00,1.1586E+00;",

        "  FluidProperties:Superheated,",
        "    R410a,                   !- Fluid Name",
        "    Enthalpy,                !- Fluid Property Type",
        "    R410aSuperHeatTemperatures,  !- Temperature Values Name",
        "    6.3963E+04,              !- Pressure {Pa}",
        "    0.0000E+00,0.0000E+00,3.9476E+05,3.9935E+05,4.0388E+05,4.0614E+05,4.0839E+05,",
        "    4.1064E+05,4.1290E+05,4.1516E+05,4.1742E+05,4.1969E+05,4.2196E+05,4.2425E+05,",
        "    4.2654E+05,4.2884E+05,4.3114E+05,4.3346E+05,4.3579E+05,4.3813E+05,4.4047E+05,",
        "    4.4283E+05,4.4520E+05,4.4758E+05,4.4997E+05,4.5238E+05,4.5479E+05,4.5722E+05,",
        "    4.5966E+05,4.6211E+05,4.6457E+05,4.6705E+05,4.6954E+05,4.7204E+05,4.7455E+05,",
        "    4.7708E+05,4.7962E+05,4.8217E+05,4.8474E+05,4.8732E+05,4.8991E+05,4.9252E+05,",
        "    4.9513E+05,4.9777E+05;",

        "  FluidProperties:Superheated,",
        "    R410a,                   !- Fluid Name",
        "    Density,                 !- Fluid Property Type",
        "    R410aSuperHeatTemperatures,  !- Temperature Values Name",
        "    6.3963E+04,              !- Pressure {Pa}",
        "    0.0000E+00,0.0000E+00,2.7097E+00,2.6240E+00,2.5451E+00,2.5078E+00,2.4718E+00,",
        "    2.4370E+00,2.4034E+00,2.3708E+00,2.3393E+00,2.3086E+00,2.2789E+00,2.2500E+00,",
        "    2.2219E+00,2.1945E+00,2.1679E+00,2.1420E+00,2.1167E+00,2.0921E+00,2.0681E+00,",
        "    2.0446E+00,2.0217E+00,1.9994E+00,1.9776E+00,1.9562E+00,1.9354E+00,1.9150E+00,",
        "    1.8950E+00,1.8755E+00,1.8564E+00,1.8377E+00,1.8194E+00,1.8014E+00,1.7839E+00,",
        "    1.7666E+00,1.7497E+00,1.7332E+00,1.7169E+00,1.7010E+00,1.6854E+00,1.6700E+00,",
        "    1.6550E+00,1.6402E+00;",

        "  FluidProperties:Superheated,",
        "    R410a,                   !- Fluid Name",
        "    Enthalpy,                !- Fluid Property Type",
        "    R410aSuperHeatTemperatures,  !- Temperature Values Name",
        "    8.8445E+04,              !- Pressure {Pa}",
        "    0.0000E+00,0.0000E+00,0.0000E+00,3.9796E+05,4.0270E+05,4.0503E+05,4.0736E+05,",
        "    4.0967E+05,4.1198E+05,4.1429E+05,4.1660E+05,4.1891E+05,4.2122E+05,4.2354E+05,",
        "    4.2586E+05,4.2819E+05,4.3052E+05,4.3286E+05,4.3521E+05,4.3757E+05,4.3994E+05,",
        "    4.4232E+05,4.4470E+05,4.4710E+05,4.4951E+05,4.5193E+05,4.5436E+05,4.5680E+05,",
        "    4.5925E+05,4.6171E+05,4.6419E+05,4.6668E+05,4.6918E+05,4.7169E+05,4.7421E+05,",
        "    4.7675E+05,4.7930E+05,4.8186E+05,4.8443E+05,4.8702E+05,4.8962E+05,4.9223E+05,",
        "    4.9486E+05,4.9749E+05;",

        "  FluidProperties:Superheated,",
        "    R410a,                   !- Fluid Name",
        "    Density,                 !- Fluid Property Type",
        "    R410aSuperHeatTemperatures,  !- Temperature Values Name",
        "    8.8445E+04,              !- Pressure {Pa}",
        "    0.0000E+00,0.0000E+00,0.0000E+00,3.6737E+00,3.5570E+00,3.5024E+00,3.4500E+00,",
        "    3.3995E+00,3.3509E+00,3.3039E+00,3.2585E+00,3.2146E+00,3.1720E+00,3.1308E+00,",
        "    3.0907E+00,3.0518E+00,3.0140E+00,2.9772E+00,2.9414E+00,2.9065E+00,2.8726E+00,",
        "    2.8395E+00,2.8072E+00,2.7757E+00,2.7449E+00,2.7149E+00,2.6856E+00,2.6569E+00,",
        "    2.6289E+00,2.6015E+00,2.5747E+00,2.5485E+00,2.5228E+00,2.4977E+00,2.4731E+00,",
        "    2.4490E+00,2.4254E+00,2.4022E+00,2.3795E+00,2.3573E+00,2.3354E+00,2.3140E+00,",
        "    2.2930E+00,2.2724E+00;",

        "  FluidProperties:Superheated,",
        "    R410a,                   !- Fluid Name",
        "    Enthalpy,                !- Fluid Property Type",
        "    R410aSuperHeatTemperatures,  !- Temperature Values Name",
        "    1.1988E+05,              !- Pressure {Pa}",
        "    0.0000E+00,0.0000E+00,0.0000E+00,0.0000E+00,4.0108E+05,4.0354E+05,4.0597E+05,",
        "    4.0838E+05,4.1077E+05,4.1315E+05,4.1552E+05,4.1788E+05,4.2025E+05,4.2261E+05,",
        "    4.2497E+05,4.2734E+05,4.2971E+05,4.3209E+05,4.3447E+05,4.3685E+05,4.3925E+05,",
        "    4.4165E+05,4.4406E+05,4.4648E+05,4.4891E+05,4.5135E+05,4.5380E+05,4.5626E+05,",
        "    4.5873E+05,4.6121E+05,4.6370E+05,4.6620E+05,4.6871E+05,4.7124E+05,4.7377E+05,",
        "    4.7632E+05,4.7888E+05,4.8145E+05,4.8404E+05,4.8663E+05,4.8924E+05,4.9186E+05,",
        "    4.9450E+05,4.9715E+05;",

        "  FluidProperties:Superheated,",
        "    R410a,                   !- Fluid Name",
        "    Density,                 !- Fluid Property Type",
        "    R410aSuperHeatTemperatures,  !- Temperature Values Name",
        "    1.1988E+05,              !- Pressure {Pa}",
        "    0.0000E+00,0.0000E+00,0.0000E+00,0.0000E+00,4.8918E+00,4.8116E+00,4.7352E+00,",
        "    4.6621E+00,4.5920E+00,4.5247E+00,4.4599E+00,4.3974E+00,4.3370E+00,4.2787E+00,",
        "    4.2221E+00,4.1674E+00,4.1143E+00,4.0627E+00,4.0126E+00,3.9639E+00,3.9165E+00,",
        "    3.8704E+00,3.8255E+00,3.7817E+00,3.7390E+00,3.6974E+00,3.6567E+00,3.6171E+00,",
        "    3.5783E+00,3.5405E+00,3.5035E+00,3.4673E+00,3.4319E+00,3.3973E+00,3.3634E+00,",
        "    3.3302E+00,3.2977E+00,3.2659E+00,3.2347E+00,3.2041E+00,3.1742E+00,3.1448E+00,",
        "    3.1160E+00,3.0877E+00;",

        "  FluidProperties:Superheated,",
        "    R410a,                   !- Fluid Name",
        "    Enthalpy,                !- Fluid Property Type",
        "    R410aSuperHeatTemperatures,  !- Temperature Values Name",
        "    1.3860E+05,              !- Pressure {Pa}",
        "    0.0000E+00,0.0000E+00,0.0000E+00,0.0000E+00,0.0000E+00,4.0260E+05,4.0510E+05,",
        "    4.0757E+05,4.1002E+05,4.1244E+05,4.1485E+05,4.1726E+05,4.1965E+05,4.2204E+05,",
        "    4.2444E+05,4.2683E+05,4.2922E+05,4.3162E+05,4.3402E+05,4.3642E+05,4.3883E+05,",
        "    4.4125E+05,4.4368E+05,4.4611E+05,4.4855E+05,4.5100E+05,4.5346E+05,4.5593E+05,",
        "    4.5841E+05,4.6090E+05,4.6340E+05,4.6591E+05,4.6843E+05,4.7097E+05,4.7351E+05,",
        "    4.7606E+05,4.7863E+05,4.8121E+05,4.8380E+05,4.8640E+05,4.8902E+05,4.9165E+05,",
        "    4.9428E+05,4.9694E+05;",

        "  FluidProperties:Superheated,",
        "    R410a,                   !- Fluid Name",
        "    Density,                 !- Fluid Property Type",
        "    R410aSuperHeatTemperatures,  !- Temperature Values Name",
        "    1.3860E+05,              !- Pressure {Pa}",
        "    0.0000E+00,0.0000E+00,0.0000E+00,0.0000E+00,0.0000E+00,5.6098E+00,5.5173E+00,",
        "    5.4293E+00,5.3451E+00,5.2645E+00,5.1871E+00,5.1127E+00,5.0409E+00,4.9717E+00,",
        "    4.9047E+00,4.8399E+00,4.7772E+00,4.7163E+00,4.6573E+00,4.5999E+00,4.5442E+00,",
        "    4.4900E+00,4.4372E+00,4.3859E+00,4.3358E+00,4.2870E+00,4.2394E+00,4.1930E+00,",
        "    4.1476E+00,4.1033E+00,4.0601E+00,4.0178E+00,3.9765E+00,3.9360E+00,3.8965E+00,",
        "    3.8578E+00,3.8199E+00,3.7828E+00,3.7464E+00,3.7108E+00,3.6759E+00,3.6417E+00,",
        "    3.6081E+00,3.5752E+00;",

        "  FluidProperties:Superheated,",
        "    R410a,                   !- Fluid Name",
        "    Enthalpy,                !- Fluid Property Type",
        "    R410aSuperHeatTemperatures,  !- Temperature Values Name",
        "    1.5955E+05,              !- Pressure {Pa}",
        "    0.0000E+00,0.0000E+00,0.0000E+00,0.0000E+00,0.0000E+00,0.0000E+00,4.0410E+05,",
        "    4.0664E+05,4.0915E+05,4.1163E+05,4.1409E+05,4.1654E+05,4.1898E+05,4.2140E+05,",
        "    4.2383E+05,4.2625E+05,4.2867E+05,4.3109E+05,4.3351E+05,4.3593E+05,4.3836E+05,",
        "    4.4080E+05,4.4324E+05,4.4569E+05,4.4815E+05,4.5061E+05,4.5309E+05,4.5557E+05,",
        "    4.5806E+05,4.6056E+05,4.6307E+05,4.6559E+05,4.6812E+05,4.7066E+05,4.7321E+05,",
        "    4.7578E+05,4.7835E+05,4.8094E+05,4.8354E+05,4.8615E+05,4.8877E+05,4.9140E+05,",
        "    4.9404E+05,4.9670E+05;",

        "  FluidProperties:Superheated,",
        "    R410a,                   !- Fluid Name",
        "    Density,                 !- Fluid Property Type",
        "    R410aSuperHeatTemperatures,  !- Temperature Values Name",
        "    1.5955E+05,              !- Pressure {Pa}",
        "    0.0000E+00,0.0000E+00,0.0000E+00,0.0000E+00,0.0000E+00,0.0000E+00,6.4087E+00,",
        "    6.3023E+00,6.2010E+00,6.1045E+00,6.0120E+00,5.9233E+00,5.8380E+00,5.7559E+00,",
        "    5.6767E+00,5.6001E+00,5.5261E+00,5.4544E+00,5.3850E+00,5.3176E+00,5.2521E+00,",
        "    5.1885E+00,5.1267E+00,5.0666E+00,5.0080E+00,4.9509E+00,4.8953E+00,4.8411E+00,",
        "    4.7882E+00,4.7366E+00,4.6862E+00,4.6369E+00,4.5888E+00,4.5417E+00,4.4957E+00,",
        "    4.4507E+00,4.4066E+00,4.3635E+00,4.3212E+00,4.2799E+00,4.2393E+00,4.1996E+00,",
        "    4.1607E+00,4.1225E+00;",

        "  FluidProperties:Superheated,",
        "    R410a,                   !- Fluid Name",
        "    Enthalpy,                !- Fluid Property Type",
        "    R410aSuperHeatTemperatures,  !- Temperature Values Name",
        "    1.8292E+05,              !- Pressure {Pa}",
        "    0.0000E+00,0.0000E+00,0.0000E+00,0.0000E+00,0.0000E+00,0.0000E+00,0.0000E+00,",
        "    4.0557E+05,4.0816E+05,4.1071E+05,4.1323E+05,4.1573E+05,4.1821E+05,4.2068E+05,",
        "    4.2313E+05,4.2559E+05,4.2804E+05,4.3049E+05,4.3293E+05,4.3538E+05,4.3784E+05,",
        "    4.4029E+05,4.4275E+05,4.4522E+05,4.4769E+05,4.5017E+05,4.5266E+05,4.5516E+05,",
        "    4.5766E+05,4.6017E+05,4.6270E+05,4.6523E+05,4.6777E+05,4.7032E+05,4.7288E+05,",
        "    4.7546E+05,4.7804E+05,4.8063E+05,4.8324E+05,4.8586E+05,4.8848E+05,4.9112E+05,",
        "    4.9378E+05,4.9644E+05;",

        "  FluidProperties:Superheated,",
        "    R410a,                   !- Fluid Name",
        "    Density,                 !- Fluid Property Type",
        "    R410aSuperHeatTemperatures,  !- Temperature Values Name",
        "    1.8292E+05,              !- Pressure {Pa}",
        "    0.0000E+00,0.0000E+00,0.0000E+00,0.0000E+00,0.0000E+00,0.0000E+00,0.0000E+00,",
        "    7.2953E+00,7.1732E+00,7.0571E+00,6.9465E+00,6.8408E+00,6.7394E+00,6.6420E+00,",
        "    6.5482E+00,6.4578E+00,6.3706E+00,6.2862E+00,6.2046E+00,6.1255E+00,6.0488E+00,",
        "    5.9743E+00,5.9020E+00,5.8317E+00,5.7633E+00,5.6968E+00,5.6320E+00,5.5688E+00,",
        "    5.5072E+00,5.4472E+00,5.3885E+00,5.3313E+00,5.2754E+00,5.2208E+00,5.1674E+00,",
        "    5.1152E+00,5.0641E+00,5.0141E+00,4.9652E+00,4.9173E+00,4.8703E+00,4.8244E+00,",
        "    4.7793E+00,4.7352E+00;",

        "  FluidProperties:Superheated,",
        "    R410a,                   !- Fluid Name",
        "    Enthalpy,                !- Fluid Property Type",
        "    R410aSuperHeatTemperatures,  !- Temperature Values Name",
        "    2.0888E+05,              !- Pressure {Pa}",
        "    0.0000E+00,0.0000E+00,0.0000E+00,0.0000E+00,0.0000E+00,0.0000E+00,0.0000E+00,",
        "    0.0000E+00,4.0701E+05,4.0964E+05,4.1224E+05,4.1480E+05,4.1733E+05,4.1985E+05,",
        "    4.2235E+05,4.2485E+05,4.2733E+05,4.2981E+05,4.3229E+05,4.3477E+05,4.3724E+05,",
        "    4.3972E+05,4.4221E+05,4.4469E+05,4.4719E+05,4.4968E+05,4.5219E+05,4.5470E+05,",
        "    4.5722E+05,4.5974E+05,4.6228E+05,4.6482E+05,4.6738E+05,4.6994E+05,4.7251E+05,",
        "    4.7510E+05,4.7769E+05,4.8029E+05,4.8291E+05,4.8553E+05,4.8817E+05,4.9082E+05,",
        "    4.9348E+05,4.9615E+05;",

        "  FluidProperties:Superheated,",
        "    R410a,                   !- Fluid Name",
        "    Density,                 !- Fluid Property Type",
        "    R410aSuperHeatTemperatures,  !- Temperature Values Name",
        "    2.0888E+05,              !- Pressure {Pa}",
        "    0.0000E+00,0.0000E+00,0.0000E+00,0.0000E+00,0.0000E+00,0.0000E+00,0.0000E+00,",
        "    0.0000E+00,8.2759E+00,8.1361E+00,8.0034E+00,7.8770E+00,7.7563E+00,7.6407E+00,",
        "    7.5297E+00,7.4230E+00,7.3201E+00,7.2209E+00,7.1251E+00,7.0323E+00,6.9425E+00,",
        "    6.8555E+00,6.7710E+00,6.6890E+00,6.6093E+00,6.5318E+00,6.4564E+00,6.3830E+00,",
        "    6.3115E+00,6.2417E+00,6.1738E+00,6.1074E+00,6.0426E+00,5.9794E+00,5.9176E+00,",
        "    5.8572E+00,5.7981E+00,5.7404E+00,5.6839E+00,5.6286E+00,5.5744E+00,5.5214E+00,",
        "    5.4694E+00,5.4185E+00;",

        "  FluidProperties:Superheated,",
        "    R410a,                   !- Fluid Name",
        "    Enthalpy,                !- Fluid Property Type",
        "    R410aSuperHeatTemperatures,  !- Temperature Values Name",
        "    2.3762E+05,              !- Pressure {Pa}",
        "    0.0000E+00,0.0000E+00,0.0000E+00,0.0000E+00,0.0000E+00,0.0000E+00,0.0000E+00,",
        "    0.0000E+00,0.0000E+00,4.0842E+05,4.1110E+05,4.1374E+05,4.1634E+05,4.1892E+05,",
        "    4.2147E+05,4.2401E+05,4.2654E+05,4.2905E+05,4.3157E+05,4.3407E+05,4.3658E+05,",
        "    4.3909E+05,4.4159E+05,4.4410E+05,4.4662E+05,4.4914E+05,4.5166E+05,4.5419E+05,",
        "    4.5672E+05,4.5927E+05,4.6182E+05,4.6437E+05,4.6694E+05,4.6952E+05,4.7210E+05,",
        "    4.7470E+05,4.7730E+05,4.7992E+05,4.8254E+05,4.8517E+05,4.8782E+05,4.9048E+05,",
        "    4.9315E+05,4.9582E+05;",

        "  FluidProperties:Superheated,",
        "    R410a,                   !- Fluid Name",
        "    Density,                 !- Fluid Property Type",
        "    R410aSuperHeatTemperatures,  !- Temperature Values Name",
        "    2.3762E+05,              !- Pressure {Pa}",
        "    0.0000E+00,0.0000E+00,0.0000E+00,0.0000E+00,0.0000E+00,0.0000E+00,0.0000E+00,",
        "    0.0000E+00,0.0000E+00,9.3578E+00,9.1979E+00,9.0465E+00,8.9024E+00,8.7650E+00,",
        "    8.6335E+00,8.5073E+00,8.3861E+00,8.2694E+00,8.1569E+00,8.0482E+00,7.9431E+00,",
        "    7.8414E+00,7.7429E+00,7.6473E+00,7.5546E+00,7.4645E+00,7.3769E+00,7.2917E+00,",
        "    7.2088E+00,7.1280E+00,7.0493E+00,6.9726E+00,6.8977E+00,6.8246E+00,6.7533E+00,",
        "    6.6836E+00,6.6155E+00,6.5489E+00,6.4838E+00,6.4200E+00,6.3577E+00,6.2967E+00,",
        "    6.2369E+00,6.1783E+00;",

        "  FluidProperties:Superheated,",
        "    R410a,                   !- Fluid Name",
        "    Enthalpy,                !- Fluid Property Type",
        "    R410aSuperHeatTemperatures,  !- Temperature Values Name",
        "    2.6935E+05,              !- Pressure {Pa}",
        "    0.0000E+00,0.0000E+00,0.0000E+00,0.0000E+00,0.0000E+00,0.0000E+00,0.0000E+00,",
        "    0.0000E+00,0.0000E+00,0.0000E+00,4.0980E+05,4.1253E+05,4.1521E+05,4.1786E+05,",
        "    4.2047E+05,4.2307E+05,4.2564E+05,4.2820E+05,4.3075E+05,4.3330E+05,4.3584E+05,",
        "    4.3837E+05,4.4091E+05,4.4345E+05,4.4599E+05,4.4853E+05,4.5107E+05,4.5362E+05,",
        "    4.5617E+05,4.5873E+05,4.6130E+05,4.6388E+05,4.6646E+05,4.6905E+05,4.7165E+05,",
        "    4.7425E+05,4.7687E+05,4.7950E+05,4.8213E+05,4.8478E+05,4.8743E+05,4.9010E+05,",
        "    4.9278E+05,4.9546E+05;",

        "  FluidProperties:Superheated,",
        "    R410a,                   !- Fluid Name",
        "    Density,                 !- Fluid Property Type",
        "    R410aSuperHeatTemperatures,  !- Temperature Values Name",
        "    2.6935E+05,              !- Pressure {Pa}",
        "    0.0000E+00,0.0000E+00,0.0000E+00,0.0000E+00,0.0000E+00,0.0000E+00,0.0000E+00,",
        "    0.0000E+00,0.0000E+00,0.0000E+00,1.0549E+01,1.0367E+01,1.0194E+01,1.0030E+01,",
        "    9.8741E+00,9.7248E+00,9.5817E+00,9.4443E+00,9.3122E+00,9.1848E+00,9.0619E+00,",
        "    8.9431E+00,8.8282E+00,8.7170E+00,8.6091E+00,8.5045E+00,8.4029E+00,8.3042E+00,",
        "    8.2081E+00,8.1147E+00,8.0237E+00,7.9351E+00,7.8487E+00,7.7644E+00,7.6822E+00,",
        "    7.6019E+00,7.5235E+00,7.4469E+00,7.3721E+00,7.2989E+00,7.2273E+00,7.1572E+00,",
        "    7.0886E+00,7.0214E+00;",

        "  FluidProperties:Superheated,",
        "    R410a,                   !- Fluid Name",
        "    Enthalpy,                !- Fluid Property Type",
        "    R410aSuperHeatTemperatures,  !- Temperature Values Name",
        "    3.0426E+05,              !- Pressure {Pa}",
        "    0.0000E+00,0.0000E+00,0.0000E+00,0.0000E+00,0.0000E+00,0.0000E+00,0.0000E+00,",
        "    0.0000E+00,0.0000E+00,0.0000E+00,0.0000E+00,4.1114E+05,4.1392E+05,4.1665E+05,",
        "    4.1934E+05,4.2200E+05,4.2463E+05,4.2725E+05,4.2984E+05,4.3243E+05,4.3501E+05,",
        "    4.3758E+05,4.4015E+05,4.4272E+05,4.4528E+05,4.4785E+05,4.5042E+05,4.5299E+05,",
        "    4.5556E+05,4.5814E+05,4.6073E+05,4.6332E+05,4.6592E+05,4.6853E+05,4.7114E+05,",
        "    4.7376E+05,4.7639E+05,4.7903E+05,4.8168E+05,4.8434E+05,4.8701E+05,4.8968E+05,",
        "    4.9237E+05,4.9507E+05;",

        "  FluidProperties:Superheated,",
        "    R410a,                   !- Fluid Name",
        "    Density,                 !- Fluid Property Type",
        "    R410aSuperHeatTemperatures,  !- Temperature Values Name",
        "    3.0426E+05,              !- Pressure {Pa}",
        "    0.0000E+00,0.0000E+00,0.0000E+00,0.0000E+00,0.0000E+00,0.0000E+00,0.0000E+00,",
        "    0.0000E+00,0.0000E+00,0.0000E+00,0.0000E+00,1.1857E+01,1.1650E+01,1.1453E+01,",
        "    1.1267E+01,1.1090E+01,1.0921E+01,1.0759E+01,1.0604E+01,1.0454E+01,1.0310E+01,",
        "    1.0172E+01,1.0038E+01,9.9083E+00,9.7830E+00,9.6615E+00,9.5438E+00,9.4294E+00,",
        "    9.3184E+00,9.2104E+00,9.1054E+00,9.0032E+00,8.9037E+00,8.8067E+00,8.7121E+00,",
        "    8.6198E+00,8.5297E+00,8.4418E+00,8.3559E+00,8.2719E+00,8.1898E+00,8.1095E+00,",
        "    8.0310E+00,7.9541E+00;",

        "  FluidProperties:Superheated,",
        "    R410a,                   !- Fluid Name",
        "    Enthalpy,                !- Fluid Property Type",
        "    R410aSuperHeatTemperatures,  !- Temperature Values Name",
        "    3.4257E+05,              !- Pressure {Pa}",
        "    0.0000E+00,0.0000E+00,0.0000E+00,0.0000E+00,0.0000E+00,0.0000E+00,0.0000E+00,",
        "    0.0000E+00,0.0000E+00,0.0000E+00,0.0000E+00,0.0000E+00,4.1245E+05,4.1529E+05,",
        "    4.1807E+05,4.2080E+05,4.2350E+05,4.2617E+05,4.2883E+05,4.3146E+05,4.3408E+05,",
        "    4.3670E+05,4.3930E+05,4.4190E+05,4.4450E+05,4.4709E+05,4.4969E+05,4.5229E+05,",
        "    4.5489E+05,4.5749E+05,4.6010E+05,4.6271E+05,4.6533E+05,4.6795E+05,4.7058E+05,",
        "    4.7322E+05,4.7587E+05,4.7852E+05,4.8118E+05,4.8385E+05,4.8653E+05,4.8922E+05,",
        "    4.9192E+05,4.9463E+05;",

        "  FluidProperties:Superheated,",
        "    R410a,                   !- Fluid Name",
        "    Density,                 !- Fluid Property Type",
        "    R410aSuperHeatTemperatures,  !- Temperature Values Name",
        "    3.4257E+05,              !- Pressure {Pa}",
        "    0.0000E+00,0.0000E+00,0.0000E+00,0.0000E+00,0.0000E+00,0.0000E+00,0.0000E+00,",
        "    0.0000E+00,0.0000E+00,0.0000E+00,0.0000E+00,0.0000E+00,1.3292E+01,1.3056E+01,",
        "    1.2833E+01,1.2622E+01,1.2421E+01,1.2230E+01,1.2047E+01,1.1871E+01,1.1703E+01,",
        "    1.1541E+01,1.1385E+01,1.1234E+01,1.1088E+01,1.0947E+01,1.0811E+01,1.0678E+01,",
        "    1.0550E+01,1.0425E+01,1.0304E+01,1.0187E+01,1.0072E+01,9.9605E+00,9.8518E+00,",
        "    9.7459E+00,9.6426E+00,9.5417E+00,9.4433E+00,9.3472E+00,9.2533E+00,9.1615E+00,",
        "    9.0717E+00,8.9839E+00;",

        "  FluidProperties:Superheated,",
        "    R410a,                   !- Fluid Name",
        "    Enthalpy,                !- Fluid Property Type",
        "    R410aSuperHeatTemperatures,  !- Temperature Values Name",
        "    3.8449E+05,              !- Pressure {Pa}",
        "    0.0000E+00,0.0000E+00,0.0000E+00,0.0000E+00,0.0000E+00,0.0000E+00,0.0000E+00,",
        "    0.0000E+00,0.0000E+00,0.0000E+00,0.0000E+00,0.0000E+00,0.0000E+00,4.1373E+05,",
        "    4.1661E+05,4.1944E+05,4.2222E+05,4.2497E+05,4.2768E+05,4.3038E+05,4.3305E+05,",
        "    4.3571E+05,4.3836E+05,4.4100E+05,4.4363E+05,4.4626E+05,4.4889E+05,4.5151E+05,",
        "    4.5414E+05,4.5677E+05,4.5940E+05,4.6203E+05,4.6467E+05,4.6732E+05,4.6997E+05,",
        "    4.7262E+05,4.7529E+05,4.7796E+05,4.8063E+05,4.8332E+05,4.8601E+05,4.8872E+05,",
        "    4.9143E+05,4.9415E+05;",

        "  FluidProperties:Superheated,",
        "    R410a,                   !- Fluid Name",
        "    Density,                 !- Fluid Property Type",
        "    R410aSuperHeatTemperatures,  !- Temperature Values Name",
        "    3.8449E+05,              !- Pressure {Pa}",
        "    0.0000E+00,0.0000E+00,0.0000E+00,0.0000E+00,0.0000E+00,0.0000E+00,0.0000E+00,",
        "    0.0000E+00,0.0000E+00,0.0000E+00,0.0000E+00,0.0000E+00,0.0000E+00,1.4861E+01,",
        "    1.4593E+01,1.4341E+01,1.4102E+01,1.3875E+01,1.3659E+01,1.3452E+01,1.3255E+01,",
        "    1.3065E+01,1.2882E+01,1.2707E+01,1.2537E+01,1.2374E+01,1.2216E+01,1.2063E+01,",
        "    1.1914E+01,1.1771E+01,1.1631E+01,1.1495E+01,1.1364E+01,1.1236E+01,1.1111E+01,",
        "    1.0989E+01,1.0871E+01,1.0755E+01,1.0643E+01,1.0533E+01,1.0426E+01,1.0321E+01,",
        "    1.0218E+01,1.0118E+01;",

        "  FluidProperties:Superheated,",
        "    R410a,                   !- Fluid Name",
        "    Enthalpy,                !- Fluid Property Type",
        "    R410aSuperHeatTemperatures,  !- Temperature Values Name",
        "    4.3024E+05,              !- Pressure {Pa}",
        "    0.0000E+00,0.0000E+00,0.0000E+00,0.0000E+00,0.0000E+00,0.0000E+00,0.0000E+00,",
        "    0.0000E+00,0.0000E+00,0.0000E+00,0.0000E+00,0.0000E+00,0.0000E+00,0.0000E+00,",
        "    4.1496E+05,4.1790E+05,4.2078E+05,4.2361E+05,4.2641E+05,4.2916E+05,4.3190E+05,",
        "    4.3461E+05,4.3731E+05,4.3999E+05,4.4267E+05,4.4533E+05,4.4800E+05,4.5066E+05,",
        "    4.5331E+05,4.5597E+05,4.5863E+05,4.6129E+05,4.6395E+05,4.6662E+05,4.6929E+05,",
        "    4.7197E+05,4.7465E+05,4.7734E+05,4.8003E+05,4.8273E+05,4.8544E+05,4.8816E+05,",
        "    4.9089E+05,4.9362E+05;",

        "  FluidProperties:Superheated,",
        "    R410a,                   !- Fluid Name",
        "    Density,                 !- Fluid Property Type",
        "    R410aSuperHeatTemperatures,  !- Temperature Values Name",
        "    4.3024E+05,              !- Pressure {Pa}",
        "    0.0000E+00,0.0000E+00,0.0000E+00,0.0000E+00,0.0000E+00,0.0000E+00,0.0000E+00,",
        "    0.0000E+00,0.0000E+00,0.0000E+00,0.0000E+00,0.0000E+00,0.0000E+00,0.0000E+00,",
        "    1.6576E+01,1.6272E+01,1.5986E+01,1.5716E+01,1.5460E+01,1.5216E+01,1.4983E+01,",
        "    1.4761E+01,1.4547E+01,1.4343E+01,1.4145E+01,1.3955E+01,1.3772E+01,1.3595E+01,",
        "    1.3424E+01,1.3258E+01,1.3097E+01,1.2941E+01,1.2789E+01,1.2642E+01,1.2499E+01,",
        "    1.2360E+01,1.2224E+01,1.2092E+01,1.1964E+01,1.1838E+01,1.1716E+01,1.1596E+01,",
        "    1.1480E+01,1.1365E+01;",

        "  FluidProperties:Superheated,",
        "    R410a,                   !- Fluid Name",
        "    Enthalpy,                !- Fluid Property Type",
        "    R410aSuperHeatTemperatures,  !- Temperature Values Name",
        "    4.8004E+05,              !- Pressure {Pa}",
        "    0.0000E+00,0.0000E+00,0.0000E+00,0.0000E+00,0.0000E+00,0.0000E+00,0.0000E+00,",
        "    0.0000E+00,0.0000E+00,0.0000E+00,0.0000E+00,0.0000E+00,0.0000E+00,0.0000E+00,",
        "    0.0000E+00,4.1615E+05,4.1915E+05,4.2209E+05,4.2497E+05,4.2781E+05,4.3061E+05,",
        "    4.3339E+05,4.3614E+05,4.3888E+05,4.4160E+05,4.4431E+05,4.4701E+05,4.4971E+05,",
        "    4.5240E+05,4.5509E+05,4.5778E+05,4.6047E+05,4.6316E+05,4.6585E+05,4.6855E+05,",
        "    4.7124E+05,4.7395E+05,4.7666E+05,4.7937E+05,4.8209E+05,4.8482E+05,4.8755E+05,",
        "    4.9029E+05,4.9304E+05;",

        "  FluidProperties:Superheated,",
        "    R410a,                   !- Fluid Name",
        "    Density,                 !- Fluid Property Type",
        "    R410aSuperHeatTemperatures,  !- Temperature Values Name",
        "    4.8004E+05,              !- Pressure {Pa}",
        "    0.0000E+00,0.0000E+00,0.0000E+00,0.0000E+00,0.0000E+00,0.0000E+00,0.0000E+00,",
        "    0.0000E+00,0.0000E+00,0.0000E+00,0.0000E+00,0.0000E+00,0.0000E+00,0.0000E+00,",
        "    0.0000E+00,1.8447E+01,1.8102E+01,1.7778E+01,1.7473E+01,1.7184E+01,1.6910E+01,",
        "    1.6648E+01,1.6398E+01,1.6158E+01,1.5928E+01,1.5707E+01,1.5495E+01,1.5289E+01,",
        "    1.5091E+01,1.4900E+01,1.4715E+01,1.4535E+01,1.4361E+01,1.4192E+01,1.4028E+01,",
        "    1.3869E+01,1.3714E+01,1.3563E+01,1.3416E+01,1.3273E+01,1.3133E+01,1.2997E+01,",
        "    1.2864E+01,1.2734E+01;",

        "  FluidProperties:Superheated,",
        "    R410a,                   !- Fluid Name",
        "    Enthalpy,                !- Fluid Property Type",
        "    R410aSuperHeatTemperatures,  !- Temperature Values Name",
        "    5.3412E+05,              !- Pressure {Pa}",
        "    0.0000E+00,0.0000E+00,0.0000E+00,0.0000E+00,0.0000E+00,0.0000E+00,0.0000E+00,",
        "    0.0000E+00,0.0000E+00,0.0000E+00,0.0000E+00,0.0000E+00,0.0000E+00,0.0000E+00,",
        "    0.0000E+00,0.0000E+00,4.1730E+05,4.2036E+05,4.2335E+05,4.2629E+05,4.2917E+05,",
        "    4.3202E+05,4.3485E+05,4.3764E+05,4.4042E+05,4.4318E+05,4.4593E+05,4.4867E+05,",
        "    4.5140E+05,4.5413E+05,4.5685E+05,4.5957E+05,4.6229E+05,4.6501E+05,4.6773E+05,",
        "    4.7045E+05,4.7318E+05,4.7591E+05,4.7865E+05,4.8139E+05,4.8413E+05,4.8689E+05,",
        "    4.8965E+05,4.9241E+05;",

        "  FluidProperties:Superheated,",
        "    R410a,                   !- Fluid Name",
        "    Density,                 !- Fluid Property Type",
        "    R410aSuperHeatTemperatures,  !- Temperature Values Name",
        "    5.3412E+05,              !- Pressure {Pa}",
        "    0.0000E+00,0.0000E+00,0.0000E+00,0.0000E+00,0.0000E+00,0.0000E+00,0.0000E+00,",
        "    0.0000E+00,0.0000E+00,0.0000E+00,0.0000E+00,0.0000E+00,0.0000E+00,0.0000E+00,",
        "    0.0000E+00,0.0000E+00,2.0485E+01,2.0094E+01,1.9728E+01,1.9383E+01,1.9058E+01,",
        "    1.8749E+01,1.8455E+01,1.8174E+01,1.7905E+01,1.7648E+01,1.7400E+01,1.7162E+01,",
        "    1.6933E+01,1.6712E+01,1.6498E+01,1.6292E+01,1.6092E+01,1.5898E+01,1.5710E+01,",
        "    1.5527E+01,1.5350E+01,1.5178E+01,1.5010E+01,1.4847E+01,1.4688E+01,1.4533E+01,",
        "    1.4382E+01,1.4234E+01;",

        "  FluidProperties:Superheated,",
        "    R410a,                   !- Fluid Name",
        "    Enthalpy,                !- Fluid Property Type",
        "    R410aSuperHeatTemperatures,  !- Temperature Values Name",
        "    5.9273E+05,              !- Pressure {Pa}",
        "    0.0000E+00,0.0000E+00,0.0000E+00,0.0000E+00,0.0000E+00,0.0000E+00,0.0000E+00,",
        "    0.0000E+00,0.0000E+00,0.0000E+00,0.0000E+00,0.0000E+00,0.0000E+00,0.0000E+00,",
        "    0.0000E+00,0.0000E+00,0.0000E+00,4.1840E+05,4.2153E+05,4.2458E+05,4.2756E+05,",
        "    4.3050E+05,4.3340E+05,4.3627E+05,4.3911E+05,4.4193E+05,4.4473E+05,4.4752E+05,",
        "    4.5029E+05,4.5306E+05,4.5582E+05,4.5858E+05,4.6133E+05,4.6408E+05,4.6683E+05,",
        "    4.6959E+05,4.7234E+05,4.7509E+05,4.7785E+05,4.8062E+05,4.8338E+05,4.8616E+05,",
        "    4.8894E+05,4.9172E+05;",

        "  FluidProperties:Superheated,",
        "    R410a,                   !- Fluid Name",
        "    Density,                 !- Fluid Property Type",
        "    R410aSuperHeatTemperatures,  !- Temperature Values Name",
        "    5.9273E+05,              !- Pressure {Pa}",
        "    0.0000E+00,0.0000E+00,0.0000E+00,0.0000E+00,0.0000E+00,0.0000E+00,0.0000E+00,",
        "    0.0000E+00,0.0000E+00,0.0000E+00,0.0000E+00,0.0000E+00,0.0000E+00,0.0000E+00,",
        "    0.0000E+00,0.0000E+00,0.0000E+00,2.2703E+01,2.2260E+01,2.1846E+01,2.1458E+01,",
        "    2.1091E+01,2.0744E+01,2.0413E+01,2.0098E+01,1.9798E+01,1.9509E+01,1.9233E+01,",
        "    1.8967E+01,1.8711E+01,1.8465E+01,1.8227E+01,1.7996E+01,1.7774E+01,1.7558E+01,",
        "    1.7349E+01,1.7146E+01,1.6950E+01,1.6758E+01,1.6572E+01,1.6391E+01,1.6215E+01,",
        "    1.6043E+01,1.5876E+01;",

        "  FluidProperties:Superheated,",
        "    R410a,                   !- Fluid Name",
        "    Enthalpy,                !- Fluid Property Type",
        "    R410aSuperHeatTemperatures,  !- Temperature Values Name",
        "    6.5609E+05,              !- Pressure {Pa}",
        "    0.0000E+00,0.0000E+00,0.0000E+00,0.0000E+00,0.0000E+00,0.0000E+00,0.0000E+00,",
        "    0.0000E+00,0.0000E+00,0.0000E+00,0.0000E+00,0.0000E+00,0.0000E+00,0.0000E+00,",
        "    0.0000E+00,0.0000E+00,0.0000E+00,0.0000E+00,4.1945E+05,4.2264E+05,4.2575E+05,",
        "    4.2880E+05,4.3179E+05,4.3474E+05,4.3765E+05,4.4054E+05,4.4340E+05,4.4625E+05,",
        "    4.4907E+05,4.5189E+05,4.5469E+05,4.5749E+05,4.6028E+05,4.6307E+05,4.6585E+05,",
        "    4.6864E+05,4.7142E+05,4.7420E+05,4.7699E+05,4.7978E+05,4.8257E+05,4.8536E+05,",
        "    4.8816E+05,4.9097E+05;",

        "  FluidProperties:Superheated,",
        "    R410a,                   !- Fluid Name",
        "    Density,                 !- Fluid Property Type",
        "    R410aSuperHeatTemperatures,  !- Temperature Values Name",
        "    6.5609E+05,              !- Pressure {Pa}",
        "    0.0000E+00,0.0000E+00,0.0000E+00,0.0000E+00,0.0000E+00,0.0000E+00,0.0000E+00,",
        "    0.0000E+00,0.0000E+00,0.0000E+00,0.0000E+00,0.0000E+00,0.0000E+00,0.0000E+00,",
        "    0.0000E+00,0.0000E+00,0.0000E+00,0.0000E+00,2.5113E+01,2.4612E+01,2.4145E+01,",
        "    2.3707E+01,2.3294E+01,2.2904E+01,2.2533E+01,2.2180E+01,2.1844E+01,2.1522E+01,",
        "    2.1213E+01,2.0916E+01,2.0631E+01,2.0356E+01,2.0091E+01,1.9836E+01,1.9588E+01,",
        "    1.9349E+01,1.9117E+01,1.8892E+01,1.8673E+01,1.8461E+01,1.8255E+01,1.8055E+01,",
        "    1.7860E+01,1.7670E+01;",

        "  FluidProperties:Superheated,",
        "    R410a,                   !- Fluid Name",
        "    Enthalpy,                !- Fluid Property Type",
        "    R410aSuperHeatTemperatures,  !- Temperature Values Name",
        "    7.2446E+05,              !- Pressure {Pa}",
        "    0.0000E+00,0.0000E+00,0.0000E+00,0.0000E+00,0.0000E+00,0.0000E+00,0.0000E+00,",
        "    0.0000E+00,0.0000E+00,0.0000E+00,0.0000E+00,0.0000E+00,0.0000E+00,0.0000E+00,",
        "    0.0000E+00,0.0000E+00,0.0000E+00,0.0000E+00,0.0000E+00,4.2045E+05,4.2371E+05,",
        "    4.2688E+05,4.2999E+05,4.3304E+05,4.3604E+05,4.3900E+05,4.4194E+05,4.4484E+05,",
        "    4.4773E+05,4.5060E+05,4.5345E+05,4.5630E+05,4.5913E+05,4.6196E+05,4.6478E+05,",
        "    4.6760E+05,4.7041E+05,4.7323E+05,4.7604E+05,4.7886E+05,4.8168E+05,4.8450E+05,",
        "    4.8732E+05,4.9015E+05;",

        "  FluidProperties:Superheated,",
        "    R410a,                   !- Fluid Name",
        "    Density,                 !- Fluid Property Type",
        "    R410aSuperHeatTemperatures,  !- Temperature Values Name",
        "    7.2446E+05,              !- Pressure {Pa}",
        "    0.0000E+00,0.0000E+00,0.0000E+00,0.0000E+00,0.0000E+00,0.0000E+00,0.0000E+00,",
        "    0.0000E+00,0.0000E+00,0.0000E+00,0.0000E+00,0.0000E+00,0.0000E+00,0.0000E+00,",
        "    0.0000E+00,0.0000E+00,0.0000E+00,0.0000E+00,0.0000E+00,2.7732E+01,2.7164E+01,",
        "    2.6636E+01,2.6143E+01,2.5678E+01,2.5240E+01,2.4825E+01,2.4430E+01,2.4053E+01,",
        "    2.3694E+01,2.3349E+01,2.3019E+01,2.2701E+01,2.2396E+01,2.2101E+01,2.1817E+01,",
        "    2.1542E+01,2.1277E+01,2.1019E+01,2.0770E+01,2.0529E+01,2.0294E+01,2.0066E+01,",
        "    1.9844E+01,1.9629E+01;",

        "  FluidProperties:Superheated,",
        "    R410a,                   !- Fluid Name",
        "    Enthalpy,                !- Fluid Property Type",
        "    R410aSuperHeatTemperatures,  !- Temperature Values Name",
        "    7.9808E+05,              !- Pressure {Pa}",
        "    0.0000E+00,0.0000E+00,0.0000E+00,0.0000E+00,0.0000E+00,0.0000E+00,0.0000E+00,",
        "    0.0000E+00,0.0000E+00,0.0000E+00,0.0000E+00,0.0000E+00,0.0000E+00,0.0000E+00,",
        "    0.0000E+00,0.0000E+00,0.0000E+00,0.0000E+00,0.0000E+00,0.0000E+00,4.2139E+05,",
        "    4.2472E+05,4.2797E+05,4.3113E+05,4.3424E+05,4.3730E+05,4.4031E+05,4.4329E+05,",
        "    4.4625E+05,4.4918E+05,4.5209E+05,4.5499E+05,4.5787E+05,4.6074E+05,4.6361E+05,",
        "    4.6646E+05,4.6932E+05,4.7217E+05,4.7502E+05,4.7786E+05,4.8071E+05,4.8356E+05,",
        "    4.8641E+05,4.8926E+05;",

        "  FluidProperties:Superheated,",
        "    R410a,                   !- Fluid Name",
        "    Density,                 !- Fluid Property Type",
        "    R410aSuperHeatTemperatures,  !- Temperature Values Name",
        "    7.9808E+05,              !- Pressure {Pa}",
        "    0.0000E+00,0.0000E+00,0.0000E+00,0.0000E+00,0.0000E+00,0.0000E+00,0.0000E+00,",
        "    0.0000E+00,0.0000E+00,0.0000E+00,0.0000E+00,0.0000E+00,0.0000E+00,0.0000E+00,",
        "    0.0000E+00,0.0000E+00,0.0000E+00,0.0000E+00,0.0000E+00,0.0000E+00,3.0574E+01,",
        "    2.9931E+01,2.9335E+01,2.8779E+01,2.8257E+01,2.7765E+01,2.7299E+01,2.6857E+01,",
        "    2.6436E+01,2.6035E+01,2.5651E+01,2.5283E+01,2.4930E+01,2.4590E+01,2.4263E+01,",
        "    2.3948E+01,2.3644E+01,2.3349E+01,2.3065E+01,2.2789E+01,2.2521E+01,2.2262E+01,",
        "    2.2010E+01,2.1766E+01;",

        "  FluidProperties:Superheated,",
        "    R410a,                   !- Fluid Name",
        "    Enthalpy,                !- Fluid Property Type",
        "    R410aSuperHeatTemperatures,  !- Temperature Values Name",
        "    8.7722E+05,              !- Pressure {Pa}",
        "    0.0000E+00,0.0000E+00,0.0000E+00,0.0000E+00,0.0000E+00,0.0000E+00,0.0000E+00,",
        "    0.0000E+00,0.0000E+00,0.0000E+00,0.0000E+00,0.0000E+00,0.0000E+00,0.0000E+00,",
        "    0.0000E+00,0.0000E+00,0.0000E+00,0.0000E+00,0.0000E+00,0.0000E+00,0.0000E+00,",
        "    4.2227E+05,4.2568E+05,4.2899E+05,4.3223E+05,4.3540E+05,4.3851E+05,4.4158E+05,",
        "    4.4461E+05,4.4761E+05,4.5059E+05,4.5355E+05,4.5649E+05,4.5941E+05,4.6232E+05,",
        "    4.6523E+05,4.6812E+05,4.7101E+05,4.7389E+05,4.7678E+05,4.7966E+05,4.8254E+05,",
        "    4.8542E+05,4.8830E+05;",

        "  FluidProperties:Superheated,",
        "    R410a,                   !- Fluid Name",
        "    Density,                 !- Fluid Property Type",
        "    R410aSuperHeatTemperatures,  !- Temperature Values Name",
        "    8.7722E+05,              !- Pressure {Pa}",
        "    0.0000E+00,0.0000E+00,0.0000E+00,0.0000E+00,0.0000E+00,0.0000E+00,0.0000E+00,",
        "    0.0000E+00,0.0000E+00,0.0000E+00,0.0000E+00,0.0000E+00,0.0000E+00,0.0000E+00,",
        "    0.0000E+00,0.0000E+00,0.0000E+00,0.0000E+00,0.0000E+00,0.0000E+00,0.0000E+00,",
        "    3.3659E+01,3.2930E+01,3.2256E+01,3.1629E+01,3.1042E+01,3.0490E+01,2.9968E+01,",
        "    2.9474E+01,2.9004E+01,2.8557E+01,2.8129E+01,2.7720E+01,2.7327E+01,2.6950E+01,",
        "    2.6587E+01,2.6238E+01,2.5900E+01,2.5575E+01,2.5260E+01,2.4955E+01,2.4660E+01,",
        "    2.4374E+01,2.4096E+01;",

        "  FluidProperties:Superheated,",
        "    R410a,                   !- Fluid Name",
        "    Enthalpy,                !- Fluid Property Type",
        "    R410aSuperHeatTemperatures,  !- Temperature Values Name",
        "    9.6214E+05,              !- Pressure {Pa}",
        "    0.0000E+00,0.0000E+00,0.0000E+00,0.0000E+00,0.0000E+00,0.0000E+00,0.0000E+00,",
        "    0.0000E+00,0.0000E+00,0.0000E+00,0.0000E+00,0.0000E+00,0.0000E+00,0.0000E+00,",
        "    0.0000E+00,0.0000E+00,0.0000E+00,0.0000E+00,0.0000E+00,0.0000E+00,0.0000E+00,",
        "    0.0000E+00,4.2308E+05,4.2658E+05,4.2997E+05,4.3327E+05,4.3650E+05,4.3968E+05,",
        "    4.4280E+05,4.4589E+05,4.4894E+05,4.5197E+05,4.5497E+05,4.5795E+05,4.6092E+05,",
        "    4.6387E+05,4.6681E+05,4.6975E+05,4.7267E+05,4.7559E+05,4.7851E+05,4.8142E+05,",
        "    4.8434E+05,4.8725E+05;",

        "  FluidProperties:Superheated,",
        "    R410a,                   !- Fluid Name",
        "    Density,                 !- Fluid Property Type",
        "    R410aSuperHeatTemperatures,  !- Temperature Values Name",
        "    9.6214E+05,              !- Pressure {Pa}",
        "    0.0000E+00,0.0000E+00,0.0000E+00,0.0000E+00,0.0000E+00,0.0000E+00,0.0000E+00,",
        "    0.0000E+00,0.0000E+00,0.0000E+00,0.0000E+00,0.0000E+00,0.0000E+00,0.0000E+00,",
        "    0.0000E+00,0.0000E+00,0.0000E+00,0.0000E+00,0.0000E+00,0.0000E+00,0.0000E+00,",
        "    0.0000E+00,3.7005E+01,3.6178E+01,3.5416E+01,3.4709E+01,3.4049E+01,3.3429E+01,",
        "    3.2845E+01,3.2292E+01,3.1768E+01,3.1269E+01,3.0793E+01,3.0338E+01,2.9902E+01,",
        "    2.9484E+01,2.9082E+01,2.8694E+01,2.8321E+01,2.7961E+01,2.7613E+01,2.7277E+01,",
        "    2.6951E+01,2.6636E+01;",

        "  FluidProperties:Superheated,",
        "    R410a,                   !- Fluid Name",
        "    Enthalpy,                !- Fluid Property Type",
        "    R410aSuperHeatTemperatures,  !- Temperature Values Name",
        "    1.0531E+06,              !- Pressure {Pa}",
        "    0.0000E+00,0.0000E+00,0.0000E+00,0.0000E+00,0.0000E+00,0.0000E+00,0.0000E+00,",
        "    0.0000E+00,0.0000E+00,0.0000E+00,0.0000E+00,0.0000E+00,0.0000E+00,0.0000E+00,",
        "    0.0000E+00,0.0000E+00,0.0000E+00,0.0000E+00,0.0000E+00,0.0000E+00,0.0000E+00,",
        "    0.0000E+00,0.0000E+00,4.2382E+05,4.2741E+05,4.3088E+05,4.3426E+05,4.3756E+05,",
        "    4.4079E+05,4.4398E+05,4.4712E+05,4.5023E+05,4.5330E+05,4.5635E+05,4.5938E+05,",
        "    4.6239E+05,4.6539E+05,4.6837E+05,4.7134E+05,4.7430E+05,4.7726E+05,4.8021E+05,",
        "    4.8316E+05,4.8611E+05;",

        "  FluidProperties:Superheated,",
        "    R410a,                   !- Fluid Name",
        "    Density,                 !- Fluid Property Type",
        "    R410aSuperHeatTemperatures,  !- Temperature Values Name",
        "    1.0531E+06,              !- Pressure {Pa}",
        "    0.0000E+00,0.0000E+00,0.0000E+00,0.0000E+00,0.0000E+00,0.0000E+00,0.0000E+00,",
        "    0.0000E+00,0.0000E+00,0.0000E+00,0.0000E+00,0.0000E+00,0.0000E+00,0.0000E+00,",
        "    0.0000E+00,0.0000E+00,0.0000E+00,0.0000E+00,0.0000E+00,0.0000E+00,0.0000E+00,",
        "    0.0000E+00,0.0000E+00,4.0634E+01,3.9695E+01,3.8832E+01,3.8035E+01,3.7292E+01,",
        "    3.6597E+01,3.5943E+01,3.5325E+01,3.4740E+01,3.4184E+01,3.3654E+01,3.3149E+01,",
        "    3.2665E+01,3.2201E+01,3.1755E+01,3.1327E+01,3.0915E+01,3.0517E+01,3.0133E+01,",
        "    2.9762E+01,2.9403E+01;",

        "  FluidProperties:Superheated,",
        "    R410a,                   !- Fluid Name",
        "    Enthalpy,                !- Fluid Property Type",
        "    R410aSuperHeatTemperatures,  !- Temperature Values Name",
        "    1.1504E+06,              !- Pressure {Pa}",
        "    0.0000E+00,0.0000E+00,0.0000E+00,0.0000E+00,0.0000E+00,0.0000E+00,0.0000E+00,",
        "    0.0000E+00,0.0000E+00,0.0000E+00,0.0000E+00,0.0000E+00,0.0000E+00,0.0000E+00,",
        "    0.0000E+00,0.0000E+00,0.0000E+00,0.0000E+00,0.0000E+00,0.0000E+00,0.0000E+00,",
        "    0.0000E+00,0.0000E+00,0.0000E+00,4.2448E+05,4.2817E+05,4.3173E+05,4.3518E+05,",
        "    4.3855E+05,4.4186E+05,4.4511E+05,4.4831E+05,4.5147E+05,4.5459E+05,4.5769E+05,",
        "    4.6077E+05,4.6383E+05,4.6686E+05,4.6989E+05,4.7290E+05,4.7591E+05,4.7890E+05,",
        "    4.8189E+05,4.8488E+05;",

        "  FluidProperties:Superheated,",
        "    R410a,                   !- Fluid Name",
        "    Density,                 !- Fluid Property Type",
        "    R410aSuperHeatTemperatures,  !- Temperature Values Name",
        "    1.1504E+06,              !- Pressure {Pa}",
        "    0.0000E+00,0.0000E+00,0.0000E+00,0.0000E+00,0.0000E+00,0.0000E+00,0.0000E+00,",
        "    0.0000E+00,0.0000E+00,0.0000E+00,0.0000E+00,0.0000E+00,0.0000E+00,0.0000E+00,",
        "    0.0000E+00,0.0000E+00,0.0000E+00,0.0000E+00,0.0000E+00,0.0000E+00,0.0000E+00,",
        "    0.0000E+00,0.0000E+00,0.0000E+00,4.4572E+01,4.3503E+01,4.2527E+01,4.1626E+01,",
        "    4.0790E+01,4.0010E+01,3.9277E+01,3.8587E+01,3.7934E+01,3.7314E+01,3.6725E+01,",
        "    3.6164E+01,3.5627E+01,3.5113E+01,3.4620E+01,3.4146E+01,3.3691E+01,3.3252E+01,",
        "    3.2828E+01,3.2419E+01;",

        "  FluidProperties:Superheated,",
        "    R410a,                   !- Fluid Name",
        "    Enthalpy,                !- Fluid Property Type",
        "    R410aSuperHeatTemperatures,  !- Temperature Values Name",
        "    1.2543E+06,              !- Pressure {Pa}",
        "    0.0000E+00,0.0000E+00,0.0000E+00,0.0000E+00,0.0000E+00,0.0000E+00,0.0000E+00,",
        "    0.0000E+00,0.0000E+00,0.0000E+00,0.0000E+00,0.0000E+00,0.0000E+00,0.0000E+00,",
        "    0.0000E+00,0.0000E+00,0.0000E+00,0.0000E+00,0.0000E+00,0.0000E+00,0.0000E+00,",
        "    0.0000E+00,0.0000E+00,0.0000E+00,0.0000E+00,4.2507E+05,4.2886E+05,4.3251E+05,",
        "    4.3605E+05,4.3949E+05,4.4287E+05,4.4618E+05,4.4944E+05,4.5266E+05,4.5584E+05,",
        "    4.5899E+05,4.6212E+05,4.6522E+05,4.6831E+05,4.7138E+05,4.7443E+05,4.7748E+05,",
        "    4.8051E+05,4.8354E+05;",

        "  FluidProperties:Superheated,",
        "    R410a,                   !- Fluid Name",
        "    Density,                 !- Fluid Property Type",
        "    R410aSuperHeatTemperatures,  !- Temperature Values Name",
        "    1.2543E+06,              !- Pressure {Pa}",
        "    0.0000E+00,0.0000E+00,0.0000E+00,0.0000E+00,0.0000E+00,0.0000E+00,0.0000E+00,",
        "    0.0000E+00,0.0000E+00,0.0000E+00,0.0000E+00,0.0000E+00,0.0000E+00,0.0000E+00,",
        "    0.0000E+00,0.0000E+00,0.0000E+00,0.0000E+00,0.0000E+00,0.0000E+00,0.0000E+00,",
        "    0.0000E+00,0.0000E+00,0.0000E+00,0.0000E+00,4.8844E+01,4.7627E+01,4.6519E+01,",
        "    4.5502E+01,4.4560E+01,4.3684E+01,4.2863E+01,4.2091E+01,4.1363E+01,4.0673E+01,",
        "    4.0018E+01,3.9394E+01,3.8799E+01,3.8230E+01,3.7685E+01,3.7161E+01,3.6658E+01,",
        "    3.6174E+01,3.5708E+01;",

        "  FluidProperties:Superheated,",
        "    R410a,                   !- Fluid Name",
        "    Enthalpy,                !- Fluid Property Type",
        "    R410aSuperHeatTemperatures,  !- Temperature Values Name",
        "    1.3651E+06,              !- Pressure {Pa}",
        "    0.0000E+00,0.0000E+00,0.0000E+00,0.0000E+00,0.0000E+00,0.0000E+00,0.0000E+00,",
        "    0.0000E+00,0.0000E+00,0.0000E+00,0.0000E+00,0.0000E+00,0.0000E+00,0.0000E+00,",
        "    0.0000E+00,0.0000E+00,0.0000E+00,0.0000E+00,0.0000E+00,0.0000E+00,0.0000E+00,",
        "    0.0000E+00,0.0000E+00,0.0000E+00,0.0000E+00,0.0000E+00,4.2556E+05,4.2947E+05,",
        "    4.3322E+05,4.3684E+05,4.4037E+05,4.4382E+05,4.4720E+05,4.5053E+05,4.5381E+05,",
        "    4.5705E+05,4.6025E+05,4.6343E+05,4.6658E+05,4.6971E+05,4.7283E+05,4.7592E+05,",
        "    4.7901E+05,4.8209E+05;",

        "  FluidProperties:Superheated,",
        "    R410a,                   !- Fluid Name",
        "    Density,                 !- Fluid Property Type",
        "    R410aSuperHeatTemperatures,  !- Temperature Values Name",
        "    1.3651E+06,              !- Pressure {Pa}",
        "    0.0000E+00,0.0000E+00,0.0000E+00,0.0000E+00,0.0000E+00,0.0000E+00,0.0000E+00,",
        "    0.0000E+00,0.0000E+00,0.0000E+00,0.0000E+00,0.0000E+00,0.0000E+00,0.0000E+00,",
        "    0.0000E+00,0.0000E+00,0.0000E+00,0.0000E+00,0.0000E+00,0.0000E+00,0.0000E+00,",
        "    0.0000E+00,0.0000E+00,0.0000E+00,0.0000E+00,0.0000E+00,5.3484E+01,5.2094E+01,",
        "    5.0835E+01,4.9684E+01,4.8623E+01,4.7638E+01,4.6718E+01,4.5855E+01,4.5042E+01,",
        "    4.4274E+01,4.3546E+01,4.2854E+01,4.2194E+01,4.1564E+01,4.0961E+01,4.0383E+01,",
        "    3.9828E+01,3.9294E+01;",

        "  FluidProperties:Superheated,",
        "    R410a,                   !- Fluid Name",
        "    Enthalpy,                !- Fluid Property Type",
        "    R410aSuperHeatTemperatures,  !- Temperature Values Name",
        "    1.4831E+06,              !- Pressure {Pa}",
        "    0.0000E+00,0.0000E+00,0.0000E+00,0.0000E+00,0.0000E+00,0.0000E+00,0.0000E+00,",
        "    0.0000E+00,0.0000E+00,0.0000E+00,0.0000E+00,0.0000E+00,0.0000E+00,0.0000E+00,",
        "    0.0000E+00,0.0000E+00,0.0000E+00,0.0000E+00,0.0000E+00,0.0000E+00,0.0000E+00,",
        "    0.0000E+00,0.0000E+00,0.0000E+00,0.0000E+00,0.0000E+00,0.0000E+00,4.2595E+05,",
        "    4.2999E+05,4.3385E+05,4.3757E+05,4.4119E+05,4.4471E+05,4.4817E+05,4.5156E+05,",
        "    4.5490E+05,4.5820E+05,4.6146E+05,4.6469E+05,4.6790E+05,4.7108E+05,4.7424E+05,",
        "    4.7738E+05,4.8051E+05;",

        "  FluidProperties:Superheated,",
        "    R410a,                   !- Fluid Name",
        "    Density,                 !- Fluid Property Type",
        "    R410aSuperHeatTemperatures,  !- Temperature Values Name",
        "    1.4831E+06,              !- Pressure {Pa}",
        "    0.0000E+00,0.0000E+00,0.0000E+00,0.0000E+00,0.0000E+00,0.0000E+00,0.0000E+00,",
        "    0.0000E+00,0.0000E+00,0.0000E+00,0.0000E+00,0.0000E+00,0.0000E+00,0.0000E+00,",
        "    0.0000E+00,0.0000E+00,0.0000E+00,0.0000E+00,0.0000E+00,0.0000E+00,0.0000E+00,",
        "    0.0000E+00,0.0000E+00,0.0000E+00,0.0000E+00,0.0000E+00,0.0000E+00,5.8526E+01,",
        "    5.6935E+01,5.5502E+01,5.4199E+01,5.3001E+01,5.1893E+01,5.0861E+01,4.9896E+01,",
        "    4.8989E+01,4.8133E+01,4.7324E+01,4.6555E+01,4.5824E+01,4.5127E+01,4.4461E+01,",
        "    4.3823E+01,4.3211E+01;",

        "  FluidProperties:Superheated,",
        "    R410a,                   !- Fluid Name",
        "    Enthalpy,                !- Fluid Property Type",
        "    R410aSuperHeatTemperatures,  !- Temperature Values Name",
        "    1.6086E+06,              !- Pressure {Pa}",
        "    0.0000E+00,0.0000E+00,0.0000E+00,0.0000E+00,0.0000E+00,0.0000E+00,0.0000E+00,",
        "    0.0000E+00,0.0000E+00,0.0000E+00,0.0000E+00,0.0000E+00,0.0000E+00,0.0000E+00,",
        "    0.0000E+00,0.0000E+00,0.0000E+00,0.0000E+00,0.0000E+00,0.0000E+00,0.0000E+00,",
        "    0.0000E+00,0.0000E+00,0.0000E+00,0.0000E+00,0.0000E+00,0.0000E+00,0.0000E+00,",
        "    4.2624E+05,4.3041E+05,4.3439E+05,4.3822E+05,4.4193E+05,4.4554E+05,4.4907E+05,",
        "    4.5254E+05,4.5595E+05,4.5931E+05,4.6263E+05,4.6591E+05,4.6917E+05,4.7240E+05,",
        "    4.7561E+05,4.7880E+05;",

        "  FluidProperties:Superheated,",
        "    R410a,                   !- Fluid Name",
        "    Density,                 !- Fluid Property Type",
        "    R410aSuperHeatTemperatures,  !- Temperature Values Name",
        "    1.6086E+06,              !- Pressure {Pa}",
        "    0.0000E+00,0.0000E+00,0.0000E+00,0.0000E+00,0.0000E+00,0.0000E+00,0.0000E+00,",
        "    0.0000E+00,0.0000E+00,0.0000E+00,0.0000E+00,0.0000E+00,0.0000E+00,0.0000E+00,",
        "    0.0000E+00,0.0000E+00,0.0000E+00,0.0000E+00,0.0000E+00,0.0000E+00,0.0000E+00,",
        "    0.0000E+00,0.0000E+00,0.0000E+00,0.0000E+00,0.0000E+00,0.0000E+00,0.0000E+00,",
        "    6.4013E+01,6.2185E+01,6.0551E+01,5.9071E+01,5.7718E+01,5.6470E+01,5.5313E+01,",
        "    5.4232E+01,5.3220E+01,5.2267E+01,5.1367E+01,5.0514E+01,4.9704E+01,4.8933E+01,",
        "    4.8196E+01,4.7492E+01;",

        "  FluidProperties:Superheated,",
        "    R410a,                   !- Fluid Name",
        "    Enthalpy,                !- Fluid Property Type",
        "    R410aSuperHeatTemperatures,  !- Temperature Values Name",
        "    1.7419E+06,              !- Pressure {Pa}",
        "    0.0000E+00,0.0000E+00,0.0000E+00,0.0000E+00,0.0000E+00,0.0000E+00,0.0000E+00,",
        "    0.0000E+00,0.0000E+00,0.0000E+00,0.0000E+00,0.0000E+00,0.0000E+00,0.0000E+00,",
        "    0.0000E+00,0.0000E+00,0.0000E+00,0.0000E+00,0.0000E+00,0.0000E+00,0.0000E+00,",
        "    0.0000E+00,0.0000E+00,0.0000E+00,0.0000E+00,0.0000E+00,0.0000E+00,0.0000E+00,",
        "    0.0000E+00,4.2642E+05,4.3074E+05,4.3485E+05,4.3879E+05,4.4260E+05,4.4630E+05,",
        "    4.4991E+05,4.5345E+05,4.5693E+05,4.6036E+05,4.6374E+05,4.6709E+05,4.7040E+05,",
        "    4.7368E+05,4.7694E+05;",

        "  FluidProperties:Superheated,",
        "    R410a,                   !- Fluid Name",
        "    Density,                 !- Fluid Property Type",
        "    R410aSuperHeatTemperatures,  !- Temperature Values Name",
        "    1.7419E+06,              !- Pressure {Pa}",
        "    0.0000E+00,0.0000E+00,0.0000E+00,0.0000E+00,0.0000E+00,0.0000E+00,0.0000E+00,",
        "    0.0000E+00,0.0000E+00,0.0000E+00,0.0000E+00,0.0000E+00,0.0000E+00,0.0000E+00,",
        "    0.0000E+00,0.0000E+00,0.0000E+00,0.0000E+00,0.0000E+00,0.0000E+00,0.0000E+00,",
        "    0.0000E+00,0.0000E+00,0.0000E+00,0.0000E+00,0.0000E+00,0.0000E+00,0.0000E+00,",
        "    0.0000E+00,6.9990E+01,6.7883E+01,6.6014E+01,6.4331E+01,6.2800E+01,6.1394E+01,",
        "    6.0094E+01,5.8884E+01,5.7753E+01,5.6691E+01,5.5691E+01,5.4744E+01,5.3847E+01,",
        "    5.2994E+01,5.2181E+01;",

        "  FluidProperties:Superheated,",
        "    R410a,                   !- Fluid Name",
        "    Enthalpy,                !- Fluid Property Type",
        "    R410aSuperHeatTemperatures,  !- Temperature Values Name",
        "    1.8834E+06,              !- Pressure {Pa}",
        "    0.0000E+00,0.0000E+00,0.0000E+00,0.0000E+00,0.0000E+00,0.0000E+00,0.0000E+00,",
        "    0.0000E+00,0.0000E+00,0.0000E+00,0.0000E+00,0.0000E+00,0.0000E+00,0.0000E+00,",
        "    0.0000E+00,0.0000E+00,0.0000E+00,0.0000E+00,0.0000E+00,0.0000E+00,0.0000E+00,",
        "    0.0000E+00,0.0000E+00,0.0000E+00,0.0000E+00,0.0000E+00,0.0000E+00,0.0000E+00,",
        "    0.0000E+00,0.0000E+00,4.2646E+05,4.3096E+05,4.3521E+05,4.3927E+05,4.4319E+05,",
        "    4.4699E+05,4.5069E+05,4.5431E+05,4.5786E+05,4.6136E+05,4.6481E+05,4.6821E+05,",
        "    4.7158E+05,4.7492E+05;",

        "  FluidProperties:Superheated,",
        "    R410a,                   !- Fluid Name",
        "    Density,                 !- Fluid Property Type",
        "    R410aSuperHeatTemperatures,  !- Temperature Values Name",
        "    1.8834E+06,              !- Pressure {Pa}",
        "    0.0000E+00,0.0000E+00,0.0000E+00,0.0000E+00,0.0000E+00,0.0000E+00,0.0000E+00,",
        "    0.0000E+00,0.0000E+00,0.0000E+00,0.0000E+00,0.0000E+00,0.0000E+00,0.0000E+00,",
        "    0.0000E+00,0.0000E+00,0.0000E+00,0.0000E+00,0.0000E+00,0.0000E+00,0.0000E+00,",
        "    0.0000E+00,0.0000E+00,0.0000E+00,0.0000E+00,0.0000E+00,0.0000E+00,0.0000E+00,",
        "    0.0000E+00,0.0000E+00,7.6519E+01,7.4080E+01,7.1935E+01,7.0017E+01,6.8281E+01,",
        "    6.6694E+01,6.5232E+01,6.3876E+01,6.2613E+01,6.1429E+01,6.0316E+01,5.9266E+01,",
        "    5.8272E+01,5.7328E+01;",

        "  FluidProperties:Superheated,",
        "    R410a,                   !- Fluid Name",
        "    Enthalpy,                !- Fluid Property Type",
        "    R410aSuperHeatTemperatures,  !- Temperature Values Name",
        "    2.0334E+06,              !- Pressure {Pa}",
        "    0.0000E+00,0.0000E+00,0.0000E+00,0.0000E+00,0.0000E+00,0.0000E+00,0.0000E+00,",
        "    0.0000E+00,0.0000E+00,0.0000E+00,0.0000E+00,0.0000E+00,0.0000E+00,0.0000E+00,",
        "    0.0000E+00,0.0000E+00,0.0000E+00,0.0000E+00,0.0000E+00,0.0000E+00,0.0000E+00,",
        "    0.0000E+00,0.0000E+00,0.0000E+00,0.0000E+00,0.0000E+00,0.0000E+00,0.0000E+00,",
        "    0.0000E+00,0.0000E+00,0.0000E+00,4.2635E+05,4.3105E+05,4.3546E+05,4.3966E+05,",
        "    4.4369E+05,4.4760E+05,4.5139E+05,4.5510E+05,4.5873E+05,4.6230E+05,4.6582E+05,",
        "    4.6929E+05,4.7272E+05;",

        "  FluidProperties:Superheated,",
        "    R410a,                   !- Fluid Name",
        "    Density,                 !- Fluid Property Type",
        "    R410aSuperHeatTemperatures,  !- Temperature Values Name",
        "    2.0334E+06,              !- Pressure {Pa}",
        "    0.0000E+00,0.0000E+00,0.0000E+00,0.0000E+00,0.0000E+00,0.0000E+00,0.0000E+00,",
        "    0.0000E+00,0.0000E+00,0.0000E+00,0.0000E+00,0.0000E+00,0.0000E+00,0.0000E+00,",
        "    0.0000E+00,0.0000E+00,0.0000E+00,0.0000E+00,0.0000E+00,0.0000E+00,0.0000E+00,",
        "    0.0000E+00,0.0000E+00,0.0000E+00,0.0000E+00,0.0000E+00,0.0000E+00,0.0000E+00,",
        "    0.0000E+00,0.0000E+00,0.0000E+00,8.3665E+01,8.0827E+01,7.8356E+01,7.6164E+01,",
        "    7.4192E+01,7.2398E+01,7.0753E+01,6.9232E+01,6.7819E+01,6.6499E+01,6.5261E+01,",
        "    6.4095E+01,6.2993E+01;",

        "  FluidProperties:Superheated,",
        "    R410a,                   !- Fluid Name",
        "    Enthalpy,                !- Fluid Property Type",
        "    R410aSuperHeatTemperatures,  !- Temperature Values Name",
        "    2.1923E+06,              !- Pressure {Pa}",
        "    0.0000E+00,0.0000E+00,0.0000E+00,0.0000E+00,0.0000E+00,0.0000E+00,0.0000E+00,",
        "    0.0000E+00,0.0000E+00,0.0000E+00,0.0000E+00,0.0000E+00,0.0000E+00,0.0000E+00,",
        "    0.0000E+00,0.0000E+00,0.0000E+00,0.0000E+00,0.0000E+00,0.0000E+00,0.0000E+00,",
        "    0.0000E+00,0.0000E+00,0.0000E+00,0.0000E+00,0.0000E+00,0.0000E+00,0.0000E+00,",
        "    0.0000E+00,0.0000E+00,0.0000E+00,0.0000E+00,4.2609E+05,4.3101E+05,4.3560E+05,",
        "    4.3995E+05,4.4411E+05,4.4812E+05,4.5202E+05,4.5582E+05,4.5953E+05,4.6318E+05,",
        "    4.6677E+05,4.7030E+05;",

        "  FluidProperties:Superheated,",
        "    R410a,                   !- Fluid Name",
        "    Density,                 !- Fluid Property Type",
        "    R410aSuperHeatTemperatures,  !- Temperature Values Name",
        "    2.1923E+06,              !- Pressure {Pa}",
        "    0.0000E+00,0.0000E+00,0.0000E+00,0.0000E+00,0.0000E+00,0.0000E+00,0.0000E+00,",
        "    0.0000E+00,0.0000E+00,0.0000E+00,0.0000E+00,0.0000E+00,0.0000E+00,0.0000E+00,",
        "    0.0000E+00,0.0000E+00,0.0000E+00,0.0000E+00,0.0000E+00,0.0000E+00,0.0000E+00,",
        "    0.0000E+00,0.0000E+00,0.0000E+00,0.0000E+00,0.0000E+00,0.0000E+00,0.0000E+00,",
        "    0.0000E+00,0.0000E+00,0.0000E+00,0.0000E+00,9.1511E+01,8.8190E+01,8.5332E+01,",
        "    8.2819E+01,8.0573E+01,7.8542E+01,7.6687E+01,7.4980E+01,7.3398E+01,7.1925E+01,",
        "    7.0547E+01,6.9252E+01;",

        "  FluidProperties:Superheated,",
        "    R410a,                   !- Fluid Name",
        "    Enthalpy,                !- Fluid Property Type",
        "    R410aSuperHeatTemperatures,  !- Temperature Values Name",
        "    2.3604E+06,              !- Pressure {Pa}",
        "    0.0000E+00,0.0000E+00,0.0000E+00,0.0000E+00,0.0000E+00,0.0000E+00,0.0000E+00,",
        "    0.0000E+00,0.0000E+00,0.0000E+00,0.0000E+00,0.0000E+00,0.0000E+00,0.0000E+00,",
        "    0.0000E+00,0.0000E+00,0.0000E+00,0.0000E+00,0.0000E+00,0.0000E+00,0.0000E+00,",
        "    0.0000E+00,0.0000E+00,0.0000E+00,0.0000E+00,0.0000E+00,0.0000E+00,0.0000E+00,",
        "    0.0000E+00,0.0000E+00,0.0000E+00,0.0000E+00,0.0000E+00,4.2564E+05,4.3082E+05,",
        "    4.3561E+05,4.4013E+05,4.4443E+05,4.4856E+05,4.5257E+05,4.5646E+05,4.6027E+05,",
        "    4.6400E+05,4.6766E+05;",

        "  FluidProperties:Superheated,",
        "    R410a,                   !- Fluid Name",
        "    Density,                 !- Fluid Property Type",
        "    R410aSuperHeatTemperatures,  !- Temperature Values Name",
        "    2.3604E+06,              !- Pressure {Pa}",
        "    0.0000E+00,0.0000E+00,0.0000E+00,0.0000E+00,0.0000E+00,0.0000E+00,0.0000E+00,",
        "    0.0000E+00,0.0000E+00,0.0000E+00,0.0000E+00,0.0000E+00,0.0000E+00,0.0000E+00,",
        "    0.0000E+00,0.0000E+00,0.0000E+00,0.0000E+00,0.0000E+00,0.0000E+00,0.0000E+00,",
        "    0.0000E+00,0.0000E+00,0.0000E+00,0.0000E+00,0.0000E+00,0.0000E+00,0.0000E+00,",
        "    0.0000E+00,0.0000E+00,0.0000E+00,0.0000E+00,0.0000E+00,1.0015E+02,9.6239E+01,",
        "    9.2918E+01,9.0027E+01,8.7463E+01,8.5159E+01,8.3065E+01,8.1145E+01,7.9374E+01,",
        "    7.7729E+01,7.6195E+01;",

        "  FluidProperties:Superheated,",
        "    R410a,                   !- Fluid Name",
        "    Enthalpy,                !- Fluid Property Type",
        "    R410aSuperHeatTemperatures,  !- Temperature Values Name",
        "    2.5382E+06,              !- Pressure {Pa}",
        "    0.0000E+00,0.0000E+00,0.0000E+00,0.0000E+00,0.0000E+00,0.0000E+00,0.0000E+00,",
        "    0.0000E+00,0.0000E+00,0.0000E+00,0.0000E+00,0.0000E+00,0.0000E+00,0.0000E+00,",
        "    0.0000E+00,0.0000E+00,0.0000E+00,0.0000E+00,0.0000E+00,0.0000E+00,0.0000E+00,",
        "    0.0000E+00,0.0000E+00,0.0000E+00,0.0000E+00,0.0000E+00,0.0000E+00,0.0000E+00,",
        "    0.0000E+00,0.0000E+00,0.0000E+00,0.0000E+00,0.0000E+00,0.0000E+00,4.2498E+05,",
        "    4.3047E+05,4.3549E+05,4.4019E+05,4.4464E+05,4.4891E+05,4.5303E+05,4.5703E+05,",
        "    4.6093E+05,4.6475E+05;",

        "  FluidProperties:Superheated,",
        "    R410a,                   !- Fluid Name",
        "    Density,                 !- Fluid Property Type",
        "    R410aSuperHeatTemperatures,  !- Temperature Values Name",
        "    2.5382E+06,              !- Pressure {Pa}",
        "    0.0000E+00,0.0000E+00,0.0000E+00,0.0000E+00,0.0000E+00,0.0000E+00,0.0000E+00,",
        "    0.0000E+00,0.0000E+00,0.0000E+00,0.0000E+00,0.0000E+00,0.0000E+00,0.0000E+00,",
        "    0.0000E+00,0.0000E+00,0.0000E+00,0.0000E+00,0.0000E+00,0.0000E+00,0.0000E+00,",
        "    0.0000E+00,0.0000E+00,0.0000E+00,0.0000E+00,0.0000E+00,0.0000E+00,0.0000E+00,",
        "    0.0000E+00,0.0000E+00,0.0000E+00,0.0000E+00,0.0000E+00,0.0000E+00,1.0972E+02,",
        "    1.0507E+02,1.0119E+02,9.7851E+01,9.4915E+01,9.2295E+01,8.9926E+01,8.7766E+01,",
        "    8.5780E+01,8.3942E+01;",

        "  FluidProperties:Superheated,",
        "    R410a,                   !- Fluid Name",
        "    Enthalpy,                !- Fluid Property Type",
        "    R410aSuperHeatTemperatures,  !- Temperature Values Name",
        "    2.7261E+06,              !- Pressure {Pa}",
        "    0.0000E+00,0.0000E+00,0.0000E+00,0.0000E+00,0.0000E+00,0.0000E+00,0.0000E+00,",
        "    0.0000E+00,0.0000E+00,0.0000E+00,0.0000E+00,0.0000E+00,0.0000E+00,0.0000E+00,",
        "    0.0000E+00,0.0000E+00,0.0000E+00,0.0000E+00,0.0000E+00,0.0000E+00,0.0000E+00,",
        "    0.0000E+00,0.0000E+00,0.0000E+00,0.0000E+00,0.0000E+00,0.0000E+00,0.0000E+00,",
        "    0.0000E+00,0.0000E+00,0.0000E+00,0.0000E+00,0.0000E+00,0.0000E+00,0.0000E+00,",
        "    4.2408E+05,4.2993E+05,4.3522E+05,4.4012E+05,4.4475E+05,4.4916E+05,4.5341E+05,",
        "    4.5752E+05,4.6152E+05;",

        "  FluidProperties:Superheated,",
        "    R410a,                   !- Fluid Name",
        "    Density,                 !- Fluid Property Type",
        "    R410aSuperHeatTemperatures,  !- Temperature Values Name",
        "    2.7261E+06,              !- Pressure {Pa}",
        "    0.0000E+00,0.0000E+00,0.0000E+00,0.0000E+00,0.0000E+00,0.0000E+00,0.0000E+00,",
        "    0.0000E+00,0.0000E+00,0.0000E+00,0.0000E+00,0.0000E+00,0.0000E+00,0.0000E+00,",
        "    0.0000E+00,0.0000E+00,0.0000E+00,0.0000E+00,0.0000E+00,0.0000E+00,0.0000E+00,",
        "    0.0000E+00,0.0000E+00,0.0000E+00,0.0000E+00,0.0000E+00,0.0000E+00,0.0000E+00,",
        "    0.0000E+00,0.0000E+00,0.0000E+00,0.0000E+00,0.0000E+00,0.0000E+00,0.0000E+00,",
        "    1.2038E+02,1.1479E+02,1.1023E+02,1.0635E+02,1.0298E+02,9.9995E+01,9.7312E+01,",
        "    9.4877E+01,9.2647E+01;",

        "  FluidProperties:Superheated,",
        "    R410a,                   !- Fluid Name",
        "    Enthalpy,                !- Fluid Property Type",
        "    R410aSuperHeatTemperatures,  !- Temperature Values Name",
        "    2.9246E+06,              !- Pressure {Pa}",
        "    0.0000E+00,0.0000E+00,0.0000E+00,0.0000E+00,0.0000E+00,0.0000E+00,0.0000E+00,",
        "    0.0000E+00,0.0000E+00,0.0000E+00,0.0000E+00,0.0000E+00,0.0000E+00,0.0000E+00,",
        "    0.0000E+00,0.0000E+00,0.0000E+00,0.0000E+00,0.0000E+00,0.0000E+00,0.0000E+00,",
        "    0.0000E+00,0.0000E+00,0.0000E+00,0.0000E+00,0.0000E+00,0.0000E+00,0.0000E+00,",
        "    0.0000E+00,0.0000E+00,0.0000E+00,0.0000E+00,0.0000E+00,0.0000E+00,0.0000E+00,",
        "    0.0000E+00,4.2290E+05,4.2918E+05,4.3478E+05,4.3992E+05,4.4473E+05,4.4931E+05,",
        "    4.5369E+05,4.5792E+05;",

        "  FluidProperties:Superheated,",
        "    R410a,                   !- Fluid Name",
        "    Density,                 !- Fluid Property Type",
        "    R410aSuperHeatTemperatures,  !- Temperature Values Name",
        "    2.9246E+06,              !- Pressure {Pa}",
        "    0.0000E+00,0.0000E+00,0.0000E+00,0.0000E+00,0.0000E+00,0.0000E+00,0.0000E+00,",
        "    0.0000E+00,0.0000E+00,0.0000E+00,0.0000E+00,0.0000E+00,0.0000E+00,0.0000E+00,",
        "    0.0000E+00,0.0000E+00,0.0000E+00,0.0000E+00,0.0000E+00,0.0000E+00,0.0000E+00,",
        "    0.0000E+00,0.0000E+00,0.0000E+00,0.0000E+00,0.0000E+00,0.0000E+00,0.0000E+00,",
        "    0.0000E+00,0.0000E+00,0.0000E+00,0.0000E+00,0.0000E+00,0.0000E+00,0.0000E+00,",
        "    0.0000E+00,1.3233E+02,1.2554E+02,1.2013E+02,1.1562E+02,1.1173E+02,1.0831E+02,",
        "    1.0527E+02,1.0252E+02;",

        "  FluidProperties:Superheated,",
        "    R410a,                   !- Fluid Name",
        "    Enthalpy,                !- Fluid Property Type",
        "    R410aSuperHeatTemperatures,  !- Temperature Values Name",
        "    3.1341E+06,              !- Pressure {Pa}",
        "    0.0000E+00,0.0000E+00,0.0000E+00,0.0000E+00,0.0000E+00,0.0000E+00,0.0000E+00,",
        "    0.0000E+00,0.0000E+00,0.0000E+00,0.0000E+00,0.0000E+00,0.0000E+00,0.0000E+00,",
        "    0.0000E+00,0.0000E+00,0.0000E+00,0.0000E+00,0.0000E+00,0.0000E+00,0.0000E+00,",
        "    0.0000E+00,0.0000E+00,0.0000E+00,0.0000E+00,0.0000E+00,0.0000E+00,0.0000E+00,",
        "    0.0000E+00,0.0000E+00,0.0000E+00,0.0000E+00,0.0000E+00,0.0000E+00,0.0000E+00,",
        "    0.0000E+00,0.0000E+00,4.2137E+05,4.2820E+05,4.3416E+05,4.3957E+05,4.4459E+05,",
        "    4.4934E+05,4.5387E+05;",

        "  FluidProperties:Superheated,",
        "    R410a,                   !- Fluid Name",
        "    Density,                 !- Fluid Property Type",
        "    R410aSuperHeatTemperatures,  !- Temperature Values Name",
        "    3.1341E+06,              !- Pressure {Pa}",
        "    0.0000E+00,0.0000E+00,0.0000E+00,0.0000E+00,0.0000E+00,0.0000E+00,0.0000E+00,",
        "    0.0000E+00,0.0000E+00,0.0000E+00,0.0000E+00,0.0000E+00,0.0000E+00,0.0000E+00,",
        "    0.0000E+00,0.0000E+00,0.0000E+00,0.0000E+00,0.0000E+00,0.0000E+00,0.0000E+00,",
        "    0.0000E+00,0.0000E+00,0.0000E+00,0.0000E+00,0.0000E+00,0.0000E+00,0.0000E+00,",
        "    0.0000E+00,0.0000E+00,0.0000E+00,0.0000E+00,0.0000E+00,0.0000E+00,0.0000E+00,",
        "    0.0000E+00,0.0000E+00,1.4585E+02,1.3748E+02,1.3102E+02,1.2572E+02,1.2122E+02,",
        "    1.1731E+02,1.1384E+02;",

        "  FluidProperties:Superheated,",
        "    R410a,                   !- Fluid Name",
        "    Enthalpy,                !- Fluid Property Type",
        "    R410aSuperHeatTemperatures,  !- Temperature Values Name",
        "    3.3552E+06,              !- Pressure {Pa}",
        "    0.0000E+00,0.0000E+00,0.0000E+00,0.0000E+00,0.0000E+00,0.0000E+00,0.0000E+00,",
        "    0.0000E+00,0.0000E+00,0.0000E+00,0.0000E+00,0.0000E+00,0.0000E+00,0.0000E+00,",
        "    0.0000E+00,0.0000E+00,0.0000E+00,0.0000E+00,0.0000E+00,0.0000E+00,0.0000E+00,",
        "    0.0000E+00,0.0000E+00,0.0000E+00,0.0000E+00,0.0000E+00,0.0000E+00,0.0000E+00,",
        "    0.0000E+00,0.0000E+00,0.0000E+00,0.0000E+00,0.0000E+00,0.0000E+00,0.0000E+00,",
        "    0.0000E+00,0.0000E+00,0.0000E+00,4.1941E+05,4.2695E+05,4.3334E+05,4.3905E+05,",
        "    4.4432E+05,4.4926E+05;",

        "  FluidProperties:Superheated,",
        "    R410a,                   !- Fluid Name",
        "    Density,                 !- Fluid Property Type",
        "    R410aSuperHeatTemperatures,  !- Temperature Values Name",
        "    3.3552E+06,              !- Pressure {Pa}",
        "    0.0000E+00,0.0000E+00,0.0000E+00,0.0000E+00,0.0000E+00,0.0000E+00,0.0000E+00,",
        "    0.0000E+00,0.0000E+00,0.0000E+00,0.0000E+00,0.0000E+00,0.0000E+00,0.0000E+00,",
        "    0.0000E+00,0.0000E+00,0.0000E+00,0.0000E+00,0.0000E+00,0.0000E+00,0.0000E+00,",
        "    0.0000E+00,0.0000E+00,0.0000E+00,0.0000E+00,0.0000E+00,0.0000E+00,0.0000E+00,",
        "    0.0000E+00,0.0000E+00,0.0000E+00,0.0000E+00,0.0000E+00,0.0000E+00,0.0000E+00,",
        "    0.0000E+00,0.0000E+00,0.0000E+00,1.6135E+02,1.5082E+02,1.4302E+02,1.3677E+02,",
        "    1.3154E+02,1.2704E+02;",

        "  FluidProperties:Superheated,",
        "    R410a,                   !- Fluid Name",
        "    Enthalpy,                !- Fluid Property Type",
        "    R410aSuperHeatTemperatures,  !- Temperature Values Name",
        "    3.5886E+06,              !- Pressure {Pa}",
        "    0.0000E+00,0.0000E+00,0.0000E+00,0.0000E+00,0.0000E+00,0.0000E+00,0.0000E+00,",
        "    0.0000E+00,0.0000E+00,0.0000E+00,0.0000E+00,0.0000E+00,0.0000E+00,0.0000E+00,",
        "    0.0000E+00,0.0000E+00,0.0000E+00,0.0000E+00,0.0000E+00,0.0000E+00,0.0000E+00,",
        "    0.0000E+00,0.0000E+00,0.0000E+00,0.0000E+00,0.0000E+00,0.0000E+00,0.0000E+00,",
        "    0.0000E+00,0.0000E+00,0.0000E+00,0.0000E+00,0.0000E+00,0.0000E+00,0.0000E+00,",
        "    0.0000E+00,0.0000E+00,0.0000E+00,0.0000E+00,4.1692E+05,4.2539E+05,4.3229E+05,",
        "    4.3836E+05,4.4389E+05;",

        "  FluidProperties:Superheated,",
        "    R410a,                   !- Fluid Name",
        "    Density,                 !- Fluid Property Type",
        "    R410aSuperHeatTemperatures,  !- Temperature Values Name",
        "    3.5886E+06,              !- Pressure {Pa}",
        "    0.0000E+00,0.0000E+00,0.0000E+00,0.0000E+00,0.0000E+00,0.0000E+00,0.0000E+00,",
        "    0.0000E+00,0.0000E+00,0.0000E+00,0.0000E+00,0.0000E+00,0.0000E+00,0.0000E+00,",
        "    0.0000E+00,0.0000E+00,0.0000E+00,0.0000E+00,0.0000E+00,0.0000E+00,0.0000E+00,",
        "    0.0000E+00,0.0000E+00,0.0000E+00,0.0000E+00,0.0000E+00,0.0000E+00,0.0000E+00,",
        "    0.0000E+00,0.0000E+00,0.0000E+00,0.0000E+00,0.0000E+00,0.0000E+00,0.0000E+00,",
        "    0.0000E+00,0.0000E+00,0.0000E+00,0.0000E+00,1.7941E+02,1.6585E+02,1.5632E+02,",
        "    1.4890E+02,1.4279E+02;",

        "  FluidProperties:Superheated,",
        "    R410a,                   !- Fluid Name",
        "    Enthalpy,                !- Fluid Property Type",
        "    R410aSuperHeatTemperatures,  !- Temperature Values Name",
        "    3.8348E+06,              !- Pressure {Pa}",
        "    0.0000E+00,0.0000E+00,0.0000E+00,0.0000E+00,0.0000E+00,0.0000E+00,0.0000E+00,",
        "    0.0000E+00,0.0000E+00,0.0000E+00,0.0000E+00,0.0000E+00,0.0000E+00,0.0000E+00,",
        "    0.0000E+00,0.0000E+00,0.0000E+00,0.0000E+00,0.0000E+00,0.0000E+00,0.0000E+00,",
        "    0.0000E+00,0.0000E+00,0.0000E+00,0.0000E+00,0.0000E+00,0.0000E+00,0.0000E+00,",
        "    0.0000E+00,0.0000E+00,0.0000E+00,0.0000E+00,0.0000E+00,0.0000E+00,0.0000E+00,",
        "    0.0000E+00,0.0000E+00,0.0000E+00,0.0000E+00,0.0000E+00,4.1370E+05,4.2346E+05,",
        "    4.3100E+05,4.3748E+05;",

        "  FluidProperties:Superheated,",
        "    R410a,                   !- Fluid Name",
        "    Density,                 !- Fluid Property Type",
        "    R410aSuperHeatTemperatures,  !- Temperature Values Name",
        "    3.8348E+06,              !- Pressure {Pa}",
        "    0.0000E+00,0.0000E+00,0.0000E+00,0.0000E+00,0.0000E+00,0.0000E+00,0.0000E+00,",
        "    0.0000E+00,0.0000E+00,0.0000E+00,0.0000E+00,0.0000E+00,0.0000E+00,0.0000E+00,",
        "    0.0000E+00,0.0000E+00,0.0000E+00,0.0000E+00,0.0000E+00,0.0000E+00,0.0000E+00,",
        "    0.0000E+00,0.0000E+00,0.0000E+00,0.0000E+00,0.0000E+00,0.0000E+00,0.0000E+00,",
        "    0.0000E+00,0.0000E+00,0.0000E+00,0.0000E+00,0.0000E+00,0.0000E+00,0.0000E+00,",
        "    0.0000E+00,0.0000E+00,0.0000E+00,0.0000E+00,0.0000E+00,2.0095E+02,1.8289E+02,",
        "    1.7111E+02,1.6223E+02;",

        "  FluidProperties:Superheated,",
        "    R410a,                   !- Fluid Name",
        "    Enthalpy,                !- Fluid Property Type",
        "    R410aSuperHeatTemperatures,  !- Temperature Values Name",
        "    4.0949E+06,              !- Pressure {Pa}",
        "    0.0000E+00,0.0000E+00,0.0000E+00,0.0000E+00,0.0000E+00,0.0000E+00,0.0000E+00,",
        "    0.0000E+00,0.0000E+00,0.0000E+00,0.0000E+00,0.0000E+00,0.0000E+00,0.0000E+00,",
        "    0.0000E+00,0.0000E+00,0.0000E+00,0.0000E+00,0.0000E+00,0.0000E+00,0.0000E+00,",
        "    0.0000E+00,0.0000E+00,0.0000E+00,0.0000E+00,0.0000E+00,0.0000E+00,0.0000E+00,",
        "    0.0000E+00,0.0000E+00,0.0000E+00,0.0000E+00,0.0000E+00,0.0000E+00,0.0000E+00,",
        "    0.0000E+00,0.0000E+00,0.0000E+00,0.0000E+00,0.0000E+00,0.0000E+00,4.0942E+05,",
        "    4.2109E+05,4.2943E+05;",

        "  FluidProperties:Superheated,",
        "    R410a,                   !- Fluid Name",
        "    Density,                 !- Fluid Property Type",
        "    R410aSuperHeatTemperatures,  !- Temperature Values Name",
        "    4.0949E+06,              !- Pressure {Pa}",
        "    0.0000E+00,0.0000E+00,0.0000E+00,0.0000E+00,0.0000E+00,0.0000E+00,0.0000E+00,",
        "    0.0000E+00,0.0000E+00,0.0000E+00,0.0000E+00,0.0000E+00,0.0000E+00,0.0000E+00,",
        "    0.0000E+00,0.0000E+00,0.0000E+00,0.0000E+00,0.0000E+00,0.0000E+00,0.0000E+00,",
        "    0.0000E+00,0.0000E+00,0.0000E+00,0.0000E+00,0.0000E+00,0.0000E+00,0.0000E+00,",
        "    0.0000E+00,0.0000E+00,0.0000E+00,0.0000E+00,0.0000E+00,0.0000E+00,0.0000E+00,",
        "    0.0000E+00,0.0000E+00,0.0000E+00,0.0000E+00,0.0000E+00,0.0000E+00,2.2766E+02,",
        "    2.0246E+02,1.8765E+02;",

        "  FluidProperties:Superheated,",
        "    R410a,                   !- Fluid Name",
        "    Enthalpy,                !- Fluid Property Type",
        "    R410aSuperHeatTemperatures,  !- Temperature Values Name",
        "    4.3697E+06,              !- Pressure {Pa}",
        "    0.0000E+00,0.0000E+00,0.0000E+00,0.0000E+00,0.0000E+00,0.0000E+00,0.0000E+00,",
        "    0.0000E+00,0.0000E+00,0.0000E+00,0.0000E+00,0.0000E+00,0.0000E+00,0.0000E+00,",
        "    0.0000E+00,0.0000E+00,0.0000E+00,0.0000E+00,0.0000E+00,0.0000E+00,0.0000E+00,",
        "    0.0000E+00,0.0000E+00,0.0000E+00,0.0000E+00,0.0000E+00,0.0000E+00,0.0000E+00,",
        "    0.0000E+00,0.0000E+00,0.0000E+00,0.0000E+00,0.0000E+00,0.0000E+00,0.0000E+00,",
        "    0.0000E+00,0.0000E+00,0.0000E+00,0.0000E+00,0.0000E+00,0.0000E+00,0.0000E+00,",
        "    4.0343E+05,4.1823E+05;",

        "  FluidProperties:Superheated,",
        "    R410a,                   !- Fluid Name",
        "    Density,                 !- Fluid Property Type",
        "    R410aSuperHeatTemperatures,  !- Temperature Values Name",
        "    4.3697E+06,              !- Pressure {Pa}",
        "    0.0000E+00,0.0000E+00,0.0000E+00,0.0000E+00,0.0000E+00,0.0000E+00,0.0000E+00,",
        "    0.0000E+00,0.0000E+00,0.0000E+00,0.0000E+00,0.0000E+00,0.0000E+00,0.0000E+00,",
        "    0.0000E+00,0.0000E+00,0.0000E+00,0.0000E+00,0.0000E+00,0.0000E+00,0.0000E+00,",
        "    0.0000E+00,0.0000E+00,0.0000E+00,0.0000E+00,0.0000E+00,0.0000E+00,0.0000E+00,",
        "    0.0000E+00,0.0000E+00,0.0000E+00,0.0000E+00,0.0000E+00,0.0000E+00,0.0000E+00,",
        "    0.0000E+00,0.0000E+00,0.0000E+00,0.0000E+00,0.0000E+00,0.0000E+00,0.0000E+00,",
        "    2.6302E+02,2.2513E+02;",

        "  FluidProperties:Superheated,",
        "    R410a,                   !- Fluid Name",
        "    Enthalpy,                !- Fluid Property Type",
        "    R410aSuperHeatTemperatures,  !- Temperature Values Name",
        "    4.6607E+06,              !- Pressure {Pa}",
        "    0.0000E+00,0.0000E+00,0.0000E+00,0.0000E+00,0.0000E+00,0.0000E+00,0.0000E+00,",
        "    0.0000E+00,0.0000E+00,0.0000E+00,0.0000E+00,0.0000E+00,0.0000E+00,0.0000E+00,",
        "    0.0000E+00,0.0000E+00,0.0000E+00,0.0000E+00,0.0000E+00,0.0000E+00,0.0000E+00,",
        "    0.0000E+00,0.0000E+00,0.0000E+00,0.0000E+00,0.0000E+00,0.0000E+00,0.0000E+00,",
        "    0.0000E+00,0.0000E+00,0.0000E+00,0.0000E+00,0.0000E+00,0.0000E+00,0.0000E+00,",
        "    0.0000E+00,0.0000E+00,0.0000E+00,0.0000E+00,0.0000E+00,0.0000E+00,0.0000E+00,",
        "    0.0000E+00,3.9373E+05;",

        "  FluidProperties:Superheated,",
        "    R410a,                   !- Fluid Name",
        "    Density,                 !- Fluid Property Type",
        "    R410aSuperHeatTemperatures,  !- Temperature Values Name",
        "    4.6607E+06,              !- Pressure {Pa}",
        "    0.0000E+00,0.0000E+00,0.0000E+00,0.0000E+00,0.0000E+00,0.0000E+00,0.0000E+00,",
        "    0.0000E+00,0.0000E+00,0.0000E+00,0.0000E+00,0.0000E+00,0.0000E+00,0.0000E+00,",
        "    0.0000E+00,0.0000E+00,0.0000E+00,0.0000E+00,0.0000E+00,0.0000E+00,0.0000E+00,",
        "    0.0000E+00,0.0000E+00,0.0000E+00,0.0000E+00,0.0000E+00,0.0000E+00,0.0000E+00,",
        "    0.0000E+00,0.0000E+00,0.0000E+00,0.0000E+00,0.0000E+00,0.0000E+00,0.0000E+00,",
        "    0.0000E+00,0.0000E+00,0.0000E+00,0.0000E+00,0.0000E+00,0.0000E+00,0.0000E+00,",
        "    0.0000E+00,3.1758E+02;",

    });

    ASSERT_TRUE(process_idf(idf_objects));

    DataGlobals::NumOfTimeStepInHour = 1;
    DataGlobals::TimeStep = 1;
    DataGlobals::MinutesPerTimeStep = 60;
    ProcessScheduleInput(state.files); // read schedules
    InitializePsychRoutines();
    OutputReportPredefined::SetPredefinedTables();

    GetZoneData(ErrorsFound);
    ASSERT_FALSE(ErrorsFound);

    GetZoneEquipmentData1(state);
    GetZoneAirLoopEquipment(state.dataZoneAirLoopEquipmentManager);

    GetVRFInput(state);
    GetVRFInputFlag = false;

    // get input test for terminal air single duct mixer on inlet side of VRF terminal unit
    ASSERT_EQ(1, NumATMixers);
    EXPECT_EQ("SPACE1-1 DOAS AIR TERMINAL", SysATMixer(1).Name);            // single duct air terminal mixer name
    EXPECT_EQ(DataHVACGlobals::ATMixer_InletSide, SysATMixer(1).MixerType); // air terminal mixer connection type
    EXPECT_EQ("AIRTERMINAL:SINGLEDUCT:MIXER", AirDistUnit(1).EquipType(1)); // Air distribution unit equipment type
    EXPECT_EQ("TU1", VRFTU(1).Name);                                        // zoneHVAC equipment name

    BeginEnvrnFlag = false;

    // set input variables
    DataEnvironment::OutBaroPress = 101325.0;
    DataEnvironment::OutDryBulbTemp = 35.0;
    DataEnvironment::OutHumRat = 0.0098;
    DataEnvironment::OutEnthalpy = Psychrometrics::PsyHFnTdbW(DataEnvironment::OutDryBulbTemp, DataEnvironment::OutHumRat);
    DataEnvironment::OutWetBulbTemp = PsyTwbFnTdbWPb(DataEnvironment::OutDryBulbTemp, DataEnvironment::OutHumRat, DataEnvironment::OutBaroPress);
    DataEnvironment::StdRhoAir = 1.20;
    HVACInletMassFlowRate = 0.50;
    PrimaryAirMassFlowRate = 0.1;
    SecondaryAirMassFlowRate = HVACInletMassFlowRate - PrimaryAirMassFlowRate; // seconday air flow is VRFTU flow less primary air flow

    // set zoneNode air condition
    Node(ZoneEquipConfig(1).ZoneNode).Temp = 24.0;
    Node(ZoneEquipConfig(1).ZoneNode).HumRat = 0.0075;
    Node(ZoneEquipConfig(1).ZoneNode).Enthalpy =
        Psychrometrics::PsyHFnTdbW(Node(ZoneEquipConfig(1).ZoneNode).Temp, Node(ZoneEquipConfig(1).ZoneNode).HumRat);

    HVACVariableRefrigerantFlow::CoolingLoad.allocate(1);
    HVACVariableRefrigerantFlow::HeatingLoad.allocate(1);
    HVACVariableRefrigerantFlow::HeatingLoad(1) = false;
    HVACVariableRefrigerantFlow::CoolingLoad(1) = true;
    HVACVariableRefrigerantFlow::CompOnMassFlow = HVACInletMassFlowRate;    // supply air mass flow rate
    HVACVariableRefrigerantFlow::OACompOnMassFlow = PrimaryAirMassFlowRate; // OA mass flow rate
    HVACVariableRefrigerantFlow::CompOnFlowRatio = 1.0;                     // compressor is on
    DataHVACGlobals::ZoneCompTurnFansOff = false;
    DataHVACGlobals::ZoneCompTurnFansOn = true;

    VRFNum = 1;
    VRFTUNum = 1;
    VRFTU(VRFTUNum).OpMode = CycFanCycCoil;
    VRFTU(VRFTUNum).isInZone = true;
    VRFTU(VRFTUNum).ZoneAirNode = ZoneEquipConfig(1).ZoneNode;
    // initialize mass flow rates
    Node(VRFTU(VRFTUNum).VRFTUInletNodeNum).MassFlowRate = HVACInletMassFlowRate;
    Node(VRFTU(VRFTUNum).ATMixerPriNode).MassFlowRate = PrimaryAirMassFlowRate;
    Node(VRFTU(VRFTUNum).ATMixerPriNode).MassFlowRateMaxAvail = PrimaryAirMassFlowRate;

    // set fan parameters
    Fan(1).MaxAirMassFlowRate = HVACInletMassFlowRate;
    Fan(1).InletAirMassFlowRate = HVACInletMassFlowRate;
    Fan(1).RhoAirStdInit = DataEnvironment::StdRhoAir;
    Node(Fan(1).InletNodeNum).MassFlowRateMaxAvail = HVACInletMassFlowRate;
    Node(Fan(1).OutletNodeNum).MassFlowRateMax = HVACInletMassFlowRate;

    // set DX coil rated performance parameters
    DXCoil(1).RatedCBF(1) = 0.05;
    DXCoil(1).RatedAirMassFlowRate(1) = HVACInletMassFlowRate;

    // primary air condition set at outdoor air condition
    Node(VRFTU(VRFTUNum).ATMixerPriNode).Temp = DataEnvironment::OutDryBulbTemp;
    Node(VRFTU(VRFTUNum).ATMixerPriNode).HumRat = DataEnvironment::OutHumRat;
    Node(VRFTU(VRFTUNum).ATMixerPriNode).Enthalpy = DataEnvironment::OutEnthalpy;

    // set secondary air (recirculating air) conditions to zone air node
    Node(SysATMixer(1).SecInNode).Temp = Node(ZoneEquipConfig(1).ZoneNode).Temp;
    Node(SysATMixer(1).SecInNode).HumRat = Node(ZoneEquipConfig(1).ZoneNode).HumRat;
    Node(SysATMixer(1).SecInNode).Enthalpy = Node(ZoneEquipConfig(1).ZoneNode).Enthalpy;

    VRFTU(1).ZoneNum = 1;
    SysSizingRunDone = true;
    ZoneSizingRunDone = true;
    SysSizingCalc = true;

    ZoneSysEnergyDemand.allocate(1);
    ZoneSysEnergyDemand(1).RemainingOutputReqToHeatSP = 0.0;
    ZoneSysEnergyDemand(1).RemainingOutputReqToCoolSP = -5000.0;
    QZnReq = ZoneSysEnergyDemand(1).RemainingOutputReqToCoolSP;

    Schedule(VRFTU(VRFTUNum).SchedPtr).CurrentValue = 1.0;         // unit is always available
    Schedule(VRFTU(VRFTUNum).FanAvailSchedPtr).CurrentValue = 1.0; // fan is always available

    // set secondary air mass flow rate to zero
    Node(SysATMixer(1).SecInNode).MassFlowRate = 0.0;
    // Simulate zoneHVAC equipment (VRF terminal unit)
    SimVRF(state, VRFTUNum, FirstHVACIteration, OnOffAirFlowRatio, QUnitOutVRFTU, LatOutputProvided, QZnReq);

    // check the terminal air mixer secondary air mass flow rate, requires updating the secondary flow
    SecondaryAirMassFlowRate = Node(VRFTU(VRFTUNum).VRFTUInletNodeNum).MassFlowRate - PrimaryAirMassFlowRate;
    ASSERT_EQ(SecondaryAirMassFlowRate, Node(SysATMixer(1).SecInNode).MassFlowRate);
    // check the terminal air mixer outlet flow rate must be equal to VRFTU mass flow rate
    HVACInletMassFlowRate = Node(VRFTU(VRFTUNum).VRFTUInletNodeNum).MassFlowRate;
    ASSERT_EQ(HVACInletMassFlowRate, SysATMixer(1).MixedAirMassFlowRate);
    // check the cooling output delivered is within 5.0 Watt of zone cooling load
    ASSERT_NEAR(QZnReq, QUnitOutVRFTU, 5.0);
}

TEST_F(EnergyPlusFixture, AirTerminalSingleDuctMixer_SimVRFfluidCntrl_ATMSupplySide)
{

    bool ErrorsFound(false);
    bool FirstHVACIteration(false);
    Real64 HVACInletMassFlowRate(0.0);
    Real64 PrimaryAirMassFlowRate(0.0);
    Real64 SecondaryAirMassFlowRate(0.0);
    Real64 ATMixerOutletMassFlowRate(0.0);
    Real64 OnOffAirFlowRatio(1.0);
    Real64 LatOutputProvided(0.0);
    Real64 QUnitOutVRFTU(0.0);
    Real64 QZnReq(0.0);
    int VRFNum(1);
    int VRFTUNum(1);

    std::string const idf_objects = delimited_string({

        "AirTerminal:SingleDuct:Mixer,",
        "    SPACE1-1 DOAS Air Terminal,  !- Name",
        "    ZoneHVAC:TerminalUnit:VariableRefrigerantFlow,  !- ZoneHVAC Terminal Unit Object Type",
        "    TU1,                         !- ZoneHVAC Terminal Unit Name",
        "    TU1 Outlet Node,             !- Terminal Unit Outlet Node Name",
        "    SPACE1-1 Air Terminal Mixer Primary Inlet,    !- Terminal Unit Primary Air Inlet Node Name",
        "    SPACE1-1 Air Terminal Mixer Secondary Inlet,  !- Terminal Unit Secondary Air Inlet Node Name",
        "    SupplySide;                                   !- Terminal Unit Connection Type",

        "ZoneHVAC:AirDistributionUnit,",
        "    SPACE1-1 DOAS ATU,       !- Name",
        "    TU1 Outlet Node,         !- Air Distribution Unit Outlet Node Name",
        "    AirTerminal:SingleDuct:Mixer,  !- Air Terminal Object Type",
        "    SPACE1-1 DOAS Air Terminal;  !- Air Terminal Name",

        "Schedule:Compact,",
        "    FanAvailSched,           !- Name",
        "    Fraction,                !- Schedule Type Limits Name",
        "    Through: 12/31,          !- Field 1",
        "    For: AllDays,            !- Field 2",
        "    Until: 24:00,            !- Field 3",
        "    1.0;                     !- Field 4",

        "  Schedule:Compact,",
        "    VRFAvailSched,           !- Name",
        "    Fraction,                !- Schedule Type Limits Name",
        "    Through: 12/31,          !- Field 1",
        "    For: AllDays,            !- Field 2",
        "    Until: 24:00,            !- Field 3",
        "    1.0;                     !- Field 4",

        "Schedule:Compact,",
        "    CyclingFanSch,           !- Name",
        "    Fraction,                !- Schedule Type Limits Name",
        "    Through: 12/31,          !- Field 1",
        "    For: AllDays,            !- Field 2",
        "    Until: 24:00,            !- Field 3",
        "    0.0;                     !- Field 4",

        "ZoneHVAC:EquipmentList,",
        "    SPACE1-1 Eq,             !- Name",
        "    SequentialLoad,          !- Load Distribution Scheme",
        "    ZoneHVAC:AirDistributionUnit,  !- Zone Equipment 1 Object Type",
        "    SPACE1-1 DOAS ATU,       !- Zone Equipment 1 Name",
        "    1,                       !- Zone Equipment 1 Cooling Sequence",
        "    1,                       !- Zone Equipment 1 Heating or No-Load Sequence",
        "    ,                        !- Zone Equipment 1 Sequential Cooling Fraction",
        "    ,                        !- Zone Equipment 1 Sequential Heating Fraction",
        "    ZoneHVAC:TerminalUnit:VariableRefrigerantFlow,  !- Zone Equipment 2 Object Type",
        "    TU1,                     !- Zone Equipment 2 Name",
        "    2,                       !- Zone Equipment 2 Cooling Sequence",
        "    2,                       !- Zone Equipment 2 Heating or No-Load Sequence",
        "    ,                        !- Zone Equipment 2 Sequential Cooling Fraction",
        "    ;                        !- Zone Equipment 2 Sequential Heating Fraction",

        "  ZoneHVAC:TerminalUnit:VariableRefrigerantFlow,",
        "    TU1,                     !- Zone Terminal Unit Name",
        "    VRFAvailSched,           !- Terminal Unit Availability Schedule",
        "    zTU1 Inlet Node,         !- Terminal Unit Air Inlet Node Name",
        "    SPACE1-1 Air Terminal Mixer Secondary Inlet, !- Terminal Unit Air Outlet Node Name",
        "    0.500,                   !- Supply Air Flow Rate During Cooling Operation {m3/s}",
        "    0.500,                   !- Supply Air Flow Rate When No Cooling is Needed {m3/s}",
        "    0.500,                   !- Supply Air Flow Rate During Heating Operation {m3/s}",
        "    0.500,                   !- Supply Air Flow Rate When No Heating is Needed {m3/s}",
        "    0,                       !- Outdoor Air Flow Rate During Cooling Operation {m3/s}",
        "    0,                       !- Outdoor Air Flow Rate During Heating Operation {m3/s}",
        "    0,                       !- Outdoor Air Flow Rate When No Cooling or Heating is Needed {m3/s}",
        "    VRFFanSchedule,          !- Supply Air Fan Operating Mode Schedule Name",
        "    drawthrough,             !- Supply Air Fan Placement",
        "    Fan:VariableVolume,      !- Supply Air Fan Object Type",
        "    TU1 VRF Supply Fan,      !- Supply Air Fan Object Name",
        "    ,                        !- Outside Air Mixer Object Type",
        "    ,                        !- Outside Air Mixer Object Name",
        "    Coil:Cooling:DX:VariableRefrigerantFlow:FluidTemperatureControl,  !- Cooling Coil Object Type",
        "    TU1 VRF DX Cooling Coil, !- Cooling Coil Object Name",
        "    COIL:HEATING:DX:VARIABLEREFRIGERANTFLOW:FluidTemperatureControl,  !- Heating Coil Object Type",
        "    TU1 VRF DX Heating Coil, !- Heating Coil Object Name",
        "    30,                      !- Zone Terminal Unit On Parasitic Electric Energy Use {W}",
        "    20;                      !- Zone Terminal Unit Off Parasitic Electric Energy Use {W}",

        "  Fan:VariableVolume,",
        "    TU1 VRF Supply Fan,      !- Name",
        "    VRFAvailSched,           !- Availability Schedule Name",
        "    0.7,                     !- Fan Total Efficiency",
        "    600,                     !- Pressure Rise {Pa}",
        "    0.500,                   !- Maximum Flow Rate {m3/s}",
        "    Fraction,                !- Fan Power Minimum Flow Rate Input Method",
        "    0,                       !- Fan Power Minimum Flow Fraction",
        "    0,                       !- Fan Power Minimum Air Flow Rate {m3/s}",
        "    0.9,                     !- Motor Efficiency",
        "    1,                       !- Motor In Airstream Fraction",
        "    0.059,                   !- Fan Power Coefficient 1",
        "    0,                       !- Fan Power Coefficient 2",
        "    0,                       !- Fan Power Coefficient 3",
        "    0.928,                   !- Fan Power Coefficient 4",
        "    0,                       !- Fan Power Coefficient 5",
        "    TU1 VRF DX HCoil Outlet Node,  !- Air Inlet Node Name",
        "    SPACE1-1 AIR TERMINAL MIXER SECONDARY INLET, !- Air Outlet Node Name",
        "    General;                 !- End-Use Subcategory",

        "  Coil:Heating:DX:VariableRefrigerantFlow:FluidTemperatureControl,",
        "    TU1 VRF DX Heating Coil, !- Name",
        "    VRFAvailSched,           !- Availability Schedule",
        "    TU1 VRF DX CCoil Outlet Node,  !- Coil Air Inlet Node",
        "    TU1 VRF DX HCoil Outlet Node,  !- Coil Air Outlet Node",
        "    6600.0,                  !- Rated Total Heating Capacity {W}",
        "    5,                       !- Indoor Unit Reference Subcooling Degrees Setpoint {C}    ",
        "    IUCondTempCurve;         !- Indoor Unit Condensing Temperature Function of Subcooling Curve Name",

        "  Curve:Quadratic,",
        "    IUCondTempCurve,         !- Name",
        "    -1.85,                   !- Coefficient1 Constant",
        "    0.411,                   !- Coefficient2 x",
        "    0.0196,                  !- Coefficient3 x**2",
        "    0,                       !- Minimum Value of x    ",
        "    20,                      !- Maximum Value of x    ",
        "    ,                        !- Minimum Curve Output",
        "    ,                        !- Maximum Curve Output",
        "    Temperature,             !- Input Unit Type for X",
        "    Temperature;             !- Output Unit Type",

        "  Coil:Cooling:DX:VariableRefrigerantFlow:FluidTemperatureControl,",
        "    TU1 VRF DX Cooling Coil, !- Name",
        "    VRFAvailSched,           !- Availability Schedule Name",
        "    zTU1 INLET NODE,         !- Coil Air Inlet Node",
        "    TU1 VRF DX CCoil Outlet Node,  !- Coil Air Outlet Node",
        "    6600.0,                  !- Rated Total Cooling Capacity {W}",
        "    0.500,                   !- Rated Sensible Heat Ratio",
        "    3,                       !- Indoor Unit Reference Superheating Degrees Setpoint {C}    ",
        "    IUEvapTempCurve,         !- Indoor Unit Evaporating Temperature Function of Superheating Curve Name    ",
        "    ;                        !- Name of Water Storage Tank for Condensate Collection",

        "  Curve:Quadratic,",
        "    IUEvapTempCurve,         !- Name",
        "    0,                       !- Coefficient1 Constant",
        "    0.843,                   !- Coefficient2 x",
        "    0,                       !- Coefficient3 x**2",
        "    0,                       !- Minimum Value of x    ",
        "    15,                      !- Maximum Value of x    ",
        "    ,                        !- Minimum Curve Output",
        "    ,                        !- Maximum Curve Output",
        "    Temperature,             !- Input Unit Type for X",
        "    Temperature;             !- Output Unit Type",

        "Zone,",
        "    SPACE1-1,                !- Name",
        "    0,                       !- Direction of Relative North {deg}",
        "    0,                       !- X Origin {m}",
        "    0,                       !- Y Origin {m}",
        "    0,                       !- Z Origin {m}",
        "    1,                       !- Type",
        "    1,                       !- Multiplier",
        "    2.438400269,             !- Ceiling Height {m}",
        "    239.247360229;           !- Volume {m3}",

        "  ZoneHVAC:EquipmentConnections,",
        "    SPACE1-1,                !- Zone Name",
        "    SPACE1-1 Eq,             !- Zone Conditioning Equipment List Name",
        "    SPACE1-1 In Nodes,       !- Zone Air Inlet Node or NodeList Name",
        "    zTU1 Inlet Node,         !- Zone Air Exhaust Node or NodeList Name",
        "    SPACE1-1 Node,           !- Zone Air Node Name",
        "    SPACE1-1 Return Outlet;  !- Zone Return Air Node Name",

        "  NodeList,",
        "    SPACE1-1 In Nodes,       !- Name",
        "    TU1 Outlet Node;         !- Node 1 Name",

        "  AirConditioner:VariableRefrigerantFlow:FluidTemperatureControl,",
        "    VRF Heat Pump,           !- Heat Pump Name",
        "    VRFAvailSched,           !- Availability Schedule Name",
        "    VRF Heat Pump TU List,   !- Zone Terminal Unit List Name",
        "    R410A,                   !- Refrigerant Type",
        "    41300,                   !- Rated Evaporative Capacity {W}",
        "    0.344,                   !- Rated Compressor Power Per Unit of Rated Evaporative Capacity {W/W}",
        "    -5,                      !- Minimum Outdoor Air Temperature in Cooling Mode {C}",
        "    43,                      !- Maximum Outdoor Air Temperature in Cooling Mode {C}",
        "    -20,                     !- Minimum Outdoor Air Temperature in Heating Mode {C}",
        "    22,                      !- Maximum Outdoor Air Temperature in Heating Mode {C}",
        "    3,                       !- Reference Outdoor Unit Superheating Degrees {C}",
        "    3,                       !- Reference Outdoor Unit Subcooling Degrees {C}",
        "    ConstantTemp,            !- Refrigerant Temperature Control Algorithm for Indoor Unit",
        "    6,                       !- Reference Evaporating Temperature for Indoor Unit {C}",
        "    44,                      !- Reference Condensing Temperature for Indoor Unit {C}",
        "    6,                       !- Variable Evaporating Temperature Minimum for Indoor Unit {C}",
        "    13,                      !- Variable Evaporating Temperature Maximum for Indoor Unit {C}",
        "    42,                      !- Variable Condensing Temperature Minimum for Indoor Unit {C}",
        "    46,                      !- Variable Condensing Temperature Maximum for Indoor Unit {C}",
        "    4.12E-3,                 !- Outdoor Unit Fan Power Per Unit of Rated Evaporative Capacity {W/W}",
        "    7.26E-5,                 !- Outdoor Unit Fan Flow Rate Per Unit of Rated Evaporative Capacity {m3/s-W}",
        "    OUEvapTempCurve,         !- Outdoor Unit Evaporating Temperature Function of Superheating Curve Name",
        "    OUCondTempCurve,         !- Outdoor Unit Condensing Temperature Function of Subcooling Curve Name",
        "    0.0508,                  !- Diameter of main pipe connecting outdoor unit to indoor units {m}",
        "    30,                      !- Length of main pipe connecting outdoor unit to indoor units {m}",
        "    36,                      !- Equivalent length of main pipe connecting outdoor unit to indoor units {m}",
        "    5,                       !- Height difference between the outdoor unit node and indoor unit node of the main pipe {m}",
        "    0.02,                    !- Insulation thickness of the main pipe {m}",
        "    0.032,                   !- Thermal conductivity of the main pipe insulation material {W/m-K}",
        "    33,                      !- Crankcase Heater Power per Compressor {W}",
        "    1,                       !- Number of Compressors",
        "    0.33,                    !- Ratio of Compressor Size to Total Compressor Capacity",
        "    7,                       !- Maximum Outdoor Dry-bulb Temperature for Crankcase Heater {C}",
        "    ,                        !- Defrost Strategy",
        "    ,                        !- Defrost Control",
        "    ,                        !- Defrost Energy Input Ratio Modifier Function of Temperature Curve Name",
        "    ,                        !- Defrost Time Period Fraction",
        "    ,                        !- Resistive Defrost Heater Capacity {W}",
        "    ,                        !- Maximum Outdoor Dry-bulb Temperature for Defrost Operation {C}",
        "    4500000,                 !- Compressor maximum delta Pressure {Pa}",
        "    3,                       !- Number of Compressor Loading Index Entries",
        "    1500,                    !- Compressor Speed at Loading Index 1 {rev/min}",
        "    MinSpdCooling,           !- Loading Index 1 Evaporative Capacity Multiplier Function of Temperature Curve Name",
        "    MinSpdPower,             !- Loading Index 1 Compressor Power Multiplier Function of Temperature Curve Name",
        "    3600,                    !- Compressor Speed at Loading Index 2 {rev/min}",
        "    Spd1Cooling,             !- Loading Index 2 Evaporative Capacity Multiplier Function of Temperature Curve Name",
        "    Spd1Power,               !- Loading Index 2 Compressor Power Multiplier Function of Temperature Curve Name",
        "    6000,                    !- Compressor Speed at Loading Index 3 {rev/min}",
        "    Spd2Cooling,             !- Loading Index 3 Evaporative Capacity Multiplier Function of Temperature Curve Name",
        "    Spd2Power;               !- Loading Index 3 Compressor Power Multiplier Function of Temperature Curve Name",

        "  Curve:Quadratic,",
        "    OUEvapTempCurve,         !- Name",
        "    0,                       !- Coefficient1 Constant",
        "    6.05E-1,                 !- Coefficient2 x",
        "    2.50E-2,                 !- Coefficient3 x**2",
        "    0,                       !- Minimum Value of x    ",
        "    15,                      !- Maximum Value of x    ",
        "    ,                        !- Minimum Curve Output",
        "    ,                        !- Maximum Curve Output",
        "    Temperature,             !- Input Unit Type for X",
        "    Temperature;             !- Output Unit Type",

        "  Curve:Quadratic,",
        "    OUCondTempCurve,         !- Name",
        "    0,                       !- Coefficient1 Constant",
        "    -2.91,                   !- Coefficient2 x",
        "    1.180,                   !- Coefficient3 x**2",
        "    0,                       !- Minimum Value of x    ",
        "    20,                      !- Maximum Value of x    ",
        "    ,                        !- Minimum Curve Output",
        "    ,                        !- Maximum Curve Output",
        "    Temperature,             !- Input Unit Type for X",
        "    Temperature;             !- Output Unit Type",
        "	",
        "  Curve:Biquadratic,",
        "    MinSpdCooling,           !- Name",
        "    3.19E-01,                !- Coefficient1 Constant",
        "    -1.26E-03,               !- Coefficient2 x",
        "    -2.15E-05,               !- Coefficient3 x**2",
        "    1.20E-02,                !- Coefficient4 y",
        "    1.05E-04,                !- Coefficient5 y**2",
        "    -8.66E-05,               !- Coefficient6 x*y",
        "    15,                      !- Minimum Value of x",
        "    65,                      !- Maximum Value of x",
        "    -30,                     !- Minimum Value of y",
        "    15,                      !- Maximum Value of y",
        "    ,                        !- Minimum Curve Output",
        "    ,                        !- Maximum Curve Output",
        "    Temperature,             !- Input Unit Type for X",
        "    Temperature,             !- Input Unit Type for Y",
        "    Dimensionless;           !- Output Unit Type",

        "  Curve:Biquadratic,",
        "    MinSpdPower,             !- Name",
        "    8.79E-02 ,               !- Coefficient1 Constant",
        "    -1.72E-04,               !- Coefficient2 x",
        "    6.93E-05 ,               !- Coefficient3 x**2",
        "    -3.38E-05,               !- Coefficient4 y",
        "    -8.10E-06,               !- Coefficient5 y**2",
        "    -1.04E-05,               !- Coefficient6 x*y",
        "    15,                      !- Minimum Value of x",
        "    65,                      !- Maximum Value of x",
        "    -30,                     !- Minimum Value of y",
        "    15,                      !- Maximum Value of y",
        "    ,                        !- Minimum Curve Output",
        "    ,                        !- Maximum Curve Output",
        "    Temperature,             !- Input Unit Type for X",
        "    Temperature,             !- Input Unit Type for Y",
        "    Dimensionless;           !- Output Unit Type",
        "	",
        "  Curve:Biquadratic,",
        "    Spd1Cooling,             !- Name",
        "    8.12E-01 ,               !- Coefficient1 Constant",
        "    -4.23E-03,               !- Coefficient2 x",
        "    -4.11E-05,               !- Coefficient3 x**2",
        "    2.97E-02 ,               !- Coefficient4 y",
        "    2.67E-04 ,               !- Coefficient5 y**2",
        "    -2.23E-04,               !- Coefficient6 x*y",
        "    15,                      !- Minimum Value of x",
        "    65,                      !- Maximum Value of x",
        "    -30,                     !- Minimum Value of y",
        "    15,                      !- Maximum Value of y",
        "    ,                        !- Minimum Curve Output",
        "    ,                        !- Maximum Curve Output",
        "    Temperature,             !- Input Unit Type for X",
        "    Temperature,             !- Input Unit Type for Y",
        "    Dimensionless;           !- Output Unit Type",

        "  Curve:Biquadratic,",
        "    Spd1Power,               !- Name",
        "    3.26E-01 ,               !- Coefficient1 Constant",
        "    -2.20E-03,               !- Coefficient2 x",
        "    1.42E-04 ,               !- Coefficient3 x**2",
        "    2.82E-03 ,               !- Coefficient4 y",
        "    2.86E-05 ,               !- Coefficient5 y**2",
        "    -3.50E-05,               !- Coefficient6 x*y",
        "    15,                      !- Minimum Value of x",
        "    65,                      !- Maximum Value of x",
        "    -30,                     !- Minimum Value of y",
        "    15,                      !- Maximum Value of y",
        "    ,                        !- Minimum Curve Output",
        "    ,                        !- Maximum Curve Output",
        "    Temperature,             !- Input Unit Type for X",
        "    Temperature,             !- Input Unit Type for Y",
        "    Dimensionless;           !- Output Unit Type",

        "  Curve:Biquadratic,",
        "    Spd2Cooling,             !- Name",
        "    1.32E+00 ,               !- Coefficient1 Constant",
        "    -6.20E-03,               !- Coefficient2 x",
        "    -7.10E-05,               !- Coefficient3 x**2",
        "    4.89E-02 ,               !- Coefficient4 y",
        "    4.59E-04 ,               !- Coefficient5 y**2",
        "    -3.67E-04,               !- Coefficient6 x*y",
        "    15,                      !- Minimum Value of x",
        "    65,                      !- Maximum Value of x",
        "    -30,                     !- Minimum Value of y",
        "    15,                      !- Maximum Value of y",
        "    ,                        !- Minimum Curve Output",
        "    ,                        !- Maximum Curve Output",
        "    Temperature,             !- Input Unit Type for X",
        "    Temperature,             !- Input Unit Type for Y",
        "    Dimensionless;           !- Output Unit Type",

        "  Curve:Biquadratic,",
        "    Spd2Power,               !- Name",
        "    6.56E-01 ,               !- Coefficient1 Constant",
        "    -3.71E-03,               !- Coefficient2 x",
        "    2.07E-04 ,               !- Coefficient3 x**2",
        "    1.05E-02 ,               !- Coefficient4 y",
        "    7.36E-05 ,               !- Coefficient5 y**2",
        "    -1.57E-04,               !- Coefficient6 x*y",
        "    15,                      !- Minimum Value of x",
        "    65,                      !- Maximum Value of x",
        "    -30,                     !- Minimum Value of y",
        "    15,                      !- Maximum Value of y",
        "    ,                        !- Minimum Curve Output",
        "    ,                        !- Maximum Curve Output",
        "    Temperature,             !- Input Unit Type for X",
        "    Temperature,             !- Input Unit Type for Y",
        "    Dimensionless;           !- Output Unit Type",

        "  ZoneTerminalUnitList,",
        "    VRF Heat Pump TU List,   !- Zone Terminal Unit List Name",
        "    TU1;                     !- Zone Terminal Unit Name 1",

        "  OutdoorAir:NodeList,",
        "    OutsideAirInletNodes;    !- Node or NodeList Name 1",

        "  NodeList,",
        "    OutsideAirInletNodes,    !- Name",
        "    MyVRFOANode;             !- Node 1 Name",

        "  FluidProperties:Name,",
        "    R410a,                   !- Fluid Name",
        "    Refrigerant;             !- Fluid Type",

        "  FluidProperties:Temperatures,",
        "    R410aSaturatedTemperatures,  !- Name",
        "    -72.000,-69.000,-66.000,-63.000,-60.000,-57.000,-54.000,",
        "    -51.000,-48.000,-45.000,-42.000,-39.000,-36.000,-33.000,",
        "    -30.000,-27.000,-24.000,-21.000,-18.000,-15.000,-12.000,",
        "    -9.000,-6.000,-3.000,0.000,3.000,6.000,9.000,",
        "    12.000,15.000,18.000,21.000,24.000,27.000,30.000,",
        "    33.000,36.000,39.000,42.000,45.000,48.000,51.000,",
        "    54.000,57.000,60.000,63.000,66.000,69.000;",

        "  FluidProperties:Temperatures,",
        "    R410aSuperHeatTemperatures,  !- Name",
        "    -72.000,-66.000,-60.000,-54.000,-48.000,-45.000,-42.000,",
        "    -39.000,-36.000,-33.000,-30.000,-27.000,-24.000,-21.000,",
        "    -18.000,-15.000,-12.000,-9.000,-6.000,-3.000,0.000,",
        "    3.000,6.000,9.000,12.000,15.000,18.000,21.000,",
        "    24.000,27.000,30.000,33.000,36.000,39.000,42.000,",
        "    45.000,48.000,51.000,54.000,57.000,60.000,63.000,",
        "    66.000,69.000;",

        "  FluidProperties:Saturated,",
        "    R410a,                   !- Name",
        "    Pressure,                !- Fluid Property Type",
        "    FluidGas,                !- Fluid Phase",
        "    R410aSaturatedTemperatures,  !- Temperature Values Name",
        "    3.1238E+04,3.7717E+04,4.5248E+04,5.3954E+04,6.3963E+04,7.5412E+04,8.8445E+04,",
        "    1.0321E+05,1.1988E+05,1.3860E+05,1.5955E+05,1.8292E+05,2.0888E+05,2.3762E+05,",
        "    2.6935E+05,3.0426E+05,3.4257E+05,3.8449E+05,4.3024E+05,4.8004E+05,5.3412E+05,",
        "    5.9273E+05,6.5609E+05,7.2446E+05,7.9808E+05,8.7722E+05,9.6214E+05,1.0531E+06,",
        "    1.1504E+06,1.2543E+06,1.3651E+06,1.4831E+06,1.6086E+06,1.7419E+06,1.8834E+06,",
        "    2.0334E+06,2.1923E+06,2.3604E+06,2.5382E+06,2.7261E+06,2.9246E+06,3.1341E+06,",
        "    3.3552E+06,3.5886E+06,3.8348E+06,4.0949E+06,4.3697E+06,4.6607E+06;",

        "  FluidProperties:Saturated,",
        "    R410a,                   !- Name",
        "    Enthalpy,                !- Fluid Property Type",
        "    Fluid,                   !- Fluid Phase",
        "    R410aSaturatedTemperatures,  !- Temperature Values Name",
        "    9.8535E+04,1.0259E+05,1.0665E+05,1.1072E+05,1.1479E+05,1.1888E+05,1.2297E+05,",
        "    1.2707E+05,1.3119E+05,1.3532E+05,1.3947E+05,1.4363E+05,1.4782E+05,1.5202E+05,",
        "    1.5624E+05,1.6048E+05,1.6475E+05,1.6904E+05,1.7337E+05,1.7772E+05,1.8210E+05,",
        "    1.8652E+05,1.9097E+05,1.9547E+05,2.0000E+05,2.0458E+05,2.0920E+05,2.1388E+05,",
        "    2.1861E+05,2.2340E+05,2.2825E+05,2.3316E+05,2.3815E+05,2.4322E+05,2.4838E+05,",
        "    2.5363E+05,2.5899E+05,2.6447E+05,2.7008E+05,2.7585E+05,2.8180E+05,2.8797E+05,",
        "    2.9441E+05,3.0120E+05,3.0848E+05,3.1650E+05,3.2578E+05,3.3815E+05;",

        "  FluidProperties:Saturated,",
        "    R410a,                   !- Name",
        "    Enthalpy,                !- Fluid Property Type",
        "    FluidGas,                !- Fluid Phase",
        "    R410aSaturatedTemperatures,  !- Temperature Values Name",
        "    3.8813E+05,3.8981E+05,3.9148E+05,3.9313E+05,3.9476E+05,3.9637E+05,3.9796E+05,",
        "    3.9953E+05,4.0108E+05,4.0260E+05,4.0410E+05,4.0557E+05,4.0701E+05,4.0842E+05,",
        "    4.0980E+05,4.1114E+05,4.1245E+05,4.1373E+05,4.1496E+05,4.1615E+05,4.1730E+05,",
        "    4.1840E+05,4.1945E+05,4.2045E+05,4.2139E+05,4.2227E+05,4.2308E+05,4.2382E+05,",
        "    4.2448E+05,4.2507E+05,4.2556E+05,4.2595E+05,4.2624E+05,4.2641E+05,4.2646E+05,",
        "    4.2635E+05,4.2609E+05,4.2564E+05,4.2498E+05,4.2408E+05,4.2290E+05,4.2137E+05,",
        "    4.1941E+05,4.1692E+05,4.1370E+05,4.0942E+05,4.0343E+05,3.9373E+05;",

        "  FluidProperties:Saturated,",
        "    R410a,                   !- Name",
        "    Density,                 !- Fluid Property Type",
        "    Fluid,                   !- Fluid Phase",
        "    R410aSaturatedTemperatures,  !- Temperature Values Name",
        "    1.4127E+03,1.4036E+03,1.3946E+03,1.3854E+03,1.3762E+03,1.3669E+03,1.3576E+03,",
        "    1.3482E+03,1.3387E+03,1.3291E+03,1.3194E+03,1.3097E+03,1.2998E+03,1.2898E+03,",
        "    1.2797E+03,1.2694E+03,1.2591E+03,1.2486E+03,1.2379E+03,1.2271E+03,1.2160E+03,",
        "    1.2048E+03,1.1934E+03,1.1818E+03,1.1699E+03,1.1578E+03,1.1454E+03,1.1328E+03,",
        "    1.1197E+03,1.1064E+03,1.0927E+03,1.0785E+03,1.0639E+03,1.0488E+03,1.0331E+03,",
        "    1.0167E+03,9.9971E+02,9.8187E+02,9.6308E+02,9.4319E+02,9.2198E+02,8.9916E+02,",
        "    8.7429E+02,8.4672E+02,8.1537E+02,7.7825E+02,7.3095E+02,6.5903E+02;",

        "  FluidProperties:Saturated,",
        "    R410a,                   !- Name",
        "    Density,                 !- Fluid Property Type",
        "    FluidGas,                !- Fluid Phase",
        "    R410aSaturatedTemperatures,  !- Temperature Values Name",
        "    1.3845E+00,1.6517E+00,1.9588E+00,2.3100E+00,2.7097E+00,3.1627E+00,3.6737E+00,",
        "    4.2482E+00,4.8916E+00,5.6098E+00,6.4088E+00,7.2952E+00,8.2758E+00,9.3578E+00,",
        "    1.0549E+01,1.1857E+01,1.3292E+01,1.4861E+01,1.6576E+01,1.8447E+01,2.0485E+01,",
        "    2.2702E+01,2.5113E+01,2.7732E+01,3.0575E+01,3.3659E+01,3.7005E+01,4.0634E+01,",
        "    4.4571E+01,4.8844E+01,5.3483E+01,5.8525E+01,6.4012E+01,6.9991E+01,7.6520E+01,",
        "    8.3666E+01,9.1511E+01,1.0016E+02,1.0973E+02,1.2038E+02,1.3233E+02,1.4585E+02,",
        "    1.6135E+02,1.7940E+02,2.0095E+02,2.2766E+02,2.6301E+02,3.1759E+02;",

        "  FluidProperties:Saturated,",
        "    R410a,                   !- Name",
        "    SpecificHeat,            !- Fluid Property Type",
        "    Fluid,                   !- Fluid Phase",
        "    R410aSaturatedTemperatures,  !- Temperature Values Name",
        "    1.3499E+03,1.3515E+03,1.3534E+03,1.3557E+03,1.3584E+03,1.3614E+03,1.3648E+03,",
        "    1.3686E+03,1.3728E+03,1.3774E+03,1.3825E+03,1.3881E+03,1.3941E+03,1.4007E+03,",
        "    1.4078E+03,1.4155E+03,1.4238E+03,1.4327E+03,1.4424E+03,1.4527E+03,1.4639E+03,",
        "    1.4759E+03,1.4888E+03,1.5027E+03,1.5177E+03,1.5340E+03,1.5515E+03,1.5706E+03,",
        "    1.5914E+03,1.6141E+03,1.6390E+03,1.6664E+03,1.6968E+03,1.7307E+03,1.7689E+03,",
        "    1.8123E+03,1.8622E+03,1.9204E+03,1.9895E+03,2.0732E+03,2.1774E+03,2.3116E+03,",
        "    2.4924E+03,2.7507E+03,3.1534E+03,3.8723E+03,5.5190E+03,1.2701E+04;",

        "  FluidProperties:Saturated,",
        "    R410a,                   !- Name",
        "    SpecificHeat,            !- Fluid Property Type",
        "    FluidGas,                !- Fluid Phase",
        "    R410aSaturatedTemperatures,  !- Temperature Values Name",
        "    7.2387E+02,7.3519E+02,7.4693E+02,7.5910E+02,7.7167E+02,7.8465E+02,7.9802E+02,",
        "    8.1178E+02,8.2594E+02,8.4050E+02,8.5546E+02,8.7085E+02,8.8668E+02,9.0298E+02,",
        "    9.1979E+02,9.3715E+02,9.5511E+02,9.7372E+02,9.9307E+02,1.0132E+03,1.0343E+03,",
        "    1.0564E+03,1.0796E+03,1.1042E+03,1.1302E+03,1.1580E+03,1.1877E+03,1.2196E+03,",
        "    1.2541E+03,1.2917E+03,1.3329E+03,1.3783E+03,1.4287E+03,1.4853E+03,1.5494E+03,",
        "    1.6228E+03,1.7078E+03,1.8078E+03,1.9274E+03,2.0735E+03,2.2562E+03,2.4922E+03,",
        "    2.8094E+03,3.2596E+03,3.9504E+03,5.1465E+03,7.7185E+03,1.7076E+04;",

        "  FluidProperties:Superheated,",
        "    R410a,                   !- Fluid Name",
        "    Enthalpy,                !- Fluid Property Type",
        "    R410aSuperHeatTemperatures,  !- Temperature Values Name",
        "    3.1238E+04,              !- Pressure {Pa}",
        "    3.8813E+05,3.9245E+05,3.9675E+05,4.0105E+05,4.0536E+05,4.0753E+05,4.0970E+05,",
        "    4.1189E+05,4.1408E+05,4.1628E+05,4.1849E+05,4.2071E+05,4.2294E+05,4.2518E+05,",
        "    4.2743E+05,4.2969E+05,4.3196E+05,4.3425E+05,4.3655E+05,4.3885E+05,4.4118E+05,",
        "    4.4351E+05,4.4586E+05,4.4821E+05,4.5058E+05,4.5297E+05,4.5536E+05,4.5777E+05,",
        "    4.6020E+05,4.6263E+05,4.6508E+05,4.6754E+05,4.7002E+05,4.7251E+05,4.7501E+05,",
        "    4.7752E+05,4.8005E+05,4.8259E+05,4.8515E+05,4.8772E+05,4.9030E+05,4.9290E+05,",
        "    4.9551E+05,4.9813E+05;",

        "  FluidProperties:Superheated,",
        "    R410a,                   !- Fluid Name",
        "    Density,                 !- Fluid Property Type",
        "    R410aSuperHeatTemperatures,  !- Temperature Values Name",
        "    3.1238E+04,              !- Pressure {Pa}",
        "    1.3845E+00,1.3404E+00,1.2997E+00,1.2617E+00,1.2262E+00,1.2092E+00,1.1928E+00,",
        "    1.1768E+00,1.1613E+00,1.1462E+00,1.1316E+00,1.1173E+00,1.1034E+00,1.0898E+00,",
        "    1.0766E+00,1.0638E+00,1.0512E+00,1.0390E+00,1.0271E+00,1.0154E+00,1.0040E+00,",
        "    9.9285E-01,9.8197E-01,9.7133E-01,9.6093E-01,9.5075E-01,9.4079E-01,9.3104E-01,",
        "    9.2150E-01,9.1215E-01,9.0299E-01,8.9403E-01,8.8524E-01,8.7662E-01,8.6817E-01,",
        "    8.5989E-01,8.5177E-01,8.4380E-01,8.3598E-01,8.2831E-01,8.2077E-01,8.1338E-01,",
        "    8.0612E-01,7.9899E-01;",

        "  FluidProperties:Superheated,",
        "    R410a,                   !- Fluid Name",
        "    Enthalpy,                !- Fluid Property Type",
        "    R410aSuperHeatTemperatures,  !- Temperature Values Name",
        "    4.5248E+04,              !- Pressure {Pa}",
        "    0.0000E+00,3.9148E+05,3.9593E+05,4.0034E+05,4.0474E+05,4.0694E+05,4.0915E+05,",
        "    4.1136E+05,4.1358E+05,4.1580E+05,4.1803E+05,4.2027E+05,4.2252E+05,4.2478E+05,",
        "    4.2705E+05,4.2933E+05,4.3161E+05,4.3391E+05,4.3622E+05,4.3854E+05,4.4088E+05,",
        "    4.4322E+05,4.4558E+05,4.4794E+05,4.5032E+05,4.5272E+05,4.5512E+05,4.5754E+05,",
        "    4.5997E+05,4.6241E+05,4.6486E+05,4.6733E+05,4.6981E+05,4.7231E+05,4.7481E+05,",
        "    4.7733E+05,4.7987E+05,4.8241E+05,4.8497E+05,4.8755E+05,4.9013E+05,4.9273E+05,",
        "    4.9535E+05,4.9797E+05;",

        "  FluidProperties:Superheated,",
        "    R410a,                   !- Fluid Name",
        "    Density,                 !- Fluid Property Type",
        "    R410aSuperHeatTemperatures,  !- Temperature Values Name",
        "    4.5248E+04,              !- Pressure {Pa}",
        "    0.0000E+00,1.9588E+00,1.8968E+00,1.8395E+00,1.7863E+00,1.7610E+00,1.7365E+00,",
        "    1.7128E+00,1.6898E+00,1.6674E+00,1.6457E+00,1.6246E+00,1.6041E+00,1.5842E+00,",
        "    1.5647E+00,1.5458E+00,1.5273E+00,1.5093E+00,1.4918E+00,1.4747E+00,1.4580E+00,",
        "    1.4416E+00,1.4257E+00,1.4101E+00,1.3949E+00,1.3800E+00,1.3654E+00,1.3512E+00,",
        "    1.3372E+00,1.3236E+00,1.3102E+00,1.2971E+00,1.2843E+00,1.2717E+00,1.2594E+00,",
        "    1.2473E+00,1.2355E+00,1.2239E+00,1.2125E+00,1.2013E+00,1.1903E+00,1.1796E+00,",
        "    1.1690E+00,1.1586E+00;",

        "  FluidProperties:Superheated,",
        "    R410a,                   !- Fluid Name",
        "    Enthalpy,                !- Fluid Property Type",
        "    R410aSuperHeatTemperatures,  !- Temperature Values Name",
        "    6.3963E+04,              !- Pressure {Pa}",
        "    0.0000E+00,0.0000E+00,3.9476E+05,3.9935E+05,4.0388E+05,4.0614E+05,4.0839E+05,",
        "    4.1064E+05,4.1290E+05,4.1516E+05,4.1742E+05,4.1969E+05,4.2196E+05,4.2425E+05,",
        "    4.2654E+05,4.2884E+05,4.3114E+05,4.3346E+05,4.3579E+05,4.3813E+05,4.4047E+05,",
        "    4.4283E+05,4.4520E+05,4.4758E+05,4.4997E+05,4.5238E+05,4.5479E+05,4.5722E+05,",
        "    4.5966E+05,4.6211E+05,4.6457E+05,4.6705E+05,4.6954E+05,4.7204E+05,4.7455E+05,",
        "    4.7708E+05,4.7962E+05,4.8217E+05,4.8474E+05,4.8732E+05,4.8991E+05,4.9252E+05,",
        "    4.9513E+05,4.9777E+05;",

        "  FluidProperties:Superheated,",
        "    R410a,                   !- Fluid Name",
        "    Density,                 !- Fluid Property Type",
        "    R410aSuperHeatTemperatures,  !- Temperature Values Name",
        "    6.3963E+04,              !- Pressure {Pa}",
        "    0.0000E+00,0.0000E+00,2.7097E+00,2.6240E+00,2.5451E+00,2.5078E+00,2.4718E+00,",
        "    2.4370E+00,2.4034E+00,2.3708E+00,2.3393E+00,2.3086E+00,2.2789E+00,2.2500E+00,",
        "    2.2219E+00,2.1945E+00,2.1679E+00,2.1420E+00,2.1167E+00,2.0921E+00,2.0681E+00,",
        "    2.0446E+00,2.0217E+00,1.9994E+00,1.9776E+00,1.9562E+00,1.9354E+00,1.9150E+00,",
        "    1.8950E+00,1.8755E+00,1.8564E+00,1.8377E+00,1.8194E+00,1.8014E+00,1.7839E+00,",
        "    1.7666E+00,1.7497E+00,1.7332E+00,1.7169E+00,1.7010E+00,1.6854E+00,1.6700E+00,",
        "    1.6550E+00,1.6402E+00;",

        "  FluidProperties:Superheated,",
        "    R410a,                   !- Fluid Name",
        "    Enthalpy,                !- Fluid Property Type",
        "    R410aSuperHeatTemperatures,  !- Temperature Values Name",
        "    8.8445E+04,              !- Pressure {Pa}",
        "    0.0000E+00,0.0000E+00,0.0000E+00,3.9796E+05,4.0270E+05,4.0503E+05,4.0736E+05,",
        "    4.0967E+05,4.1198E+05,4.1429E+05,4.1660E+05,4.1891E+05,4.2122E+05,4.2354E+05,",
        "    4.2586E+05,4.2819E+05,4.3052E+05,4.3286E+05,4.3521E+05,4.3757E+05,4.3994E+05,",
        "    4.4232E+05,4.4470E+05,4.4710E+05,4.4951E+05,4.5193E+05,4.5436E+05,4.5680E+05,",
        "    4.5925E+05,4.6171E+05,4.6419E+05,4.6668E+05,4.6918E+05,4.7169E+05,4.7421E+05,",
        "    4.7675E+05,4.7930E+05,4.8186E+05,4.8443E+05,4.8702E+05,4.8962E+05,4.9223E+05,",
        "    4.9486E+05,4.9749E+05;",

        "  FluidProperties:Superheated,",
        "    R410a,                   !- Fluid Name",
        "    Density,                 !- Fluid Property Type",
        "    R410aSuperHeatTemperatures,  !- Temperature Values Name",
        "    8.8445E+04,              !- Pressure {Pa}",
        "    0.0000E+00,0.0000E+00,0.0000E+00,3.6737E+00,3.5570E+00,3.5024E+00,3.4500E+00,",
        "    3.3995E+00,3.3509E+00,3.3039E+00,3.2585E+00,3.2146E+00,3.1720E+00,3.1308E+00,",
        "    3.0907E+00,3.0518E+00,3.0140E+00,2.9772E+00,2.9414E+00,2.9065E+00,2.8726E+00,",
        "    2.8395E+00,2.8072E+00,2.7757E+00,2.7449E+00,2.7149E+00,2.6856E+00,2.6569E+00,",
        "    2.6289E+00,2.6015E+00,2.5747E+00,2.5485E+00,2.5228E+00,2.4977E+00,2.4731E+00,",
        "    2.4490E+00,2.4254E+00,2.4022E+00,2.3795E+00,2.3573E+00,2.3354E+00,2.3140E+00,",
        "    2.2930E+00,2.2724E+00;",

        "  FluidProperties:Superheated,",
        "    R410a,                   !- Fluid Name",
        "    Enthalpy,                !- Fluid Property Type",
        "    R410aSuperHeatTemperatures,  !- Temperature Values Name",
        "    1.1988E+05,              !- Pressure {Pa}",
        "    0.0000E+00,0.0000E+00,0.0000E+00,0.0000E+00,4.0108E+05,4.0354E+05,4.0597E+05,",
        "    4.0838E+05,4.1077E+05,4.1315E+05,4.1552E+05,4.1788E+05,4.2025E+05,4.2261E+05,",
        "    4.2497E+05,4.2734E+05,4.2971E+05,4.3209E+05,4.3447E+05,4.3685E+05,4.3925E+05,",
        "    4.4165E+05,4.4406E+05,4.4648E+05,4.4891E+05,4.5135E+05,4.5380E+05,4.5626E+05,",
        "    4.5873E+05,4.6121E+05,4.6370E+05,4.6620E+05,4.6871E+05,4.7124E+05,4.7377E+05,",
        "    4.7632E+05,4.7888E+05,4.8145E+05,4.8404E+05,4.8663E+05,4.8924E+05,4.9186E+05,",
        "    4.9450E+05,4.9715E+05;",

        "  FluidProperties:Superheated,",
        "    R410a,                   !- Fluid Name",
        "    Density,                 !- Fluid Property Type",
        "    R410aSuperHeatTemperatures,  !- Temperature Values Name",
        "    1.1988E+05,              !- Pressure {Pa}",
        "    0.0000E+00,0.0000E+00,0.0000E+00,0.0000E+00,4.8918E+00,4.8116E+00,4.7352E+00,",
        "    4.6621E+00,4.5920E+00,4.5247E+00,4.4599E+00,4.3974E+00,4.3370E+00,4.2787E+00,",
        "    4.2221E+00,4.1674E+00,4.1143E+00,4.0627E+00,4.0126E+00,3.9639E+00,3.9165E+00,",
        "    3.8704E+00,3.8255E+00,3.7817E+00,3.7390E+00,3.6974E+00,3.6567E+00,3.6171E+00,",
        "    3.5783E+00,3.5405E+00,3.5035E+00,3.4673E+00,3.4319E+00,3.3973E+00,3.3634E+00,",
        "    3.3302E+00,3.2977E+00,3.2659E+00,3.2347E+00,3.2041E+00,3.1742E+00,3.1448E+00,",
        "    3.1160E+00,3.0877E+00;",

        "  FluidProperties:Superheated,",
        "    R410a,                   !- Fluid Name",
        "    Enthalpy,                !- Fluid Property Type",
        "    R410aSuperHeatTemperatures,  !- Temperature Values Name",
        "    1.3860E+05,              !- Pressure {Pa}",
        "    0.0000E+00,0.0000E+00,0.0000E+00,0.0000E+00,0.0000E+00,4.0260E+05,4.0510E+05,",
        "    4.0757E+05,4.1002E+05,4.1244E+05,4.1485E+05,4.1726E+05,4.1965E+05,4.2204E+05,",
        "    4.2444E+05,4.2683E+05,4.2922E+05,4.3162E+05,4.3402E+05,4.3642E+05,4.3883E+05,",
        "    4.4125E+05,4.4368E+05,4.4611E+05,4.4855E+05,4.5100E+05,4.5346E+05,4.5593E+05,",
        "    4.5841E+05,4.6090E+05,4.6340E+05,4.6591E+05,4.6843E+05,4.7097E+05,4.7351E+05,",
        "    4.7606E+05,4.7863E+05,4.8121E+05,4.8380E+05,4.8640E+05,4.8902E+05,4.9165E+05,",
        "    4.9428E+05,4.9694E+05;",

        "  FluidProperties:Superheated,",
        "    R410a,                   !- Fluid Name",
        "    Density,                 !- Fluid Property Type",
        "    R410aSuperHeatTemperatures,  !- Temperature Values Name",
        "    1.3860E+05,              !- Pressure {Pa}",
        "    0.0000E+00,0.0000E+00,0.0000E+00,0.0000E+00,0.0000E+00,5.6098E+00,5.5173E+00,",
        "    5.4293E+00,5.3451E+00,5.2645E+00,5.1871E+00,5.1127E+00,5.0409E+00,4.9717E+00,",
        "    4.9047E+00,4.8399E+00,4.7772E+00,4.7163E+00,4.6573E+00,4.5999E+00,4.5442E+00,",
        "    4.4900E+00,4.4372E+00,4.3859E+00,4.3358E+00,4.2870E+00,4.2394E+00,4.1930E+00,",
        "    4.1476E+00,4.1033E+00,4.0601E+00,4.0178E+00,3.9765E+00,3.9360E+00,3.8965E+00,",
        "    3.8578E+00,3.8199E+00,3.7828E+00,3.7464E+00,3.7108E+00,3.6759E+00,3.6417E+00,",
        "    3.6081E+00,3.5752E+00;",

        "  FluidProperties:Superheated,",
        "    R410a,                   !- Fluid Name",
        "    Enthalpy,                !- Fluid Property Type",
        "    R410aSuperHeatTemperatures,  !- Temperature Values Name",
        "    1.5955E+05,              !- Pressure {Pa}",
        "    0.0000E+00,0.0000E+00,0.0000E+00,0.0000E+00,0.0000E+00,0.0000E+00,4.0410E+05,",
        "    4.0664E+05,4.0915E+05,4.1163E+05,4.1409E+05,4.1654E+05,4.1898E+05,4.2140E+05,",
        "    4.2383E+05,4.2625E+05,4.2867E+05,4.3109E+05,4.3351E+05,4.3593E+05,4.3836E+05,",
        "    4.4080E+05,4.4324E+05,4.4569E+05,4.4815E+05,4.5061E+05,4.5309E+05,4.5557E+05,",
        "    4.5806E+05,4.6056E+05,4.6307E+05,4.6559E+05,4.6812E+05,4.7066E+05,4.7321E+05,",
        "    4.7578E+05,4.7835E+05,4.8094E+05,4.8354E+05,4.8615E+05,4.8877E+05,4.9140E+05,",
        "    4.9404E+05,4.9670E+05;",

        "  FluidProperties:Superheated,",
        "    R410a,                   !- Fluid Name",
        "    Density,                 !- Fluid Property Type",
        "    R410aSuperHeatTemperatures,  !- Temperature Values Name",
        "    1.5955E+05,              !- Pressure {Pa}",
        "    0.0000E+00,0.0000E+00,0.0000E+00,0.0000E+00,0.0000E+00,0.0000E+00,6.4087E+00,",
        "    6.3023E+00,6.2010E+00,6.1045E+00,6.0120E+00,5.9233E+00,5.8380E+00,5.7559E+00,",
        "    5.6767E+00,5.6001E+00,5.5261E+00,5.4544E+00,5.3850E+00,5.3176E+00,5.2521E+00,",
        "    5.1885E+00,5.1267E+00,5.0666E+00,5.0080E+00,4.9509E+00,4.8953E+00,4.8411E+00,",
        "    4.7882E+00,4.7366E+00,4.6862E+00,4.6369E+00,4.5888E+00,4.5417E+00,4.4957E+00,",
        "    4.4507E+00,4.4066E+00,4.3635E+00,4.3212E+00,4.2799E+00,4.2393E+00,4.1996E+00,",
        "    4.1607E+00,4.1225E+00;",

        "  FluidProperties:Superheated,",
        "    R410a,                   !- Fluid Name",
        "    Enthalpy,                !- Fluid Property Type",
        "    R410aSuperHeatTemperatures,  !- Temperature Values Name",
        "    1.8292E+05,              !- Pressure {Pa}",
        "    0.0000E+00,0.0000E+00,0.0000E+00,0.0000E+00,0.0000E+00,0.0000E+00,0.0000E+00,",
        "    4.0557E+05,4.0816E+05,4.1071E+05,4.1323E+05,4.1573E+05,4.1821E+05,4.2068E+05,",
        "    4.2313E+05,4.2559E+05,4.2804E+05,4.3049E+05,4.3293E+05,4.3538E+05,4.3784E+05,",
        "    4.4029E+05,4.4275E+05,4.4522E+05,4.4769E+05,4.5017E+05,4.5266E+05,4.5516E+05,",
        "    4.5766E+05,4.6017E+05,4.6270E+05,4.6523E+05,4.6777E+05,4.7032E+05,4.7288E+05,",
        "    4.7546E+05,4.7804E+05,4.8063E+05,4.8324E+05,4.8586E+05,4.8848E+05,4.9112E+05,",
        "    4.9378E+05,4.9644E+05;",

        "  FluidProperties:Superheated,",
        "    R410a,                   !- Fluid Name",
        "    Density,                 !- Fluid Property Type",
        "    R410aSuperHeatTemperatures,  !- Temperature Values Name",
        "    1.8292E+05,              !- Pressure {Pa}",
        "    0.0000E+00,0.0000E+00,0.0000E+00,0.0000E+00,0.0000E+00,0.0000E+00,0.0000E+00,",
        "    7.2953E+00,7.1732E+00,7.0571E+00,6.9465E+00,6.8408E+00,6.7394E+00,6.6420E+00,",
        "    6.5482E+00,6.4578E+00,6.3706E+00,6.2862E+00,6.2046E+00,6.1255E+00,6.0488E+00,",
        "    5.9743E+00,5.9020E+00,5.8317E+00,5.7633E+00,5.6968E+00,5.6320E+00,5.5688E+00,",
        "    5.5072E+00,5.4472E+00,5.3885E+00,5.3313E+00,5.2754E+00,5.2208E+00,5.1674E+00,",
        "    5.1152E+00,5.0641E+00,5.0141E+00,4.9652E+00,4.9173E+00,4.8703E+00,4.8244E+00,",
        "    4.7793E+00,4.7352E+00;",

        "  FluidProperties:Superheated,",
        "    R410a,                   !- Fluid Name",
        "    Enthalpy,                !- Fluid Property Type",
        "    R410aSuperHeatTemperatures,  !- Temperature Values Name",
        "    2.0888E+05,              !- Pressure {Pa}",
        "    0.0000E+00,0.0000E+00,0.0000E+00,0.0000E+00,0.0000E+00,0.0000E+00,0.0000E+00,",
        "    0.0000E+00,4.0701E+05,4.0964E+05,4.1224E+05,4.1480E+05,4.1733E+05,4.1985E+05,",
        "    4.2235E+05,4.2485E+05,4.2733E+05,4.2981E+05,4.3229E+05,4.3477E+05,4.3724E+05,",
        "    4.3972E+05,4.4221E+05,4.4469E+05,4.4719E+05,4.4968E+05,4.5219E+05,4.5470E+05,",
        "    4.5722E+05,4.5974E+05,4.6228E+05,4.6482E+05,4.6738E+05,4.6994E+05,4.7251E+05,",
        "    4.7510E+05,4.7769E+05,4.8029E+05,4.8291E+05,4.8553E+05,4.8817E+05,4.9082E+05,",
        "    4.9348E+05,4.9615E+05;",

        "  FluidProperties:Superheated,",
        "    R410a,                   !- Fluid Name",
        "    Density,                 !- Fluid Property Type",
        "    R410aSuperHeatTemperatures,  !- Temperature Values Name",
        "    2.0888E+05,              !- Pressure {Pa}",
        "    0.0000E+00,0.0000E+00,0.0000E+00,0.0000E+00,0.0000E+00,0.0000E+00,0.0000E+00,",
        "    0.0000E+00,8.2759E+00,8.1361E+00,8.0034E+00,7.8770E+00,7.7563E+00,7.6407E+00,",
        "    7.5297E+00,7.4230E+00,7.3201E+00,7.2209E+00,7.1251E+00,7.0323E+00,6.9425E+00,",
        "    6.8555E+00,6.7710E+00,6.6890E+00,6.6093E+00,6.5318E+00,6.4564E+00,6.3830E+00,",
        "    6.3115E+00,6.2417E+00,6.1738E+00,6.1074E+00,6.0426E+00,5.9794E+00,5.9176E+00,",
        "    5.8572E+00,5.7981E+00,5.7404E+00,5.6839E+00,5.6286E+00,5.5744E+00,5.5214E+00,",
        "    5.4694E+00,5.4185E+00;",

        "  FluidProperties:Superheated,",
        "    R410a,                   !- Fluid Name",
        "    Enthalpy,                !- Fluid Property Type",
        "    R410aSuperHeatTemperatures,  !- Temperature Values Name",
        "    2.3762E+05,              !- Pressure {Pa}",
        "    0.0000E+00,0.0000E+00,0.0000E+00,0.0000E+00,0.0000E+00,0.0000E+00,0.0000E+00,",
        "    0.0000E+00,0.0000E+00,4.0842E+05,4.1110E+05,4.1374E+05,4.1634E+05,4.1892E+05,",
        "    4.2147E+05,4.2401E+05,4.2654E+05,4.2905E+05,4.3157E+05,4.3407E+05,4.3658E+05,",
        "    4.3909E+05,4.4159E+05,4.4410E+05,4.4662E+05,4.4914E+05,4.5166E+05,4.5419E+05,",
        "    4.5672E+05,4.5927E+05,4.6182E+05,4.6437E+05,4.6694E+05,4.6952E+05,4.7210E+05,",
        "    4.7470E+05,4.7730E+05,4.7992E+05,4.8254E+05,4.8517E+05,4.8782E+05,4.9048E+05,",
        "    4.9315E+05,4.9582E+05;",

        "  FluidProperties:Superheated,",
        "    R410a,                   !- Fluid Name",
        "    Density,                 !- Fluid Property Type",
        "    R410aSuperHeatTemperatures,  !- Temperature Values Name",
        "    2.3762E+05,              !- Pressure {Pa}",
        "    0.0000E+00,0.0000E+00,0.0000E+00,0.0000E+00,0.0000E+00,0.0000E+00,0.0000E+00,",
        "    0.0000E+00,0.0000E+00,9.3578E+00,9.1979E+00,9.0465E+00,8.9024E+00,8.7650E+00,",
        "    8.6335E+00,8.5073E+00,8.3861E+00,8.2694E+00,8.1569E+00,8.0482E+00,7.9431E+00,",
        "    7.8414E+00,7.7429E+00,7.6473E+00,7.5546E+00,7.4645E+00,7.3769E+00,7.2917E+00,",
        "    7.2088E+00,7.1280E+00,7.0493E+00,6.9726E+00,6.8977E+00,6.8246E+00,6.7533E+00,",
        "    6.6836E+00,6.6155E+00,6.5489E+00,6.4838E+00,6.4200E+00,6.3577E+00,6.2967E+00,",
        "    6.2369E+00,6.1783E+00;",

        "  FluidProperties:Superheated,",
        "    R410a,                   !- Fluid Name",
        "    Enthalpy,                !- Fluid Property Type",
        "    R410aSuperHeatTemperatures,  !- Temperature Values Name",
        "    2.6935E+05,              !- Pressure {Pa}",
        "    0.0000E+00,0.0000E+00,0.0000E+00,0.0000E+00,0.0000E+00,0.0000E+00,0.0000E+00,",
        "    0.0000E+00,0.0000E+00,0.0000E+00,4.0980E+05,4.1253E+05,4.1521E+05,4.1786E+05,",
        "    4.2047E+05,4.2307E+05,4.2564E+05,4.2820E+05,4.3075E+05,4.3330E+05,4.3584E+05,",
        "    4.3837E+05,4.4091E+05,4.4345E+05,4.4599E+05,4.4853E+05,4.5107E+05,4.5362E+05,",
        "    4.5617E+05,4.5873E+05,4.6130E+05,4.6388E+05,4.6646E+05,4.6905E+05,4.7165E+05,",
        "    4.7425E+05,4.7687E+05,4.7950E+05,4.8213E+05,4.8478E+05,4.8743E+05,4.9010E+05,",
        "    4.9278E+05,4.9546E+05;",

        "  FluidProperties:Superheated,",
        "    R410a,                   !- Fluid Name",
        "    Density,                 !- Fluid Property Type",
        "    R410aSuperHeatTemperatures,  !- Temperature Values Name",
        "    2.6935E+05,              !- Pressure {Pa}",
        "    0.0000E+00,0.0000E+00,0.0000E+00,0.0000E+00,0.0000E+00,0.0000E+00,0.0000E+00,",
        "    0.0000E+00,0.0000E+00,0.0000E+00,1.0549E+01,1.0367E+01,1.0194E+01,1.0030E+01,",
        "    9.8741E+00,9.7248E+00,9.5817E+00,9.4443E+00,9.3122E+00,9.1848E+00,9.0619E+00,",
        "    8.9431E+00,8.8282E+00,8.7170E+00,8.6091E+00,8.5045E+00,8.4029E+00,8.3042E+00,",
        "    8.2081E+00,8.1147E+00,8.0237E+00,7.9351E+00,7.8487E+00,7.7644E+00,7.6822E+00,",
        "    7.6019E+00,7.5235E+00,7.4469E+00,7.3721E+00,7.2989E+00,7.2273E+00,7.1572E+00,",
        "    7.0886E+00,7.0214E+00;",

        "  FluidProperties:Superheated,",
        "    R410a,                   !- Fluid Name",
        "    Enthalpy,                !- Fluid Property Type",
        "    R410aSuperHeatTemperatures,  !- Temperature Values Name",
        "    3.0426E+05,              !- Pressure {Pa}",
        "    0.0000E+00,0.0000E+00,0.0000E+00,0.0000E+00,0.0000E+00,0.0000E+00,0.0000E+00,",
        "    0.0000E+00,0.0000E+00,0.0000E+00,0.0000E+00,4.1114E+05,4.1392E+05,4.1665E+05,",
        "    4.1934E+05,4.2200E+05,4.2463E+05,4.2725E+05,4.2984E+05,4.3243E+05,4.3501E+05,",
        "    4.3758E+05,4.4015E+05,4.4272E+05,4.4528E+05,4.4785E+05,4.5042E+05,4.5299E+05,",
        "    4.5556E+05,4.5814E+05,4.6073E+05,4.6332E+05,4.6592E+05,4.6853E+05,4.7114E+05,",
        "    4.7376E+05,4.7639E+05,4.7903E+05,4.8168E+05,4.8434E+05,4.8701E+05,4.8968E+05,",
        "    4.9237E+05,4.9507E+05;",

        "  FluidProperties:Superheated,",
        "    R410a,                   !- Fluid Name",
        "    Density,                 !- Fluid Property Type",
        "    R410aSuperHeatTemperatures,  !- Temperature Values Name",
        "    3.0426E+05,              !- Pressure {Pa}",
        "    0.0000E+00,0.0000E+00,0.0000E+00,0.0000E+00,0.0000E+00,0.0000E+00,0.0000E+00,",
        "    0.0000E+00,0.0000E+00,0.0000E+00,0.0000E+00,1.1857E+01,1.1650E+01,1.1453E+01,",
        "    1.1267E+01,1.1090E+01,1.0921E+01,1.0759E+01,1.0604E+01,1.0454E+01,1.0310E+01,",
        "    1.0172E+01,1.0038E+01,9.9083E+00,9.7830E+00,9.6615E+00,9.5438E+00,9.4294E+00,",
        "    9.3184E+00,9.2104E+00,9.1054E+00,9.0032E+00,8.9037E+00,8.8067E+00,8.7121E+00,",
        "    8.6198E+00,8.5297E+00,8.4418E+00,8.3559E+00,8.2719E+00,8.1898E+00,8.1095E+00,",
        "    8.0310E+00,7.9541E+00;",

        "  FluidProperties:Superheated,",
        "    R410a,                   !- Fluid Name",
        "    Enthalpy,                !- Fluid Property Type",
        "    R410aSuperHeatTemperatures,  !- Temperature Values Name",
        "    3.4257E+05,              !- Pressure {Pa}",
        "    0.0000E+00,0.0000E+00,0.0000E+00,0.0000E+00,0.0000E+00,0.0000E+00,0.0000E+00,",
        "    0.0000E+00,0.0000E+00,0.0000E+00,0.0000E+00,0.0000E+00,4.1245E+05,4.1529E+05,",
        "    4.1807E+05,4.2080E+05,4.2350E+05,4.2617E+05,4.2883E+05,4.3146E+05,4.3408E+05,",
        "    4.3670E+05,4.3930E+05,4.4190E+05,4.4450E+05,4.4709E+05,4.4969E+05,4.5229E+05,",
        "    4.5489E+05,4.5749E+05,4.6010E+05,4.6271E+05,4.6533E+05,4.6795E+05,4.7058E+05,",
        "    4.7322E+05,4.7587E+05,4.7852E+05,4.8118E+05,4.8385E+05,4.8653E+05,4.8922E+05,",
        "    4.9192E+05,4.9463E+05;",

        "  FluidProperties:Superheated,",
        "    R410a,                   !- Fluid Name",
        "    Density,                 !- Fluid Property Type",
        "    R410aSuperHeatTemperatures,  !- Temperature Values Name",
        "    3.4257E+05,              !- Pressure {Pa}",
        "    0.0000E+00,0.0000E+00,0.0000E+00,0.0000E+00,0.0000E+00,0.0000E+00,0.0000E+00,",
        "    0.0000E+00,0.0000E+00,0.0000E+00,0.0000E+00,0.0000E+00,1.3292E+01,1.3056E+01,",
        "    1.2833E+01,1.2622E+01,1.2421E+01,1.2230E+01,1.2047E+01,1.1871E+01,1.1703E+01,",
        "    1.1541E+01,1.1385E+01,1.1234E+01,1.1088E+01,1.0947E+01,1.0811E+01,1.0678E+01,",
        "    1.0550E+01,1.0425E+01,1.0304E+01,1.0187E+01,1.0072E+01,9.9605E+00,9.8518E+00,",
        "    9.7459E+00,9.6426E+00,9.5417E+00,9.4433E+00,9.3472E+00,9.2533E+00,9.1615E+00,",
        "    9.0717E+00,8.9839E+00;",

        "  FluidProperties:Superheated,",
        "    R410a,                   !- Fluid Name",
        "    Enthalpy,                !- Fluid Property Type",
        "    R410aSuperHeatTemperatures,  !- Temperature Values Name",
        "    3.8449E+05,              !- Pressure {Pa}",
        "    0.0000E+00,0.0000E+00,0.0000E+00,0.0000E+00,0.0000E+00,0.0000E+00,0.0000E+00,",
        "    0.0000E+00,0.0000E+00,0.0000E+00,0.0000E+00,0.0000E+00,0.0000E+00,4.1373E+05,",
        "    4.1661E+05,4.1944E+05,4.2222E+05,4.2497E+05,4.2768E+05,4.3038E+05,4.3305E+05,",
        "    4.3571E+05,4.3836E+05,4.4100E+05,4.4363E+05,4.4626E+05,4.4889E+05,4.5151E+05,",
        "    4.5414E+05,4.5677E+05,4.5940E+05,4.6203E+05,4.6467E+05,4.6732E+05,4.6997E+05,",
        "    4.7262E+05,4.7529E+05,4.7796E+05,4.8063E+05,4.8332E+05,4.8601E+05,4.8872E+05,",
        "    4.9143E+05,4.9415E+05;",

        "  FluidProperties:Superheated,",
        "    R410a,                   !- Fluid Name",
        "    Density,                 !- Fluid Property Type",
        "    R410aSuperHeatTemperatures,  !- Temperature Values Name",
        "    3.8449E+05,              !- Pressure {Pa}",
        "    0.0000E+00,0.0000E+00,0.0000E+00,0.0000E+00,0.0000E+00,0.0000E+00,0.0000E+00,",
        "    0.0000E+00,0.0000E+00,0.0000E+00,0.0000E+00,0.0000E+00,0.0000E+00,1.4861E+01,",
        "    1.4593E+01,1.4341E+01,1.4102E+01,1.3875E+01,1.3659E+01,1.3452E+01,1.3255E+01,",
        "    1.3065E+01,1.2882E+01,1.2707E+01,1.2537E+01,1.2374E+01,1.2216E+01,1.2063E+01,",
        "    1.1914E+01,1.1771E+01,1.1631E+01,1.1495E+01,1.1364E+01,1.1236E+01,1.1111E+01,",
        "    1.0989E+01,1.0871E+01,1.0755E+01,1.0643E+01,1.0533E+01,1.0426E+01,1.0321E+01,",
        "    1.0218E+01,1.0118E+01;",

        "  FluidProperties:Superheated,",
        "    R410a,                   !- Fluid Name",
        "    Enthalpy,                !- Fluid Property Type",
        "    R410aSuperHeatTemperatures,  !- Temperature Values Name",
        "    4.3024E+05,              !- Pressure {Pa}",
        "    0.0000E+00,0.0000E+00,0.0000E+00,0.0000E+00,0.0000E+00,0.0000E+00,0.0000E+00,",
        "    0.0000E+00,0.0000E+00,0.0000E+00,0.0000E+00,0.0000E+00,0.0000E+00,0.0000E+00,",
        "    4.1496E+05,4.1790E+05,4.2078E+05,4.2361E+05,4.2641E+05,4.2916E+05,4.3190E+05,",
        "    4.3461E+05,4.3731E+05,4.3999E+05,4.4267E+05,4.4533E+05,4.4800E+05,4.5066E+05,",
        "    4.5331E+05,4.5597E+05,4.5863E+05,4.6129E+05,4.6395E+05,4.6662E+05,4.6929E+05,",
        "    4.7197E+05,4.7465E+05,4.7734E+05,4.8003E+05,4.8273E+05,4.8544E+05,4.8816E+05,",
        "    4.9089E+05,4.9362E+05;",

        "  FluidProperties:Superheated,",
        "    R410a,                   !- Fluid Name",
        "    Density,                 !- Fluid Property Type",
        "    R410aSuperHeatTemperatures,  !- Temperature Values Name",
        "    4.3024E+05,              !- Pressure {Pa}",
        "    0.0000E+00,0.0000E+00,0.0000E+00,0.0000E+00,0.0000E+00,0.0000E+00,0.0000E+00,",
        "    0.0000E+00,0.0000E+00,0.0000E+00,0.0000E+00,0.0000E+00,0.0000E+00,0.0000E+00,",
        "    1.6576E+01,1.6272E+01,1.5986E+01,1.5716E+01,1.5460E+01,1.5216E+01,1.4983E+01,",
        "    1.4761E+01,1.4547E+01,1.4343E+01,1.4145E+01,1.3955E+01,1.3772E+01,1.3595E+01,",
        "    1.3424E+01,1.3258E+01,1.3097E+01,1.2941E+01,1.2789E+01,1.2642E+01,1.2499E+01,",
        "    1.2360E+01,1.2224E+01,1.2092E+01,1.1964E+01,1.1838E+01,1.1716E+01,1.1596E+01,",
        "    1.1480E+01,1.1365E+01;",

        "  FluidProperties:Superheated,",
        "    R410a,                   !- Fluid Name",
        "    Enthalpy,                !- Fluid Property Type",
        "    R410aSuperHeatTemperatures,  !- Temperature Values Name",
        "    4.8004E+05,              !- Pressure {Pa}",
        "    0.0000E+00,0.0000E+00,0.0000E+00,0.0000E+00,0.0000E+00,0.0000E+00,0.0000E+00,",
        "    0.0000E+00,0.0000E+00,0.0000E+00,0.0000E+00,0.0000E+00,0.0000E+00,0.0000E+00,",
        "    0.0000E+00,4.1615E+05,4.1915E+05,4.2209E+05,4.2497E+05,4.2781E+05,4.3061E+05,",
        "    4.3339E+05,4.3614E+05,4.3888E+05,4.4160E+05,4.4431E+05,4.4701E+05,4.4971E+05,",
        "    4.5240E+05,4.5509E+05,4.5778E+05,4.6047E+05,4.6316E+05,4.6585E+05,4.6855E+05,",
        "    4.7124E+05,4.7395E+05,4.7666E+05,4.7937E+05,4.8209E+05,4.8482E+05,4.8755E+05,",
        "    4.9029E+05,4.9304E+05;",

        "  FluidProperties:Superheated,",
        "    R410a,                   !- Fluid Name",
        "    Density,                 !- Fluid Property Type",
        "    R410aSuperHeatTemperatures,  !- Temperature Values Name",
        "    4.8004E+05,              !- Pressure {Pa}",
        "    0.0000E+00,0.0000E+00,0.0000E+00,0.0000E+00,0.0000E+00,0.0000E+00,0.0000E+00,",
        "    0.0000E+00,0.0000E+00,0.0000E+00,0.0000E+00,0.0000E+00,0.0000E+00,0.0000E+00,",
        "    0.0000E+00,1.8447E+01,1.8102E+01,1.7778E+01,1.7473E+01,1.7184E+01,1.6910E+01,",
        "    1.6648E+01,1.6398E+01,1.6158E+01,1.5928E+01,1.5707E+01,1.5495E+01,1.5289E+01,",
        "    1.5091E+01,1.4900E+01,1.4715E+01,1.4535E+01,1.4361E+01,1.4192E+01,1.4028E+01,",
        "    1.3869E+01,1.3714E+01,1.3563E+01,1.3416E+01,1.3273E+01,1.3133E+01,1.2997E+01,",
        "    1.2864E+01,1.2734E+01;",

        "  FluidProperties:Superheated,",
        "    R410a,                   !- Fluid Name",
        "    Enthalpy,                !- Fluid Property Type",
        "    R410aSuperHeatTemperatures,  !- Temperature Values Name",
        "    5.3412E+05,              !- Pressure {Pa}",
        "    0.0000E+00,0.0000E+00,0.0000E+00,0.0000E+00,0.0000E+00,0.0000E+00,0.0000E+00,",
        "    0.0000E+00,0.0000E+00,0.0000E+00,0.0000E+00,0.0000E+00,0.0000E+00,0.0000E+00,",
        "    0.0000E+00,0.0000E+00,4.1730E+05,4.2036E+05,4.2335E+05,4.2629E+05,4.2917E+05,",
        "    4.3202E+05,4.3485E+05,4.3764E+05,4.4042E+05,4.4318E+05,4.4593E+05,4.4867E+05,",
        "    4.5140E+05,4.5413E+05,4.5685E+05,4.5957E+05,4.6229E+05,4.6501E+05,4.6773E+05,",
        "    4.7045E+05,4.7318E+05,4.7591E+05,4.7865E+05,4.8139E+05,4.8413E+05,4.8689E+05,",
        "    4.8965E+05,4.9241E+05;",

        "  FluidProperties:Superheated,",
        "    R410a,                   !- Fluid Name",
        "    Density,                 !- Fluid Property Type",
        "    R410aSuperHeatTemperatures,  !- Temperature Values Name",
        "    5.3412E+05,              !- Pressure {Pa}",
        "    0.0000E+00,0.0000E+00,0.0000E+00,0.0000E+00,0.0000E+00,0.0000E+00,0.0000E+00,",
        "    0.0000E+00,0.0000E+00,0.0000E+00,0.0000E+00,0.0000E+00,0.0000E+00,0.0000E+00,",
        "    0.0000E+00,0.0000E+00,2.0485E+01,2.0094E+01,1.9728E+01,1.9383E+01,1.9058E+01,",
        "    1.8749E+01,1.8455E+01,1.8174E+01,1.7905E+01,1.7648E+01,1.7400E+01,1.7162E+01,",
        "    1.6933E+01,1.6712E+01,1.6498E+01,1.6292E+01,1.6092E+01,1.5898E+01,1.5710E+01,",
        "    1.5527E+01,1.5350E+01,1.5178E+01,1.5010E+01,1.4847E+01,1.4688E+01,1.4533E+01,",
        "    1.4382E+01,1.4234E+01;",

        "  FluidProperties:Superheated,",
        "    R410a,                   !- Fluid Name",
        "    Enthalpy,                !- Fluid Property Type",
        "    R410aSuperHeatTemperatures,  !- Temperature Values Name",
        "    5.9273E+05,              !- Pressure {Pa}",
        "    0.0000E+00,0.0000E+00,0.0000E+00,0.0000E+00,0.0000E+00,0.0000E+00,0.0000E+00,",
        "    0.0000E+00,0.0000E+00,0.0000E+00,0.0000E+00,0.0000E+00,0.0000E+00,0.0000E+00,",
        "    0.0000E+00,0.0000E+00,0.0000E+00,4.1840E+05,4.2153E+05,4.2458E+05,4.2756E+05,",
        "    4.3050E+05,4.3340E+05,4.3627E+05,4.3911E+05,4.4193E+05,4.4473E+05,4.4752E+05,",
        "    4.5029E+05,4.5306E+05,4.5582E+05,4.5858E+05,4.6133E+05,4.6408E+05,4.6683E+05,",
        "    4.6959E+05,4.7234E+05,4.7509E+05,4.7785E+05,4.8062E+05,4.8338E+05,4.8616E+05,",
        "    4.8894E+05,4.9172E+05;",

        "  FluidProperties:Superheated,",
        "    R410a,                   !- Fluid Name",
        "    Density,                 !- Fluid Property Type",
        "    R410aSuperHeatTemperatures,  !- Temperature Values Name",
        "    5.9273E+05,              !- Pressure {Pa}",
        "    0.0000E+00,0.0000E+00,0.0000E+00,0.0000E+00,0.0000E+00,0.0000E+00,0.0000E+00,",
        "    0.0000E+00,0.0000E+00,0.0000E+00,0.0000E+00,0.0000E+00,0.0000E+00,0.0000E+00,",
        "    0.0000E+00,0.0000E+00,0.0000E+00,2.2703E+01,2.2260E+01,2.1846E+01,2.1458E+01,",
        "    2.1091E+01,2.0744E+01,2.0413E+01,2.0098E+01,1.9798E+01,1.9509E+01,1.9233E+01,",
        "    1.8967E+01,1.8711E+01,1.8465E+01,1.8227E+01,1.7996E+01,1.7774E+01,1.7558E+01,",
        "    1.7349E+01,1.7146E+01,1.6950E+01,1.6758E+01,1.6572E+01,1.6391E+01,1.6215E+01,",
        "    1.6043E+01,1.5876E+01;",

        "  FluidProperties:Superheated,",
        "    R410a,                   !- Fluid Name",
        "    Enthalpy,                !- Fluid Property Type",
        "    R410aSuperHeatTemperatures,  !- Temperature Values Name",
        "    6.5609E+05,              !- Pressure {Pa}",
        "    0.0000E+00,0.0000E+00,0.0000E+00,0.0000E+00,0.0000E+00,0.0000E+00,0.0000E+00,",
        "    0.0000E+00,0.0000E+00,0.0000E+00,0.0000E+00,0.0000E+00,0.0000E+00,0.0000E+00,",
        "    0.0000E+00,0.0000E+00,0.0000E+00,0.0000E+00,4.1945E+05,4.2264E+05,4.2575E+05,",
        "    4.2880E+05,4.3179E+05,4.3474E+05,4.3765E+05,4.4054E+05,4.4340E+05,4.4625E+05,",
        "    4.4907E+05,4.5189E+05,4.5469E+05,4.5749E+05,4.6028E+05,4.6307E+05,4.6585E+05,",
        "    4.6864E+05,4.7142E+05,4.7420E+05,4.7699E+05,4.7978E+05,4.8257E+05,4.8536E+05,",
        "    4.8816E+05,4.9097E+05;",

        "  FluidProperties:Superheated,",
        "    R410a,                   !- Fluid Name",
        "    Density,                 !- Fluid Property Type",
        "    R410aSuperHeatTemperatures,  !- Temperature Values Name",
        "    6.5609E+05,              !- Pressure {Pa}",
        "    0.0000E+00,0.0000E+00,0.0000E+00,0.0000E+00,0.0000E+00,0.0000E+00,0.0000E+00,",
        "    0.0000E+00,0.0000E+00,0.0000E+00,0.0000E+00,0.0000E+00,0.0000E+00,0.0000E+00,",
        "    0.0000E+00,0.0000E+00,0.0000E+00,0.0000E+00,2.5113E+01,2.4612E+01,2.4145E+01,",
        "    2.3707E+01,2.3294E+01,2.2904E+01,2.2533E+01,2.2180E+01,2.1844E+01,2.1522E+01,",
        "    2.1213E+01,2.0916E+01,2.0631E+01,2.0356E+01,2.0091E+01,1.9836E+01,1.9588E+01,",
        "    1.9349E+01,1.9117E+01,1.8892E+01,1.8673E+01,1.8461E+01,1.8255E+01,1.8055E+01,",
        "    1.7860E+01,1.7670E+01;",

        "  FluidProperties:Superheated,",
        "    R410a,                   !- Fluid Name",
        "    Enthalpy,                !- Fluid Property Type",
        "    R410aSuperHeatTemperatures,  !- Temperature Values Name",
        "    7.2446E+05,              !- Pressure {Pa}",
        "    0.0000E+00,0.0000E+00,0.0000E+00,0.0000E+00,0.0000E+00,0.0000E+00,0.0000E+00,",
        "    0.0000E+00,0.0000E+00,0.0000E+00,0.0000E+00,0.0000E+00,0.0000E+00,0.0000E+00,",
        "    0.0000E+00,0.0000E+00,0.0000E+00,0.0000E+00,0.0000E+00,4.2045E+05,4.2371E+05,",
        "    4.2688E+05,4.2999E+05,4.3304E+05,4.3604E+05,4.3900E+05,4.4194E+05,4.4484E+05,",
        "    4.4773E+05,4.5060E+05,4.5345E+05,4.5630E+05,4.5913E+05,4.6196E+05,4.6478E+05,",
        "    4.6760E+05,4.7041E+05,4.7323E+05,4.7604E+05,4.7886E+05,4.8168E+05,4.8450E+05,",
        "    4.8732E+05,4.9015E+05;",

        "  FluidProperties:Superheated,",
        "    R410a,                   !- Fluid Name",
        "    Density,                 !- Fluid Property Type",
        "    R410aSuperHeatTemperatures,  !- Temperature Values Name",
        "    7.2446E+05,              !- Pressure {Pa}",
        "    0.0000E+00,0.0000E+00,0.0000E+00,0.0000E+00,0.0000E+00,0.0000E+00,0.0000E+00,",
        "    0.0000E+00,0.0000E+00,0.0000E+00,0.0000E+00,0.0000E+00,0.0000E+00,0.0000E+00,",
        "    0.0000E+00,0.0000E+00,0.0000E+00,0.0000E+00,0.0000E+00,2.7732E+01,2.7164E+01,",
        "    2.6636E+01,2.6143E+01,2.5678E+01,2.5240E+01,2.4825E+01,2.4430E+01,2.4053E+01,",
        "    2.3694E+01,2.3349E+01,2.3019E+01,2.2701E+01,2.2396E+01,2.2101E+01,2.1817E+01,",
        "    2.1542E+01,2.1277E+01,2.1019E+01,2.0770E+01,2.0529E+01,2.0294E+01,2.0066E+01,",
        "    1.9844E+01,1.9629E+01;",

        "  FluidProperties:Superheated,",
        "    R410a,                   !- Fluid Name",
        "    Enthalpy,                !- Fluid Property Type",
        "    R410aSuperHeatTemperatures,  !- Temperature Values Name",
        "    7.9808E+05,              !- Pressure {Pa}",
        "    0.0000E+00,0.0000E+00,0.0000E+00,0.0000E+00,0.0000E+00,0.0000E+00,0.0000E+00,",
        "    0.0000E+00,0.0000E+00,0.0000E+00,0.0000E+00,0.0000E+00,0.0000E+00,0.0000E+00,",
        "    0.0000E+00,0.0000E+00,0.0000E+00,0.0000E+00,0.0000E+00,0.0000E+00,4.2139E+05,",
        "    4.2472E+05,4.2797E+05,4.3113E+05,4.3424E+05,4.3730E+05,4.4031E+05,4.4329E+05,",
        "    4.4625E+05,4.4918E+05,4.5209E+05,4.5499E+05,4.5787E+05,4.6074E+05,4.6361E+05,",
        "    4.6646E+05,4.6932E+05,4.7217E+05,4.7502E+05,4.7786E+05,4.8071E+05,4.8356E+05,",
        "    4.8641E+05,4.8926E+05;",

        "  FluidProperties:Superheated,",
        "    R410a,                   !- Fluid Name",
        "    Density,                 !- Fluid Property Type",
        "    R410aSuperHeatTemperatures,  !- Temperature Values Name",
        "    7.9808E+05,              !- Pressure {Pa}",
        "    0.0000E+00,0.0000E+00,0.0000E+00,0.0000E+00,0.0000E+00,0.0000E+00,0.0000E+00,",
        "    0.0000E+00,0.0000E+00,0.0000E+00,0.0000E+00,0.0000E+00,0.0000E+00,0.0000E+00,",
        "    0.0000E+00,0.0000E+00,0.0000E+00,0.0000E+00,0.0000E+00,0.0000E+00,3.0574E+01,",
        "    2.9931E+01,2.9335E+01,2.8779E+01,2.8257E+01,2.7765E+01,2.7299E+01,2.6857E+01,",
        "    2.6436E+01,2.6035E+01,2.5651E+01,2.5283E+01,2.4930E+01,2.4590E+01,2.4263E+01,",
        "    2.3948E+01,2.3644E+01,2.3349E+01,2.3065E+01,2.2789E+01,2.2521E+01,2.2262E+01,",
        "    2.2010E+01,2.1766E+01;",

        "  FluidProperties:Superheated,",
        "    R410a,                   !- Fluid Name",
        "    Enthalpy,                !- Fluid Property Type",
        "    R410aSuperHeatTemperatures,  !- Temperature Values Name",
        "    8.7722E+05,              !- Pressure {Pa}",
        "    0.0000E+00,0.0000E+00,0.0000E+00,0.0000E+00,0.0000E+00,0.0000E+00,0.0000E+00,",
        "    0.0000E+00,0.0000E+00,0.0000E+00,0.0000E+00,0.0000E+00,0.0000E+00,0.0000E+00,",
        "    0.0000E+00,0.0000E+00,0.0000E+00,0.0000E+00,0.0000E+00,0.0000E+00,0.0000E+00,",
        "    4.2227E+05,4.2568E+05,4.2899E+05,4.3223E+05,4.3540E+05,4.3851E+05,4.4158E+05,",
        "    4.4461E+05,4.4761E+05,4.5059E+05,4.5355E+05,4.5649E+05,4.5941E+05,4.6232E+05,",
        "    4.6523E+05,4.6812E+05,4.7101E+05,4.7389E+05,4.7678E+05,4.7966E+05,4.8254E+05,",
        "    4.8542E+05,4.8830E+05;",

        "  FluidProperties:Superheated,",
        "    R410a,                   !- Fluid Name",
        "    Density,                 !- Fluid Property Type",
        "    R410aSuperHeatTemperatures,  !- Temperature Values Name",
        "    8.7722E+05,              !- Pressure {Pa}",
        "    0.0000E+00,0.0000E+00,0.0000E+00,0.0000E+00,0.0000E+00,0.0000E+00,0.0000E+00,",
        "    0.0000E+00,0.0000E+00,0.0000E+00,0.0000E+00,0.0000E+00,0.0000E+00,0.0000E+00,",
        "    0.0000E+00,0.0000E+00,0.0000E+00,0.0000E+00,0.0000E+00,0.0000E+00,0.0000E+00,",
        "    3.3659E+01,3.2930E+01,3.2256E+01,3.1629E+01,3.1042E+01,3.0490E+01,2.9968E+01,",
        "    2.9474E+01,2.9004E+01,2.8557E+01,2.8129E+01,2.7720E+01,2.7327E+01,2.6950E+01,",
        "    2.6587E+01,2.6238E+01,2.5900E+01,2.5575E+01,2.5260E+01,2.4955E+01,2.4660E+01,",
        "    2.4374E+01,2.4096E+01;",

        "  FluidProperties:Superheated,",
        "    R410a,                   !- Fluid Name",
        "    Enthalpy,                !- Fluid Property Type",
        "    R410aSuperHeatTemperatures,  !- Temperature Values Name",
        "    9.6214E+05,              !- Pressure {Pa}",
        "    0.0000E+00,0.0000E+00,0.0000E+00,0.0000E+00,0.0000E+00,0.0000E+00,0.0000E+00,",
        "    0.0000E+00,0.0000E+00,0.0000E+00,0.0000E+00,0.0000E+00,0.0000E+00,0.0000E+00,",
        "    0.0000E+00,0.0000E+00,0.0000E+00,0.0000E+00,0.0000E+00,0.0000E+00,0.0000E+00,",
        "    0.0000E+00,4.2308E+05,4.2658E+05,4.2997E+05,4.3327E+05,4.3650E+05,4.3968E+05,",
        "    4.4280E+05,4.4589E+05,4.4894E+05,4.5197E+05,4.5497E+05,4.5795E+05,4.6092E+05,",
        "    4.6387E+05,4.6681E+05,4.6975E+05,4.7267E+05,4.7559E+05,4.7851E+05,4.8142E+05,",
        "    4.8434E+05,4.8725E+05;",

        "  FluidProperties:Superheated,",
        "    R410a,                   !- Fluid Name",
        "    Density,                 !- Fluid Property Type",
        "    R410aSuperHeatTemperatures,  !- Temperature Values Name",
        "    9.6214E+05,              !- Pressure {Pa}",
        "    0.0000E+00,0.0000E+00,0.0000E+00,0.0000E+00,0.0000E+00,0.0000E+00,0.0000E+00,",
        "    0.0000E+00,0.0000E+00,0.0000E+00,0.0000E+00,0.0000E+00,0.0000E+00,0.0000E+00,",
        "    0.0000E+00,0.0000E+00,0.0000E+00,0.0000E+00,0.0000E+00,0.0000E+00,0.0000E+00,",
        "    0.0000E+00,3.7005E+01,3.6178E+01,3.5416E+01,3.4709E+01,3.4049E+01,3.3429E+01,",
        "    3.2845E+01,3.2292E+01,3.1768E+01,3.1269E+01,3.0793E+01,3.0338E+01,2.9902E+01,",
        "    2.9484E+01,2.9082E+01,2.8694E+01,2.8321E+01,2.7961E+01,2.7613E+01,2.7277E+01,",
        "    2.6951E+01,2.6636E+01;",

        "  FluidProperties:Superheated,",
        "    R410a,                   !- Fluid Name",
        "    Enthalpy,                !- Fluid Property Type",
        "    R410aSuperHeatTemperatures,  !- Temperature Values Name",
        "    1.0531E+06,              !- Pressure {Pa}",
        "    0.0000E+00,0.0000E+00,0.0000E+00,0.0000E+00,0.0000E+00,0.0000E+00,0.0000E+00,",
        "    0.0000E+00,0.0000E+00,0.0000E+00,0.0000E+00,0.0000E+00,0.0000E+00,0.0000E+00,",
        "    0.0000E+00,0.0000E+00,0.0000E+00,0.0000E+00,0.0000E+00,0.0000E+00,0.0000E+00,",
        "    0.0000E+00,0.0000E+00,4.2382E+05,4.2741E+05,4.3088E+05,4.3426E+05,4.3756E+05,",
        "    4.4079E+05,4.4398E+05,4.4712E+05,4.5023E+05,4.5330E+05,4.5635E+05,4.5938E+05,",
        "    4.6239E+05,4.6539E+05,4.6837E+05,4.7134E+05,4.7430E+05,4.7726E+05,4.8021E+05,",
        "    4.8316E+05,4.8611E+05;",

        "  FluidProperties:Superheated,",
        "    R410a,                   !- Fluid Name",
        "    Density,                 !- Fluid Property Type",
        "    R410aSuperHeatTemperatures,  !- Temperature Values Name",
        "    1.0531E+06,              !- Pressure {Pa}",
        "    0.0000E+00,0.0000E+00,0.0000E+00,0.0000E+00,0.0000E+00,0.0000E+00,0.0000E+00,",
        "    0.0000E+00,0.0000E+00,0.0000E+00,0.0000E+00,0.0000E+00,0.0000E+00,0.0000E+00,",
        "    0.0000E+00,0.0000E+00,0.0000E+00,0.0000E+00,0.0000E+00,0.0000E+00,0.0000E+00,",
        "    0.0000E+00,0.0000E+00,4.0634E+01,3.9695E+01,3.8832E+01,3.8035E+01,3.7292E+01,",
        "    3.6597E+01,3.5943E+01,3.5325E+01,3.4740E+01,3.4184E+01,3.3654E+01,3.3149E+01,",
        "    3.2665E+01,3.2201E+01,3.1755E+01,3.1327E+01,3.0915E+01,3.0517E+01,3.0133E+01,",
        "    2.9762E+01,2.9403E+01;",

        "  FluidProperties:Superheated,",
        "    R410a,                   !- Fluid Name",
        "    Enthalpy,                !- Fluid Property Type",
        "    R410aSuperHeatTemperatures,  !- Temperature Values Name",
        "    1.1504E+06,              !- Pressure {Pa}",
        "    0.0000E+00,0.0000E+00,0.0000E+00,0.0000E+00,0.0000E+00,0.0000E+00,0.0000E+00,",
        "    0.0000E+00,0.0000E+00,0.0000E+00,0.0000E+00,0.0000E+00,0.0000E+00,0.0000E+00,",
        "    0.0000E+00,0.0000E+00,0.0000E+00,0.0000E+00,0.0000E+00,0.0000E+00,0.0000E+00,",
        "    0.0000E+00,0.0000E+00,0.0000E+00,4.2448E+05,4.2817E+05,4.3173E+05,4.3518E+05,",
        "    4.3855E+05,4.4186E+05,4.4511E+05,4.4831E+05,4.5147E+05,4.5459E+05,4.5769E+05,",
        "    4.6077E+05,4.6383E+05,4.6686E+05,4.6989E+05,4.7290E+05,4.7591E+05,4.7890E+05,",
        "    4.8189E+05,4.8488E+05;",

        "  FluidProperties:Superheated,",
        "    R410a,                   !- Fluid Name",
        "    Density,                 !- Fluid Property Type",
        "    R410aSuperHeatTemperatures,  !- Temperature Values Name",
        "    1.1504E+06,              !- Pressure {Pa}",
        "    0.0000E+00,0.0000E+00,0.0000E+00,0.0000E+00,0.0000E+00,0.0000E+00,0.0000E+00,",
        "    0.0000E+00,0.0000E+00,0.0000E+00,0.0000E+00,0.0000E+00,0.0000E+00,0.0000E+00,",
        "    0.0000E+00,0.0000E+00,0.0000E+00,0.0000E+00,0.0000E+00,0.0000E+00,0.0000E+00,",
        "    0.0000E+00,0.0000E+00,0.0000E+00,4.4572E+01,4.3503E+01,4.2527E+01,4.1626E+01,",
        "    4.0790E+01,4.0010E+01,3.9277E+01,3.8587E+01,3.7934E+01,3.7314E+01,3.6725E+01,",
        "    3.6164E+01,3.5627E+01,3.5113E+01,3.4620E+01,3.4146E+01,3.3691E+01,3.3252E+01,",
        "    3.2828E+01,3.2419E+01;",

        "  FluidProperties:Superheated,",
        "    R410a,                   !- Fluid Name",
        "    Enthalpy,                !- Fluid Property Type",
        "    R410aSuperHeatTemperatures,  !- Temperature Values Name",
        "    1.2543E+06,              !- Pressure {Pa}",
        "    0.0000E+00,0.0000E+00,0.0000E+00,0.0000E+00,0.0000E+00,0.0000E+00,0.0000E+00,",
        "    0.0000E+00,0.0000E+00,0.0000E+00,0.0000E+00,0.0000E+00,0.0000E+00,0.0000E+00,",
        "    0.0000E+00,0.0000E+00,0.0000E+00,0.0000E+00,0.0000E+00,0.0000E+00,0.0000E+00,",
        "    0.0000E+00,0.0000E+00,0.0000E+00,0.0000E+00,4.2507E+05,4.2886E+05,4.3251E+05,",
        "    4.3605E+05,4.3949E+05,4.4287E+05,4.4618E+05,4.4944E+05,4.5266E+05,4.5584E+05,",
        "    4.5899E+05,4.6212E+05,4.6522E+05,4.6831E+05,4.7138E+05,4.7443E+05,4.7748E+05,",
        "    4.8051E+05,4.8354E+05;",

        "  FluidProperties:Superheated,",
        "    R410a,                   !- Fluid Name",
        "    Density,                 !- Fluid Property Type",
        "    R410aSuperHeatTemperatures,  !- Temperature Values Name",
        "    1.2543E+06,              !- Pressure {Pa}",
        "    0.0000E+00,0.0000E+00,0.0000E+00,0.0000E+00,0.0000E+00,0.0000E+00,0.0000E+00,",
        "    0.0000E+00,0.0000E+00,0.0000E+00,0.0000E+00,0.0000E+00,0.0000E+00,0.0000E+00,",
        "    0.0000E+00,0.0000E+00,0.0000E+00,0.0000E+00,0.0000E+00,0.0000E+00,0.0000E+00,",
        "    0.0000E+00,0.0000E+00,0.0000E+00,0.0000E+00,4.8844E+01,4.7627E+01,4.6519E+01,",
        "    4.5502E+01,4.4560E+01,4.3684E+01,4.2863E+01,4.2091E+01,4.1363E+01,4.0673E+01,",
        "    4.0018E+01,3.9394E+01,3.8799E+01,3.8230E+01,3.7685E+01,3.7161E+01,3.6658E+01,",
        "    3.6174E+01,3.5708E+01;",

        "  FluidProperties:Superheated,",
        "    R410a,                   !- Fluid Name",
        "    Enthalpy,                !- Fluid Property Type",
        "    R410aSuperHeatTemperatures,  !- Temperature Values Name",
        "    1.3651E+06,              !- Pressure {Pa}",
        "    0.0000E+00,0.0000E+00,0.0000E+00,0.0000E+00,0.0000E+00,0.0000E+00,0.0000E+00,",
        "    0.0000E+00,0.0000E+00,0.0000E+00,0.0000E+00,0.0000E+00,0.0000E+00,0.0000E+00,",
        "    0.0000E+00,0.0000E+00,0.0000E+00,0.0000E+00,0.0000E+00,0.0000E+00,0.0000E+00,",
        "    0.0000E+00,0.0000E+00,0.0000E+00,0.0000E+00,0.0000E+00,4.2556E+05,4.2947E+05,",
        "    4.3322E+05,4.3684E+05,4.4037E+05,4.4382E+05,4.4720E+05,4.5053E+05,4.5381E+05,",
        "    4.5705E+05,4.6025E+05,4.6343E+05,4.6658E+05,4.6971E+05,4.7283E+05,4.7592E+05,",
        "    4.7901E+05,4.8209E+05;",

        "  FluidProperties:Superheated,",
        "    R410a,                   !- Fluid Name",
        "    Density,                 !- Fluid Property Type",
        "    R410aSuperHeatTemperatures,  !- Temperature Values Name",
        "    1.3651E+06,              !- Pressure {Pa}",
        "    0.0000E+00,0.0000E+00,0.0000E+00,0.0000E+00,0.0000E+00,0.0000E+00,0.0000E+00,",
        "    0.0000E+00,0.0000E+00,0.0000E+00,0.0000E+00,0.0000E+00,0.0000E+00,0.0000E+00,",
        "    0.0000E+00,0.0000E+00,0.0000E+00,0.0000E+00,0.0000E+00,0.0000E+00,0.0000E+00,",
        "    0.0000E+00,0.0000E+00,0.0000E+00,0.0000E+00,0.0000E+00,5.3484E+01,5.2094E+01,",
        "    5.0835E+01,4.9684E+01,4.8623E+01,4.7638E+01,4.6718E+01,4.5855E+01,4.5042E+01,",
        "    4.4274E+01,4.3546E+01,4.2854E+01,4.2194E+01,4.1564E+01,4.0961E+01,4.0383E+01,",
        "    3.9828E+01,3.9294E+01;",

        "  FluidProperties:Superheated,",
        "    R410a,                   !- Fluid Name",
        "    Enthalpy,                !- Fluid Property Type",
        "    R410aSuperHeatTemperatures,  !- Temperature Values Name",
        "    1.4831E+06,              !- Pressure {Pa}",
        "    0.0000E+00,0.0000E+00,0.0000E+00,0.0000E+00,0.0000E+00,0.0000E+00,0.0000E+00,",
        "    0.0000E+00,0.0000E+00,0.0000E+00,0.0000E+00,0.0000E+00,0.0000E+00,0.0000E+00,",
        "    0.0000E+00,0.0000E+00,0.0000E+00,0.0000E+00,0.0000E+00,0.0000E+00,0.0000E+00,",
        "    0.0000E+00,0.0000E+00,0.0000E+00,0.0000E+00,0.0000E+00,0.0000E+00,4.2595E+05,",
        "    4.2999E+05,4.3385E+05,4.3757E+05,4.4119E+05,4.4471E+05,4.4817E+05,4.5156E+05,",
        "    4.5490E+05,4.5820E+05,4.6146E+05,4.6469E+05,4.6790E+05,4.7108E+05,4.7424E+05,",
        "    4.7738E+05,4.8051E+05;",

        "  FluidProperties:Superheated,",
        "    R410a,                   !- Fluid Name",
        "    Density,                 !- Fluid Property Type",
        "    R410aSuperHeatTemperatures,  !- Temperature Values Name",
        "    1.4831E+06,              !- Pressure {Pa}",
        "    0.0000E+00,0.0000E+00,0.0000E+00,0.0000E+00,0.0000E+00,0.0000E+00,0.0000E+00,",
        "    0.0000E+00,0.0000E+00,0.0000E+00,0.0000E+00,0.0000E+00,0.0000E+00,0.0000E+00,",
        "    0.0000E+00,0.0000E+00,0.0000E+00,0.0000E+00,0.0000E+00,0.0000E+00,0.0000E+00,",
        "    0.0000E+00,0.0000E+00,0.0000E+00,0.0000E+00,0.0000E+00,0.0000E+00,5.8526E+01,",
        "    5.6935E+01,5.5502E+01,5.4199E+01,5.3001E+01,5.1893E+01,5.0861E+01,4.9896E+01,",
        "    4.8989E+01,4.8133E+01,4.7324E+01,4.6555E+01,4.5824E+01,4.5127E+01,4.4461E+01,",
        "    4.3823E+01,4.3211E+01;",

        "  FluidProperties:Superheated,",
        "    R410a,                   !- Fluid Name",
        "    Enthalpy,                !- Fluid Property Type",
        "    R410aSuperHeatTemperatures,  !- Temperature Values Name",
        "    1.6086E+06,              !- Pressure {Pa}",
        "    0.0000E+00,0.0000E+00,0.0000E+00,0.0000E+00,0.0000E+00,0.0000E+00,0.0000E+00,",
        "    0.0000E+00,0.0000E+00,0.0000E+00,0.0000E+00,0.0000E+00,0.0000E+00,0.0000E+00,",
        "    0.0000E+00,0.0000E+00,0.0000E+00,0.0000E+00,0.0000E+00,0.0000E+00,0.0000E+00,",
        "    0.0000E+00,0.0000E+00,0.0000E+00,0.0000E+00,0.0000E+00,0.0000E+00,0.0000E+00,",
        "    4.2624E+05,4.3041E+05,4.3439E+05,4.3822E+05,4.4193E+05,4.4554E+05,4.4907E+05,",
        "    4.5254E+05,4.5595E+05,4.5931E+05,4.6263E+05,4.6591E+05,4.6917E+05,4.7240E+05,",
        "    4.7561E+05,4.7880E+05;",

        "  FluidProperties:Superheated,",
        "    R410a,                   !- Fluid Name",
        "    Density,                 !- Fluid Property Type",
        "    R410aSuperHeatTemperatures,  !- Temperature Values Name",
        "    1.6086E+06,              !- Pressure {Pa}",
        "    0.0000E+00,0.0000E+00,0.0000E+00,0.0000E+00,0.0000E+00,0.0000E+00,0.0000E+00,",
        "    0.0000E+00,0.0000E+00,0.0000E+00,0.0000E+00,0.0000E+00,0.0000E+00,0.0000E+00,",
        "    0.0000E+00,0.0000E+00,0.0000E+00,0.0000E+00,0.0000E+00,0.0000E+00,0.0000E+00,",
        "    0.0000E+00,0.0000E+00,0.0000E+00,0.0000E+00,0.0000E+00,0.0000E+00,0.0000E+00,",
        "    6.4013E+01,6.2185E+01,6.0551E+01,5.9071E+01,5.7718E+01,5.6470E+01,5.5313E+01,",
        "    5.4232E+01,5.3220E+01,5.2267E+01,5.1367E+01,5.0514E+01,4.9704E+01,4.8933E+01,",
        "    4.8196E+01,4.7492E+01;",

        "  FluidProperties:Superheated,",
        "    R410a,                   !- Fluid Name",
        "    Enthalpy,                !- Fluid Property Type",
        "    R410aSuperHeatTemperatures,  !- Temperature Values Name",
        "    1.7419E+06,              !- Pressure {Pa}",
        "    0.0000E+00,0.0000E+00,0.0000E+00,0.0000E+00,0.0000E+00,0.0000E+00,0.0000E+00,",
        "    0.0000E+00,0.0000E+00,0.0000E+00,0.0000E+00,0.0000E+00,0.0000E+00,0.0000E+00,",
        "    0.0000E+00,0.0000E+00,0.0000E+00,0.0000E+00,0.0000E+00,0.0000E+00,0.0000E+00,",
        "    0.0000E+00,0.0000E+00,0.0000E+00,0.0000E+00,0.0000E+00,0.0000E+00,0.0000E+00,",
        "    0.0000E+00,4.2642E+05,4.3074E+05,4.3485E+05,4.3879E+05,4.4260E+05,4.4630E+05,",
        "    4.4991E+05,4.5345E+05,4.5693E+05,4.6036E+05,4.6374E+05,4.6709E+05,4.7040E+05,",
        "    4.7368E+05,4.7694E+05;",

        "  FluidProperties:Superheated,",
        "    R410a,                   !- Fluid Name",
        "    Density,                 !- Fluid Property Type",
        "    R410aSuperHeatTemperatures,  !- Temperature Values Name",
        "    1.7419E+06,              !- Pressure {Pa}",
        "    0.0000E+00,0.0000E+00,0.0000E+00,0.0000E+00,0.0000E+00,0.0000E+00,0.0000E+00,",
        "    0.0000E+00,0.0000E+00,0.0000E+00,0.0000E+00,0.0000E+00,0.0000E+00,0.0000E+00,",
        "    0.0000E+00,0.0000E+00,0.0000E+00,0.0000E+00,0.0000E+00,0.0000E+00,0.0000E+00,",
        "    0.0000E+00,0.0000E+00,0.0000E+00,0.0000E+00,0.0000E+00,0.0000E+00,0.0000E+00,",
        "    0.0000E+00,6.9990E+01,6.7883E+01,6.6014E+01,6.4331E+01,6.2800E+01,6.1394E+01,",
        "    6.0094E+01,5.8884E+01,5.7753E+01,5.6691E+01,5.5691E+01,5.4744E+01,5.3847E+01,",
        "    5.2994E+01,5.2181E+01;",

        "  FluidProperties:Superheated,",
        "    R410a,                   !- Fluid Name",
        "    Enthalpy,                !- Fluid Property Type",
        "    R410aSuperHeatTemperatures,  !- Temperature Values Name",
        "    1.8834E+06,              !- Pressure {Pa}",
        "    0.0000E+00,0.0000E+00,0.0000E+00,0.0000E+00,0.0000E+00,0.0000E+00,0.0000E+00,",
        "    0.0000E+00,0.0000E+00,0.0000E+00,0.0000E+00,0.0000E+00,0.0000E+00,0.0000E+00,",
        "    0.0000E+00,0.0000E+00,0.0000E+00,0.0000E+00,0.0000E+00,0.0000E+00,0.0000E+00,",
        "    0.0000E+00,0.0000E+00,0.0000E+00,0.0000E+00,0.0000E+00,0.0000E+00,0.0000E+00,",
        "    0.0000E+00,0.0000E+00,4.2646E+05,4.3096E+05,4.3521E+05,4.3927E+05,4.4319E+05,",
        "    4.4699E+05,4.5069E+05,4.5431E+05,4.5786E+05,4.6136E+05,4.6481E+05,4.6821E+05,",
        "    4.7158E+05,4.7492E+05;",

        "  FluidProperties:Superheated,",
        "    R410a,                   !- Fluid Name",
        "    Density,                 !- Fluid Property Type",
        "    R410aSuperHeatTemperatures,  !- Temperature Values Name",
        "    1.8834E+06,              !- Pressure {Pa}",
        "    0.0000E+00,0.0000E+00,0.0000E+00,0.0000E+00,0.0000E+00,0.0000E+00,0.0000E+00,",
        "    0.0000E+00,0.0000E+00,0.0000E+00,0.0000E+00,0.0000E+00,0.0000E+00,0.0000E+00,",
        "    0.0000E+00,0.0000E+00,0.0000E+00,0.0000E+00,0.0000E+00,0.0000E+00,0.0000E+00,",
        "    0.0000E+00,0.0000E+00,0.0000E+00,0.0000E+00,0.0000E+00,0.0000E+00,0.0000E+00,",
        "    0.0000E+00,0.0000E+00,7.6519E+01,7.4080E+01,7.1935E+01,7.0017E+01,6.8281E+01,",
        "    6.6694E+01,6.5232E+01,6.3876E+01,6.2613E+01,6.1429E+01,6.0316E+01,5.9266E+01,",
        "    5.8272E+01,5.7328E+01;",

        "  FluidProperties:Superheated,",
        "    R410a,                   !- Fluid Name",
        "    Enthalpy,                !- Fluid Property Type",
        "    R410aSuperHeatTemperatures,  !- Temperature Values Name",
        "    2.0334E+06,              !- Pressure {Pa}",
        "    0.0000E+00,0.0000E+00,0.0000E+00,0.0000E+00,0.0000E+00,0.0000E+00,0.0000E+00,",
        "    0.0000E+00,0.0000E+00,0.0000E+00,0.0000E+00,0.0000E+00,0.0000E+00,0.0000E+00,",
        "    0.0000E+00,0.0000E+00,0.0000E+00,0.0000E+00,0.0000E+00,0.0000E+00,0.0000E+00,",
        "    0.0000E+00,0.0000E+00,0.0000E+00,0.0000E+00,0.0000E+00,0.0000E+00,0.0000E+00,",
        "    0.0000E+00,0.0000E+00,0.0000E+00,4.2635E+05,4.3105E+05,4.3546E+05,4.3966E+05,",
        "    4.4369E+05,4.4760E+05,4.5139E+05,4.5510E+05,4.5873E+05,4.6230E+05,4.6582E+05,",
        "    4.6929E+05,4.7272E+05;",

        "  FluidProperties:Superheated,",
        "    R410a,                   !- Fluid Name",
        "    Density,                 !- Fluid Property Type",
        "    R410aSuperHeatTemperatures,  !- Temperature Values Name",
        "    2.0334E+06,              !- Pressure {Pa}",
        "    0.0000E+00,0.0000E+00,0.0000E+00,0.0000E+00,0.0000E+00,0.0000E+00,0.0000E+00,",
        "    0.0000E+00,0.0000E+00,0.0000E+00,0.0000E+00,0.0000E+00,0.0000E+00,0.0000E+00,",
        "    0.0000E+00,0.0000E+00,0.0000E+00,0.0000E+00,0.0000E+00,0.0000E+00,0.0000E+00,",
        "    0.0000E+00,0.0000E+00,0.0000E+00,0.0000E+00,0.0000E+00,0.0000E+00,0.0000E+00,",
        "    0.0000E+00,0.0000E+00,0.0000E+00,8.3665E+01,8.0827E+01,7.8356E+01,7.6164E+01,",
        "    7.4192E+01,7.2398E+01,7.0753E+01,6.9232E+01,6.7819E+01,6.6499E+01,6.5261E+01,",
        "    6.4095E+01,6.2993E+01;",

        "  FluidProperties:Superheated,",
        "    R410a,                   !- Fluid Name",
        "    Enthalpy,                !- Fluid Property Type",
        "    R410aSuperHeatTemperatures,  !- Temperature Values Name",
        "    2.1923E+06,              !- Pressure {Pa}",
        "    0.0000E+00,0.0000E+00,0.0000E+00,0.0000E+00,0.0000E+00,0.0000E+00,0.0000E+00,",
        "    0.0000E+00,0.0000E+00,0.0000E+00,0.0000E+00,0.0000E+00,0.0000E+00,0.0000E+00,",
        "    0.0000E+00,0.0000E+00,0.0000E+00,0.0000E+00,0.0000E+00,0.0000E+00,0.0000E+00,",
        "    0.0000E+00,0.0000E+00,0.0000E+00,0.0000E+00,0.0000E+00,0.0000E+00,0.0000E+00,",
        "    0.0000E+00,0.0000E+00,0.0000E+00,0.0000E+00,4.2609E+05,4.3101E+05,4.3560E+05,",
        "    4.3995E+05,4.4411E+05,4.4812E+05,4.5202E+05,4.5582E+05,4.5953E+05,4.6318E+05,",
        "    4.6677E+05,4.7030E+05;",

        "  FluidProperties:Superheated,",
        "    R410a,                   !- Fluid Name",
        "    Density,                 !- Fluid Property Type",
        "    R410aSuperHeatTemperatures,  !- Temperature Values Name",
        "    2.1923E+06,              !- Pressure {Pa}",
        "    0.0000E+00,0.0000E+00,0.0000E+00,0.0000E+00,0.0000E+00,0.0000E+00,0.0000E+00,",
        "    0.0000E+00,0.0000E+00,0.0000E+00,0.0000E+00,0.0000E+00,0.0000E+00,0.0000E+00,",
        "    0.0000E+00,0.0000E+00,0.0000E+00,0.0000E+00,0.0000E+00,0.0000E+00,0.0000E+00,",
        "    0.0000E+00,0.0000E+00,0.0000E+00,0.0000E+00,0.0000E+00,0.0000E+00,0.0000E+00,",
        "    0.0000E+00,0.0000E+00,0.0000E+00,0.0000E+00,9.1511E+01,8.8190E+01,8.5332E+01,",
        "    8.2819E+01,8.0573E+01,7.8542E+01,7.6687E+01,7.4980E+01,7.3398E+01,7.1925E+01,",
        "    7.0547E+01,6.9252E+01;",

        "  FluidProperties:Superheated,",
        "    R410a,                   !- Fluid Name",
        "    Enthalpy,                !- Fluid Property Type",
        "    R410aSuperHeatTemperatures,  !- Temperature Values Name",
        "    2.3604E+06,              !- Pressure {Pa}",
        "    0.0000E+00,0.0000E+00,0.0000E+00,0.0000E+00,0.0000E+00,0.0000E+00,0.0000E+00,",
        "    0.0000E+00,0.0000E+00,0.0000E+00,0.0000E+00,0.0000E+00,0.0000E+00,0.0000E+00,",
        "    0.0000E+00,0.0000E+00,0.0000E+00,0.0000E+00,0.0000E+00,0.0000E+00,0.0000E+00,",
        "    0.0000E+00,0.0000E+00,0.0000E+00,0.0000E+00,0.0000E+00,0.0000E+00,0.0000E+00,",
        "    0.0000E+00,0.0000E+00,0.0000E+00,0.0000E+00,0.0000E+00,4.2564E+05,4.3082E+05,",
        "    4.3561E+05,4.4013E+05,4.4443E+05,4.4856E+05,4.5257E+05,4.5646E+05,4.6027E+05,",
        "    4.6400E+05,4.6766E+05;",

        "  FluidProperties:Superheated,",
        "    R410a,                   !- Fluid Name",
        "    Density,                 !- Fluid Property Type",
        "    R410aSuperHeatTemperatures,  !- Temperature Values Name",
        "    2.3604E+06,              !- Pressure {Pa}",
        "    0.0000E+00,0.0000E+00,0.0000E+00,0.0000E+00,0.0000E+00,0.0000E+00,0.0000E+00,",
        "    0.0000E+00,0.0000E+00,0.0000E+00,0.0000E+00,0.0000E+00,0.0000E+00,0.0000E+00,",
        "    0.0000E+00,0.0000E+00,0.0000E+00,0.0000E+00,0.0000E+00,0.0000E+00,0.0000E+00,",
        "    0.0000E+00,0.0000E+00,0.0000E+00,0.0000E+00,0.0000E+00,0.0000E+00,0.0000E+00,",
        "    0.0000E+00,0.0000E+00,0.0000E+00,0.0000E+00,0.0000E+00,1.0015E+02,9.6239E+01,",
        "    9.2918E+01,9.0027E+01,8.7463E+01,8.5159E+01,8.3065E+01,8.1145E+01,7.9374E+01,",
        "    7.7729E+01,7.6195E+01;",

        "  FluidProperties:Superheated,",
        "    R410a,                   !- Fluid Name",
        "    Enthalpy,                !- Fluid Property Type",
        "    R410aSuperHeatTemperatures,  !- Temperature Values Name",
        "    2.5382E+06,              !- Pressure {Pa}",
        "    0.0000E+00,0.0000E+00,0.0000E+00,0.0000E+00,0.0000E+00,0.0000E+00,0.0000E+00,",
        "    0.0000E+00,0.0000E+00,0.0000E+00,0.0000E+00,0.0000E+00,0.0000E+00,0.0000E+00,",
        "    0.0000E+00,0.0000E+00,0.0000E+00,0.0000E+00,0.0000E+00,0.0000E+00,0.0000E+00,",
        "    0.0000E+00,0.0000E+00,0.0000E+00,0.0000E+00,0.0000E+00,0.0000E+00,0.0000E+00,",
        "    0.0000E+00,0.0000E+00,0.0000E+00,0.0000E+00,0.0000E+00,0.0000E+00,4.2498E+05,",
        "    4.3047E+05,4.3549E+05,4.4019E+05,4.4464E+05,4.4891E+05,4.5303E+05,4.5703E+05,",
        "    4.6093E+05,4.6475E+05;",

        "  FluidProperties:Superheated,",
        "    R410a,                   !- Fluid Name",
        "    Density,                 !- Fluid Property Type",
        "    R410aSuperHeatTemperatures,  !- Temperature Values Name",
        "    2.5382E+06,              !- Pressure {Pa}",
        "    0.0000E+00,0.0000E+00,0.0000E+00,0.0000E+00,0.0000E+00,0.0000E+00,0.0000E+00,",
        "    0.0000E+00,0.0000E+00,0.0000E+00,0.0000E+00,0.0000E+00,0.0000E+00,0.0000E+00,",
        "    0.0000E+00,0.0000E+00,0.0000E+00,0.0000E+00,0.0000E+00,0.0000E+00,0.0000E+00,",
        "    0.0000E+00,0.0000E+00,0.0000E+00,0.0000E+00,0.0000E+00,0.0000E+00,0.0000E+00,",
        "    0.0000E+00,0.0000E+00,0.0000E+00,0.0000E+00,0.0000E+00,0.0000E+00,1.0972E+02,",
        "    1.0507E+02,1.0119E+02,9.7851E+01,9.4915E+01,9.2295E+01,8.9926E+01,8.7766E+01,",
        "    8.5780E+01,8.3942E+01;",

        "  FluidProperties:Superheated,",
        "    R410a,                   !- Fluid Name",
        "    Enthalpy,                !- Fluid Property Type",
        "    R410aSuperHeatTemperatures,  !- Temperature Values Name",
        "    2.7261E+06,              !- Pressure {Pa}",
        "    0.0000E+00,0.0000E+00,0.0000E+00,0.0000E+00,0.0000E+00,0.0000E+00,0.0000E+00,",
        "    0.0000E+00,0.0000E+00,0.0000E+00,0.0000E+00,0.0000E+00,0.0000E+00,0.0000E+00,",
        "    0.0000E+00,0.0000E+00,0.0000E+00,0.0000E+00,0.0000E+00,0.0000E+00,0.0000E+00,",
        "    0.0000E+00,0.0000E+00,0.0000E+00,0.0000E+00,0.0000E+00,0.0000E+00,0.0000E+00,",
        "    0.0000E+00,0.0000E+00,0.0000E+00,0.0000E+00,0.0000E+00,0.0000E+00,0.0000E+00,",
        "    4.2408E+05,4.2993E+05,4.3522E+05,4.4012E+05,4.4475E+05,4.4916E+05,4.5341E+05,",
        "    4.5752E+05,4.6152E+05;",

        "  FluidProperties:Superheated,",
        "    R410a,                   !- Fluid Name",
        "    Density,                 !- Fluid Property Type",
        "    R410aSuperHeatTemperatures,  !- Temperature Values Name",
        "    2.7261E+06,              !- Pressure {Pa}",
        "    0.0000E+00,0.0000E+00,0.0000E+00,0.0000E+00,0.0000E+00,0.0000E+00,0.0000E+00,",
        "    0.0000E+00,0.0000E+00,0.0000E+00,0.0000E+00,0.0000E+00,0.0000E+00,0.0000E+00,",
        "    0.0000E+00,0.0000E+00,0.0000E+00,0.0000E+00,0.0000E+00,0.0000E+00,0.0000E+00,",
        "    0.0000E+00,0.0000E+00,0.0000E+00,0.0000E+00,0.0000E+00,0.0000E+00,0.0000E+00,",
        "    0.0000E+00,0.0000E+00,0.0000E+00,0.0000E+00,0.0000E+00,0.0000E+00,0.0000E+00,",
        "    1.2038E+02,1.1479E+02,1.1023E+02,1.0635E+02,1.0298E+02,9.9995E+01,9.7312E+01,",
        "    9.4877E+01,9.2647E+01;",

        "  FluidProperties:Superheated,",
        "    R410a,                   !- Fluid Name",
        "    Enthalpy,                !- Fluid Property Type",
        "    R410aSuperHeatTemperatures,  !- Temperature Values Name",
        "    2.9246E+06,              !- Pressure {Pa}",
        "    0.0000E+00,0.0000E+00,0.0000E+00,0.0000E+00,0.0000E+00,0.0000E+00,0.0000E+00,",
        "    0.0000E+00,0.0000E+00,0.0000E+00,0.0000E+00,0.0000E+00,0.0000E+00,0.0000E+00,",
        "    0.0000E+00,0.0000E+00,0.0000E+00,0.0000E+00,0.0000E+00,0.0000E+00,0.0000E+00,",
        "    0.0000E+00,0.0000E+00,0.0000E+00,0.0000E+00,0.0000E+00,0.0000E+00,0.0000E+00,",
        "    0.0000E+00,0.0000E+00,0.0000E+00,0.0000E+00,0.0000E+00,0.0000E+00,0.0000E+00,",
        "    0.0000E+00,4.2290E+05,4.2918E+05,4.3478E+05,4.3992E+05,4.4473E+05,4.4931E+05,",
        "    4.5369E+05,4.5792E+05;",

        "  FluidProperties:Superheated,",
        "    R410a,                   !- Fluid Name",
        "    Density,                 !- Fluid Property Type",
        "    R410aSuperHeatTemperatures,  !- Temperature Values Name",
        "    2.9246E+06,              !- Pressure {Pa}",
        "    0.0000E+00,0.0000E+00,0.0000E+00,0.0000E+00,0.0000E+00,0.0000E+00,0.0000E+00,",
        "    0.0000E+00,0.0000E+00,0.0000E+00,0.0000E+00,0.0000E+00,0.0000E+00,0.0000E+00,",
        "    0.0000E+00,0.0000E+00,0.0000E+00,0.0000E+00,0.0000E+00,0.0000E+00,0.0000E+00,",
        "    0.0000E+00,0.0000E+00,0.0000E+00,0.0000E+00,0.0000E+00,0.0000E+00,0.0000E+00,",
        "    0.0000E+00,0.0000E+00,0.0000E+00,0.0000E+00,0.0000E+00,0.0000E+00,0.0000E+00,",
        "    0.0000E+00,1.3233E+02,1.2554E+02,1.2013E+02,1.1562E+02,1.1173E+02,1.0831E+02,",
        "    1.0527E+02,1.0252E+02;",

        "  FluidProperties:Superheated,",
        "    R410a,                   !- Fluid Name",
        "    Enthalpy,                !- Fluid Property Type",
        "    R410aSuperHeatTemperatures,  !- Temperature Values Name",
        "    3.1341E+06,              !- Pressure {Pa}",
        "    0.0000E+00,0.0000E+00,0.0000E+00,0.0000E+00,0.0000E+00,0.0000E+00,0.0000E+00,",
        "    0.0000E+00,0.0000E+00,0.0000E+00,0.0000E+00,0.0000E+00,0.0000E+00,0.0000E+00,",
        "    0.0000E+00,0.0000E+00,0.0000E+00,0.0000E+00,0.0000E+00,0.0000E+00,0.0000E+00,",
        "    0.0000E+00,0.0000E+00,0.0000E+00,0.0000E+00,0.0000E+00,0.0000E+00,0.0000E+00,",
        "    0.0000E+00,0.0000E+00,0.0000E+00,0.0000E+00,0.0000E+00,0.0000E+00,0.0000E+00,",
        "    0.0000E+00,0.0000E+00,4.2137E+05,4.2820E+05,4.3416E+05,4.3957E+05,4.4459E+05,",
        "    4.4934E+05,4.5387E+05;",

        "  FluidProperties:Superheated,",
        "    R410a,                   !- Fluid Name",
        "    Density,                 !- Fluid Property Type",
        "    R410aSuperHeatTemperatures,  !- Temperature Values Name",
        "    3.1341E+06,              !- Pressure {Pa}",
        "    0.0000E+00,0.0000E+00,0.0000E+00,0.0000E+00,0.0000E+00,0.0000E+00,0.0000E+00,",
        "    0.0000E+00,0.0000E+00,0.0000E+00,0.0000E+00,0.0000E+00,0.0000E+00,0.0000E+00,",
        "    0.0000E+00,0.0000E+00,0.0000E+00,0.0000E+00,0.0000E+00,0.0000E+00,0.0000E+00,",
        "    0.0000E+00,0.0000E+00,0.0000E+00,0.0000E+00,0.0000E+00,0.0000E+00,0.0000E+00,",
        "    0.0000E+00,0.0000E+00,0.0000E+00,0.0000E+00,0.0000E+00,0.0000E+00,0.0000E+00,",
        "    0.0000E+00,0.0000E+00,1.4585E+02,1.3748E+02,1.3102E+02,1.2572E+02,1.2122E+02,",
        "    1.1731E+02,1.1384E+02;",

        "  FluidProperties:Superheated,",
        "    R410a,                   !- Fluid Name",
        "    Enthalpy,                !- Fluid Property Type",
        "    R410aSuperHeatTemperatures,  !- Temperature Values Name",
        "    3.3552E+06,              !- Pressure {Pa}",
        "    0.0000E+00,0.0000E+00,0.0000E+00,0.0000E+00,0.0000E+00,0.0000E+00,0.0000E+00,",
        "    0.0000E+00,0.0000E+00,0.0000E+00,0.0000E+00,0.0000E+00,0.0000E+00,0.0000E+00,",
        "    0.0000E+00,0.0000E+00,0.0000E+00,0.0000E+00,0.0000E+00,0.0000E+00,0.0000E+00,",
        "    0.0000E+00,0.0000E+00,0.0000E+00,0.0000E+00,0.0000E+00,0.0000E+00,0.0000E+00,",
        "    0.0000E+00,0.0000E+00,0.0000E+00,0.0000E+00,0.0000E+00,0.0000E+00,0.0000E+00,",
        "    0.0000E+00,0.0000E+00,0.0000E+00,4.1941E+05,4.2695E+05,4.3334E+05,4.3905E+05,",
        "    4.4432E+05,4.4926E+05;",

        "  FluidProperties:Superheated,",
        "    R410a,                   !- Fluid Name",
        "    Density,                 !- Fluid Property Type",
        "    R410aSuperHeatTemperatures,  !- Temperature Values Name",
        "    3.3552E+06,              !- Pressure {Pa}",
        "    0.0000E+00,0.0000E+00,0.0000E+00,0.0000E+00,0.0000E+00,0.0000E+00,0.0000E+00,",
        "    0.0000E+00,0.0000E+00,0.0000E+00,0.0000E+00,0.0000E+00,0.0000E+00,0.0000E+00,",
        "    0.0000E+00,0.0000E+00,0.0000E+00,0.0000E+00,0.0000E+00,0.0000E+00,0.0000E+00,",
        "    0.0000E+00,0.0000E+00,0.0000E+00,0.0000E+00,0.0000E+00,0.0000E+00,0.0000E+00,",
        "    0.0000E+00,0.0000E+00,0.0000E+00,0.0000E+00,0.0000E+00,0.0000E+00,0.0000E+00,",
        "    0.0000E+00,0.0000E+00,0.0000E+00,1.6135E+02,1.5082E+02,1.4302E+02,1.3677E+02,",
        "    1.3154E+02,1.2704E+02;",

        "  FluidProperties:Superheated,",
        "    R410a,                   !- Fluid Name",
        "    Enthalpy,                !- Fluid Property Type",
        "    R410aSuperHeatTemperatures,  !- Temperature Values Name",
        "    3.5886E+06,              !- Pressure {Pa}",
        "    0.0000E+00,0.0000E+00,0.0000E+00,0.0000E+00,0.0000E+00,0.0000E+00,0.0000E+00,",
        "    0.0000E+00,0.0000E+00,0.0000E+00,0.0000E+00,0.0000E+00,0.0000E+00,0.0000E+00,",
        "    0.0000E+00,0.0000E+00,0.0000E+00,0.0000E+00,0.0000E+00,0.0000E+00,0.0000E+00,",
        "    0.0000E+00,0.0000E+00,0.0000E+00,0.0000E+00,0.0000E+00,0.0000E+00,0.0000E+00,",
        "    0.0000E+00,0.0000E+00,0.0000E+00,0.0000E+00,0.0000E+00,0.0000E+00,0.0000E+00,",
        "    0.0000E+00,0.0000E+00,0.0000E+00,0.0000E+00,4.1692E+05,4.2539E+05,4.3229E+05,",
        "    4.3836E+05,4.4389E+05;",

        "  FluidProperties:Superheated,",
        "    R410a,                   !- Fluid Name",
        "    Density,                 !- Fluid Property Type",
        "    R410aSuperHeatTemperatures,  !- Temperature Values Name",
        "    3.5886E+06,              !- Pressure {Pa}",
        "    0.0000E+00,0.0000E+00,0.0000E+00,0.0000E+00,0.0000E+00,0.0000E+00,0.0000E+00,",
        "    0.0000E+00,0.0000E+00,0.0000E+00,0.0000E+00,0.0000E+00,0.0000E+00,0.0000E+00,",
        "    0.0000E+00,0.0000E+00,0.0000E+00,0.0000E+00,0.0000E+00,0.0000E+00,0.0000E+00,",
        "    0.0000E+00,0.0000E+00,0.0000E+00,0.0000E+00,0.0000E+00,0.0000E+00,0.0000E+00,",
        "    0.0000E+00,0.0000E+00,0.0000E+00,0.0000E+00,0.0000E+00,0.0000E+00,0.0000E+00,",
        "    0.0000E+00,0.0000E+00,0.0000E+00,0.0000E+00,1.7941E+02,1.6585E+02,1.5632E+02,",
        "    1.4890E+02,1.4279E+02;",

        "  FluidProperties:Superheated,",
        "    R410a,                   !- Fluid Name",
        "    Enthalpy,                !- Fluid Property Type",
        "    R410aSuperHeatTemperatures,  !- Temperature Values Name",
        "    3.8348E+06,              !- Pressure {Pa}",
        "    0.0000E+00,0.0000E+00,0.0000E+00,0.0000E+00,0.0000E+00,0.0000E+00,0.0000E+00,",
        "    0.0000E+00,0.0000E+00,0.0000E+00,0.0000E+00,0.0000E+00,0.0000E+00,0.0000E+00,",
        "    0.0000E+00,0.0000E+00,0.0000E+00,0.0000E+00,0.0000E+00,0.0000E+00,0.0000E+00,",
        "    0.0000E+00,0.0000E+00,0.0000E+00,0.0000E+00,0.0000E+00,0.0000E+00,0.0000E+00,",
        "    0.0000E+00,0.0000E+00,0.0000E+00,0.0000E+00,0.0000E+00,0.0000E+00,0.0000E+00,",
        "    0.0000E+00,0.0000E+00,0.0000E+00,0.0000E+00,0.0000E+00,4.1370E+05,4.2346E+05,",
        "    4.3100E+05,4.3748E+05;",

        "  FluidProperties:Superheated,",
        "    R410a,                   !- Fluid Name",
        "    Density,                 !- Fluid Property Type",
        "    R410aSuperHeatTemperatures,  !- Temperature Values Name",
        "    3.8348E+06,              !- Pressure {Pa}",
        "    0.0000E+00,0.0000E+00,0.0000E+00,0.0000E+00,0.0000E+00,0.0000E+00,0.0000E+00,",
        "    0.0000E+00,0.0000E+00,0.0000E+00,0.0000E+00,0.0000E+00,0.0000E+00,0.0000E+00,",
        "    0.0000E+00,0.0000E+00,0.0000E+00,0.0000E+00,0.0000E+00,0.0000E+00,0.0000E+00,",
        "    0.0000E+00,0.0000E+00,0.0000E+00,0.0000E+00,0.0000E+00,0.0000E+00,0.0000E+00,",
        "    0.0000E+00,0.0000E+00,0.0000E+00,0.0000E+00,0.0000E+00,0.0000E+00,0.0000E+00,",
        "    0.0000E+00,0.0000E+00,0.0000E+00,0.0000E+00,0.0000E+00,2.0095E+02,1.8289E+02,",
        "    1.7111E+02,1.6223E+02;",

        "  FluidProperties:Superheated,",
        "    R410a,                   !- Fluid Name",
        "    Enthalpy,                !- Fluid Property Type",
        "    R410aSuperHeatTemperatures,  !- Temperature Values Name",
        "    4.0949E+06,              !- Pressure {Pa}",
        "    0.0000E+00,0.0000E+00,0.0000E+00,0.0000E+00,0.0000E+00,0.0000E+00,0.0000E+00,",
        "    0.0000E+00,0.0000E+00,0.0000E+00,0.0000E+00,0.0000E+00,0.0000E+00,0.0000E+00,",
        "    0.0000E+00,0.0000E+00,0.0000E+00,0.0000E+00,0.0000E+00,0.0000E+00,0.0000E+00,",
        "    0.0000E+00,0.0000E+00,0.0000E+00,0.0000E+00,0.0000E+00,0.0000E+00,0.0000E+00,",
        "    0.0000E+00,0.0000E+00,0.0000E+00,0.0000E+00,0.0000E+00,0.0000E+00,0.0000E+00,",
        "    0.0000E+00,0.0000E+00,0.0000E+00,0.0000E+00,0.0000E+00,0.0000E+00,4.0942E+05,",
        "    4.2109E+05,4.2943E+05;",

        "  FluidProperties:Superheated,",
        "    R410a,                   !- Fluid Name",
        "    Density,                 !- Fluid Property Type",
        "    R410aSuperHeatTemperatures,  !- Temperature Values Name",
        "    4.0949E+06,              !- Pressure {Pa}",
        "    0.0000E+00,0.0000E+00,0.0000E+00,0.0000E+00,0.0000E+00,0.0000E+00,0.0000E+00,",
        "    0.0000E+00,0.0000E+00,0.0000E+00,0.0000E+00,0.0000E+00,0.0000E+00,0.0000E+00,",
        "    0.0000E+00,0.0000E+00,0.0000E+00,0.0000E+00,0.0000E+00,0.0000E+00,0.0000E+00,",
        "    0.0000E+00,0.0000E+00,0.0000E+00,0.0000E+00,0.0000E+00,0.0000E+00,0.0000E+00,",
        "    0.0000E+00,0.0000E+00,0.0000E+00,0.0000E+00,0.0000E+00,0.0000E+00,0.0000E+00,",
        "    0.0000E+00,0.0000E+00,0.0000E+00,0.0000E+00,0.0000E+00,0.0000E+00,2.2766E+02,",
        "    2.0246E+02,1.8765E+02;",

        "  FluidProperties:Superheated,",
        "    R410a,                   !- Fluid Name",
        "    Enthalpy,                !- Fluid Property Type",
        "    R410aSuperHeatTemperatures,  !- Temperature Values Name",
        "    4.3697E+06,              !- Pressure {Pa}",
        "    0.0000E+00,0.0000E+00,0.0000E+00,0.0000E+00,0.0000E+00,0.0000E+00,0.0000E+00,",
        "    0.0000E+00,0.0000E+00,0.0000E+00,0.0000E+00,0.0000E+00,0.0000E+00,0.0000E+00,",
        "    0.0000E+00,0.0000E+00,0.0000E+00,0.0000E+00,0.0000E+00,0.0000E+00,0.0000E+00,",
        "    0.0000E+00,0.0000E+00,0.0000E+00,0.0000E+00,0.0000E+00,0.0000E+00,0.0000E+00,",
        "    0.0000E+00,0.0000E+00,0.0000E+00,0.0000E+00,0.0000E+00,0.0000E+00,0.0000E+00,",
        "    0.0000E+00,0.0000E+00,0.0000E+00,0.0000E+00,0.0000E+00,0.0000E+00,0.0000E+00,",
        "    4.0343E+05,4.1823E+05;",

        "  FluidProperties:Superheated,",
        "    R410a,                   !- Fluid Name",
        "    Density,                 !- Fluid Property Type",
        "    R410aSuperHeatTemperatures,  !- Temperature Values Name",
        "    4.3697E+06,              !- Pressure {Pa}",
        "    0.0000E+00,0.0000E+00,0.0000E+00,0.0000E+00,0.0000E+00,0.0000E+00,0.0000E+00,",
        "    0.0000E+00,0.0000E+00,0.0000E+00,0.0000E+00,0.0000E+00,0.0000E+00,0.0000E+00,",
        "    0.0000E+00,0.0000E+00,0.0000E+00,0.0000E+00,0.0000E+00,0.0000E+00,0.0000E+00,",
        "    0.0000E+00,0.0000E+00,0.0000E+00,0.0000E+00,0.0000E+00,0.0000E+00,0.0000E+00,",
        "    0.0000E+00,0.0000E+00,0.0000E+00,0.0000E+00,0.0000E+00,0.0000E+00,0.0000E+00,",
        "    0.0000E+00,0.0000E+00,0.0000E+00,0.0000E+00,0.0000E+00,0.0000E+00,0.0000E+00,",
        "    2.6302E+02,2.2513E+02;",

        "  FluidProperties:Superheated,",
        "    R410a,                   !- Fluid Name",
        "    Enthalpy,                !- Fluid Property Type",
        "    R410aSuperHeatTemperatures,  !- Temperature Values Name",
        "    4.6607E+06,              !- Pressure {Pa}",
        "    0.0000E+00,0.0000E+00,0.0000E+00,0.0000E+00,0.0000E+00,0.0000E+00,0.0000E+00,",
        "    0.0000E+00,0.0000E+00,0.0000E+00,0.0000E+00,0.0000E+00,0.0000E+00,0.0000E+00,",
        "    0.0000E+00,0.0000E+00,0.0000E+00,0.0000E+00,0.0000E+00,0.0000E+00,0.0000E+00,",
        "    0.0000E+00,0.0000E+00,0.0000E+00,0.0000E+00,0.0000E+00,0.0000E+00,0.0000E+00,",
        "    0.0000E+00,0.0000E+00,0.0000E+00,0.0000E+00,0.0000E+00,0.0000E+00,0.0000E+00,",
        "    0.0000E+00,0.0000E+00,0.0000E+00,0.0000E+00,0.0000E+00,0.0000E+00,0.0000E+00,",
        "    0.0000E+00,3.9373E+05;",

        "  FluidProperties:Superheated,",
        "    R410a,                   !- Fluid Name",
        "    Density,                 !- Fluid Property Type",
        "    R410aSuperHeatTemperatures,  !- Temperature Values Name",
        "    4.6607E+06,              !- Pressure {Pa}",
        "    0.0000E+00,0.0000E+00,0.0000E+00,0.0000E+00,0.0000E+00,0.0000E+00,0.0000E+00,",
        "    0.0000E+00,0.0000E+00,0.0000E+00,0.0000E+00,0.0000E+00,0.0000E+00,0.0000E+00,",
        "    0.0000E+00,0.0000E+00,0.0000E+00,0.0000E+00,0.0000E+00,0.0000E+00,0.0000E+00,",
        "    0.0000E+00,0.0000E+00,0.0000E+00,0.0000E+00,0.0000E+00,0.0000E+00,0.0000E+00,",
        "    0.0000E+00,0.0000E+00,0.0000E+00,0.0000E+00,0.0000E+00,0.0000E+00,0.0000E+00,",
        "    0.0000E+00,0.0000E+00,0.0000E+00,0.0000E+00,0.0000E+00,0.0000E+00,0.0000E+00,",
        "    0.0000E+00,3.1758E+02;",

    });

    ASSERT_TRUE(process_idf(idf_objects));

    DataGlobals::NumOfTimeStepInHour = 1;
    DataGlobals::TimeStep = 1;
    DataGlobals::MinutesPerTimeStep = 60;
    ProcessScheduleInput(state.files); // read schedules
    InitializePsychRoutines();
    OutputReportPredefined::SetPredefinedTables();

    GetZoneData(ErrorsFound);
    ASSERT_FALSE(ErrorsFound);

    GetZoneEquipmentData1(state);
    GetZoneAirLoopEquipment(state.dataZoneAirLoopEquipmentManager);

    GetVRFInput(state);
    GetVRFInputFlag = false;

    // get input test for terminal air single duct mixer on supply side of VRF terminal unit
    ASSERT_EQ(1, NumATMixers);
    EXPECT_EQ("SPACE1-1 DOAS AIR TERMINAL", SysATMixer(1).Name);             // single duct air terminal mixer name
    EXPECT_EQ(DataHVACGlobals::ATMixer_SupplySide, SysATMixer(1).MixerType); // air terminal mixer connection type
    EXPECT_EQ("AIRTERMINAL:SINGLEDUCT:MIXER", AirDistUnit(1).EquipType(1));  // Air distribution unit equipment type
    EXPECT_EQ("TU1", VRFTU(1).Name);                                         // zoneHVAC equipment name

    BeginEnvrnFlag = false;

    // set input variables
    DataEnvironment::OutBaroPress = 101325.0;
    DataEnvironment::OutDryBulbTemp = 35.0;
    DataEnvironment::OutHumRat = 0.0098;
    DataEnvironment::OutEnthalpy = Psychrometrics::PsyHFnTdbW(DataEnvironment::OutDryBulbTemp, DataEnvironment::OutHumRat);
    DataEnvironment::StdRhoAir = 1.20;
    HVACInletMassFlowRate = 0.50;
    PrimaryAirMassFlowRate = 0.1;

    // set zoneNode air condition
    Node(ZoneEquipConfig(1).ZoneNode).Temp = 24.0;
    Node(ZoneEquipConfig(1).ZoneNode).HumRat = 0.0075;
    Node(ZoneEquipConfig(1).ZoneNode).Enthalpy =
        Psychrometrics::PsyHFnTdbW(Node(ZoneEquipConfig(1).ZoneNode).Temp, Node(ZoneEquipConfig(1).ZoneNode).HumRat);

    HVACVariableRefrigerantFlow::CoolingLoad.allocate(1);
    HVACVariableRefrigerantFlow::HeatingLoad.allocate(1);
    HVACVariableRefrigerantFlow::HeatingLoad(1) = false;
    HVACVariableRefrigerantFlow::CoolingLoad(1) = true;
    HVACVariableRefrigerantFlow::CompOnMassFlow = HVACInletMassFlowRate;    // supply air mass flow rate
    HVACVariableRefrigerantFlow::OACompOnMassFlow = PrimaryAirMassFlowRate; // OA mass flow rate
    HVACVariableRefrigerantFlow::CompOnFlowRatio = 1.0;                     // compressor is on
    DataHVACGlobals::ZoneCompTurnFansOff = false;
    DataHVACGlobals::ZoneCompTurnFansOn = true;

    VRFNum = 1;
    VRFTUNum = 1;
    VRFTU(VRFTUNum).OpMode = CycFanCycCoil;
    VRFTU(VRFTUNum).isInZone = true;
    VRFTU(VRFTUNum).ZoneAirNode = ZoneEquipConfig(1).ZoneNode;
    // initialize mass flow rates
    Node(VRFTU(VRFTUNum).VRFTUInletNodeNum).MassFlowRate = HVACInletMassFlowRate;
    Node(VRFTU(VRFTUNum).ATMixerPriNode).MassFlowRate = PrimaryAirMassFlowRate;
    Node(VRFTU(VRFTUNum).ATMixerPriNode).MassFlowRateMaxAvail = PrimaryAirMassFlowRate;

    // set fan parameters
    Fan(1).MaxAirMassFlowRate = HVACInletMassFlowRate;
    Fan(1).InletAirMassFlowRate = HVACInletMassFlowRate;
    Fan(1).RhoAirStdInit = DataEnvironment::StdRhoAir;
    Node(Fan(1).InletNodeNum).MassFlowRateMaxAvail = HVACInletMassFlowRate;
    Node(Fan(1).OutletNodeNum).MassFlowRateMax = HVACInletMassFlowRate;

    // set DX coil rated performance parameters
    DXCoil(1).RatedCBF(1) = 0.05;
    DXCoil(1).RatedAirMassFlowRate(1) = HVACInletMassFlowRate;

    // primary air condition set at outdoor air condition
    Node(VRFTU(VRFTUNum).ATMixerPriNode).Temp = DataEnvironment::OutDryBulbTemp;
    Node(VRFTU(VRFTUNum).ATMixerPriNode).HumRat = DataEnvironment::OutHumRat;
    Node(VRFTU(VRFTUNum).ATMixerPriNode).Enthalpy = DataEnvironment::OutEnthalpy;

    // set VRF terminal unit inlet condition to zone air node
    Node(VRFTU(VRFTUNum).VRFTUInletNodeNum).Temp = Node(ZoneEquipConfig(1).ZoneNode).Temp;
    Node(VRFTU(VRFTUNum).VRFTUInletNodeNum).HumRat = Node(ZoneEquipConfig(1).ZoneNode).HumRat;
    Node(VRFTU(VRFTUNum).VRFTUInletNodeNum).Enthalpy = Node(ZoneEquipConfig(1).ZoneNode).Enthalpy;

    VRFTU(1).ZoneNum = 1;
    SysSizingRunDone = true;
    ZoneSizingRunDone = true;
    SysSizingCalc = true;

    ZoneSysEnergyDemand.allocate(1);
    ZoneSysEnergyDemand(1).RemainingOutputReqToHeatSP = 0.0;
    ZoneSysEnergyDemand(1).RemainingOutputReqToCoolSP = -4000.0;
    QZnReq = ZoneSysEnergyDemand(1).RemainingOutputReqToCoolSP;

    Schedule(VRFTU(VRFTUNum).SchedPtr).CurrentValue = 1.0;         // unit is always available
    Schedule(VRFTU(VRFTUNum).FanAvailSchedPtr).CurrentValue = 1.0; // fan is always available

    // set secondary air mass flow rate to zero
    Node(SysATMixer(1).SecInNode).MassFlowRate = 0.0;
    // Simulate zoneHVAC equipment (VRF terminal unit)
    SimVRF(state, VRFTUNum, FirstHVACIteration, OnOffAirFlowRatio, QUnitOutVRFTU, LatOutputProvided, QZnReq);

    // check the terminal air mixer secondary air mass flow rate, requires updating the secondary flow
    SecondaryAirMassFlowRate = Node(VRFTU(VRFTUNum).VRFTUInletNodeNum).MassFlowRate;
    ASSERT_EQ(SecondaryAirMassFlowRate, Node(SysATMixer(1).SecInNode).MassFlowRate);
    // check the terminal air mixer outlet flow rate must be equal to the mass flow rate of VRFTU + the primary air
    ATMixerOutletMassFlowRate = SecondaryAirMassFlowRate + PrimaryAirMassFlowRate;
    ASSERT_EQ(ATMixerOutletMassFlowRate, SysATMixer(1).MixedAirMassFlowRate);
    // check the cooling output delivered is within 2.0 Watt of zone cooling load
    ASSERT_NEAR(QZnReq, QUnitOutVRFTU, 2.0);
}

TEST_F(EnergyPlusFixture, AirTerminalSingleDuctMixer_SimUnitVent_ATMInletSide)
{

    bool ErrorsFound(false);
    bool FirstHVACIteration(false);
    Real64 HVACInletMassFlowRate(0.0);
    Real64 PrimaryAirMassFlowRate(0.0);
    Real64 SecondaryAirMassFlowRate(0.0);
    Real64 LatOutputProvided(0.0);
    Real64 QUnitOut(0.0);
    Real64 QZnReq(0.0);
    int ZoneNum(1);
    int UnitVentNum(1);

    std::string const idf_objects = delimited_string({

        "  AirTerminal:SingleDuct:Mixer,",
        "    SPACE1-1 DOAS Air Terminal,  !- Name",
        "    ZoneHVAC:UnitVentilator,     !- ZoneHVAC Terminal Unit Object Type",
        "    SPACE1-1 Unit Vent,          !- ZoneHVAC Terminal Unit Name",
        "    SPACE1-1 Unit Vent Inlet,    !- Terminal Unit Outlet Node Name",
        "    SPACE1-1 Mixer Primary Inlet,   !- Terminal Unit Primary Air Inlet Node Name",
        "    SPACE1-1 Mixer Secondary Inlet, !- Terminal Unit Secondary Air Inlet Node Name",
        "    InletSide;                      !- Terminal Unit Connection Type",

        "  ZoneHVAC:AirDistributionUnit,",
        "    SPACE1-1 DOAS ATU,           !- Name",
        "    SPACE1-1 Unit Vent Inlet,    !- Air Distribution Unit Outlet Node Name",
        "    AirTerminal:SingleDuct:Mixer,  !- Air Terminal Object Type",
        "    SPACE1-1 DOAS Air Terminal;  !- Air Terminal Name",

        "  Schedule:Compact,",
        "    FanAvailSched,           !- Name",
        "    Fraction,                !- Schedule Type Limits Name",
        "    Through: 12/31,          !- Field 1",
        "    For: AllDays,            !- Field 2",
        "    Until: 24:00,            !- Field 16",
        "    1.0;                     !- Field 17",

        "  ZoneHVAC:EquipmentList,",
        "    SPACE1-1 Equipment,      !- Name",
        "    SequentialLoad,          !- Load Distribution Scheme",
        "    ZoneHVAC:AirDistributionUnit,  !- Zone Equipment 1 Object Type",
        "    SPACE1-1 DOAS ATU,       !- Zone Equipment 1 Name",
        "    1,                       !- Zone Equipment 1 Cooling Sequence",
        "    1,                       !- Zone Equipment 1 Heating or No-Load Sequence",
        "    ,                        !- Zone Equipment 1 Sequential Cooling Fraction",
        "    ,                        !- Zone Equipment 1 Sequential Heating Fraction",
        "    ZoneHVAC:UnitVentilator, !- Zone Equipment 2 Object Type",
        "    SPACE1-1 Unit Vent,      !- Zone Equipment 2 Name",
        "    2,                       !- Zone Equipment 2 Cooling Sequence",
        "    2,                       !- Zone Equipment 2 Heating or No-Load Sequence",
        "    ,                        !- Zone Equipment 2 Sequential Cooling Fraction",
        "    ;                        !- Zone Equipment 2 Sequential Heating Fraction",

        "  ZoneHVAC:UnitVentilator,",
        "    SPACE1-1 Unit Vent,      !- Name",
        "    FanAvailSched,           !- Availability Schedule Name",
        "    0.50,                    !- Maximum Supply Air Flow Rate {m3/s}",
        "    VariablePercent,         !- Outdoor Air Control Type",
        "    0.20,                    !- Minimum Outdoor Air Flow Rate {m3/s}",
        "    U2MinOASched,            !- Minimum Outdoor Air Schedule Name",
        "    0.50,                    !- Maximum Outdoor Air Flow Rate {m3/s}",
        "    UnitVentMaxOA,           !- Maximum Outdoor Air Fraction or Temperature Schedule Name",
        "    SPACE1-1 Unit Vent Inlet,!- Air Inlet Node Name",
        "    SPACE1-1 Supply Inlet,   !- Air Outlet Node Name",
        "    ,                        !- Outdoor Air Node Name",
        "    ,                        !- Exhaust Air Node Name",
        "    ,                        !- Mixed Air Node Name",
        "    Fan:ConstantVolume,      !- Supply Air Fan Object Type",
        "    Zone1UnitVentFan,        !- Supply Air Fan Name",
        "    HEATING,                 !- Coil Option",
        "    ,                        !- Supply Air Fan Operating Mode Schedule Name",
        "    Coil:Heating:Fuel,       !- Heating Coil Object Type",
        "    Zone1UnitVentHeatingCoil,!- Heating Coil Name",
        "    0.001;                   !- Heating Convergence Tolerance",

        "  Schedule:Compact,",
        "    UnitVentMaxOA,           !- Name",
        "    Any Number,              !- Schedule Type Limits Name",
        "    Through: 12/31,          !- Field 1",
        "    For: AllDays,            !- Field 2",
        "    Until: 24:00,1.0;        !- Field 3",

        "  Schedule:Compact,",
        "    U2MinOASched,            !- Name",
        "    Any Number,              !- Schedule Type Limits Name",
        "    Through: 12/31,          !- Field 1",
        "    For: AllDays,            !- Field 2",
        "    Until: 24:00, 0.5;       !- Field 3",

        "  Fan:ConstantVolume,",
        "    Zone1UnitVentFan,        !- Name",
        "    FanAvailSched,           !- Availability Schedule Name",
        "    0.5,                     !- Fan Total Efficiency",
        "    0.0,                     !- Pressure Rise {Pa}",
        "    0.50,                    !- Maximum Flow Rate {m3/s}",
        "    0.9,                     !- Motor Efficiency",
        "    1.0,                     !- Motor In Airstream Fraction",
        "    SPACE1-1 Unit Vent Inlet,!- Air Inlet Node Name",
        "    SPACE1-1 Fan Outlet;     !- Air Outlet Node Name",

        "  Coil:Heating:Fuel,",
        "    Zone1UnitVentHeatingCoil,!- Name",
        "    FanAvailSched,           !- Availability Schedule Name",
        "    NaturalGas,              !- Fuel Type",
        "    0.8,                     !- Gas Burner Efficiency",
        "    10000.0,                 !- Nominal Capacity {W}",
        "    SPACE1-1 Fan Outlet,     !- Air Inlet Node Name",
        "    SPACE1-1 Supply Inlet;   !- Air Outlet Node Name",

        "  Zone,",
        "    SPACE1-1,                !- Name",
        "    0,                       !- Direction of Relative North {deg}",
        "    0,                       !- X Origin {m}",
        "    0,                       !- Y Origin {m}",
        "    0,                       !- Z Origin {m}",
        "    1,                       !- Type",
        "    1,                       !- Multiplier",
        "    2.438400269,             !- Ceiling Height {m}",
        "    239.247360229;           !- Volume {m3}",

        "  ZoneHVAC:EquipmentConnections,",
        "    SPACE1-1,                !- Zone Name",
        "    SPACE1-1 Equipment,      !- Zone Conditioning Equipment List Name",
        "    SPACE1-1 Inlets,         !- Zone Air Inlet Node or NodeList Name",
        "    SPACE1-1 Mixer Secondary Inlet,  !- Zone Air Exhaust Node or NodeList Name",
        "    SPACE1-1 Zone Air Node,  !- Zone Air Node Name",
        "    SPACE1-1 Return Outlet;  !- Zone Return Air Node Name",

        "  NodeList,",
        "    SPACE1-1 Inlets,         !- Name",
        "    SPACE1-1 Supply Inlet;   !- Node 1 Name",

    });

    ASSERT_TRUE(process_idf(idf_objects));

    DataGlobals::NumOfTimeStepInHour = 1;
    DataGlobals::TimeStep = 1;
    DataGlobals::MinutesPerTimeStep = 60;
    ProcessScheduleInput(state.files); // read schedules
    InitializePsychRoutines();
    OutputReportPredefined::SetPredefinedTables();

    GetZoneData(ErrorsFound);
    ASSERT_FALSE(ErrorsFound);

    GetZoneEquipmentData1(state);
    GetZoneAirLoopEquipment(state.dataZoneAirLoopEquipmentManager);
    GetUnitVentilatorInput(state);
    GetUnitVentilatorInputFlag = false;

    // get input test for terminal air single duct mixer on inlet side of PTHP
    ASSERT_EQ(1, NumATMixers);
    EXPECT_EQ("SPACE1-1 DOAS AIR TERMINAL", SysATMixer(1).Name);            // single duct air terminal mixer name
    EXPECT_EQ(DataHVACGlobals::ATMixer_InletSide, SysATMixer(1).MixerType); // air terminal mixer connection type
    EXPECT_EQ("AIRTERMINAL:SINGLEDUCT:MIXER", AirDistUnit(1).EquipType(1)); // Air distribution unit equipment type

    BeginEnvrnFlag = false;

    // set input variables
    DataEnvironment::OutBaroPress = 101325.0;
    DataEnvironment::OutDryBulbTemp = 10.0;
    DataEnvironment::OutHumRat = 0.0070;
    DataEnvironment::OutEnthalpy = Psychrometrics::PsyHFnTdbW(DataEnvironment::OutDryBulbTemp, DataEnvironment::OutHumRat);
    DataEnvironment::StdRhoAir = 1.00;
    HVACInletMassFlowRate = 0.50;
    PrimaryAirMassFlowRate = 0.1;

    // set zoneNode air condition
    Node(ZoneEquipConfig(1).ZoneNode).Temp = 24.0;
    Node(ZoneEquipConfig(1).ZoneNode).HumRat = 0.0070;
    Node(ZoneEquipConfig(1).ZoneNode).Enthalpy =
        Psychrometrics::PsyHFnTdbW(Node(ZoneEquipConfig(1).ZoneNode).Temp, Node(ZoneEquipConfig(1).ZoneNode).HumRat);

    DataHVACGlobals::ZoneCompTurnFansOff = false;
    DataHVACGlobals::ZoneCompTurnFansOn = true;

    UnitVentNum = 1;
    // set the mass flow rates from the input volume flow rates
    UnitVent(UnitVentNum).MaxAirMassFlow = DataEnvironment::StdRhoAir * UnitVent(UnitVentNum).MaxAirVolFlow;
    UnitVent(UnitVentNum).OutAirMassFlow = DataEnvironment::StdRhoAir * UnitVent(UnitVentNum).OutAirVolFlow;
    UnitVent(UnitVentNum).MinOutAirMassFlow = DataEnvironment::StdRhoAir * UnitVent(UnitVentNum).MinOutAirVolFlow;

    UnitVent(UnitVentNum).OpMode = CycFanCycCoil;
    // initialize mass flow rates
    Node(UnitVent(UnitVentNum).AirInNode).MassFlowRate = HVACInletMassFlowRate;
    Node(UnitVent(UnitVentNum).AirInNode).MassFlowRateMax = HVACInletMassFlowRate;
    Node(UnitVent(UnitVentNum).ATMixerPriNode).MassFlowRate = PrimaryAirMassFlowRate;
    Node(UnitVent(UnitVentNum).ATMixerPriNode).MassFlowRateMaxAvail = PrimaryAirMassFlowRate;

    // set fan parameters
    Fan(1).MaxAirMassFlowRate = HVACInletMassFlowRate;
    Fan(1).InletAirMassFlowRate = HVACInletMassFlowRate;
    Fan(1).RhoAirStdInit = DataEnvironment::StdRhoAir;
    Node(Fan(1).InletNodeNum).MassFlowRateMaxAvail = HVACInletMassFlowRate;
    Node(Fan(1).OutletNodeNum).MassFlowRateMax = HVACInletMassFlowRate;

    // primary air condition set at outdoor air condition
    Node(UnitVent(UnitVentNum).ATMixerPriNode).Temp = DataEnvironment::OutDryBulbTemp;
    Node(UnitVent(UnitVentNum).ATMixerPriNode).HumRat = DataEnvironment::OutHumRat;
    Node(UnitVent(UnitVentNum).ATMixerPriNode).Enthalpy = DataEnvironment::OutEnthalpy;

    // set secondary air (recirculating air) conditions to zone air node
    Node(SysATMixer(1).SecInNode).Temp = Node(ZoneEquipConfig(1).ZoneNode).Temp;
    Node(SysATMixer(1).SecInNode).HumRat = Node(ZoneEquipConfig(1).ZoneNode).HumRat;
    Node(SysATMixer(1).SecInNode).Enthalpy = Node(ZoneEquipConfig(1).ZoneNode).Enthalpy;

    UnitVent(1).ZonePtr = 1;
    SysSizingRunDone = true;
    ZoneSizingRunDone = true;
    SysSizingCalc = true;

    CurDeadBandOrSetback.allocate(1);
    CurDeadBandOrSetback(1) = false;
    ZoneSysEnergyDemand.allocate(1);
    ZoneSysEnergyDemand(1).RemainingOutputRequired = 5000.0;
    QZnReq = ZoneSysEnergyDemand(1).RemainingOutputRequired;

    Schedule(UnitVent(UnitVentNum).SchedPtr).CurrentValue = 1.0;         // unit is always available
    Schedule(UnitVent(UnitVentNum).FanAvailSchedPtr).CurrentValue = 1.0; // fan is always available
    Schedule(UnitVent(UnitVentNum).MinOASchedPtr).CurrentValue = 0.5;    // min OA fraction is always available

    // set secondary air mass flow rate to zero
    Node(SysATMixer(1).SecInNode).MassFlowRate = 0.0;
    // simulate Unit Ventilator zoneHVAC equipment
    SimUnitVentilator(state, UnitVent(UnitVentNum).Name, ZoneNum, FirstHVACIteration, QUnitOut, LatOutputProvided, UnitVentNum);
    // apply mass conservation to determine secondary air mass flow rate
    SecondaryAirMassFlowRate = Node(UnitVent(UnitVentNum).AirInNode).MassFlowRate - PrimaryAirMassFlowRate;
    // check the air mixer secondary air mass flow rate
    ASSERT_EQ(SecondaryAirMassFlowRate, Node(SysATMixer(1).SecInNode).MassFlowRate);
    // check the cooling output delivered is within 2.0 Watt of zone cooling load
    ASSERT_NEAR(QZnReq, QUnitOut, 0.001);
}

TEST_F(EnergyPlusFixture, AirTerminalSingleDuctMixer_SimUnitVent_ATMSupplySide)
{

    bool ErrorsFound(false);
    bool FirstHVACIteration(false);
    Real64 HVACInletMassFlowRate(0.0);
    Real64 PrimaryAirMassFlowRate(0.0);
    Real64 SecondaryAirMassFlowRate(0.0);
    Real64 ATMixerOutletMassFlowRate(0.0);
    Real64 LatOutputProvided(0.0);
    Real64 QUnitOut(0.0);
    Real64 QZnReq(0.0);
    int ZoneNum(1);
    int UnitVentNum(1);

    std::string const idf_objects = delimited_string({

        "  AirTerminal:SingleDuct:Mixer,",
        "    SPACE1-1 DOAS Air Terminal, !- Name",
        "    ZoneHVAC:UnitVentilator,    !- ZoneHVAC Terminal Unit Object Type",
        "    SPACE1-1 Unit Vent,         !- ZoneHVAC Terminal Unit Name",
        "    SPACE1-1 Supply Inlet,      !- Terminal Unit Outlet Node Name",
        "    SPACE1-1 Primary Air Inlet, !- Terminal Unit Primary Air Inlet Node Name",
        "    SPACE1-1 Unit Vent Outlet,  !- Terminal Unit Secondary Air Inlet Node Name",
        "    SupplySide;                 !- Terminal Unit Connection Type",

        "  ZoneHVAC:AirDistributionUnit,",
        "    SPACE1-1 DOAS ATU,       !- Name",
        "    SPACE1-1 Supply Inlet,   !- Air Distribution Unit Outlet Node Name",
        "    AirTerminal:SingleDuct:Mixer,  !- Air Terminal Object Type",
        "    SPACE1-1 DOAS Air Terminal;  !- Air Terminal Name",

        "  Schedule:Compact,",
        "    FanAvailSched,           !- Name",
        "    Fraction,                !- Schedule Type Limits Name",
        "    Through: 12/31,          !- Field 1",
        "    For: AllDays,            !- Field 2",
        "    Until: 24:00,            !- Field 16",
        "    1.0;                     !- Field 17",

        "  ZoneHVAC:EquipmentList,",
        "    SPACE1-1 Equipment,      !- Name",
        "    SequentialLoad,          !- Load Distribution Scheme",
        "    ZoneHVAC:AirDistributionUnit,  !- Zone Equipment 1 Object Type",
        "    SPACE1-1 DOAS ATU,       !- Zone Equipment 1 Name",
        "    1,                       !- Zone Equipment 1 Cooling Sequence",
        "    1,                       !- Zone Equipment 1 Heating or No-Load Sequence",
        "    ,                        !- Zone Equipment 1 Sequential Cooling Fraction",
        "    ,                        !- Zone Equipment 1 Sequential Heating Fraction",
        "    ZoneHVAC:UnitVentilator, !- Zone Equipment 2 Object Type",
        "    SPACE1-1 Unit Vent,      !- Zone Equipment 2 Name",
        "    2,                       !- Zone Equipment 2 Cooling Sequence",
        "    2,                       !- Zone Equipment 2 Heating or No-Load Sequence",
        "    ,                        !- Zone Equipment 2 Sequential Cooling Fraction",
        "    ;                        !- Zone Equipment 2 Sequential Heating Fraction",

        "  ZoneHVAC:UnitVentilator,",
        "    SPACE1-1 Unit Vent,      !- Name",
        "    FanAvailSched,           !- Availability Schedule Name",
        "    0.50,                    !- Maximum Supply Air Flow Rate {m3/s}",
        "    VariablePercent,         !- Outdoor Air Control Type",
        "    0.20,                    !- Minimum Outdoor Air Flow Rate {m3/s}",
        "    U2MinOASched,            !- Minimum Outdoor Air Schedule Name",
        "    0.50,                    !- Maximum Outdoor Air Flow Rate {m3/s}",
        "    UnitVentMaxOA,           !- Maximum Outdoor Air Fraction or Temperature Schedule Name",
        "    SPACE1-1 Unit Vent Inlet,  !- Air Inlet Node Name",
        "    SPACE1-1 Unit Vent Outlet, !- Air Outlet Node Name",
        "    ,                        !- Outdoor Air Node Name",
        "    ,                        !- Exhaust Air Node Name",
        "    ,                        !- Mixed Air Node Name",
        "    Fan:ConstantVolume,      !- Supply Air Fan Object Type",
        "    Zone1UnitVentFan,        !- Supply Air Fan Name",
        "    HEATING,                 !- Coil Option",
        "    ,                        !- Supply Air Fan Operating Mode Schedule Name",
        "    Coil:Heating:Fuel,       !- Heating Coil Object Type",
        "    Zone1UnitVentHeatingCoil,!- Heating Coil Name",
        "    0.001;                   !- Heating Convergence Tolerance",

        "  Schedule:Compact,",
        "    UnitVentMaxOA,           !- Name",
        "    Any Number,              !- Schedule Type Limits Name",
        "    Through: 12/31,          !- Field 1",
        "    For: AllDays,            !- Field 2",
        "    Until: 24:00,1.0;        !- Field 3",

        "  Schedule:Compact,",
        "    U2MinOASched,            !- Name",
        "    Any Number,              !- Schedule Type Limits Name",
        "    Through: 12/31,          !- Field 1",
        "    For: AllDays,            !- Field 2",
        "    Until: 24:00,0.5;        !- Field 3",

        "  Fan:ConstantVolume,",
        "    Zone1UnitVentFan,        !- Name",
        "    FanAvailSched,           !- Availability Schedule Name",
        "    0.5,                     !- Fan Total Efficiency",
        "    0.0,                     !- Pressure Rise {Pa}",
        "    0.50,                    !- Maximum Flow Rate {m3/s}",
        "    0.9,                     !- Motor Efficiency",
        "    1.0,                     !- Motor In Airstream Fraction",
        "    SPACE1-1 Unit Vent Inlet,!- Air Inlet Node Name",
        "    SPACE1-1 Fan Outlet;     !- Air Outlet Node Name",

        "  Coil:Heating:Fuel,",
        "    Zone1UnitVentHeatingCoil,!- Name",
        "    FanAvailSched,           !- Availability Schedule Name",
        "    NaturalGas,              !- Fuel Type",
        "    0.8,                     !- Gas Burner Efficiency",
        "    10000.0,                 !- Nominal Capacity {W}",
        "    SPACE1-1 Fan Outlet,     !- Air Inlet Node Name",
        "    SPACE1-1 Unit Vent Outlet;  !- Air Outlet Node Name",

        "  Zone,",
        "    SPACE1-1,                !- Name",
        "    0,                       !- Direction of Relative North {deg}",
        "    0,                       !- X Origin {m}",
        "    0,                       !- Y Origin {m}",
        "    0,                       !- Z Origin {m}",
        "    1,                       !- Type",
        "    1,                       !- Multiplier",
        "    2.438400269,             !- Ceiling Height {m}",
        "    239.247360229;           !- Volume {m3}",

        "  ZoneHVAC:EquipmentConnections,",
        "    SPACE1-1,                !- Zone Name",
        "    SPACE1-1 Equipment,      !- Zone Conditioning Equipment List Name",
        "    SPACE1-1 Inlets,         !- Zone Air Inlet Node or NodeList Name",
        "    SPACE1-1 Unit Vent Inlet,!- Zone Air Exhaust Node or NodeList Name",
        "    SPACE1-1 Zone Air Node,  !- Zone Air Node Name",
        "    SPACE1-1 Return Outlet;  !- Zone Return Air Node Name",

        "  NodeList,",
        "    SPACE1-1 Inlets,         !- Name",
        "    SPACE1-1 Supply Inlet;   !- Node 1 Name",

    });

    ASSERT_TRUE(process_idf(idf_objects));

    DataGlobals::NumOfTimeStepInHour = 1;
    DataGlobals::TimeStep = 1;
    DataGlobals::MinutesPerTimeStep = 60;
    ProcessScheduleInput(state.files); // read schedules
    InitializePsychRoutines();
    OutputReportPredefined::SetPredefinedTables();

    GetZoneData(ErrorsFound);
    ASSERT_FALSE(ErrorsFound);

    GetZoneEquipmentData1(state);
    GetZoneAirLoopEquipment(state.dataZoneAirLoopEquipmentManager);
    GetUnitVentilatorInput(state);
    GetUnitVentilatorInputFlag = false;

    // get input test for terminal air single duct mixer on supply side of PTHP
    ASSERT_EQ(1, NumATMixers);
    EXPECT_EQ("SPACE1-1 DOAS AIR TERMINAL", SysATMixer(1).Name);             // single duct air terminal mixer name
    EXPECT_EQ(DataHVACGlobals::ATMixer_SupplySide, SysATMixer(1).MixerType); // air terminal mixer connection type
    EXPECT_EQ("AIRTERMINAL:SINGLEDUCT:MIXER", AirDistUnit(1).EquipType(1));  // Air distribution unit equipment type

    // set input variables
    DataEnvironment::OutBaroPress = 101325.0;
    DataEnvironment::OutDryBulbTemp = 10.0;
    DataEnvironment::OutHumRat = 0.0070;
    DataEnvironment::OutEnthalpy = Psychrometrics::PsyHFnTdbW(DataEnvironment::OutDryBulbTemp, DataEnvironment::OutHumRat);
    DataEnvironment::StdRhoAir = 1.00;
    HVACInletMassFlowRate = 0.50;
    PrimaryAirMassFlowRate = 0.1;

    BeginEnvrnFlag = false;

    // set zoneNode air condition
    Node(ZoneEquipConfig(1).ZoneNode).Temp = 24.0;
    Node(ZoneEquipConfig(1).ZoneNode).HumRat = 0.0070;
    Node(ZoneEquipConfig(1).ZoneNode).Enthalpy =
        Psychrometrics::PsyHFnTdbW(Node(ZoneEquipConfig(1).ZoneNode).Temp, Node(ZoneEquipConfig(1).ZoneNode).HumRat);

    DataHVACGlobals::ZoneCompTurnFansOff = false;
    DataHVACGlobals::ZoneCompTurnFansOn = true;

    UnitVentNum = 1;
    // set the mass flow rates from the input volume flow rates
    UnitVent(UnitVentNum).MaxAirMassFlow = DataEnvironment::StdRhoAir * UnitVent(UnitVentNum).MaxAirVolFlow;
    UnitVent(UnitVentNum).OutAirMassFlow = DataEnvironment::StdRhoAir * UnitVent(UnitVentNum).OutAirVolFlow;
    UnitVent(UnitVentNum).MinOutAirMassFlow = DataEnvironment::StdRhoAir * UnitVent(UnitVentNum).MinOutAirVolFlow;

    UnitVent(UnitVentNum).OpMode = CycFanCycCoil;
    // initialize mass flow rates
    Node(UnitVent(UnitVentNum).AirInNode).MassFlowRate = HVACInletMassFlowRate;
    Node(UnitVent(UnitVentNum).AirInNode).MassFlowRateMax = HVACInletMassFlowRate;
    Node(UnitVent(UnitVentNum).ATMixerPriNode).MassFlowRate = PrimaryAirMassFlowRate;
    Node(UnitVent(UnitVentNum).ATMixerPriNode).MassFlowRateMaxAvail = PrimaryAirMassFlowRate;

    // set fan parameters
    Fan(1).MaxAirMassFlowRate = HVACInletMassFlowRate;
    Fan(1).InletAirMassFlowRate = HVACInletMassFlowRate;
    Fan(1).RhoAirStdInit = DataEnvironment::StdRhoAir;
    Node(Fan(1).InletNodeNum).MassFlowRateMaxAvail = HVACInletMassFlowRate;
    Node(Fan(1).OutletNodeNum).MassFlowRateMax = HVACInletMassFlowRate;

    // primary air condition at outside air condition
    Node(UnitVent(UnitVentNum).ATMixerPriNode).Temp = DataEnvironment::OutDryBulbTemp;
    Node(UnitVent(UnitVentNum).ATMixerPriNode).HumRat = DataEnvironment::OutHumRat;
    Node(UnitVent(UnitVentNum).ATMixerPriNode).Enthalpy = DataEnvironment::OutEnthalpy;

    // set UnitVent inlet condition to zone air node
    Node(UnitVent(UnitVentNum).AirInNode).Temp = Node(ZoneEquipConfig(1).ZoneNode).Temp;
    Node(UnitVent(UnitVentNum).AirInNode).HumRat = Node(ZoneEquipConfig(1).ZoneNode).HumRat;
    Node(UnitVent(UnitVentNum).AirInNode).Enthalpy = Node(ZoneEquipConfig(1).ZoneNode).Enthalpy;

    UnitVent(1).ZonePtr = 1;
    SysSizingRunDone = true;
    ZoneSizingRunDone = true;
    SysSizingCalc = true;

    CurDeadBandOrSetback.allocate(1);
    CurDeadBandOrSetback(1) = false;
    ZoneSysEnergyDemand.allocate(1);
    ZoneSysEnergyDemand(ZoneNum).RemainingOutputRequired = 5000.0;
    QZnReq = ZoneSysEnergyDemand(1).RemainingOutputRequired;

    Schedule(UnitVent(UnitVentNum).SchedPtr).CurrentValue = 1.0;         // unit is always available
    Schedule(UnitVent(UnitVentNum).FanAvailSchedPtr).CurrentValue = 1.0; // fan is always available
    Schedule(UnitVent(UnitVentNum).MinOASchedPtr).CurrentValue = 0.5;    // min OA fraction is always available

    // set secondary air mass flow rate to zero
    Node(SysATMixer(1).SecInNode).MassFlowRate = 0.0;
    // simulate Unit Ventilator ZoneHVAC equipment
    SimUnitVentilator(state, UnitVent(UnitVentNum).Name, ZoneNum, FirstHVACIteration, QUnitOut, LatOutputProvided, UnitVentNum);
    // apply mass conservation to determine secondary mass flow rate
    SecondaryAirMassFlowRate = Node(SysATMixer(1).SecInNode).MassFlowRate;
    // check the terminal air mixer secondary air mass flow rate
    ASSERT_EQ(SecondaryAirMassFlowRate, Node(SysATMixer(1).SecInNode).MassFlowRate);
    // check the air mixer outlet air mass flow rate
    ATMixerOutletMassFlowRate = SecondaryAirMassFlowRate + PrimaryAirMassFlowRate;
    ASSERT_EQ(ATMixerOutletMassFlowRate, SysATMixer(1).MixedAirMassFlowRate);
    // check the cooling output delivered is within 2.0 Watt of zone cooling load
    ASSERT_NEAR(QZnReq, QUnitOut, 0.001);
}
TEST_F(EnergyPlusFixture, AirTerminalSingleDuctMixer_GetInputDOASpecs)
{

    // This test was added for #6399 to confirm that the correct SysATMixer( ATMixerNum ).OARequirementsPtr
    // is found when searching Sizing:Zone objects. The defect is exposed when there are more Sizing:Zone objects than
    // DesignSpecification:OutdoorAir objects. In this test, there are 2 zones and one DSOA object.
    // In this test, the first mixer declares "DSOA 1" directly, and the second mixer leaves it blank so
    // it searches the sizing objects. Both mixers should find OARequirementsPtr = 1.

    bool ErrorsFound(false);

    std::string const idf_objects = delimited_string({

        "DesignSpecification:OutdoorAir,",
        "  DSOA 1,  !- Name",
        "  sum,                     !- Outdoor Air Method",
        "  0.0,                     !- Outdoor Air Flow per Person {m3/s-person}",
        "  0.0009,                  !- Outdoor Air Flow per Zone Floor Area {m3/s-m2}",
        "  0;                       !- Outdoor Air Flow per Zone {m3/s}",

        "Sizing:Zone,",
        " SPACE1-1,                 !- Zone or ZoneList Name",
        " SupplyAirTemperature,     !- Zone Cooling Design Supply Air Temperature Input Method",
        " 12.,                      !- Zone Cooling Design Supply Air Temperature{ C }",
        " ,                         !- Zone Cooling Design Supply Air Temperature Difference{ deltaC }",
        " SupplyAirTemperature,     !- Zone Heating Design Supply Air Temperature Input Method",
        " 50.,                      !- Zone Heating Design Supply Air Temperature{ C }",
        " ,                         !- Zone Heating Design Supply Air Temperature Difference{ deltaC }",
        " 0.008,                    !- Zone Cooling Design Supply Air Humidity Ratio{ kgWater / kgDryAir }",
        " 0.008,                    !- Zone Heating Design Supply Air Humidity Ratio{ kgWater / kgDryAir }",
        " DSOA 1,                   !- Design Specification Outdoor Air Object Name",
        " 0.0,                      !- Zone Heating Sizing Factor",
        " 0.0,                      !- Zone Cooling Sizing Factor",
        " DesignDay,                !- Cooling Design Air Flow Method",
        " 0,                        !- Cooling Design Air Flow Rate{ m3 / s }",
        " ,                         !- Cooling Minimum Air Flow per Zone Floor Area{ m3 / s - m2 }",
        " ,                         !- Cooling Minimum Air Flow{ m3 / s }",
        " ,                         !- Cooling Minimum Air Flow Fraction",
        " DesignDay,                !- Heating Design Air Flow Method",
        " 0,                        !- Heating Design Air Flow Rate{ m3 / s }",
        " ,                         !- Heating Maximum Air Flow per Zone Floor Area{ m3 / s - m2 }",
        " ,                         !- Heating Maximum Air Flow{ m3 / s }",
        " ;                         !- Heating Maximum Air Flow Fraction",

        "Sizing:Zone,",
        " SPACE1-2,                 !- Zone or ZoneList Name",
        " SupplyAirTemperature,     !- Zone Cooling Design Supply Air Temperature Input Method",
        " 12.,                      !- Zone Cooling Design Supply Air Temperature{ C }",
        " ,                         !- Zone Cooling Design Supply Air Temperature Difference{ deltaC }",
        " SupplyAirTemperature,     !- Zone Heating Design Supply Air Temperature Input Method",
        " 50.,                      !- Zone Heating Design Supply Air Temperature{ C }",
        " ,                         !- Zone Heating Design Supply Air Temperature Difference{ deltaC }",
        " 0.008,                    !- Zone Cooling Design Supply Air Humidity Ratio{ kgWater / kgDryAir }",
        " 0.008,                    !- Zone Heating Design Supply Air Humidity Ratio{ kgWater / kgDryAir }",
        " DSOA 1,                   !- Design Specification Outdoor Air Object Name",
        " 0.0,                      !- Zone Heating Sizing Factor",
        " 0.0,                      !- Zone Cooling Sizing Factor",
        " DesignDay,                !- Cooling Design Air Flow Method",
        " 0,                        !- Cooling Design Air Flow Rate{ m3 / s }",
        " ,                         !- Cooling Minimum Air Flow per Zone Floor Area{ m3 / s - m2 }",
        " ,                         !- Cooling Minimum Air Flow{ m3 / s }",
        " ,                         !- Cooling Minimum Air Flow Fraction",
        " DesignDay,                !- Heating Design Air Flow Method",
        " 0,                        !- Heating Design Air Flow Rate{ m3 / s }",
        " ,                         !- Heating Maximum Air Flow per Zone Floor Area{ m3 / s - m2 }",
        " ,                         !- Heating Maximum Air Flow{ m3 / s }",
        " ;                         !- Heating Maximum Air Flow Fraction",

        "AirTerminal:SingleDuct:Mixer,",
        "    SPACE1-1 DOAS Air Terminal,  !- Name",
        "    ZoneHVAC:PackagedTerminalAirConditioner,     !- ZoneHVAC Terminal Unit Object Type",
        "    SPACE1-1 PTAC,      !- ZoneHVAC Terminal Unit Name",
        "    SPACE1-1 Heat Pump Inlet,!- Terminal Unit Outlet Node Name",
        "    SPACE1-1 Air Terminal Mixer Primary Inlet,   !- Terminal Unit Primary Air Inlet Node Name",
        "    SPACE1-1 Air Terminal Mixer Secondary Inlet, !- Terminal Unit Secondary Air Inlet Node Name",
        "    InletSide,          !- Terminal Unit Connection Type",
        "    DSOA 1;             !- Design Specification Outdoor Air Object Name",

        "ZoneHVAC:AirDistributionUnit,",
        "    SPACE1-1 DOAS ATU,       !- Name",
        "    SPACE1-1 Heat Pump Inlet,!- Air Distribution Unit Outlet Node Name",
        "    AirTerminal:SingleDuct:Mixer,  !- Air Terminal Object Type",
        "    SPACE1-1 DOAS Air Terminal;  !- Air Terminal Name",

        "ZoneHVAC:EquipmentList,",
        "    SPACE1-1 Equipment,      !- Name",
        "    SequentialLoad,          !- Load Distribution Scheme",
        "    ZoneHVAC:AirDistributionUnit,  !- Zone Equipment 1 Object Type",
        "    SPACE1-1 DOAS ATU,       !- Zone Equipment 1 Name",
        "    1,                       !- Zone Equipment 1 Cooling Sequence",
        "    1,                       !- Zone Equipment 1 Heating or No-Load Sequence",
        "    ,                        !- Zone Equipment 1 Sequential Cooling Fraction",
        "    ;                        !- Zone Equipment 1 Sequential Heating Fraction",

        "Zone,",
        "    SPACE1-1;                !- Name",

        "ZoneHVAC:EquipmentConnections,",
        "    SPACE1-1,                !- Zone Name",
        "    SPACE1-1 Equipment,      !- Zone Conditioning Equipment List Name",
        "    ,                        !- Zone Air Inlet Node or NodeList Name",
        "    SPACE1-1 Air Terminal Mixer Secondary Inlet,  !- Zone Air Exhaust Node or NodeList Name",
        "    SPACE1-1 Zone Air Node,  !- Zone Air Node Name",
        "    SPACE1-1 Return Outlet;  !- Zone Return Air Node Name",

        "AirTerminal:SingleDuct:Mixer,",
        "    SPACE1-2 DOAS Air Terminal,  !- Name",
        "    ZoneHVAC:PackagedTerminalAirConditioner,     !- ZoneHVAC Terminal Unit Object Type",
        "    SPACE1-2 PTAC,      !- ZoneHVAC Terminal Unit Name",
        "    SPACE1-2 Supply Inlet,!- Terminal Unit Outlet Node Name",
        "    SPACE1-2 Air Terminal Mixer Primary Inlet,   !- Terminal Unit Primary Air Inlet Node Name",
        "    SPACE1-2 Air Terminal Mixer Secondary Inlet, !- Terminal Unit Secondary Air Inlet Node Name",
        "    SupplySide,         !- Terminal Unit Connection Type",
        "    ;                   !- Design Specification Outdoor Air Object Name",

        "ZoneHVAC:AirDistributionUnit,",
        "    SPACE1-2 DOAS ATU,       !- Name",
        "    SPACE1-2 Supply Inlet,   !- Air Distribution Unit Outlet Node Name",
        "    AirTerminal:SingleDuct:Mixer,  !- Air Terminal Object Type",
        "    SPACE1-2 DOAS Air Terminal;  !- Air Terminal Name",

        "ZoneHVAC:EquipmentList,",
        "    SPACE1-2 Equipment,      !- Name",
        "    SequentialLoad,          !- Load Distribution Scheme",
        "    ZoneHVAC:AirDistributionUnit,  !- Zone Equipment 1 Object Type",
        "    SPACE1-2 DOAS ATU,       !- Zone Equipment 1 Name",
        "    1,                       !- Zone Equipment 1 Cooling Sequence",
        "    1,                       !- Zone Equipment 1 Heating or No-Load Sequence",
        "    ,                        !- Zone Equipment 1 Sequential Cooling Fraction",
        "    ;                        !- Zone Equipment 1 Sequential Heating Fraction",

        "Zone,",
        "    SPACE1-2;                !- Name",

        "ZoneHVAC:EquipmentConnections,",
        "    SPACE1-2,                !- Zone Name",
        "    SPACE1-2 Equipment,      !- Zone Conditioning Equipment List Name",
        "    SPACE1-2 Supply Inlet,   !- Zone Air Inlet Node or NodeList Name",
        "    SPACE1-2 Air Terminal Mixer Secondary Inlet,  !- Zone Air Exhaust Node or NodeList Name",
        "    SPACE1-2 Zone Air Node,  !- Zone Air Node Name",
        "    SPACE1-2 Return Outlet;  !- Zone Return Air Node Name",

    });

    ASSERT_TRUE(process_idf(idf_objects));

    GetZoneData(ErrorsFound);
    ASSERT_FALSE(ErrorsFound);

    SizingManager::GetOARequirements();
    SizingManager::GetZoneSizingInput();
    GetZoneEquipmentData1(state);
    ZoneEquipmentManager::SetUpZoneSizingArrays(state);
    GetZoneAirLoopEquipment(state.dataZoneAirLoopEquipmentManager);
    GetATMixers(state.dataZoneAirLoopEquipmentManager);

    ASSERT_EQ(2, NumATMixers);
    EXPECT_EQ("SPACE1-1 DOAS AIR TERMINAL", SysATMixer(1).Name);            // single duct air terminal mixer name
    EXPECT_EQ(DataHVACGlobals::ATMixer_InletSide, SysATMixer(1).MixerType); // air terminal mixer connection type
    EXPECT_EQ("AIRTERMINAL:SINGLEDUCT:MIXER", AirDistUnit(1).EquipType(1)); // Air distribution unit equipment type
    EXPECT_EQ(1, SysATMixer(1).OARequirementsPtr);                          // design spec OA pointer - for both mixers this pointer should be 1

    EXPECT_EQ("SPACE1-2 DOAS AIR TERMINAL", SysATMixer(2).Name);             // single duct air terminal mixer name
    EXPECT_EQ(DataHVACGlobals::ATMixer_SupplySide, SysATMixer(2).MixerType); // air terminal mixer connection type
    EXPECT_EQ("AIRTERMINAL:SINGLEDUCT:MIXER", AirDistUnit(2).EquipType(1));  // Air distribution unit equipment type
    // design spec OA pointer - for both mixers this pointer should be 1
    // before the fix, this was 2 which later caused an array bounds error
    EXPECT_EQ(1, SysATMixer(2).OARequirementsPtr);
}

TEST_F(EnergyPlusFixture, AirTerminalSingleDuctMixer_SimFCU_ATMInletSideTest)
{

    std::string const idf_objects = delimited_string({

        "  Schedule:Compact,",
        "    FanAvailSched,           !- Name",
        "    Fraction,                !- Schedule Type Limits Name",
        "    Through: 12/31,          !- Field 1",
        "    For: AllDays,            !- Field 2",
        "    Until: 24:00,            !- Field 16",
        "    1.0;                     !- Field 17",

        " ScheduleTypeLimits,",
        "     Fraction,                !- Name",
        "     0,                       !- Lower Limit Value",
        "     1,                       !- Upper Limit Value",
        "     CONTINUOUS;              !- Numeric Type",

        " Zone,",
        "     Zone One,                !- Name",
        "     0,                       !- Direction of Relative North {deg}",
        "     0,                       !- X Origin {m}",
        "     0,                       !- Y Origin {m}",
        "     0,                       !- Z Origin {m}",
        "     ,                        !- Type",
        "     1;                       !- Multiplier",

        " ZoneHVAC:FourPipeFanCoil,",
        "     FCU VarFan VarFluidFlow, !- Name",
        "     FanAvailSched,           !- Availability Schedule Name",
        "     VariableFanVariableFlow, !- Capacity Control Method",
        "     Autosize,                !- Maximum Supply Air Flow Rate {m3/s}",
        "     ,                        !- Low Speed Supply Air Flow Ratio",
        "     ,                        !- Medium Speed Supply Air Flow Ratio",
        "     Autosize,                !- Maximum Outdoor Air Flow Rate {m3/s}",
        "     ,                        !- Outdoor Air Schedule Name",
        "     Node 5,                  !- Air Inlet Node Name",
        "     Node 63,                 !- Air Outlet Node Name",
        "     ,                        !- Outdoor Air Mixer Object Type",
        "     ,                        !- Outdoor Air Mixer Name",
        "     Fan:VariableVolume,      !- Supply Air Fan Object Type",
        "     FCU VarFan,              !- Supply Air Fan Name",
        "     Coil:Cooling:Water,      !- Cooling Coil Object Type",
        "     FCU Cooling Coil,        !- Cooling Coil Name",
        "     Autosize,                !- Maximum Cold Water Flow Rate {m3/s}",
        "     ,                        !- Minimum Cold Water Flow Rate {m3/s}",
        "     ,                        !- Cooling Convergence Tolerance",
        "     Coil:Heating:Water,      !- Heating Coil Object Type",
        "     FCU Heating Coil,        !- Heating Coil Name",
        "     Autosize,                !- Maximum Hot Water Flow Rate {m3/s}",
        "     ,                        !- Minimum Hot Water Flow Rate {m3/s}",
        "     ,                        !- Heating Convergence Tolerance",
        "     ,                        !- Availability Manager List Name",
        "     ,                        !- Design Specification ZoneHVAC Sizing Object Name",
        "     ,                        !- Supply Air Fan Operating Mode Schedule Name",
        "     Autosize,                !- Minimum Supply Air Temperature in Cooling Mode {C}",
        "     Autosize;                !- Maximum Supply Air Temperature in Heating Mode {C}",

        " AirTerminal:SingleDuct:Mixer,",
        "     Inlet Side Mixer,        !- Name",
        "     ZoneHVAC:FourPipeFanCoil,!- ZoneHVAC Unit Object Type",
        "     FCU VarFan VarFluidFlow, !- ZoneHVAC Unit Object Name",
        "     Node 5,                  !- Mixer Outlet Node Name",
        "     Node 62,                 !- Mixer Primary Air Inlet Node Name",
        "     Node 64,                 !- Mixer Secondary Air Inlet Node Name",
        "     InletSide;               !- Mixer Connection Type",

        " ZoneHVAC:AirDistributionUnit,",
        "     ADU Inlet Side Mixer,    !- Name",
        "     Node 5,                  !- Air Distribution Unit Outlet Node Name",
        "     AirTerminal:SingleDuct:Mixer,  !- Air Terminal Object Type",
        "     Inlet Side Mixer;        !- Air Terminal Name",

        " ZoneHVAC:EquipmentList,",
        "     Zone one Equipment List, !- Name",
        "     SequentialLoad,          !- Load Distribution Scheme",
        "     ZoneHVAC:AirDistributionUnit,  !- Zone Equipment 1 Object Type",
        "     ADU Inlet Side Mixer,    !- Zone Equipment 1 Name",
        "     1,                       !- Zone Equipment 1 Cooling Sequence",
        "     1,                       !- Zone Equipment 1 Heating or No-Load Sequence",
        "     ,                        !- Zone Equipment 1 Sequential Cooling Fraction Schedule Name",
        "     ,                        !- Zone Equipment 1 Sequential Heating Fraction Schedule Name",
        "     ZoneHVAC:FourPipeFanCoil,!- Zone Equipment 2 Object Type",
        "     FCU VarFan VarFluidFlow, !- Zone Equipment 2 Name",
        "     2,                       !- Zone Equipment 2 Cooling Sequence",
        "     2;                       !- Zone Equipment 2 Heating or No-Load Sequence",

        " ZoneHVAC:EquipmentConnections,",
        "     Zone One,                !- Zone Name",
        "     Zone one Equipment List, !- Zone Conditioning Equipment List Name",
        "     Node 63,                 !- Zone Air Inlet Node or NodeList Name",
        "     Node 64,                 !- Zone Air Exhaust Node or NodeList Name",
        "     Zone one Air Node,       !- Zone Air Node Name",
        "     Node 61;                 !- Zone Return Air Node or NodeList Name",

        " Fan:VariableVolume,",
        "     FCU VarFan,              !- Name",
        "     FanAvailSched,           !- Availability Schedule Name",
        "     0.6045,                  !- Fan Total Efficiency",
        "     600.0,                   !- Pressure Rise {Pa}",
        "     Autosize,                !- Maximum Flow Rate {m3/s}",
        "     FixedFlowRate,           !- Fan Power Minimum Flow Rate Input Method",
        "     0,                       !- Fan Power Minimum Flow Fraction",
        "     0,                       !- Fan Power Minimum Air Flow Rate {m3/s}",
        "     0.93,                    !- Motor Efficiency",
        "     1,                       !- Motor In Airstream Fraction",
        "     0.040759894,             !- Fan Power Coefficient 1",
        "     0.08804497,              !- Fan Power Coefficient 2",
        "     -0.07292612,             !- Fan Power Coefficient 3",
        "     0.943739823,             !- Fan Power Coefficient 4",
        "     0,                       !- Fan Power Coefficient 5",
        "     Node 5,                  !- Air Inlet Node Name",
        "     FCU Fan Outlet Node,     !- Air Outlet Node Name",
        "     General;                 !- End-Use Subcategory",

        " Coil:Cooling:Water,",
        "     FCU Cooling Coil,        !- Name",
        "     FanAvailSched,           !- Availability Schedule Name",
        "     Autosize,                !- Design Water Flow Rate {m3/s}",
        "     Autosize,                !- Design Air Flow Rate {m3/s}",
        "     Autosize,                !- Design Inlet Water Temperature {C}",
        "     Autosize,                !- Design Inlet Air Temperature {C}",
        "     Autosize,                !- Design Outlet Air Temperature {C}",
        "     Autosize,                !- Design Inlet Air Humidity Ratio {kgWater/kgDryAir}",
        "     Autosize,                !- Design Outlet Air Humidity Ratio {kgWater/kgDryAir}",
        "     Node 66,                 !- Water Inlet Node Name",
        "     Node 68,                 !- Water Outlet Node Name",
        "     FCU Fan Outlet Node,     !- Air Inlet Node Name",
        "     FCU CCoil Outlet Node,   !- Air Outlet Node Name",
        "     SimpleAnalysis,          !- Type of Analysis",
        "     CrossFlow;               !- Heat Exchanger Configuration",

        " Coil:Heating:Water,",
        "     FCU Heating Coil,        !- Name",
        "     FanAvailSched,           !- Availability Schedule Name",
        "     Autosize,                !- U-Factor Times Area Value {W/K}",
        "     Autosize,                !- Maximum Water Flow Rate {m3/s}",
        "     Node 67,                 !- Water Inlet Node Name",
        "     Node 65,                 !- Water Outlet Node Name",
        "     FCU CCoil Outlet Node,   !- Air Inlet Node Name",
        "     Node 63,                 !- Air Outlet Node Name",
        "     UFactorTimesAreaAndDesignWaterFlowRate,  !- Performance Input Method",
        "     Autosize,                !- Rated Capacity {W}",
        "     82.2,                    !- Rated Inlet Water Temperature {C}",
        "     16.6,                    !- Rated Inlet Air Temperature {C}",
        "     71.1,                    !- Rated Outlet Water Temperature {C}",
        "     32.2,                    !- Rated Outlet Air Temperature {C}",
        "     0.5;                     !- Rated Ratio for Air and Water Convection",

    });

    ASSERT_TRUE(process_idf(idf_objects));

    bool ErrorsFound(false);
    bool FirstHVACIteration(false);
    Real64 PrimaryAirMassFlowRate(0.0);
    Real64 SecondaryAirMassFlowRate(0.0);
    Real64 DesignHeatAirVolFlow(0.50);
    Real64 DesignCoolAirVolFlow(0.60);
    Real64 QUnitOut(0.0);
    Real64 QLatOut(0.0);
    Real64 QZnReq(0.0);
    int ZoneNum(1);
    int FanCoilNum(1);

    DataSizing::CurZoneEqNum = 1;
    DataEnvironment::OutBaroPress = 101325.0;
    DataEnvironment::StdRhoAir = Psychrometrics::PsyRhoAirFnPbTdbW(OutBaroPress, 20.0, 0.0);
    WaterCoils::GetWaterCoilsInputFlag = true;
    DataGlobals::NumOfTimeStepInHour = 1;
    DataGlobals::TimeStep = 1;
    DataGlobals::MinutesPerTimeStep = 60;
    ProcessScheduleInput(state.files); // read schedules
    InitializePsychRoutines();
    OutputReportPredefined::SetPredefinedTables();
    GetZoneData(ErrorsFound);
    ASSERT_FALSE(ErrorsFound);

    GetZoneEquipmentData1(state);
    ProcessScheduleInput(state.files);
    ScheduleInputProcessed = true;
    GetFanCoilUnits(state);

    auto &thisFanCoil(FanCoil(1));
    auto &thisATMixer(SysATMixer(1));
    auto &thisFan(Fan(1));

    // get input test for terminal air single duct mixer on inlet side of PTAC
    ASSERT_EQ(1, NumATMixers);
    EXPECT_EQ("INLET SIDE MIXER", thisATMixer.Name);                        // single duct air terminal mixer name
    EXPECT_EQ(DataHVACGlobals::ATMixer_InletSide, thisATMixer.MixerType);   // air terminal mixer connection type
    EXPECT_EQ("AIRTERMINAL:SINGLEDUCT:MIXER", AirDistUnit(1).EquipType(1)); // Air distribution unit equipment type
    EXPECT_EQ("FAN:VARIABLEVOLUME", thisFanCoil.FanType);
    EXPECT_EQ("COIL:COOLING:WATER", thisFanCoil.CCoilType);
    EXPECT_EQ("FCU COOLING COIL", thisFanCoil.CCoilName);
    EXPECT_EQ("COIL:HEATING:WATER", thisFanCoil.HCoilType);
    EXPECT_EQ("FCU HEATING COIL", thisFanCoil.HCoilName);

    TotNumLoops = 2;
    PlantLoop.allocate(TotNumLoops);
    NumPltSizInput = 2;
    PlantSizData.allocate(NumPltSizInput);
    // chilled water coil
    auto &CWCoil(WaterCoil(2));
    thisFanCoil.CCoilName_Index = 2;
    Node(CWCoil.WaterInletNodeNum).Temp = 6.0;
    CWCoil.WaterLoopNum = 2;
    CWCoil.WaterLoopSide = 1;
    CWCoil.WaterLoopBranchNum = 1;
    CWCoil.WaterLoopCompNum = 1;
    // hot water coil
    auto &HWCoil(WaterCoil(1));
    thisFanCoil.HCoilName_Index = 1;
    Node(HWCoil.WaterInletNodeNum).Temp = 60.0;
    HWCoil.WaterLoopNum = 1;
    HWCoil.WaterLoopSide = 1;
    HWCoil.WaterLoopBranchNum = 1;
    HWCoil.WaterLoopCompNum = 1;
    for (int l = 1; l <= TotNumLoops; ++l) {
        auto &loop(PlantLoop(l));
        loop.LoopSide.allocate(2);
        auto &loopside(PlantLoop(l).LoopSide(1));
        loopside.TotalBranches = 1;
        loopside.Branch.allocate(1);
        auto &loopsidebranch(PlantLoop(l).LoopSide(1).Branch(1));
        loopsidebranch.TotalComponents = 1;
        loopsidebranch.Comp.allocate(1);
    }
    // chilled water plant loop
    auto &CWLoop(PlantLoop(2));
    CWLoop.Name = "ChilledWaterLoop";
    CWLoop.FluidName = "Water";
    CWLoop.FluidIndex = 1;
    CWLoop.FluidName = "WATER";
    CWLoop.LoopSide(1).Branch(1).Comp(1).Name = CWCoil.Name;
    CWLoop.LoopSide(1).Branch(1).Comp(1).TypeOf_Num = WaterCoil_Cooling;
    CWLoop.LoopSide(1).Branch(1).Comp(1).NodeNumIn = CWCoil.WaterInletNodeNum;
    CWLoop.LoopSide(1).Branch(1).Comp(1).NodeNumOut = CWCoil.WaterOutletNodeNum;
    auto &CWLoopSizingData(DataSizing::PlantSizData(2));
    // Chilled Water Loop
    CWLoop.PlantSizNum = 2;
    CWLoopSizingData.PlantLoopName = CWLoop.Name;
    CWLoopSizingData.DesVolFlowRate = 1.0;
    CWLoopSizingData.DeltaT = 5.6;
    DataPlant::PlantFirstSizesOkayToFinalize = true;
    // hot water plant loop
    auto &HWLoop(PlantLoop(1));
    HWLoop.Name = "HotWaterLoop";
    HWLoop.FluidName = "Water";
    HWLoop.FluidIndex = 1;
    HWLoop.FluidName = "WATER";
    HWLoop.LoopSide(1).Branch(1).Comp(1).Name = HWCoil.Name;
    HWLoop.LoopSide(1).Branch(1).Comp(1).TypeOf_Num = WaterCoil_SimpleHeating;
    HWLoop.LoopSide(1).Branch(1).Comp(1).NodeNumIn = HWCoil.WaterInletNodeNum;
    HWLoop.LoopSide(1).Branch(1).Comp(1).NodeNumOut = HWCoil.WaterOutletNodeNum;
    auto &HWLoopSizingData(DataSizing::PlantSizData(1));
    // Hot Water Loop
    HWLoop.PlantSizNum = 1;
    HWLoopSizingData.PlantLoopName = HWLoop.Name;
    HWLoopSizingData.DesVolFlowRate = 1.0;
    HWLoopSizingData.DeltaT = 10.0;
    DataPlant::PlantFirstSizesOkayToFinalize = true;
    BeginEnvrnFlag = true;
    DataGlobals::DoingSizing = true;
    state.fans.LocalTurnFansOff = false;
    state.fans.LocalTurnFansOn = true;
    DataEnvironment::Month = 1;
    DataEnvironment::DayOfMonth = 21;
    DataGlobals::HourOfDay = 1;
    DataEnvironment::DSTIndicator = 0;
    DataEnvironment::DayOfWeek = 2;
    DataEnvironment::HolidayIndex = 0;
    DataEnvironment::DayOfYear_Schedule = General::OrdinalDay(Month, DayOfMonth, 1);
    UpdateScheduleValues();

    ZoneEqSizing.allocate(1);
    auto &zoneEqSizing(ZoneEqSizing(1));
    zoneEqSizing.SizingMethod.allocate(DataHVACGlobals::NumOfSizingTypes);
    CurDeadBandOrSetback.allocate(1);
    CurDeadBandOrSetback(1) = false;
    TempControlType.allocate(1);
    TempControlType(1) = 4;
    ZoneSizingRunDone = true;

    FinalZoneSizing.allocate(1);
    auto &finalZoneSizing(FinalZoneSizing(1));
    finalZoneSizing.DesCoolVolFlow = DesignHeatAirVolFlow;
    finalZoneSizing.DesCoolMassFlow = finalZoneSizing.DesCoolVolFlow * DataEnvironment::StdRhoAir;
    finalZoneSizing.DesHeatVolFlow = DesignCoolAirVolFlow;
    finalZoneSizing.DesHeatMassFlow = finalZoneSizing.DesHeatVolFlow * DataEnvironment::StdRhoAir;
    finalZoneSizing.ZoneTempAtHeatPeak = 20.0;
    finalZoneSizing.ZoneRetTempAtHeatPeak = finalZoneSizing.ZoneTempAtHeatPeak;
    zoneEqSizing.ATMixerHeatPriDryBulb = 4.0;
    finalZoneSizing.ZoneHumRatAtHeatPeak = 0.075;
    zoneEqSizing.ATMixerHeatPriHumRat = 0.005;
    finalZoneSizing.ZoneTempAtCoolPeak = 24.0;
    finalZoneSizing.ZoneRetTempAtCoolPeak = finalZoneSizing.ZoneTempAtCoolPeak;
    zoneEqSizing.ATMixerCoolPriDryBulb = 30.0;
    finalZoneSizing.ZoneHumRatAtCoolPeak = 0.0075;
    zoneEqSizing.ATMixerCoolPriHumRat = 0.0095;
    finalZoneSizing.DesCoolLoad = 10000.0;
    finalZoneSizing.DesHeatLoad = 10000.0;
    finalZoneSizing.CoolDesTemp = 12.8;
    finalZoneSizing.CoolDesHumRat = 0.0085;
    finalZoneSizing.HeatDesTemp = 40.0;
    finalZoneSizing.HeatDesHumRat = 0.0075;

    // heating mode tests
    FanCoilUnits::CoolingLoad = false;
    FanCoilUnits::HeatingLoad = true;
    ZoneSysEnergyDemand.allocate(1);
    auto &zoneSysEnergyDemand(ZoneSysEnergyDemand(1));
    auto &zoneEquipConfig(ZoneEquipConfig(1));

    // set zone air node conditions
    Node(zoneEquipConfig.ZoneNode).Temp = 20.0;
    Node(zoneEquipConfig.ZoneNode).HumRat = 0.0075;
    Node(zoneEquipConfig.ZoneNode).Enthalpy = Psychrometrics::PsyHFnTdbW(Node(zoneEquipConfig.ZoneNode).Temp, Node(zoneEquipConfig.ZoneNode).HumRat);
    // primary air conditions
    DataEnvironment::OutDryBulbTemp = 5.0;
    DataEnvironment::OutHumRat = 0.005;
    DataEnvironment::OutEnthalpy = Psychrometrics::PsyHFnTdbW(DataEnvironment::OutDryBulbTemp, DataEnvironment::OutHumRat);
    // primary air condition set at outdoor air condition
    Node(thisFanCoil.ATMixerPriNode).Temp = DataEnvironment::OutDryBulbTemp;
    Node(thisFanCoil.ATMixerPriNode).HumRat = DataEnvironment::OutHumRat;
    Node(thisFanCoil.ATMixerPriNode).Enthalpy = DataEnvironment::OutEnthalpy;
    // initialize air terminal mixer primary air mass flow rate
    PrimaryAirMassFlowRate = 0.1;
    Node(thisFanCoil.ATMixerPriNode).MassFlowRate = PrimaryAirMassFlowRate;
    Node(thisFanCoil.ATMixerPriNode).MassFlowRateMaxAvail = PrimaryAirMassFlowRate;
    // set secondary air (recirculating air) conditions to zone air node
    Node(thisATMixer.SecInNode).Temp = Node(zoneEquipConfig.ZoneNode).Temp;
    Node(thisATMixer.SecInNode).HumRat = Node(zoneEquipConfig.ZoneNode).HumRat;
    Node(thisATMixer.SecInNode).Enthalpy = Node(zoneEquipConfig.ZoneNode).Enthalpy;

    BeginEnvrnFlag = true;
    ZoneEqFanCoil = true;

    // set predicted heating load
    zoneSysEnergyDemand.RemainingOutputReqToCoolSP = 0;
    zoneSysEnergyDemand.RemainingOutputReqToHeatSP = 4000.0;
    zoneSysEnergyDemand.RemainingOutputRequired = 4000.0;
    QZnReq = zoneSysEnergyDemand.RemainingOutputRequired;
    QUnitOut = 0.0;
    QLatOut = 0.0;

    InitFanCoilUnits(state, FanCoilNum, ZoneNum, ZoneNum);
    EXPECT_EQ(Node(thisFanCoil.AirInNode).MassFlowRateMinAvail, 0.0); // check init value
    Sim4PipeFanCoil(state, FanCoilNum, ZoneNum, ZoneNum, FirstHVACIteration, QUnitOut, QLatOut);
    SecondaryAirMassFlowRate = Node(thisFanCoil.AirInNode).MassFlowRate - PrimaryAirMassFlowRate;
    // check results in heating mode operation
    EXPECT_NEAR(QZnReq, QUnitOut, 5.0);
    EXPECT_NEAR(thisFanCoil.PLR, 0.18700, 0.00001);
    // check mass flow rates
    EXPECT_NEAR(PrimaryAirMassFlowRate, 0.1, 0.0001); // user input
    EXPECT_NEAR(SecondaryAirMassFlowRate, 0.035129, 0.000001);
    EXPECT_NEAR(Node(thisFanCoil.AirInNode).MassFlowRate, thisFan.InletAirMassFlowRate, 0.000001);
    EXPECT_NEAR(Node(thisFanCoil.ATMixerPriNode).MassFlowRate, 0.1, 0.000001);
    EXPECT_NEAR(Node(thisFanCoil.ATMixerSecNode).MassFlowRate, 0.035129, 0.000001);
    EXPECT_NEAR(Node(thisFanCoil.ATMixerOutNode).MassFlowRate, 0.135129, 0.000001);

    // set zone air node conditions
    Node(zoneEquipConfig.ZoneNode).Temp = 24.0;
    Node(zoneEquipConfig.ZoneNode).HumRat = 0.0085;
    Node(zoneEquipConfig.ZoneNode).Enthalpy = Psychrometrics::PsyHFnTdbW(Node(zoneEquipConfig.ZoneNode).Temp, Node(zoneEquipConfig.ZoneNode).HumRat);
    // primary air conditions
    DataEnvironment::OutDryBulbTemp = 28.0;
    DataEnvironment::OutHumRat = 0.0095;
    DataEnvironment::OutEnthalpy = Psychrometrics::PsyHFnTdbW(DataEnvironment::OutDryBulbTemp, DataEnvironment::OutHumRat);
    // primary air condition set at outdoor air condition
    Node(thisFanCoil.ATMixerPriNode).Temp = DataEnvironment::OutDryBulbTemp;
    Node(thisFanCoil.ATMixerPriNode).HumRat = DataEnvironment::OutHumRat;
    Node(thisFanCoil.ATMixerPriNode).Enthalpy = DataEnvironment::OutEnthalpy;
    // initialize air terminal mixer primary air mass flow rate
    PrimaryAirMassFlowRate = 0.2;
    Node(thisFanCoil.ATMixerPriNode).MassFlowRate = PrimaryAirMassFlowRate;
    Node(thisFanCoil.ATMixerPriNode).MassFlowRateMaxAvail = PrimaryAirMassFlowRate;

    SysSizingRunDone = true;
    ZoneSizingRunDone = true;
    SysSizingCalc = true;
    BeginEnvrnFlag = true;
    // set predicted cooling load
    zoneSysEnergyDemand.RemainingOutputReqToHeatSP = 0.0;
    zoneSysEnergyDemand.RemainingOutputReqToCoolSP = -5000.0;
    zoneSysEnergyDemand.RemainingOutputRequired = -5000.0;
    QZnReq = zoneSysEnergyDemand.RemainingOutputRequired;
    QUnitOut = 0.0;
    QLatOut = 0.0;
    InitFanCoilUnits(state, FanCoilNum, ZoneNum, ZoneNum);
    EXPECT_EQ(Node(thisFanCoil.AirInNode).MassFlowRateMinAvail, 0.0); // check init value
    Sim4PipeFanCoil(state, FanCoilNum, ZoneNum, ZoneNum, FirstHVACIteration, QUnitOut, QLatOut);
    SecondaryAirMassFlowRate = Node(thisFanCoil.AirInNode).MassFlowRate - PrimaryAirMassFlowRate;
    // check results in cooling mode operation
    EXPECT_NEAR(QZnReq, QUnitOut, 5.0);
    EXPECT_NEAR(thisFanCoil.PLR, 0.83865, 0.00001);
    // check mass flow rates
    EXPECT_NEAR(PrimaryAirMassFlowRate, 0.2, 0.000001);
    EXPECT_NEAR(SecondaryAirMassFlowRate, 0.405995, 0.000001);
    EXPECT_NEAR(Node(thisFanCoil.AirInNode).MassFlowRate, thisFan.InletAirMassFlowRate, 0.000001);
    EXPECT_NEAR(Node(thisFanCoil.ATMixerPriNode).MassFlowRate, 0.2, 0.0001);
    EXPECT_NEAR(Node(thisFanCoil.ATMixerSecNode).MassFlowRate, 0.405995, 0.000001);
    EXPECT_NEAR(Node(thisFanCoil.ATMixerOutNode).MassFlowRate, 0.605995, 0.000001);
}

TEST_F(EnergyPlusFixture, AirTerminalSingleDuctMixer_FCU_NightCycleTest)
{

    std::string const idf_objects = delimited_string({

        "  Schedule:Compact,",
        "    AlwaysOn,                !- Name",
        "    Fraction,                !- Schedule Type Limits Name",
        "    Through: 12/31,          !- Field 1",
        "    For: AllDays,            !- Field 2",
        "    Until: 24:00,            !- Field 16",
        "    1.0;                     !- Field 17",

        "  Schedule:Compact,",
        "    FanAvailSched,           !- Name",
        "    Fraction,                !- Schedule Type Limits Name",
        "    Through: 12/31,          !- Field 1",
        "    For: AllDays,            !- Field 2",
        "    Until: 24:00,            !- Field 16",
        "    0.0;                     !- Field 17",

        " ScheduleTypeLimits,",
        "     Fraction,                !- Name",
        "     0,                       !- Lower Limit Value",
        "     1,                       !- Upper Limit Value",
        "     CONTINUOUS;              !- Numeric Type",

        " Zone,",
        "     Zone One,                !- Name",
        "     0,                       !- Direction of Relative North {deg}",
        "     0,                       !- X Origin {m}",
        "     0,                       !- Y Origin {m}",
        "     0,                       !- Z Origin {m}",
        "     ,                        !- Type",
        "     1;                       !- Multiplier",

        " ZoneHVAC:FourPipeFanCoil,",
        "     FCU VarFan VarFluidFlow, !- Name",
        "     FanAvailSched,           !- Availability Schedule Name",
        "     VariableFanVariableFlow, !- Capacity Control Method",
        "     Autosize,                !- Maximum Supply Air Flow Rate {m3/s}",
        "     ,                        !- Low Speed Supply Air Flow Ratio",
        "     ,                        !- Medium Speed Supply Air Flow Ratio",
        "     Autosize,                !- Maximum Outdoor Air Flow Rate {m3/s}",
        "     ,                        !- Outdoor Air Schedule Name",
        "     Node 5,                  !- Air Inlet Node Name",
        "     Node 63,                 !- Air Outlet Node Name",
        "     ,                        !- Outdoor Air Mixer Object Type",
        "     ,                        !- Outdoor Air Mixer Name",
        "     Fan:VariableVolume,      !- Supply Air Fan Object Type",
        "     FCU VarFan,              !- Supply Air Fan Name",
        "     Coil:Cooling:Water,      !- Cooling Coil Object Type",
        "     FCU Cooling Coil,        !- Cooling Coil Name",
        "     Autosize,                !- Maximum Cold Water Flow Rate {m3/s}",
        "     ,                        !- Minimum Cold Water Flow Rate {m3/s}",
        "     ,                        !- Cooling Convergence Tolerance",
        "     Coil:Heating:Water,      !- Heating Coil Object Type",
        "     FCU Heating Coil,        !- Heating Coil Name",
        "     Autosize,                !- Maximum Hot Water Flow Rate {m3/s}",
        "     ,                        !- Minimum Hot Water Flow Rate {m3/s}",
        "     ,                        !- Heating Convergence Tolerance",
        "     ,                        !- Availability Manager List Name",
        "     ,                        !- Design Specification ZoneHVAC Sizing Object Name",
        "     ,                        !- Supply Air Fan Operating Mode Schedule Name",
        "     Autosize,                !- Minimum Supply Air Temperature in Cooling Mode {C}",
        "     Autosize;                !- Maximum Supply Air Temperature in Heating Mode {C}",

        " AirTerminal:SingleDuct:Mixer,",
        "     Inlet Side Mixer,        !- Name",
        "     ZoneHVAC:FourPipeFanCoil,!- ZoneHVAC Unit Object Type",
        "     FCU VarFan VarFluidFlow, !- ZoneHVAC Unit Object Name",
        "     Node 5,                  !- Mixer Outlet Node Name",
        "     Node 62,                 !- Mixer Primary Air Inlet Node Name",
        "     Node 64,                 !- Mixer Secondary Air Inlet Node Name",
        "     InletSide;               !- Mixer Connection Type",

        " ZoneHVAC:AirDistributionUnit,",
        "     ADU Inlet Side Mixer,    !- Name",
        "     Node 5,                  !- Air Distribution Unit Outlet Node Name",
        "     AirTerminal:SingleDuct:Mixer,  !- Air Terminal Object Type",
        "     Inlet Side Mixer;        !- Air Terminal Name",

        " ZoneHVAC:EquipmentList,",
        "     Zone one Equipment List, !- Name",
        "     SequentialLoad,          !- Load Distribution Scheme",
        "     ZoneHVAC:AirDistributionUnit,  !- Zone Equipment 1 Object Type",
        "     ADU Inlet Side Mixer,    !- Zone Equipment 1 Name",
        "     1,                       !- Zone Equipment 1 Cooling Sequence",
        "     1,                       !- Zone Equipment 1 Heating or No-Load Sequence",
        "     ,                        !- Zone Equipment 1 Sequential Cooling Fraction Schedule Name",
        "     ,                        !- Zone Equipment 1 Sequential Heating Fraction Schedule Name",
        "     ZoneHVAC:FourPipeFanCoil,!- Zone Equipment 2 Object Type",
        "     FCU VarFan VarFluidFlow, !- Zone Equipment 2 Name",
        "     2,                       !- Zone Equipment 2 Cooling Sequence",
        "     2;                       !- Zone Equipment 2 Heating or No-Load Sequence",

        " ZoneHVAC:EquipmentConnections,",
        "     Zone One,                !- Zone Name",
        "     Zone one Equipment List, !- Zone Conditioning Equipment List Name",
        "     Node 63,                 !- Zone Air Inlet Node or NodeList Name",
        "     Node 64,                 !- Zone Air Exhaust Node or NodeList Name",
        "     Zone one Air Node,       !- Zone Air Node Name",
        "     Node 61;                 !- Zone Return Air Node or NodeList Name",

        " Fan:VariableVolume,",
        "     FCU VarFan,              !- Name",
        "     AlwaysOn,                !- Availability Schedule Name",
        "     0.6045,                  !- Fan Total Efficiency",
        "     600.0,                   !- Pressure Rise {Pa}",
        "     Autosize,                !- Maximum Flow Rate {m3/s}",
        "     FixedFlowRate,           !- Fan Power Minimum Flow Rate Input Method",
        "     0,                       !- Fan Power Minimum Flow Fraction",
        "     0,                       !- Fan Power Minimum Air Flow Rate {m3/s}",
        "     0.93,                    !- Motor Efficiency",
        "     1,                       !- Motor In Airstream Fraction",
        "     0.040759894,             !- Fan Power Coefficient 1",
        "     0.08804497,              !- Fan Power Coefficient 2",
        "     -0.07292612,             !- Fan Power Coefficient 3",
        "     0.943739823,             !- Fan Power Coefficient 4",
        "     0,                       !- Fan Power Coefficient 5",
        "     Node 5,                  !- Air Inlet Node Name",
        "     FCU Fan Outlet Node,     !- Air Outlet Node Name",
        "     General;                 !- End-Use Subcategory",

        " Coil:Cooling:Water,",
        "     FCU Cooling Coil,        !- Name",
        "     AlwaysOn,                !- Availability Schedule Name",
        "     Autosize,                !- Design Water Flow Rate {m3/s}",
        "     Autosize,                !- Design Air Flow Rate {m3/s}",
        "     Autosize,                !- Design Inlet Water Temperature {C}",
        "     Autosize,                !- Design Inlet Air Temperature {C}",
        "     Autosize,                !- Design Outlet Air Temperature {C}",
        "     Autosize,                !- Design Inlet Air Humidity Ratio {kgWater/kgDryAir}",
        "     Autosize,                !- Design Outlet Air Humidity Ratio {kgWater/kgDryAir}",
        "     Node 66,                 !- Water Inlet Node Name",
        "     Node 68,                 !- Water Outlet Node Name",
        "     FCU Fan Outlet Node,     !- Air Inlet Node Name",
        "     FCU CCoil Outlet Node,   !- Air Outlet Node Name",
        "     SimpleAnalysis,          !- Type of Analysis",
        "     CrossFlow;               !- Heat Exchanger Configuration",

        " Coil:Heating:Water,",
        "     FCU Heating Coil,        !- Name",
        "     AlwaysOn,                !- Availability Schedule Name",
        "     Autosize,                !- U-Factor Times Area Value {W/K}",
        "     Autosize,                !- Maximum Water Flow Rate {m3/s}",
        "     Node 67,                 !- Water Inlet Node Name",
        "     Node 65,                 !- Water Outlet Node Name",
        "     FCU CCoil Outlet Node,   !- Air Inlet Node Name",
        "     Node 63,                 !- Air Outlet Node Name",
        "     UFactorTimesAreaAndDesignWaterFlowRate,  !- Performance Input Method",
        "     Autosize,                !- Rated Capacity {W}",
        "     82.2,                    !- Rated Inlet Water Temperature {C}",
        "     16.6,                    !- Rated Inlet Air Temperature {C}",
        "     71.1,                    !- Rated Outlet Water Temperature {C}",
        "     32.2,                    !- Rated Outlet Air Temperature {C}",
        "     0.5;                     !- Rated Ratio for Air and Water Convection",

        " AvailabilityManagerAssignmentList,",
        "    Zone Availability Manager,     !- Name",
        "    AvailabilityManager:NightCycle,!- Availability Manager 1 Object Type",
        "    NightCycle AvailMgr;           !- Availability Manager 1 Name",
        
        " AvailabilityManager:NightCycle,",
        "    NightCycle AvailMgr,     !- Name",
        "    AlwaysOn,                !- Applicability Schedule Name",
        "    FanAvailSched,           !- Fan Schedule Name",
        "    CycleOnControlZone,      !- Control Type",
        "    0.2,                     !- Thermostat Tolerance {deltaC}",
        "    ThermostatWithMinimumRunTime, !- Cycling Run Time Control Type",
        "    300.0,                   !- Cycling Run Time {s}",
        "    Zone one;                !- Control Zone or Zone List Name",

        });

    ASSERT_TRUE(process_idf(idf_objects));

    bool ErrorsFound(false);
    bool FirstHVACIteration(false);
    Real64 PrimaryAirMassFlowRate(0.0);
    Real64 DesignHeatAirVolFlow(0.50);
    Real64 DesignCoolAirVolFlow(0.60);
    Real64 QUnitOut(0.0);
    Real64 QLatOut(0.0);
    Real64 QZnReq(0.0);
    int ZoneNum(1);
    int FanCoilNum(1);

    DataSizing::CurZoneEqNum = 1;
    DataEnvironment::OutBaroPress = 101325.0;
    DataEnvironment::StdRhoAir = Psychrometrics::PsyRhoAirFnPbTdbW(OutBaroPress, 20.0, 0.0);
    WaterCoils::GetWaterCoilsInputFlag = true;
    DataGlobals::NumOfTimeStepInHour = 1;
    DataGlobals::TimeStep = 1;
    DataGlobals::MinutesPerTimeStep = 60;
    ProcessScheduleInput(state.outputFiles); // read schedules
    InitializePsychRoutines();
    OutputReportPredefined::SetPredefinedTables();
    GetZoneData(ErrorsFound);
    ASSERT_FALSE(ErrorsFound);

    GetZoneEquipmentData1(state);
    ProcessScheduleInput(state.outputFiles);
    ScheduleInputProcessed = true;
    GetFanCoilUnits(state);
    SystemAvailabilityManager::GetSysAvailManagerInputs();

    auto &thisFanCoil(FanCoil(1));
    auto &thisATMixer(SysATMixer(1));
    auto &thisAvaiManager(SystemAvailabilityManager::NCycSysAvailMgrData(1));

    // get input test for terminal air single duct mixer on inlet side of PTAC
    ASSERT_EQ(1, NumATMixers);
    EXPECT_EQ("INLET SIDE MIXER", thisATMixer.Name);                        // single duct air terminal mixer name
    EXPECT_EQ(DataHVACGlobals::ATMixer_InletSide, thisATMixer.MixerType);   // air terminal mixer connection type
    EXPECT_EQ("AIRTERMINAL:SINGLEDUCT:MIXER", AirDistUnit(1).EquipType(1)); // Air distribution unit equipment type
    EXPECT_EQ("FAN:VARIABLEVOLUME", thisFanCoil.FanType);
    EXPECT_EQ("COIL:COOLING:WATER", thisFanCoil.CCoilType);
    EXPECT_EQ("FCU COOLING COIL", thisFanCoil.CCoilName);
    EXPECT_EQ("COIL:HEATING:WATER", thisFanCoil.HCoilType);
    EXPECT_EQ("FCU HEATING COIL", thisFanCoil.HCoilName);
    EXPECT_EQ("NIGHTCYCLE AVAILMGR", thisAvaiManager.Name);
    EXPECT_EQ(SystemAvailabilityManager::SysAvailMgr_NightCycle, thisAvaiManager.MgrType);

    TotNumLoops = 2;
    PlantLoop.allocate(TotNumLoops);
    NumPltSizInput = 2;
    PlantSizData.allocate(NumPltSizInput);
    // chilled water coil
    auto &CWCoil(WaterCoil(2));
    thisFanCoil.CCoilName_Index = 2;
    Node(CWCoil.WaterInletNodeNum).Temp = 6.0;
    CWCoil.WaterLoopNum = 2;
    CWCoil.WaterLoopSide = 1;
    CWCoil.WaterLoopBranchNum = 1;
    CWCoil.WaterLoopCompNum = 1;
    // hot water coil
    auto &HWCoil(WaterCoil(1));
    thisFanCoil.HCoilName_Index = 1;
    Node(HWCoil.WaterInletNodeNum).Temp = 60.0;
    HWCoil.WaterLoopNum = 1;
    HWCoil.WaterLoopSide = 1;
    HWCoil.WaterLoopBranchNum = 1;
    HWCoil.WaterLoopCompNum = 1;
    for (int l = 1; l <= TotNumLoops; ++l) {
        auto &loop(PlantLoop(l));
        loop.LoopSide.allocate(2);
        auto &loopside(PlantLoop(l).LoopSide(1));
        loopside.TotalBranches = 1;
        loopside.Branch.allocate(1);
        auto &loopsidebranch(PlantLoop(l).LoopSide(1).Branch(1));
        loopsidebranch.TotalComponents = 1;
        loopsidebranch.Comp.allocate(1);
    }
    // chilled water plant loop
    auto &CWLoop(PlantLoop(2));
    CWLoop.Name = "ChilledWaterLoop";
    CWLoop.FluidName = "Water";
    CWLoop.FluidIndex = 1;
    CWLoop.FluidName = "WATER";
    CWLoop.LoopSide(1).Branch(1).Comp(1).Name = CWCoil.Name;
    CWLoop.LoopSide(1).Branch(1).Comp(1).TypeOf_Num = WaterCoil_Cooling;
    CWLoop.LoopSide(1).Branch(1).Comp(1).NodeNumIn = CWCoil.WaterInletNodeNum;
    CWLoop.LoopSide(1).Branch(1).Comp(1).NodeNumOut = CWCoil.WaterOutletNodeNum;
    auto &CWLoopSizingData(DataSizing::PlantSizData(2));
    // Chilled Water Loop
    CWLoop.PlantSizNum = 2;
    CWLoopSizingData.PlantLoopName = CWLoop.Name;
    CWLoopSizingData.DesVolFlowRate = 1.0;
    CWLoopSizingData.DeltaT = 5.6;
    DataPlant::PlantFirstSizesOkayToFinalize = true;
    // hot water plant loop
    auto &HWLoop(PlantLoop(1));
    HWLoop.Name = "HotWaterLoop";
    HWLoop.FluidName = "Water";
    HWLoop.FluidIndex = 1;
    HWLoop.FluidName = "WATER";
    HWLoop.LoopSide(1).Branch(1).Comp(1).Name = HWCoil.Name;
    HWLoop.LoopSide(1).Branch(1).Comp(1).TypeOf_Num = WaterCoil_SimpleHeating;
    HWLoop.LoopSide(1).Branch(1).Comp(1).NodeNumIn = HWCoil.WaterInletNodeNum;
    HWLoop.LoopSide(1).Branch(1).Comp(1).NodeNumOut = HWCoil.WaterOutletNodeNum;
    auto &HWLoopSizingData(DataSizing::PlantSizData(1));
    // Hot Water Loop
    HWLoop.PlantSizNum = 1;
    HWLoopSizingData.PlantLoopName = HWLoop.Name;
    HWLoopSizingData.DesVolFlowRate = 1.0;
    HWLoopSizingData.DeltaT = 10.0;
    DataPlant::PlantFirstSizesOkayToFinalize = true;
    BeginEnvrnFlag = true;
    DataGlobals::DoingSizing = true;
    state.fans.LocalTurnFansOff = false;
    state.fans.LocalTurnFansOn = true;
    DataEnvironment::Month = 1;
    DataEnvironment::DayOfMonth = 21;
    DataGlobals::HourOfDay = 1;
    DataEnvironment::DSTIndicator = 0;
    DataEnvironment::DayOfWeek = 2;
    DataEnvironment::HolidayIndex = 0;
    DataEnvironment::DayOfYear_Schedule = General::OrdinalDay(Month, DayOfMonth, 1);
    UpdateScheduleValues();

    ZoneEqSizing.allocate(1);
    auto &zoneEqSizing(ZoneEqSizing(1));
    zoneEqSizing.SizingMethod.allocate(DataHVACGlobals::NumOfSizingTypes);
    CurDeadBandOrSetback.allocate(1);
    CurDeadBandOrSetback(1) = false;
    TempControlType.allocate(1);
    TempControlType(1) = 4;
    ZoneSizingRunDone = true;

    FinalZoneSizing.allocate(1);
    auto &finalZoneSizing(FinalZoneSizing(1));
    finalZoneSizing.DesCoolVolFlow = DesignHeatAirVolFlow;
    finalZoneSizing.DesCoolMassFlow = finalZoneSizing.DesCoolVolFlow * DataEnvironment::StdRhoAir;
    finalZoneSizing.DesHeatVolFlow = DesignCoolAirVolFlow;
    finalZoneSizing.DesHeatMassFlow = finalZoneSizing.DesHeatVolFlow * DataEnvironment::StdRhoAir;
    finalZoneSizing.ZoneTempAtHeatPeak = 20.0;
    finalZoneSizing.ZoneRetTempAtHeatPeak = finalZoneSizing.ZoneTempAtHeatPeak;
    zoneEqSizing.ATMixerHeatPriDryBulb = 4.0;
    finalZoneSizing.ZoneHumRatAtHeatPeak = 0.075;
    zoneEqSizing.ATMixerHeatPriHumRat = 0.005;
    finalZoneSizing.ZoneTempAtCoolPeak = 24.0;
    finalZoneSizing.ZoneRetTempAtCoolPeak = finalZoneSizing.ZoneTempAtCoolPeak;
    zoneEqSizing.ATMixerCoolPriDryBulb = 30.0;
    finalZoneSizing.ZoneHumRatAtCoolPeak = 0.0075;
    zoneEqSizing.ATMixerCoolPriHumRat = 0.0095;
    finalZoneSizing.DesCoolLoad = 10000.0;
    finalZoneSizing.DesHeatLoad = 10000.0;
    finalZoneSizing.CoolDesTemp = 12.8;
    finalZoneSizing.CoolDesHumRat = 0.0085;
    finalZoneSizing.HeatDesTemp = 40.0;
    finalZoneSizing.HeatDesHumRat = 0.0075;

    // heating mode tests
    FanCoilUnits::CoolingLoad = false;
    FanCoilUnits::HeatingLoad = true;
    ZoneSysEnergyDemand.allocate(1);
    auto &zoneSysEnergyDemand(ZoneSysEnergyDemand(1));
    auto &zoneEquipConfig(ZoneEquipConfig(1));

    // set zone air node conditions
    Node(zoneEquipConfig.ZoneNode).Temp = 20.0;
    Node(zoneEquipConfig.ZoneNode).HumRat = 0.0075;
    Node(zoneEquipConfig.ZoneNode).Enthalpy = Psychrometrics::PsyHFnTdbW(Node(zoneEquipConfig.ZoneNode).Temp, Node(zoneEquipConfig.ZoneNode).HumRat);
    // primary air conditions
    DataEnvironment::OutDryBulbTemp = 5.0;
    DataEnvironment::OutHumRat = 0.005;
    DataEnvironment::OutEnthalpy = Psychrometrics::PsyHFnTdbW(DataEnvironment::OutDryBulbTemp, DataEnvironment::OutHumRat);
    // primary air condition set at outdoor air condition
    Node(thisFanCoil.ATMixerPriNode).Temp = DataEnvironment::OutDryBulbTemp;
    Node(thisFanCoil.ATMixerPriNode).HumRat = DataEnvironment::OutHumRat;
    Node(thisFanCoil.ATMixerPriNode).Enthalpy = DataEnvironment::OutEnthalpy;
    // initialize air terminal mixer primary air mass flow rate
    PrimaryAirMassFlowRate = 0.1;
    Node(thisFanCoil.ATMixerPriNode).MassFlowRate = PrimaryAirMassFlowRate;
    Node(thisFanCoil.ATMixerPriNode).MassFlowRateMaxAvail = PrimaryAirMassFlowRate;
    // set secondary air (recirculating air) conditions to zone air node
    Node(thisATMixer.SecInNode).Temp = Node(zoneEquipConfig.ZoneNode).Temp;
    Node(thisATMixer.SecInNode).HumRat = Node(zoneEquipConfig.ZoneNode).HumRat;
    Node(thisATMixer.SecInNode).Enthalpy = Node(zoneEquipConfig.ZoneNode).Enthalpy;

    BeginEnvrnFlag = true;
    ZoneEqFanCoil = true;
    // check availability manager Night Cycle parameters
    EXPECT_EQ(SystemAvailabilityManager::ThermostatWithMinimumRunTime, SystemAvailabilityManager::NCycSysAvailMgrData(1).CycRunTimeCntrlType);
    EXPECT_EQ(DataHVACGlobals::NoAction, SystemAvailabilityManager::NCycSysAvailMgrData(1).AvailStatus);

    // set predicted heating load
    zoneSysEnergyDemand.RemainingOutputReqToCoolSP = 4000.0;
    zoneSysEnergyDemand.RemainingOutputReqToHeatSP = 4000.0;
    zoneSysEnergyDemand.RemainingOutputRequired = 4000.0;
    QZnReq = zoneSysEnergyDemand.RemainingOutputRequired;
    QUnitOut = 0.0;
    QLatOut = 0.0;
    InitFanCoilUnits(state, FanCoilNum, ZoneNum, ZoneNum);
    Sim4PipeFanCoil(state, FanCoilNum, ZoneNum, ZoneNum, FirstHVACIteration, QUnitOut, QLatOut);
    // check results when the fan coil unit is not available
    EXPECT_NEAR(0.0, QUnitOut, 0.1); // fan coil unit is off
    EXPECT_NEAR(thisFanCoil.PLR, 0.0, 0.00001);
    EXPECT_NEAR(Node(thisFanCoil.AirInNode).MassFlowRate, 0.0, 0.000001);

    int SysAvailNum = 1;
    int PriAirSysNum = 0;
    int AvailStatus;
    int const ZoneEquipType = 1;
    int const CompNum = 1;
    // current time is within the run time period, starting time is less than stopping time
    DataGlobals::SimTimeSteps = 0;
    DataHVACGlobals::ZoneComp(1).ZoneCompAvailMgrs(1).StartTime = 0.0;
    DataHVACGlobals::ZoneComp(1).ZoneCompAvailMgrs(1).StopTime = 4.0;
    SystemAvailabilityManager::NCycSysAvailMgrData(1).AvailStatus = 0;
    // run CalcNCycSysAvailMgr to the availability of the fan coil unit on
    SystemAvailabilityManager::CalcNCycSysAvailMgr(SysAvailNum, PriAirSysNum, AvailStatus, ZoneEquipType, CompNum);
    // check that the NightCycle has turned on the equipment
    EXPECT_EQ(DataHVACGlobals::CycleOn, AvailStatus);
    EXPECT_EQ(DataHVACGlobals::CycleOn, SystemAvailabilityManager::NCycSysAvailMgrData(1).AvailStatus);
    // set zone equipment is CyclOn based on night cycle manager status
    if (SystemAvailabilityManager::NCycSysAvailMgrData(1).AvailStatus) {
        ZoneCompTurnFansOn = true;
        ZoneCompTurnFansOff = false;
    }
    InitFanCoilUnits(state, FanCoilNum, ZoneNum, ZoneNum);
    Sim4PipeFanCoil(state, FanCoilNum, ZoneNum, ZoneNum, FirstHVACIteration, QUnitOut, QLatOut);
    EXPECT_NEAR(QZnReq, QUnitOut, 3.0);
    EXPECT_NEAR(thisFanCoil.PLR, 0.187, 0.00001);
    EXPECT_NEAR(Node(thisFanCoil.AirInNode).MassFlowRate, thisFanCoil.PLR * Node(thisFanCoil.AirInNode).MassFlowRateMax, 0.000001);
}

} // namespace EnergyPlus<|MERGE_RESOLUTION|>--- conflicted
+++ resolved
@@ -80,11 +80,8 @@
 #include <EnergyPlus/SimulationManager.hh>
 #include <EnergyPlus/SingleDuct.hh>
 #include <EnergyPlus/SizingManager.hh>
-<<<<<<< HEAD
-=======
 #include <EnergyPlus/SimulationManager.hh>
 #include <EnergyPlus/SystemAvailabilityManager.hh>
->>>>>>> 4323f2ed
 #include <EnergyPlus/UnitVentilator.hh>
 #include <EnergyPlus/WaterCoils.hh>
 #include <EnergyPlus/ZoneAirLoopEquipmentManager.hh>
@@ -7968,14 +7965,14 @@
     DataGlobals::NumOfTimeStepInHour = 1;
     DataGlobals::TimeStep = 1;
     DataGlobals::MinutesPerTimeStep = 60;
-    ProcessScheduleInput(state.outputFiles); // read schedules
+    ProcessScheduleInput(state.files); // read schedules
     InitializePsychRoutines();
     OutputReportPredefined::SetPredefinedTables();
     GetZoneData(ErrorsFound);
     ASSERT_FALSE(ErrorsFound);
 
     GetZoneEquipmentData1(state);
-    ProcessScheduleInput(state.outputFiles);
+    ProcessScheduleInput(state.files);
     ScheduleInputProcessed = true;
     GetFanCoilUnits(state);
     SystemAvailabilityManager::GetSysAvailManagerInputs();
