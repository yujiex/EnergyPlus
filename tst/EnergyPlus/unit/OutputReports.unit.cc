// EnergyPlus, Copyright (c) 1996-2020, The Board of Trustees of the University of Illinois,
// The Regents of the University of California, through Lawrence Berkeley National Laboratory
// (subject to receipt of any required approvals from the U.S. Dept. of Energy), Oak Ridge
// National Laboratory, managed by UT-Battelle, Alliance for Sustainable Energy, LLC, and other
// contributors. All rights reserved.
//
// NOTICE: This Software was developed under funding from the U.S. Department of Energy and the
// U.S. Government consequently retains certain rights. As such, the U.S. Government has been
// granted for itself and others acting on its behalf a paid-up, nonexclusive, irrevocable,
// worldwide license in the Software to reproduce, distribute copies to the public, prepare
// derivative works, and perform publicly and display publicly, and to permit others to do so.
//
// Redistribution and use in source and binary forms, with or without modification, are permitted
// provided that the following conditions are met:
//
// (1) Redistributions of source code must retain the above copyright notice, this list of
//     conditions and the following disclaimer.
//
// (2) Redistributions in binary form must reproduce the above copyright notice, this list of
//     conditions and the following disclaimer in the documentation and/or other materials
//     provided with the distribution.
//
// (3) Neither the name of the University of California, Lawrence Berkeley National Laboratory,
//     the University of Illinois, U.S. Dept. of Energy nor the names of its contributors may be
//     used to endorse or promote products derived from this software without specific prior
//     written permission.
//
// (4) Use of EnergyPlus(TM) Name. If Licensee (i) distributes the software in stand-alone form
//     without changes from the version obtained under this License, or (ii) Licensee makes a
//     reference solely to the software portion of its product, Licensee must refer to the
//     software as "EnergyPlus version X" software, where "X" is the version number Licensee
//     obtained under this License and may not use a different name for the software. Except as
//     specifically required in this Section (4), Licensee shall not use in a company name, a
//     product name, in advertising, publicity, or other promotional activities any name, trade
//     name, trademark, logo, or other designation of "EnergyPlus", "E+", "e+" or confusingly
//     similar designation, without the U.S. Department of Energy's prior written consent.
//
// THIS SOFTWARE IS PROVIDED BY THE COPYRIGHT HOLDERS AND CONTRIBUTORS "AS IS" AND ANY EXPRESS OR
// IMPLIED WARRANTIES, INCLUDING, BUT NOT LIMITED TO, THE IMPLIED WARRANTIES OF MERCHANTABILITY
// AND FITNESS FOR A PARTICULAR PURPOSE ARE DISCLAIMED. IN NO EVENT SHALL THE COPYRIGHT OWNER OR
// CONTRIBUTORS BE LIABLE FOR ANY DIRECT, INDIRECT, INCIDENTAL, SPECIAL, EXEMPLARY, OR
// CONSEQUENTIAL DAMAGES (INCLUDING, BUT NOT LIMITED TO, PROCUREMENT OF SUBSTITUTE GOODS OR
// SERVICES; LOSS OF USE, DATA, OR PROFITS; OR BUSINESS INTERRUPTION) HOWEVER CAUSED AND ON ANY
// THEORY OF LIABILITY, WHETHER IN CONTRACT, STRICT LIABILITY, OR TORT (INCLUDING NEGLIGENCE OR
// OTHERWISE) ARISING IN ANY WAY OUT OF THE USE OF THIS SOFTWARE, EVEN IF ADVISED OF THE
// POSSIBILITY OF SUCH DAMAGE.

// EnergyPlus::OutputReportTabular Unit Tests

// Google Test Headers
#include <gtest/gtest.h>
// ObjexxFCL Headers
#include <ObjexxFCL/Array1D.hh>

// EnergyPlus Headers
#include "Fixtures/EnergyPlusFixture.hh"
#include <EnergyPlus/DataHeatBalance.hh>
#include <EnergyPlus/HeatBalanceManager.hh>
#include <EnergyPlus/IOFiles.hh>
#include <EnergyPlus/OutputReports.hh>
#include <EnergyPlus/SurfaceGeometry.hh>

using namespace EnergyPlus;
using namespace ObjexxFCL;
// using namespace OutputProcessor;

TEST_F(EnergyPlusFixture, OutputReports_SurfaceDetailsReport)
{

    std::string const idf_objects = delimited_string({"Zone,",
                                                      "  Space1,                !- Name",
                                                      "  0.0000,                  !- Direction of Relative North {deg}",
                                                      "  0.0000,                  !- X Origin {m}",
                                                      "  0.0000,                  !- Y Origin {m}",
                                                      "  0.0000,                  !- Z Origin {m}",
                                                      "  1,                       !- Type",
                                                      "  1,                       !- Multiplier",
                                                      "  2.4,                     !- Ceiling Height {m}",
                                                      "  ,                        !- Volume {m3}",
                                                      "  autocalculate,           !- Floor Area {m2}",
                                                      "  ,                        !- Zone Inside Convection Algorithm",
                                                      "  ,                        !- Zone Outside Convection Algorithm",
                                                      "  Yes;                     !- Part of Total Floor Area",
                                                      "BuildingSurface:Detailed,",
                                                      " FRONT-1,                  !- Name",
                                                      " WALL,                     !- Surface Type",
                                                      " INT-WALL-1,               !- Construction Name",
                                                      " Space1,                    !- Zone Name",
                                                      " Outdoors,                 !- Outside Boundary Condition",
                                                      " ,                         !- Outside Boundary Condition Object",
                                                      " SunExposed,               !- Sun Exposure",
                                                      " WindExposed,              !- Wind Exposure",
                                                      " 0.50000,                  !- View Factor to Ground",
                                                      " 4,                        !- Number of Vertices",
                                                      " 0.0, 0.0, 2.4,            !- X, Y, Z == > Vertex 1 {m}",
                                                      " 0.0, 0.0, 0.0,            !- X, Y, Z == > Vertex 2 {m}",
                                                      " 30.5, 0.0, 0.0,           !- X, Y, Z == > Vertex 3 {m}",
                                                      " 30.5, 0.0, 2.4;           !- X, Y, Z == > Vertex 4 {m}",
                                                      "Construction,",
                                                      " INT-WALL-1,               !- Name",
                                                      " GP02,                     !- Outside Layer",
                                                      " AL21,                     !- Layer 2",
                                                      " GP02;                     !- Layer 3",
                                                      " ",
                                                      "Material,",
                                                      " GP02,                     !- Name",
                                                      " MediumSmooth,             !- Roughness",
                                                      " 1.5900001E-02,            !- Thickness{ m }",
                                                      " 0.1600000,                !- Conductivity{ W / m - K }",
                                                      " 801.0000,                 !- Density{ kg / m3 }",
                                                      " 837.0000,                 !- Specific Heat{ J / kg - K }",
                                                      " 0.9000000,                !- Thermal Absorptance",
                                                      " 0.7500000,                !- Solar Absorptance",
                                                      " 0.7500000;                !- Visible Absorptance",
                                                      " ",
                                                      "Material:AirGap,",
                                                      " AL21,                     !- Name",
                                                      " 0.1570000;                !- Thermal Resistance{ m2 - K / W }",
                                                      " ",
                                                      "Output:Surfaces:List,Details;"});

    ASSERT_TRUE(process_idf(idf_objects));

    bool foundErrors(false);
    HeatBalanceManager::GetProjectControlData(state, foundErrors); // read project control data
    EXPECT_FALSE(foundErrors);                              // expect no errors

<<<<<<< HEAD
    HeatBalanceManager::GetMaterialData(*state.dataWindowEquivalentLayer, state.files, foundErrors); // read material data
=======
    HeatBalanceManager::GetMaterialData(state, state.dataWindowEquivalentLayer, state.files, foundErrors); // read material data
>>>>>>> 874857a2
    EXPECT_FALSE(foundErrors);                        // expect no errors

    HeatBalanceManager::GetConstructData(state.files, foundErrors); // read construction data
    compare_err_stream("");
    EXPECT_FALSE(foundErrors); // expect no errors

    HeatBalanceManager::GetZoneData(foundErrors); // read zone data
    EXPECT_FALSE(foundErrors);                    // expect no errors

    SurfaceGeometry::CosZoneRelNorth.allocate(1);
    SurfaceGeometry::SinZoneRelNorth.allocate(1);

    SurfaceGeometry::CosZoneRelNorth(1) = std::cos(-DataHeatBalance::Zone(1).RelNorth * DataGlobals::DegToRadians);
    SurfaceGeometry::SinZoneRelNorth(1) = std::sin(-DataHeatBalance::Zone(1).RelNorth * DataGlobals::DegToRadians);
    SurfaceGeometry::CosBldgRelNorth = 1.0;
    SurfaceGeometry::SinBldgRelNorth = 0.0;

    SurfaceGeometry::GetSurfaceData(state, state.files, foundErrors); // setup zone geometry and get zone data
    EXPECT_FALSE(foundErrors);                    // expect no errors

    // reset eio stream
    has_eio_output(true);

    DetailsForSurfaces(state.files, 10); // 10 = Details Only, Surface details report
    std::string const eiooutput = delimited_string(
        {"! <Zone Surfaces>,Zone Name,# Surfaces", "! <Shading Surfaces>,Number of Shading Surfaces,# Surfaces",
         "! <HeatTransfer Surface>,Surface Name,Surface Class,Base Surface,Heat Transfer Algorithm,Construction,Nominal U (w/o film coefs) "
         "{W/m2-K},Nominal U (with film coefs) {W/m2-K},Solar Diffusing,Area (Net) {m2},Area (Gross) {m2},Area (Sunlit Calc) {m2},Azimuth {deg},Tilt "
         "{deg},~Width {m},~Height {m},Reveal "
         "{m},ExtBoundCondition,ExtConvCoeffCalc,IntConvCoeffCalc,SunExposure,WindExposure,ViewFactorToGround,ViewFactorToSky,ViewFactorToGround-IR,"
         "ViewFactorToSky-IR,#Sides",
         "! <Shading Surface>,Surface Name,Surface Class,Base Surface,Heat Transfer Algorithm,Transmittance Schedule,Min Schedule Value,Max Schedule "
         "Value,Solar Diffusing,Area (Net) {m2},Area (Gross) {m2},Area (Sunlit Calc) {m2},Azimuth {deg},Tilt {deg},~Width {m},~Height {m},Reveal "
         "{m},ExtBoundCondition,ExtConvCoeffCalc,IntConvCoeffCalc,SunExposure,WindExposure,ViewFactorToGround,ViewFactorToSky,ViewFactorToGround-IR,"
         "ViewFactorToSky-IR,#Sides",
         "! <Frame/Divider Surface>,Surface Name,Surface Class,Base Surface,Heat Transfer Algorithm,Construction,Nominal U (w/o film coefs) "
         "{W/m2-K},Nominal U (with film coefs) {W/m2-K},Solar Diffusing,Area (Net) {m2},Area (Gross) {m2},Area (Sunlit Calc) {m2},Azimuth {deg},Tilt "
         "{deg},~Width {m},~Height {m},Reveal {m}",
         "Zone Surfaces,SPACE1,1",
         "HeatTransfer Surface,FRONT-1,Wall,,CTF - "
         "ConductionTransferFunction,INT-WALL-1,2.811,1.978,,73.20,73.20,73.20,180.00,90.00,30.50,2.40,0.00,ExternalEnvironment,DOE-2,ASHRAETARP,"
         "SunExposed,WindExposed,0.50,0.50,0.50,0.50,4"}, "\n");

    EXPECT_TRUE(compare_eio_stream(eiooutput, true));
}<|MERGE_RESOLUTION|>--- conflicted
+++ resolved
@@ -125,11 +125,7 @@
     HeatBalanceManager::GetProjectControlData(state, foundErrors); // read project control data
     EXPECT_FALSE(foundErrors);                              // expect no errors
 
-<<<<<<< HEAD
-    HeatBalanceManager::GetMaterialData(*state.dataWindowEquivalentLayer, state.files, foundErrors); // read material data
-=======
-    HeatBalanceManager::GetMaterialData(state, state.dataWindowEquivalentLayer, state.files, foundErrors); // read material data
->>>>>>> 874857a2
+    HeatBalanceManager::GetMaterialData(state, *state.dataWindowEquivalentLayer, state.files, foundErrors); // read material data
     EXPECT_FALSE(foundErrors);                        // expect no errors
 
     HeatBalanceManager::GetConstructData(state.files, foundErrors); // read construction data
