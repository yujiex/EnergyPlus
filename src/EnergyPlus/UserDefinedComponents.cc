// EnergyPlus, Copyright (c) 1996-2020, The Board of Trustees of the University of Illinois,
// The Regents of the University of California, through Lawrence Berkeley National Laboratory
// (subject to receipt of any required approvals from the U.S. Dept. of Energy), Oak Ridge
// National Laboratory, managed by UT-Battelle, Alliance for Sustainable Energy, LLC, and other
// contributors. All rights reserved.
//
// NOTICE: This Software was developed under funding from the U.S. Department of Energy and the
// U.S. Government consequently retains certain rights. As such, the U.S. Government has been
// granted for itself and others acting on its behalf a paid-up, nonexclusive, irrevocable,
// worldwide license in the Software to reproduce, distribute copies to the public, prepare
// derivative works, and perform publicly and display publicly, and to permit others to do so.
//
// Redistribution and use in source and binary forms, with or without modification, are permitted
// provided that the following conditions are met:
//
// (1) Redistributions of source code must retain the above copyright notice, this list of
//     conditions and the following disclaimer.
//
// (2) Redistributions in binary form must reproduce the above copyright notice, this list of
//     conditions and the following disclaimer in the documentation and/or other materials
//     provided with the distribution.
//
// (3) Neither the name of the University of California, Lawrence Berkeley National Laboratory,
//     the University of Illinois, U.S. Dept. of Energy nor the names of its contributors may be
//     used to endorse or promote products derived from this software without specific prior
//     written permission.
//
// (4) Use of EnergyPlus(TM) Name. If Licensee (i) distributes the software in stand-alone form
//     without changes from the version obtained under this License, or (ii) Licensee makes a
//     reference solely to the software portion of its product, Licensee must refer to the
//     software as "EnergyPlus version X" software, where "X" is the version number Licensee
//     obtained under this License and may not use a different name for the software. Except as
//     specifically required in this Section (4), Licensee shall not use in a company name, a
//     product name, in advertising, publicity, or other promotional activities any name, trade
//     name, trademark, logo, or other designation of "EnergyPlus", "E+", "e+" or confusingly
//     similar designation, without the U.S. Department of Energy's prior written consent.
//
// THIS SOFTWARE IS PROVIDED BY THE COPYRIGHT HOLDERS AND CONTRIBUTORS "AS IS" AND ANY EXPRESS OR
// IMPLIED WARRANTIES, INCLUDING, BUT NOT LIMITED TO, THE IMPLIED WARRANTIES OF MERCHANTABILITY
// AND FITNESS FOR A PARTICULAR PURPOSE ARE DISCLAIMED. IN NO EVENT SHALL THE COPYRIGHT OWNER OR
// CONTRIBUTORS BE LIABLE FOR ANY DIRECT, INDIRECT, INCIDENTAL, SPECIAL, EXEMPLARY, OR
// CONSEQUENTIAL DAMAGES (INCLUDING, BUT NOT LIMITED TO, PROCUREMENT OF SUBSTITUTE GOODS OR
// SERVICES; LOSS OF USE, DATA, OR PROFITS; OR BUSINESS INTERRUPTION) HOWEVER CAUSED AND ON ANY
// THEORY OF LIABILITY, WHETHER IN CONTRACT, STRICT LIABILITY, OR TORT (INCLUDING NEGLIGENCE OR
// OTHERWISE) ARISING IN ANY WAY OUT OF THE USE OF THIS SOFTWARE, EVEN IF ADVISED OF THE
// POSSIBILITY OF SUCH DAMAGE.

// C++ Headers
#include <cmath>

// ObjexxFCL Headers
#include <ObjexxFCL/Fmath.hh>
#include <ObjexxFCL/gio.hh>

// EnergyPlus Headers
#include <EnergyPlus/BranchNodeConnections.hh>
#include <EnergyPlus/DataDefineEquip.hh>
#include <EnergyPlus/DataEnvironment.hh>
#include <EnergyPlus/DataHeatBalance.hh>
#include <EnergyPlus/DataLoopNode.hh>
#include <EnergyPlus/DataRuntimeLanguage.hh>
#include <EnergyPlus/DataWater.hh>
#include <EnergyPlus/DataZoneEnergyDemands.hh>
#include <EnergyPlus/DataZoneEquipment.hh>
#include <EnergyPlus/EMSManager.hh>
#include <EnergyPlus/FluidProperties.hh>
#include <EnergyPlus/General.hh>
#include <EnergyPlus/GlobalNames.hh>
#include <EnergyPlus/Data/EnergyPlusData.hh>
#include <EnergyPlus/HeatBalanceInternalHeatGains.hh>
#include <EnergyPlus/InputProcessing/InputProcessor.hh>
#include <EnergyPlus/NodeInputManager.hh>
#include <EnergyPlus/Plant/PlantLocation.hh>
#include <EnergyPlus/PlantUtilities.hh>
#include <EnergyPlus/PluginManager.hh>
#include <EnergyPlus/Psychrometrics.hh>
#include <EnergyPlus/UserDefinedComponents.hh>
#include <EnergyPlus/UtilityRoutines.hh>
#include <EnergyPlus/WaterManager.hh>

namespace EnergyPlus {

namespace UserDefinedComponents {

    // Module containing the routines dealing with the User Defined HVAC and Plant component models

    // MODULE INFORMATION:
    //       AUTHOR         B. Griffith
    //       DATE WRITTEN   January 2012
    //       MODIFIED       na
    //       RE-ENGINEERED  na

    // PURPOSE OF THIS MODULE:
    // Collect component models for custom program with Erl.

    int NumUserPlantComps(0);
    int NumUserCoils(0);
    int NumUserZoneAir(0);
    int NumUserAirTerminals(0);

    Array1D_bool CheckUserPlantCompName;
    Array1D_bool CheckUserCoilName;
    Array1D_bool CheckUserZoneAirName;
    Array1D_bool CheckUserAirTerminal;

    bool GetInput(true);
    bool GetPlantCompInput(true);

    Array1D<UserPlantComponentStruct> UserPlantComp;
    Array1D<UserCoilComponentStruct> UserCoil;
    Array1D<UserZoneHVACForcedAirComponentStruct> UserZoneAirHVAC;
    Array1D<UserAirTerminalComponentStruct> UserAirTerminal;

    void clear_state()
    {
        NumUserPlantComps = 0;
        NumUserCoils = 0;
        NumUserZoneAir = 0;
        NumUserAirTerminals = 0;

        CheckUserPlantCompName.deallocate();
        CheckUserCoilName.deallocate();
        CheckUserZoneAirName.deallocate();
        CheckUserAirTerminal.deallocate();

        UserPlantComp.deallocate();
        UserCoil.deallocate();
        UserZoneAirHVAC.deallocate();
        UserAirTerminal.deallocate();
    }

    PlantComponent *UserPlantComponentStruct::factory(std::string const &objectName)
    {
        // Process the input data
        if (GetPlantCompInput) {
            GetUserDefinedPlantComponents();
            GetPlantCompInput = false;
        }
        // Now look for this particular object
        for (auto &thisComp : UserPlantComp) {
            if (thisComp.Name == objectName) {
                return &thisComp;
            }
        }
        // If we didn't find it, fatal
        ShowFatalError("LocalUserDefinedPlantComponentFactory: Error getting inputs for object named: " + objectName); // LCOV_EXCL_LINE
        // Shut up the compiler
        return nullptr; // LCOV_EXCL_LINE
    }

    void UserPlantComponentStruct::onInitLoopEquip(EnergyPlusData &state, const PlantLocation &calledFromLocation)
    {
        bool anyEMSRan;
        Real64 myLoad = 0.0;
        int thisLoop = 0;

        this->initialize(state.dataBranchInputManager, calledFromLocation.loopNum, myLoad);

        for (int loop = 1; loop <= this->NumPlantConnections; ++loop) {
            if (calledFromLocation.loopNum != this->Loop(loop).LoopNum) continue;
            if (calledFromLocation.loopSideNum != this->Loop(loop).LoopSideNum) continue;
            thisLoop = loop;
        }

        if (thisLoop > 0) {
            if (this->Loop(thisLoop).ErlInitProgramMngr > 0) {
<<<<<<< HEAD
                EMSManager::ManageEMS(
                    state.files, DataGlobals::emsCallFromUserDefinedComponentModel, anyEMSRan, this->Loop(thisLoop).ErlInitProgramMngr);
=======
                EMSManager::ManageEMS(state, DataGlobals::emsCallFromUserDefinedComponentModel, anyEMSRan, this->Loop(thisLoop).ErlInitProgramMngr);
>>>>>>> e7001b2e
            } else if (this->Loop(thisLoop).initPluginLocation > -1) {
                EnergyPlus::PluginManagement::pluginManager->runSingleUserDefinedPlugin(this->Loop(thisLoop).initPluginLocation);
            }

            PlantUtilities::InitComponentNodes(this->Loop(thisLoop).MassFlowRateMin,
                                               this->Loop(thisLoop).MassFlowRateMax,
                                               this->Loop(thisLoop).InletNodeNum,
                                               this->Loop(thisLoop).OutletNodeNum,
                                               this->Loop(thisLoop).LoopNum,
                                               this->Loop(thisLoop).LoopSideNum,
                                               this->Loop(thisLoop).BranchNum,
                                               this->Loop(thisLoop).CompNum);

            PlantUtilities::RegisterPlantCompDesignFlow(this->Loop(thisLoop).InletNodeNum, this->Loop(thisLoop).DesignVolumeFlowRate);

        } else {
            // throw warning
            ShowFatalError("SimUserDefinedPlantComponent: did not find where called from loop number called from =" +
                           General::TrimSigDigits(calledFromLocation.loopNum) +
                           " , loop side called from =" + General::TrimSigDigits(calledFromLocation.loopSideNum));
        }
    }

    void UserPlantComponentStruct::getDesignCapacities(const PlantLocation &calledFromLocation, Real64 &MaxLoad, Real64 &MinLoad, Real64 &OptLoad)
    {
        int thisLoop = 0;
        for (int loop = 1; loop <= this->NumPlantConnections; ++loop) {
            if (calledFromLocation.loopNum != this->Loop(loop).LoopNum) continue;
            if (calledFromLocation.loopSideNum != this->Loop(loop).LoopSideNum) continue;
            thisLoop = loop;
        }

        MinLoad = this->Loop(thisLoop).MinLoad;
        MaxLoad = this->Loop(thisLoop).MaxLoad;
        OptLoad = this->Loop(thisLoop).OptLoad;
    }

    void UserPlantComponentStruct::UserPlantComponentStruct::simulate(EnergyPlusData &state, const EnergyPlus::PlantLocation &calledFromLocation,
                                                                      bool EP_UNUSED(FirstHVACIteration),
                                                                      Real64 &CurLoad,
                                                                      bool EP_UNUSED(RunFlag))
    {
        // SUBROUTINE INFORMATION:
        //       AUTHOR         B. Griffith
        //       DATE WRITTEN   Jan 2012
        //       MODIFIED       na
        //       RE-ENGINEERED  na

        // PURPOSE OF THIS SUBROUTINE:
        // User Defined plant generic component

        if (DataGlobals::BeginEnvrnFlag) {
            this->onInitLoopEquip(state, calledFromLocation);
        }

        bool anyEMSRan;
        int thisLoop = 0;

        for (int loop = 1; loop <= this->NumPlantConnections; ++loop) {
            if (calledFromLocation.loopNum != this->Loop(loop).LoopNum) continue;
            if (calledFromLocation.loopSideNum != this->Loop(loop).LoopSideNum) continue;
            thisLoop = loop;
        }

        this->initialize(state.dataBranchInputManager, thisLoop, CurLoad);

        if (thisLoop > 0) {
            if (this->Loop(thisLoop).ErlSimProgramMngr > 0) {
<<<<<<< HEAD
                EMSManager::ManageEMS(
                    state.files, DataGlobals::emsCallFromUserDefinedComponentModel, anyEMSRan, this->Loop(thisLoop).ErlSimProgramMngr);
=======
                EMSManager::ManageEMS(state, DataGlobals::emsCallFromUserDefinedComponentModel, anyEMSRan, this->Loop(thisLoop).ErlSimProgramMngr);
>>>>>>> e7001b2e
            } else if (this->Loop(thisLoop).simPluginLocation > -1) {
                EnergyPlus::PluginManagement::pluginManager->runSingleUserDefinedPlugin(this->Loop(thisLoop).simPluginLocation);
            }
        }

        if (this->ErlSimProgramMngr > 0) {
<<<<<<< HEAD
            EMSManager::ManageEMS(state.files, DataGlobals::emsCallFromUserDefinedComponentModel, anyEMSRan, this->ErlSimProgramMngr);
=======
            EMSManager::ManageEMS(state, DataGlobals::emsCallFromUserDefinedComponentModel, anyEMSRan, this->ErlSimProgramMngr);
>>>>>>> e7001b2e
        } else if (this->simPluginLocation > -1) {
            EnergyPlus::PluginManagement::pluginManager->runSingleUserDefinedPlugin(this->simPluginLocation);
        }

        this->report(thisLoop);
    }

<<<<<<< HEAD
    void SimCoilUserDefined(BranchInputManagerData &dataBranchInputManager,
                            IOFiles &ioFiles,
=======
    void SimCoilUserDefined(EnergyPlusData &state,
                            BranchInputManagerData &dataBranchInputManager,
>>>>>>> e7001b2e
                            std::string const &EquipName, // user name for component
                            int &CompIndex,
                            int const AirLoopNum,
                            bool &HeatingActive,
                            bool &CoolingActive)
    {

        // SUBROUTINE INFORMATION:
        //       AUTHOR         B. Griffith
        //       DATE WRITTEN   Feb. 2012
        //       MODIFIED       na
        //       RE-ENGINEERED  na

        int CompNum;

        if (GetPlantCompInput) {
            GetUserDefinedPlantComponents();
            GetPlantCompInput = false;
        }

        // Find the correct Equipment
        if (CompIndex == 0) {
            CompNum = UtilityRoutines::FindItemInList(EquipName, UserCoil);
            if (CompNum == 0) {
                ShowFatalError("SimUserDefinedPlantComponent: User Defined Coil not found");
            }
            CompIndex = CompNum;
        } else {
            CompNum = CompIndex;
            if (CompNum < 1 || CompNum > NumUserCoils) {
                ShowFatalError("SimUserDefinedPlantComponent: Invalid CompIndex passed=" + General::TrimSigDigits(CompNum) +
                               ", Number of units =" + General::TrimSigDigits(NumUserCoils) + ", Entered Unit name = " + EquipName);
            }
            if (CheckUserCoilName(CompNum)) {
                if (EquipName != UserCoil(CompNum).Name) {
                    ShowFatalError("SimUserDefinedPlantComponent: Invalid CompIndex passed=" + General::TrimSigDigits(CompNum) +
                                   ", Unit name=" + EquipName + ", stored unit name for that index=" + UserCoil(CompNum).Name);
                }
                CheckUserCoilName(CompNum) = false;
            }
        }
        bool anyEMSRan;
        if (DataGlobals::BeginEnvrnFlag) {
            if (UserCoil(CompNum).ErlInitProgramMngr > 0) {
<<<<<<< HEAD
                EMSManager::ManageEMS(
                    ioFiles, DataGlobals::emsCallFromUserDefinedComponentModel, anyEMSRan, UserCoil(CompNum).ErlInitProgramMngr);
=======
                EMSManager::ManageEMS(state, DataGlobals::emsCallFromUserDefinedComponentModel, anyEMSRan, UserCoil(CompNum).ErlInitProgramMngr);
>>>>>>> e7001b2e
            } else if (UserCoil(CompNum).initPluginLocation > -1) {
                EnergyPlus::PluginManagement::pluginManager->runSingleUserDefinedPlugin(UserCoil(CompNum).initPluginLocation);
            }

            if (UserCoil(CompNum).PlantIsConnected) {

                PlantUtilities::InitComponentNodes(UserCoil(CompNum).Loop.MassFlowRateMin,
                                                   UserCoil(CompNum).Loop.MassFlowRateMax,
                                                   UserCoil(CompNum).Loop.InletNodeNum,
                                                   UserCoil(CompNum).Loop.OutletNodeNum,
                                                   UserCoil(CompNum).Loop.LoopNum,
                                                   UserCoil(CompNum).Loop.LoopSideNum,
                                                   UserCoil(CompNum).Loop.BranchNum,
                                                   UserCoil(CompNum).Loop.CompNum);

                PlantUtilities::RegisterPlantCompDesignFlow(UserCoil(CompNum).Loop.InletNodeNum, UserCoil(CompNum).Loop.DesignVolumeFlowRate);
            }
        }

        UserCoil(CompNum).initialize(dataBranchInputManager);

        if (UserCoil(CompNum).ErlSimProgramMngr > 0) {
<<<<<<< HEAD
            EMSManager::ManageEMS(ioFiles, DataGlobals::emsCallFromUserDefinedComponentModel, anyEMSRan, UserCoil(CompNum).ErlSimProgramMngr);
=======
            EMSManager::ManageEMS(state, DataGlobals::emsCallFromUserDefinedComponentModel, anyEMSRan, UserCoil(CompNum).ErlSimProgramMngr);
>>>>>>> e7001b2e
        } else if (UserCoil(CompNum).simPluginLocation > -1) {
            EnergyPlus::PluginManagement::pluginManager->runSingleUserDefinedPlugin(UserCoil(CompNum).simPluginLocation);
        }

        UserCoil(CompNum).report();

        if (AirLoopNum != -1) { // IF the system is not an equipment of outdoor air unit
            // determine if heating or cooling on primary air stream
            HeatingActive =
                DataLoopNode::Node(UserCoil(CompNum).Air(1).InletNodeNum).Temp < DataLoopNode::Node(UserCoil(CompNum).Air(1).OutletNodeNum).Temp;

            Real64 EnthInlet = Psychrometrics::PsyHFnTdbW(DataLoopNode::Node(UserCoil(CompNum).Air(1).InletNodeNum).Temp,
                                                          DataLoopNode::Node(UserCoil(CompNum).Air(1).InletNodeNum).HumRat);
            Real64 EnthOutlet = Psychrometrics::PsyHFnTdbW(DataLoopNode::Node(UserCoil(CompNum).Air(1).OutletNodeNum).Temp,
                                                           DataLoopNode::Node(UserCoil(CompNum).Air(1).OutletNodeNum).HumRat);
            CoolingActive = EnthInlet > EnthOutlet;
        }
    }

<<<<<<< HEAD
    void SimZoneAirUserDefined(BranchInputManagerData &dataBranchInputManager,
                               IOFiles &ioFiles,
=======
    void SimZoneAirUserDefined(EnergyPlusData &state,
                               BranchInputManagerData &dataBranchInputManager,
>>>>>>> e7001b2e
                               std::string const &CompName,    // name of the packaged terminal heat pump
                               int const ZoneNum,              // number of zone being served
                               Real64 &SensibleOutputProvided, // sensible capacity delivered to zone
                               Real64 &LatentOutputProvided,   // Latent add/removal  (kg/s), dehumid = negative
                               int &CompIndex                  // index to zone hvac unit
    )
    {

        // SUBROUTINE INFORMATION:
        //       AUTHOR         B. Griffith
        //       DATE WRITTEN   February, 2012
        //       MODIFIED       na
        //       RE-ENGINEERED  na

        int CompNum;

        if (GetInput) {
            GetUserDefinedComponents();
            GetInput = false;
        }

        // Find the correct Equipment
        if (CompIndex == 0) {
            CompNum = UtilityRoutines::FindItemInList(CompName, UserZoneAirHVAC);
            if (CompNum == 0) {
                ShowFatalError("SimUserDefinedPlantComponent: User Defined Coil not found");
            }
            CompIndex = CompNum;
        } else {
            CompNum = CompIndex;
            if (CompNum < 1 || CompNum > NumUserZoneAir) {
                ShowFatalError("SimUserDefinedPlantComponent: Invalid CompIndex passed=" + General::TrimSigDigits(CompNum) +
                               ", Number of units =" + General::TrimSigDigits(NumUserZoneAir) + ", Entered Unit name = " + CompName);
            }
            if (CheckUserZoneAirName(CompNum)) {
                if (CompName != UserZoneAirHVAC(CompNum).Name) {
                    ShowFatalError("SimUserDefinedPlantComponent: Invalid CompIndex passed=" + General::TrimSigDigits(CompNum) +
                                   ", Unit name=" + CompName + ", stored unit name for that index=" + UserZoneAirHVAC(CompNum).Name);
                }
                CheckUserZoneAirName(CompNum) = false;
            }
        }
        bool anyEMSRan;
        if (DataGlobals::BeginEnvrnFlag) {
            UserZoneAirHVAC(CompNum).initialize(dataBranchInputManager, ZoneNum);

            if (UserZoneAirHVAC(CompNum).ErlInitProgramMngr > 0) {
<<<<<<< HEAD
                EMSManager::ManageEMS(
                    ioFiles, DataGlobals::emsCallFromUserDefinedComponentModel, anyEMSRan, UserZoneAirHVAC(CompNum).ErlInitProgramMngr);
=======
                EMSManager::ManageEMS(state, DataGlobals::emsCallFromUserDefinedComponentModel, anyEMSRan, UserZoneAirHVAC(CompNum).ErlInitProgramMngr);
>>>>>>> e7001b2e
            } else if (UserZoneAirHVAC(CompNum).initPluginLocation > -1) {
                EnergyPlus::PluginManagement::pluginManager->runSingleUserDefinedPlugin(UserZoneAirHVAC(CompNum).initPluginLocation);
            }
            if (UserZoneAirHVAC(CompNum).NumPlantConnections > 0) {
                for (int Loop = 1; Loop <= UserZoneAirHVAC(CompNum).NumPlantConnections; ++Loop) {

                    PlantUtilities::InitComponentNodes(UserZoneAirHVAC(CompNum).Loop(Loop).MassFlowRateMin,
                                                       UserZoneAirHVAC(CompNum).Loop(Loop).MassFlowRateMax,
                                                       UserZoneAirHVAC(CompNum).Loop(Loop).InletNodeNum,
                                                       UserZoneAirHVAC(CompNum).Loop(Loop).OutletNodeNum,
                                                       UserZoneAirHVAC(CompNum).Loop(Loop).LoopNum,
                                                       UserZoneAirHVAC(CompNum).Loop(Loop).LoopSideNum,
                                                       UserZoneAirHVAC(CompNum).Loop(Loop).BranchNum,
                                                       UserZoneAirHVAC(CompNum).Loop(Loop).CompNum);

                    PlantUtilities::RegisterPlantCompDesignFlow(UserZoneAirHVAC(CompNum).Loop(Loop).InletNodeNum,
                                                                UserZoneAirHVAC(CompNum).Loop(Loop).DesignVolumeFlowRate);
                }
            }

        } // BeginEnvrnFlag

        UserZoneAirHVAC(CompNum).initialize(dataBranchInputManager, ZoneNum);

        if (UserZoneAirHVAC(CompNum).ErlSimProgramMngr > 0) {
<<<<<<< HEAD
            EMSManager::ManageEMS(
                ioFiles, DataGlobals::emsCallFromUserDefinedComponentModel, anyEMSRan, UserZoneAirHVAC(CompNum).ErlSimProgramMngr);
=======
            EMSManager::ManageEMS(state, DataGlobals::emsCallFromUserDefinedComponentModel, anyEMSRan, UserZoneAirHVAC(CompNum).ErlSimProgramMngr);
>>>>>>> e7001b2e
        } else if (UserZoneAirHVAC(CompNum).simPluginLocation > -1) {
            EnergyPlus::PluginManagement::pluginManager->runSingleUserDefinedPlugin(UserZoneAirHVAC(CompNum).simPluginLocation);
        }

        UserZoneAirHVAC(CompNum).report();

        // calculate delivered capacity
        Real64 AirMassFlow = min(DataLoopNode::Node(UserZoneAirHVAC(CompNum).ZoneAir.InletNodeNum).MassFlowRate,
                                 DataLoopNode::Node(UserZoneAirHVAC(CompNum).ZoneAir.OutletNodeNum).MassFlowRate);
        // calculate sensible load met using delta enthalpy at a constant (minimum) humidity ratio)
        Real64 MinHumRat = min(DataLoopNode::Node(UserZoneAirHVAC(CompNum).ZoneAir.InletNodeNum).HumRat,
                               DataLoopNode::Node(UserZoneAirHVAC(CompNum).ZoneAir.OutletNodeNum).HumRat);
        SensibleOutputProvided =
            AirMassFlow * (Psychrometrics::PsyHFnTdbW(DataLoopNode::Node(UserZoneAirHVAC(CompNum).ZoneAir.OutletNodeNum).Temp, MinHumRat) -
                           Psychrometrics::PsyHFnTdbW(DataLoopNode::Node(UserZoneAirHVAC(CompNum).ZoneAir.InletNodeNum).Temp, MinHumRat));

        Real64 SpecHumOut = DataLoopNode::Node(UserZoneAirHVAC(CompNum).ZoneAir.OutletNodeNum).HumRat;
        Real64 SpecHumIn = DataLoopNode::Node(UserZoneAirHVAC(CompNum).ZoneAir.InletNodeNum).HumRat;
        LatentOutputProvided = AirMassFlow * (SpecHumOut - SpecHumIn); // Latent rate, kg/s (dehumid = negative)
    }

<<<<<<< HEAD
    void SimAirTerminalUserDefined(BranchInputManagerData &dataBranchInputManager,
                                   IOFiles &ioFiles,
=======
    void SimAirTerminalUserDefined(EnergyPlusData &state, BranchInputManagerData &dataBranchInputManager,
>>>>>>> e7001b2e
        std::string const &CompName, bool const EP_UNUSED(FirstHVACIteration), int const ZoneNum, int const EP_UNUSED(ZoneNodeNum), int &CompIndex)
    {

        // SUBROUTINE INFORMATION:
        //       AUTHOR         B. Griffith
        //       DATE WRITTEN   March 2012
        //       MODIFIED       na
        //       RE-ENGINEERED  na

        // PURPOSE OF THIS SUBROUTINE:
        // simulation call for generic air terminal

        int CompNum;

        if (GetInput) {
            GetUserDefinedComponents();
            GetInput = false;
        }

        // Find the correct Equipment
        if (CompIndex == 0) {
            CompNum = UtilityRoutines::FindItemInList(CompName, UserAirTerminal);
            if (CompNum == 0) {
                ShowFatalError("SimUserDefinedPlantComponent: User Defined Coil not found");
            }
            CompIndex = CompNum;
        } else {
            CompNum = CompIndex;
            if (CompNum < 1 || CompNum > NumUserAirTerminals) {
                ShowFatalError("SimUserDefinedPlantComponent: Invalid CompIndex passed=" + General::TrimSigDigits(CompNum) +
                               ", Number of units =" + General::TrimSigDigits(NumUserAirTerminals) + ", Entered Unit name = " + CompName);
            }
            if (CheckUserAirTerminal(CompNum)) {
                if (CompName != UserAirTerminal(CompNum).Name) {
                    ShowFatalError("SimUserDefinedPlantComponent: Invalid CompIndex passed=" + General::TrimSigDigits(CompNum) +
                                   ", Unit name=" + CompName + ", stored unit name for that index=" + UserAirTerminal(CompNum).Name);
                }
                CheckUserAirTerminal(CompNum) = false;
            }
        }
        bool anyEMSRan;
        if (DataGlobals::BeginEnvrnFlag) {
            UserAirTerminal(CompNum).initialize(dataBranchInputManager, ZoneNum);

            if (UserAirTerminal(CompNum).ErlInitProgramMngr > 0) {
<<<<<<< HEAD
                EMSManager::ManageEMS(
                    ioFiles, DataGlobals::emsCallFromUserDefinedComponentModel, anyEMSRan, UserAirTerminal(CompNum).ErlInitProgramMngr);
=======
                EMSManager::ManageEMS(state, DataGlobals::emsCallFromUserDefinedComponentModel, anyEMSRan, UserAirTerminal(CompNum).ErlInitProgramMngr);
>>>>>>> e7001b2e
            } else if (UserAirTerminal(CompNum).initPluginLocation > -1) {
                EnergyPlus::PluginManagement::pluginManager->runSingleUserDefinedPlugin(UserAirTerminal(CompNum).initPluginLocation);
            }
            if (UserAirTerminal(CompNum).NumPlantConnections > 0) {
                for (int Loop = 1; Loop <= UserAirTerminal(CompNum).NumPlantConnections; ++Loop) {

                    PlantUtilities::InitComponentNodes(UserAirTerminal(CompNum).Loop(Loop).MassFlowRateMin,
                                                       UserAirTerminal(CompNum).Loop(Loop).MassFlowRateMax,
                                                       UserAirTerminal(CompNum).Loop(Loop).InletNodeNum,
                                                       UserAirTerminal(CompNum).Loop(Loop).OutletNodeNum,
                                                       UserAirTerminal(CompNum).Loop(Loop).LoopNum,
                                                       UserAirTerminal(CompNum).Loop(Loop).LoopSideNum,
                                                       UserAirTerminal(CompNum).Loop(Loop).BranchNum,
                                                       UserAirTerminal(CompNum).Loop(Loop).CompNum);

                    PlantUtilities::RegisterPlantCompDesignFlow(UserAirTerminal(CompNum).Loop(Loop).InletNodeNum,
                                                                UserAirTerminal(CompNum).Loop(Loop).DesignVolumeFlowRate);
                }
            }

        } // BeginEnvrnFlag

        UserAirTerminal(CompNum).initialize(dataBranchInputManager, ZoneNum);

        if (UserAirTerminal(CompNum).ErlSimProgramMngr > 0) {
<<<<<<< HEAD
            EMSManager::ManageEMS(
                ioFiles, DataGlobals::emsCallFromUserDefinedComponentModel, anyEMSRan, UserAirTerminal(CompNum).ErlSimProgramMngr);
=======
            EMSManager::ManageEMS(state, DataGlobals::emsCallFromUserDefinedComponentModel, anyEMSRan, UserAirTerminal(CompNum).ErlSimProgramMngr);
>>>>>>> e7001b2e
        } else if (UserAirTerminal(CompNum).simPluginLocation > -1) {
            EnergyPlus::PluginManagement::pluginManager->runSingleUserDefinedPlugin(UserAirTerminal(CompNum).simPluginLocation);
        }

        UserAirTerminal(CompNum).report();
    }

    void GetUserDefinedPlantComponents()
    {
        static ObjexxFCL::gio::Fmt fmtLD("*");

        bool ErrorsFound(false);
        int NumAlphas; // Number of elements in the alpha array
        int NumNums;   // Number of elements in the numeric array
        int IOStat;    // IO Status when calling get input subroutine
        int TotalArgs; // argument for call to GetObjectDefMaxArgs
        Array1D_string cAlphaFieldNames;
        Array1D_bool lAlphaFieldBlanks;
        Array1D_string cAlphaArgs;
        Array1D<Real64> rNumericArgs;
        std::string cCurrentModuleObject;
        static bool lDummy; // Fix Changed to static: Passed to SetupEMSActuator as source of persistent Reference

        cCurrentModuleObject = "PlantComponent:UserDefined";
        inputProcessor->getObjectDefMaxArgs(cCurrentModuleObject, TotalArgs, NumAlphas, NumNums);

        cAlphaFieldNames.allocate(NumAlphas);
        cAlphaArgs.allocate(NumAlphas);
        lAlphaFieldBlanks.dimension(NumAlphas, false);
        rNumericArgs.dimension(NumNums, 0.0);

        // need to make sure GetEMSInput has run...

        NumUserPlantComps = inputProcessor->getNumObjectsFound(cCurrentModuleObject);
        if (NumUserPlantComps > 0) {
            UserPlantComp.allocate(NumUserPlantComps);
            CheckUserPlantCompName.dimension(NumUserPlantComps, true);
            for (int CompLoop = 1; CompLoop <= NumUserPlantComps; ++CompLoop) {
                inputProcessor->getObjectItem(
                    cCurrentModuleObject, CompLoop, cAlphaArgs, NumAlphas, rNumericArgs, NumNums, IOStat, _, lAlphaFieldBlanks, cAlphaFieldNames, _);
                UtilityRoutines::IsNameEmpty(cAlphaArgs(1), cCurrentModuleObject, ErrorsFound);

                UserPlantComp(CompLoop).Name = cAlphaArgs(1);

                // now get program manager for model simulations
                if (!lAlphaFieldBlanks(2)) {
                    int StackMngrNum = UtilityRoutines::FindItemInList(cAlphaArgs(2), DataRuntimeLanguage::EMSProgramCallManager);
                    if (StackMngrNum > 0) { // found it
                        UserPlantComp(CompLoop).ErlSimProgramMngr = StackMngrNum;
                    } else {
                        // check Python Plugins
                        UserPlantComp(CompLoop).simPluginLocation = EnergyPlus::PluginManagement::pluginManager->getLocationOfUserDefinedPlugin(cAlphaArgs(2));
                        if (UserPlantComp(CompLoop).simPluginLocation == -1) {
                            ShowSevereError("Invalid " + cAlphaFieldNames(2) + '=' + cAlphaArgs(2));
                            ShowContinueError("Entered in " + cCurrentModuleObject + '=' + cAlphaArgs(1));
                            ShowContinueError("Program Manager Name not found as an EMS Program Manager or a Python Plugin Instance object.");
                            ErrorsFound = true;
                        }
                    }
                }

                int NumPlantConnections = std::floor(rNumericArgs(1));

                if ((NumPlantConnections >= 1) && (NumPlantConnections <= 4)) {
                    UserPlantComp(CompLoop).Loop.allocate(NumPlantConnections);
                    UserPlantComp(CompLoop).NumPlantConnections = NumPlantConnections;
                    for (int ConnectionLoop = 1; ConnectionLoop <= NumPlantConnections; ++ConnectionLoop) {
                        const auto LoopStr = fmt::to_string(ConnectionLoop);
                        int aArgCount = (ConnectionLoop - 1) * 6 + 3;
                        UserPlantComp(CompLoop).Loop(ConnectionLoop).InletNodeNum =
                            NodeInputManager::GetOnlySingleNode(cAlphaArgs(aArgCount),
                                                                ErrorsFound,
                                                                cCurrentModuleObject,
                                                                cAlphaArgs(1),
                                                                DataLoopNode::NodeType_Water,
                                                                DataLoopNode::NodeConnectionType_Inlet,
                                                                ConnectionLoop,
                                                                DataLoopNode::ObjectIsNotParent);
                        UserPlantComp(CompLoop).Loop(ConnectionLoop).OutletNodeNum =
                            NodeInputManager::GetOnlySingleNode(cAlphaArgs(aArgCount + 1),
                                                                ErrorsFound,
                                                                cCurrentModuleObject,
                                                                cAlphaArgs(1),
                                                                DataLoopNode::NodeType_Water,
                                                                DataLoopNode::NodeConnectionType_Outlet,
                                                                ConnectionLoop,
                                                                DataLoopNode::ObjectIsNotParent);

                        BranchNodeConnections::TestCompSet(
                            cCurrentModuleObject, cAlphaArgs(1), cAlphaArgs(aArgCount), cAlphaArgs(aArgCount + 1), "Plant Nodes " + LoopStr);

                        {
                            auto const SELECT_CASE_var(cAlphaArgs(aArgCount + 2));
                            if (SELECT_CASE_var == "DEMANDSLOAD") {
                                UserPlantComp(CompLoop).Loop(ConnectionLoop).HowLoadServed = DataPlant::HowMet_NoneDemand;
                            } else if (SELECT_CASE_var == "MEETSLOADWITHPASSIVECAPACITY") {
                                UserPlantComp(CompLoop).Loop(ConnectionLoop).HowLoadServed = DataPlant::HowMet_PassiveCap;
                            } else if (SELECT_CASE_var == "MEETSLOADWITHNOMINALCAPACITY") {
                                UserPlantComp(CompLoop).Loop(ConnectionLoop).HowLoadServed = DataPlant::HowMet_ByNominalCap;
                            } else if (SELECT_CASE_var == "MEETSLOADWITHNOMINALCAPACITYLOWOUTLIMIT") {
                                UserPlantComp(CompLoop).Loop(ConnectionLoop).HowLoadServed = DataPlant::HowMet_ByNominalCapLowOutLimit;
                                // actuator for low out limit
                                SetupEMSActuator("Plant Connection " + LoopStr,
                                                 UserPlantComp(CompLoop).Name,
                                                 "Low Outlet Temperature Limit",
                                                 "[C]",
                                                 lDummy,
                                                 UserPlantComp(CompLoop).Loop(ConnectionLoop).LowOutTempLimit);
                            } else if (SELECT_CASE_var == "MEETSLOADWITHNOMINALCAPACITYHIOUTLIMIT") {
                                UserPlantComp(CompLoop).Loop(ConnectionLoop).HowLoadServed = DataPlant::HowMet_ByNominalCapHiOutLimit;
                                // actuator for hi out limit
                                SetupEMSActuator("Plant Connection " + LoopStr,
                                                 UserPlantComp(CompLoop).Name,
                                                 "High Outlet Temperature Limit",
                                                 "[C]",
                                                 lDummy,
                                                 UserPlantComp(CompLoop).Loop(ConnectionLoop).HiOutTempLimit);
                            }
                        }

                        {
                            auto const SELECT_CASE_var(cAlphaArgs(aArgCount + 3));
                            if (SELECT_CASE_var == "NEEDSFLOWIFLOOPON") {
                                UserPlantComp(CompLoop).Loop(ConnectionLoop).FlowPriority = DataPlant::LoopFlowStatus_NeedyIfLoopOn;
                            } else if (SELECT_CASE_var == "NEEDSFLOWANDTURNSLOOPON") {
                                UserPlantComp(CompLoop).Loop(ConnectionLoop).FlowPriority = DataPlant::LoopFlowStatus_NeedyAndTurnsLoopOn;
                            } else if (SELECT_CASE_var == "RECEIVESWHATEVERFLOWAVAILABLE") {
                                UserPlantComp(CompLoop).Loop(ConnectionLoop).FlowPriority = DataPlant::LoopFlowStatus_TakesWhatGets;
                            }
                        }

                        // find program manager for initial setup, begin environment and sizing of this plant connection
                        if (!lAlphaFieldBlanks(aArgCount + 4)) {
                            int StackMngrNum = UtilityRoutines::FindItemInList(cAlphaArgs(aArgCount + 4), DataRuntimeLanguage::EMSProgramCallManager);
                            if (StackMngrNum > 0) { // found it
                                UserPlantComp(CompLoop).Loop(ConnectionLoop).ErlInitProgramMngr = StackMngrNum;
                            } else {
                                UserPlantComp(CompLoop).Loop(ConnectionLoop).initPluginLocation = EnergyPlus::PluginManagement::pluginManager->getLocationOfUserDefinedPlugin(cAlphaArgs(aArgCount + 4));
                                if (UserPlantComp(CompLoop).Loop(ConnectionLoop).initPluginLocation == -1) {
                                    ShowSevereError("Invalid " + cAlphaFieldNames(aArgCount + 4) + '=' + cAlphaArgs(aArgCount + 4));
                                    ShowContinueError("Entered in " + cCurrentModuleObject + '=' + cAlphaArgs(1));
                                    ShowContinueError("Program Manager Name not found as an EMS Program Manager or a Python Plugin Instance object.");
                                    ErrorsFound = true;
                                }
                            }
                        }

                        // find program to call for model simulations for just this plant connection
                        if (!lAlphaFieldBlanks(aArgCount + 5)) {
                            int StackMngrNum = UtilityRoutines::FindItemInList(cAlphaArgs(aArgCount + 5), DataRuntimeLanguage::EMSProgramCallManager);
                            if (StackMngrNum > 0) { // found it
                                UserPlantComp(CompLoop).Loop(ConnectionLoop).ErlSimProgramMngr = StackMngrNum;
                            } else {
                                UserPlantComp(CompLoop).Loop(ConnectionLoop).simPluginLocation = EnergyPlus::PluginManagement::pluginManager->getLocationOfUserDefinedPlugin(cAlphaArgs(aArgCount + 5));
                                if (UserPlantComp(CompLoop).Loop(ConnectionLoop).simPluginLocation == -1) {
                                    ShowSevereError("Invalid " + cAlphaFieldNames(aArgCount + 4) + '=' + cAlphaArgs(aArgCount + 4));
                                    ShowContinueError("Entered in " + cCurrentModuleObject + '=' + cAlphaArgs(1));
                                    ShowContinueError("Program Manager Name not found.");
                                    ErrorsFound = true;
                                }
                            }
                        }
                        // Setup Internal Variables
                        // model input related internal variables
                        SetupEMSInternalVariable("Inlet Temperature for Plant Connection " + LoopStr,
                                                 UserPlantComp(CompLoop).Name,
                                                 "[C]",
                                                 UserPlantComp(CompLoop).Loop(ConnectionLoop).InletTemp);
                        SetupEMSInternalVariable("Inlet Mass Flow Rate for Plant Connection " + LoopStr,
                                                 UserPlantComp(CompLoop).Name,
                                                 "[kg/s]",
                                                 UserPlantComp(CompLoop).Loop(ConnectionLoop).InletMassFlowRate);
                        if (UserPlantComp(CompLoop).Loop(ConnectionLoop).HowLoadServed != DataPlant::HowMet_NoneDemand) {
                            SetupEMSInternalVariable("Load Request for Plant Connection " + LoopStr,
                                                     UserPlantComp(CompLoop).Name,
                                                     "[W]",
                                                     UserPlantComp(CompLoop).Loop(ConnectionLoop).MyLoad);
                        }
                        SetupEMSInternalVariable("Inlet Density for Plant Connection " + LoopStr,
                                                 UserPlantComp(CompLoop).Name,
                                                 "[kg/m3]",
                                                 UserPlantComp(CompLoop).Loop(ConnectionLoop).InletRho);
                        SetupEMSInternalVariable("Inlet Specific Heat for Plant Connection " + LoopStr,
                                                 UserPlantComp(CompLoop).Name,
                                                 "[J/kg-C]",
                                                 UserPlantComp(CompLoop).Loop(ConnectionLoop).InletCp);
                        // model results related actuators
                        SetupEMSActuator("Plant Connection " + LoopStr,
                                         UserPlantComp(CompLoop).Name,
                                         "Outlet Temperature",
                                         "[C]",
                                         lDummy,
                                         UserPlantComp(CompLoop).Loop(ConnectionLoop).OutletTemp);
                        SetupEMSActuator("Plant Connection " + LoopStr,
                                         UserPlantComp(CompLoop).Name,
                                         "Mass Flow Rate",
                                         "[kg/s]",
                                         lDummy,
                                         UserPlantComp(CompLoop).Loop(ConnectionLoop).MassFlowRateRequest);
                        // model initialization and sizing related actuators
                        SetupEMSActuator("Plant Connection " + LoopStr,
                                         UserPlantComp(CompLoop).Name,
                                         "Minimum Mass Flow Rate",
                                         "[kg/s]",
                                         lDummy,
                                         UserPlantComp(CompLoop).Loop(ConnectionLoop).MassFlowRateMin);
                        SetupEMSActuator("Plant Connection " + LoopStr,
                                         UserPlantComp(CompLoop).Name,
                                         "Maximum Mass Flow Rate",
                                         "[kg/s]",
                                         lDummy,
                                         UserPlantComp(CompLoop).Loop(ConnectionLoop).MassFlowRateMax);
                        SetupEMSActuator("Plant Connection " + LoopStr,
                                         UserPlantComp(CompLoop).Name,
                                         "Design Volume Flow Rate",
                                         "[m3/s]",
                                         lDummy,
                                         UserPlantComp(CompLoop).Loop(ConnectionLoop).DesignVolumeFlowRate);
                        SetupEMSActuator("Plant Connection " + LoopStr,
                                         UserPlantComp(CompLoop).Name,
                                         "Minimum Loading Capacity",
                                         "[W]",
                                         lDummy,
                                         UserPlantComp(CompLoop).Loop(ConnectionLoop).MinLoad);
                        SetupEMSActuator("Plant Connection " + LoopStr,
                                         UserPlantComp(CompLoop).Name,
                                         "Maximum Loading Capacity",
                                         "[W]",
                                         lDummy,
                                         UserPlantComp(CompLoop).Loop(ConnectionLoop).MaxLoad);
                        SetupEMSActuator("Plant Connection " + LoopStr,
                                         UserPlantComp(CompLoop).Name,
                                         "Optimal Loading Capacity",
                                         "[W]",
                                         lDummy,
                                         UserPlantComp(CompLoop).Loop(ConnectionLoop).OptLoad);
                    }
                }

                if (!lAlphaFieldBlanks(27)) {
                    UserPlantComp(CompLoop).Air.InletNodeNum =
                        NodeInputManager::GetOnlySingleNode(cAlphaArgs(27),
                                                            ErrorsFound,
                                                            cCurrentModuleObject,
                                                            UserPlantComp(CompLoop).Name,
                                                            DataLoopNode::NodeType_Air,
                                                            DataLoopNode::NodeConnectionType_OutsideAirReference,
                                                            1,
                                                            DataLoopNode::ObjectIsNotParent);
                    // model input related internal variables
                    SetupEMSInternalVariable(
                        "Inlet Temperature for Air Connection", UserPlantComp(CompLoop).Name, "[C]", UserPlantComp(CompLoop).Air.InletTemp);
                    SetupEMSInternalVariable("Inlet Mass Flow Rate for Air Connection",
                                             UserPlantComp(CompLoop).Name,
                                             "[kg/s]",
                                             UserPlantComp(CompLoop).Air.InletMassFlowRate);
                    SetupEMSInternalVariable("Inlet Humidity Ratio for Air Connection",
                                             UserPlantComp(CompLoop).Name,
                                             "[kgWater/kgDryAir]",
                                             UserPlantComp(CompLoop).Air.InletHumRat);
                    SetupEMSInternalVariable(
                        "Inlet Density for Air Connection", UserPlantComp(CompLoop).Name, "[kg/m3]", UserPlantComp(CompLoop).Air.InletRho);
                    SetupEMSInternalVariable(
                        "Inlet Specific Heat for Air Connection", UserPlantComp(CompLoop).Name, "[J/kg-C]", UserPlantComp(CompLoop).Air.InletCp);
                }

                if (!lAlphaFieldBlanks(28)) {
                    UserPlantComp(CompLoop).Air.OutletNodeNum = NodeInputManager::GetOnlySingleNode(cAlphaArgs(28),
                                                                                                    ErrorsFound,
                                                                                                    cCurrentModuleObject,
                                                                                                    UserPlantComp(CompLoop).Name,
                                                                                                    DataLoopNode::NodeType_Air,
                                                                                                    DataLoopNode::NodeConnectionType_ReliefAir,
                                                                                                    1,
                                                                                                    DataLoopNode::ObjectIsNotParent);
                    // outlet air node results
                    SetupEMSActuator(
                        "Air Connection", UserPlantComp(CompLoop).Name, "Outlet Temperature", "[C]", lDummy, UserPlantComp(CompLoop).Air.OutletTemp);
                    SetupEMSActuator("Air Connection",
                                     UserPlantComp(CompLoop).Name,
                                     "Outlet Humidity Ratio",
                                     "[kgWater/kgDryAir]",
                                     lDummy,
                                     UserPlantComp(CompLoop).Air.OutletHumRat);
                    SetupEMSActuator("Air Connection",
                                     UserPlantComp(CompLoop).Name,
                                     "Mass Flow Rate",
                                     "[kg/s]",
                                     lDummy,
                                     UserPlantComp(CompLoop).Air.OutletMassFlowRate);
                }

                if (!lAlphaFieldBlanks(29)) {
                    WaterManager::SetupTankDemandComponent(cAlphaArgs(1),
                                                           cCurrentModuleObject,
                                                           cAlphaArgs(29),
                                                           ErrorsFound,
                                                           UserPlantComp(CompLoop).Water.SupplyTankID,
                                                           UserPlantComp(CompLoop).Water.SupplyTankDemandARRID);

                    UserPlantComp(CompLoop).Water.SuppliedByWaterSystem = true;
                    SetupEMSActuator("Water System",
                                     UserPlantComp(CompLoop).Name,
                                     "Supplied Volume Flow Rate",
                                     "[m3/s]",
                                     lDummy,
                                     UserPlantComp(CompLoop).Water.SupplyVdotRequest);
                }

                if (!lAlphaFieldBlanks(30)) {
                    WaterManager::SetupTankSupplyComponent(cAlphaArgs(1),
                                                           cCurrentModuleObject,
                                                           cAlphaArgs(30),
                                                           ErrorsFound,
                                                           UserPlantComp(CompLoop).Water.CollectionTankID,
                                                           UserPlantComp(CompLoop).Water.CollectionTankSupplyARRID);
                    UserPlantComp(CompLoop).Water.CollectsToWaterSystem = true;
                    SetupEMSActuator("Water System",
                                     UserPlantComp(CompLoop).Name,
                                     "Collected Volume Flow Rate",
                                     "[m3/s]",
                                     lDummy,
                                     UserPlantComp(CompLoop).Water.CollectedVdot);
                }

                if (!lAlphaFieldBlanks(31)) {

                    UserPlantComp(CompLoop).Zone.ZoneNum = UtilityRoutines::FindItemInList(cAlphaArgs(31), DataHeatBalance::Zone);
                    if (UserPlantComp(CompLoop).Zone.ZoneNum == 0) {
                        ShowSevereError(cCurrentModuleObject + " = " + cAlphaArgs(1) + ":  Ambient Zone Name not found = " + cAlphaArgs(31));
                        ErrorsFound = true;
                    } else {
                        UserPlantComp(CompLoop).Zone.DeviceHasInternalGains = true;
                        SetupZoneInternalGain(UserPlantComp(CompLoop).Zone.ZoneNum,
                                              cCurrentModuleObject,
                                              cAlphaArgs(1),
                                              DataHeatBalance::IntGainTypeOf_PlantComponentUserDefined,
                                              &UserPlantComp(CompLoop).Zone.ConvectionGainRate,
                                              &UserPlantComp(CompLoop).Zone.ReturnAirConvectionGainRate,
                                              &UserPlantComp(CompLoop).Zone.ThermalRadiationGainRate,
                                              &UserPlantComp(CompLoop).Zone.LatentGainRate,
                                              &UserPlantComp(CompLoop).Zone.ReturnAirLatentGainRate,
                                              &UserPlantComp(CompLoop).Zone.CarbonDioxideGainRate,
                                              &UserPlantComp(CompLoop).Zone.GenericContamGainRate);

                        SetupEMSActuator("Component Zone Internal Gain",
                                         UserPlantComp(CompLoop).Name,
                                         "Sensible Heat Gain Rate",
                                         "[W]",
                                         lDummy,
                                         UserPlantComp(CompLoop).Zone.ConvectionGainRate);
                        SetupEMSActuator("Component Zone Internal Gain",
                                         UserPlantComp(CompLoop).Name,
                                         "Return Air Heat Sensible Gain Rate",
                                         "[W]",
                                         lDummy,
                                         UserPlantComp(CompLoop).Zone.ReturnAirConvectionGainRate);
                        SetupEMSActuator("Component Zone Internal Gain",
                                         UserPlantComp(CompLoop).Name,
                                         "Thermal Radiation Heat Gain Rate",
                                         "[W]",
                                         lDummy,
                                         UserPlantComp(CompLoop).Zone.ThermalRadiationGainRate);
                        SetupEMSActuator("Component Zone Internal Gain",
                                         UserPlantComp(CompLoop).Name,
                                         "Latent Heat Gain Rate",
                                         "[W]",
                                         lDummy,
                                         UserPlantComp(CompLoop).Zone.LatentGainRate);
                        SetupEMSActuator("Component Zone Internal Gain",
                                         UserPlantComp(CompLoop).Name,
                                         "Return Air Latent Heat Gain Rate",
                                         "[W]",
                                         lDummy,
                                         UserPlantComp(CompLoop).Zone.ReturnAirLatentGainRate);
                        SetupEMSActuator("Component Zone Internal Gain",
                                         UserPlantComp(CompLoop).Name,
                                         "Carbon Dioxide Gain Rate",
                                         "[W]",
                                         lDummy,
                                         UserPlantComp(CompLoop).Zone.CarbonDioxideGainRate);
                        SetupEMSActuator("Component Zone Internal Gain",
                                         UserPlantComp(CompLoop).Name,
                                         "Gaseous Contaminant Gain Rate",
                                         "[W]",
                                         lDummy,
                                         UserPlantComp(CompLoop).Zone.GenericContamGainRate);
                    }
                }

                // make sure user has entered at least some erl program managers to actually calculate something
                int MgrCountTest = 0;
                if (UserPlantComp(CompLoop).ErlSimProgramMngr > 0) MgrCountTest = 1;
                for (int ConnectionLoop = 1; ConnectionLoop <= NumPlantConnections; ++ConnectionLoop) {
                    if (UserPlantComp(CompLoop).Loop(ConnectionLoop).ErlInitProgramMngr > 0) ++MgrCountTest;
                    if (UserPlantComp(CompLoop).Loop(ConnectionLoop).ErlSimProgramMngr > 0) ++MgrCountTest;
                    if (UserPlantComp(CompLoop).Loop(ConnectionLoop).initPluginLocation >= 0) ++MgrCountTest;
                    if (UserPlantComp(CompLoop).Loop(ConnectionLoop).simPluginLocation >= 0) ++MgrCountTest;
                }
                if (MgrCountTest == 0) {
                    ShowSevereError("Invalid " + cCurrentModuleObject + '=' + cAlphaArgs(1));
                    ShowContinueError("At least one program calling manager is needed.");
                    ErrorsFound = true;
                }
            }
        } // NumUserPlantComps > 0

        if (ErrorsFound) {
            ShowFatalError("GetUserDefinedComponents: Errors found in processing " + cCurrentModuleObject + " input.");
        }

        cCurrentModuleObject = "Coil:UserDefined";
        inputProcessor->getObjectDefMaxArgs(cCurrentModuleObject, TotalArgs, NumAlphas, NumNums);

        cAlphaFieldNames.allocate(NumAlphas);
        cAlphaArgs.allocate(NumAlphas);
        lAlphaFieldBlanks.dimension(NumAlphas, false);
        rNumericArgs.dimension(NumNums, 0.0);

        NumUserCoils = inputProcessor->getNumObjectsFound(cCurrentModuleObject);

        if (NumUserCoils > 0) {
            UserCoil.allocate(NumUserCoils);
            CheckUserCoilName.dimension(NumUserCoils, true);
            for (int CompLoop = 1; CompLoop <= NumUserCoils; ++CompLoop) {
                inputProcessor->getObjectItem(
                    cCurrentModuleObject, CompLoop, cAlphaArgs, NumAlphas, rNumericArgs, NumNums, IOStat, _, lAlphaFieldBlanks, cAlphaFieldNames, _);
                UtilityRoutines::IsNameEmpty(cAlphaArgs(1), cCurrentModuleObject, ErrorsFound);

                // ErrorsFound will be set to True if problem was found, left untouched otherwise
                GlobalNames::VerifyUniqueCoilName(cCurrentModuleObject, cAlphaArgs(1), ErrorsFound, cCurrentModuleObject + " Name");

                UserCoil(CompLoop).Name = cAlphaArgs(1);

                // now get program manager for model simulations
                if (!lAlphaFieldBlanks(2)) {
                    int StackMngrNum = UtilityRoutines::FindItemInList(cAlphaArgs(2), DataRuntimeLanguage::EMSProgramCallManager);
                    if (StackMngrNum > 0) { // found it
                        UserCoil(CompLoop).ErlSimProgramMngr = StackMngrNum;
                    } else {
                        UserCoil(CompLoop).simPluginLocation = EnergyPlus::PluginManagement::pluginManager->getLocationOfUserDefinedPlugin(cAlphaArgs(2));
                        if (UserCoil(CompLoop).simPluginLocation == -1) {
                            ShowSevereError("Invalid " + cAlphaFieldNames(2) + '=' + cAlphaArgs(2));
                            ShowContinueError("Entered in " + cCurrentModuleObject + '=' + cAlphaArgs(1));
                            ShowContinueError("Program Manager Name not found as an EMS Program Manager or a Python Plugin Instance object.");
                            ErrorsFound = true;
                        }
                    }
                }

                // now get program manager for model initializations
                if (!lAlphaFieldBlanks(3)) {
                    int StackMngrNum = UtilityRoutines::FindItemInList(cAlphaArgs(3), DataRuntimeLanguage::EMSProgramCallManager);
                    if (StackMngrNum > 0) { // found it
                        UserCoil(CompLoop).ErlInitProgramMngr = StackMngrNum;
                    } else {
                        UserCoil(CompLoop).initPluginLocation = EnergyPlus::PluginManagement::pluginManager->getLocationOfUserDefinedPlugin(cAlphaArgs(3));
                        if (UserCoil(CompLoop).initPluginLocation == -1) {
                            ShowSevereError("Invalid " + cAlphaFieldNames(3) + '=' + cAlphaArgs(3));
                            ShowContinueError("Entered in " + cCurrentModuleObject + '=' + cAlphaArgs(1));
                            ShowContinueError("Program Manager Name not found as an EMS Program Manager or a Python Plugin Instance object.");
                            ErrorsFound = true;
                        }
                    }
                }

                int NumAirConnections = std::floor(rNumericArgs(1));
                if ((NumAirConnections >= 1) && (NumAirConnections <= 2)) {
                    UserCoil(CompLoop).Air.allocate(NumAirConnections);
                    UserCoil(CompLoop).NumAirConnections = NumAirConnections;
                    for (int ConnectionLoop = 1; ConnectionLoop <= NumAirConnections; ++ConnectionLoop) {
                        int aArgCount = (ConnectionLoop - 1) * 2 + 4;
                        UserCoil(CompLoop).Air(ConnectionLoop).InletNodeNum =
                            NodeInputManager::GetOnlySingleNode(cAlphaArgs(aArgCount),
                                                                ErrorsFound,
                                                                cCurrentModuleObject,
                                                                UserCoil(CompLoop).Name,
                                                                DataLoopNode::NodeType_Air,
                                                                DataLoopNode::NodeConnectionType_Inlet,
                                                                1,
                                                                DataLoopNode::ObjectIsNotParent);

                        const auto LoopStr = fmt::to_string(ConnectionLoop);
                        // model input related internal variables
                        SetupEMSInternalVariable("Inlet Temperature for Air Connection " + LoopStr,
                                                 UserCoil(CompLoop).Name,
                                                 "[C]",
                                                 UserCoil(CompLoop).Air(ConnectionLoop).InletTemp);
                        SetupEMSInternalVariable("Inlet Mass Flow Rate for Air Connection " + LoopStr,
                                                 UserCoil(CompLoop).Name,
                                                 "[kg/s]",
                                                 UserCoil(CompLoop).Air(ConnectionLoop).InletMassFlowRate);
                        SetupEMSInternalVariable("Inlet Humidity Ratio for Air Connection " + LoopStr,
                                                 UserCoil(CompLoop).Name,
                                                 "[kgWater/kgDryAir]",
                                                 UserCoil(CompLoop).Air(ConnectionLoop).InletHumRat);
                        SetupEMSInternalVariable("Inlet Density for Air Connection " + LoopStr,
                                                 UserCoil(CompLoop).Name,
                                                 "[kg/m3]",
                                                 UserCoil(CompLoop).Air(ConnectionLoop).InletRho);
                        SetupEMSInternalVariable("Inlet Specific Heat for Air Connection " + LoopStr,
                                                 UserCoil(CompLoop).Name,
                                                 "[J/kg-C]",
                                                 UserCoil(CompLoop).Air(ConnectionLoop).InletCp);

                        UserCoil(CompLoop).Air(ConnectionLoop).OutletNodeNum =
                            NodeInputManager::GetOnlySingleNode(cAlphaArgs(aArgCount + 1),
                                                                ErrorsFound,
                                                                cCurrentModuleObject,
                                                                UserCoil(CompLoop).Name,
                                                                DataLoopNode::NodeType_Air,
                                                                DataLoopNode::NodeConnectionType_Outlet,
                                                                1,
                                                                DataLoopNode::ObjectIsNotParent);
                        SetupEMSActuator("Air Connection " + LoopStr,
                                         UserCoil(CompLoop).Name,
                                         "Outlet Temperature",
                                         "[C]",
                                         lDummy,
                                         UserCoil(CompLoop).Air(ConnectionLoop).OutletTemp);
                        SetupEMSActuator("Air Connection " + LoopStr,
                                         UserCoil(CompLoop).Name,
                                         "Outlet Humidity Ratio",
                                         "[kgWater/kgDryAir]",
                                         lDummy,
                                         UserCoil(CompLoop).Air(ConnectionLoop).OutletHumRat);
                        SetupEMSActuator("Air Connection " + LoopStr,
                                         UserCoil(CompLoop).Name,
                                         "Mass Flow Rate",
                                         "[kg/s]",
                                         lDummy,
                                         UserCoil(CompLoop).Air(ConnectionLoop).OutletMassFlowRate);

                        BranchNodeConnections::TestCompSet(
                            cCurrentModuleObject, cAlphaArgs(1), cAlphaArgs(aArgCount), cAlphaArgs(aArgCount + 1), "Air Nodes " + LoopStr);
                    }

                    if (!lAlphaFieldBlanks(8)) {
                        {
                            auto const SELECT_CASE_var(cAlphaArgs(8));

                            if (SELECT_CASE_var == "YES") {
                                UserCoil(CompLoop).PlantIsConnected = true;
                            } else if (SELECT_CASE_var == "NO") {
                                UserCoil(CompLoop).PlantIsConnected = false;
                            }
                        }

                    } else {
                        UserCoil(CompLoop).PlantIsConnected = false;
                    }

                    if (UserCoil(CompLoop).PlantIsConnected) { // get input
                        UserCoil(CompLoop).Loop.InletNodeNum = NodeInputManager::GetOnlySingleNode(cAlphaArgs(9),
                                                                                                   ErrorsFound,
                                                                                                   cCurrentModuleObject,
                                                                                                   cAlphaArgs(1),
                                                                                                   DataLoopNode::NodeType_Water,
                                                                                                   DataLoopNode::NodeConnectionType_Inlet,
                                                                                                   2,
                                                                                                   DataLoopNode::ObjectIsNotParent);
                        UserCoil(CompLoop).Loop.OutletNodeNum = NodeInputManager::GetOnlySingleNode(cAlphaArgs(10),
                                                                                                    ErrorsFound,
                                                                                                    cCurrentModuleObject,
                                                                                                    cAlphaArgs(1),
                                                                                                    DataLoopNode::NodeType_Water,
                                                                                                    DataLoopNode::NodeConnectionType_Outlet,
                                                                                                    2,
                                                                                                    DataLoopNode::ObjectIsNotParent);

                        BranchNodeConnections::TestCompSet(cCurrentModuleObject, cAlphaArgs(1), cAlphaArgs(9), cAlphaArgs(10), "Plant Nodes");

                        // this model is only for plant connections that are "Demand"
                        UserCoil(CompLoop).Loop.HowLoadServed = DataPlant::HowMet_NoneDemand;
                        // this model is only for plant connections that are needy and turn loop on
                        UserCoil(CompLoop).Loop.FlowPriority = DataPlant::LoopFlowStatus_NeedyAndTurnsLoopOn;

                        // Setup Internal Variables
                        // model input related internal variables
                        SetupEMSInternalVariable(
                            "Inlet Temperature for Plant Connection", UserCoil(CompLoop).Name, "[C]", UserCoil(CompLoop).Loop.InletTemp);
                        SetupEMSInternalVariable("Inlet Mass Flow Rate for Plant Connection",
                                                 UserCoil(CompLoop).Name,
                                                 "[kg/s]",
                                                 UserCoil(CompLoop).Loop.InletMassFlowRate);
                        SetupEMSInternalVariable(
                            "Inlet Density for Plant Connection", UserCoil(CompLoop).Name, "[kg/m3]", UserCoil(CompLoop).Loop.InletRho);
                        SetupEMSInternalVariable(
                            "Inlet Specific Heat for Plant Connection", UserCoil(CompLoop).Name, "[J/kg-C]", UserCoil(CompLoop).Loop.InletCp);
                        // model results related actuators
                        SetupEMSActuator(
                            "Plant Connection", UserCoil(CompLoop).Name, "Outlet Temperature", "[C]", lDummy, UserCoil(CompLoop).Loop.OutletTemp);
                        SetupEMSActuator("Plant Connection",
                                         UserCoil(CompLoop).Name,
                                         "Mass Flow Rate",
                                         "[kg/s]",
                                         lDummy,
                                         UserCoil(CompLoop).Loop.MassFlowRateRequest);
                        // model initialization and sizing related actuators
                        SetupEMSActuator("Plant Connection",
                                         UserCoil(CompLoop).Name,
                                         "Design Volume Flow Rate",
                                         "[m3/s]",
                                         lDummy,
                                         UserCoil(CompLoop).Loop.DesignVolumeFlowRate);

                        SetupEMSActuator("Plant Connection",
                                         UserCoil(CompLoop).Name,
                                         "Minimum Mass Flow Rate",
                                         "[kg/s]",
                                         lDummy,
                                         UserCoil(CompLoop).Loop.MassFlowRateMin);
                        SetupEMSActuator("Plant Connection",
                                         UserCoil(CompLoop).Name,
                                         "Maximum Mass Flow Rate",
                                         "[kg/s]",
                                         lDummy,
                                         UserCoil(CompLoop).Loop.MassFlowRateMax);
                    }

                    if (!lAlphaFieldBlanks(11)) {
                        WaterManager::SetupTankDemandComponent(cAlphaArgs(1),
                                                               cCurrentModuleObject,
                                                               cAlphaArgs(11),
                                                               ErrorsFound,
                                                               UserCoil(CompLoop).Water.SupplyTankID,
                                                               UserCoil(CompLoop).Water.SupplyTankDemandARRID);

                        UserCoil(CompLoop).Water.SuppliedByWaterSystem = true;
                        SetupEMSActuator("Water System",
                                         UserCoil(CompLoop).Name,
                                         "Supplied Volume Flow Rate",
                                         "[m3/s]",
                                         lDummy,
                                         UserCoil(CompLoop).Water.SupplyVdotRequest);
                    }

                    if (!lAlphaFieldBlanks(12)) {
                        WaterManager::SetupTankSupplyComponent(cAlphaArgs(1),
                                                               cCurrentModuleObject,
                                                               cAlphaArgs(12),
                                                               ErrorsFound,
                                                               UserCoil(CompLoop).Water.CollectionTankID,
                                                               UserCoil(CompLoop).Water.CollectionTankSupplyARRID);
                        UserCoil(CompLoop).Water.CollectsToWaterSystem = true;
                        SetupEMSActuator("Water System",
                                         UserCoil(CompLoop).Name,
                                         "Collected Volume Flow Rate",
                                         "[m3/s]",
                                         lDummy,
                                         UserCoil(CompLoop).Water.CollectedVdot);
                    }

                    if (!lAlphaFieldBlanks(13)) {

                        UserCoil(CompLoop).Zone.ZoneNum = UtilityRoutines::FindItemInList(cAlphaArgs(13), DataHeatBalance::Zone);
                        if (UserCoil(CompLoop).Zone.ZoneNum == 0) {
                            ShowSevereError(cCurrentModuleObject + " = " + cAlphaArgs(1) + ":  Ambient Zone Name not found = " + cAlphaArgs(13));
                            ErrorsFound = true;
                        } else {
                            UserCoil(CompLoop).Zone.DeviceHasInternalGains = true;
                            SetupZoneInternalGain(UserCoil(CompLoop).Zone.ZoneNum,
                                                  cCurrentModuleObject,
                                                  cAlphaArgs(1),
                                                  DataHeatBalance::IntGainTypeOf_CoilUserDefined,
                                                  &UserCoil(CompLoop).Zone.ConvectionGainRate,
                                                  &UserCoil(CompLoop).Zone.ReturnAirConvectionGainRate,
                                                  &UserCoil(CompLoop).Zone.ThermalRadiationGainRate,
                                                  &UserCoil(CompLoop).Zone.LatentGainRate,
                                                  &UserCoil(CompLoop).Zone.ReturnAirLatentGainRate,
                                                  &UserCoil(CompLoop).Zone.CarbonDioxideGainRate,
                                                  &UserCoil(CompLoop).Zone.GenericContamGainRate);

                            SetupEMSActuator("Component Zone Internal Gain",
                                             UserCoil(CompLoop).Name,
                                             "Sensible Heat Gain Rate",
                                             "[W]",
                                             lDummy,
                                             UserCoil(CompLoop).Zone.ConvectionGainRate);
                            SetupEMSActuator("Component Zone Internal Gain",
                                             UserCoil(CompLoop).Name,
                                             "Return Air Heat Sensible Gain Rate",
                                             "[W]",
                                             lDummy,
                                             UserCoil(CompLoop).Zone.ReturnAirConvectionGainRate);
                            SetupEMSActuator("Component Zone Internal Gain",
                                             UserCoil(CompLoop).Name,
                                             "Thermal Radiation Heat Gain Rate",
                                             "[W]",
                                             lDummy,
                                             UserCoil(CompLoop).Zone.ThermalRadiationGainRate);
                            SetupEMSActuator("Component Zone Internal Gain",
                                             UserCoil(CompLoop).Name,
                                             "Latent Heat Gain Rate",
                                             "[W]",
                                             lDummy,
                                             UserCoil(CompLoop).Zone.LatentGainRate);
                            SetupEMSActuator("Component Zone Internal Gain",
                                             UserCoil(CompLoop).Name,
                                             "Return Air Latent Heat Gain Rate",
                                             "[W]",
                                             lDummy,
                                             UserCoil(CompLoop).Zone.ReturnAirLatentGainRate);
                            SetupEMSActuator("Component Zone Internal Gain",
                                             UserCoil(CompLoop).Name,
                                             "Carbon Dioxide Gain Rate",
                                             "[W]",
                                             lDummy,
                                             UserCoil(CompLoop).Zone.CarbonDioxideGainRate);
                            SetupEMSActuator("Component Zone Internal Gain",
                                             UserCoil(CompLoop).Name,
                                             "Gaseous Contaminant Gain Rate",
                                             "[W]",
                                             lDummy,
                                             UserCoil(CompLoop).Zone.GenericContamGainRate);
                        }
                    }
                }
            }

        } // NumUserCoils > 0

        if (ErrorsFound) {
            ShowFatalError("GetUserDefinedComponents: Errors found in processing " + cCurrentModuleObject + " input.");
        }
    }

    void GetUserDefinedComponents()
    {

        // SUBROUTINE INFORMATION:
        //       AUTHOR         B. Griffith
        //       DATE WRITTEN   Jan 2012
        //       MODIFIED       na
        //       RE-ENGINEERED  na

        static ObjexxFCL::gio::Fmt fmtLD("*");

        bool ErrorsFound(false);
        int NumAlphas; // Number of elements in the alpha array
        int NumNums;   // Number of elements in the numeric array
        int IOStat;    // IO Status when calling get input subroutine
        int TotalArgs; // argument for call to GetObjectDefMaxArgs
        Array1D_string cAlphaFieldNames;
        Array1D_bool lAlphaFieldBlanks;
        Array1D_string cAlphaArgs;
        Array1D<Real64> rNumericArgs;
        std::string cCurrentModuleObject;
        static bool lDummy; // Fix Changed to static: Passed to SetupEMSActuator as source of persistent Reference

        if (GetPlantCompInput) {
            GetUserDefinedPlantComponents();
            GetPlantCompInput = false;
        }

        cCurrentModuleObject = "ZoneHVAC:ForcedAir:UserDefined";
        inputProcessor->getObjectDefMaxArgs(cCurrentModuleObject, TotalArgs, NumAlphas, NumNums);

        cAlphaFieldNames.allocate(NumAlphas);
        cAlphaArgs.allocate(NumAlphas);
        lAlphaFieldBlanks.dimension(NumAlphas, false);
        rNumericArgs.dimension(NumNums, 0.0);

        NumUserZoneAir = inputProcessor->getNumObjectsFound(cCurrentModuleObject);
        if (NumUserZoneAir > 0) {
            UserZoneAirHVAC.allocate(NumUserZoneAir);
            CheckUserZoneAirName.dimension(NumUserZoneAir, true);
            for (int CompLoop = 1; CompLoop <= NumUserZoneAir; ++CompLoop) {
                inputProcessor->getObjectItem(
                    cCurrentModuleObject, CompLoop, cAlphaArgs, NumAlphas, rNumericArgs, NumNums, IOStat, _, lAlphaFieldBlanks, cAlphaFieldNames, _);
                UtilityRoutines::IsNameEmpty(cAlphaArgs(1), cCurrentModuleObject, ErrorsFound);
                UserZoneAirHVAC(CompLoop).Name = cAlphaArgs(1);

                // now get program manager for model simulations
                if (!lAlphaFieldBlanks(2)) {
                    int StackMngrNum = UtilityRoutines::FindItemInList(cAlphaArgs(2), DataRuntimeLanguage::EMSProgramCallManager);
                    if (StackMngrNum > 0) { // found it
                        UserZoneAirHVAC(CompLoop).ErlSimProgramMngr = StackMngrNum;
                    } else {
                        UserZoneAirHVAC(CompLoop).simPluginLocation = EnergyPlus::PluginManagement::pluginManager->getLocationOfUserDefinedPlugin(cAlphaArgs(2));
                        if (UserZoneAirHVAC(CompLoop).simPluginLocation == -1) {
                            ShowSevereError("Invalid " + cAlphaFieldNames(2) + '=' + cAlphaArgs(2));
                            ShowContinueError("Entered in " + cCurrentModuleObject + '=' + cAlphaArgs(1));
                            ShowContinueError("Program Manager Name not found as an EMS Program Manager or a Python Plugin Instance object.");
                            ErrorsFound = true;
                        }
                    }
                }

                // now get program manager for model initializations
                if (!lAlphaFieldBlanks(3)) {
                    int StackMngrNum = UtilityRoutines::FindItemInList(cAlphaArgs(3), DataRuntimeLanguage::EMSProgramCallManager);
                    if (StackMngrNum > 0) { // found it
                        UserZoneAirHVAC(CompLoop).ErlInitProgramMngr = StackMngrNum;
                    } else {
                        UserZoneAirHVAC(CompLoop).initPluginLocation = EnergyPlus::PluginManagement::pluginManager->getLocationOfUserDefinedPlugin(cAlphaArgs(3));
                        if (UserZoneAirHVAC(CompLoop).initPluginLocation == -1) {
                            ShowSevereError("Invalid " + cAlphaFieldNames(3) + '=' + cAlphaArgs(3));
                            ShowContinueError("Entered in " + cCurrentModuleObject + '=' + cAlphaArgs(1));
                            ShowContinueError("Program Manager Name not found as an EMS Program Manager or a Python Plugin Instance object.");
                            ErrorsFound = true;
                        }
                    }
                }

                UserZoneAirHVAC(CompLoop).ZoneAir.InletNodeNum = NodeInputManager::GetOnlySingleNode(cAlphaArgs(4),
                                                                                                     ErrorsFound,
                                                                                                     cCurrentModuleObject,
                                                                                                     UserZoneAirHVAC(CompLoop).Name,
                                                                                                     DataLoopNode::NodeType_Air,
                                                                                                     DataLoopNode::NodeConnectionType_Inlet,
                                                                                                     1,
                                                                                                     DataLoopNode::ObjectIsNotParent);
                // model input related internal variables
                SetupEMSInternalVariable("Inlet Temperature for Primary Air Connection",
                                         UserZoneAirHVAC(CompLoop).Name,
                                         "[C]",
                                         UserZoneAirHVAC(CompLoop).ZoneAir.InletTemp);
                SetupEMSInternalVariable("Inlet Humidity Ratio for Primary Air Connection",
                                         UserZoneAirHVAC(CompLoop).Name,
                                         "[kgWater/kgDryAir]",
                                         UserZoneAirHVAC(CompLoop).ZoneAir.InletHumRat);
                SetupEMSInternalVariable("Inlet Density for Primary Air Connection",
                                         UserZoneAirHVAC(CompLoop).Name,
                                         "[kg/m3]",
                                         UserZoneAirHVAC(CompLoop).ZoneAir.InletRho);
                SetupEMSInternalVariable("Inlet Specific Heat for Primary Air Connection",
                                         UserZoneAirHVAC(CompLoop).Name,
                                         "[J/kg-C]",
                                         UserZoneAirHVAC(CompLoop).ZoneAir.InletCp);

                SetupEMSInternalVariable("Remaining Sensible Load to Heating Setpoint",
                                         UserZoneAirHVAC(CompLoop).Name,
                                         "[W]",
                                         UserZoneAirHVAC(CompLoop).RemainingOutputToHeatingSP);
                SetupEMSInternalVariable("Remaining Sensible Load to Cooling Setpoint",
                                         UserZoneAirHVAC(CompLoop).Name,
                                         "[W]",
                                         UserZoneAirHVAC(CompLoop).RemainingOutputToCoolingSP);
                SetupEMSInternalVariable("Remaining Latent Load to Humidifying Setpoint",
                                         UserZoneAirHVAC(CompLoop).Name,
                                         "[kg/s]",
                                         UserZoneAirHVAC(CompLoop).RemainingOutputReqToHumidSP);
                SetupEMSInternalVariable("Remaining Latent Load to Dehumidifying Setpoint",
                                         UserZoneAirHVAC(CompLoop).Name,
                                         "[kg/s]",
                                         UserZoneAirHVAC(CompLoop).RemainingOutputReqToDehumidSP);

                SetupEMSActuator("Primary Air Connection",
                                 UserZoneAirHVAC(CompLoop).Name,
                                 "Inlet Mass Flow Rate",
                                 "[kg/s]",
                                 lDummy,
                                 UserZoneAirHVAC(CompLoop).ZoneAir.InletMassFlowRate);
                UserZoneAirHVAC(CompLoop).ZoneAir.OutletNodeNum = NodeInputManager::GetOnlySingleNode(cAlphaArgs(5),
                                                                                                      ErrorsFound,
                                                                                                      cCurrentModuleObject,
                                                                                                      UserZoneAirHVAC(CompLoop).Name,
                                                                                                      DataLoopNode::NodeType_Air,
                                                                                                      DataLoopNode::NodeConnectionType_Outlet,
                                                                                                      1,
                                                                                                      DataLoopNode::ObjectIsNotParent);
                SetupEMSActuator("Primary Air Connection",
                                 UserZoneAirHVAC(CompLoop).Name,
                                 "Outlet Temperature",
                                 "[C]",
                                 lDummy,
                                 UserZoneAirHVAC(CompLoop).ZoneAir.OutletTemp);
                SetupEMSActuator("Primary Air Connection",
                                 UserZoneAirHVAC(CompLoop).Name,
                                 "Outlet Humidity Ratio",
                                 "[kgWater/kgDryAir]",
                                 lDummy,
                                 UserZoneAirHVAC(CompLoop).ZoneAir.OutletHumRat);
                SetupEMSActuator("Primary Air Connection",
                                 UserZoneAirHVAC(CompLoop).Name,
                                 "Outlet Mass Flow Rate",
                                 "[kg/s]",
                                 lDummy,
                                 UserZoneAirHVAC(CompLoop).ZoneAir.OutletMassFlowRate);

                if (!lAlphaFieldBlanks(6)) {
                    UserZoneAirHVAC(CompLoop).SourceAir.InletNodeNum = NodeInputManager::GetOnlySingleNode(cAlphaArgs(6),
                                                                                                           ErrorsFound,
                                                                                                           cCurrentModuleObject,
                                                                                                           UserZoneAirHVAC(CompLoop).Name,
                                                                                                           DataLoopNode::NodeType_Air,
                                                                                                           DataLoopNode::NodeConnectionType_Inlet,
                                                                                                           2,
                                                                                                           DataLoopNode::ObjectIsNotParent);
                    // model input related internal variables
                    SetupEMSInternalVariable("Inlet Temperature for Secondary Air Connection",
                                             UserZoneAirHVAC(CompLoop).Name,
                                             "[C]",
                                             UserZoneAirHVAC(CompLoop).SourceAir.InletTemp);

                    SetupEMSInternalVariable("Inlet Humidity Ratio for Secondary Air Connection",
                                             UserZoneAirHVAC(CompLoop).Name,
                                             "[kgWater/kgDryAir]",
                                             UserZoneAirHVAC(CompLoop).SourceAir.InletHumRat);
                    SetupEMSInternalVariable("Inlet Density for Secondary Air Connection",
                                             UserZoneAirHVAC(CompLoop).Name,
                                             "[kg/m3]",
                                             UserZoneAirHVAC(CompLoop).SourceAir.InletRho);
                    SetupEMSInternalVariable("Inlet Specific Heat for Secondary Air Connection",
                                             UserZoneAirHVAC(CompLoop).Name,
                                             "[J/kg-C]",
                                             UserZoneAirHVAC(CompLoop).SourceAir.InletCp);
                    SetupEMSActuator("Secondary Air Connection",
                                     UserZoneAirHVAC(CompLoop).Name,
                                     "Inlet Mass Flow Rate",
                                     "[kg/s]",
                                     lDummy,
                                     UserZoneAirHVAC(CompLoop).SourceAir.InletMassFlowRate);
                }

                if (!lAlphaFieldBlanks(7)) {
                    UserZoneAirHVAC(CompLoop).SourceAir.OutletNodeNum = NodeInputManager::GetOnlySingleNode(cAlphaArgs(7),
                                                                                                            ErrorsFound,
                                                                                                            cCurrentModuleObject,
                                                                                                            UserZoneAirHVAC(CompLoop).Name,
                                                                                                            DataLoopNode::NodeType_Air,
                                                                                                            DataLoopNode::NodeConnectionType_Outlet,
                                                                                                            2,
                                                                                                            DataLoopNode::ObjectIsNotParent);
                    SetupEMSActuator("Secondary Air Connection",
                                     UserZoneAirHVAC(CompLoop).Name,
                                     "Outlet Temperature",
                                     "[C]",
                                     lDummy,
                                     UserZoneAirHVAC(CompLoop).SourceAir.OutletTemp);
                    SetupEMSActuator("Secondary Air Connection",
                                     UserZoneAirHVAC(CompLoop).Name,
                                     "Outlet Humidity Ratio",
                                     "[kgWater/kgDryAir]",
                                     lDummy,
                                     UserZoneAirHVAC(CompLoop).SourceAir.OutletHumRat);
                    SetupEMSActuator("Secondary Air Connection",
                                     UserZoneAirHVAC(CompLoop).Name,
                                     "Mass Flow Rate",
                                     "[kg/s]",
                                     lDummy,
                                     UserZoneAirHVAC(CompLoop).SourceAir.OutletMassFlowRate);
                }

                if ((UserZoneAirHVAC(CompLoop).SourceAir.InletNodeNum > 0) && (UserZoneAirHVAC(CompLoop).SourceAir.OutletNodeNum > 0)) {
                    //  CALL TestCompSet(TRIM(cCurrentModuleObject),cAlphaArgs(1),cAlphaArgs(6),cAlphaArgs(7),'Air Nodes')
                }

                int NumPlantConnections = std::floor(rNumericArgs(1));
                UserZoneAirHVAC(CompLoop).NumPlantConnections = NumPlantConnections;
                if ((NumPlantConnections >= 1) && (NumPlantConnections <= 3)) {
                    UserZoneAirHVAC(CompLoop).Loop.allocate(NumPlantConnections);
                    for (int ConnectionLoop = 1; ConnectionLoop <= NumPlantConnections; ++ConnectionLoop) {
                        int aArgCount = (ConnectionLoop - 1) * 2 + 8;
                        UserZoneAirHVAC(CompLoop).Loop(ConnectionLoop).InletNodeNum =
                            NodeInputManager::GetOnlySingleNode(cAlphaArgs(aArgCount),
                                                                ErrorsFound,
                                                                cCurrentModuleObject,
                                                                cAlphaArgs(1),
                                                                DataLoopNode::NodeType_Water,
                                                                DataLoopNode::NodeConnectionType_Inlet,
                                                                (ConnectionLoop + 2),
                                                                DataLoopNode::ObjectIsNotParent);
                        UserZoneAirHVAC(CompLoop).Loop(ConnectionLoop).OutletNodeNum =
                            NodeInputManager::GetOnlySingleNode(cAlphaArgs(aArgCount + 1),
                                                                ErrorsFound,
                                                                cCurrentModuleObject,
                                                                cAlphaArgs(1),
                                                                DataLoopNode::NodeType_Water,
                                                                DataLoopNode::NodeConnectionType_Outlet,
                                                                (ConnectionLoop + 2),
                                                                DataLoopNode::ObjectIsNotParent);
                        BranchNodeConnections::TestCompSet(
                            cCurrentModuleObject, cAlphaArgs(1), cAlphaArgs(aArgCount), cAlphaArgs(aArgCount + 1), "Plant Nodes");
                        UserZoneAirHVAC(CompLoop).Loop(ConnectionLoop).HowLoadServed = DataPlant::HowMet_NoneDemand;
                        UserZoneAirHVAC(CompLoop).Loop(ConnectionLoop).FlowPriority = DataPlant::LoopFlowStatus_NeedyAndTurnsLoopOn;
                        // Setup Internal Variables
                        const auto LoopStr = fmt::to_string(ConnectionLoop);
                        // model input related internal variables
                        SetupEMSInternalVariable("Inlet Temperature for Plant Connection " + LoopStr,
                                                 UserZoneAirHVAC(CompLoop).Name,
                                                 "[C]",
                                                 UserZoneAirHVAC(CompLoop).Loop(ConnectionLoop).InletTemp);
                        SetupEMSInternalVariable("Inlet Mass Flow Rate for Plant Connection " + LoopStr,
                                                 UserZoneAirHVAC(CompLoop).Name,
                                                 "[kg/s]",
                                                 UserZoneAirHVAC(CompLoop).Loop(ConnectionLoop).InletMassFlowRate);
                        SetupEMSInternalVariable("Inlet Density for Plant Connection " + LoopStr,
                                                 UserZoneAirHVAC(CompLoop).Name,
                                                 "[kg/m3]",
                                                 UserZoneAirHVAC(CompLoop).Loop(ConnectionLoop).InletRho);
                        SetupEMSInternalVariable("Inlet Specific Heat for Plant Connection " + LoopStr,
                                                 UserZoneAirHVAC(CompLoop).Name,
                                                 "[J/kg-C]",
                                                 UserZoneAirHVAC(CompLoop).Loop(ConnectionLoop).InletCp);
                        // model results related actuators
                        SetupEMSActuator("Plant Connection " + LoopStr,
                                         UserZoneAirHVAC(CompLoop).Name,
                                         "Outlet Temperature",
                                         "[C]",
                                         lDummy,
                                         UserZoneAirHVAC(CompLoop).Loop(ConnectionLoop).OutletTemp);
                        SetupEMSActuator("Plant Connection " + LoopStr,
                                         UserZoneAirHVAC(CompLoop).Name,
                                         "Mass Flow Rate",
                                         "[kg/s]",
                                         lDummy,
                                         UserZoneAirHVAC(CompLoop).Loop(ConnectionLoop).MassFlowRateRequest);
                        // model initialization and sizing related actuators
                        SetupEMSActuator("Plant Connection " + LoopStr,
                                         UserZoneAirHVAC(CompLoop).Name,
                                         "Minimum Mass Flow Rate",
                                         "[kg/s]",
                                         lDummy,
                                         UserZoneAirHVAC(CompLoop).Loop(ConnectionLoop).MassFlowRateMin);
                        SetupEMSActuator("Plant Connection " + LoopStr,
                                         UserZoneAirHVAC(CompLoop).Name,
                                         "Maximum Mass Flow Rate",
                                         "[kg/s]",
                                         lDummy,
                                         UserZoneAirHVAC(CompLoop).Loop(ConnectionLoop).MassFlowRateMax);
                        SetupEMSActuator("Plant Connection " + LoopStr,
                                         UserZoneAirHVAC(CompLoop).Name,
                                         "Design Volume Flow Rate",
                                         "[m3/s]",
                                         lDummy,
                                         UserZoneAirHVAC(CompLoop).Loop(ConnectionLoop).DesignVolumeFlowRate);
                    }
                }

                if (!lAlphaFieldBlanks(14)) {
                    WaterManager::SetupTankDemandComponent(cAlphaArgs(1),
                                                           cCurrentModuleObject,
                                                           cAlphaArgs(14),
                                                           ErrorsFound,
                                                           UserZoneAirHVAC(CompLoop).Water.SupplyTankID,
                                                           UserZoneAirHVAC(CompLoop).Water.SupplyTankDemandARRID);

                    UserZoneAirHVAC(CompLoop).Water.SuppliedByWaterSystem = true;
                    SetupEMSActuator("Water System",
                                     UserZoneAirHVAC(CompLoop).Name,
                                     "Supplied Volume Flow Rate",
                                     "[m3/s]",
                                     lDummy,
                                     UserZoneAirHVAC(CompLoop).Water.SupplyVdotRequest);
                }

                if (!lAlphaFieldBlanks(15)) {
                    WaterManager::SetupTankSupplyComponent(cAlphaArgs(1),
                                                           cCurrentModuleObject,
                                                           cAlphaArgs(15),
                                                           ErrorsFound,
                                                           UserZoneAirHVAC(CompLoop).Water.CollectionTankID,
                                                           UserZoneAirHVAC(CompLoop).Water.CollectionTankSupplyARRID);
                    UserZoneAirHVAC(CompLoop).Water.CollectsToWaterSystem = true;
                    SetupEMSActuator("Water System",
                                     UserZoneAirHVAC(CompLoop).Name,
                                     "Collected Volume Flow Rate",
                                     "[m3/s]",
                                     lDummy,
                                     UserZoneAirHVAC(CompLoop).Water.CollectedVdot);
                }

                if (!lAlphaFieldBlanks(16)) {

                    UserZoneAirHVAC(CompLoop).Zone.ZoneNum = UtilityRoutines::FindItemInList(cAlphaArgs(16), DataHeatBalance::Zone);
                    if (UserZoneAirHVAC(CompLoop).Zone.ZoneNum == 0) {
                        ShowSevereError(cCurrentModuleObject + " = " + cAlphaArgs(1) + ":  Ambient Zone Name not found = " + cAlphaArgs(16));
                        ErrorsFound = true;
                    } else {
                        UserZoneAirHVAC(CompLoop).Zone.DeviceHasInternalGains = true;
                        SetupZoneInternalGain(UserZoneAirHVAC(CompLoop).Zone.ZoneNum,
                                              cCurrentModuleObject,
                                              cAlphaArgs(1),
                                              DataHeatBalance::IntGainTypeOf_ZoneHVACForcedAirUserDefined,
                                              &UserZoneAirHVAC(CompLoop).Zone.ConvectionGainRate,
                                              &UserZoneAirHVAC(CompLoop).Zone.ReturnAirConvectionGainRate,
                                              &UserZoneAirHVAC(CompLoop).Zone.ThermalRadiationGainRate,
                                              &UserZoneAirHVAC(CompLoop).Zone.LatentGainRate,
                                              &UserZoneAirHVAC(CompLoop).Zone.ReturnAirLatentGainRate,
                                              &UserZoneAirHVAC(CompLoop).Zone.CarbonDioxideGainRate,
                                              &UserZoneAirHVAC(CompLoop).Zone.GenericContamGainRate);

                        SetupEMSActuator("Component Zone Internal Gain",
                                         UserZoneAirHVAC(CompLoop).Name,
                                         "Sensible Heat Gain Rate",
                                         "[W]",
                                         lDummy,
                                         UserZoneAirHVAC(CompLoop).Zone.ConvectionGainRate);
                        SetupEMSActuator("Component Zone Internal Gain",
                                         UserZoneAirHVAC(CompLoop).Name,
                                         "Return Air Heat Sensible Gain Rate",
                                         "[W]",
                                         lDummy,
                                         UserZoneAirHVAC(CompLoop).Zone.ReturnAirConvectionGainRate);
                        SetupEMSActuator("Component Zone Internal Gain",
                                         UserZoneAirHVAC(CompLoop).Name,
                                         "Thermal Radiation Heat Gain Rate",
                                         "[W]",
                                         lDummy,
                                         UserZoneAirHVAC(CompLoop).Zone.ThermalRadiationGainRate);
                        SetupEMSActuator("Component Zone Internal Gain",
                                         UserZoneAirHVAC(CompLoop).Name,
                                         "Latent Heat Gain Rate",
                                         "[W]",
                                         lDummy,
                                         UserZoneAirHVAC(CompLoop).Zone.LatentGainRate);
                        SetupEMSActuator("Component Zone Internal Gain",
                                         UserZoneAirHVAC(CompLoop).Name,
                                         "Return Air Latent Heat Gain Rate",
                                         "[W]",
                                         lDummy,
                                         UserZoneAirHVAC(CompLoop).Zone.ReturnAirLatentGainRate);
                        SetupEMSActuator("Component Zone Internal Gain",
                                         UserZoneAirHVAC(CompLoop).Name,
                                         "Carbon Dioxide Gain Rate",
                                         "[m3/s]",
                                         lDummy,
                                         UserZoneAirHVAC(CompLoop).Zone.CarbonDioxideGainRate);
                        SetupEMSActuator("Component Zone Internal Gain",
                                         UserZoneAirHVAC(CompLoop).Name,
                                         "Gaseous Contaminant Gain Rate",
                                         "[m3/s]",
                                         lDummy,
                                         UserZoneAirHVAC(CompLoop).Zone.GenericContamGainRate);
                    }
                }
            }
        } // NumUserZoneAir > 0

        if (ErrorsFound) {
            ShowFatalError("GetUserDefinedComponents: Errors found in processing " + cCurrentModuleObject + " input.");
        }

        cCurrentModuleObject = "AirTerminal:SingleDuct:UserDefined";

        inputProcessor->getObjectDefMaxArgs(cCurrentModuleObject, TotalArgs, NumAlphas, NumNums);

        cAlphaFieldNames.allocate(NumAlphas);
        cAlphaArgs.allocate(NumAlphas);
        lAlphaFieldBlanks.dimension(NumAlphas, false);
        rNumericArgs.dimension(NumNums, 0.0);

        NumUserAirTerminals = inputProcessor->getNumObjectsFound(cCurrentModuleObject);
        if (NumUserAirTerminals > 0) {
            UserAirTerminal.allocate(NumUserAirTerminals);
            CheckUserAirTerminal.dimension(NumUserAirTerminals, true);
            for (int CompLoop = 1; CompLoop <= NumUserAirTerminals; ++CompLoop) {
                inputProcessor->getObjectItem(
                    cCurrentModuleObject, CompLoop, cAlphaArgs, NumAlphas, rNumericArgs, NumNums, IOStat, _, lAlphaFieldBlanks, cAlphaFieldNames, _);
                UtilityRoutines::IsNameEmpty(cAlphaArgs(1), cCurrentModuleObject, ErrorsFound);
                UserAirTerminal(CompLoop).Name = cAlphaArgs(1);

                // now get program manager for model simulations
                if (!lAlphaFieldBlanks(2)) {
                    int StackMngrNum = UtilityRoutines::FindItemInList(cAlphaArgs(2), DataRuntimeLanguage::EMSProgramCallManager);
                    if (StackMngrNum > 0) { // found it
                        UserAirTerminal(CompLoop).ErlSimProgramMngr = StackMngrNum;
                    } else {
                        UserAirTerminal(CompLoop).simPluginLocation = EnergyPlus::PluginManagement::pluginManager->getLocationOfUserDefinedPlugin(cAlphaArgs(2));
                        if (UserAirTerminal(CompLoop).simPluginLocation == -1) {
                            ShowSevereError("Invalid " + cAlphaFieldNames(2) + '=' + cAlphaArgs(2));
                            ShowContinueError("Entered in " + cCurrentModuleObject + '=' + cAlphaArgs(1));
                            ShowContinueError("Program Manager Name not found as an EMS Program Manager or a Python Plugin Instance object.");
                            ErrorsFound = true;
                        }
                    }
                }

                // now get program manager for model initializations
                if (!lAlphaFieldBlanks(3)) {
                    int StackMngrNum = UtilityRoutines::FindItemInList(cAlphaArgs(3), DataRuntimeLanguage::EMSProgramCallManager);
                    if (StackMngrNum > 0) { // found it
                        UserAirTerminal(CompLoop).ErlInitProgramMngr = StackMngrNum;
                    } else {
                        UserAirTerminal(CompLoop).initPluginLocation = EnergyPlus::PluginManagement::pluginManager->getLocationOfUserDefinedPlugin(cAlphaArgs(3));
                        if (UserAirTerminal(CompLoop).initPluginLocation == -1) {
                            ShowSevereError("Invalid " + cAlphaFieldNames(3) + '=' + cAlphaArgs(3));
                            ShowContinueError("Entered in " + cCurrentModuleObject + '=' + cAlphaArgs(1));
                            ShowContinueError("Program Manager Name not found as an EMS Program Manager or a Python Plugin Instance object.");
                            ErrorsFound = true;
                        }
                    }
                }

                UserAirTerminal(CompLoop).AirLoop.InletNodeNum = NodeInputManager::GetOnlySingleNode(cAlphaArgs(4),
                                                                                                     ErrorsFound,
                                                                                                     cCurrentModuleObject,
                                                                                                     UserAirTerminal(CompLoop).Name,
                                                                                                     DataLoopNode::NodeType_Air,
                                                                                                     DataLoopNode::NodeConnectionType_Inlet,
                                                                                                     1,
                                                                                                     DataLoopNode::ObjectIsNotParent,
                                                                                                     cAlphaFieldNames(4));
                // model input related internal variables
                SetupEMSInternalVariable("Inlet Temperature for Primary Air Connection",
                                         UserAirTerminal(CompLoop).Name,
                                         "[C]",
                                         UserAirTerminal(CompLoop).AirLoop.InletTemp);
                SetupEMSInternalVariable("Inlet Humidity Ratio for Primary Air Connection",
                                         UserAirTerminal(CompLoop).Name,
                                         "[kgWater/kgDryAir]",
                                         UserAirTerminal(CompLoop).AirLoop.InletHumRat);
                SetupEMSInternalVariable("Inlet Density for Primary Air Connection",
                                         UserAirTerminal(CompLoop).Name,
                                         "[kg/m3]",
                                         UserAirTerminal(CompLoop).AirLoop.InletRho);
                SetupEMSInternalVariable("Inlet Specific Heat for Primary Air Connection",
                                         UserAirTerminal(CompLoop).Name,
                                         "[J/kg-C]",
                                         UserAirTerminal(CompLoop).AirLoop.InletCp);

                SetupEMSInternalVariable("Remaining Sensible Load to Heating Setpoint",
                                         UserAirTerminal(CompLoop).Name,
                                         "[W]",
                                         UserAirTerminal(CompLoop).RemainingOutputToHeatingSP);
                SetupEMSInternalVariable("Remaining Sensible Load to Cooling Setpoint",
                                         UserAirTerminal(CompLoop).Name,
                                         "[W]",
                                         UserAirTerminal(CompLoop).RemainingOutputToCoolingSP);
                SetupEMSInternalVariable("Remaining Latent Load to Humidifying Setpoint",
                                         UserAirTerminal(CompLoop).Name,
                                         "[kg/s]",
                                         UserAirTerminal(CompLoop).RemainingOutputReqToHumidSP);
                SetupEMSInternalVariable("Remaining Latent Load to Dehumidifying Setpoint",
                                         UserAirTerminal(CompLoop).Name,
                                         "[kg/s]",
                                         UserAirTerminal(CompLoop).RemainingOutputReqToDehumidSP);

                SetupEMSActuator("Primary Air Connection",
                                 UserAirTerminal(CompLoop).Name,
                                 "Inlet Mass Flow Rate",
                                 "[kg/s]",
                                 lDummy,
                                 UserAirTerminal(CompLoop).AirLoop.InletMassFlowRate);
                UserAirTerminal(CompLoop).AirLoop.OutletNodeNum = NodeInputManager::GetOnlySingleNode(cAlphaArgs(5),
                                                                                                      ErrorsFound,
                                                                                                      cCurrentModuleObject,
                                                                                                      UserAirTerminal(CompLoop).Name,
                                                                                                      DataLoopNode::NodeType_Air,
                                                                                                      DataLoopNode::NodeConnectionType_Outlet,
                                                                                                      1,
                                                                                                      DataLoopNode::ObjectIsNotParent,
                                                                                                      cAlphaFieldNames(5));
                SetupEMSActuator("Primary Air Connection",
                                 UserAirTerminal(CompLoop).Name,
                                 "Outlet Temperature",
                                 "[C]",
                                 lDummy,
                                 UserAirTerminal(CompLoop).AirLoop.OutletTemp);
                SetupEMSActuator("Primary Air Connection",
                                 UserAirTerminal(CompLoop).Name,
                                 "Outlet Humidity Ratio",
                                 "[kgWater/kgDryAir]",
                                 lDummy,
                                 UserAirTerminal(CompLoop).AirLoop.OutletHumRat);
                SetupEMSActuator("Primary Air Connection",
                                 UserAirTerminal(CompLoop).Name,
                                 "Outlet Mass Flow Rate",
                                 "[kg/s]",
                                 lDummy,
                                 UserAirTerminal(CompLoop).AirLoop.OutletMassFlowRate);
                BranchNodeConnections::TestCompSet(cCurrentModuleObject, cAlphaArgs(1), cAlphaArgs(4), cAlphaArgs(5), "Air Nodes");

                int ADUNum = 0;
                for (ADUNum = 1; ADUNum <= DataDefineEquip::NumAirDistUnits; ++ADUNum) {
                    if (UserAirTerminal(CompLoop).AirLoop.OutletNodeNum == DataDefineEquip::AirDistUnit(ADUNum).OutletNodeNum) {
                        //        AirDistUnit(ADUNum)%InletNodeNum = IndUnitIUNum)%InletNodeNum
                        UserAirTerminal(CompLoop).ADUNum = ADUNum;
                    }
                }
                // one assumes if there isn't one assigned, it's an error?
                if (UserAirTerminal(CompLoop).ADUNum == 0) {
                    ShowSevereError("GetUserDefinedComponents: No matching Air Distribution Unit for " + cCurrentModuleObject + " = " +
                                    UserAirTerminal(CompLoop).Name);
                    ShowContinueError("...should have outlet node=" + DataLoopNode::NodeID(UserAirTerminal(CompLoop).AirLoop.OutletNodeNum));
                    //          ErrorsFound=.TRUE.
                }

                // Fill the Zone Equipment data with the inlet node number of this unit.
                for (int CtrlZone = 1; CtrlZone <= DataGlobals::NumOfZones; ++CtrlZone) {
                    if (!DataZoneEquipment::ZoneEquipConfig(CtrlZone).IsControlled) continue;
                    for (int SupAirIn = 1; SupAirIn <= DataZoneEquipment::ZoneEquipConfig(CtrlZone).NumInletNodes; ++SupAirIn) {
                        if (UserAirTerminal(CompLoop).AirLoop.OutletNodeNum == DataZoneEquipment::ZoneEquipConfig(CtrlZone).InletNode(SupAirIn)) {
                            if (DataZoneEquipment::ZoneEquipConfig(CtrlZone).AirDistUnitCool(SupAirIn).OutNode > 0) {
                                ShowSevereError("Error in connecting a terminal unit to a zone");
                                ShowContinueError(DataLoopNode::NodeID(UserAirTerminal(CompLoop).AirLoop.OutletNodeNum) +
                                                  " already connects to another zone");
                                ShowContinueError("Occurs for terminal unit " + cCurrentModuleObject + " = " + UserAirTerminal(CompLoop).Name);
                                ShowContinueError("Check terminal unit node names for errors");
                                ErrorsFound = true;
                            } else {
                                DataZoneEquipment::ZoneEquipConfig(CtrlZone).AirDistUnitCool(SupAirIn).InNode =
                                    UserAirTerminal(CompLoop).AirLoop.InletNodeNum;
                                DataZoneEquipment::ZoneEquipConfig(CtrlZone).AirDistUnitCool(SupAirIn).OutNode =
                                    UserAirTerminal(CompLoop).AirLoop.OutletNodeNum;
                            }

                            UserAirTerminal(CompLoop).ActualCtrlZoneNum = CtrlZone;
                        }
                    }
                }

                if (!lAlphaFieldBlanks(6)) {
                    UserAirTerminal(CompLoop).SourceAir.InletNodeNum = NodeInputManager::GetOnlySingleNode(cAlphaArgs(6),
                                                                                                           ErrorsFound,
                                                                                                           cCurrentModuleObject,
                                                                                                           UserAirTerminal(CompLoop).Name,
                                                                                                           DataLoopNode::NodeType_Air,
                                                                                                           DataLoopNode::NodeConnectionType_Inlet,
                                                                                                           2,
                                                                                                           DataLoopNode::ObjectIsNotParent,
                                                                                                           cAlphaFieldNames(6));
                    // model input related internal variables
                    SetupEMSInternalVariable("Inlet Temperature for Secondary Air Connection",
                                             UserAirTerminal(CompLoop).Name,
                                             "[C]",
                                             UserAirTerminal(CompLoop).SourceAir.InletTemp);

                    SetupEMSInternalVariable("Inlet Humidity Ratio for Secondary Air Connection",
                                             UserAirTerminal(CompLoop).Name,
                                             "[kgWater/kgDryAir]",
                                             UserAirTerminal(CompLoop).SourceAir.InletHumRat);
                    SetupEMSInternalVariable("Inlet Density for Secondary Air Connection",
                                             UserAirTerminal(CompLoop).Name,
                                             "[kg/m3]",
                                             UserAirTerminal(CompLoop).SourceAir.InletRho);
                    SetupEMSInternalVariable("Inlet Specific Heat for Secondary Air Connection",
                                             UserAirTerminal(CompLoop).Name,
                                             "[J/kg-C]",
                                             UserAirTerminal(CompLoop).SourceAir.InletCp);
                    SetupEMSActuator("Secondary Air Connection",
                                     UserAirTerminal(CompLoop).Name,
                                     "Inlet Mass Flow Rate",
                                     "[kg/s]",
                                     lDummy,
                                     UserAirTerminal(CompLoop).SourceAir.InletMassFlowRate);
                }

                if (!lAlphaFieldBlanks(7)) {
                    UserAirTerminal(CompLoop).SourceAir.OutletNodeNum = NodeInputManager::GetOnlySingleNode(cAlphaArgs(7),
                                                                                                            ErrorsFound,
                                                                                                            cCurrentModuleObject,
                                                                                                            UserAirTerminal(CompLoop).Name,
                                                                                                            DataLoopNode::NodeType_Air,
                                                                                                            DataLoopNode::NodeConnectionType_Outlet,
                                                                                                            2,
                                                                                                            DataLoopNode::ObjectIsNotParent,
                                                                                                            cAlphaFieldNames(7));
                    SetupEMSActuator("Secondary Air Connection",
                                     UserAirTerminal(CompLoop).Name,
                                     "Outlet Temperature",
                                     "[C]",
                                     lDummy,
                                     UserAirTerminal(CompLoop).SourceAir.OutletTemp);
                    SetupEMSActuator("Secondary Air Connection",
                                     UserAirTerminal(CompLoop).Name,
                                     "Outlet Humidity Ratio",
                                     "[kgWater/kgDryAir]",
                                     lDummy,
                                     UserAirTerminal(CompLoop).SourceAir.OutletHumRat);
                    SetupEMSActuator("Secondary Air Connection",
                                     UserAirTerminal(CompLoop).Name,
                                     "Mass Flow Rate",
                                     "[kg/s]",
                                     lDummy,
                                     UserAirTerminal(CompLoop).SourceAir.OutletMassFlowRate);
                }

                if ((UserAirTerminal(CompLoop).SourceAir.InletNodeNum > 0) && (UserAirTerminal(CompLoop).SourceAir.OutletNodeNum > 0)) {
                    //  CALL TestCompSet(TRIM(cCurrentModuleObject),cAlphaArgs(1),cAlphaArgs(6),cAlphaArgs(7),'Air Nodes')
                }

                int NumPlantConnections = std::floor(rNumericArgs(1));
                UserAirTerminal(CompLoop).NumPlantConnections = NumPlantConnections;
                if ((NumPlantConnections >= 1) && (NumPlantConnections <= 2)) {
                    UserAirTerminal(CompLoop).Loop.allocate(NumPlantConnections);
                    for (int ConnectionLoop = 1; ConnectionLoop <= NumPlantConnections; ++ConnectionLoop) {
                        int aArgCount = (ConnectionLoop - 1) * 2 + 8;
                        UserAirTerminal(CompLoop).Loop(ConnectionLoop).InletNodeNum =
                            NodeInputManager::GetOnlySingleNode(cAlphaArgs(aArgCount),
                                                                ErrorsFound,
                                                                cCurrentModuleObject,
                                                                cAlphaArgs(1),
                                                                DataLoopNode::NodeType_Water,
                                                                DataLoopNode::NodeConnectionType_Inlet,
                                                                (ConnectionLoop + 2),
                                                                DataLoopNode::ObjectIsNotParent,
                                                                cAlphaFieldNames(aArgCount));
                        UserAirTerminal(CompLoop).Loop(ConnectionLoop).OutletNodeNum =
                            NodeInputManager::GetOnlySingleNode(cAlphaArgs(aArgCount + 1),
                                                                ErrorsFound,
                                                                cCurrentModuleObject,
                                                                cAlphaArgs(1),
                                                                DataLoopNode::NodeType_Water,
                                                                DataLoopNode::NodeConnectionType_Outlet,
                                                                (ConnectionLoop + 2),
                                                                DataLoopNode::ObjectIsNotParent,
                                                                cAlphaFieldNames(aArgCount + 1));
                        BranchNodeConnections::TestCompSet(
                            cCurrentModuleObject, cAlphaArgs(1), cAlphaArgs(aArgCount), cAlphaArgs(aArgCount + 1), "Plant Nodes");
                        UserAirTerminal(CompLoop).Loop(ConnectionLoop).HowLoadServed = DataPlant::HowMet_NoneDemand;
                        UserAirTerminal(CompLoop).Loop(ConnectionLoop).FlowPriority = DataPlant::LoopFlowStatus_NeedyAndTurnsLoopOn;
                        // Setup Internal Variables
                        const auto LoopStr = fmt::to_string(ConnectionLoop);
                        // model input related internal variables
                        SetupEMSInternalVariable("Inlet Temperature for Plant Connection " + LoopStr,
                                                 UserAirTerminal(CompLoop).Name,
                                                 "[C]",
                                                 UserAirTerminal(CompLoop).Loop(ConnectionLoop).InletTemp);
                        SetupEMSInternalVariable("Inlet Mass Flow Rate for Plant Connection " + LoopStr,
                                                 UserAirTerminal(CompLoop).Name,
                                                 "[kg/s]",
                                                 UserAirTerminal(CompLoop).Loop(ConnectionLoop).InletMassFlowRate);
                        SetupEMSInternalVariable("Inlet Density for Plant Connection " + LoopStr,
                                                 UserAirTerminal(CompLoop).Name,
                                                 "[kg/m3]",
                                                 UserAirTerminal(CompLoop).Loop(ConnectionLoop).InletRho);
                        SetupEMSInternalVariable("Inlet Specific Heat for Plant Connection " + LoopStr,
                                                 UserAirTerminal(CompLoop).Name,
                                                 "[J/kg-C]",
                                                 UserAirTerminal(CompLoop).Loop(ConnectionLoop).InletCp);
                        // model results related actuators
                        SetupEMSActuator("Plant Connection " + LoopStr,
                                         UserAirTerminal(CompLoop).Name,
                                         "Outlet Temperature",
                                         "[C]",
                                         lDummy,
                                         UserAirTerminal(CompLoop).Loop(ConnectionLoop).OutletTemp);
                        SetupEMSActuator("Plant Connection " + LoopStr,
                                         UserAirTerminal(CompLoop).Name,
                                         "Mass Flow Rate",
                                         "[kg/s]",
                                         lDummy,
                                         UserAirTerminal(CompLoop).Loop(ConnectionLoop).MassFlowRateRequest);
                        // model initialization and sizing related actuators
                        SetupEMSActuator("Plant Connection " + LoopStr,
                                         UserAirTerminal(CompLoop).Name,
                                         "Minimum Mass Flow Rate",
                                         "[kg/s]",
                                         lDummy,
                                         UserAirTerminal(CompLoop).Loop(ConnectionLoop).MassFlowRateMin);
                        SetupEMSActuator("Plant Connection " + LoopStr,
                                         UserAirTerminal(CompLoop).Name,
                                         "Maximum Mass Flow Rate",
                                         "[kg/s]",
                                         lDummy,
                                         UserAirTerminal(CompLoop).Loop(ConnectionLoop).MassFlowRateMax);
                        SetupEMSActuator("Plant Connection " + LoopStr,
                                         UserAirTerminal(CompLoop).Name,
                                         "Design Volume Flow Rate",
                                         "[m3/s]",
                                         lDummy,
                                         UserAirTerminal(CompLoop).Loop(ConnectionLoop).DesignVolumeFlowRate);
                    }
                }

                if (!lAlphaFieldBlanks(12)) {
                    WaterManager::SetupTankDemandComponent(cAlphaArgs(1),
                                                           cCurrentModuleObject,
                                                           cAlphaArgs(12),
                                                           ErrorsFound,
                                                           UserAirTerminal(CompLoop).Water.SupplyTankID,
                                                           UserAirTerminal(CompLoop).Water.SupplyTankDemandARRID);

                    UserAirTerminal(CompLoop).Water.SuppliedByWaterSystem = true;
                    SetupEMSActuator("Water System",
                                     UserAirTerminal(CompLoop).Name,
                                     "Supplied Volume Flow Rate",
                                     "[m3/s]",
                                     lDummy,
                                     UserAirTerminal(CompLoop).Water.SupplyVdotRequest);
                }

                if (!lAlphaFieldBlanks(13)) {
                    WaterManager::SetupTankSupplyComponent(cAlphaArgs(1),
                                                           cCurrentModuleObject,
                                                           cAlphaArgs(13),
                                                           ErrorsFound,
                                                           UserAirTerminal(CompLoop).Water.CollectionTankID,
                                                           UserAirTerminal(CompLoop).Water.CollectionTankSupplyARRID);
                    UserAirTerminal(CompLoop).Water.CollectsToWaterSystem = true;
                    SetupEMSActuator("Water System",
                                     UserAirTerminal(CompLoop).Name,
                                     "Collected Volume Flow Rate",
                                     "[m3/s]",
                                     lDummy,
                                     UserAirTerminal(CompLoop).Water.CollectedVdot);
                }

                if (!lAlphaFieldBlanks(14)) {

                    UserAirTerminal(CompLoop).Zone.ZoneNum = UtilityRoutines::FindItemInList(cAlphaArgs(14), DataHeatBalance::Zone);
                    if (UserAirTerminal(CompLoop).Zone.ZoneNum == 0) {
                        ShowSevereError(cCurrentModuleObject + " = " + cAlphaArgs(1) + ":  Ambient Zone Name not found = " + cAlphaArgs(14));
                        ErrorsFound = true;
                    } else {
                        UserAirTerminal(CompLoop).Zone.DeviceHasInternalGains = true;
                        SetupZoneInternalGain(UserAirTerminal(CompLoop).Zone.ZoneNum,
                                              cCurrentModuleObject,
                                              cAlphaArgs(1),
                                              DataHeatBalance::IntGainTypeOf_AirTerminalUserDefined,
                                              &UserAirTerminal(CompLoop).Zone.ConvectionGainRate,
                                              &UserAirTerminal(CompLoop).Zone.ReturnAirConvectionGainRate,
                                              &UserAirTerminal(CompLoop).Zone.ThermalRadiationGainRate,
                                              &UserAirTerminal(CompLoop).Zone.LatentGainRate,
                                              &UserAirTerminal(CompLoop).Zone.ReturnAirLatentGainRate,
                                              &UserAirTerminal(CompLoop).Zone.CarbonDioxideGainRate,
                                              &UserAirTerminal(CompLoop).Zone.GenericContamGainRate);

                        SetupEMSActuator("Component Zone Internal Gain",
                                         UserAirTerminal(CompLoop).Name,
                                         "Sensible Heat Gain Rate",
                                         "[W]",
                                         lDummy,
                                         UserAirTerminal(CompLoop).Zone.ConvectionGainRate);
                        SetupEMSActuator("Component Zone Internal Gain",
                                         UserAirTerminal(CompLoop).Name,
                                         "Return Air Heat Sensible Gain Rate",
                                         "[W]",
                                         lDummy,
                                         UserZoneAirHVAC(CompLoop).Zone.ReturnAirConvectionGainRate);
                        SetupEMSActuator("Component Zone Internal Gain",
                                         UserAirTerminal(CompLoop).Name,
                                         "Thermal Radiation Heat Gain Rate",
                                         "[W]",
                                         lDummy,
                                         UserAirTerminal(CompLoop).Zone.ThermalRadiationGainRate);
                        SetupEMSActuator("Component Zone Internal Gain",
                                         UserAirTerminal(CompLoop).Name,
                                         "Latent Heat Gain Rate",
                                         "[W]",
                                         lDummy,
                                         UserAirTerminal(CompLoop).Zone.LatentGainRate);
                        SetupEMSActuator("Component Zone Internal Gain",
                                         UserAirTerminal(CompLoop).Name,
                                         "Return Air Latent Heat Gain Rate",
                                         "[W]",
                                         lDummy,
                                         UserAirTerminal(CompLoop).Zone.ReturnAirLatentGainRate);
                        SetupEMSActuator("Component Zone Internal Gain",
                                         UserAirTerminal(CompLoop).Name,
                                         "Carbon Dioxide Gain Rate",
                                         "[W]",
                                         lDummy,
                                         UserAirTerminal(CompLoop).Zone.CarbonDioxideGainRate);
                        SetupEMSActuator("Component Zone Internal Gain",
                                         UserAirTerminal(CompLoop).Name,
                                         "Gaseous Contaminant Gain Rate",
                                         "[W]",
                                         lDummy,
                                         UserAirTerminal(CompLoop).Zone.GenericContamGainRate);
                    }
                }
            }
        } // NumUserZoneAir > 0

        if (ErrorsFound) {
            ShowFatalError("GetUserDefinedComponents: Errors found in processing " + cCurrentModuleObject + " input.");
        }
    }

    void UserPlantComponentStruct::initialize(BranchInputManagerData &dataBranchInputManager, int LoopNum, Real64 MyLoad)
    {
        // SUBROUTINE INFORMATION:
        //       AUTHOR         <author>
        //       DATE WRITTEN   <date_written>
        //       MODIFIED       na
        //       RE-ENGINEERED  na

        static std::string const RoutineName("InitPlantUserComponent");

        if (this->myOneTimeFlag) {
            // locate the connections to the plant loops
            for (int ConnectionNum = 1; ConnectionNum <= this->NumPlantConnections; ++ConnectionNum) {
                bool errFlag = false;
                PlantUtilities::ScanPlantLoopsForObject(dataBranchInputManager,
                                                        this->Name,
                                                        DataPlant::TypeOf_PlantComponentUserDefined,
                                                        this->Loop(ConnectionNum).LoopNum,
                                                        this->Loop(ConnectionNum).LoopSideNum,
                                                        this->Loop(ConnectionNum).BranchNum,
                                                        this->Loop(ConnectionNum).CompNum,
                                                        errFlag,
                                                        _,
                                                        _,
                                                        _,
                                                        this->Loop(ConnectionNum).InletNodeNum);
                if (errFlag) {
                    ShowFatalError("InitPlantUserComponent: Program terminated due to previous condition(s).");
                }

                // set user input for flow priority
                DataPlant::PlantLoop(this->Loop(ConnectionNum).LoopNum)
                    .LoopSide(this->Loop(ConnectionNum).LoopSideNum)
                    .Branch(this->Loop(ConnectionNum).BranchNum)
                    .Comp(this->Loop(ConnectionNum).CompNum)
                    .FlowPriority = this->Loop(ConnectionNum).FlowPriority;

                // set user input for how loads served
                DataPlant::PlantLoop(this->Loop(ConnectionNum).LoopNum)
                    .LoopSide(this->Loop(ConnectionNum).LoopSideNum)
                    .Branch(this->Loop(ConnectionNum).BranchNum)
                    .Comp(this->Loop(ConnectionNum).CompNum)
                    .HowLoadServed = this->Loop(ConnectionNum).HowLoadServed;
            }

            this->myOneTimeFlag = false;
        }

        if (LoopNum <= 0 || LoopNum > this->NumPlantConnections) return;

        // fill internal variable targets
        this->Loop(LoopNum).MyLoad = MyLoad;
        this->Loop(LoopNum).InletRho = FluidProperties::GetDensityGlycol(DataPlant::PlantLoop(this->Loop(LoopNum).LoopNum).FluidName,
                                                                         DataLoopNode::Node(this->Loop(LoopNum).InletNodeNum).Temp,
                                                                         DataPlant::PlantLoop(this->Loop(LoopNum).LoopNum).FluidIndex,
                                                                         RoutineName);
        this->Loop(LoopNum).InletCp = FluidProperties::GetSpecificHeatGlycol(DataPlant::PlantLoop(this->Loop(LoopNum).LoopNum).FluidName,
                                                                             DataLoopNode::Node(this->Loop(LoopNum).InletNodeNum).Temp,
                                                                             DataPlant::PlantLoop(this->Loop(LoopNum).LoopNum).FluidIndex,
                                                                             RoutineName);
         this->Loop(LoopNum).InletMassFlowRate = DataLoopNode::Node(this->Loop(LoopNum).InletNodeNum).MassFlowRate;
        this->Loop(LoopNum).InletTemp = DataLoopNode::Node(this->Loop(LoopNum).InletNodeNum).Temp;
        if (this->Air.InletNodeNum > 0) {
            this->Air.InletRho = Psychrometrics::PsyRhoAirFnPbTdbW(DataEnvironment::OutBaroPress,
                                                                   DataLoopNode::Node(this->Air.InletNodeNum).Temp,
                                                                   DataLoopNode::Node(this->Air.InletNodeNum).HumRat,
                                                                   RoutineName);
            this->Air.InletCp =
                Psychrometrics::PsyCpAirFnW(DataLoopNode::Node(this->Air.InletNodeNum).HumRat);
            this->Air.InletTemp = DataLoopNode::Node(this->Air.InletNodeNum).Temp;
            this->Air.InletMassFlowRate = DataLoopNode::Node(this->Air.InletNodeNum).MassFlowRate;
            this->Air.InletHumRat = DataLoopNode::Node(this->Air.InletNodeNum).HumRat;
        }
    }

    void UserCoilComponentStruct::initialize(BranchInputManagerData &dataBranchInputManager)
    {

        // SUBROUTINE INFORMATION:
        //       AUTHOR         <author>
        //       DATE WRITTEN   <date_written>
        //       MODIFIED       na
        //       RE-ENGINEERED  na

        static std::string const RoutineName("InitCoilUserDefined");

        if (this->myOneTimeFlag) {
            if (this->PlantIsConnected) {
                bool errFlag = false;
                PlantUtilities::ScanPlantLoopsForObject(dataBranchInputManager,
                                                        this->Name,
                                                        DataPlant::TypeOf_CoilUserDefined,
                                                        this->Loop.LoopNum,
                                                        this->Loop.LoopSideNum,
                                                        this->Loop.BranchNum,
                                                        this->Loop.CompNum,
                                                        errFlag);
                if (errFlag) {
                    ShowFatalError("InitPlantUserComponent: Program terminated due to previous condition(s).");
                }
                // set user input for flow priority
                DataPlant::PlantLoop(this->Loop.LoopNum)
                    .LoopSide(this->Loop.LoopSideNum)
                    .Branch(this->Loop.BranchNum)
                    .Comp(this->Loop.CompNum)
                    .FlowPriority = this->Loop.FlowPriority;

                // set user input for how loads served
                DataPlant::PlantLoop(this->Loop.LoopNum)
                    .LoopSide(this->Loop.LoopSideNum)
                    .Branch(this->Loop.BranchNum)
                    .Comp(this->Loop.CompNum)
                    .HowLoadServed = this->Loop.HowLoadServed;
            }
            this->myOneTimeFlag = false;
        }

        // fill internal variable targets
        for (int loop = 1; loop <= this->NumAirConnections; ++loop) {
            this->Air(loop).InletRho = Psychrometrics::PsyRhoAirFnPbTdbW(DataEnvironment::OutBaroPress,
                                                                         DataLoopNode::Node(this->Air(loop).InletNodeNum).Temp,
                                                                         DataLoopNode::Node(this->Air(loop).InletNodeNum).HumRat,
                                                                         RoutineName);

            this->Air(loop).InletCp = Psychrometrics::PsyCpAirFnW(DataLoopNode::Node(this->Air(loop).InletNodeNum).HumRat);
            this->Air(loop).InletTemp = DataLoopNode::Node(this->Air(loop).InletNodeNum).Temp;
            this->Air(loop).InletMassFlowRate = DataLoopNode::Node(this->Air(loop).InletNodeNum).MassFlowRate;
            this->Air(loop).InletHumRat = DataLoopNode::Node(this->Air(loop).InletNodeNum).HumRat;
        }

        if (this->PlantIsConnected) {
            this->Loop.InletRho = FluidProperties::GetDensityGlycol(DataPlant::PlantLoop(this->Loop.LoopNum).FluidName,
                                                                    DataLoopNode::Node(this->Loop.InletNodeNum).Temp,
                                                                    DataPlant::PlantLoop(this->Loop.LoopNum).FluidIndex,
                                                                    RoutineName);
            this->Loop.InletCp = FluidProperties::GetSpecificHeatGlycol(DataPlant::PlantLoop(this->Loop.LoopNum).FluidName,
                                                                        DataLoopNode::Node(this->Loop.InletNodeNum).Temp,
                                                                        DataPlant::PlantLoop(this->Loop.LoopNum).FluidIndex,
                                                                        RoutineName);
            this->Loop.InletTemp = DataLoopNode::Node(this->Loop.InletNodeNum).Temp;
            this->Loop.InletMassFlowRate = DataLoopNode::Node(this->Loop.InletNodeNum).MassFlowRate;
        }
    }

    void UserZoneHVACForcedAirComponentStruct::initialize(BranchInputManagerData &dataBranchInputManager, int const ZoneNum)
    {

        // SUBROUTINE INFORMATION:
        //       AUTHOR         Brent Griffith
        //       DATE WRITTEN   Feb. 2012
        //       MODIFIED       na
        //       RE-ENGINEERED  na

        // PURPOSE OF THIS SUBROUTINE:
        // initialize data for user-defined zone HVAC forced air component model

        static std::string const RoutineName("InitZoneAirUserDefined");

        if (this->myOneTimeFlag) {
            if (this->NumPlantConnections > 0) {
                for (int loop = 1; loop <= this->NumPlantConnections; ++loop) {
                    bool errFlag = false;
                    PlantUtilities::ScanPlantLoopsForObject(dataBranchInputManager,
                                                            this->Name,
                                                            DataPlant::TypeOf_ZoneHVACAirUserDefined,
                                                            this->Loop(loop).LoopNum,
                                                            this->Loop(loop).LoopSideNum,
                                                            this->Loop(loop).BranchNum,
                                                            this->Loop(loop).CompNum,
                                                            errFlag,
                                                            _,
                                                            _,
                                                            _,
                                                            this->Loop(loop).InletNodeNum);
                    if (errFlag) {
                        ShowFatalError("InitPlantUserComponent: Program terminated due to previous condition(s).");
                    }
                    // set user input for flow priority
                    DataPlant::PlantLoop(this->Loop(loop).LoopNum)
                        .LoopSide(this->Loop(loop).LoopSideNum)
                        .Branch(this->Loop(loop).BranchNum)
                        .Comp(this->Loop(loop).CompNum)
                        .FlowPriority = this->Loop(loop).FlowPriority;

                    // set user input for how loads served
                    DataPlant::PlantLoop(this->Loop(loop).LoopNum)
                        .LoopSide(this->Loop(loop).LoopSideNum)
                        .Branch(this->Loop(loop).BranchNum)
                        .Comp(this->Loop(loop).CompNum)
                        .HowLoadServed = this->Loop(loop).HowLoadServed;
                }
            }
            this->myOneTimeFlag = false;
        }
        // fill internal variable targets
        this->RemainingOutputToHeatingSP = DataZoneEnergyDemands::ZoneSysEnergyDemand(ZoneNum).RemainingOutputReqToHeatSP;
        this->RemainingOutputToCoolingSP = DataZoneEnergyDemands::ZoneSysEnergyDemand(ZoneNum).RemainingOutputReqToCoolSP;
        this->RemainingOutputReqToDehumidSP = DataZoneEnergyDemands::ZoneSysMoistureDemand(ZoneNum).RemainingOutputReqToDehumidSP;
        this->RemainingOutputReqToHumidSP = DataZoneEnergyDemands::ZoneSysMoistureDemand(ZoneNum).RemainingOutputReqToHumidSP;

        this->ZoneAir.InletRho = Psychrometrics::PsyRhoAirFnPbTdbW(DataEnvironment::OutBaroPress,
                                                                   DataLoopNode::Node(this->ZoneAir.InletNodeNum).Temp,
                                                                   DataLoopNode::Node(this->ZoneAir.InletNodeNum).HumRat,
                                                                   RoutineName);
        this->ZoneAir.InletCp = Psychrometrics::PsyCpAirFnW(DataLoopNode::Node(this->ZoneAir.InletNodeNum).HumRat);
        this->ZoneAir.InletTemp = DataLoopNode::Node(this->ZoneAir.InletNodeNum).Temp;
        this->ZoneAir.InletHumRat = DataLoopNode::Node(this->ZoneAir.InletNodeNum).HumRat;

        if (this->SourceAir.InletNodeNum > 0) {
            this->SourceAir.InletRho = Psychrometrics::PsyRhoAirFnPbTdbW(DataEnvironment::OutBaroPress,
                                                                         DataLoopNode::Node(this->SourceAir.InletNodeNum).Temp,
                                                                         DataLoopNode::Node(this->SourceAir.InletNodeNum).HumRat,
                                                                         RoutineName);
            this->SourceAir.InletCp = Psychrometrics::PsyCpAirFnW(DataLoopNode::Node(this->SourceAir.InletNodeNum).HumRat);
            this->SourceAir.InletTemp = DataLoopNode::Node(this->SourceAir.InletNodeNum).Temp;
            this->SourceAir.InletHumRat = DataLoopNode::Node(this->SourceAir.InletNodeNum).HumRat;
        }

        if (this->NumPlantConnections > 0) {
            for (int loop = 1; loop <= this->NumPlantConnections; ++loop) {
                this->Loop(loop).InletRho = FluidProperties::GetDensityGlycol(DataPlant::PlantLoop(this->Loop(loop).LoopNum).FluidName,
                                                                              DataLoopNode::Node(this->Loop(loop).InletNodeNum).Temp,
                                                                              DataPlant::PlantLoop(this->Loop(loop).LoopNum).FluidIndex,
                                                                              RoutineName);
                this->Loop(loop).InletCp = FluidProperties::GetSpecificHeatGlycol(DataPlant::PlantLoop(this->Loop(loop).LoopNum).FluidName,
                                                                                  DataLoopNode::Node(this->Loop(loop).InletNodeNum).Temp,
                                                                                  DataPlant::PlantLoop(this->Loop(loop).LoopNum).FluidIndex,
                                                                                  RoutineName);
                this->Loop(loop).InletTemp = DataLoopNode::Node(this->Loop(loop).InletNodeNum).Temp;
                this->Loop(loop).InletMassFlowRate = DataLoopNode::Node(this->Loop(loop).InletNodeNum).MassFlowRate;
            }
        }
    }

    void UserAirTerminalComponentStruct::initialize(BranchInputManagerData &dataBranchInputManager, int const ZoneNum)
    {

        // SUBROUTINE INFORMATION:
        //       AUTHOR         B. Griffith
        //       DATE WRITTEN   March 2012
        //       MODIFIED       na
        //       RE-ENGINEERED  na

        static std::string const RoutineName("InitAirTerminalUserDefined");

        if (this->myOneTimeFlag) {
            if (this->NumPlantConnections > 0) {
                for (int loop = 1; loop <= this->NumPlantConnections; ++loop) {
                    bool errFlag = false;
                    PlantUtilities::ScanPlantLoopsForObject(dataBranchInputManager,
                                                            this->Name,
                                                            DataPlant::TypeOf_AirTerminalUserDefined,
                                                            this->Loop(loop).LoopNum,
                                                            this->Loop(loop).LoopSideNum,
                                                            this->Loop(loop).BranchNum,
                                                            this->Loop(loop).CompNum,
                                                            errFlag,
                                                            _,
                                                            _,
                                                            _,
                                                            this->Loop(loop).InletNodeNum);
                    if (errFlag) {
                        ShowFatalError("InitPlantUserComponent: Program terminated due to previous condition(s).");
                    }
                    // set user input for flow priority
                    DataPlant::PlantLoop(this->Loop(loop).LoopNum)
                        .LoopSide(this->Loop(loop).LoopSideNum)
                        .Branch(this->Loop(loop).BranchNum)
                        .Comp(this->Loop(loop).CompNum)
                        .FlowPriority = this->Loop(loop).FlowPriority;

                    // set user input for how loads served
                    DataPlant::PlantLoop(this->Loop(loop).LoopNum)
                        .LoopSide(this->Loop(loop).LoopSideNum)
                        .Branch(this->Loop(loop).BranchNum)
                        .Comp(this->Loop(loop).CompNum)
                        .HowLoadServed = this->Loop(loop).HowLoadServed;
                }
            }
            this->myOneTimeFlag = false;
        }
        // fill internal variable targets
        this->RemainingOutputToHeatingSP = DataZoneEnergyDemands::ZoneSysEnergyDemand(ZoneNum).RemainingOutputReqToHeatSP;
        this->RemainingOutputToCoolingSP = DataZoneEnergyDemands::ZoneSysEnergyDemand(ZoneNum).RemainingOutputReqToCoolSP;
        this->RemainingOutputReqToDehumidSP = DataZoneEnergyDemands::ZoneSysMoistureDemand(ZoneNum).RemainingOutputReqToDehumidSP;
        this->RemainingOutputReqToHumidSP = DataZoneEnergyDemands::ZoneSysMoistureDemand(ZoneNum).RemainingOutputReqToHumidSP;

        this->AirLoop.InletRho = Psychrometrics::PsyRhoAirFnPbTdbW(DataEnvironment::OutBaroPress,
                                                                   DataLoopNode::Node(this->AirLoop.InletNodeNum).Temp,
                                                                   DataLoopNode::Node(this->AirLoop.InletNodeNum).HumRat,
                                                                   RoutineName);
        this->AirLoop.InletCp = Psychrometrics::PsyCpAirFnW(DataLoopNode::Node(this->AirLoop.InletNodeNum).HumRat);
        this->AirLoop.InletTemp = DataLoopNode::Node(this->AirLoop.InletNodeNum).Temp;
        this->AirLoop.InletHumRat = DataLoopNode::Node(this->AirLoop.InletNodeNum).HumRat;

        if (this->SourceAir.InletNodeNum > 0) {
            this->SourceAir.InletRho = Psychrometrics::PsyRhoAirFnPbTdbW(DataEnvironment::OutBaroPress,
                                                                         DataLoopNode::Node(this->SourceAir.InletNodeNum).Temp,
                                                                         DataLoopNode::Node(this->SourceAir.InletNodeNum).HumRat,
                                                                         RoutineName);
            this->SourceAir.InletCp = Psychrometrics::PsyCpAirFnW(DataLoopNode::Node(this->SourceAir.InletNodeNum).HumRat);
            this->SourceAir.InletTemp = DataLoopNode::Node(this->SourceAir.InletNodeNum).Temp;
            this->SourceAir.InletHumRat = DataLoopNode::Node(this->SourceAir.InletNodeNum).HumRat;
        }

        if (this->NumPlantConnections > 0) {
            for (int loop = 1; loop <= this->NumPlantConnections; ++loop) {
                this->Loop(loop).InletRho = FluidProperties::GetDensityGlycol(DataPlant::PlantLoop(this->Loop(loop).LoopNum).FluidName,
                                                                              DataLoopNode::Node(this->Loop(loop).InletNodeNum).Temp,
                                                                              DataPlant::PlantLoop(this->Loop(loop).LoopNum).FluidIndex,
                                                                              RoutineName);
                this->Loop(loop).InletCp = FluidProperties::GetSpecificHeatGlycol(DataPlant::PlantLoop(this->Loop(loop).LoopNum).FluidName,
                                                                                  DataLoopNode::Node(this->Loop(loop).InletNodeNum).Temp,
                                                                                  DataPlant::PlantLoop(this->Loop(loop).LoopNum).FluidIndex,
                                                                                  RoutineName);
                this->Loop(loop).InletTemp = DataLoopNode::Node(this->Loop(loop).InletNodeNum).Temp;
                this->Loop(loop).InletMassFlowRate = DataLoopNode::Node(this->Loop(loop).InletNodeNum).MassFlowRate;
            }
        }
    }

    void UserPlantComponentStruct::report(int const LoopNum)
    {

        // SUBROUTINE INFORMATION:
        //       AUTHOR         B. Griffith
        //       DATE WRITTEN   Feb. 2012
        //       MODIFIED       na
        //       RE-ENGINEERED  na

        // PURPOSE OF THIS SUBROUTINE:
        // report model results

        // METHODOLOGY EMPLOYED:
        // copy actuated values to structures elsewhere in program.

        PlantUtilities::SafeCopyPlantNode(this->Loop(LoopNum).InletNodeNum, this->Loop(LoopNum).OutletNodeNum);

        // unload Actuators to node data structure

        DataLoopNode::Node(this->Loop(LoopNum).OutletNodeNum).Temp = this->Loop(LoopNum).OutletTemp;

        // make mass flow requests, just this loop
        PlantUtilities::SetComponentFlowRate(this->Loop(LoopNum).MassFlowRateRequest,
                                             this->Loop(LoopNum).InletNodeNum,
                                             this->Loop(LoopNum).OutletNodeNum,
                                             this->Loop(LoopNum).LoopNum,
                                             this->Loop(LoopNum).LoopSideNum,
                                             this->Loop(LoopNum).BranchNum,
                                             this->Loop(LoopNum).CompNum);

        if (this->Air.OutletNodeNum > 0) {
            DataLoopNode::Node(this->Air.OutletNodeNum).Temp = this->Air.OutletTemp;
            DataLoopNode::Node(this->Air.OutletNodeNum).HumRat = this->Air.OutletHumRat;
            DataLoopNode::Node(this->Air.OutletNodeNum).MassFlowRate = this->Air.OutletMassFlowRate;
            DataLoopNode::Node(this->Air.OutletNodeNum).Enthalpy = Psychrometrics::PsyHFnTdbW(this->Air.OutletTemp, this->Air.OutletHumRat);
        }

        if (this->Water.SuppliedByWaterSystem) {
            DataWater::WaterStorage(this->Water.SupplyTankID).VdotRequestDemand(this->Water.SupplyTankDemandARRID) = this->Water.SupplyVdotRequest;
        }

        if (this->Water.CollectsToWaterSystem) {
            DataWater::WaterStorage(this->Water.CollectionTankID).VdotAvailSupply(this->Water.CollectionTankSupplyARRID) = this->Water.CollectedVdot;
        }

        if (this->Loop(LoopNum).HowLoadServed == DataPlant::HowMet_ByNominalCapLowOutLimit) {
            DataPlant::PlantLoop(this->Loop(LoopNum).LoopNum)
                .LoopSide(this->Loop(LoopNum).LoopSideNum)
                .Branch(this->Loop(LoopNum).BranchNum)
                .Comp(this->Loop(LoopNum).CompNum)
                .MinOutletTemp = this->Loop(LoopNum).LowOutTempLimit;
        }

        if (this->Loop(LoopNum).HowLoadServed == DataPlant::HowMet_ByNominalCapHiOutLimit) {
            DataPlant::PlantLoop(this->Loop(LoopNum).LoopNum)
                .LoopSide(this->Loop(LoopNum).LoopSideNum)
                .Branch(this->Loop(LoopNum).BranchNum)
                .Comp(this->Loop(LoopNum).CompNum)
                .MaxOutletTemp = this->Loop(LoopNum).HiOutTempLimit;
        }
    }

    void UserCoilComponentStruct::report()
    {

        // SUBROUTINE INFORMATION:
        //       AUTHOR         B. Griffith
        //       DATE WRITTEN   Feb. 2012
        //       MODIFIED       na
        //       RE-ENGINEERED  na

        // PURPOSE OF THIS SUBROUTINE:
        // report model outputs

        for (int loop = 1; loop <= this->NumAirConnections; ++loop) {
            if (this->Air(loop).OutletNodeNum > 0) {
                DataLoopNode::Node(this->Air(loop).OutletNodeNum).Temp = this->Air(loop).OutletTemp;
                DataLoopNode::Node(this->Air(loop).OutletNodeNum).HumRat = this->Air(loop).OutletHumRat;
                DataLoopNode::Node(this->Air(loop).OutletNodeNum).MassFlowRate = this->Air(loop).OutletMassFlowRate;
                DataLoopNode::Node(this->Air(loop).OutletNodeNum).Enthalpy =
                    Psychrometrics::PsyHFnTdbW(this->Air(loop).OutletTemp, this->Air(loop).OutletHumRat);

                DataLoopNode::Node(this->Air(loop).OutletNodeNum).MassFlowRateMinAvail =
                    DataLoopNode::Node(this->Air(loop).InletNodeNum).MassFlowRateMinAvail;
                DataLoopNode::Node(this->Air(loop).OutletNodeNum).MassFlowRateMaxAvail =
                    DataLoopNode::Node(this->Air(loop).InletNodeNum).MassFlowRateMaxAvail;
            }
        }

        if (this->PlantIsConnected) {
            // make mass flow requests
            PlantUtilities::SetComponentFlowRate(this->Loop.MassFlowRateRequest,
                                                 this->Loop.InletNodeNum,
                                                 this->Loop.OutletNodeNum,
                                                 this->Loop.LoopNum,
                                                 this->Loop.LoopSideNum,
                                                 this->Loop.BranchNum,
                                                 this->Loop.CompNum);
            PlantUtilities::SafeCopyPlantNode(this->Loop.InletNodeNum, this->Loop.OutletNodeNum);
            // unload Actuators to node data structure
            DataLoopNode::Node(this->Loop.OutletNodeNum).Temp = this->Loop.OutletTemp;
        }

        if (this->Water.SuppliedByWaterSystem) {
            DataWater::WaterStorage(this->Water.SupplyTankID).VdotRequestDemand(this->Water.SupplyTankDemandARRID) = this->Water.SupplyVdotRequest;
        }

        if (this->Water.CollectsToWaterSystem) {
            DataWater::WaterStorage(this->Water.CollectionTankID).VdotAvailSupply(this->Water.CollectionTankSupplyARRID) = this->Water.CollectedVdot;
        }
    }

    void UserZoneHVACForcedAirComponentStruct::report()
    {

        // SUBROUTINE INFORMATION:
        //       AUTHOR         B. Griffith
        //       DATE WRITTEN   Feb. 2012
        //       MODIFIED       na
        //       RE-ENGINEERED  na

        // PURPOSE OF THIS SUBROUTINE:
        // report model outputs

        DataLoopNode::Node(this->ZoneAir.InletNodeNum).MassFlowRate = this->ZoneAir.InletMassFlowRate;

        DataLoopNode::Node(this->ZoneAir.OutletNodeNum).Temp = this->ZoneAir.OutletTemp;
        DataLoopNode::Node(this->ZoneAir.OutletNodeNum).HumRat = this->ZoneAir.OutletHumRat;
        DataLoopNode::Node(this->ZoneAir.OutletNodeNum).MassFlowRate = this->ZoneAir.OutletMassFlowRate;
        DataLoopNode::Node(this->ZoneAir.OutletNodeNum).Enthalpy = Psychrometrics::PsyHFnTdbW(this->ZoneAir.OutletTemp, this->ZoneAir.OutletHumRat);

        if (this->SourceAir.OutletNodeNum > 0) {
            DataLoopNode::Node(this->SourceAir.OutletNodeNum).Temp = this->SourceAir.OutletTemp;
            DataLoopNode::Node(this->SourceAir.OutletNodeNum).HumRat = this->SourceAir.OutletHumRat;
            DataLoopNode::Node(this->SourceAir.OutletNodeNum).MassFlowRate = this->SourceAir.OutletMassFlowRate;
            DataLoopNode::Node(this->SourceAir.OutletNodeNum).Enthalpy =
                Psychrometrics::PsyHFnTdbW(this->SourceAir.OutletTemp, this->SourceAir.OutletHumRat);
        }

        if (this->NumPlantConnections > 0) {
            for (int loop = 1; loop <= this->NumPlantConnections; ++loop) {
                // make mass flow requests
                PlantUtilities::SetComponentFlowRate(this->Loop(loop).MassFlowRateRequest,
                                                     this->Loop(loop).InletNodeNum,
                                                     this->Loop(loop).OutletNodeNum,
                                                     this->Loop(loop).LoopNum,
                                                     this->Loop(loop).LoopSideNum,
                                                     this->Loop(loop).BranchNum,
                                                     this->Loop(loop).CompNum);
                PlantUtilities::SafeCopyPlantNode(this->Loop(loop).InletNodeNum, this->Loop(loop).OutletNodeNum);
                // unload Actuators to node data structure
                DataLoopNode::Node(this->Loop(loop).OutletNodeNum).Temp = this->Loop(loop).OutletTemp;
            }
        }

        if (this->Water.SuppliedByWaterSystem) {
            DataWater::WaterStorage(this->Water.SupplyTankID).VdotRequestDemand(this->Water.SupplyTankDemandARRID) = this->Water.SupplyVdotRequest;
        }

        if (this->Water.CollectsToWaterSystem) {
            DataWater::WaterStorage(this->Water.CollectionTankID).VdotAvailSupply(this->Water.CollectionTankSupplyARRID) = this->Water.CollectedVdot;
        }
    }

    void UserAirTerminalComponentStruct::report()
    {

        // SUBROUTINE INFORMATION:
        //       AUTHOR         B. Griffith
        //       DATE WRITTEN   March 2012
        //       MODIFIED       na
        //       RE-ENGINEERED  na

        DataLoopNode::Node(this->AirLoop.InletNodeNum).MassFlowRate = this->AirLoop.InletMassFlowRate;

        DataLoopNode::Node(this->AirLoop.OutletNodeNum).Temp = this->AirLoop.OutletTemp;
        DataLoopNode::Node(this->AirLoop.OutletNodeNum).HumRat = this->AirLoop.OutletHumRat;
        DataLoopNode::Node(this->AirLoop.OutletNodeNum).MassFlowRate = this->AirLoop.OutletMassFlowRate;
        DataLoopNode::Node(this->AirLoop.OutletNodeNum).Enthalpy = Psychrometrics::PsyHFnTdbW(this->AirLoop.OutletTemp, this->AirLoop.OutletHumRat);
        if (this->SourceAir.OutletNodeNum > 0) {
            DataLoopNode::Node(this->SourceAir.OutletNodeNum).Temp = this->SourceAir.OutletTemp;
            DataLoopNode::Node(this->SourceAir.OutletNodeNum).HumRat = this->SourceAir.OutletHumRat;
            DataLoopNode::Node(this->SourceAir.OutletNodeNum).MassFlowRate = this->SourceAir.OutletMassFlowRate;
            DataLoopNode::Node(this->SourceAir.OutletNodeNum).Enthalpy =
                Psychrometrics::PsyHFnTdbW(this->SourceAir.OutletTemp, this->SourceAir.OutletHumRat);
        }

        if (this->NumPlantConnections > 0) {
            for (int loop = 1; loop <= this->NumPlantConnections; ++loop) {
                // make mass flow requests
                PlantUtilities::SetComponentFlowRate(this->Loop(loop).MassFlowRateRequest,
                                                     this->Loop(loop).InletNodeNum,
                                                     this->Loop(loop).OutletNodeNum,
                                                     this->Loop(loop).LoopNum,
                                                     this->Loop(loop).LoopSideNum,
                                                     this->Loop(loop).BranchNum,
                                                     this->Loop(loop).CompNum);
                PlantUtilities::SafeCopyPlantNode(this->Loop(loop).InletNodeNum, this->Loop(loop).OutletNodeNum);
                // unload Actuators to node data structure
                DataLoopNode::Node(this->Loop(loop).OutletNodeNum).Temp = this->Loop(loop).OutletTemp;
            }
        }

        if (this->Water.SuppliedByWaterSystem) {
            DataWater::WaterStorage(this->Water.SupplyTankID).VdotRequestDemand(this->Water.SupplyTankDemandARRID) = this->Water.SupplyVdotRequest;
        }

        if (this->Water.CollectsToWaterSystem) {
            DataWater::WaterStorage(this->Water.CollectionTankID).VdotAvailSupply(this->Water.CollectionTankSupplyARRID) = this->Water.CollectedVdot;
        }
    }

    void GetUserDefinedCoilIndex(std::string const &CoilName, int &CoilIndex, bool &ErrorsFound, std::string const &CurrentModuleObject)
    {

        // SUBROUTINE INFORMATION:
        //       AUTHOR         Richard Raustad
        //       DATE WRITTEN   August 2013
        //       MODIFIED       na
        //       RE-ENGINEERED  na

        // PURPOSE OF THIS SUBROUTINE:
        // This subroutine sets an index for a given user defined Cooling Coil -- issues error message if that
        // coil is not a legal user defined Cooling Coil.

        // Obtains and allocates TESCoil related parameters from input file
        if (GetInput) { // First time subroutine has been called, get input data
            GetUserDefinedComponents();
            GetInput = false; // Set logic flag to disallow getting the input data on future calls to this subroutine
        }

        if (NumUserCoils > 0) {
            CoilIndex = UtilityRoutines::FindItem(CoilName, UserCoil, NumUserCoils);
        } else {
            CoilIndex = 0;
        }

        if (CoilIndex == 0) {
            ShowSevereError(CurrentModuleObject + ", GetUserDefinedCoilIndex: User Defined Cooling Coil not found=" + CoilName);
            ErrorsFound = true;
        }
    }

    void GetUserDefinedCoilAirInletNode(std::string const &CoilName, int &CoilAirInletNode, bool &ErrorsFound, std::string const &CurrentModuleObject)
    {

        // SUBROUTINE INFORMATION:
        //       AUTHOR         Richard Raustad
        //       DATE WRITTEN   July 2015
        //       MODIFIED       na
        //       RE-ENGINEERED  na

        // PURPOSE OF THIS SUBROUTINE:
        // This subroutine gets a given user defined Cooling Coil's air inlet node -- issues error message if that
        // coil is not a legal user defined Cooling Coil and sets air node to 0, otherwise, returns inlet air node number.

        int CoilIndex;

        // Obtains and allocates TESCoil related parameters from input file
        if (GetInput) { // First time subroutine has been called, get input data
            GetUserDefinedComponents();
            GetInput = false; // Set logic flag to disallow getting the input data on future calls to this subroutine
        }

        if (NumUserCoils > 0) {
            CoilIndex = UtilityRoutines::FindItem(CoilName, UserCoil, NumUserCoils);
        } else {
            CoilIndex = 0;
        }

        if (CoilIndex == 0) {
            ShowSevereError(CurrentModuleObject + ", GetTESCoilIndex: TES Cooling Coil not found=" + CoilName);
            ErrorsFound = true;
            CoilAirInletNode = 0;
        } else {
            CoilAirInletNode = UserCoil(CoilIndex).Air(1).InletNodeNum;
        }
    }

    void
    GetUserDefinedCoilAirOutletNode(std::string const &CoilName, int &CoilAirOutletNode, bool &ErrorsFound, std::string const &CurrentModuleObject)
    {

        // SUBROUTINE INFORMATION:
        //       AUTHOR         Richard Raustad
        //       DATE WRITTEN   July 2015
        //       MODIFIED       na
        //       RE-ENGINEERED  na

        // PURPOSE OF THIS SUBROUTINE:
        // This subroutine gets a given user defined Cooling Coil's air outlet node -- issues error message if that
        // coil is not a legal user defined Cooling Coil and sets air node to 0, otherwise, returns outlet air node number.

        int CoilIndex;

        // Obtains and allocates TESCoil related parameters from input file
        if (GetInput) { // First time subroutine has been called, get input data
            GetUserDefinedComponents();
            GetInput = false; // Set logic flag to disallow getting the input data on future calls to this subroutine
        }

        if (NumUserCoils > 0) {
            CoilIndex = UtilityRoutines::FindItem(CoilName, UserCoil, NumUserCoils);
        } else {
            CoilIndex = 0;
        }

        if (CoilIndex == 0) {
            ShowSevereError(CurrentModuleObject + ", GetTESCoilIndex: TES Cooling Coil not found=" + CoilName);
            ErrorsFound = true;
            CoilAirOutletNode = 0;
        } else {
            CoilAirOutletNode = UserCoil(CoilIndex).Air(1).OutletNodeNum;
        }
    }

} // namespace UserDefinedComponents

} // namespace EnergyPlus<|MERGE_RESOLUTION|>--- conflicted
+++ resolved
@@ -164,12 +164,8 @@
 
         if (thisLoop > 0) {
             if (this->Loop(thisLoop).ErlInitProgramMngr > 0) {
-<<<<<<< HEAD
                 EMSManager::ManageEMS(
-                    state.files, DataGlobals::emsCallFromUserDefinedComponentModel, anyEMSRan, this->Loop(thisLoop).ErlInitProgramMngr);
-=======
-                EMSManager::ManageEMS(state, DataGlobals::emsCallFromUserDefinedComponentModel, anyEMSRan, this->Loop(thisLoop).ErlInitProgramMngr);
->>>>>>> e7001b2e
+                    state, DataGlobals::emsCallFromUserDefinedComponentModel, anyEMSRan, this->Loop(thisLoop).ErlInitProgramMngr);
             } else if (this->Loop(thisLoop).initPluginLocation > -1) {
                 EnergyPlus::PluginManagement::pluginManager->runSingleUserDefinedPlugin(this->Loop(thisLoop).initPluginLocation);
             }
@@ -238,23 +234,15 @@
 
         if (thisLoop > 0) {
             if (this->Loop(thisLoop).ErlSimProgramMngr > 0) {
-<<<<<<< HEAD
                 EMSManager::ManageEMS(
-                    state.files, DataGlobals::emsCallFromUserDefinedComponentModel, anyEMSRan, this->Loop(thisLoop).ErlSimProgramMngr);
-=======
-                EMSManager::ManageEMS(state, DataGlobals::emsCallFromUserDefinedComponentModel, anyEMSRan, this->Loop(thisLoop).ErlSimProgramMngr);
->>>>>>> e7001b2e
+                    state, DataGlobals::emsCallFromUserDefinedComponentModel, anyEMSRan, this->Loop(thisLoop).ErlSimProgramMngr);
             } else if (this->Loop(thisLoop).simPluginLocation > -1) {
                 EnergyPlus::PluginManagement::pluginManager->runSingleUserDefinedPlugin(this->Loop(thisLoop).simPluginLocation);
             }
         }
 
         if (this->ErlSimProgramMngr > 0) {
-<<<<<<< HEAD
-            EMSManager::ManageEMS(state.files, DataGlobals::emsCallFromUserDefinedComponentModel, anyEMSRan, this->ErlSimProgramMngr);
-=======
             EMSManager::ManageEMS(state, DataGlobals::emsCallFromUserDefinedComponentModel, anyEMSRan, this->ErlSimProgramMngr);
->>>>>>> e7001b2e
         } else if (this->simPluginLocation > -1) {
             EnergyPlus::PluginManagement::pluginManager->runSingleUserDefinedPlugin(this->simPluginLocation);
         }
@@ -262,13 +250,7 @@
         this->report(thisLoop);
     }
 
-<<<<<<< HEAD
-    void SimCoilUserDefined(BranchInputManagerData &dataBranchInputManager,
-                            IOFiles &ioFiles,
-=======
     void SimCoilUserDefined(EnergyPlusData &state,
-                            BranchInputManagerData &dataBranchInputManager,
->>>>>>> e7001b2e
                             std::string const &EquipName, // user name for component
                             int &CompIndex,
                             int const AirLoopNum,
@@ -313,12 +295,8 @@
         bool anyEMSRan;
         if (DataGlobals::BeginEnvrnFlag) {
             if (UserCoil(CompNum).ErlInitProgramMngr > 0) {
-<<<<<<< HEAD
                 EMSManager::ManageEMS(
-                    ioFiles, DataGlobals::emsCallFromUserDefinedComponentModel, anyEMSRan, UserCoil(CompNum).ErlInitProgramMngr);
-=======
-                EMSManager::ManageEMS(state, DataGlobals::emsCallFromUserDefinedComponentModel, anyEMSRan, UserCoil(CompNum).ErlInitProgramMngr);
->>>>>>> e7001b2e
+                    state, DataGlobals::emsCallFromUserDefinedComponentModel, anyEMSRan, UserCoil(CompNum).ErlInitProgramMngr);
             } else if (UserCoil(CompNum).initPluginLocation > -1) {
                 EnergyPlus::PluginManagement::pluginManager->runSingleUserDefinedPlugin(UserCoil(CompNum).initPluginLocation);
             }
@@ -338,14 +316,10 @@
             }
         }
 
-        UserCoil(CompNum).initialize(dataBranchInputManager);
+        UserCoil(CompNum).initialize(state.dataBranchInputManager);
 
         if (UserCoil(CompNum).ErlSimProgramMngr > 0) {
-<<<<<<< HEAD
-            EMSManager::ManageEMS(ioFiles, DataGlobals::emsCallFromUserDefinedComponentModel, anyEMSRan, UserCoil(CompNum).ErlSimProgramMngr);
-=======
             EMSManager::ManageEMS(state, DataGlobals::emsCallFromUserDefinedComponentModel, anyEMSRan, UserCoil(CompNum).ErlSimProgramMngr);
->>>>>>> e7001b2e
         } else if (UserCoil(CompNum).simPluginLocation > -1) {
             EnergyPlus::PluginManagement::pluginManager->runSingleUserDefinedPlugin(UserCoil(CompNum).simPluginLocation);
         }
@@ -365,13 +339,7 @@
         }
     }
 
-<<<<<<< HEAD
-    void SimZoneAirUserDefined(BranchInputManagerData &dataBranchInputManager,
-                               IOFiles &ioFiles,
-=======
     void SimZoneAirUserDefined(EnergyPlusData &state,
-                               BranchInputManagerData &dataBranchInputManager,
->>>>>>> e7001b2e
                                std::string const &CompName,    // name of the packaged terminal heat pump
                                int const ZoneNum,              // number of zone being served
                                Real64 &SensibleOutputProvided, // sensible capacity delivered to zone
@@ -416,15 +384,11 @@
         }
         bool anyEMSRan;
         if (DataGlobals::BeginEnvrnFlag) {
-            UserZoneAirHVAC(CompNum).initialize(dataBranchInputManager, ZoneNum);
+            UserZoneAirHVAC(CompNum).initialize(state.dataBranchInputManager, ZoneNum);
 
             if (UserZoneAirHVAC(CompNum).ErlInitProgramMngr > 0) {
-<<<<<<< HEAD
                 EMSManager::ManageEMS(
-                    ioFiles, DataGlobals::emsCallFromUserDefinedComponentModel, anyEMSRan, UserZoneAirHVAC(CompNum).ErlInitProgramMngr);
-=======
-                EMSManager::ManageEMS(state, DataGlobals::emsCallFromUserDefinedComponentModel, anyEMSRan, UserZoneAirHVAC(CompNum).ErlInitProgramMngr);
->>>>>>> e7001b2e
+                    state, DataGlobals::emsCallFromUserDefinedComponentModel, anyEMSRan, UserZoneAirHVAC(CompNum).ErlInitProgramMngr);
             } else if (UserZoneAirHVAC(CompNum).initPluginLocation > -1) {
                 EnergyPlus::PluginManagement::pluginManager->runSingleUserDefinedPlugin(UserZoneAirHVAC(CompNum).initPluginLocation);
             }
@@ -447,15 +411,11 @@
 
         } // BeginEnvrnFlag
 
-        UserZoneAirHVAC(CompNum).initialize(dataBranchInputManager, ZoneNum);
+        UserZoneAirHVAC(CompNum).initialize(state.dataBranchInputManager, ZoneNum);
 
         if (UserZoneAirHVAC(CompNum).ErlSimProgramMngr > 0) {
-<<<<<<< HEAD
             EMSManager::ManageEMS(
-                ioFiles, DataGlobals::emsCallFromUserDefinedComponentModel, anyEMSRan, UserZoneAirHVAC(CompNum).ErlSimProgramMngr);
-=======
-            EMSManager::ManageEMS(state, DataGlobals::emsCallFromUserDefinedComponentModel, anyEMSRan, UserZoneAirHVAC(CompNum).ErlSimProgramMngr);
->>>>>>> e7001b2e
+                state, DataGlobals::emsCallFromUserDefinedComponentModel, anyEMSRan, UserZoneAirHVAC(CompNum).ErlSimProgramMngr);
         } else if (UserZoneAirHVAC(CompNum).simPluginLocation > -1) {
             EnergyPlus::PluginManagement::pluginManager->runSingleUserDefinedPlugin(UserZoneAirHVAC(CompNum).simPluginLocation);
         }
@@ -477,12 +437,7 @@
         LatentOutputProvided = AirMassFlow * (SpecHumOut - SpecHumIn); // Latent rate, kg/s (dehumid = negative)
     }
 
-<<<<<<< HEAD
-    void SimAirTerminalUserDefined(BranchInputManagerData &dataBranchInputManager,
-                                   IOFiles &ioFiles,
-=======
-    void SimAirTerminalUserDefined(EnergyPlusData &state, BranchInputManagerData &dataBranchInputManager,
->>>>>>> e7001b2e
+    void SimAirTerminalUserDefined(EnergyPlusData &state,
         std::string const &CompName, bool const EP_UNUSED(FirstHVACIteration), int const ZoneNum, int const EP_UNUSED(ZoneNodeNum), int &CompIndex)
     {
 
@@ -525,15 +480,11 @@
         }
         bool anyEMSRan;
         if (DataGlobals::BeginEnvrnFlag) {
-            UserAirTerminal(CompNum).initialize(dataBranchInputManager, ZoneNum);
+            UserAirTerminal(CompNum).initialize(state.dataBranchInputManager, ZoneNum);
 
             if (UserAirTerminal(CompNum).ErlInitProgramMngr > 0) {
-<<<<<<< HEAD
                 EMSManager::ManageEMS(
-                    ioFiles, DataGlobals::emsCallFromUserDefinedComponentModel, anyEMSRan, UserAirTerminal(CompNum).ErlInitProgramMngr);
-=======
-                EMSManager::ManageEMS(state, DataGlobals::emsCallFromUserDefinedComponentModel, anyEMSRan, UserAirTerminal(CompNum).ErlInitProgramMngr);
->>>>>>> e7001b2e
+                    state, DataGlobals::emsCallFromUserDefinedComponentModel, anyEMSRan, UserAirTerminal(CompNum).ErlInitProgramMngr);
             } else if (UserAirTerminal(CompNum).initPluginLocation > -1) {
                 EnergyPlus::PluginManagement::pluginManager->runSingleUserDefinedPlugin(UserAirTerminal(CompNum).initPluginLocation);
             }
@@ -556,15 +507,11 @@
 
         } // BeginEnvrnFlag
 
-        UserAirTerminal(CompNum).initialize(dataBranchInputManager, ZoneNum);
+        UserAirTerminal(CompNum).initialize(state.dataBranchInputManager, ZoneNum);
 
         if (UserAirTerminal(CompNum).ErlSimProgramMngr > 0) {
-<<<<<<< HEAD
             EMSManager::ManageEMS(
-                ioFiles, DataGlobals::emsCallFromUserDefinedComponentModel, anyEMSRan, UserAirTerminal(CompNum).ErlSimProgramMngr);
-=======
-            EMSManager::ManageEMS(state, DataGlobals::emsCallFromUserDefinedComponentModel, anyEMSRan, UserAirTerminal(CompNum).ErlSimProgramMngr);
->>>>>>> e7001b2e
+                state, DataGlobals::emsCallFromUserDefinedComponentModel, anyEMSRan, UserAirTerminal(CompNum).ErlSimProgramMngr);
         } else if (UserAirTerminal(CompNum).simPluginLocation > -1) {
             EnergyPlus::PluginManagement::pluginManager->runSingleUserDefinedPlugin(UserAirTerminal(CompNum).simPluginLocation);
         }
