--- conflicted
+++ resolved
@@ -702,14 +702,9 @@
         // If we are doing a common pipe simulation, and there is greater other-side flow than this side,
         //  then the "other side" demand needs to include getting the flow through the common pipe to the same setpoint
         //  as the flow going through the actual supply side
-<<<<<<< HEAD
-        if (this->hasConstSpeedBranchPumps && this->plantLoc.loopSideNum == DataPlant::LoopSideLocation::Supply && thisPlantLoop.CommonPipeType != DataPlant::CommonPipeType::No) {
+        if (this->hasConstSpeedBranchPumps && this->plantLoc.loopSideNum == DataPlant::LoopSideLocation::Supply &&
+            thisPlantLoop.CommonPipeType != DataPlant::CommonPipeType::No) {
             const DataPlant::LoopSideLocation OtherSide = LoopSideOther[static_cast<int>(this->plantLoc.loopSideNum)];
-=======
-        if (this->hasConstSpeedBranchPumps && this->myLoopSideNum == DataPlant::LoopSideLocation::Supply &&
-            thisPlantLoop.CommonPipeType != DataPlant::CommonPipeType::No) {
-            const DataPlant::LoopSideLocation OtherSide = LoopSideOther[static_cast<int>(this->myLoopSideNum)];
->>>>>>> e9805f76
             const int otherSideOutletNodeNum = thisPlantLoop.LoopSide(OtherSide).NodeNumOut;
             Real64 commonPipeFlow = state.dataLoopNodes->Node(otherSideOutletNodeNum).MassFlowRate - ThisLoopSideFlow;
             Real64 otherSideExitingTemperature = state.dataLoopNodes->Node(otherSideOutletNodeNum).Temp;
