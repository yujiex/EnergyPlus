// EnergyPlus, Copyright (c) 1996-2020, The Board of Trustees of the University of Illinois,
// The Regents of the University of California, through Lawrence Berkeley National Laboratory
// (subject to receipt of any required approvals from the U.S. Dept. of Energy), Oak Ridge
// National Laboratory, managed by UT-Battelle, Alliance for Sustainable Energy, LLC, and other
// contributors. All rights reserved.
//
// NOTICE: This Software was developed under funding from the U.S. Department of Energy and the
// U.S. Government consequently retains certain rights. As such, the U.S. Government has been
// granted for itself and others acting on its behalf a paid-up, nonexclusive, irrevocable,
// worldwide license in the Software to reproduce, distribute copies to the public, prepare
// derivative works, and perform publicly and display publicly, and to permit others to do so.
//
// Redistribution and use in source and binary forms, with or without modification, are permitted
// provided that the following conditions are met:
//
// (1) Redistributions of source code must retain the above copyright notice, this list of
//     conditions and the following disclaimer.
//
// (2) Redistributions in binary form must reproduce the above copyright notice, this list of
//     conditions and the following disclaimer in the documentation and/or other materials
//     provided with the distribution.
//
// (3) Neither the name of the University of California, Lawrence Berkeley National Laboratory,
//     the University of Illinois, U.S. Dept. of Energy nor the names of its contributors may be
//     used to endorse or promote products derived from this software without specific prior
//     written permission.
//
// (4) Use of EnergyPlus(TM) Name. If Licensee (i) distributes the software in stand-alone form
//     without changes from the version obtained under this License, or (ii) Licensee makes a
//     reference solely to the software portion of its product, Licensee must refer to the
//     software as "EnergyPlus version X" software, where "X" is the version number Licensee
//     obtained under this License and may not use a different name for the software. Except as
//     specifically required in this Section (4), Licensee shall not use in a company name, a
//     product name, in advertising, publicity, or other promotional activities any name, trade
//     name, trademark, logo, or other designation of "EnergyPlus", "E+", "e+" or confusingly
//     similar designation, without the U.S. Department of Energy's prior written consent.
//
// THIS SOFTWARE IS PROVIDED BY THE COPYRIGHT HOLDERS AND CONTRIBUTORS "AS IS" AND ANY EXPRESS OR
// IMPLIED WARRANTIES, INCLUDING, BUT NOT LIMITED TO, THE IMPLIED WARRANTIES OF MERCHANTABILITY
// AND FITNESS FOR A PARTICULAR PURPOSE ARE DISCLAIMED. IN NO EVENT SHALL THE COPYRIGHT OWNER OR
// CONTRIBUTORS BE LIABLE FOR ANY DIRECT, INDIRECT, INCIDENTAL, SPECIAL, EXEMPLARY, OR
// CONSEQUENTIAL DAMAGES (INCLUDING, BUT NOT LIMITED TO, PROCUREMENT OF SUBSTITUTE GOODS OR
// SERVICES; LOSS OF USE, DATA, OR PROFITS; OR BUSINESS INTERRUPTION) HOWEVER CAUSED AND ON ANY
// THEORY OF LIABILITY, WHETHER IN CONTRACT, STRICT LIABILITY, OR TORT (INCLUDING NEGLIGENCE OR
// OTHERWISE) ARISING IN ANY WAY OUT OF THE USE OF THIS SOFTWARE, EVEN IF ADVISED OF THE
// POSSIBILITY OF SUCH DAMAGE.

#include <EnergyPlus/StateManagement.hh>

#include <AirflowNetwork/Elements.hpp>
#include <EnergyPlus/AirflowNetworkBalanceManager.hh>
#include <EnergyPlus/Coils/CoilCoolingDX.hh>
#include <EnergyPlus/CoolTower.hh>
#include <EnergyPlus/CrossVentMgr.hh>
#include <EnergyPlus/CTElectricGenerator.hh>
#include <EnergyPlus/CurveManager.hh>
#include <EnergyPlus/DElightManagerF.hh>
#include <EnergyPlus/DXCoils.hh>
#include <EnergyPlus/Data/EnergyPlusData.hh>
#include <EnergyPlus/DataAirLoop.hh>
#include <EnergyPlus/DataAirSystems.hh>
#include <EnergyPlus/DataBranchAirLoopPlant.hh>
#include <EnergyPlus/DataBranchNodeConnections.hh>
#include <EnergyPlus/DataContaminantBalance.hh>
#include <EnergyPlus/DataConvergParams.hh>
#include <EnergyPlus/DataDefineEquip.hh>
#include <EnergyPlus/DataEnvironment.hh>
#include <EnergyPlus/DataErrorTracking.hh>
#include <EnergyPlus/DataGenerators.hh>
#include <EnergyPlus/DataGlobals.hh>
#include <EnergyPlus/DataHVACGlobals.hh>
#include <EnergyPlus/DataHeatBalFanSys.hh>
#include <EnergyPlus/DataHeatBalSurface.hh>
#include <EnergyPlus/DataHeatBalance.hh>
#include <EnergyPlus/DataIPShortCuts.hh>
#include <EnergyPlus/DataLoopNode.hh>
#include <EnergyPlus/DataMoistureBalance.hh>
#include <EnergyPlus/DataMoistureBalanceEMPD.hh>
#include <EnergyPlus/DataOutputs.hh>
#include <EnergyPlus/DataPhotovoltaics.hh>
#include <EnergyPlus/DataRoomAirModel.hh>
#include <EnergyPlus/DataRuntimeLanguage.hh>
#include <EnergyPlus/DataSizing.hh>
#include <EnergyPlus/DataStringGlobals.hh>
#include <EnergyPlus/DataSurfaceLists.hh>
#include <EnergyPlus/DataSurfaces.hh>
#include <EnergyPlus/DataSystemVariables.hh>
#include <EnergyPlus/DataUCSDSharedData.hh>
#include <EnergyPlus/DataViewFactorInformation.hh>
#include <EnergyPlus/DataWater.hh>
#include <EnergyPlus/DataZoneControls.hh>
#include <EnergyPlus/DataZoneEnergyDemands.hh>
#include <EnergyPlus/DataZoneEquipment.hh>
#include <EnergyPlus/DaylightingManager.hh>
#include <EnergyPlus/DemandManager.hh>
#include <EnergyPlus/DesiccantDehumidifiers.hh>
#include <EnergyPlus/DualDuct.hh>
#include <EnergyPlus/EMSManager.hh>
#include <EnergyPlus/EarthTube.hh>
#include <EnergyPlus/EconomicLifeCycleCost.hh>
#include <EnergyPlus/EconomicTariff.hh>
#include <EnergyPlus/ElectricPowerServiceManager.hh>
#include <EnergyPlus/EvaporativeCoolers.hh>
#include <EnergyPlus/EvaporativeFluidCoolers.hh>
#include <EnergyPlus/ExteriorEnergyUse.hh>
#include <EnergyPlus/FanCoilUnits.hh>
#include <EnergyPlus/Fans.hh>
#include <EnergyPlus/FaultsManager.hh>
#include <EnergyPlus/FluidCoolers.hh>
#include <EnergyPlus/FluidProperties.hh>
#include <EnergyPlus/Furnaces.hh>
#include <EnergyPlus/GlobalNames.hh>
#include <EnergyPlus/GroundHeatExchangers.hh>
#include <EnergyPlus/GroundTemperatureModeling/GroundTemperatureModelManager.hh>
#include <EnergyPlus/HeatPumpWaterToWaterCOOLING.hh>
#include <EnergyPlus/HeatPumpWaterToWaterHEATING.hh>
#include <EnergyPlus/HVACControllers.hh>
#include <EnergyPlus/HVACDXHeatPumpSystem.hh>
#include <EnergyPlus/HVACDXSystem.hh>
#include <EnergyPlus/HVACFan.hh>
#include <EnergyPlus/HVACHXAssistedCoolingCoil.hh>
#include <EnergyPlus/HVACManager.hh>
#include <EnergyPlus/HVACSingleDuctInduc.hh>
#include <EnergyPlus/HVACStandAloneERV.hh>
#include <EnergyPlus/HVACUnitaryBypassVAV.hh>
#include <EnergyPlus/HVACVariableRefrigerantFlow.hh>
#include <EnergyPlus/HeatBalFiniteDiffManager.hh>
#include <EnergyPlus/HeatBalanceAirManager.hh>
#include <EnergyPlus/HeatBalanceIntRadExchange.hh>
#include <EnergyPlus/HeatBalanceManager.hh>
#include <EnergyPlus/HeatBalanceSurfaceManager.hh>
#include <EnergyPlus/HeatPumpWaterToWaterSimple.hh>
#include <EnergyPlus/HeatRecovery.hh>
#include <EnergyPlus/HeatingCoils.hh>
#include <EnergyPlus/HighTempRadiantSystem.hh>
#include <EnergyPlus/Humidifiers.hh>
#include <EnergyPlus/HybridModel.hh>
#include <EnergyPlus/HybridUnitaryAirConditioners.hh>
#include <EnergyPlus/IceThermalStorage.hh>
#include <EnergyPlus/InputProcessing/IdfParser.hh>
#include <EnergyPlus/InputProcessing/InputProcessor.hh>
#include <EnergyPlus/InputProcessing/InputValidation.hh>
#include <EnergyPlus/IntegratedHeatPump.hh>
#include <EnergyPlus/InternalHeatGains.hh>
#include <EnergyPlus/LowTempRadiantSystem.hh>
#include <EnergyPlus/MicroCHPElectricGenerator.hh>
#include <EnergyPlus/MixedAir.hh>
#include <EnergyPlus/MixerComponent.hh>
#include <EnergyPlus/MoistureBalanceEMPDManager.hh>
#include <EnergyPlus/NodeInputManager.hh>
#include <EnergyPlus/OutAirNodeManager.hh>
#include <EnergyPlus/OutdoorAirUnit.hh>
#include <EnergyPlus/OutputProcessor.hh>
#include <EnergyPlus/OutputReportPredefined.hh>
#include <EnergyPlus/OutputReportTabular.hh>
#include <EnergyPlus/OutputReportTabularAnnual.hh>
#include <EnergyPlus/OutsideEnergySources.hh>
#include <EnergyPlus/PVWatts.hh>
#include <EnergyPlus/PackagedTerminalHeatPump.hh>
#include <EnergyPlus/PhaseChangeModeling/HysteresisModel.hh>
#include <EnergyPlus/PhotovoltaicThermalCollectors.hh>
#include <EnergyPlus/PipeHeatTransfer.hh>
#include <EnergyPlus/Pipes.hh>
#include <EnergyPlus/Plant/DataPlant.hh>
#include <EnergyPlus/Plant/PlantManager.hh>
#include <EnergyPlus/PlantCentralGSHP.hh>
#include <EnergyPlus/PlantCondLoopOperation.hh>
#include <EnergyPlus/PlantHeatExchangerFluidToFluid.hh>
#include <EnergyPlus/PlantLoopHeatPumpEIR.hh>
#include <EnergyPlus/PlantLoadProfile.hh>
#include <EnergyPlus/PlantPipingSystemsManager.hh>
#include <EnergyPlus/PlantPressureSystem.hh>
#include <EnergyPlus/PlantUtilities.hh>
#include <EnergyPlus/PlantValves.hh>
#include <EnergyPlus/PluginManager.hh>
#include <EnergyPlus/PollutionModule.hh>
#include <EnergyPlus/PoweredInductionUnits.hh>
#include <EnergyPlus/Psychrometrics.hh>
#include <EnergyPlus/Pumps.hh>
#include <EnergyPlus/PurchasedAirManager.hh>
#include <EnergyPlus/RefrigeratedCase.hh>
#include <EnergyPlus/ReportCoilSelection.hh>
#include <EnergyPlus/ResultsSchema.hh>
#include <EnergyPlus/ReturnAirPathManager.hh>
#include <EnergyPlus/RoomAirModelAirflowNetwork.hh>
#include <EnergyPlus/RoomAirModelManager.hh>
#include <EnergyPlus/RuntimeLanguageProcessor.hh>
#include <EnergyPlus/ScheduleManager.hh>
#include <EnergyPlus/SetPointManager.hh>
#include <EnergyPlus/SimAirServingZones.hh>
#include <EnergyPlus/SimulationManager.hh>
#include <EnergyPlus/SingleDuct.hh>
#include <EnergyPlus/SizingManager.hh>
#include <EnergyPlus/SolarCollectors.hh>
#include <EnergyPlus/SolarShading.hh>
#include <EnergyPlus/SplitterComponent.hh>
#include <EnergyPlus/SteamCoils.hh>
#include <EnergyPlus/SurfaceGeometry.hh>
#include <EnergyPlus/SwimmingPool.hh>
#include <EnergyPlus/SystemAvailabilityManager.hh>
#include <EnergyPlus/ThermalChimney.hh>
#include <EnergyPlus/ThermalComfort.hh>
#include <EnergyPlus/UnitHeater.hh>
#include <EnergyPlus/UnitVentilator.hh>
#include <EnergyPlus/UnitarySystem.hh>
#include <EnergyPlus/UserDefinedComponents.hh>
#include <EnergyPlus/VariableSpeedCoils.hh>
#include <EnergyPlus/VentilatedSlab.hh>
#include <EnergyPlus/WaterCoils.hh>
#include <EnergyPlus/WaterManager.hh>
#include <EnergyPlus/WaterThermalTanks.hh>
#include <EnergyPlus/WaterToAirHeatPumpSimple.hh>
#include <EnergyPlus/WaterUse.hh>
#include <EnergyPlus/WeatherManager.hh>
#include <EnergyPlus/WindowAC.hh>
#include <EnergyPlus/WindowComplexManager.hh>
#include <EnergyPlus/WindowEquivalentLayer.hh>
#include <EnergyPlus/WindowManager.hh>
#include <EnergyPlus/ZoneAirLoopEquipmentManager.hh>
#include <EnergyPlus/ZoneContaminantPredictorCorrector.hh>
#include <EnergyPlus/ZoneDehumidifier.hh>
#include <EnergyPlus/ZoneEquipmentManager.hh>
#include <EnergyPlus/ZonePlenum.hh>
#include <EnergyPlus/ZoneTempPredictorCorrector.hh>

void EnergyPlus::clearThisState(EnergyPlusData &state)
{
    state.clear_state();
}
void EnergyPlus::clearAllStates(OutputFiles &outputFiles)
{
    using namespace EnergyPlus;
    // A to Z order
    CoilCoolingDX::clear_state();
    CoolTower::clear_state();
    CrossVentMgr::clear_state();
    CTElectricGenerator::clear_state();
    CurveManager::clear_state();
    AirflowNetwork::clear_state();
    dataAirflowNetworkBalanceManager.clear_state();
    DataAirLoop::clear_state();
    DataBranchAirLoopPlant::clear_state();
    DataAirSystems::clear_state();
    DataBranchNodeConnections::clear_state();
    DataContaminantBalance::clear_state();
    DataConvergParams::clear_state();
    DataDefineEquip::clear_state();
    DataEnvironment::clear_state();
    DataErrorTracking::clear_state();
    DataGenerators::clear_state();
    DataGlobals::clear_state(outputFiles);
    DataHeatBalance::clear_state();
    DataHeatBalFanSys::clear_state();
    DataHeatBalSurface::clear_state();
    DataHVACGlobals::clear_state();
    DataIPShortCuts::clear_state();
    DataLoopNode::clear_state();
    DataMoistureBalance::clear_state();
    DataMoistureBalanceEMPD::clear_state();
    DataOutputs::clear_state();
    DataPhotovoltaics::clear_state();
    DataPlant::clear_state();
    DataRoomAirModel::clear_state();
    DataRuntimeLanguage::clear_state();
    DataSizing::clear_state();
    DataStringGlobals::clear_state();
    DataSurfaceLists::clear_state();
    DataSurfaces::clear_state();
    DataSystemVariables::clear_state();
    DataUCSDSharedData::clear_state();
    DataViewFactorInformation::clear_state();
    DataWater::clear_state();
    DataZoneControls::clear_state();
    DataZoneEnergyDemands::clear_state();
    DataZoneEquipment::clear_state();
    DaylightingManager::clear_state();
    DemandManager::clear_state();
    DesiccantDehumidifiers::clear_state();
    DualDuct::clear_state();
    DXCoils::clear_state();
    clearFacilityElectricPowerServiceObject();
    EarthTube::clear_state();
    EconomicLifeCycleCost::clear_state();
    EconomicTariff::clear_state();
    EMSManager::clear_state();
    EvaporativeCoolers::clear_state();
    EvaporativeFluidCoolers::clear_state();
    FanCoilUnits::clear_state();
    Fans::clear_state();
    FaultsManager::clear_state();
    FluidCoolers::clear_state();
    FluidProperties::clear_state();
    Furnaces::clear_state();
    GlobalNames::clear_state();
    GroundHeatExchangers::clear_state();
    GroundTemperatureManager::clear_state();
    HeatBalanceAirManager::clear_state();
    HeatBalanceIntRadExchange::clear_state();
    HeatBalanceManager::clear_state();
    HeatBalanceSurfaceManager::clear_state();
    HeatBalFiniteDiffManager::clear_state();
    HeatPumpWaterToWaterSimple::GshpSpecs::clear_state();
    HeatPumpWaterToWaterCOOLING::clear_state();
    HeatPumpWaterToWaterHEATING::clear_state();
    HeatRecovery::clear_state();
    HeatingCoils::clear_state();
    HighTempRadiantSystem::clear_state();
    Humidifiers::clear_state();
    HVACControllers::clear_state();
    HVACDXHeatPumpSystem::clear_state();
    HVACDXSystem::clear_state();
    HVACHXAssistedCoolingCoil::clear_state();
    HVACFan::clearHVACFanObjects();
    HVACManager::clear_state();
    HVACSingleDuctInduc::clear_state();
    HVACStandAloneERV::clear_state();
    HVACUnitaryBypassVAV::clear_state();
    HVACVariableRefrigerantFlow::clear_state();
    HybridModel::clear_state();
    HybridUnitaryAirConditioners::clear_state();
    HysteresisPhaseChange::clear_state();
    EnergyPlus::inputProcessor->clear_state();
    IceThermalStorage::clear_state();
    IntegratedHeatPump::clear_state();
    InternalHeatGains::clear_state();
    LowTempRadiantSystem::clear_state();
    MicroCHPElectricGenerator::clear_state();
    MixedAir::clear_state();
    MixerComponent::clear_state();
    MoistureBalanceEMPDManager::clear_state();
    NodeInputManager::clear_state();
    OutAirNodeManager::clear_state();
    OutdoorAirUnit::clear_state();
    OutputProcessor::clear_state();
    OutputReportPredefined::clear_state();
    OutputReportTabular::clear_state();
    OutputReportTabularAnnual::clear_state();
    OutsideEnergySources::clear_state();
    PackagedTerminalHeatPump::clear_state();
    PhotovoltaicThermalCollectors::clear_state();
    Pipes::clear_state();
    PipeHeatTransfer::clear_state();
    PlantCentralGSHP::clear_state();
    PlantCondLoopOperation::clear_state();
    PlantHeatExchangerFluidToFluid::clear_state();
    PlantLoadProfile::clear_state();
    PlantManager::clear_state();
    PlantPipingSystemsManager::clear_state();
    PlantPressureSystem::clear_state();
    PlantUtilities::clear_state();
    PlantPipingSystemsManager::clear_state();
    PlantValves::clear_state();
    PluginManagement::clear_state();
    PollutionModule::clear_state();
    PoweredInductionUnits::clear_state();
    Psychrometrics::clear_state();
    Pumps::clear_state();
    PurchasedAirManager::clear_state();
    PVWatts::clear_state();
    clearCoilSelectionReportObj(); // ReportCoilSelection
    RefrigeratedCase::clear_state();
    ReturnAirPathManager::clear_state();
    RoomAirModelAirflowNetwork::clear_state();
    RoomAirModelManager::clear_state();
    RuntimeLanguageProcessor::clear_state();
    ScheduleManager::clear_state();
    SetPointManager::clear_state();
    SimAirServingZones::clear_state();
    SimulationManager::clear_state();
    SingleDuct::clear_state();
    SizingManager::clear_state();
    SolarCollectors::clear_state();
    SolarShading::clear_state();
    SplitterComponent::clear_state();
    SteamCoils::clear_state();
    SurfaceGeometry::clear_state();
    SystemAvailabilityManager::clear_state();
    SwimmingPool::clear_state();
    ThermalChimney::clear_state();
    ThermalComfort::clear_state();
    UnitarySystems::clear_state();
    UnitHeater::clear_state();
    UnitVentilator::clear_state();
    UserDefinedComponents::clear_state();
    UtilityRoutines::clear_state();
    VariableSpeedCoils::clear_state();
    VentilatedSlab::clear_state();
    WaterCoils::clear_state();
    WaterManager::clear_state();
    WaterThermalTanks::clear_state();
    WaterToAirHeatPumpSimple::clear_state();
    EIRPlantLoopHeatPumps::EIRPlantLoopHeatPump::clear_state();
    WaterUse::clear_state();
    WeatherManager::clear_state();
    WindowAC::clear_state();
    WindowComplexManager::clear_state();
    WindowEquivalentLayer::clear_state();
    WindowManager::clear_state();
    ZoneAirLoopEquipmentManager::clear_state();
<<<<<<< HEAD
=======
    ZoneContaminantPredictorCorrector::clear_state();
>>>>>>> 1e4ce6ee
    ResultsFramework::clear_state();
}<|MERGE_RESOLUTION|>--- conflicted
+++ resolved
@@ -397,9 +397,5 @@
     WindowEquivalentLayer::clear_state();
     WindowManager::clear_state();
     ZoneAirLoopEquipmentManager::clear_state();
-<<<<<<< HEAD
-=======
-    ZoneContaminantPredictorCorrector::clear_state();
->>>>>>> 1e4ce6ee
     ResultsFramework::clear_state();
 }