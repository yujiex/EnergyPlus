// EnergyPlus, Copyright (c) 1996-2023, The Board of Trustees of the University of Illinois,
// The Regents of the University of California, through Lawrence Berkeley National Laboratory
// (subject to receipt of any required approvals from the U.S. Dept. of Energy), Oak Ridge
// National Laboratory, managed by UT-Battelle, Alliance for Sustainable Energy, LLC, and other
// contributors. All rights reserved.
//
// NOTICE: This Software was developed under funding from the U.S. Department of Energy and the
// U.S. Government consequently retains certain rights. As such, the U.S. Government has been
// granted for itself and others acting on its behalf a paid-up, nonexclusive, irrevocable,
// worldwide license in the Software to reproduce, distribute copies to the public, prepare
// derivative works, and perform publicly and display publicly, and to permit others to do so.
//
// Redistribution and use in source and binary forms, with or without modification, are permitted
// provided that the following conditions are met:
//
// (1) Redistributions of source code must retain the above copyright notice, this list of
//     conditions and the following disclaimer.
//
// (2) Redistributions in binary form must reproduce the above copyright notice, this list of
//     conditions and the following disclaimer in the documentation and/or other materials
//     provided with the distribution.
//
// (3) Neither the name of the University of California, Lawrence Berkeley National Laboratory,
//     the University of Illinois, U.S. Dept. of Energy nor the names of its contributors may be
//     used to endorse or promote products derived from this software without specific prior
//     written permission.
//
// (4) Use of EnergyPlus(TM) Name. If Licensee (i) distributes the software in stand-alone form
//     without changes from the version obtained under this License, or (ii) Licensee makes a
//     reference solely to the software portion of its product, Licensee must refer to the
//     software as "EnergyPlus version X" software, where "X" is the version number Licensee
//     obtained under this License and may not use a different name for the software. Except as
//     specifically required in this Section (4), Licensee shall not use in a company name, a
//     product name, in advertising, publicity, or other promotional activities any name, trade
//     name, trademark, logo, or other designation of "EnergyPlus", "E+", "e+" or confusingly
//     similar designation, without the U.S. Department of Energy's prior written consent.
//
// THIS SOFTWARE IS PROVIDED BY THE COPYRIGHT HOLDERS AND CONTRIBUTORS "AS IS" AND ANY EXPRESS OR
// IMPLIED WARRANTIES, INCLUDING, BUT NOT LIMITED TO, THE IMPLIED WARRANTIES OF MERCHANTABILITY
// AND FITNESS FOR A PARTICULAR PURPOSE ARE DISCLAIMED. IN NO EVENT SHALL THE COPYRIGHT OWNER OR
// CONTRIBUTORS BE LIABLE FOR ANY DIRECT, INDIRECT, INCIDENTAL, SPECIAL, EXEMPLARY, OR
// CONSEQUENTIAL DAMAGES (INCLUDING, BUT NOT LIMITED TO, PROCUREMENT OF SUBSTITUTE GOODS OR
// SERVICES; LOSS OF USE, DATA, OR PROFITS; OR BUSINESS INTERRUPTION) HOWEVER CAUSED AND ON ANY
// THEORY OF LIABILITY, WHETHER IN CONTRACT, STRICT LIABILITY, OR TORT (INCLUDING NEGLIGENCE OR
// OTHERWISE) ARISING IN ANY WAY OUT OF THE USE OF THIS SOFTWARE, EVEN IF ADVISED OF THE
// POSSIBILITY OF SUCH DAMAGE.

// C++ Headers
#include <cmath>
#include <string>

// ObjexxFCL Headers
#include <ObjexxFCL/Array.functions.hh>
#include <ObjexxFCL/Fmath.hh>

// EnergyPlus Headers
#include <AirflowNetwork/Elements.hpp>
#include <AirflowNetwork/Solver.hpp>
#include <EnergyPlus/Construction.hh>
#include <EnergyPlus/Data/EnergyPlusData.hh>
#include <EnergyPlus/DataDefineEquip.hh>
#include <EnergyPlus/DataEnvironment.hh>
#include <EnergyPlus/DataHVACGlobals.hh>
#include <EnergyPlus/DataHeatBalFanSys.hh>
#include <EnergyPlus/DataHeatBalSurface.hh>
#include <EnergyPlus/DataHeatBalance.hh>
#include <EnergyPlus/DataIPShortCuts.hh>
#include <EnergyPlus/DataLoopNode.hh>
#include <EnergyPlus/DataPrecisionGlobals.hh>
#include <EnergyPlus/DataRoomAirModel.hh>
#include <EnergyPlus/DataSizing.hh>
#include <EnergyPlus/DataStringGlobals.hh>
#include <EnergyPlus/DataSurfaces.hh>
#include <EnergyPlus/DataZoneControls.hh>
#include <EnergyPlus/DataZoneEnergyDemands.hh>
#include <EnergyPlus/DataZoneEquipment.hh>
#include <EnergyPlus/FaultsManager.hh>
#include <EnergyPlus/FileSystem.hh>
#include <EnergyPlus/General.hh>
#include <EnergyPlus/GeneralRoutines.hh>
#include <EnergyPlus/GlobalNames.hh>
#include <EnergyPlus/HeatBalFiniteDiffManager.hh>
#include <EnergyPlus/HeatBalanceSurfaceManager.hh>
#include <EnergyPlus/HybridModel.hh>
#include <EnergyPlus/InputProcessing/InputProcessor.hh>
#include <EnergyPlus/InternalHeatGains.hh>
#include <EnergyPlus/OutputProcessor.hh>
#include <EnergyPlus/OutputReportPredefined.hh>
#include <EnergyPlus/OutputReportTabular.hh>
#include <EnergyPlus/Psychrometrics.hh>
#include <EnergyPlus/RoomAirModelAirflowNetwork.hh>
#include <EnergyPlus/RoomAirModelManager.hh>
#include <EnergyPlus/ScheduleManager.hh>
#include <EnergyPlus/ThermalComfort.hh>
#include <EnergyPlus/UtilityRoutines.hh>
#include <EnergyPlus/WeatherManager.hh>
#include <EnergyPlus/ZonePlenum.hh>
#include <EnergyPlus/ZoneTempPredictorCorrector.hh>

namespace EnergyPlus::ZoneTempPredictorCorrector {

// MODULE INFORMATION:
//       AUTHOR         Russell D. Taylor
//       DATE WRITTEN   1997
//       MODIFIED       Aug 2001(FW): make SNLoadHeatRate public
//                      Nov 2010  BN(FSEC) added TemperatureAndHumidity Control
//       RE-ENGINEERED  July 2003 (Peter Graham Ellis)
//                      July 2006 (BG) added operative temp control
//                      February 2008 (BG) reworked zone air temp histories

// PURPOSE OF THIS MODULE:
// This module contains routines to predict and correct zone temperatures.
//  also includes zone thermostatic controlling
//  Model the "Air Heat Balance" part of the the "Zone Heat Balance Method."

// METHODOLOGY EMPLOYED:
// apply model equations for air heat balance solved for zone air temp.
//    sum up values for the terms (e.g SUMHAT, SUMHA etc. )
//    "Predict" step is used to get zone loads for HVAC equipment
//    "correct" step determines zone air temp with available HVAC

enum class ZoneControlTypes
{
    Invalid = -1,
    TStat = 1,
    TCTStat = 2,
    OTTStat = 3,
    HStat = 4,
    TandHStat = 5,
    StagedDual = 6,
    Num
};

enum class AdaptiveComfortModel
{
    Invalid = -1,
    ADAP_NONE = 1,
    ASH55_CENTRAL = 2,
    ASH55_UPPER_90 = 3,
    ASH55_UPPER_80 = 4,
    CEN15251_CENTRAL = 5,
    CEN15251_UPPER_I = 6,
    CEN15251_UPPER_II = 7,
    CEN15251_UPPER_III = 8,
    Num
};

static constexpr std::array<std::string_view, static_cast<int>(DataHVACGlobals::ThermostatType::Num)> ValidControlTypes = {
    "Uncontrolled",
    "ThermostatSetpoint:SingleHeating",
    "ThermostatSetpoint:SingleCooling",
    "ThermostatSetpoint:SingleHeatingOrCooling",
    "ThermostatSetpoint:DualSetpoint"};

static constexpr std::array<std::string_view, static_cast<int>(DataHVACGlobals::ThermostatType::Num)> ValidControlTypesUC = {
    "UNCONTROLLED",
    "THERMOSTATSETPOINT:SINGLEHEATING",
    "THERMOSTATSETPOINT:SINGLECOOLING",
    "THERMOSTATSETPOINT:SINGLEHEATINGORCOOLING",
    "THERMOSTATSETPOINT:DUALSETPOINT"};

static constexpr std::array<std::string_view, static_cast<int>(DataHVACGlobals::ThermostatType::Num)> ValidComfortControlTypes = {
    "Uncontrolled",
    "ThermostatSetpoint:ThermalComfort:Fanger:SingleHeating",
    "ThermostatSetpoint:ThermalComfort:Fanger:SingleCooling",
    "ThermostatSetpoint:ThermalComfort:Fanger:SingleHeatingOrCooling",
    "ThermostatSetpoint:ThermalComfort:Fanger:DualSetpoint"};

static constexpr std::array<std::string_view, static_cast<int>(DataHVACGlobals::ThermostatType::Num)> ValidComfortControlTypesUC = {
    "UNCONTROLLED",
    "THERMOSTATSETPOINT:THERMALCOMFORT:FANGER:SINGLEHEATING",
    "THERMOSTATSETPOINT:THERMALCOMFORT:FANGER:SINGLECOOLING",
    "THERMOSTATSETPOINT:THERMALCOMFORT:FANGER:SINGLEHEATINGORCOOLING",
    "THERMOSTATSETPOINT:THERMALCOMFORT:FANGER:DUALSETPOINT"};

Array1D_string const cZControlTypes(6,
                                    {"ZoneControl:Thermostat",
                                     "ZoneControl:Thermostat:ThermalComfort",
                                     "ZoneControl:Thermostat:OperativeTemperature",
                                     "ZoneControl:Humidistat",
                                     "ZoneControl:Thermostat:TemperatureAndHumidity",
                                     "ZoneControl:Thermostat:StagedDualSetpoint"});

Array1D_string const AdaptiveComfortModelTypes(8,
                                               {"None",
                                                "AdaptiveASH55CentralLine",
                                                "AdaptiveASH5590PercentUpperLine",
                                                "AdaptiveASH5580PercentUpperLine",
                                                "AdaptiveCEN15251CentralLine",
                                                "AdaptiveCEN15251CategoryIUpperLine",
                                                "AdaptiveCEN15251CategoryIIUpperLine",
                                                "AdaptiveCEN15251CategoryIIIUpperLine"});

// Functions
void ManageZoneAirUpdates(EnergyPlusData &state,
                          DataHeatBalFanSys::PredictorCorrectorCtrl const UpdateType, // Can be iGetZoneSetPoints, iPredictStep, iCorrectStep
                          Real64 &ZoneTempChange,                                     // Temp change in zone air btw previous and current timestep
                          bool const ShortenTimeStepSys,
                          bool const UseZoneTimeStepHistory, // if true then use zone timestep history, if false use system time step
                          Real64 const PriorTimeStep         // the old value for timestep length is passed for possible use in interpolating
)
{

    // SUBROUTINE INFORMATION
    //       AUTHOR         Russ Taylor
    //       DATE WRITTEN   September 1998
    //       MODIFIED       na
    //       RE-ENGINEERED  Brent Griffith Feb. 2008,  added arguments

    // PURPOSE OF THIS SUBROUTINE:
    // This subroutine predicts or corrects the zone air temperature
    // depending on the simulation status and determines the correct
    // temperature setpoint for each zone from the schedule manager.

    if (state.dataZoneCtrls->GetZoneAirStatsInputFlag) {
        GetZoneAirSetPoints(state);
        state.dataZoneCtrls->GetZoneAirStatsInputFlag = false;
    }

    InitZoneAirSetPoints(state);

    switch (UpdateType) {
    case DataHeatBalFanSys::PredictorCorrectorCtrl::GetZoneSetPoints: {
        CalcZoneAirTempSetPoints(state);
    } break;
    case DataHeatBalFanSys::PredictorCorrectorCtrl::PredictStep: {
        PredictSystemLoads(state, ShortenTimeStepSys, UseZoneTimeStepHistory, PriorTimeStep);
    } break;
    case DataHeatBalFanSys::PredictorCorrectorCtrl::CorrectStep: {
        ZoneTempChange = correctZoneAirTemps(state, UseZoneTimeStepHistory);
    } break;
    case DataHeatBalFanSys::PredictorCorrectorCtrl::RevertZoneTimestepHistories: {
        RevertZoneTimestepHistories(state);
    } break;
    case DataHeatBalFanSys::PredictorCorrectorCtrl::PushZoneTimestepHistories: {
        PushZoneTimestepHistories(state);
    } break;
    case DataHeatBalFanSys::PredictorCorrectorCtrl::PushSystemTimestepHistories: {
        PushSystemTimestepHistories(state);
    } break;
    default:
        break;
    }
}

void GetZoneAirSetPoints(EnergyPlusData &state)
{

    // SUBROUTINE INFORMATION:
    //       AUTHOR         Russell Taylor
    //       DATE WRITTEN   September 1998
    //       MODIFIED       L.Gu, May 2006, B. Griffith June 2006
    //       RE-ENGINEERED  na

    // PURPOSE OF THIS SUBROUTINE:
    // This subroutine gets the inputs related to thermostatic control.

    // METHODOLOGY EMPLOYED:
    // Uses the status flags to trigger events.

    // Using/Aliasing
    using General::CheckCreatedZoneItemName;
    using General::FindNumberInList;

    using ScheduleManager::CheckScheduleValue;
    using ScheduleManager::CheckScheduleValueMinMax;
    using ScheduleManager::GetScheduleIndex;
    using ScheduleManager::GetScheduleMaxValue;
    using ScheduleManager::GetScheduleMinValue;

    // SUBROUTINE PARAMETER DEFINITIONS:
    static constexpr std::string_view RoutineName("GetZoneAirSetpoints: ");

    // SUBROUTINE LOCAL VARIABLE DECLARATIONS:
    int TempControlledZoneNum; // The Splitter that you are currently loading input into
    int NumAlphas;
    int NumNums;
    int ControlTypeNum;
    int IOStat;
    bool ErrorsFound(false);
    bool errFlag;
    int CTIndex;
    int HumidControlledZoneNum; // The Humidity Controller that information is being loaded into
    bool ValidScheduleControlType;
    bool ValidRadFractSched;          // check for if radiative fraction schedule has valid numbers
    bool ValidZoneOvercoolRangeSched; // check for if Zone Overcool range schedule has valid numbers
    int SchedMin;
    int SchedMax;
    int ActualZoneNum;
    int SchedTypeIndex;

    int ComfortControlledZoneNum; // The Splitter that you are currently loading input into
    int i;
    int IZoneCount;
    int found;
    int NumStageControlledZones; // Number of staged controlled objects
    int StageControlledZoneNum;  // Index for staged controlled zones

    Array1D_int CTSchedMapToControlledZone;
    Array1D_int CCmSchedMapToControlledZone;
    int Item;
    int Item1;
    int ZLItem;

    struct NeededControlTypes
    {
        // Members 4= the four control types + uncontrolled
        std::array<bool, static_cast<int>(DataHVACGlobals::ThermostatType::Num)> MustHave = {false, false, false, false, false};
        std::array<bool, static_cast<int>(DataHVACGlobals::ThermostatType::Num)> DidHave = {false, false, false, false, false};
    };

    struct NeededComfortControlTypes
    {
        // Members 4= the four control types + uncontrolled
        std::array<bool, static_cast<int>(DataHVACGlobals::ThermostatType::Num)> MustHave = {false, false, false, false, false};
        std::array<bool, static_cast<int>(DataHVACGlobals::ThermostatType::Num)> DidHave = {false, false, false, false, false};
    };

    // Object Data
    Array1D<NeededControlTypes> TStatControlTypes;
    Array1D<NeededComfortControlTypes> TComfortControlTypes;

    // Formats
    static constexpr std::string_view Header(
        "! <Zone Volume Capacitance Multiplier>, Sensible Heat Capacity Multiplier, Moisture Capacity Multiplier, Carbon "
        "Dioxide Capacity Multiplier, Generic Contaminant Capacity Multiplier\n");
    static constexpr std::string_view Format_701("Zone Volume Capacitance Multiplier,{:8.3F} ,{:8.3F},{:8.3F},{:8.3F}\n");

    auto &cCurrentModuleObject = state.dataIPShortCut->cCurrentModuleObject;
    auto &TStatObjects = state.dataZoneCtrls->TStatObjects;
    auto &NumTStatStatements = state.dataZoneCtrls->NumTStatStatements;
    auto &NumTempControlledZones = state.dataZoneCtrls->NumTempControlledZones;
    auto &Zone = state.dataHeatBal->Zone;
    auto &ZoneList = state.dataHeatBal->ZoneList;
    auto &TempControlledZone = state.dataZoneCtrls->TempControlledZone;
    auto &HumidityControlZone = state.dataZoneCtrls->HumidityControlZone;
    auto &ComfortTStatObjects = state.dataZoneCtrls->ComfortTStatObjects;
    auto &ComfortControlledZone = state.dataZoneCtrls->ComfortControlledZone;
    auto &NumOfZones = state.dataGlobal->NumOfZones;
    auto &StageControlledZone = state.dataZoneCtrls->StageControlledZone;
    auto &SetPointSingleHeating = state.dataZoneTempPredictorCorrector->SetPointSingleHeating;
    auto &SetPointSingleCooling = state.dataZoneTempPredictorCorrector->SetPointSingleCooling;
    auto &cAlphaArgs = state.dataIPShortCut->cAlphaArgs;
    auto &rNumericArgs = state.dataIPShortCut->rNumericArgs;
    auto &lNumericFieldBlanks = state.dataIPShortCut->lNumericFieldBlanks;
    auto &lAlphaFieldBlanks = state.dataIPShortCut->lAlphaFieldBlanks;
    auto &cAlphaFieldNames = state.dataIPShortCut->cAlphaFieldNames;
    auto &cNumericFieldNames = state.dataIPShortCut->cNumericFieldNames;
    auto &inputProcessor = state.dataInputProcessing->inputProcessor;
    auto &SetPointDualHeatCool = state.dataZoneTempPredictorCorrector->SetPointDualHeatCool;

    cCurrentModuleObject = cZControlTypes(static_cast<int>(ZoneControlTypes::TStat));
    NumTStatStatements = inputProcessor->getNumObjectsFound(state, cCurrentModuleObject);
    TStatObjects.allocate(NumTStatStatements);

    // Pre-scan for use of Zone lists in TStat statements (i.e. Global application of TStat)
    NumTempControlledZones = 0;
    for (Item = 1; Item <= NumTStatStatements; ++Item) {
        inputProcessor->getObjectItem(state,
                                      cCurrentModuleObject,
                                      Item,
                                      cAlphaArgs,
                                      NumAlphas,
                                      rNumericArgs,
                                      NumNums,
                                      IOStat,
                                      lNumericFieldBlanks,
                                      lAlphaFieldBlanks,
                                      cAlphaFieldNames,
                                      cNumericFieldNames);
        UtilityRoutines::IsNameEmpty(state, cAlphaArgs(1), cCurrentModuleObject, ErrorsFound);

        TStatObjects(Item).Name = cAlphaArgs(1);
        Item1 = UtilityRoutines::FindItemInList(cAlphaArgs(2), Zone);
        ZLItem = 0;
        if (Item1 == 0 && state.dataHeatBal->NumOfZoneLists > 0) ZLItem = UtilityRoutines::FindItemInList(cAlphaArgs(2), ZoneList);
        if (Item1 > 0) {
            TStatObjects(Item).TempControlledZoneStartPtr = NumTempControlledZones + 1;
            ++NumTempControlledZones;
            TStatObjects(Item).NumOfZones = 1;
            TStatObjects(Item).ZoneListActive = false;
            TStatObjects(Item).ZoneOrZoneListPtr = Item1;
        } else if (ZLItem > 0) {
            TStatObjects(Item).TempControlledZoneStartPtr = NumTempControlledZones + 1;
            NumTempControlledZones += ZoneList(ZLItem).NumOfZones;
            TStatObjects(Item).NumOfZones = ZoneList(ZLItem).NumOfZones;
            TStatObjects(Item).ZoneListActive = true;
            TStatObjects(Item).ZoneOrZoneListPtr = ZLItem;
        } else {
            ShowSevereError(
                state, cCurrentModuleObject + "=\"" + cAlphaArgs(1) + "\" invalid " + cAlphaFieldNames(2) + "=\"" + cAlphaArgs(2) + "\" not found.");
            ErrorsFound = true;
        }
    }

    if (ErrorsFound) {
        ShowSevereError(state, "GetZoneAirSetpoints: Errors with invalid names in " + cCurrentModuleObject + " objects.");
        ShowContinueError(state, "...These will not be read in.  Other errors may occur.");
        NumTempControlledZones = 0;
    }

    if (NumTempControlledZones > 0) {
        TempControlledZone.allocate(NumTempControlledZones);
        TStatControlTypes.allocate(NumTempControlledZones); // Number of set point types
        CTSchedMapToControlledZone.dimension(NumTempControlledZones, 0);

        TempControlledZoneNum = 0;
        state.dataZoneTempPredictorCorrector->NumOnOffCtrZone = 0;
        for (Item = 1; Item <= NumTStatStatements; ++Item) {
            inputProcessor->getObjectItem(state,
                                          cCurrentModuleObject,
                                          Item,
                                          cAlphaArgs,
                                          NumAlphas,
                                          rNumericArgs,
                                          NumNums,
                                          IOStat,
                                          lNumericFieldBlanks,
                                          lAlphaFieldBlanks,
                                          cAlphaFieldNames,
                                          cNumericFieldNames);
            for (Item1 = 1; Item1 <= TStatObjects(Item).NumOfZones; ++Item1) {
                ++TempControlledZoneNum;
                if (TStatObjects(Item).ZoneListActive) {
                    cAlphaArgs(2) = Zone(ZoneList(TStatObjects(Item).ZoneOrZoneListPtr).Zone(Item1)).Name;
                }
                int ZoneAssigned = UtilityRoutines::FindItemInList(
                    cAlphaArgs(2), TempControlledZone, &DataZoneControls::ZoneTempControls::ZoneName, TempControlledZoneNum - 1);
                if (ZoneAssigned == 0) {
                    TempControlledZone(TempControlledZoneNum).ZoneName = cAlphaArgs(2);
                    TempControlledZone(TempControlledZoneNum).ActualZoneNum = UtilityRoutines::FindItemInList(cAlphaArgs(2), Zone);
                    if (TempControlledZone(TempControlledZoneNum).ActualZoneNum == 0) {
                        ShowSevereError(state,
                                        cCurrentModuleObject + "=\"" + cAlphaArgs(1) + "\" invalid " + cAlphaFieldNames(2) + "=\"" + cAlphaArgs(2) +
                                            "\" not found.");
                        ErrorsFound = true;
                    } else {
                        Zone(TempControlledZone(TempControlledZoneNum).ActualZoneNum).TempControlledZoneIndex = TempControlledZoneNum;
                    }
                } else {
                    TempControlledZone(TempControlledZoneNum).ZoneName = cAlphaArgs(2); // for continuity
                    ShowSevereError(state,
                                    cCurrentModuleObject + "=\"" + cAlphaArgs(1) + "\" invalid " + cAlphaFieldNames(2) + "=\"" + cAlphaArgs(2) +
                                        "\" zone previously assigned.");
                    ShowContinueError(state, "...Zone was previously assigned to Thermostat=\"" + TempControlledZone(ZoneAssigned).Name + "\".");
                    ErrorsFound = true;
                    continue;
                }

                if (!TStatObjects(Item).ZoneListActive) {
                    TempControlledZone(TempControlledZoneNum).Name = cAlphaArgs(1);
                } else {
                    CheckCreatedZoneItemName(state,
                                             RoutineName,
                                             cCurrentModuleObject,
                                             Zone(ZoneList(TStatObjects(Item).ZoneOrZoneListPtr).Zone(Item1)).Name,
                                             ZoneList(TStatObjects(Item).ZoneOrZoneListPtr).MaxZoneNameLength,
                                             TStatObjects(Item).Name,
                                             TempControlledZone,
                                             TempControlledZoneNum - 1,
                                             TempControlledZone(TempControlledZoneNum).Name,
                                             errFlag);
                    if (errFlag) ErrorsFound = true;
                }

                TempControlledZone(TempControlledZoneNum).ControlTypeSchedName = cAlphaArgs(3);
                TempControlledZone(TempControlledZoneNum).CTSchedIndex = GetScheduleIndex(state, cAlphaArgs(3));
                if (Item1 == 1) { // only show error on first of several if zone list
                    if (TempControlledZone(TempControlledZoneNum).CTSchedIndex == 0) {
                        ShowSevereError(state,
                                        cCurrentModuleObject + "=\"" + cAlphaArgs(1) + "\" invalid " + cAlphaFieldNames(3) + "=\"" + cAlphaArgs(3) +
                                            "\" not found.");
                        ErrorsFound = true;
                    } else {
                        // Check validity of control types.
                        ValidScheduleControlType =
                            CheckScheduleValueMinMax(state, TempControlledZone(TempControlledZoneNum).CTSchedIndex, ">=", 0.0, "<=", 4.0);
                        if (!ValidScheduleControlType) {
                            ShowSevereError(state,
                                            cCurrentModuleObject + "=\"" + cAlphaArgs(1) + "\" invalid range " + cAlphaFieldNames(2) + "=\"" +
                                                cAlphaArgs(2) + "\"");
                            ShowContinueError(state, "..contains values outside of range [0,4].");
                            ErrorsFound = true;
                        }
                    }
                }

                if (lAlphaFieldBlanks(7)) {
                    NumAlphas = 5;
                } else if (lAlphaFieldBlanks(9)) {
                    NumAlphas = 7;
                } else if (lAlphaFieldBlanks(11)) {
                    NumAlphas = 9;
                }

                TempControlledZone(TempControlledZoneNum).NumControlTypes = nint((NumAlphas - 3.0) / 2.0);
                TempControlledZone(TempControlledZoneNum).ControlType.allocate(TempControlledZone(TempControlledZoneNum).NumControlTypes);
                TempControlledZone(TempControlledZoneNum).ControlTypeName.allocate(TempControlledZone(TempControlledZoneNum).NumControlTypes);
                TempControlledZone(TempControlledZoneNum).ControlTypeEnum.allocate(TempControlledZone(TempControlledZoneNum).NumControlTypes);

                for (ControlTypeNum = 1; ControlTypeNum <= TempControlledZone(TempControlledZoneNum).NumControlTypes; ++ControlTypeNum) {

                    TempControlledZone(TempControlledZoneNum).ControlType(ControlTypeNum) = cAlphaArgs(nint(2.0 * ControlTypeNum - 1 + 3));
                    TempControlledZone(TempControlledZoneNum).ControlTypeName(ControlTypeNum) = cAlphaArgs(nint(2.0 * ControlTypeNum + 3));

                    if (!TempControlledZone(TempControlledZoneNum).ControlType(ControlTypeNum).empty()) {
                        auto ctrlType = static_cast<DataHVACGlobals::ThermostatType>(
                            getEnumerationValue(ValidControlTypesUC, TempControlledZone(TempControlledZoneNum).ControlType(ControlTypeNum)));
                        TempControlledZone(TempControlledZoneNum).ControlTypeEnum(ControlTypeNum) = ctrlType;
                        if (ctrlType == DataHVACGlobals::ThermostatType::Invalid) {
                            ShowSevereError(state,
                                            cCurrentModuleObject + "=\"" + cAlphaArgs(1) + "\" invalid " +
                                                cAlphaFieldNames(nint(2.0 * ControlTypeNum - 1 + 3)) + "=\"" +
                                                cAlphaArgs(nint(2.0 * ControlTypeNum - 1 + 3)) + "\"");
                            ErrorsFound = true;
                        }
                    } else {
                        ShowSevereError(state,
                                        cCurrentModuleObject + "=\"" + cAlphaArgs(1) + "\" invalid " +
                                            cAlphaFieldNames(nint(2.0 * ControlTypeNum - 1 + 3)) + "=\"<blank>\"");
                        ErrorsFound = true;
                    }
                }
                if (NumNums > 0) {
                    if (rNumericArgs(1) >= 0.0) {
                        TempControlledZone(TempControlledZoneNum).DeltaTCutSet = rNumericArgs(1);
                        if (rNumericArgs(1) > 0.0) state.dataZoneTempPredictorCorrector->NumOnOffCtrZone++;
                    } else {
                        ShowSevereError(
                            state,
                            format("{}=\"{} invalid {}=[{:.0T}].", cCurrentModuleObject, cAlphaArgs(1), cNumericFieldNames(1), rNumericArgs(1)));
                        ShowContinueError(state, "..Allowable values must be greater or equal to 0");
                        ErrorsFound = true;
                    }
                }
                if (TempControlledZone(TempControlledZoneNum).DeltaTCutSet > 0.0) {
                    for (ControlTypeNum = 1; ControlTypeNum <= TempControlledZone(TempControlledZoneNum).NumControlTypes; ++ControlTypeNum) {
                        if (UtilityRoutines::SameString(TempControlledZone(TempControlledZoneNum).ControlType(ControlTypeNum),
                                                        "ThermostatSetpoint:SingleHeatingOrCooling")) {
                            ShowWarningError(state,
                                             cCurrentModuleObject + "=\"" + cAlphaArgs(1) +
                                                 ": The choice of Temperature Difference Between Cutout And Setpoint will not be applied to "
                                                 "ThermostatSetpoint:SingleHeatingOrCooling.");
                        }
                    }
                }
            }
        } // NumTStatStatements
    }     // Check on number of TempControlledZones

    cCurrentModuleObject = ValidControlTypesUC[static_cast<int>(DataHVACGlobals::ThermostatType::SingleHeating)];
    state.dataZoneTempPredictorCorrector->NumSingleTempHeatingControls = inputProcessor->getNumObjectsFound(state, cCurrentModuleObject);

    if (state.dataZoneTempPredictorCorrector->NumSingleTempHeatingControls > 0)
        SetPointSingleHeating.allocate(state.dataZoneTempPredictorCorrector->NumSingleTempHeatingControls);

    for (int idx = 1; idx <= state.dataZoneTempPredictorCorrector->NumSingleTempHeatingControls; ++idx) {
        inputProcessor->getObjectItem(state,
                                      cCurrentModuleObject,
                                      idx,
                                      cAlphaArgs,
                                      NumAlphas,
                                      rNumericArgs,
                                      NumNums,
                                      IOStat,
                                      lNumericFieldBlanks,
                                      lAlphaFieldBlanks,
                                      cAlphaFieldNames,
                                      cNumericFieldNames);
        UtilityRoutines::IsNameEmpty(state, cAlphaArgs(1), cCurrentModuleObject, ErrorsFound);
        auto &singleHtgSetpoint = SetPointSingleHeating(idx);
        singleHtgSetpoint.Name = cAlphaArgs(1);
        singleHtgSetpoint.TempSchedName = cAlphaArgs(2);
        singleHtgSetpoint.TempSchedIndex = GetScheduleIndex(state, cAlphaArgs(2));
        if (singleHtgSetpoint.TempSchedIndex == 0) {
            ShowSevereError(
                state, cCurrentModuleObject + "=\"" + cAlphaArgs(1) + "\" invalid " + cAlphaFieldNames(2) + "=\"" + cAlphaArgs(2) + "\" not found.");
            ErrorsFound = true;
        }

    } // SingleTempHeatingControlNum

    cCurrentModuleObject = ValidControlTypesUC[static_cast<int>(DataHVACGlobals::ThermostatType::SingleCooling)];
    state.dataZoneTempPredictorCorrector->NumSingleTempCoolingControls = inputProcessor->getNumObjectsFound(state, cCurrentModuleObject);

    if (state.dataZoneTempPredictorCorrector->NumSingleTempCoolingControls > 0)
        SetPointSingleCooling.allocate(state.dataZoneTempPredictorCorrector->NumSingleTempCoolingControls);

    for (int idx = 1; idx <= state.dataZoneTempPredictorCorrector->NumSingleTempCoolingControls; ++idx) {
        inputProcessor->getObjectItem(state,
                                      cCurrentModuleObject,
                                      idx,
                                      cAlphaArgs,
                                      NumAlphas,
                                      rNumericArgs,
                                      NumNums,
                                      IOStat,
                                      lNumericFieldBlanks,
                                      lAlphaFieldBlanks,
                                      cAlphaFieldNames,
                                      cNumericFieldNames);
        UtilityRoutines::IsNameEmpty(state, cAlphaArgs(1), cCurrentModuleObject, ErrorsFound);
        auto &singleClgSetpoint = SetPointSingleCooling(idx);
        singleClgSetpoint.Name = cAlphaArgs(1);
        singleClgSetpoint.TempSchedName = cAlphaArgs(2);
        singleClgSetpoint.TempSchedIndex = GetScheduleIndex(state, cAlphaArgs(2));
        if (singleClgSetpoint.TempSchedIndex == 0) {
            ShowSevereError(
                state, cCurrentModuleObject + "=\"" + cAlphaArgs(1) + "\" invalid " + cAlphaFieldNames(2) + "=\"" + cAlphaArgs(2) + "\" not found.");
            ErrorsFound = true;
        }

    } // SingleTempCoolingControlNum

    cCurrentModuleObject = ValidControlTypes[static_cast<int>(DataHVACGlobals::ThermostatType::SingleHeatCool)];
    state.dataZoneTempPredictorCorrector->NumSingleTempHeatCoolControls = inputProcessor->getNumObjectsFound(state, cCurrentModuleObject);

    if (state.dataZoneTempPredictorCorrector->NumSingleTempHeatCoolControls > 0)
        state.dataZoneTempPredictorCorrector->SetPointSingleHeatCool.allocate(state.dataZoneTempPredictorCorrector->NumSingleTempHeatCoolControls);

    for (int idx = 1; idx <= state.dataZoneTempPredictorCorrector->NumSingleTempHeatCoolControls; ++idx) {
        inputProcessor->getObjectItem(state,
                                      cCurrentModuleObject,
                                      idx,
                                      cAlphaArgs,
                                      NumAlphas,
                                      rNumericArgs,
                                      NumNums,
                                      IOStat,
                                      lNumericFieldBlanks,
                                      lAlphaFieldBlanks,
                                      cAlphaFieldNames,
                                      cNumericFieldNames);
        auto &singleHeatCoolSetpoint = state.dataZoneTempPredictorCorrector->SetPointSingleHeatCool(idx);
        singleHeatCoolSetpoint.Name = cAlphaArgs(1);
        singleHeatCoolSetpoint.TempSchedName = cAlphaArgs(2);
        singleHeatCoolSetpoint.TempSchedIndex = GetScheduleIndex(state, cAlphaArgs(2));
        if (singleHeatCoolSetpoint.TempSchedIndex == 0) {
            ShowSevereError(
                state, cCurrentModuleObject + "=\"" + cAlphaArgs(1) + "\" invalid " + cAlphaFieldNames(2) + "=\"" + cAlphaArgs(2) + "\" not found.");
            ErrorsFound = true;
        }

    } // SingleTempHeatCoolControlNum

    cCurrentModuleObject = ValidControlTypes[static_cast<int>(DataHVACGlobals::ThermostatType::DualSetPointWithDeadBand)];
    state.dataZoneTempPredictorCorrector->NumDualTempHeatCoolControls = inputProcessor->getNumObjectsFound(state, cCurrentModuleObject);

    if (state.dataZoneTempPredictorCorrector->NumDualTempHeatCoolControls > 0)
        SetPointDualHeatCool.allocate(state.dataZoneTempPredictorCorrector->NumDualTempHeatCoolControls);

    for (int idx = 1; idx <= state.dataZoneTempPredictorCorrector->NumDualTempHeatCoolControls; ++idx) {
        inputProcessor->getObjectItem(state,
                                      cCurrentModuleObject,
                                      idx,
                                      cAlphaArgs,
                                      NumAlphas,
                                      rNumericArgs,
                                      NumNums,
                                      IOStat,
                                      lNumericFieldBlanks,
                                      lAlphaFieldBlanks,
                                      cAlphaFieldNames,
                                      cNumericFieldNames);
        UtilityRoutines::IsNameEmpty(state, cAlphaArgs(1), cCurrentModuleObject, ErrorsFound);
        auto &dualHeatCoolSetpoint = SetPointDualHeatCool(idx);
        dualHeatCoolSetpoint.Name = cAlphaArgs(1);
        dualHeatCoolSetpoint.HeatTempSetptSchedName = cAlphaArgs(2);
        dualHeatCoolSetpoint.HeatTempSchedIndex = GetScheduleIndex(state, cAlphaArgs(2));
        if (dualHeatCoolSetpoint.HeatTempSchedIndex == 0) {
            ShowSevereError(
                state, cCurrentModuleObject + "=\"" + cAlphaArgs(1) + "\" invalid " + cAlphaFieldNames(2) + "=\"" + cAlphaArgs(2) + "\" not found.");
            ErrorsFound = true;
        }
        dualHeatCoolSetpoint.CoolTempSetptSchedName = cAlphaArgs(3);
        dualHeatCoolSetpoint.CoolTempSchedIndex = GetScheduleIndex(state, cAlphaArgs(3));
        if (dualHeatCoolSetpoint.CoolTempSchedIndex == 0) {
            ShowSevereError(
                state, cCurrentModuleObject + "=\"" + cAlphaArgs(1) + "\" invalid " + cAlphaFieldNames(3) + "=\"" + cAlphaArgs(3) + "\" not found.");
            ErrorsFound = true;
        }

    } // DualTempHeatCoolControlNum

    // Finish filling in Schedule pointing indexes
    int setPointObjectArrayIndex;
    for (TempControlledZoneNum = 1; TempControlledZoneNum <= NumTempControlledZones; ++TempControlledZoneNum) {
        for (int ct = 1; ct <= state.dataZoneCtrls->TempControlledZone(TempControlledZoneNum).NumControlTypes; ct++) {
            switch (state.dataZoneCtrls->TempControlledZone(TempControlledZoneNum).ControlTypeEnum(ct)) {
            case DataHVACGlobals::ThermostatType::SingleHeating:
                setPointObjectArrayIndex =
                    UtilityRoutines::FindItem(TempControlledZone(TempControlledZoneNum).ControlTypeName(ct), SetPointSingleHeating);
                TempControlledZone(TempControlledZoneNum).SchIndx_SingleHeatSetPoint =
                    state.dataZoneTempPredictorCorrector->SetPointSingleHeating(setPointObjectArrayIndex).TempSchedIndex;
                break;
            case DataHVACGlobals::ThermostatType::SingleCooling:
                setPointObjectArrayIndex =
                    UtilityRoutines::FindItem(TempControlledZone(TempControlledZoneNum).ControlTypeName(ct), SetPointSingleCooling);
                TempControlledZone(TempControlledZoneNum).SchIndx_SingleCoolSetPoint =
                    state.dataZoneTempPredictorCorrector->SetPointSingleCooling(setPointObjectArrayIndex).TempSchedIndex;
                break;
            case DataHVACGlobals::ThermostatType::SingleHeatCool:
                setPointObjectArrayIndex = UtilityRoutines::FindItem(TempControlledZone(TempControlledZoneNum).ControlTypeName(ct),
                                                                     state.dataZoneTempPredictorCorrector->SetPointSingleHeatCool);
                TempControlledZone(TempControlledZoneNum).SchIndx_SingleHeatCoolSetPoint =
                    state.dataZoneTempPredictorCorrector->SetPointSingleHeatCool(setPointObjectArrayIndex).TempSchedIndex;
                break;
            case DataHVACGlobals::ThermostatType::DualSetPointWithDeadBand:
                setPointObjectArrayIndex = UtilityRoutines::FindItem(TempControlledZone(TempControlledZoneNum).ControlTypeName(ct),
                                                                     state.dataZoneTempPredictorCorrector->SetPointDualHeatCool);
                TempControlledZone(TempControlledZoneNum).SchIndx_DualSetPointWDeadBandHeat =
                    state.dataZoneTempPredictorCorrector->SetPointDualHeatCool(setPointObjectArrayIndex).HeatTempSchedIndex;
                TempControlledZone(TempControlledZoneNum).SchIndx_DualSetPointWDeadBandCool =
                    state.dataZoneTempPredictorCorrector->SetPointDualHeatCool(setPointObjectArrayIndex).CoolTempSchedIndex;
                break;
            default:
                assert(false);
            }
        }
    }

    // Now, Check the schedule values/indices for validity

    for (TempControlledZoneNum = 1; TempControlledZoneNum <= NumTempControlledZones; ++TempControlledZoneNum) {

        ActualZoneNum = TempControlledZone(TempControlledZoneNum).ActualZoneNum;
        CTIndex = TempControlledZone(TempControlledZoneNum).CTSchedIndex;
        if (CTIndex == 0) continue; // error will be caught elsewhere
        SchedMin = GetScheduleMinValue(state, CTIndex);
        SchedMax = GetScheduleMaxValue(state, CTIndex);

        if (SchedMin == 0 && SchedMax == 0) {
            if (FindNumberInList(CTIndex, CTSchedMapToControlledZone, NumTempControlledZones) == 0) {
                ShowSevereError(state, "Control Type Schedule=" + TempControlledZone(TempControlledZoneNum).ControlTypeSchedName);
                ShowContinueError(state, "..specifies control type 0 for all entries.");
                ShowContinueError(state, "All zones using this Control Type Schedule have no heating or cooling available.");
            }
            CTSchedMapToControlledZone(TempControlledZoneNum) = CTIndex;
        }

        for (ControlTypeNum = SchedMin; ControlTypeNum <= SchedMax; ++ControlTypeNum) {

            int TempIndex = 0;
            switch (static_cast<DataHVACGlobals::ThermostatType>(ControlTypeNum)) {
            case DataHVACGlobals::ThermostatType::Uncontrolled:
                break;
            case DataHVACGlobals::ThermostatType::SingleHeating:
                TempIndex = TempControlledZone(TempControlledZoneNum).SchIndx_SingleHeatSetPoint;
                if (TempIndex == 0) {
                    if (CheckScheduleValue(state, CTIndex, static_cast<int>(DataHVACGlobals::ThermostatType::SingleHeating))) {
                        ShowSevereError(state, "Control Type Schedule=" + TempControlledZone(TempControlledZoneNum).ControlTypeSchedName);
                        ShowContinueError(state,
                                          format("..specifies control type 1 ({}) as the control type. Not valid for this zone.",
                                                 ValidControlTypes[static_cast<int>(DataHVACGlobals::ThermostatType::SingleHeating)]));
                        ShowContinueError(state,
                                          "..reference " + cZControlTypes(static_cast<int>(ZoneControlTypes::TStat)) + '=' +
                                              TempControlledZone(TempControlledZoneNum).Name);
                        ShowContinueError(state, "..reference ZONE=" + TempControlledZone(TempControlledZoneNum).ZoneName);
                        ErrorsFound = true;
                    }
                }
                break;
            case DataHVACGlobals::ThermostatType::SingleCooling:
                TempIndex = TempControlledZone(TempControlledZoneNum).SchIndx_SingleCoolSetPoint;
                if (TempIndex == 0) {
                    if (CheckScheduleValue(state, CTIndex, static_cast<int>(DataHVACGlobals::ThermostatType::SingleCooling))) {
                        ShowSevereError(state, "Control Type Schedule=" + TempControlledZone(TempControlledZoneNum).ControlTypeSchedName);
                        ShowContinueError(state,
                                          format("..specifies control type 2 ({}) as the control type. Not valid for this zone.",
                                                 ValidControlTypes[static_cast<int>(DataHVACGlobals::ThermostatType::SingleCooling)]));
                        ShowContinueError(state,
                                          "..reference " + cZControlTypes(static_cast<int>(ZoneControlTypes::TStat)) + '=' +
                                              TempControlledZone(TempControlledZoneNum).Name);
                        ShowContinueError(state, "..reference ZONE=" + TempControlledZone(TempControlledZoneNum).ZoneName);
                        ErrorsFound = true;
                    }
                }
                break;
            case DataHVACGlobals::ThermostatType::SingleHeatCool:
                TempIndex = TempControlledZone(TempControlledZoneNum).SchIndx_SingleHeatCoolSetPoint;
                if (TempIndex == 0) {
                    if (CheckScheduleValue(state, CTIndex, static_cast<int>(DataHVACGlobals::ThermostatType::SingleHeatCool))) {
                        ShowSevereError(state, "Schedule=" + TempControlledZone(TempControlledZoneNum).ControlTypeSchedName);
                        ShowContinueError(state,
                                          format("..specifies control type 3 ({}) as the control type. Not valid for this zone.",
                                                 ValidControlTypes[static_cast<int>(DataHVACGlobals::ThermostatType::SingleHeatCool)]));
                        ShowContinueError(state,
                                          "..reference " + cZControlTypes(static_cast<int>(ZoneControlTypes::TStat)) + '=' +
                                              TempControlledZone(TempControlledZoneNum).Name);
                        ShowContinueError(state, "..reference ZONE=" + TempControlledZone(TempControlledZoneNum).ZoneName);
                        ErrorsFound = true;
                    }
                }
                break;
            case DataHVACGlobals::ThermostatType::DualSetPointWithDeadBand:
                TempIndex = TempControlledZone(TempControlledZoneNum)
                                .SchIndx_DualSetPointWDeadBandHeat; // using "Heat" as a sentinel that dualsetpoint is on this zone control object
                if (TempIndex == 0) {
                    if (CheckScheduleValue(state, CTIndex, static_cast<int>(DataHVACGlobals::ThermostatType::DualSetPointWithDeadBand))) {
                        ShowSevereError(state, "Schedule=" + TempControlledZone(TempControlledZoneNum).ControlTypeSchedName);
                        ShowContinueError(state,
                                          format("..specifies control type 4 ({}) as the control type. Not valid for this zone.",
                                                 ValidControlTypes[static_cast<int>(DataHVACGlobals::ThermostatType::DualSetPointWithDeadBand)]));
                        ShowContinueError(state,
                                          "..reference " + cZControlTypes(static_cast<int>(ZoneControlTypes::TStat)) + '=' +
                                              TempControlledZone(TempControlledZoneNum).Name);
                        ShowContinueError(state, "..reference ZONE=" + TempControlledZone(TempControlledZoneNum).ZoneName);
                        ErrorsFound = true;
                    }
                }
                break;
            default:
                ShowSevereError(state,
                                format("GetZoneAirSetpoints: Illegal control type for Zone={}, Found value={}, in Schedule={}",
                                       Zone(ActualZoneNum).Name,
                                       ControlTypeNum,
                                       TempControlledZone(TempControlledZoneNum).ControlTypeSchedName));
                ShowContinueError(state, "..valid range values are [0,4].");
                ErrorsFound = true;
            }
        }
    }

    for (TempControlledZoneNum = 1; TempControlledZoneNum <= NumTempControlledZones; ++TempControlledZoneNum) {

        ActualZoneNum = TempControlledZone(TempControlledZoneNum).ActualZoneNum;
        CTIndex = TempControlledZone(TempControlledZoneNum).CTSchedIndex;
        if (CTIndex == 0) continue; // error caught elsewhere -- would just be confusing here

        for (ControlTypeNum = 1; ControlTypeNum <= 4; ++ControlTypeNum) {
            if (TStatControlTypes(TempControlledZoneNum).MustHave[ControlTypeNum] && TStatControlTypes(TempControlledZoneNum).DidHave[ControlTypeNum])
                continue;

            switch (static_cast<DataHVACGlobals::ThermostatType>(ControlTypeNum)) {
            case DataHVACGlobals::ThermostatType::SingleHeating:
                if (!TStatControlTypes(TempControlledZoneNum).MustHave[ControlTypeNum]) continue;
                ShowWarningError(state, "Schedule=" + TempControlledZone(TempControlledZoneNum).ControlTypeSchedName);
                ShowContinueError(state,
                                  format("...should include control type 1 ({}) but does not.",
                                         ValidControlTypes[static_cast<int>(DataHVACGlobals::ThermostatType::SingleHeating)]));
                ShowContinueError(state,
                                  "..reference " + cZControlTypes(static_cast<int>(ZoneControlTypes::TStat)) + '=' +
                                      TempControlledZone(TempControlledZoneNum).Name);
                ShowContinueError(state, "..reference ZONE=" + TempControlledZone(TempControlledZoneNum).ZoneName);
                break;
            case DataHVACGlobals::ThermostatType::SingleCooling:
                if (!TStatControlTypes(TempControlledZoneNum).MustHave[ControlTypeNum]) continue;
                ShowWarningError(state, "Schedule=" + TempControlledZone(TempControlledZoneNum).ControlTypeSchedName);
                ShowContinueError(state,
                                  format("...should include control type 2 ({}) but does not.",
                                         ValidControlTypes[static_cast<int>(DataHVACGlobals::ThermostatType::SingleCooling)]));
                ShowContinueError(state,
                                  "..reference " + cZControlTypes(static_cast<int>(ZoneControlTypes::TStat)) + '=' +
                                      TempControlledZone(TempControlledZoneNum).Name);
                ShowContinueError(state, "..reference ZONE=" + TempControlledZone(TempControlledZoneNum).ZoneName);
                break;
            case DataHVACGlobals::ThermostatType::SingleHeatCool:
                if (!TStatControlTypes(TempControlledZoneNum).MustHave[ControlTypeNum]) continue;
                ShowWarningError(state, "Schedule=" + TempControlledZone(TempControlledZoneNum).ControlTypeSchedName);
                ShowContinueError(state,
                                  format("...should include control type 3 ({}) but does not.",
                                         ValidControlTypes[static_cast<int>(DataHVACGlobals::ThermostatType::SingleHeating)]));
                ShowContinueError(state,
                                  "..reference " + cZControlTypes(static_cast<int>(ZoneControlTypes::TStat)) + '=' +
                                      TempControlledZone(TempControlledZoneNum).Name);
                ShowContinueError(state, "..reference ZONE=" + TempControlledZone(TempControlledZoneNum).ZoneName);
                break;
            case DataHVACGlobals::ThermostatType::DualSetPointWithDeadBand:
                if (!TStatControlTypes(TempControlledZoneNum).MustHave[ControlTypeNum]) continue;
                ShowWarningError(state, "Schedule=" + TempControlledZone(TempControlledZoneNum).ControlTypeSchedName);
                ShowContinueError(state,
                                  format("...should include control type 4 ({}) but does not.",
                                         ValidControlTypes[static_cast<int>(DataHVACGlobals::ThermostatType::DualSetPointWithDeadBand)]));
                ShowContinueError(state,
                                  "..reference " + cZControlTypes(static_cast<int>(ZoneControlTypes::TStat)) + '=' +
                                      TempControlledZone(TempControlledZoneNum).Name);
                ShowContinueError(state, "..reference ZONE=" + TempControlledZone(TempControlledZoneNum).ZoneName);
                break;
            default:
                break;
            }
        }
    }

    if (allocated(TStatControlTypes)) TStatControlTypes.deallocate();
    // This starts the Humidity Control Get Input section
    cCurrentModuleObject = cZControlTypes(static_cast<int>(ZoneControlTypes::HStat));
    state.dataZoneCtrls->NumHumidityControlZones = inputProcessor->getNumObjectsFound(state, cCurrentModuleObject);

    if (state.dataZoneCtrls->NumHumidityControlZones > 0) {
        HumidityControlZone.allocate(state.dataZoneCtrls->NumHumidityControlZones);
        state.dataZoneTempPredictorCorrector->HumidityControlZoneUniqueNames.reserve(
            static_cast<unsigned>(state.dataZoneCtrls->NumHumidityControlZones));
    }

    for (HumidControlledZoneNum = 1; HumidControlledZoneNum <= state.dataZoneCtrls->NumHumidityControlZones; ++HumidControlledZoneNum) {
        inputProcessor->getObjectItem(state,
                                      cCurrentModuleObject,
                                      HumidControlledZoneNum,
                                      cAlphaArgs,
                                      NumAlphas,
                                      rNumericArgs,
                                      NumNums,
                                      IOStat,
                                      lNumericFieldBlanks,
                                      lAlphaFieldBlanks,
                                      cAlphaFieldNames,
                                      cNumericFieldNames);
        UtilityRoutines::IsNameEmpty(state, cAlphaArgs(1), cCurrentModuleObject, ErrorsFound);

        HumidityControlZone(HumidControlledZoneNum).ControlName = cAlphaArgs(1);
        GlobalNames::IntraObjUniquenessCheck(state,
                                             cAlphaArgs(2),
                                             cCurrentModuleObject,
                                             cAlphaFieldNames(2),
                                             state.dataZoneTempPredictorCorrector->HumidityControlZoneUniqueNames,
                                             ErrorsFound);

        HumidityControlZone(HumidControlledZoneNum).ZoneName = cAlphaArgs(2);
        HumidityControlZone(HumidControlledZoneNum).ActualZoneNum = UtilityRoutines::FindItem(cAlphaArgs(2), Zone);
        if (HumidityControlZone(HumidControlledZoneNum).ActualZoneNum == 0) {
            ShowSevereError(
                state, cCurrentModuleObject + "=\"" + cAlphaArgs(1) + " invalid " + cAlphaFieldNames(2) + "=\"" + cAlphaArgs(2) + "\" not found.");
            ErrorsFound = true;
        } else {
            state.dataHeatBal->Zone(HumidityControlZone(HumidControlledZoneNum).ActualZoneNum).humidityControlZoneIndex = HumidControlledZoneNum;
        }
        HumidityControlZone(HumidControlledZoneNum).HumidifyingSched = cAlphaArgs(3);
        HumidityControlZone(HumidControlledZoneNum).HumidifyingSchedIndex = GetScheduleIndex(state, cAlphaArgs(3));
        if (HumidityControlZone(HumidControlledZoneNum).HumidifyingSchedIndex == 0) {
            ShowSevereError(
                state, cCurrentModuleObject + "=\"" + cAlphaArgs(1) + " invalid " + cAlphaFieldNames(3) + "=\"" + cAlphaArgs(3) + "\" not found.");
            ErrorsFound = true;
        }
        if (NumAlphas == 4) {
            HumidityControlZone(HumidControlledZoneNum).DehumidifyingSched = cAlphaArgs(4);
            HumidityControlZone(HumidControlledZoneNum).DehumidifyingSchedIndex = GetScheduleIndex(state, cAlphaArgs(4));
            if (HumidityControlZone(HumidControlledZoneNum).DehumidifyingSchedIndex == 0) {
                ShowSevereError(state,
                                cCurrentModuleObject + "=\"" + cAlphaArgs(1) + " invalid " + cAlphaFieldNames(4) + "=\"" + cAlphaArgs(4) +
                                    "\" not found.");
                ErrorsFound = true;
            }
        } else {
            HumidityControlZone(HumidControlledZoneNum).DehumidifyingSched = cAlphaArgs(3);
            HumidityControlZone(HumidControlledZoneNum).DehumidifyingSchedIndex = GetScheduleIndex(state, cAlphaArgs(3));
        }

    } // HumidControlledZoneNum

    // Start to read Thermal comfort control objects
    cCurrentModuleObject = cZControlTypes(static_cast<int>(ZoneControlTypes::TCTStat));
    state.dataZoneCtrls->NumComfortTStatStatements = inputProcessor->getNumObjectsFound(state, cCurrentModuleObject);
    ComfortTStatObjects.allocate(state.dataZoneCtrls->NumComfortTStatStatements);

    // Pre-scan for use of Zone lists in TStat statements (i.e. Global application of TStat)
    state.dataZoneCtrls->NumComfortControlledZones = 0;
    errFlag = false;
    for (Item = 1; Item <= state.dataZoneCtrls->NumComfortTStatStatements; ++Item) {
        inputProcessor->getObjectItem(state,
                                      cCurrentModuleObject,
                                      Item,
                                      cAlphaArgs,
                                      NumAlphas,
                                      rNumericArgs,
                                      NumNums,
                                      IOStat,
                                      lNumericFieldBlanks,
                                      lAlphaFieldBlanks,
                                      cAlphaFieldNames,
                                      cNumericFieldNames);
        UtilityRoutines::IsNameEmpty(state, cAlphaArgs(1), cCurrentModuleObject, ErrorsFound);

        Item1 = UtilityRoutines::FindItemInList(cAlphaArgs(2), Zone);
        ZLItem = 0;
        if (Item1 == 0 && state.dataHeatBal->NumOfZoneLists > 0) ZLItem = UtilityRoutines::FindItemInList(cAlphaArgs(2), ZoneList);
        ComfortTStatObjects(Item).Name = cAlphaArgs(1);
        if (Item1 > 0) {
            ComfortTStatObjects(Item).ComfortControlledZoneStartPtr = state.dataZoneCtrls->NumComfortControlledZones + 1;
            ++state.dataZoneCtrls->NumComfortControlledZones;
            ComfortTStatObjects(Item).NumOfZones = 1;
            ComfortTStatObjects(Item).ZoneListActive = false;
            ComfortTStatObjects(Item).ZoneOrZoneListPtr = Item1;
        } else if (ZLItem > 0) {
            ComfortTStatObjects(Item).ComfortControlledZoneStartPtr = state.dataZoneCtrls->NumComfortControlledZones + 1;
            state.dataZoneCtrls->NumComfortControlledZones += ZoneList(ZLItem).NumOfZones;
            ComfortTStatObjects(Item).NumOfZones = ZoneList(ZLItem).NumOfZones;
            ComfortTStatObjects(Item).ZoneListActive = true;
            ComfortTStatObjects(Item).ZoneOrZoneListPtr = ZLItem;
        } else {
            ShowSevereError(
                state, cCurrentModuleObject + "=\"" + cAlphaArgs(1) + "\" invalid " + cAlphaFieldNames(2) + "=\"" + cAlphaArgs(2) + "\" not found.");
            errFlag = true;
            ErrorsFound = true;
        }
    }

    if (errFlag) {
        ShowSevereError(state, "GetZoneAirSetpoints: Errors with invalid names in " + cCurrentModuleObject + " objects.");
        ShowContinueError(state, "...These will not be read in.  Other errors may occur.");
        state.dataZoneCtrls->NumComfortControlledZones = 0;
    }

    if (state.dataZoneCtrls->NumComfortControlledZones > 0) {
        ComfortControlledZone.allocate(state.dataZoneCtrls->NumComfortControlledZones);
        TComfortControlTypes.allocate(state.dataZoneCtrls->NumComfortControlledZones); // Number of set point types
        CCmSchedMapToControlledZone.dimension(state.dataZoneCtrls->NumComfortControlledZones, 0);

        ComfortControlledZoneNum = 0;
        for (Item = 1; Item <= state.dataZoneCtrls->NumComfortTStatStatements; ++Item) {
            inputProcessor->getObjectItem(state,
                                          cCurrentModuleObject,
                                          Item,
                                          cAlphaArgs,
                                          NumAlphas,
                                          rNumericArgs,
                                          NumNums,
                                          IOStat,
                                          lNumericFieldBlanks,
                                          lAlphaFieldBlanks,
                                          cAlphaFieldNames,
                                          cNumericFieldNames);
            for (Item1 = 1; Item1 <= ComfortTStatObjects(Item).NumOfZones; ++Item1) {
                ++ComfortControlledZoneNum;
                if (ComfortTStatObjects(Item).ZoneListActive) {
                    cAlphaArgs(2) = state.dataHeatBal->Zone(ZoneList(ComfortTStatObjects(Item).ZoneOrZoneListPtr).Zone(Item1)).Name;
                }
                int ZoneAssigned = UtilityRoutines::FindItemInList(
                    cAlphaArgs(2), ComfortControlledZone, &DataZoneControls::ZoneComfortControls::ZoneName, ComfortControlledZoneNum - 1);
                if (ZoneAssigned == 0) {
                    ComfortControlledZone(ComfortControlledZoneNum).ZoneName = cAlphaArgs(2);
                    ComfortControlledZone(ComfortControlledZoneNum).ActualZoneNum = UtilityRoutines::FindItemInList(cAlphaArgs(2), Zone);
                    if (ComfortControlledZone(ComfortControlledZoneNum).ActualZoneNum == 0) {
                        ShowSevereError(state,
                                        cCurrentModuleObject + "=\"" + cAlphaArgs(1) + "\" invalid " + cAlphaFieldNames(2) + "=\"" + cAlphaArgs(2) +
                                            "\" not found.");
                        ErrorsFound = true;
                    }
                } else {
                    ComfortControlledZone(ComfortControlledZoneNum).ZoneName = cAlphaArgs(2); // for continuity
                    ShowSevereError(state,
                                    cCurrentModuleObject + "=\"" + cAlphaArgs(1) + "\" invalid " + cAlphaFieldNames(2) + "=\"" + cAlphaArgs(2) +
                                        "\" zone previously assigned.");
                    ShowContinueError(state, "...Zone was previously assigned to Thermostat=\"" + ComfortControlledZone(ZoneAssigned).Name + "\".");
                    ErrorsFound = true;
                    continue;
                }

                if (!ComfortTStatObjects(Item).ZoneListActive) {
                    ComfortControlledZone(ComfortControlledZoneNum).Name = cAlphaArgs(1);
                } else {
                    ComfortControlledZone(ComfortControlledZoneNum).Name =
                        state.dataHeatBal->Zone(ZoneList(ComfortTStatObjects(Item).ZoneOrZoneListPtr).Zone(Item1)).Name + ' ' +
                        ComfortTStatObjects(Item).Name;
                }

                // Read Fields A3 and A4 for averaging method
                IZoneCount = 0;
                for (i = 1; i <= state.dataHeatBal->TotPeople; ++i) {
                    if (ComfortControlledZone(ComfortControlledZoneNum).ActualZoneNum == state.dataHeatBal->People(i).ZonePtr) {
                        ++IZoneCount;
                    }
                }
                // Could not find a people object for this particular zone
                if (IZoneCount == 0 && ComfortControlledZone(ComfortControlledZoneNum).ActualZoneNum > 0) {
                    ShowSevereError(state,
                                    cCurrentModuleObject + "=\"" + cAlphaArgs(1) + " no PEOPLE in " + cAlphaFieldNames(2) + "=\"" + cAlphaArgs(2) +
                                        "\" - cannot use Comfort Control.");
                    ErrorsFound = true;
                }
                ComfortControlledZone(ComfortControlledZoneNum).AverageMethod = DataZoneControls::AverageMethod::NO;
                if (IZoneCount > 1) {
                    ComfortControlledZone(ComfortControlledZoneNum).AverageMethodName = cAlphaArgs(3);
                    if (UtilityRoutines::SameString(cAlphaArgs(3), "SpecificObject")) {
                        ComfortControlledZone(ComfortControlledZoneNum).AverageMethod = DataZoneControls::AverageMethod::SPE;
                    }
                    if (UtilityRoutines::SameString(cAlphaArgs(3), "ObjectAverage")) {
                        ComfortControlledZone(ComfortControlledZoneNum).AverageMethod = DataZoneControls::AverageMethod::OBJ;
                    }
                    if (UtilityRoutines::SameString(cAlphaArgs(3), "PeopleAverage")) {
                        ComfortControlledZone(ComfortControlledZoneNum).AverageMethod = DataZoneControls::AverageMethod::PEO;
                    }
                    if (ComfortControlledZone(ComfortControlledZoneNum).AverageMethod == DataZoneControls::AverageMethod::NO) {
                        ShowSevereError(
                            state, cCurrentModuleObject + "=\"" + cAlphaArgs(1) + " invalid " + cAlphaFieldNames(3) + "=\"" + cAlphaArgs(3) + "\".");
                        ShowContinueError(state, "Allowed keys are SpecificObject, ObjectAverage, or PeopleAverage");
                        ErrorsFound = true;
                    }
                    if (ComfortControlledZone(ComfortControlledZoneNum).AverageMethod == DataZoneControls::AverageMethod::SPE) {
                        ComfortControlledZone(ComfortControlledZoneNum).AverageObjectName = cAlphaArgs(4);
                        if (UtilityRoutines::FindItem(cAlphaArgs(4), state.dataHeatBal->People) == 0) {
                            ShowSevereError(state,
                                            cCurrentModuleObject + "=\"" + cAlphaArgs(1) + " invalid " + cAlphaFieldNames(4) + "=\"" + cAlphaArgs(4) +
                                                "\".");
                            ErrorsFound = true;
                        } else {
                            ComfortControlledZone(ComfortControlledZoneNum).SpecificObjectNum =
                                UtilityRoutines::FindItem(cAlphaArgs(4), state.dataHeatBal->People);
                        }
                    }
                } else {
                    for (i = 1; i <= state.dataHeatBal->TotPeople; ++i) {
                        if (ComfortControlledZone(ComfortControlledZoneNum).ActualZoneNum == state.dataHeatBal->People(i).ZonePtr) break;
                    }
                    ComfortControlledZone(ComfortControlledZoneNum).SpecificObjectNum = i;
                }
                // Check values used for thermal comfort calculation
                for (i = 1; i <= state.dataHeatBal->TotPeople; ++i) {
                    if (ComfortControlledZone(ComfortControlledZoneNum).ActualZoneNum == state.dataHeatBal->People(i).ZonePtr) {
                        // Check activity level
                        if (state.dataHeatBal->People(i).ActivityLevelPtr > 0) {
                            ValidScheduleControlType =
                                CheckScheduleValueMinMax(state, state.dataHeatBal->People(i).ActivityLevelPtr, ">=", 72.0, "<=", 909.0);
                            if (!ValidScheduleControlType) {
                                ShowSevereError(state,
                                                "GetPeople Activity Level: Invalid activity level values entered for thermal comfort calculation");
                                ShowContinueError(state, "Outside of range values [72,909], Reference object=" + state.dataHeatBal->People(i).Name);
                                ErrorsFound = true;
                            }
                        } else {
                            ShowSevereError(state,
                                            "GetPeople Activity Level: Activity level schedule is not found=" + state.dataHeatBal->People(i).Name);
                            ShowContinueError(state, "Required when the zone has Thermal Comfort Controls.");
                            ErrorsFound = true;
                        }
                        // Check Work Efficiency
                        if (state.dataHeatBal->People(i).WorkEffPtr > 0) {
                            ValidScheduleControlType = CheckScheduleValueMinMax(state, state.dataHeatBal->People(i).WorkEffPtr, ">=", 0.0, "<=", 1.0);
                            if (!ValidScheduleControlType) {
                                ShowSevereError(state,
                                                "GetPeople work efficiency: Invalid work efficiency values entered for thermal comfort calculation");
                                ShowContinueError(state, "Outside of range values [0,1], Reference object=" + state.dataHeatBal->People(i).Name);
                                ErrorsFound = true;
                            }
                        } else {
                            ShowSevereError(state,
                                            "GetPeople work efficiency: Work efficiency schedule is not found=" + state.dataHeatBal->People(i).Name);
                            ShowContinueError(state, "Required when the zone has Thermal Comfort Controls.");
                            ErrorsFound = true;
                        }
                        // Check Clothing Insulation
                        if (state.dataHeatBal->People(i).ClothingPtr > 0) {
                            ValidScheduleControlType = CheckScheduleValueMinMax(state, state.dataHeatBal->People(i).ClothingPtr, ">", 0.0, "<=", 2.0);
                            if (!ValidScheduleControlType) {
                                ShowSevereError(
                                    state,
                                    "GetPeople Clothing Insulation: Invalid Clothing Insulation values entered for thermal comfort calculation");
                                ShowContinueError(state, "Outside of range values [0.0,2.0], Reference object=" + state.dataHeatBal->People(i).Name);
                                ErrorsFound = true;
                            }
                        } else {
                            ShowSevereError(state,
                                            "GetPeople Clothing Insulation: Clothing Insulation schedule is not found=" +
                                                state.dataHeatBal->People(i).Name);
                            ShowContinueError(state, "Required when the zone has Thermal Comfort Controls.");
                            ErrorsFound = true;
                        }
                        // Check Air velocity
                        if (state.dataHeatBal->People(i).AirVelocityPtr <= 0) {
                            ShowSevereError(state, "GetPeople Air Velocity: Air velocity schedule is not found=" + state.dataHeatBal->People(i).Name);
                            ShowContinueError(state, "Required when the zone has Thermal Comfort Controls.");
                            ErrorsFound = true;
                        }
                    }
                }

                // Read Max and Min temperature setpoint
                if (NumNums > 0) {
                    ComfortControlledZone(ComfortControlledZoneNum).TdbMinSetPoint = rNumericArgs(1);
                    if (rNumericArgs(1) > 50 || rNumericArgs(1) < 0) {
                        ShowSevereError(
                            state,
                            format("{}=\"{} invalid {}=[{:.0T}].", cCurrentModuleObject, cAlphaArgs(1), cNumericFieldNames(1), rNumericArgs(1)));
                        ShowContinueError(state, "..Allowable values must be between 0 C and 50 C");
                        ErrorsFound = true;
                    }
                }
                if (NumNums > 1) {
                    ComfortControlledZone(ComfortControlledZoneNum).TdbMaxSetPoint = rNumericArgs(2);
                    if (rNumericArgs(2) > 50 || rNumericArgs(2) < 0) {
                        ShowSevereError(
                            state,
                            format("{}=\"{} invalid {}=[{:.0T}].", cCurrentModuleObject, cAlphaArgs(1), cNumericFieldNames(2), rNumericArgs(2)));
                        ShowContinueError(state, "..Allowable values must be between 0 C and 50 C");
                        ErrorsFound = true;
                    }
                }
                // Ensure MaxTemp >= MinTemp
                if (ComfortControlledZone(ComfortControlledZoneNum).TdbMinSetPoint > ComfortControlledZone(ComfortControlledZoneNum).TdbMaxSetPoint) {
                    ShowSevereError(state, cCurrentModuleObject + "=\"" + cAlphaArgs(1));
                    ShowContinueError(state, ".." + cNumericFieldNames(1) + " > " + cNumericFieldNames(2));
                    ShowContinueError(state, format("..[{:.0T}] > [{:.0T}].", rNumericArgs(1), rNumericArgs(2)));
                    ErrorsFound = true;
                }
                // If MaxTemp = MinTemp, no thermal comfort control
                if (ComfortControlledZone(ComfortControlledZoneNum).TdbMinSetPoint ==
                    ComfortControlledZone(ComfortControlledZoneNum).TdbMaxSetPoint) {
                    ShowSevereError(state, cCurrentModuleObject + "=\"" + cAlphaArgs(1));
                    ShowContinueError(state, ".." + cNumericFieldNames(1) + " = " + cNumericFieldNames(2));
                    ShowContinueError(state, "The zone will be controlled using this dry-bulb temperature setpoint.");
                }
                // read Thermal comfort type schedule name
                ComfortControlledZone(ComfortControlledZoneNum).ControlTypeSchedName = cAlphaArgs(5);
                ComfortControlledZone(ComfortControlledZoneNum).ComfortSchedIndex = GetScheduleIndex(state, cAlphaArgs(5));
                if (ComfortControlledZone(ComfortControlledZoneNum).ComfortSchedIndex == 0) {
                    ShowSevereError(state,
                                    cCurrentModuleObject + "=\"" + cAlphaArgs(1) + " invalid " + cAlphaFieldNames(5) + "=\"" + cAlphaArgs(5) +
                                        "\" not found.");
                    ErrorsFound = true;
                } else {
                    // Check validity of control types.
                    ValidScheduleControlType =
                        CheckScheduleValueMinMax(state, ComfortControlledZone(ComfortControlledZoneNum).ComfortSchedIndex, ">=", 0.0, "<=", 4.0);
                    if (!ValidScheduleControlType) {
                        ShowSevereError(state,
                                        cCurrentModuleObject + "=\"" + cAlphaArgs(1) + "\" invalid range " + cAlphaFieldNames(5) + "=\"" +
                                            cAlphaArgs(5) + "\"");
                        ShowContinueError(state, "..contains values outside of range [0,4].");
                        ErrorsFound = true;
                    }
                }
                ComfortControlledZone(ComfortControlledZoneNum).NumControlTypes = nint((NumAlphas - 5.0) / 2.0);
                ComfortControlledZone(ComfortControlledZoneNum).ControlType.allocate(ComfortControlledZone(ComfortControlledZoneNum).NumControlTypes);
                ComfortControlledZone(ComfortControlledZoneNum)
                    .ControlTypeName.allocate(ComfortControlledZone(ComfortControlledZoneNum).NumControlTypes);
                ComfortControlledZone(ComfortControlledZoneNum)
                    .ControlTypeSchIndx.allocate(ComfortControlledZone(ComfortControlledZoneNum).NumControlTypes);

                for (ControlTypeNum = 1; ControlTypeNum <= ComfortControlledZone(ComfortControlledZoneNum).NumControlTypes; ++ControlTypeNum) {
                    ComfortControlledZone(ComfortControlledZoneNum).ControlType(ControlTypeNum) = cAlphaArgs(nint(2.0 * ControlTypeNum - 1 + 5));
                    ComfortControlledZone(ComfortControlledZoneNum).ControlTypeName(ControlTypeNum) = cAlphaArgs(nint(2.0 * ControlTypeNum + 5));
                    if (ComfortControlledZone(ComfortControlledZoneNum).ControlType(ControlTypeNum) != "") {
                        CTIndex = getEnumerationValue(
                            ValidComfortControlTypesUC,
                            UtilityRoutines::MakeUPPERCase(ComfortControlledZone(ComfortControlledZoneNum).ControlType(ControlTypeNum)));
                        if (CTIndex == 0) {
                            ShowSevereError(state,
                                            cCurrentModuleObject + "=\"" + cAlphaArgs(1) + "\" invalid " +
                                                cAlphaFieldNames(nint(2.0 * ControlTypeNum - 1 + 5)) + "=\"" +
                                                cAlphaArgs(nint(2.0 * ControlTypeNum - 1 + 5)) + "\"");
                            ErrorsFound = true;
                        }
                        if (CTIndex > 4) { // For Fanger control only for the time being
                            ShowSevereError(state,
                                            cCurrentModuleObject + "=\"" + cAlphaArgs(1) + "\" invalid " +
                                                cAlphaFieldNames(nint(2.0 * ControlTypeNum - 1 + 5)) + "=\"" +
                                                cAlphaArgs(nint(2.0 * ControlTypeNum - 1 + 5)) + "\"");
                            ShowContinueError(state, "..Fanger is the only valid model.");
                            ErrorsFound = true;
                        }
                    } else {
                        ShowSevereError(state,
                                        cCurrentModuleObject + "=\"" + cAlphaArgs(1) + "\" invalid " +
                                            cAlphaFieldNames(nint(2.0 * ControlTypeNum - 1 + 5)) + "=\"<blank>\"");
                        ErrorsFound = true;
                    }
                    ComfortControlledZone(ComfortControlledZoneNum).ControlTypeSchIndx(ControlTypeNum) = 0;
                }
            }
        } // NumComfortTStatStatements
    }
    // End of Thermal comfort control reading and checking

    cCurrentModuleObject = ValidComfortControlTypes[static_cast<int>(DataHVACGlobals::ThermostatType::SingleHeating)];
    state.dataZoneTempPredictorCorrector->NumSingleFangerHeatingControls = inputProcessor->getNumObjectsFound(state, cCurrentModuleObject);

    if (state.dataZoneTempPredictorCorrector->NumSingleFangerHeatingControls > 0)
        state.dataZoneTempPredictorCorrector->SetPointSingleHeatingFanger.allocate(
            state.dataZoneTempPredictorCorrector->NumSingleFangerHeatingControls);

    for (int idx = 1; idx <= state.dataZoneTempPredictorCorrector->NumSingleFangerHeatingControls; ++idx) {
        inputProcessor->getObjectItem(state,
                                      cCurrentModuleObject,
                                      idx,
                                      cAlphaArgs,
                                      NumAlphas,
                                      rNumericArgs,
                                      NumNums,
                                      IOStat,
                                      lNumericFieldBlanks,
                                      lAlphaFieldBlanks,
                                      cAlphaFieldNames,
                                      cNumericFieldNames);
        UtilityRoutines::IsNameEmpty(state, cAlphaArgs(1), cCurrentModuleObject, ErrorsFound);
        auto &singleSetpointHtgFanger = state.dataZoneTempPredictorCorrector->SetPointSingleHeatingFanger(idx);
        singleSetpointHtgFanger.Name = cAlphaArgs(1);
        singleSetpointHtgFanger.PMVSchedName = cAlphaArgs(2);
        singleSetpointHtgFanger.PMVSchedIndex = GetScheduleIndex(state, cAlphaArgs(2));
        if (singleSetpointHtgFanger.PMVSchedIndex == 0) {
            ShowSevereError(
                state, cCurrentModuleObject + "=\"" + cAlphaArgs(1) + "\" invalid " + cAlphaFieldNames(2) + "=\"" + cAlphaArgs(2) + "\" not found.");
            ErrorsFound = true;
        } else {
            ValidScheduleControlType = CheckScheduleValueMinMax(state, singleSetpointHtgFanger.PMVSchedIndex, ">=", -3.0, "<=", 3.0);
            if (!ValidScheduleControlType) {
                ShowSevereError(state,
                                cCurrentModuleObject + "=\"" + cAlphaArgs(1) + "\" invalid PMV values " + cAlphaFieldNames(2) + "=\"" +
                                    cAlphaArgs(2) + "\" entered.");
                ShowContinueError(state, "..Values outside of range [-3,+3].");
                ErrorsFound = true;
            }
        }
    } // SingleFangerHeatingControlNum

    cCurrentModuleObject = ValidComfortControlTypes[static_cast<int>(DataHVACGlobals::ThermostatType::SingleCooling)];
    state.dataZoneTempPredictorCorrector->NumSingleFangerCoolingControls = inputProcessor->getNumObjectsFound(state, cCurrentModuleObject);

    if (state.dataZoneTempPredictorCorrector->NumSingleFangerCoolingControls > 0) {
        state.dataZoneTempPredictorCorrector->SetPointSingleCoolingFanger.allocate(
            state.dataZoneTempPredictorCorrector->NumSingleFangerCoolingControls);
    }

    for (int idx = 1; idx <= state.dataZoneTempPredictorCorrector->NumSingleFangerCoolingControls; ++idx) {
        inputProcessor->getObjectItem(state,
                                      cCurrentModuleObject,
                                      idx,
                                      cAlphaArgs,
                                      NumAlphas,
                                      rNumericArgs,
                                      NumNums,
                                      IOStat,
                                      lNumericFieldBlanks,
                                      lAlphaFieldBlanks,
                                      cAlphaFieldNames,
                                      cNumericFieldNames);
        UtilityRoutines::IsNameEmpty(state, cAlphaArgs(1), cCurrentModuleObject, ErrorsFound);
        auto &singleSetpointClgFanger = state.dataZoneTempPredictorCorrector->SetPointSingleCoolingFanger(idx);
        singleSetpointClgFanger.Name = cAlphaArgs(1);
        singleSetpointClgFanger.PMVSchedName = cAlphaArgs(2);
        singleSetpointClgFanger.PMVSchedIndex = GetScheduleIndex(state, cAlphaArgs(2));
        if (singleSetpointClgFanger.PMVSchedIndex == 0) {
            ShowSevereError(
                state, cCurrentModuleObject + "=\"" + cAlphaArgs(1) + "\" invalid " + cAlphaFieldNames(2) + "=\"" + cAlphaArgs(2) + "\" not found.");
            ErrorsFound = true;
        } else {
            ValidScheduleControlType = CheckScheduleValueMinMax(state, singleSetpointClgFanger.PMVSchedIndex, ">=", -3.0, "<=", 3.0);
            if (!ValidScheduleControlType) {
                ShowSevereError(state,
                                cCurrentModuleObject + "=\"" + cAlphaArgs(1) + "\" invalid PMV values " + cAlphaFieldNames(2) + "=\"" +
                                    cAlphaArgs(2) + "\" entered.");
                ShowContinueError(state, "..Values outside of range [-3,+3].");
                ErrorsFound = true;
            }
        }

    } // SingleFangerCoolingControlNum

    cCurrentModuleObject = ValidComfortControlTypes[static_cast<int>(DataHVACGlobals::ThermostatType::SingleHeatCool)];
    state.dataZoneTempPredictorCorrector->NumSingleFangerHeatCoolControls = inputProcessor->getNumObjectsFound(state, cCurrentModuleObject);

    if (state.dataZoneTempPredictorCorrector->NumSingleFangerHeatCoolControls > 0)
        state.dataZoneTempPredictorCorrector->SetPointSingleHeatCoolFanger.allocate(
            state.dataZoneTempPredictorCorrector->NumSingleFangerHeatCoolControls);

    for (int idx = 1; idx <= state.dataZoneTempPredictorCorrector->NumSingleFangerHeatCoolControls; ++idx) {
        inputProcessor->getObjectItem(state,
                                      cCurrentModuleObject,
                                      idx,
                                      cAlphaArgs,
                                      NumAlphas,
                                      rNumericArgs,
                                      NumNums,
                                      IOStat,
                                      lNumericFieldBlanks,
                                      lAlphaFieldBlanks,
                                      cAlphaFieldNames,
                                      cNumericFieldNames);
        UtilityRoutines::IsNameEmpty(state, cAlphaArgs(1), cCurrentModuleObject, ErrorsFound);
        auto &singleSetpointHeatCoolFanger = state.dataZoneTempPredictorCorrector->SetPointSingleHeatCoolFanger(idx);
        singleSetpointHeatCoolFanger.Name = cAlphaArgs(1);
        singleSetpointHeatCoolFanger.PMVSchedName = cAlphaArgs(2);
        singleSetpointHeatCoolFanger.PMVSchedIndex = GetScheduleIndex(state, cAlphaArgs(2));
        if (singleSetpointHeatCoolFanger.PMVSchedIndex == 0) {
            ShowSevereError(
                state, cCurrentModuleObject + "=\"" + cAlphaArgs(1) + "\" invalid " + cAlphaFieldNames(2) + "=\"" + cAlphaArgs(2) + "\" not found.");
            ErrorsFound = true;
        } else {
            ValidScheduleControlType = CheckScheduleValueMinMax(state, singleSetpointHeatCoolFanger.PMVSchedIndex, ">=", -3.0, "<=", 3.0);
            if (!ValidScheduleControlType) {
                ShowSevereError(state,
                                cCurrentModuleObject + "=\"" + cAlphaArgs(1) + "\" invalid PMV values " + cAlphaFieldNames(2) + "=\"" +
                                    cAlphaArgs(2) + "\" entered.");
                ShowContinueError(state, "..Values outside of range [-3,+3].");
                ErrorsFound = true;
            }
        }

    } // SingleFangerHeatCoolControlNum

    cCurrentModuleObject = ValidComfortControlTypes[static_cast<int>(DataHVACGlobals::ThermostatType::DualSetPointWithDeadBand)];
    state.dataZoneTempPredictorCorrector->NumDualFangerHeatCoolControls = inputProcessor->getNumObjectsFound(state, cCurrentModuleObject);

    if (state.dataZoneTempPredictorCorrector->NumDualFangerHeatCoolControls > 0)
        state.dataZoneTempPredictorCorrector->SetPointDualHeatCoolFanger.allocate(
            state.dataZoneTempPredictorCorrector->NumDualFangerHeatCoolControls);

    for (int idx = 1; idx <= state.dataZoneTempPredictorCorrector->NumDualFangerHeatCoolControls; ++idx) {
        inputProcessor->getObjectItem(state,
                                      cCurrentModuleObject,
                                      idx,
                                      cAlphaArgs,
                                      NumAlphas,
                                      rNumericArgs,
                                      NumNums,
                                      IOStat,
                                      lNumericFieldBlanks,
                                      lAlphaFieldBlanks,
                                      cAlphaFieldNames,
                                      cNumericFieldNames);
        UtilityRoutines::IsNameEmpty(state, cAlphaArgs(1), cCurrentModuleObject, ErrorsFound);
        auto &dualSetpointHeatCoolFanger = state.dataZoneTempPredictorCorrector->SetPointDualHeatCoolFanger(idx);
        dualSetpointHeatCoolFanger.Name = cAlphaArgs(1);
        dualSetpointHeatCoolFanger.HeatPMVSetptSchedName = cAlphaArgs(2);
        dualSetpointHeatCoolFanger.HeatPMVSchedIndex = GetScheduleIndex(state, cAlphaArgs(2));
        if (dualSetpointHeatCoolFanger.HeatPMVSchedIndex == 0) {
            ShowSevereError(
                state, cCurrentModuleObject + "=\"" + cAlphaArgs(1) + "\" invalid " + cAlphaFieldNames(2) + "=\"" + cAlphaArgs(2) + "\" not found.");
            ErrorsFound = true;
        }
        dualSetpointHeatCoolFanger.CoolPMVSetptSchedName = cAlphaArgs(3);
        dualSetpointHeatCoolFanger.CoolPMVSchedIndex = GetScheduleIndex(state, cAlphaArgs(3));
        if (dualSetpointHeatCoolFanger.CoolPMVSchedIndex == 0) {
            ShowSevereError(
                state, cCurrentModuleObject + "=\"" + cAlphaArgs(1) + "\" invalid " + cAlphaFieldNames(3) + "=\"" + cAlphaArgs(3) + "\" not found.");
            ErrorsFound = true;
        } else {
            ValidScheduleControlType = CheckScheduleValueMinMax(state, dualSetpointHeatCoolFanger.HeatPMVSchedIndex, ">=", -3.0, "<=", 3.0);
            if (!ValidScheduleControlType) {
                ShowSevereError(state,
                                cCurrentModuleObject + "=\"" + cAlphaArgs(1) + "\" invalid PMV values " + cAlphaFieldNames(2) + "=\"" +
                                    cAlphaArgs(2) + "\" entered.");
                ShowContinueError(state, "..Values outside of range [-3,+3].");
                ErrorsFound = true;
            }
            ValidScheduleControlType = CheckScheduleValueMinMax(state, dualSetpointHeatCoolFanger.CoolPMVSchedIndex, ">=", -3.0, "<=", 3.0);
            if (!ValidScheduleControlType) {
                ShowSevereError(state,
                                cCurrentModuleObject + "=\"" + cAlphaArgs(1) + "\" invalid PMV values " + cAlphaFieldNames(3) + "=\"" +
                                    cAlphaArgs(3) + "\" entered.");
                ShowContinueError(state, "..Values outside of range [-3,+3].");
                ErrorsFound = true;
            }
        }

    } // DualFangerHeatCoolControlNum

    // Finish filling in Schedule pointing indexes for Thermal Comfort Control
    for (ComfortControlledZoneNum = 1; ComfortControlledZoneNum <= state.dataZoneCtrls->NumComfortControlledZones; ++ComfortControlledZoneNum) {

        int ComfortIndex = UtilityRoutines::FindItem(ValidComfortControlTypes[static_cast<int>(DataHVACGlobals::ThermostatType::SingleHeating)],
                                                     ComfortControlledZone(ComfortControlledZoneNum).ControlType,
                                                     ComfortControlledZone(ComfortControlledZoneNum).NumControlTypes);
        ComfortControlledZone(ComfortControlledZoneNum).SchIndx_SingleHeating = ComfortIndex;
        if (ComfortIndex > 0) {
            ComfortControlledZone(ComfortControlledZoneNum).ControlTypeSchIndx(ComfortIndex) =
                UtilityRoutines::FindItem(ComfortControlledZone(ComfortControlledZoneNum).ControlTypeName(ComfortIndex),
                                          state.dataZoneTempPredictorCorrector->SetPointSingleHeatingFanger);
            TComfortControlTypes(ComfortControlledZoneNum).MustHave[static_cast<int>(DataHVACGlobals::ThermostatType::SingleHeating)] = true;
        }

        ComfortIndex = UtilityRoutines::FindItem(ValidComfortControlTypes[static_cast<int>(DataHVACGlobals::ThermostatType::SingleCooling)],
                                                 ComfortControlledZone(ComfortControlledZoneNum).ControlType,
                                                 ComfortControlledZone(ComfortControlledZoneNum).NumControlTypes);
        ComfortControlledZone(ComfortControlledZoneNum).SchIndx_SingleCooling = ComfortIndex;
        if (ComfortIndex > 0) {
            ComfortControlledZone(ComfortControlledZoneNum).ControlTypeSchIndx(ComfortIndex) =
                UtilityRoutines::FindItem(ComfortControlledZone(ComfortControlledZoneNum).ControlTypeName(ComfortIndex),
                                          state.dataZoneTempPredictorCorrector->SetPointSingleCoolingFanger);
            TComfortControlTypes(ComfortControlledZoneNum).MustHave[static_cast<int>(DataHVACGlobals::ThermostatType::SingleCooling)] = true;
        }

        ComfortIndex = UtilityRoutines::FindItem(ValidComfortControlTypes[static_cast<int>(DataHVACGlobals::ThermostatType::SingleHeatCool)],
                                                 ComfortControlledZone(ComfortControlledZoneNum).ControlType,
                                                 ComfortControlledZone(ComfortControlledZoneNum).NumControlTypes);
        ComfortControlledZone(ComfortControlledZoneNum).SchIndx_SingleHeatCool = ComfortIndex;
        if (ComfortIndex > 0) {
            ComfortControlledZone(ComfortControlledZoneNum).ControlTypeSchIndx(ComfortIndex) =
                UtilityRoutines::FindItem(ComfortControlledZone(ComfortControlledZoneNum).ControlTypeName(ComfortIndex),
                                          state.dataZoneTempPredictorCorrector->SetPointSingleHeatCoolFanger);
            TComfortControlTypes(ComfortControlledZoneNum).MustHave[static_cast<int>(DataHVACGlobals::ThermostatType::SingleHeatCool)] = true;
        }

        ComfortIndex =
            UtilityRoutines::FindItem(ValidComfortControlTypes[static_cast<int>(DataHVACGlobals::ThermostatType::DualSetPointWithDeadBand)],
                                      ComfortControlledZone(ComfortControlledZoneNum).ControlType,
                                      ComfortControlledZone(ComfortControlledZoneNum).NumControlTypes);
        ComfortControlledZone(ComfortControlledZoneNum).SchIndx_DualSetPointWithDeadBand = ComfortIndex;
        if (ComfortIndex > 0) {
            ComfortControlledZone(ComfortControlledZoneNum).ControlTypeSchIndx(ComfortIndex) =
                UtilityRoutines::FindItem(ComfortControlledZone(ComfortControlledZoneNum).ControlTypeName(ComfortIndex),
                                          state.dataZoneTempPredictorCorrector->SetPointDualHeatCoolFanger);
            TComfortControlTypes(ComfortControlledZoneNum).MustHave[static_cast<int>(DataHVACGlobals::ThermostatType::DualSetPointWithDeadBand)] =
                true;
        }
    }

    // Now, Check the schedule values/indices for validity for Thermal Comfort Control

    for (ComfortControlledZoneNum = 1; ComfortControlledZoneNum <= state.dataZoneCtrls->NumComfortControlledZones; ++ComfortControlledZoneNum) {

        ActualZoneNum = ComfortControlledZone(ComfortControlledZoneNum).ActualZoneNum;
        CTIndex = ComfortControlledZone(ComfortControlledZoneNum).ComfortSchedIndex;
        if (CTIndex == 0) continue; // error will be caught elsewhere
        SchedMin = GetScheduleMinValue(state, CTIndex);
        SchedMax = GetScheduleMaxValue(state, CTIndex);

        if (SchedMin == 0 && SchedMax == 0) {
            if (FindNumberInList(CTIndex, CCmSchedMapToControlledZone, state.dataZoneCtrls->NumComfortControlledZones) == 0) {
                ShowWarningError(state, "Control Type Schedule=" + ComfortControlledZone(ComfortControlledZoneNum).ControlTypeSchedName);
                ShowContinueError(state, "..specifies control type 0 for all entries.");
                ShowContinueError(state, "All zones using this Control Type Schedule have no thermal comfort control.");
            }
            CCmSchedMapToControlledZone(ComfortControlledZoneNum) = CTIndex;
        }

        for (ControlTypeNum = SchedMin; ControlTypeNum <= SchedMax; ++ControlTypeNum) {

            int ComfortIndex;
            switch (static_cast<DataHVACGlobals::ThermostatType>(ControlTypeNum)) {
            case DataHVACGlobals::ThermostatType::Uncontrolled:
                break;
            case DataHVACGlobals::ThermostatType::SingleHeating:
                ComfortIndex = ComfortControlledZone(ComfortControlledZoneNum).SchIndx_SingleHeating;
                TComfortControlTypes(ComfortControlledZoneNum).DidHave[static_cast<int>(DataHVACGlobals::ThermostatType::SingleHeating)] = true;
                if (ComfortIndex != 0) {
                    SchedTypeIndex = ComfortControlledZone(ComfortControlledZoneNum).ControlTypeSchIndx(ComfortIndex);
                    if (SchedTypeIndex == 0) {
                        ShowSevereError(state,
                                        format("GetZoneAirSetpoints: Could not find {} Schedule={}",
                                               ValidComfortControlTypes[static_cast<int>(DataHVACGlobals::ThermostatType::SingleHeating)],
                                               ComfortControlledZone(ComfortControlledZoneNum).ControlTypeName(ComfortIndex)));
                        ErrorsFound = true;
                    }
                } else { // ComfortIndex = 0
                    if (CheckScheduleValue(state, CTIndex, static_cast<int>(DataHVACGlobals::ThermostatType::SingleHeating))) {
                        ShowSevereError(state, "Control Type Schedule=" + ComfortControlledZone(ComfortControlledZoneNum).ControlTypeSchedName);
                        ShowContinueError(state,
                                          format("..specifies thermal control type 1 ({}) as the control type. Not valid for this zone.",
                                                 ValidComfortControlTypes[static_cast<int>(DataHVACGlobals::ThermostatType::SingleHeating)]));
                        ShowContinueError(state,
                                          "..reference " + cZControlTypes(static_cast<int>(ZoneControlTypes::TCTStat)) + '=' +
                                              ComfortControlledZone(ComfortControlledZoneNum).Name);
                        ShowContinueError(state, "..reference ZONE=" + ComfortControlledZone(ComfortControlledZoneNum).ZoneName);
                        ErrorsFound = true;
                    }
                }
                break;
            case DataHVACGlobals::ThermostatType::SingleCooling:
                ComfortIndex = ComfortControlledZone(ComfortControlledZoneNum).SchIndx_SingleCooling;
                TComfortControlTypes(ComfortControlledZoneNum).DidHave[static_cast<int>(DataHVACGlobals::ThermostatType::SingleCooling)] = true;
                if (ComfortIndex != 0) {
                    SchedTypeIndex = ComfortControlledZone(ComfortControlledZoneNum).ControlTypeSchIndx(ComfortIndex);
                    if (SchedTypeIndex == 0) {
                        ShowSevereError(state,
                                        format("GetZoneAirSetpoints: Could not find {} Schedule={}",
                                               ValidComfortControlTypes[static_cast<int>(DataHVACGlobals::ThermostatType::SingleCooling)],
                                               ComfortControlledZone(ComfortControlledZoneNum).ControlTypeName(ComfortIndex)));
                        ErrorsFound = true;
                    }
                } else { // ComfortIndex = 0
                    if (CheckScheduleValue(state, CTIndex, static_cast<int>(DataHVACGlobals::ThermostatType::SingleCooling))) {
                        ShowSevereError(state, "Control Type Schedule=" + ComfortControlledZone(ComfortControlledZoneNum).ControlTypeSchedName);
                        ShowContinueError(state,
                                          format("..specifies thermal control type 2 ({}) as the control type. Not valid for this zone.",
                                                 ValidComfortControlTypes[static_cast<int>(DataHVACGlobals::ThermostatType::SingleCooling)]));
                        ShowContinueError(state,
                                          "..reference " + cZControlTypes(static_cast<int>(ZoneControlTypes::TCTStat)) + '=' +
                                              ComfortControlledZone(ComfortControlledZoneNum).Name);
                        ShowContinueError(state, "..reference ZONE=" + ComfortControlledZone(ComfortControlledZoneNum).ZoneName);
                        ErrorsFound = true;
                    }
                }
                break;
            case DataHVACGlobals::ThermostatType::SingleHeatCool:
                ComfortIndex = ComfortControlledZone(ComfortControlledZoneNum).SchIndx_SingleHeatCool;
                TComfortControlTypes(ComfortControlledZoneNum).DidHave[static_cast<int>(DataHVACGlobals::ThermostatType::SingleHeatCool)] = true;
                if (ComfortIndex != 0) {
                    SchedTypeIndex = ComfortControlledZone(ComfortControlledZoneNum).ControlTypeSchIndx(ComfortIndex);
                    if (SchedTypeIndex == 0) {
                        ShowSevereError(state,
                                        format("GetZoneAirSetpoints: Could not find {} Schedule={}",
                                               ValidComfortControlTypes[static_cast<int>(DataHVACGlobals::ThermostatType::SingleHeatCool)],
                                               ComfortControlledZone(ComfortControlledZoneNum).ControlTypeName(ComfortIndex)));
                        ErrorsFound = true;
                    }
                } else { // ComfortIndex = 0
                    if (CheckScheduleValue(state, CTIndex, static_cast<int>(DataHVACGlobals::ThermostatType::SingleHeatCool))) {
                        ShowSevereError(state, "Schedule=" + ComfortControlledZone(ComfortControlledZoneNum).ControlTypeSchedName);
                        ShowContinueError(state,
                                          format("..specifies thermal control type 3 ({}) as the control type. Not valid for this zone.",
                                                 ValidComfortControlTypes[static_cast<int>(DataHVACGlobals::ThermostatType::SingleHeatCool)]));
                        ShowContinueError(state,
                                          "..reference " + cZControlTypes(static_cast<int>(ZoneControlTypes::TCTStat)) + '=' +
                                              ComfortControlledZone(ComfortControlledZoneNum).Name);
                        ShowContinueError(state, "..reference ZONE=" + ComfortControlledZone(ComfortControlledZoneNum).ZoneName);
                        ErrorsFound = true;
                    }
                }
                break;
            case DataHVACGlobals::ThermostatType::DualSetPointWithDeadBand:
                ComfortIndex = ComfortControlledZone(ComfortControlledZoneNum).SchIndx_DualSetPointWithDeadBand;
                TComfortControlTypes(ComfortControlledZoneNum).DidHave[static_cast<int>(DataHVACGlobals::ThermostatType::DualSetPointWithDeadBand)] =
                    true;
                if (ComfortIndex != 0) {
                    SchedTypeIndex = ComfortControlledZone(ComfortControlledZoneNum).ControlTypeSchIndx(ComfortIndex);
                    if (SchedTypeIndex == 0) {
                        ShowSevereError(state,
                                        format("GetZoneAirSetpoints: Could not find {} Schedule={}",
                                               ValidComfortControlTypes[static_cast<int>(DataHVACGlobals::ThermostatType::DualSetPointWithDeadBand)],
                                               ComfortControlledZone(ComfortControlledZoneNum).ControlTypeName(ComfortIndex)));
                        ErrorsFound = true;
                    }
                } else { // ComfortIndex = 0
                    if (CheckScheduleValue(state, CTIndex, static_cast<int>(DataHVACGlobals::ThermostatType::DualSetPointWithDeadBand))) {
                        ShowSevereError(state, "Schedule=" + ComfortControlledZone(ComfortControlledZoneNum).ControlTypeSchedName);
                        ShowContinueError(
                            state,
                            format("..specifies thermal control type 4 ({}) as the control type. Not valid for this zone.",
                                   ValidComfortControlTypes[static_cast<int>(DataHVACGlobals::ThermostatType::DualSetPointWithDeadBand)]));
                        ShowContinueError(state,
                                          "..reference " + cZControlTypes(static_cast<int>(ZoneControlTypes::TCTStat)) + '=' +
                                              ComfortControlledZone(ComfortControlledZoneNum).Name);
                        ShowContinueError(state, "..reference ZONE=" + ComfortControlledZone(ComfortControlledZoneNum).ZoneName);
                        ErrorsFound = true;
                    }
                }
                break;
            default:
                ShowSevereError(state,
                                format("GetZoneAirSetpoints: Illegal control type for Zone={}, Found value={}, in Schedule={}",
                                       Zone(ActualZoneNum).Name,
                                       ControlTypeNum,
                                       ComfortControlledZone(ComfortControlledZoneNum).ControlTypeSchedName));
                ShowContinueError(state, "..valid range values are [0,4].");
                ErrorsFound = true;
                break;
            }
        }
    }

    for (ComfortControlledZoneNum = 1; ComfortControlledZoneNum <= state.dataZoneCtrls->NumComfortControlledZones; ++ComfortControlledZoneNum) {

        ActualZoneNum = ComfortControlledZone(ComfortControlledZoneNum).ActualZoneNum;
        CTIndex = ComfortControlledZone(ComfortControlledZoneNum).ComfortSchedIndex;
        if (CTIndex == 0) continue; // error caught elsewhere -- would just be confusing here

        for (ControlTypeNum = 1; ControlTypeNum <= 4; ++ControlTypeNum) {
            if (TComfortControlTypes(ComfortControlledZoneNum).MustHave[ControlTypeNum] &&
                TComfortControlTypes(ComfortControlledZoneNum).DidHave[ControlTypeNum])
                continue;

            switch (static_cast<DataHVACGlobals::ThermostatType>(ControlTypeNum)) {
            case DataHVACGlobals::ThermostatType::SingleHeating:
                if (!TComfortControlTypes(ComfortControlledZoneNum).MustHave[ControlTypeNum]) continue;
                ShowWarningError(state, "Schedule=" + ComfortControlledZone(ComfortControlledZoneNum).ControlTypeSchedName);
                ShowContinueError(state,
                                  format("...should include control type 1 ({}) but does not.",
                                         ValidComfortControlTypes[static_cast<int>(DataHVACGlobals::ThermostatType::SingleHeating)]));
                ShowContinueError(state,
                                  "..reference " + cZControlTypes(static_cast<int>(ZoneControlTypes::TCTStat)) + '=' +
                                      ComfortControlledZone(ComfortControlledZoneNum).Name);
                ShowContinueError(state, "..reference ZONE=" + ComfortControlledZone(ComfortControlledZoneNum).ZoneName);
                break;
            case DataHVACGlobals::ThermostatType::SingleCooling:
                if (!TComfortControlTypes(ComfortControlledZoneNum).MustHave[ControlTypeNum]) continue;
                ShowWarningError(state, "Schedule=" + ComfortControlledZone(ComfortControlledZoneNum).ControlTypeSchedName);
                ShowContinueError(state,
                                  format("...should include control type 2 ({}) but does not.",
                                         ValidComfortControlTypes[static_cast<int>(DataHVACGlobals::ThermostatType::SingleCooling)]));
                ShowContinueError(state,
                                  "..reference " + cZControlTypes(static_cast<int>(ZoneControlTypes::TCTStat)) + '=' +
                                      ComfortControlledZone(ComfortControlledZoneNum).Name);
                ShowContinueError(state, "..reference ZONE=" + ComfortControlledZone(ComfortControlledZoneNum).ZoneName);
                break;
            case DataHVACGlobals::ThermostatType::SingleHeatCool:
                if (!TComfortControlTypes(ComfortControlledZoneNum).MustHave[ControlTypeNum]) continue;
                ShowWarningError(state, "Schedule=" + ComfortControlledZone(ComfortControlledZoneNum).ControlTypeSchedName);
                ShowContinueError(state,
                                  format("...should include control type 3 ({}) but does not.",
                                         ValidComfortControlTypes[static_cast<int>(DataHVACGlobals::ThermostatType::SingleHeatCool)]));
                ShowContinueError(state,
                                  "..reference " + cZControlTypes(static_cast<int>(ZoneControlTypes::TCTStat)) + '=' +
                                      ComfortControlledZone(ComfortControlledZoneNum).Name);
                ShowContinueError(state, "..reference ZONE=" + ComfortControlledZone(ComfortControlledZoneNum).ZoneName);
                break;
            case DataHVACGlobals::ThermostatType::DualSetPointWithDeadBand:
                if (!TComfortControlTypes(ComfortControlledZoneNum).MustHave[ControlTypeNum]) continue;
                ShowWarningError(state, "Schedule=" + ComfortControlledZone(ComfortControlledZoneNum).ControlTypeSchedName);
                ShowContinueError(state,
                                  format("...should include control type 4 ({}) but does not.",
                                         ValidComfortControlTypes[static_cast<int>(DataHVACGlobals::ThermostatType::DualSetPointWithDeadBand)]));
                ShowContinueError(state,
                                  "..reference " + cZControlTypes(static_cast<int>(ZoneControlTypes::TCTStat)) + '=' +
                                      ComfortControlledZone(ComfortControlledZoneNum).Name);
                ShowContinueError(state, "..reference ZONE=" + ComfortControlledZone(ComfortControlledZoneNum).ZoneName);
                break;
            default:
                break;
            }
        }
    }

    if (allocated(TComfortControlTypes)) TComfortControlTypes.deallocate();

    // Get the Hybrid Model setting inputs
    HybridModel::GetHybridModelZone(state);

    // Default multiplier values
    Real64 ZoneVolCapMultpSens = 1.0;
    Real64 ZoneVolCapMultpMoist = 1.0;
    Real64 ZoneVolCapMultpCO2 = 1.0;
    Real64 ZoneVolCapMultpGenContam = 1.0;

    // Get the Zone Air Capacitance Multiplier for use in the Predictor-Corrector Procedure
    cCurrentModuleObject = "ZoneCapacitanceMultiplier:ResearchSpecial";
    int NumZoneCapaMultiplier = inputProcessor->getNumObjectsFound(state, cCurrentModuleObject); // Number of ZonesCapacityMultiplier object
    if (NumZoneCapaMultiplier == 0) {
        // Assign default multiplier values to all zones
        for (int ZoneNum = 1; ZoneNum <= NumOfZones; ZoneNum++) {
            Zone(ZoneNum).ZoneVolCapMultpSens = ZoneVolCapMultpSens;
            Zone(ZoneNum).ZoneVolCapMultpMoist = ZoneVolCapMultpMoist;
            Zone(ZoneNum).ZoneVolCapMultpCO2 = ZoneVolCapMultpCO2;
            Zone(ZoneNum).ZoneVolCapMultpGenContam = ZoneVolCapMultpGenContam;
        }

    } else {

        // Allow user to specify ZoneCapacitanceMultiplier:ResearchSpecial at zone level
        // Added by S. Lee and R. Zhang in Oct. 2016.
        // Assign the user inputted multipliers to specified zones
        for (int ZoneCapNum = 1; ZoneCapNum <= NumZoneCapaMultiplier; ZoneCapNum++) {
            inputProcessor->getObjectItem(state,
                                          cCurrentModuleObject,
                                          ZoneCapNum,
                                          cAlphaArgs,
                                          NumAlphas,
                                          rNumericArgs,
                                          NumNums,
                                          IOStat,
                                          lNumericFieldBlanks,
                                          lAlphaFieldBlanks,
                                          cAlphaFieldNames,
                                          cNumericFieldNames);

            if (lAlphaFieldBlanks(2)) {
                // default multiplier values for all the zones not specified (zone or zonelist name field is empty)
                ZoneVolCapMultpSens = rNumericArgs(1);
                ZoneVolCapMultpMoist = rNumericArgs(2);
                ZoneVolCapMultpCO2 = rNumericArgs(3);
                ZoneVolCapMultpGenContam = rNumericArgs(4);
            } else {
                // multiplier values for the specified zone(s)
                int ZoneNum = 0;
                ZLItem = 0;
                Item1 = UtilityRoutines::FindItemInList(cAlphaArgs(2), Zone);
                if (Item1 == 0 && state.dataHeatBal->NumOfZoneLists > 0) ZLItem = UtilityRoutines::FindItemInList(cAlphaArgs(2), ZoneList);
                if (Item1 > 0) {
                    ZoneNum = Item1;
                    Zone(ZoneNum).FlagCustomizedZoneCap = true;
                    Zone(ZoneNum).ZoneVolCapMultpSens = rNumericArgs(1);
                    Zone(ZoneNum).ZoneVolCapMultpMoist = rNumericArgs(2);
                    Zone(ZoneNum).ZoneVolCapMultpCO2 = rNumericArgs(3);
                    Zone(ZoneNum).ZoneVolCapMultpGenContam = rNumericArgs(4);
                } else if (ZLItem > 0) {
                    for (int ZonePtrNum = 1; ZonePtrNum < ZoneList(ZLItem).NumOfZones; ZonePtrNum++) {
                        ZoneNum = ZoneList(ZLItem).Zone(ZonePtrNum);
                        Zone(ZoneNum).FlagCustomizedZoneCap = true;
                        Zone(ZoneNum).ZoneVolCapMultpSens = rNumericArgs(1);
                        Zone(ZoneNum).ZoneVolCapMultpMoist = rNumericArgs(2);
                        Zone(ZoneNum).ZoneVolCapMultpCO2 = rNumericArgs(3);
                        Zone(ZoneNum).ZoneVolCapMultpGenContam = rNumericArgs(4);
                    }

                } else {
                    ShowSevereError(state,
                                    cCurrentModuleObject + "=\"" + cAlphaArgs(1) + "\" invalid " + cAlphaFieldNames(2) + "=\"" + cAlphaArgs(2) +
                                        "\" not found.");
                    ErrorsFound = true;
                }
            }
        }

        // Assign default multiplier values to all the other zones
        for (int ZoneNum = 1; ZoneNum <= NumOfZones; ZoneNum++) {
            if (!Zone(ZoneNum).FlagCustomizedZoneCap) {
                Zone(ZoneNum).ZoneVolCapMultpSens = ZoneVolCapMultpSens;
                Zone(ZoneNum).ZoneVolCapMultpMoist = ZoneVolCapMultpMoist;
                Zone(ZoneNum).ZoneVolCapMultpCO2 = ZoneVolCapMultpCO2;
                Zone(ZoneNum).ZoneVolCapMultpGenContam = ZoneVolCapMultpGenContam;
            }
        }

        // Calculate the average multiplier value from all zones
        {
            Real64 ZoneVolCapMultpSens_temp = 0.0;
            Real64 ZoneVolCapMultpMoist_temp = 0.0;
            Real64 ZoneVolCapMultpCO2_temp = 0.0;
            Real64 ZoneVolCapMultpGenContam_temp = 0.0;

            for (int ZoneNum = 1; ZoneNum <= NumOfZones; ZoneNum++) {
                ZoneVolCapMultpSens_temp += Zone(ZoneNum).ZoneVolCapMultpSens;
                ZoneVolCapMultpMoist_temp += Zone(ZoneNum).ZoneVolCapMultpMoist;
                ZoneVolCapMultpCO2_temp += Zone(ZoneNum).ZoneVolCapMultpCO2;
                ZoneVolCapMultpGenContam_temp += Zone(ZoneNum).ZoneVolCapMultpGenContam;
            }

            if (NumOfZones > 0) {
                ZoneVolCapMultpSens = ZoneVolCapMultpSens_temp / NumOfZones;
                ZoneVolCapMultpMoist = ZoneVolCapMultpMoist_temp / NumOfZones;
                ZoneVolCapMultpCO2 = ZoneVolCapMultpCO2_temp / NumOfZones;
                ZoneVolCapMultpGenContam = ZoneVolCapMultpGenContam_temp / NumOfZones;
            }
        }
    }

    print(state.files.eio, Header);
    print(state.files.eio, Format_701, ZoneVolCapMultpSens, ZoneVolCapMultpMoist, ZoneVolCapMultpCO2, ZoneVolCapMultpGenContam);

    cCurrentModuleObject = cZControlTypes(static_cast<int>(ZoneControlTypes::OTTStat));
    state.dataZoneCtrls->NumOpTempControlledZones = inputProcessor->getNumObjectsFound(state, cCurrentModuleObject);

    if (state.dataZoneCtrls->NumOpTempControlledZones > 0) {
        state.dataZoneCtrls->AnyOpTempControl = true;

        for (int idx = 1; idx <= state.dataZoneCtrls->NumOpTempControlledZones; ++idx) {
            inputProcessor->getObjectItem(state,
                                          cCurrentModuleObject,
                                          idx,
                                          cAlphaArgs,
                                          NumAlphas,
                                          rNumericArgs,
                                          NumNums,
                                          IOStat,
                                          lNumericFieldBlanks,
                                          lAlphaFieldBlanks,
                                          cAlphaFieldNames,
                                          cNumericFieldNames);
            // find matching name of  ZONECONTROL:THERMOSTAT object
            found = UtilityRoutines::FindItem(cAlphaArgs(1), TStatObjects);
            if (found == 0) {
                // It might be in the TempControlledZones
                found = UtilityRoutines::FindItem(cAlphaArgs(1), TempControlledZone);
                if (found == 0) { // throw error
                    ShowSevereError(state,
                                    cCurrentModuleObject + '=' + cAlphaArgs(1) + " invalid " +
                                        cZControlTypes(static_cast<int>(ZoneControlTypes::TStat)) + " reference not found.");
                    ErrorsFound = true;
                } else {
                    TempControlledZoneNum = found;
                    TempControlledZone(TempControlledZoneNum).OperativeTempControl = true;
                    if (UtilityRoutines::SameString(cAlphaArgs(2), "Scheduled")) {
                        TempControlledZone(TempControlledZoneNum).OpTempCntrlModeScheduled = true;
                    }
                    if ((!(UtilityRoutines::SameString(cAlphaArgs(2), "Scheduled"))) && (!(UtilityRoutines::SameString(cAlphaArgs(2), "Constant")))) {
                        ShowSevereError(
                            state, cCurrentModuleObject + '=' + cAlphaArgs(1) + " invalid " + cAlphaFieldNames(2) + "=\"" + cAlphaArgs(2) + "\".");
                        ErrorsFound = true;
                    }

                    TempControlledZone(TempControlledZoneNum).FixedRadiativeFraction = rNumericArgs(1);
                    TempControlledZone(TempControlledZoneNum).OpTempRadiativeFractionSched = GetScheduleIndex(state, cAlphaArgs(3));
                    if ((TempControlledZone(TempControlledZoneNum).OpTempRadiativeFractionSched == 0) &&
                        (TempControlledZone(TempControlledZoneNum).OpTempCntrlModeScheduled)) { // throw error
                        ShowSevereError(state,
                                        cCurrentModuleObject + '=' + cAlphaArgs(1) + " invalid " + cAlphaFieldNames(3) + "=\"" + cAlphaArgs(3) +
                                            "\" not found.");
                        ErrorsFound = true;
                    }

                    // check validity of fixed radiative fraction
                    if ((TempControlledZone(TempControlledZoneNum).FixedRadiativeFraction < 0.0) &&
                        (!(TempControlledZone(TempControlledZoneNum).OpTempCntrlModeScheduled))) {
                        ShowSevereError(state,
                                        format("{}={} invalid {}=[{:.2T}\" cannot be negative.",
                                               cCurrentModuleObject,
                                               cAlphaArgs(1),
                                               cNumericFieldNames(1),
                                               rNumericArgs(1)));
                        ErrorsFound = true;
                    }
                    if ((TempControlledZone(TempControlledZoneNum).FixedRadiativeFraction >= 0.9) &&
                        (!(TempControlledZone(TempControlledZoneNum).OpTempCntrlModeScheduled))) {
                        ShowSevereError(state,
                                        format("{}={} invalid {}=[{:.2T}\" cannot >= .9.",
                                               cCurrentModuleObject,
                                               cAlphaArgs(1),
                                               cNumericFieldNames(1),
                                               rNumericArgs(1)));
                        ErrorsFound = true;
                    }

                    // check schedule min max.
                    if (TempControlledZone(TempControlledZoneNum).OpTempCntrlModeScheduled) {
                        ValidRadFractSched = CheckScheduleValueMinMax(
                            state, TempControlledZone(TempControlledZoneNum).OpTempRadiativeFractionSched, ">=", 0.0, "<", 0.9);
                        if (!ValidRadFractSched) {
                            ShowSevereError(state,
                                            cCurrentModuleObject + '=' + cAlphaArgs(1) + " invalid values " + cAlphaFieldNames(3) + "=[" +
                                                cAlphaArgs(3) + "\".");
                            ShowContinueError(state, "..Values outside of range [0.0,0.9).");
                            ErrorsFound = true;
                        }
                    }

                    // added Jan, 2017 - Xuan Luo
                    // read adaptive comfort model and calculate adaptive thermal comfort setpoint
                    if (TempControlledZone(TempControlledZoneNum).OperativeTempControl) {
                        if (NumAlphas >= 4 && !lAlphaFieldBlanks(4)) {
                            int adaptiveComfortModelTypeIndex =
                                UtilityRoutines::FindItem(cAlphaArgs(4), AdaptiveComfortModelTypes, AdaptiveComfortModelTypes.isize());
                            if (!adaptiveComfortModelTypeIndex) {
                                ShowSevereError(state,
                                                cCurrentModuleObject + '=' + cAlphaArgs(1) + " invalid " + cAlphaFieldNames(4) + "=\"" +
                                                    cAlphaArgs(4) + "\" not found.");
                                ErrorsFound = true;
                            } else if (adaptiveComfortModelTypeIndex != static_cast<int>(AdaptiveComfortModel::ADAP_NONE)) {
                                TempControlledZone(TempControlledZoneNum).AdaptiveComfortTempControl = true;
                                TempControlledZone(TempControlledZoneNum).AdaptiveComfortModelTypeIndex =
                                    UtilityRoutines::FindItem(cAlphaArgs(4), AdaptiveComfortModelTypes, AdaptiveComfortModelTypes.isize());
                                if (!state.dataZoneTempPredictorCorrector->AdapComfortDailySetPointSchedule.initialized) {
                                    Array1D<Real64> runningAverageASH(state.dataWeatherManager->NumDaysInYear, 0.0);
                                    Array1D<Real64> runningAverageCEN(state.dataWeatherManager->NumDaysInYear, 0.0);
                                    CalculateMonthlyRunningAverageDryBulb(state, runningAverageASH, runningAverageCEN);
                                    CalculateAdaptiveComfortSetPointSchl(state, runningAverageASH, runningAverageCEN);
                                }
                            }
                        }
                    }

                    // CurrentModuleObject='ZoneControl:Thermostat:OperativeTemperature'
                    SetupOutputVariable(state,
                                        "Zone Thermostat Operative Temperature",
                                        OutputProcessor::Unit::C,
                                        state.dataHeatBal->ZnAirRpt(TempControlledZone(TempControlledZoneNum).ActualZoneNum).ThermOperativeTemp,
                                        OutputProcessor::SOVTimeStepType::Zone,
                                        OutputProcessor::SOVStoreType::Average,
                                        Zone(TempControlledZone(TempControlledZoneNum).ActualZoneNum).Name);
                }
            } else {
                for (Item = 1; Item <= TStatObjects(found).NumOfZones; ++Item) {
                    TempControlledZoneNum = TStatObjects(found).TempControlledZoneStartPtr + Item - 1;
                    if (NumTempControlledZones == 0) continue;
                    TempControlledZone(TempControlledZoneNum).OperativeTempControl = true;
                    if (UtilityRoutines::SameString(cAlphaArgs(2), "Scheduled")) {
                        TempControlledZone(TempControlledZoneNum).OpTempCntrlModeScheduled = true;
                    }
                    if (Item == 1) {
                        if ((!(UtilityRoutines::SameString(cAlphaArgs(2), "Scheduled"))) &&
                            (!(UtilityRoutines::SameString(cAlphaArgs(2), "Constant")))) {
                            ShowSevereError(state,
                                            cCurrentModuleObject + '=' + cAlphaArgs(1) + " invalid " + cAlphaFieldNames(2) + "=\"" + cAlphaArgs(2) +
                                                "\".");
                            ErrorsFound = true;
                        }
                    }

                    TempControlledZone(TempControlledZoneNum).FixedRadiativeFraction = rNumericArgs(1);
                    TempControlledZone(TempControlledZoneNum).OpTempRadiativeFractionSched = GetScheduleIndex(state, cAlphaArgs(3));
                    if (Item == 1) {
                        if ((TempControlledZone(TempControlledZoneNum).OpTempRadiativeFractionSched == 0) &&
                            (TempControlledZone(TempControlledZoneNum).OpTempCntrlModeScheduled)) { // throw error
                            ShowSevereError(state,
                                            cCurrentModuleObject + '=' + cAlphaArgs(1) + " invalid " + cAlphaFieldNames(3) + "=\"" + cAlphaArgs(3) +
                                                "\" not found.");
                            ErrorsFound = true;
                        }
                    }

                    // check validity of fixed radiative fraction
                    if (Item == 1) {
                        if ((TempControlledZone(TempControlledZoneNum).FixedRadiativeFraction < 0.0) &&
                            (!(TempControlledZone(TempControlledZoneNum).OpTempCntrlModeScheduled))) {
                            ShowSevereError(state,
                                            format("{}={} invalid {}=[{:.2T}\" cannot be negative.",
                                                   cCurrentModuleObject,
                                                   cAlphaArgs(1),
                                                   cNumericFieldNames(1),
                                                   rNumericArgs(1)));
                            ErrorsFound = true;
                        }
                    }
                    if (Item == 1) {
                        if ((TempControlledZone(TempControlledZoneNum).FixedRadiativeFraction >= 0.9) &&
                            (!(TempControlledZone(TempControlledZoneNum).OpTempCntrlModeScheduled))) {
                            ShowSevereError(state,
                                            format("{}={} invalid {}=[{:.2T}\" cannot >= .9.",
                                                   cCurrentModuleObject,
                                                   cAlphaArgs(1),
                                                   cNumericFieldNames(1),
                                                   rNumericArgs(1)));
                            ErrorsFound = true;
                        }
                    }

                    // check schedule min max.
                    if (Item == 1) {
                        if (TempControlledZone(TempControlledZoneNum).OpTempCntrlModeScheduled) {
                            ValidRadFractSched = CheckScheduleValueMinMax(
                                state, TempControlledZone(TempControlledZoneNum).OpTempRadiativeFractionSched, ">=", 0.0, "<", 0.9);
                            if (!ValidRadFractSched) {
                                ShowSevereError(state,
                                                cCurrentModuleObject + '=' + cAlphaArgs(1) + " invalid values " + cAlphaFieldNames(3) + "=[" +
                                                    cAlphaArgs(3) + "\".");
                                ShowContinueError(state, "..Values outside of range [0.0,0.9).");
                                ErrorsFound = true;
                            }
                        }
                    }

                    // added Jan, 2017 - Xuan Luo
                    // read adaptive comfort model and calculate adaptive thermal comfort setpoint
                    if (TempControlledZone(TempControlledZoneNum).OperativeTempControl) {
                        if (NumAlphas >= 4 && !lAlphaFieldBlanks(4)) {
                            int adaptiveComfortModelTypeIndex =
                                UtilityRoutines::FindItem(cAlphaArgs(4), AdaptiveComfortModelTypes, AdaptiveComfortModelTypes.isize());
                            if (!adaptiveComfortModelTypeIndex) {
                                ShowSevereError(state,
                                                cCurrentModuleObject + '=' + cAlphaArgs(1) + " invalid " + cAlphaFieldNames(4) + "=\"" +
                                                    cAlphaArgs(4) + "\" not found.");
                                ErrorsFound = true;
                            } else if (adaptiveComfortModelTypeIndex != static_cast<int>(AdaptiveComfortModel::ADAP_NONE)) {
                                TempControlledZone(TempControlledZoneNum).AdaptiveComfortTempControl = true;
                                TempControlledZone(TempControlledZoneNum).AdaptiveComfortModelTypeIndex =
                                    UtilityRoutines::FindItem(cAlphaArgs(4), AdaptiveComfortModelTypes, AdaptiveComfortModelTypes.isize());
                                if (!state.dataZoneTempPredictorCorrector->AdapComfortDailySetPointSchedule.initialized) {
                                    Array1D<Real64> runningAverageASH(state.dataWeatherManager->NumDaysInYear, 0.0);
                                    Array1D<Real64> runningAverageCEN(state.dataWeatherManager->NumDaysInYear, 0.0);
                                    CalculateMonthlyRunningAverageDryBulb(state, runningAverageASH, runningAverageCEN);
                                    CalculateAdaptiveComfortSetPointSchl(state, runningAverageASH, runningAverageCEN);
                                }
                            }
                        }
                    }

                    // CurrentModuleObject='ZoneControl:Thermostat:OperativeTemperature'
                    SetupOutputVariable(state,
                                        "Zone Thermostat Operative Temperature",
                                        OutputProcessor::Unit::C,
                                        state.dataHeatBal->ZnAirRpt(TempControlledZone(TempControlledZoneNum).ActualZoneNum).ThermOperativeTemp,
                                        OutputProcessor::SOVTimeStepType::Zone,
                                        OutputProcessor::SOVStoreType::Average,
                                        Zone(TempControlledZone(TempControlledZoneNum).ActualZoneNum).Name);
                } // TStat Objects Loop
            }     // found thermostat referene
        }         // loop over NumOpTempControlledZones
    }             // NumOpTempControlledZones > 0

    // Overcool dehumidificaton GetInput starts here
    cCurrentModuleObject = cZControlTypes(static_cast<int>(ZoneControlTypes::TandHStat));
    state.dataZoneCtrls->NumTempAndHumidityControlledZones = inputProcessor->getNumObjectsFound(state, cCurrentModuleObject);

    if (state.dataZoneCtrls->NumTempAndHumidityControlledZones > 0) {
        state.dataZoneCtrls->AnyZoneTempAndHumidityControl = true;

        for (int idx = 1; idx <= state.dataZoneCtrls->NumTempAndHumidityControlledZones; ++idx) {
            inputProcessor->getObjectItem(state,
                                          cCurrentModuleObject,
                                          idx,
                                          cAlphaArgs,
                                          NumAlphas,
                                          rNumericArgs,
                                          NumNums,
                                          IOStat,
                                          lNumericFieldBlanks,
                                          lAlphaFieldBlanks,
                                          cAlphaFieldNames,
                                          cNumericFieldNames);
            // find matching name of  ZONECONTROL:THERMOSTAT object
            found = UtilityRoutines::FindItem(cAlphaArgs(1), TStatObjects);
            if (found == 0) {
                // It might be in the TempControlledZones
                found = UtilityRoutines::FindItem(cAlphaArgs(1), TempControlledZone);
                if (found == 0) { // throw error
                    ShowSevereError(state,
                                    cCurrentModuleObject + '=' + cAlphaArgs(1) + " invalid " +
                                        cZControlTypes(static_cast<int>(ZoneControlTypes::TStat)) + " reference not found.");
                    ErrorsFound = true;
                } else {
                    TempControlledZoneNum = found;
                    TempControlledZone(TempControlledZoneNum).DehumidifyingSched = cAlphaArgs(2);
                    TempControlledZone(TempControlledZoneNum).DehumidifyingSchedIndex = GetScheduleIndex(state, cAlphaArgs(2));
                    if (TempControlledZone(TempControlledZoneNum).DehumidifyingSchedIndex == 0) {
                        ShowSevereError(state,
                                        cCurrentModuleObject + "=\"" + cAlphaArgs(1) + " invalid " + cAlphaFieldNames(2) + "=\"" + cAlphaArgs(2) +
                                            "\" not found.");
                        ErrorsFound = true;
                    }
                    TempControlledZone(TempControlledZoneNum).ZoneOvercoolControl = true;
                    if ((UtilityRoutines::SameString(cAlphaArgs(3), "None"))) {
                        TempControlledZone(TempControlledZoneNum).ZoneOvercoolControl = false;
                    }
                    if (UtilityRoutines::SameString(cAlphaArgs(4), "Scheduled")) {
                        TempControlledZone(TempControlledZoneNum).OvercoolCntrlModeScheduled = true;
                    }
                    if ((!(UtilityRoutines::SameString(cAlphaArgs(4), "Scheduled"))) && (!(UtilityRoutines::SameString(cAlphaArgs(4), "Constant")))) {
                        ShowSevereError(
                            state, cCurrentModuleObject + '=' + cAlphaArgs(1) + " invalid " + cAlphaFieldNames(4) + "=\"" + cAlphaArgs(4) + "\".");
                        ErrorsFound = true;
                    }

                    TempControlledZone(TempControlledZoneNum).ZoneOvercoolConstRange = rNumericArgs(1);
                    TempControlledZone(TempControlledZoneNum).ZoneOvercoolRangeSchedIndex = GetScheduleIndex(state, cAlphaArgs(4));
                    if ((TempControlledZone(TempControlledZoneNum).ZoneOvercoolRangeSchedIndex == 0) &&
                        (TempControlledZone(TempControlledZoneNum).OvercoolCntrlModeScheduled)) { // throw error
                        ShowSevereError(state,
                                        cCurrentModuleObject + '=' + cAlphaArgs(1) + " invalid " + cAlphaFieldNames(5) + "=\"" + cAlphaArgs(5) +
                                            "\" not found.");
                        ErrorsFound = true;
                    }

                    // check validity of zone Overcool constant range
                    if ((TempControlledZone(TempControlledZoneNum).ZoneOvercoolConstRange < 0.0) &&
                        (!(TempControlledZone(TempControlledZoneNum).OvercoolCntrlModeScheduled))) {
                        ShowSevereError(state,
                                        format("{}={} invalid {}=[{:.2T}\" cannot be negative.",
                                               cCurrentModuleObject,
                                               cAlphaArgs(1),
                                               cNumericFieldNames(1),
                                               rNumericArgs(1)));
                        ErrorsFound = true;
                    }
                    if ((TempControlledZone(TempControlledZoneNum).ZoneOvercoolConstRange > 3.0) &&
                        (!(TempControlledZone(TempControlledZoneNum).OvercoolCntrlModeScheduled))) {
                        ShowSevereError(state,
                                        format("{}={} invalid {}=[{:.2T}\" cannot be > 3.0",
                                               cCurrentModuleObject,
                                               cAlphaArgs(1),
                                               cNumericFieldNames(1),
                                               rNumericArgs(1)));
                        ErrorsFound = true;
                    }

                    // check zone Overcool range schedule min/max values.
                    if (TempControlledZone(TempControlledZoneNum).OvercoolCntrlModeScheduled) {
                        ValidZoneOvercoolRangeSched = CheckScheduleValueMinMax(
                            state, TempControlledZone(TempControlledZoneNum).ZoneOvercoolRangeSchedIndex, ">=", 0.0, "<=", 3.0);
                        if (!ValidZoneOvercoolRangeSched) {
                            ShowSevereError(state,
                                            cCurrentModuleObject + '=' + cAlphaArgs(1) + " invalid values " + cAlphaFieldNames(5) + "=[" +
                                                cAlphaArgs(5) + "\".");
                            ShowContinueError(state, "..Values outside of range [0.0,3.0].");
                            ErrorsFound = true;
                        }
                    }
                    // check Overcool Control Ratio limits
                    TempControlledZone(TempControlledZoneNum).ZoneOvercoolControlRatio = rNumericArgs(2);
                    if (TempControlledZone(TempControlledZoneNum).ZoneOvercoolControlRatio < 0.0) {
                        ShowSevereError(state,
                                        format("{}={} invalid {}=[{:.2T}\" cannot be negative.",
                                               cCurrentModuleObject,
                                               cAlphaArgs(2),
                                               cNumericFieldNames(2),
                                               rNumericArgs(2)));
                        ErrorsFound = true;
                    }
                }
            } else {
                for (Item = 1; Item <= TStatObjects(found).NumOfZones; ++Item) {
                    TempControlledZoneNum = TStatObjects(found).TempControlledZoneStartPtr + Item - 1;
                    TempControlledZone(TempControlledZoneNum).DehumidifyingSched = cAlphaArgs(2);
                    TempControlledZone(TempControlledZoneNum).DehumidifyingSchedIndex = GetScheduleIndex(state, cAlphaArgs(2));
                    if (TempControlledZone(TempControlledZoneNum).DehumidifyingSchedIndex == 0) {
                        ShowSevereError(state,
                                        cCurrentModuleObject + "=\"" + cAlphaArgs(1) + " invalid " + cAlphaFieldNames(2) + "=\"" + cAlphaArgs(2) +
                                            "\" not found.");
                        ErrorsFound = true;
                    }
                    TempControlledZone(TempControlledZoneNum).ZoneOvercoolControl = true;
                    if ((UtilityRoutines::SameString(cAlphaArgs(3), "None"))) {
                        TempControlledZone(TempControlledZoneNum).ZoneOvercoolControl = false;
                    }
                    if (UtilityRoutines::SameString(cAlphaArgs(4), "Scheduled")) {
                        TempControlledZone(TempControlledZoneNum).OvercoolCntrlModeScheduled = false;
                    }
                    if (Item == 1) {
                        if ((!(UtilityRoutines::SameString(cAlphaArgs(4), "Scheduled"))) &&
                            (!(UtilityRoutines::SameString(cAlphaArgs(4), "Constant")))) {
                            ShowSevereError(state,
                                            cCurrentModuleObject + '=' + cAlphaArgs(1) + " invalid " + cAlphaFieldNames(4) + "=\"" + cAlphaArgs(4) +
                                                "\".");
                            ErrorsFound = true;
                        }
                    }
                    TempControlledZone(TempControlledZoneNum).ZoneOvercoolConstRange = rNumericArgs(1);
                    TempControlledZone(TempControlledZoneNum).ZoneOvercoolRangeSchedIndex = GetScheduleIndex(state, cAlphaArgs(6));
                    if (Item == 1) {
                        if ((TempControlledZone(TempControlledZoneNum).ZoneOvercoolRangeSchedIndex == 0) &&
                            (TempControlledZone(TempControlledZoneNum).OvercoolCntrlModeScheduled)) { // throw error
                            ShowSevereError(state,
                                            cCurrentModuleObject + '=' + cAlphaArgs(1) + " invalid " + cAlphaFieldNames(5) + "=\"" + cAlphaArgs(5) +
                                                "\" not found.");
                            ErrorsFound = true;
                        }
                    }
                    // check validity of zone Overcool constant range
                    if (Item == 1) {
                        if ((TempControlledZone(TempControlledZoneNum).ZoneOvercoolConstRange < 0.0) &&
                            (!(TempControlledZone(TempControlledZoneNum).OvercoolCntrlModeScheduled))) {
                            ShowSevereError(state,
                                            format("{}={} invalid {}=[{:.2T}\" cannot be negative.",
                                                   cCurrentModuleObject,
                                                   cAlphaArgs(1),
                                                   cNumericFieldNames(1),
                                                   rNumericArgs(1)));
                            ErrorsFound = true;
                        }
                    }
                    if (Item == 1) {
                        if ((TempControlledZone(TempControlledZoneNum).ZoneOvercoolConstRange > 3.0) &&
                            (!(TempControlledZone(TempControlledZoneNum).OvercoolCntrlModeScheduled))) {
                            ShowSevereError(state,
                                            format("{}={} invalid {}=[{:.2T}\" cannot > 3.0",
                                                   cCurrentModuleObject,
                                                   cAlphaArgs(1),
                                                   cNumericFieldNames(1),
                                                   rNumericArgs(1)));
                            ErrorsFound = true;
                        }
                    }
                    // check zone Overcool range schedule min/max values.
                    if (Item == 1) {
                        if (TempControlledZone(TempControlledZoneNum).OvercoolCntrlModeScheduled) {
                            ValidZoneOvercoolRangeSched = CheckScheduleValueMinMax(
                                state, TempControlledZone(TempControlledZoneNum).ZoneOvercoolRangeSchedIndex, ">=", 0.0, "<=", 3.0);
                            if (!ValidZoneOvercoolRangeSched) {
                                ShowSevereError(state,
                                                cCurrentModuleObject + '=' + cAlphaArgs(1) + " invalid values " + cAlphaFieldNames(5) + "=[" +
                                                    cAlphaArgs(5) + "\".");
                                ShowContinueError(state, "..Values outside of range [0.0,3.0].");
                                ErrorsFound = true;
                            }
                        }
                    }
                    TempControlledZone(TempControlledZoneNum).ZoneOvercoolControlRatio = rNumericArgs(2);
                    // check Overcool Control Ratio limits
                    if (Item == 1) {
                        if (TempControlledZone(TempControlledZoneNum).ZoneOvercoolControlRatio < 0.0) {
                            ShowSevereError(state,
                                            format("{}={} invalid {}=[{:.2T}\" cannot be negative.",
                                                   cCurrentModuleObject,
                                                   cAlphaArgs(2),
                                                   cNumericFieldNames(2),
                                                   rNumericArgs(2)));
                            ErrorsFound = true;
                        }
                    }

                } // TStat Objects Loop
            }     // found thermostat reference
        }         // loop over NumTempAndHumidityControlledZones
    }             // NumTempAndHumidityControlledZones > 0

    // Staged thermostat control inputs start
    cCurrentModuleObject = cZControlTypes(static_cast<int>(ZoneControlTypes::StagedDual));
    NumStageControlledZones = inputProcessor->getNumObjectsFound(state, cCurrentModuleObject);
    if (NumStageControlledZones > 0) state.dataZoneCtrls->StagedTStatObjects.allocate(NumStageControlledZones);

    // Pre-scan for use of Zone lists in TStat statements (i.e. Global application of TStat)
    state.dataZoneTempPredictorCorrector->NumStageCtrZone = 0;
    for (Item = 1; Item <= NumStageControlledZones; ++Item) {
        inputProcessor->getObjectItem(state,
                                      cCurrentModuleObject,
                                      Item,
                                      cAlphaArgs,
                                      NumAlphas,
                                      rNumericArgs,
                                      NumNums,
                                      IOStat,
                                      lNumericFieldBlanks,
                                      lAlphaFieldBlanks,
                                      cAlphaFieldNames,
                                      cNumericFieldNames);
        UtilityRoutines::IsNameEmpty(state, cAlphaArgs(1), cCurrentModuleObject, ErrorsFound);

        state.dataZoneCtrls->StagedTStatObjects(Item).Name = cAlphaArgs(1);
        Item1 = UtilityRoutines::FindItemInList(cAlphaArgs(2), Zone);
        ZLItem = 0;
        if (Item1 == 0 && state.dataHeatBal->NumOfZoneLists > 0) ZLItem = UtilityRoutines::FindItemInList(cAlphaArgs(2), ZoneList);
        if (Item1 > 0) {
            state.dataZoneCtrls->StagedTStatObjects(Item).StageControlledZoneStartPtr = state.dataZoneTempPredictorCorrector->NumStageCtrZone + 1;
            ++state.dataZoneTempPredictorCorrector->NumStageCtrZone;
            state.dataZoneCtrls->StagedTStatObjects(Item).NumOfZones = 1;
            state.dataZoneCtrls->StagedTStatObjects(Item).ZoneListActive = false;
            state.dataZoneCtrls->StagedTStatObjects(Item).ZoneOrZoneListPtr = Item1;
        } else if (ZLItem > 0) {
            state.dataZoneCtrls->StagedTStatObjects(Item).TempControlledZoneStartPtr = state.dataZoneTempPredictorCorrector->NumStageCtrZone + 1;
            state.dataZoneTempPredictorCorrector->NumStageCtrZone += ZoneList(ZLItem).NumOfZones;
            state.dataZoneCtrls->StagedTStatObjects(Item).NumOfZones = ZoneList(ZLItem).NumOfZones;
            state.dataZoneCtrls->StagedTStatObjects(Item).ZoneListActive = true;
            state.dataZoneCtrls->StagedTStatObjects(Item).ZoneOrZoneListPtr = ZLItem;
        } else {
            ShowSevereError(
                state, cCurrentModuleObject + "=\"" + cAlphaArgs(1) + "\" invalid " + cAlphaFieldNames(2) + "=\"" + cAlphaArgs(2) + "\" not found.");
            ErrorsFound = true;
        }
    }

    if (ErrorsFound) {
        ShowSevereError(state, "GetStagedDualSetpoint: Errors with invalid names in " + cCurrentModuleObject + " objects.");
        ShowContinueError(state, "...These will not be read in.  Other errors may occur.");
        state.dataZoneTempPredictorCorrector->NumStageCtrZone = 0;
    }

    if (state.dataZoneTempPredictorCorrector->NumStageCtrZone > 0) {
        StageControlledZone.allocate(state.dataZoneTempPredictorCorrector->NumStageCtrZone);
        state.dataZoneCtrls->StageZoneLogic.dimension(NumOfZones, false);

        StageControlledZoneNum = 0;
        for (Item = 1; Item <= NumStageControlledZones; ++Item) {
            inputProcessor->getObjectItem(state,
                                          cCurrentModuleObject,
                                          Item,
                                          cAlphaArgs,
                                          NumAlphas,
                                          rNumericArgs,
                                          NumNums,
                                          IOStat,
                                          lNumericFieldBlanks,
                                          lAlphaFieldBlanks,
                                          cAlphaFieldNames,
                                          cNumericFieldNames);
            for (Item1 = 1; Item1 <= state.dataZoneCtrls->StagedTStatObjects(Item).NumOfZones; ++Item1) {
                ++StageControlledZoneNum;
                if (state.dataZoneCtrls->StagedTStatObjects(Item).ZoneListActive) {
                    cAlphaArgs(2) =
                        state.dataHeatBal->Zone(ZoneList(state.dataZoneCtrls->StagedTStatObjects(Item).ZoneOrZoneListPtr).Zone(Item1)).Name;
                }
                int ZoneAssigned = UtilityRoutines::FindItemInList(
                    cAlphaArgs(2), StageControlledZone, &DataZoneControls::ZoneStagedControls::ZoneName, StageControlledZoneNum - 1);
                if (ZoneAssigned == 0) {
                    StageControlledZone(StageControlledZoneNum).ZoneName = cAlphaArgs(2);
                    StageControlledZone(StageControlledZoneNum).ActualZoneNum = UtilityRoutines::FindItemInList(cAlphaArgs(2), Zone);
                    if (StageControlledZone(StageControlledZoneNum).ActualZoneNum == 0) {
                        ShowSevereError(state,
                                        cCurrentModuleObject + "=\"" + cAlphaArgs(1) + "\" invalid " + cAlphaFieldNames(2) + "=\"" + cAlphaArgs(2) +
                                            "\" not found.");
                        ErrorsFound = true;
                    } else {
                        //           Zone(StageControlledZone(StageControlledZoneNum)%ActualZoneNum)%StageControlledZoneIndex =
                        //           StageControlledZoneNum
                    }
                    state.dataZoneCtrls->StageZoneLogic(StageControlledZone(StageControlledZoneNum).ActualZoneNum) = true;
                } else {
                    StageControlledZone(StageControlledZoneNum).ZoneName = cAlphaArgs(2); // for continuity
                    ShowSevereError(state,
                                    cCurrentModuleObject + "=\"" + cAlphaArgs(1) + "\" invalid " + cAlphaFieldNames(2) + "=\"" + cAlphaArgs(2) +
                                        "\" zone previously assigned.");
                    ShowContinueError(state, "...Zone was previously assigned to Thermostat=\"" + StageControlledZone(ZoneAssigned).Name + "\".");
                    ErrorsFound = true;
                    continue;
                }

                if (!state.dataZoneCtrls->StagedTStatObjects(Item).ZoneListActive) {
                    StageControlledZone(StageControlledZoneNum).Name = cAlphaArgs(1);
                } else {
                    CheckCreatedZoneItemName(
                        state,
                        RoutineName,
                        cCurrentModuleObject,
                        state.dataHeatBal->Zone(ZoneList(state.dataZoneCtrls->StagedTStatObjects(Item).ZoneOrZoneListPtr).Zone(Item1)).Name,
                        ZoneList(state.dataZoneCtrls->StagedTStatObjects(Item).ZoneOrZoneListPtr).MaxZoneNameLength,
                        state.dataZoneCtrls->StagedTStatObjects(Item).Name,
                        StageControlledZone,
                        StageControlledZoneNum - 1,
                        StageControlledZone(StageControlledZoneNum).Name,
                        errFlag);
                    if (errFlag) ErrorsFound = true;
                }

                StageControlledZone(StageControlledZoneNum).NumOfHeatStages = rNumericArgs(1);
                if (rNumericArgs(1) < 1 || rNumericArgs(1) > 4) {
                    ShowSevereError(
                        state,
                        format("{}=\"{}\" invalid range {}=\"{:.0R}\"", cCurrentModuleObject, cAlphaArgs(1), cNumericFieldNames(1), rNumericArgs(1)));
                    ShowContinueError(state, "..contains values outside of range [1,4].");
                    ErrorsFound = true;
                }

                StageControlledZone(StageControlledZoneNum).HeatSetBaseSchedName = cAlphaArgs(3);
                StageControlledZone(StageControlledZoneNum).HSBchedIndex = GetScheduleIndex(state, cAlphaArgs(3));
                if (Item1 == 1) { // only show error on first of several if zone list
                    if (StageControlledZone(StageControlledZoneNum).HSBchedIndex == 0) {
                        ShowSevereError(state,
                                        cCurrentModuleObject + "=\"" + cAlphaArgs(1) + "\" invalid " + cAlphaFieldNames(3) + "=\"" + cAlphaArgs(3) +
                                            "\" not found.");
                        ErrorsFound = true;
                    }
                }

                StageControlledZone(StageControlledZoneNum).HeatThroRange = rNumericArgs(2);
                if (rNumericArgs(1) < 0.0) {
                    ShowSevereError(state,
                                    format("{}=\"{}\" negative value is found at {}=\"{:.1R}\"",
                                           cAlphaArgs(1),
                                           cCurrentModuleObject,
                                           cNumericFieldNames(2),
                                           rNumericArgs(2)));
                    ShowContinueError(state, ".. The minimum value is 0.");
                    ErrorsFound = true;
                }

                if (StageControlledZone(StageControlledZoneNum).NumOfHeatStages > 0) {
                    StageControlledZone(StageControlledZoneNum).HeatTOffset.allocate(StageControlledZone(StageControlledZoneNum).NumOfHeatStages);
                    for (i = 1; i <= StageControlledZone(StageControlledZoneNum).NumOfHeatStages; ++i) {
                        StageControlledZone(StageControlledZoneNum).HeatTOffset(i) = rNumericArgs(2 + i);
                        if (rNumericArgs(2 + i) > 0.0) {
                            ShowSevereError(state,
                                            cCurrentModuleObject + "=\"" + cAlphaArgs(1) + "\" positive value is found at " +
                                                format("{}=\"{:.1R}\"", cNumericFieldNames(2 + i), rNumericArgs(2 + i)));
                            ShowContinueError(state, ".. The maximum value is 0.");
                            ErrorsFound = true;
                        }
                        if (lNumericFieldBlanks(2 + i)) {
                            ShowSevereError(state,
                                            cCurrentModuleObject + " object =" + cAlphaArgs(1) + ". The input of " + cNumericFieldNames(2 + i) +
                                                " is required, but a blank is found.");
                            ErrorsFound = true;
                        }
                        if (i > 1) {
                            if (rNumericArgs(2 + i) >= rNumericArgs(1 + i)) {
                                ShowSevereError(state,
                                                format(R"({}="{}" The value at {}="{:.1R}" has to be less than )",
                                                       cCurrentModuleObject,
                                                       cAlphaArgs(1),
                                                       cNumericFieldNames(2 + i),
                                                       rNumericArgs(2 + i)));
                                ShowContinueError(state, format("{}=\"{:.1R}", cNumericFieldNames(1 + i), rNumericArgs(1 + i)));
                                ErrorsFound = true;
                            }
                        }
                    }
                }

                StageControlledZone(StageControlledZoneNum).NumOfCoolStages = rNumericArgs(7);
                if (rNumericArgs(7) < 1 || rNumericArgs(7) > 4) {
                    ShowSevereError(
                        state,
                        format("{}=\"{}\" invalid range {}=\"{:.0R}\"", cCurrentModuleObject, cAlphaArgs(1), cNumericFieldNames(7), rNumericArgs(7)));
                    ShowContinueError(state, "..contains values outside of range [1,4].");
                    ErrorsFound = true;
                }

                StageControlledZone(StageControlledZoneNum).CoolSetBaseSchedName = cAlphaArgs(4);
                StageControlledZone(StageControlledZoneNum).CSBchedIndex = GetScheduleIndex(state, cAlphaArgs(4));
                if (Item1 == 1) { // only show error on first of several if zone list
                    if (StageControlledZone(StageControlledZoneNum).CSBchedIndex == 0) {
                        ShowSevereError(state,
                                        cCurrentModuleObject + "=\"" + cAlphaArgs(1) + "\" invalid " + cAlphaFieldNames(4) + "=\"" + cAlphaArgs(4) +
                                            "\" not found.");
                        ErrorsFound = true;
                    }
                }

                StageControlledZone(StageControlledZoneNum).CoolThroRange = rNumericArgs(8);
                if (rNumericArgs(8) < 0.0) {
                    ShowSevereError(state,
                                    format("{}=\"{}\" negative value is found at {}=\"{:.1R}\"",
                                           cCurrentModuleObject,
                                           cAlphaArgs(1),
                                           cNumericFieldNames(8),
                                           rNumericArgs(8)));
                    ShowContinueError(state, ".. The minumum value is 0.");
                    ErrorsFound = true;
                }

                if (StageControlledZone(StageControlledZoneNum).NumOfCoolStages > 0) {
                    StageControlledZone(StageControlledZoneNum).CoolTOffset.allocate(StageControlledZone(StageControlledZoneNum).NumOfCoolStages);
                    for (i = 1; i <= StageControlledZone(StageControlledZoneNum).NumOfCoolStages; ++i) {
                        StageControlledZone(StageControlledZoneNum).CoolTOffset(i) = rNumericArgs(8 + i);
                        if (rNumericArgs(8 + i) < 0.0) {
                            ShowSevereError(state,
                                            format("{}=\"{}\" negative value is found at {}=\"{:.1R}\"",
                                                   cCurrentModuleObject,
                                                   cAlphaArgs(1),
                                                   cNumericFieldNames(8 + i),
                                                   rNumericArgs(8 + i)));
                            ShowContinueError(state, ".. The minimum value is 0.");
                            ErrorsFound = true;
                        }
                        if (lNumericFieldBlanks(8 + i)) {
                            ShowSevereError(state,
                                            cCurrentModuleObject + " object =" + cAlphaArgs(1) + ". The input of " + cNumericFieldNames(8 + i) +
                                                " is required, but a blank is found.");
                            ErrorsFound = true;
                        }
                        if (i > 1) {
                            if (rNumericArgs(8 + i) <= rNumericArgs(7 + i)) {
                                ShowSevereError(state,
                                                format("{}=\"{}\" The value at {}=\"{:.1R}\" has to be greater than ",
                                                       cCurrentModuleObject,
                                                       cAlphaArgs(1),
                                                       cNumericFieldNames(8 + i),
                                                       rNumericArgs(8 + i)));
                                ShowContinueError(state, format("{}=\"{:.1R}", cNumericFieldNames(7 + i), rNumericArgs(7 + i)));
                                ErrorsFound = true;
                            }
                        }
                    }
                }
            }
        } // loop over NumStageControlledZones
        if ((inputProcessor->getNumObjectsFound(state, "AirLoopHVAC:UnitaryHeatPump:AirToAir:MultiSpeed") == 0) &&
            (inputProcessor->getNumObjectsFound(state, "AirLoopHVAC:UnitarySystem") == 0) &&
            (inputProcessor->getNumObjectsFound(state, "SetpointManager:SingleZone:OneStageCooling") == 0) &&
            (inputProcessor->getNumObjectsFound(state, "SetpointManager:SingleZone:OneStageHeating") == 0)) {
            ShowWarningError(state, cCurrentModuleObject + " is applicable to only selected HVAC objects which are missing from input.");
            ShowContinueError(state, "Model should include one or more of the following objects:  ");
            ShowContinueError(state, "AirLoopHVAC:UnitaryHeatPump:AirToAir:MultiSpeed, AirLoopHVAC:UnitarySystem, ");
            ShowContinueError(
                state, "SetpointManager:SingleZone:OneStageCooling, and/or SetpointManager:SingleZone:OneStageHeating. The simulation continues...");
        }
    } // NumStageControlledZones > 0

    if (ErrorsFound) {
        ShowFatalError(state, "Errors getting Zone Control input data.  Preceding condition(s) cause termination.");
    }
}

void CalculateMonthlyRunningAverageDryBulb(EnergyPlusData &state, Array1D<Real64> &runningAverageASH, Array1D<Real64> &runningAverageCEN)
{
    // SUBROUTINE INFORMATION:
    //       AUTHOR         Xuan Luo
    //       DATE WRITTEN   January 2017
    //       RE-ENGINEERED  na

    // PURPOSE OF THIS SUBROUTINE:
    // This subroutine calculate the monthly running average dry bulb temperature;

    // Using/Aliasing

    using OutputReportTabular::GetColumnUsingTabs;
    using OutputReportTabular::StrToReal;

    // SUBROUTINE PARAMETER DEFINITIONS:

    // SUBROUTINE LOCAL VARIABLE DECLARATIONS:

    std::string lineIn;
    std::string lineAvg;
    std::string epwLine;

    Real64 dryBulb;
    Real64 avgDryBulb;

    int readStat;
    int calcEndDay;
    int calcStartDayASH;
    int calcStartDayCEN;

    std::string::size_type pos;
    int ind, i, j;

    Array1D<Real64> adaptiveTemp(state.dataWeatherManager->NumDaysInYear, 0.0);
    Array1D<Real64> dailyDryTemp(state.dataWeatherManager->NumDaysInYear, 0.0);

    readStat = 0;
    if (FileSystem::fileExists(state.files.inputWeatherFilePath.filePath)) {
        // Read hourly dry bulb temperature first
        auto epwFile = state.files.inputWeatherFilePath.open(state, "CalcThermalComfortAdaptive");
        for (i = 1; i <= 9; ++i) { // Headers
            epwFile.readLine();
        }
        for (i = 1; i <= state.dataWeatherManager->NumDaysInYear; ++i) {
            avgDryBulb = 0.0;
            for (j = 1; j <= 24; ++j) {
                epwLine = epwFile.readLine().data;
                for (ind = 1; ind <= 6; ++ind) {
                    pos = index(epwLine, ',');
                    epwLine.erase(0, pos + 1);
                }
                pos = index(epwLine, ',');
                dryBulb = StrToReal(epwLine.substr(0, pos));
                avgDryBulb += (dryBulb / 24.0);
            }
            dailyDryTemp(i) = avgDryBulb;
        }
        epwFile.close();

        // Calculate monthly running average dry bulb temperature.
        int dayOfYear = 0;
        while (dayOfYear < state.dataWeatherManager->NumDaysInYear) {
            dayOfYear++;
            calcEndDay = dayOfYear - 1;
            calcStartDayASH = calcEndDay - 30;
            calcStartDayCEN = calcEndDay - 7;

            if (calcStartDayASH > 0) {
                for (i = calcStartDayASH; i <= calcStartDayASH + 30; i++) {
                    avgDryBulb = dailyDryTemp(i);
                    runningAverageASH(dayOfYear) = runningAverageASH(dayOfYear) + avgDryBulb;
                }
                runningAverageASH(dayOfYear) /= 30;
            } else { // Do special things for wrapping the epw
                calcStartDayASH += state.dataWeatherManager->NumDaysInYear;
                for (i = 1; i <= calcEndDay; i++) {
                    avgDryBulb = dailyDryTemp(i);
                    runningAverageASH(dayOfYear) = runningAverageASH(dayOfYear) + avgDryBulb;
                }
                for (i = calcStartDayASH; i < state.dataWeatherManager->NumDaysInYear; i++) {
                    avgDryBulb = dailyDryTemp(i);
                    runningAverageASH(dayOfYear) = runningAverageASH(dayOfYear) + avgDryBulb;
                }
                runningAverageASH(dayOfYear) /= 30;
            }

            if (calcStartDayCEN > 0) {
                for (i = calcStartDayCEN; i <= calcStartDayCEN + 7; i++) {
                    avgDryBulb = dailyDryTemp(i);
                    runningAverageCEN(dayOfYear) = runningAverageCEN(dayOfYear) + avgDryBulb;
                }
                runningAverageCEN(dayOfYear) /= 7;
            } else { // Do special things for wrapping the epw
                calcStartDayCEN += state.dataWeatherManager->NumDaysInYear;
                for (i = 1; i <= calcEndDay; i++) {
                    avgDryBulb = dailyDryTemp(i);
                    runningAverageCEN(dayOfYear) = runningAverageCEN(dayOfYear) + avgDryBulb;
                }
                for (i = calcStartDayCEN; i < state.dataWeatherManager->NumDaysInYear; i++) {
                    avgDryBulb = dailyDryTemp(i);
                    runningAverageCEN(dayOfYear) = runningAverageCEN(dayOfYear) + avgDryBulb;
                }
                runningAverageCEN(dayOfYear) /= 7;
            }
        }
    } else {
        ShowFatalError(state,
                       "CalcThermalComfortAdaptive: Could not open file " + state.files.inputWeatherFilePath.filePath.string() +
                           " for input (read). (File does not exist)");
    }
}

void CalculateAdaptiveComfortSetPointSchl(EnergyPlusData &state, Array1D<Real64> const &runningAverageASH, Array1D<Real64> const &runningAverageCEN)
{
    // SUBROUTINE INFORMATION:
    //       AUTHOR         Xuan Luo
    //       DATE WRITTEN   January 2017
    //       RE-ENGINEERED  na

    // PURPOSE OF THIS SUBROUTINE:
    // This subroutine calculates the zone operative temperature setpoint using adaptive comfort model.

    // SUBROUTINE LOCAL VARIABLE DECLARATIONS:
    int constexpr summerDesignDayTypeIndex(9);
    Real64 GrossApproxAvgDryBulbDesignDay(0.0);

    auto &AdapComfortDailySetPointSchedule = state.dataZoneTempPredictorCorrector->AdapComfortDailySetPointSchedule;
    auto &AdapComfortSetPointSummerDesDay = state.dataZoneTempPredictorCorrector->AdapComfortSetPointSummerDesDay;

    for (size_t i = 1; i <= state.dataWeatherManager->DesDayInput.size(); i++) {
        // Summer design day
        if (state.dataWeatherManager->DesDayInput(i).DayType == summerDesignDayTypeIndex) {
            GrossApproxAvgDryBulbDesignDay =
                (state.dataWeatherManager->DesDayInput(i).MaxDryBulb +
                 (state.dataWeatherManager->DesDayInput(i).MaxDryBulb - state.dataWeatherManager->DesDayInput(i).DailyDBRange)) /
                2.0;
            if (GrossApproxAvgDryBulbDesignDay > 10 && GrossApproxAvgDryBulbDesignDay < 33.5) {
                AdapComfortSetPointSummerDesDay[0] = 0.31 * GrossApproxAvgDryBulbDesignDay + 17.8;
                AdapComfortSetPointSummerDesDay[1] = 0.31 * GrossApproxAvgDryBulbDesignDay + 20.3;
                AdapComfortSetPointSummerDesDay[2] = 0.31 * GrossApproxAvgDryBulbDesignDay + 21.3;
            }
            if (GrossApproxAvgDryBulbDesignDay > 10 && GrossApproxAvgDryBulbDesignDay < 30) {
                AdapComfortSetPointSummerDesDay[3] = 0.33 * GrossApproxAvgDryBulbDesignDay + 18.8;
                AdapComfortSetPointSummerDesDay[4] = 0.33 * GrossApproxAvgDryBulbDesignDay + 20.8;
                ;
                AdapComfortSetPointSummerDesDay[5] = 0.33 * GrossApproxAvgDryBulbDesignDay + 21.8;
                ;
                AdapComfortSetPointSummerDesDay[6] = 0.33 * GrossApproxAvgDryBulbDesignDay + 22.8;
                ;
            }
        }
    }

    AdapComfortDailySetPointSchedule.ThermalComfortAdaptiveASH55_Central.allocate(state.dataWeatherManager->NumDaysInYear);
    AdapComfortDailySetPointSchedule.ThermalComfortAdaptiveASH55_Upper_90.allocate(state.dataWeatherManager->NumDaysInYear);
    AdapComfortDailySetPointSchedule.ThermalComfortAdaptiveASH55_Upper_80.allocate(state.dataWeatherManager->NumDaysInYear);
    AdapComfortDailySetPointSchedule.ThermalComfortAdaptiveCEN15251_Central.allocate(state.dataWeatherManager->NumDaysInYear);
    AdapComfortDailySetPointSchedule.ThermalComfortAdaptiveCEN15251_Upper_I.allocate(state.dataWeatherManager->NumDaysInYear);
    AdapComfortDailySetPointSchedule.ThermalComfortAdaptiveCEN15251_Upper_II.allocate(state.dataWeatherManager->NumDaysInYear);
    AdapComfortDailySetPointSchedule.ThermalComfortAdaptiveCEN15251_Upper_III.allocate(state.dataWeatherManager->NumDaysInYear);

    // Calculate the set points based on different models, set flag as -1 when running average temperature is not in the range.
    for (int day = 1; day <= state.dataWeatherManager->NumDaysInYear; day++) {
        if (runningAverageASH(day) > 10 && runningAverageASH(day) < 33.5) {
            AdapComfortDailySetPointSchedule.ThermalComfortAdaptiveASH55_Central(day) = 0.31 * runningAverageASH(day) + 17.8;
            AdapComfortDailySetPointSchedule.ThermalComfortAdaptiveASH55_Upper_90(day) = 0.31 * runningAverageASH(day) + 20.3;
            AdapComfortDailySetPointSchedule.ThermalComfortAdaptiveASH55_Upper_80(day) = 0.31 * runningAverageASH(day) + 21.3;
        } else {
            AdapComfortDailySetPointSchedule.ThermalComfortAdaptiveASH55_Central(day) = -1;
            AdapComfortDailySetPointSchedule.ThermalComfortAdaptiveASH55_Upper_90(day) = -1;
            AdapComfortDailySetPointSchedule.ThermalComfortAdaptiveASH55_Upper_80(day) = -1;
        }
        if (runningAverageCEN(day) > 10 && runningAverageCEN(day) < 30) {
            AdapComfortDailySetPointSchedule.ThermalComfortAdaptiveCEN15251_Central(day) = 0.33 * runningAverageCEN(day) + 18.8;
            AdapComfortDailySetPointSchedule.ThermalComfortAdaptiveCEN15251_Upper_I(day) = 0.33 * runningAverageCEN(day) + 20.8;
            AdapComfortDailySetPointSchedule.ThermalComfortAdaptiveCEN15251_Upper_II(day) = 0.33 * runningAverageCEN(day) + 21.8;
            AdapComfortDailySetPointSchedule.ThermalComfortAdaptiveCEN15251_Upper_III(day) = 0.33 * runningAverageCEN(day) + 22.8;
        } else {
            AdapComfortDailySetPointSchedule.ThermalComfortAdaptiveCEN15251_Central(day) = -1;
            AdapComfortDailySetPointSchedule.ThermalComfortAdaptiveCEN15251_Upper_I(day) = -1;
            AdapComfortDailySetPointSchedule.ThermalComfortAdaptiveCEN15251_Upper_II(day) = -1;
            AdapComfortDailySetPointSchedule.ThermalComfortAdaptiveCEN15251_Upper_III(day) = -1;
        }
    }
    AdapComfortDailySetPointSchedule.initialized = true;
}

void InitZoneAirSetPoints(EnergyPlusData &state)
{

    // SUBROUTINE INFORMATION:
    //       AUTHOR         Russell Taylor
    //       DATE WRITTEN   September 1998
    //       MODIFIED       November 2004, M. J. Witte additional report variables
    //       MODIFIED       L.Gu, May 2006
    //       RE-ENGINEERED  na

    // PURPOSE OF THIS SUBROUTINE:
    // This subroutine initializes the data for the zone air setpoints.

    // METHODOLOGY EMPLOYED:
    // Uses the status flags to trigger events.

    // SUBROUTINE PARAMETER DEFINITIONS:
    static constexpr std::string_view RoutineName("InitZoneAirSetpoints: ");

    // SUBROUTINE LOCAL VARIABLE DECLARATIONS:
    bool FirstSurfFlag;
    int TRefFlag; // Flag for Reference Temperature process in Zones

    auto &ZoneList = state.dataHeatBal->ZoneList;
    auto &TempControlledZone = state.dataZoneCtrls->TempControlledZone;
    auto &TempZoneThermostatSetPoint = state.dataHeatBalFanSys->TempZoneThermostatSetPoint;
    auto &TempControlType = state.dataHeatBalFanSys->TempControlType;
    auto &TempControlTypeRpt = state.dataHeatBalFanSys->TempControlTypeRpt;
    auto &ComfortControlledZone = state.dataZoneCtrls->ComfortControlledZone;
    auto &ZoneThermostatSetPointLo = state.dataHeatBalFanSys->ZoneThermostatSetPointLo;
    auto &ZoneThermostatSetPointHi = state.dataHeatBalFanSys->ZoneThermostatSetPointHi;
    auto &NumOfZones = state.dataGlobal->NumOfZones;

    if (state.dataZoneTempPredictorCorrector->InitZoneAirSetPointsOneTimeFlag) {
        TempZoneThermostatSetPoint.dimension(NumOfZones, 0.0);
        state.dataHeatBalFanSys->AdapComfortCoolingSetPoint.dimension(NumOfZones, 0.0);
        ZoneThermostatSetPointHi.dimension(NumOfZones, 0.0);
        ZoneThermostatSetPointLo.dimension(NumOfZones, 0.0);
        state.dataHeatBalFanSys->ZoneThermostatSetPointHiAver.dimension(NumOfZones, 0.0);
        state.dataHeatBalFanSys->ZoneThermostatSetPointLoAver.dimension(NumOfZones, 0.0);

        state.dataHeatBalFanSys->LoadCorrectionFactor.dimension(NumOfZones, 0.0);
        TempControlType.dimension(NumOfZones, DataHVACGlobals::ThermostatType::Uncontrolled);
        TempControlTypeRpt.dimension(NumOfZones, 0);
        if (state.dataZoneCtrls->NumComfortControlledZones > 0) {
            state.dataHeatBalFanSys->ComfortControlType.dimension(NumOfZones, DataHVACGlobals::ThermostatType::Uncontrolled);
            state.dataHeatBalFanSys->ComfortControlTypeRpt.dimension(NumOfZones, 0);
            state.dataHeatBalFanSys->ZoneComfortControlsFanger.allocate(NumOfZones);
        }
        state.dataZoneEnergyDemand->Setback.dimension(NumOfZones, false);
        state.dataZoneEnergyDemand->DeadBandOrSetback.dimension(NumOfZones, false);
        state.dataZoneEnergyDemand->CurDeadBandOrSetback.dimension(NumOfZones, false);

        state.dataHeatBal->ZoneListSNLoadHeatEnergy.dimension(state.dataHeatBal->NumOfZoneLists, 0.0);
        state.dataHeatBal->ZoneListSNLoadCoolEnergy.dimension(state.dataHeatBal->NumOfZoneLists, 0.0);
        state.dataHeatBal->ZoneListSNLoadHeatRate.dimension(state.dataHeatBal->NumOfZoneLists, 0.0);
        state.dataHeatBal->ZoneListSNLoadCoolRate.dimension(state.dataHeatBal->NumOfZoneLists, 0.0);

        state.dataHeatBal->ZoneGroupSNLoadHeatEnergy.dimension(state.dataHeatBal->NumOfZoneGroups, 0.0);
        state.dataHeatBal->ZoneGroupSNLoadCoolEnergy.dimension(state.dataHeatBal->NumOfZoneGroups, 0.0);
        state.dataHeatBal->ZoneGroupSNLoadHeatRate.dimension(state.dataHeatBal->NumOfZoneGroups, 0.0);
        state.dataHeatBal->ZoneGroupSNLoadCoolRate.dimension(state.dataHeatBal->NumOfZoneGroups, 0.0);

        // Hybrid modeling
        state.dataHeatBalFanSys->PreviousMeasuredZT1.dimension(NumOfZones, 0.0);
        state.dataHeatBalFanSys->PreviousMeasuredZT2.dimension(NumOfZones, 0.0);
        state.dataHeatBalFanSys->PreviousMeasuredZT3.dimension(NumOfZones, 0.0);
        state.dataHeatBalFanSys->PreviousMeasuredHumRat1.dimension(NumOfZones, 0.0);
        state.dataHeatBalFanSys->PreviousMeasuredHumRat2.dimension(NumOfZones, 0.0);
        state.dataHeatBalFanSys->PreviousMeasuredHumRat3.dimension(NumOfZones, 0.0);

        // Allocate Derived Types
        state.dataZoneEnergyDemand->ZoneSysEnergyDemand.allocate(NumOfZones);
        state.dataZoneEnergyDemand->ZoneSysMoistureDemand.allocate(NumOfZones);
        if (state.dataHeatBal->doSpaceHeatBalanceSimulation || state.dataHeatBal->doSpaceHeatBalanceSizing) {
            state.dataZoneEnergyDemand->spaceSysEnergyDemand.allocate(state.dataGlobal->numSpaces);
            state.dataZoneEnergyDemand->spaceSysMoistureDemand.allocate(state.dataGlobal->numSpaces);
        }

        for (int zoneNum = 1; zoneNum <= NumOfZones; ++zoneNum) {
            FirstSurfFlag = true;
            for (int spaceNum : state.dataHeatBal->Zone(zoneNum).spaceIndexes) {
                auto &thisSpace = state.dataHeatBal->space(spaceNum);
                for (int SurfNum = thisSpace.HTSurfaceFirst; SurfNum <= thisSpace.HTSurfaceLast; ++SurfNum) {
                    if (FirstSurfFlag) {
                        TRefFlag = state.dataSurface->SurfTAirRef(SurfNum);
                        FirstSurfFlag = false;
                    }
                    // for each particular zone, the reference air temperature(s) should be the same
                    // (either mean air, bulk air, or supply air temp).
                    if (state.dataSurface->SurfTAirRef(SurfNum) != TRefFlag) {
                        ShowWarningError(state,
                                         "Different reference air temperatures for difference surfaces encountered in zone " +
                                             state.dataHeatBal->Zone(zoneNum).Name);
                    }
                }
            }
        }

        // CurrentModuleObject='Zone'
        for (int zoneNum = 1; zoneNum <= NumOfZones; ++zoneNum) {
            auto &thisZone = state.dataHeatBal->Zone(zoneNum);
            state.dataZoneTempPredictorCorrector->zoneHeatBalance(zoneNum).setUpOutputVars(state, DataStringGlobals::zonePrefix, thisZone.Name);
            if (state.dataHeatBal->doSpaceHeatBalanceSizing || state.dataHeatBal->doSpaceHeatBalanceSimulation) {
                for (int spaceNum : state.dataHeatBal->Zone(zoneNum).spaceIndexes) {
                    state.dataZoneTempPredictorCorrector->spaceHeatBalance(spaceNum).setUpOutputVars(
                        state, DataStringGlobals::spacePrefix, state.dataHeatBal->space(spaceNum).Name);
                }
            }
            bool staged = false;
            if (allocated(state.dataZoneCtrls->StageZoneLogic)) {
                staged = state.dataZoneCtrls->StageZoneLogic(zoneNum);
            }
            // If not doSpaceHeatBalanceSimulation then meter zones, not spaces
            bool attachMeters = !state.dataHeatBal->doSpaceHeatBalanceSimulation;
            state.dataZoneEnergyDemand->ZoneSysEnergyDemand(zoneNum).setUpOutputVars(
                state, DataStringGlobals::zonePrefix, thisZone.Name, staged, attachMeters, thisZone.Multiplier, thisZone.ListMultiplier);
            if (state.dataHeatBal->doSpaceHeatBalanceSizing || state.dataHeatBal->doSpaceHeatBalanceSimulation) {
                // If doSpaceHeatBalanceSimulation then meter spaces, not zones
                attachMeters = state.dataHeatBal->doSpaceHeatBalanceSimulation;
                for (int spaceNum : state.dataHeatBal->Zone(zoneNum).spaceIndexes) {
                    state.dataZoneEnergyDemand->spaceSysEnergyDemand(spaceNum).setUpOutputVars(state,
                                                                                               DataStringGlobals::spacePrefix,
                                                                                               state.dataHeatBal->space(spaceNum).Name,
                                                                                               staged,
                                                                                               attachMeters,
                                                                                               thisZone.Multiplier,
                                                                                               thisZone.ListMultiplier);
                }
            }
            state.dataZoneEnergyDemand->ZoneSysMoistureDemand(zoneNum).setUpOutputVars(state, DataStringGlobals::zonePrefix, thisZone.Name);
            if (state.dataHeatBal->doSpaceHeatBalanceSizing || state.dataHeatBal->doSpaceHeatBalanceSimulation) {
                for (int spaceNum : state.dataHeatBal->Zone(zoneNum).spaceIndexes) {
                    state.dataZoneEnergyDemand->spaceSysMoistureDemand(spaceNum).setUpOutputVars(
                        state, DataStringGlobals::spacePrefix, state.dataHeatBal->space(spaceNum).Name);
                }
            }
            SetupOutputVariable(state,
                                "Zone Thermostat Air Temperature",
                                OutputProcessor::Unit::C,
                                state.dataHeatBalFanSys->TempTstatAir(zoneNum),
                                OutputProcessor::SOVTimeStepType::System,
                                OutputProcessor::SOVStoreType::Average,
                                thisZone.Name);
            SetupOutputVariable(state,
                                "Zone Thermostat Control Type",
                                OutputProcessor::Unit::None,
                                TempControlTypeRpt(zoneNum),
                                OutputProcessor::SOVTimeStepType::Zone,
                                OutputProcessor::SOVStoreType::Average,
                                thisZone.Name);
            SetupOutputVariable(state,
                                "Zone Thermostat Heating Setpoint Temperature",
                                OutputProcessor::Unit::C,
                                ZoneThermostatSetPointLo(zoneNum),
                                OutputProcessor::SOVTimeStepType::System,
                                OutputProcessor::SOVStoreType::Average,
                                thisZone.Name);
            SetupOutputVariable(state,
                                "Zone Thermostat Cooling Setpoint Temperature",
                                OutputProcessor::Unit::C,
                                ZoneThermostatSetPointHi(zoneNum),
                                OutputProcessor::SOVTimeStepType::System,
                                OutputProcessor::SOVStoreType::Average,
                                thisZone.Name);
            SetupOutputVariable(state,
                                "Zone Adaptive Comfort Operative Temperature Set Point",
                                OutputProcessor::Unit::C,
                                state.dataHeatBalFanSys->AdapComfortCoolingSetPoint(zoneNum),
                                OutputProcessor::SOVTimeStepType::Zone,
                                OutputProcessor::SOVStoreType::Average,
                                thisZone.Name);
            SetupOutputVariable(state,
                                "Zone Predicted Sensible Load Room Air Correction Factor",
                                OutputProcessor::Unit::None,
                                state.dataHeatBalFanSys->LoadCorrectionFactor(zoneNum),
                                OutputProcessor::SOVTimeStepType::System,
                                OutputProcessor::SOVStoreType::Average,
                                thisZone.Name);
        } // zoneNum

        // Thermal comfort control output
        if (state.dataZoneCtrls->NumComfortControlledZones > 0) {
            // CurrentModuleObject='ZoneControl:Thermostat:ThermalComfort'
            for (int Loop = 1; Loop <= state.dataZoneCtrls->NumComfortControlledZones; ++Loop) {
                int zoneNum = ComfortControlledZone(Loop).ActualZoneNum;
                auto &thisZone = state.dataHeatBal->Zone(zoneNum);
                SetupOutputVariable(state,
                                    "Zone Thermal Comfort Control Type",
                                    OutputProcessor::Unit::None,
                                    state.dataHeatBalFanSys->ComfortControlTypeRpt(zoneNum),
                                    OutputProcessor::SOVTimeStepType::Zone,
                                    OutputProcessor::SOVStoreType::Average,
                                    thisZone.Name);
                SetupOutputVariable(state,
                                    "Zone Thermal Comfort Control Fanger Low Setpoint PMV",
                                    OutputProcessor::Unit::None,
                                    state.dataHeatBalFanSys->ZoneComfortControlsFanger(zoneNum).LowPMV,
                                    OutputProcessor::SOVTimeStepType::Zone,
                                    OutputProcessor::SOVStoreType::Average,
                                    thisZone.Name);
                SetupOutputVariable(state,
                                    "Zone Thermal Comfort Control Fanger High Setpoint PMV",
                                    OutputProcessor::Unit::None,
                                    state.dataHeatBalFanSys->ZoneComfortControlsFanger(zoneNum).HighPMV,
                                    OutputProcessor::SOVTimeStepType::Zone,
                                    OutputProcessor::SOVStoreType::Average,
                                    thisZone.Name);
            }
        }

        // CurrentModuleObject='ZoneList'
        for (int Loop = 1; Loop <= state.dataHeatBal->NumOfZoneLists; ++Loop) {
            SetupOutputVariable(state,
                                "Zone List Sensible Heating Energy",
                                OutputProcessor::Unit::J,
                                state.dataHeatBal->ZoneListSNLoadHeatEnergy(Loop),
                                OutputProcessor::SOVTimeStepType::System,
                                OutputProcessor::SOVStoreType::Summed,
                                ZoneList(Loop).Name);
            SetupOutputVariable(state,
                                "Zone List Sensible Cooling Energy",
                                OutputProcessor::Unit::J,
                                state.dataHeatBal->ZoneListSNLoadCoolEnergy(Loop),
                                OutputProcessor::SOVTimeStepType::System,
                                OutputProcessor::SOVStoreType::Summed,
                                ZoneList(Loop).Name);
            SetupOutputVariable(state,
                                "Zone List Sensible Heating Rate",
                                OutputProcessor::Unit::W,
                                state.dataHeatBal->ZoneListSNLoadHeatRate(Loop),
                                OutputProcessor::SOVTimeStepType::System,
                                OutputProcessor::SOVStoreType::Average,
                                ZoneList(Loop).Name);
            SetupOutputVariable(state,
                                "Zone List Sensible Cooling Rate",
                                OutputProcessor::Unit::W,
                                state.dataHeatBal->ZoneListSNLoadCoolRate(Loop),
                                OutputProcessor::SOVTimeStepType::System,
                                OutputProcessor::SOVStoreType::Average,
                                ZoneList(Loop).Name);
        } // Loop

        // CurrentModuleObject='ZoneGroup'
        for (int Loop = 1; Loop <= state.dataHeatBal->NumOfZoneGroups; ++Loop) {
            SetupOutputVariable(state,
                                "Zone Group Sensible Heating Energy",
                                OutputProcessor::Unit::J,
                                state.dataHeatBal->ZoneGroupSNLoadHeatEnergy(Loop),
                                OutputProcessor::SOVTimeStepType::System,
                                OutputProcessor::SOVStoreType::Summed,
                                state.dataHeatBal->ZoneGroup(Loop).Name);
            SetupOutputVariable(state,
                                "Zone Group Sensible Cooling Energy",
                                OutputProcessor::Unit::J,
                                state.dataHeatBal->ZoneGroupSNLoadCoolEnergy(Loop),
                                OutputProcessor::SOVTimeStepType::System,
                                OutputProcessor::SOVStoreType::Summed,
                                state.dataHeatBal->ZoneGroup(Loop).Name);
            SetupOutputVariable(state,
                                "Zone Group Sensible Heating Rate",
                                OutputProcessor::Unit::W,
                                state.dataHeatBal->ZoneGroupSNLoadHeatRate(Loop),
                                OutputProcessor::SOVTimeStepType::System,
                                OutputProcessor::SOVStoreType::Average,
                                state.dataHeatBal->ZoneGroup(Loop).Name);
            SetupOutputVariable(state,
                                "Zone Group Sensible Cooling Rate",
                                OutputProcessor::Unit::W,
                                state.dataHeatBal->ZoneGroupSNLoadCoolRate(Loop),
                                OutputProcessor::SOVTimeStepType::System,
                                OutputProcessor::SOVStoreType::Average,
                                state.dataHeatBal->ZoneGroup(Loop).Name);
        } // Loop

        state.dataZoneTempPredictorCorrector->InitZoneAirSetPointsOneTimeFlag = false;
    }

    // Do the Begin Environment initializations
    if (state.dataZoneTempPredictorCorrector->MyEnvrnFlag && state.dataGlobal->BeginEnvrnFlag) {
        for (auto &thisZoneHB : state.dataZoneTempPredictorCorrector->zoneHeatBalance) {
            thisZoneHB.beginEnvironmentInit(state);
        }
        if (state.dataHeatBal->doSpaceHeatBalance) {
            for (auto &thisSpaceHB : state.dataZoneTempPredictorCorrector->spaceHeatBalance) {
                thisSpaceHB.beginEnvironmentInit(state);
            }
        }
        TempZoneThermostatSetPoint = 0.0;
        state.dataHeatBalFanSys->AdapComfortCoolingSetPoint = 0.0;
        ZoneThermostatSetPointHi = 0.0;
        ZoneThermostatSetPointLo = 0.0;

        state.dataHeatBalFanSys->LoadCorrectionFactor = 1.0;
        TempControlType = DataHVACGlobals::ThermostatType::Uncontrolled;
        for (auto &e : state.dataZoneEnergyDemand->ZoneSysEnergyDemand) {
            e.beginEnvironmentInit();
        }
        for (auto &e : state.dataZoneEnergyDemand->ZoneSysMoistureDemand) {
            e.beginEnvironmentInit();
        }
        if (state.dataHeatBal->doSpaceHeatBalance) {
            for (auto &e : state.dataZoneEnergyDemand->spaceSysEnergyDemand) {
                e.beginEnvironmentInit();
            }
            for (auto &e : state.dataZoneEnergyDemand->spaceSysMoistureDemand) {
                e.beginEnvironmentInit();
            }
        }

        state.dataZoneEnergyDemand->DeadBandOrSetback = false;

        for (auto &e : state.dataHeatBal->Zone)
            e.NoHeatToReturnAir = false;
        state.dataHeatBalFanSys->PreviousMeasuredZT1 = 0.0;     // Hybrid modeling
        state.dataHeatBalFanSys->PreviousMeasuredZT2 = 0.0;     // Hybrid modeling
        state.dataHeatBalFanSys->PreviousMeasuredZT3 = 0.0;     // Hybrid modeling
        state.dataHeatBalFanSys->PreviousMeasuredHumRat1 = 0.0; // Hybrid modeling
        state.dataHeatBalFanSys->PreviousMeasuredHumRat2 = 0.0; // Hybrid modeling
        state.dataHeatBalFanSys->PreviousMeasuredHumRat3 = 0.0; // Hybrid modeling

        state.dataZoneTempPredictorCorrector->MyEnvrnFlag = false;
    }

    if (!state.dataGlobal->BeginEnvrnFlag) {
        state.dataZoneTempPredictorCorrector->MyEnvrnFlag = true;
    }

    // Do the Begin Day initializations
    if (state.dataZoneTempPredictorCorrector->MyDayFlag && state.dataGlobal->BeginDayFlag) {
        state.dataZoneTempPredictorCorrector->MyDayFlag = false;
    }

    if (!state.dataGlobal->BeginDayFlag) {
        state.dataZoneTempPredictorCorrector->MyDayFlag = true;
    }

    for (int Loop = 1; Loop <= state.dataZoneCtrls->NumTempControlledZones; ++Loop) {
        if (state.dataZoneEquip->ZoneEquipInputsFilled && !state.dataZoneTempPredictorCorrector->ControlledZonesChecked) {
            if (!VerifyControlledZoneForThermostat(state, TempControlledZone(Loop).ZoneName)) {
                ShowSevereError(state,
                                format("{}Zone=\"{}\" has specified a Thermostatic control but is not a controlled zone.",
                                       RoutineName,
                                       TempControlledZone(Loop).ZoneName));
                ShowContinueError(state, "...must have a ZoneHVAC:EquipmentConnections specification for this zone.");
                state.dataZoneTempPredictorCorrector->ErrorsFound = true;
            }
        }

        if (TempControlledZone(Loop).ManageDemand) {
            int ZoneNum = TempControlledZone(Loop).ActualZoneNum;

            switch (TempControlType(ZoneNum)) {
            case DataHVACGlobals::ThermostatType::SingleHeating:
                if (TempZoneThermostatSetPoint(ZoneNum) > TempControlledZone(Loop).HeatingResetLimit) {
                    TempZoneThermostatSetPoint(ZoneNum) = TempControlledZone(Loop).HeatingResetLimit;
                    ZoneThermostatSetPointLo(ZoneNum) = TempZoneThermostatSetPoint(ZoneNum);
                }
                break;
            case DataHVACGlobals::ThermostatType::SingleCooling:
                if (TempZoneThermostatSetPoint(ZoneNum) < TempControlledZone(Loop).CoolingResetLimit) {
                    TempZoneThermostatSetPoint(ZoneNum) = TempControlledZone(Loop).CoolingResetLimit;
                    ZoneThermostatSetPointHi(ZoneNum) = TempZoneThermostatSetPoint(ZoneNum);
                }
                break;
            case DataHVACGlobals::ThermostatType::SingleHeatCool:
                if ((TempZoneThermostatSetPoint(ZoneNum) > TempControlledZone(Loop).HeatingResetLimit) ||
                    (TempZoneThermostatSetPoint(ZoneNum) < TempControlledZone(Loop).CoolingResetLimit)) {

                    TempControlType(ZoneNum) = DataHVACGlobals::ThermostatType::DualSetPointWithDeadBand;
                    TempControlTypeRpt(ZoneNum) = static_cast<int>(TempControlType(ZoneNum));
                    ZoneThermostatSetPointLo(ZoneNum) = TempZoneThermostatSetPoint(ZoneNum);
                    ZoneThermostatSetPointHi(ZoneNum) = TempZoneThermostatSetPoint(ZoneNum);

                    if (ZoneThermostatSetPointLo(ZoneNum) > TempControlledZone(Loop).HeatingResetLimit)
                        ZoneThermostatSetPointLo(ZoneNum) = TempControlledZone(Loop).HeatingResetLimit;
                    if (ZoneThermostatSetPointHi(ZoneNum) < TempControlledZone(Loop).CoolingResetLimit)
                        ZoneThermostatSetPointHi(ZoneNum) = TempControlledZone(Loop).CoolingResetLimit;
                }
                break;
            case DataHVACGlobals::ThermostatType::DualSetPointWithDeadBand:
                if (ZoneThermostatSetPointLo(ZoneNum) > TempControlledZone(Loop).HeatingResetLimit)
                    ZoneThermostatSetPointLo(ZoneNum) = TempControlledZone(Loop).HeatingResetLimit;
                if (ZoneThermostatSetPointHi(ZoneNum) < TempControlledZone(Loop).CoolingResetLimit)
                    ZoneThermostatSetPointHi(ZoneNum) = TempControlledZone(Loop).CoolingResetLimit;
                break;
            default:
                break;
            }
        }
    }

    for (int Loop = 1; Loop <= state.dataZoneCtrls->NumComfortControlledZones; ++Loop) {
        if (state.dataZoneEquip->ZoneEquipInputsFilled && !state.dataZoneTempPredictorCorrector->ControlledZonesChecked) {
            if (!VerifyControlledZoneForThermostat(state, ComfortControlledZone(Loop).ZoneName)) {
                ShowSevereError(state,
                                format("{}Zone=\"{}\" has specified a Comfort control but is not a controlled zone.",
                                       RoutineName,
                                       ComfortControlledZone(Loop).ZoneName));
                ShowContinueError(state, "...must have a ZoneHVAC:EquipmentConnections specification for this zone.");
                state.dataZoneTempPredictorCorrector->ErrorsFound = true;
            }
        }
        if (ComfortControlledZone(Loop).ManageDemand) {
            int ZoneNum = ComfortControlledZone(Loop).ActualZoneNum;

            switch (state.dataHeatBalFanSys->ComfortControlType(ZoneNum)) {
            case DataHVACGlobals::ThermostatType::SingleHeating:
                if (TempZoneThermostatSetPoint(ZoneNum) >= ComfortControlledZone(Loop).HeatingResetLimit) {
                    TempZoneThermostatSetPoint(ZoneNum) = ComfortControlledZone(Loop).HeatingResetLimit;
                    ZoneThermostatSetPointLo(ZoneNum) = TempZoneThermostatSetPoint(ZoneNum);
                    TempControlType(ZoneNum) = DataHVACGlobals::ThermostatType::SingleHeating;
                    TempControlTypeRpt(ZoneNum) = static_cast<int>(TempControlType(ZoneNum));
                }
                break;
            case DataHVACGlobals::ThermostatType::SingleCooling:
                if (TempZoneThermostatSetPoint(ZoneNum) <= ComfortControlledZone(Loop).CoolingResetLimit) {
                    TempZoneThermostatSetPoint(ZoneNum) = ComfortControlledZone(Loop).CoolingResetLimit;
                    ZoneThermostatSetPointHi(ZoneNum) = TempZoneThermostatSetPoint(ZoneNum);
                    TempControlType(ZoneNum) = DataHVACGlobals::ThermostatType::SingleCooling;
                    TempControlTypeRpt(ZoneNum) = static_cast<int>(TempControlType(ZoneNum));
                }
                break;
            case DataHVACGlobals::ThermostatType::SingleHeatCool:
                if ((TempZoneThermostatSetPoint(ZoneNum) >= ComfortControlledZone(Loop).HeatingResetLimit) ||
                    (TempZoneThermostatSetPoint(ZoneNum) <= ComfortControlledZone(Loop).CoolingResetLimit)) {

                    TempControlType(ZoneNum) = DataHVACGlobals::ThermostatType::DualSetPointWithDeadBand;
                    TempControlTypeRpt(ZoneNum) = static_cast<int>(TempControlType(ZoneNum));
                    ZoneThermostatSetPointLo(ZoneNum) = TempZoneThermostatSetPoint(ZoneNum);
                    ZoneThermostatSetPointHi(ZoneNum) = TempZoneThermostatSetPoint(ZoneNum);

                    if (ZoneThermostatSetPointLo(ZoneNum) >= ComfortControlledZone(Loop).HeatingResetLimit)
                        ZoneThermostatSetPointLo(ZoneNum) = ComfortControlledZone(Loop).HeatingResetLimit;
                    if (ZoneThermostatSetPointHi(ZoneNum) <= ComfortControlledZone(Loop).CoolingResetLimit)
                        ZoneThermostatSetPointHi(ZoneNum) = ComfortControlledZone(Loop).CoolingResetLimit;
                }
                break;
            case DataHVACGlobals::ThermostatType::DualSetPointWithDeadBand:
                TempControlType(ZoneNum) = DataHVACGlobals::ThermostatType::DualSetPointWithDeadBand;
                TempControlTypeRpt(ZoneNum) = static_cast<int>(TempControlType(ZoneNum));
                if (ZoneThermostatSetPointLo(ZoneNum) >= ComfortControlledZone(Loop).HeatingResetLimit)
                    ZoneThermostatSetPointLo(ZoneNum) = ComfortControlledZone(Loop).HeatingResetLimit;
                if (ZoneThermostatSetPointHi(ZoneNum) <= ComfortControlledZone(Loop).CoolingResetLimit)
                    ZoneThermostatSetPointHi(ZoneNum) = ComfortControlledZone(Loop).CoolingResetLimit;
                break;
            default:
                break;
            }
        } // Demand manager
    }

    if (state.dataZoneTempPredictorCorrector->ErrorsFound) {
        ShowFatalError(state, "InitZoneAirSetpoints - program terminates due to previous condition.");
    }

    if (state.dataZoneEquip->ZoneEquipInputsFilled) {
        state.dataZoneTempPredictorCorrector->ControlledZonesChecked = true;
    }
}

void ZoneSpaceHeatBalanceData::beginEnvironmentInit(EnergyPlusData &state)
{
    for (int i = 0; i <= 3; ++i) {
        this->ZTM[i] = 0.0;
        this->WPrevZoneTS[i] = state.dataEnvrn->OutHumRat;
        this->DSWPrevZoneTS[i] = state.dataEnvrn->OutHumRat;
        this->WPrevZoneTSTemp[i] = 0.0;
    }
    this->WZoneTimeMinusP = state.dataEnvrn->OutHumRat;
    this->ZoneW1 = state.dataEnvrn->OutHumRat;
    this->ZoneWMX = state.dataEnvrn->OutHumRat;
    this->ZoneWM2 = state.dataEnvrn->OutHumRat;
    this->ZoneAirHumRatTemp = 0.0;
    this->TempIndZnLd = 0.0;
    this->TempDepZnLd = 0.0;
    this->ZoneAirRelHum = 0.0;
    this->AirPowerCap = 0.0;
    this->ZoneT1 = 0.0;
}

void ZoneSpaceHeatBalanceData::setUpOutputVars(EnergyPlusData &state, std::string_view prefix, std::string_view name)
{
    SetupOutputVariable(state,
                        format("{} Air Temperature", prefix),
                        OutputProcessor::Unit::C,
                        this->ZT,
                        OutputProcessor::SOVTimeStepType::System,
                        OutputProcessor::SOVStoreType::Average,
                        name);
    SetupOutputVariable(state,
                        format("{} Air Humidity Ratio", prefix),
                        OutputProcessor::Unit::None,
                        this->ZoneAirHumRat,
                        OutputProcessor::SOVTimeStepType::System,
                        OutputProcessor::SOVStoreType::Average,
                        name);
    SetupOutputVariable(state,
                        format("{} Air Relative Humidity", prefix),
                        OutputProcessor::Unit::Perc,
                        this->ZoneAirRelHum,
                        OutputProcessor::SOVTimeStepType::System,
                        OutputProcessor::SOVStoreType::Average,
                        name);
}

void PredictSystemLoads(EnergyPlusData &state,
                        bool const ShortenTimeStepSys,
                        bool const UseZoneTimeStepHistory, // if true then use zone timestep history, if false use system time step
                        Real64 const PriorTimeStep         // the old value for timestep length is passed for possible use in interpolating
)
{

    // SUBROUTINE INFORMATION:
    //       AUTHOR         Russ Taylor
    //       DATE WRITTEN   May 1997
    //       MODIFIED       na
    //       RE-ENGINEERED  July 2003 (Peter Graham Ellis)

    // PURPOSE OF THIS SUBROUTINE:
    // This subroutine is responsible for determining
    // how much of each type of energy every zone requires.
    // In effect, this subroutine defines and simulates all
    // the system types and in the case of hybrid systems
    // which use more than one type of energy must determine
    // how to apportion the load. An example of a hybrid system
    // is a water loop heat pump with supplemental air.  In
    // this case, a zone will require water from the loop and
    // cooled or heated air from the air system. A simpler
    // example would be a VAV system with baseboard heaters.

    //  Basic Air System Types
    //  1) Constant Volume Single Duct
    //  2) Variable Volume Single Duct
    //  3) Constant Volume Dual Duct
    //  4) Variable Volume Dual Duct

    // METHODOLOGY EMPLOYED:
    // 0.  Determine if simulation has downstepped and readjust history and revert node results
    // 1.  Determine zone load - this is zone temperature dependent
    // 2.  Determine balance point - the temperature at which the
    //     zone load is balanced by the system output. The way the
    //     balance point is determined will be different depending on
    //     the type of system being simulated.
    // 3.  Calculate zone energy requirements

    // Staged thermostat setpoint
    if (state.dataZoneTempPredictorCorrector->NumStageCtrZone > 0) {
        for (int RelativeZoneNum = 1; RelativeZoneNum <= state.dataZoneTempPredictorCorrector->NumStageCtrZone; ++RelativeZoneNum) {
            auto &thisStageControlZone = state.dataZoneCtrls->StageControlledZone(RelativeZoneNum);
            int ActualZoneNum = thisStageControlZone.ActualZoneNum;
            auto &thisZoneHB = state.dataZoneTempPredictorCorrector->zoneHeatBalance(ActualZoneNum);
            auto &thisZoneThermostatSetPointLo = state.dataHeatBalFanSys->ZoneThermostatSetPointLo(ActualZoneNum);
            auto &thisZoneThermostatSetPointHi = state.dataHeatBalFanSys->ZoneThermostatSetPointHi(ActualZoneNum);
            Real64 ZoneT = thisZoneHB.MAT; // Zone temperature at previous time step
            if (ShortenTimeStepSys) ZoneT = thisZoneHB.XMPT;
            thisStageControlZone.HeatSetPoint = ScheduleManager::GetCurrentScheduleValue(state, thisStageControlZone.HSBchedIndex);
            thisStageControlZone.CoolSetPoint = ScheduleManager::GetCurrentScheduleValue(state, thisStageControlZone.CSBchedIndex);
            if (thisStageControlZone.HeatSetPoint >= thisStageControlZone.CoolSetPoint) {
                ++thisStageControlZone.StageErrCount;
                if (thisStageControlZone.StageErrCount < 2) {
                    ShowWarningError(state,
                                     "ZoneControl:Thermostat:StagedDualSetpoint: The heating setpoint is equal to or above the cooling setpoint in " +
                                         thisStageControlZone.Name);
                    ShowContinueError(state, "The zone heating setpoint is set to the cooling setpoint - 0.1C.");
                    ShowContinueErrorTimeStamp(state, "Occurrence info:");
                } else {
                    ShowRecurringWarningErrorAtEnd(state,
                                                   "The heating setpoint is still above the cooling setpoint",
                                                   thisStageControlZone.StageErrIndex,
                                                   thisStageControlZone.HeatSetPoint,
                                                   thisStageControlZone.HeatSetPoint);
                }
                thisStageControlZone.HeatSetPoint = thisStageControlZone.CoolSetPoint - 0.1; //???????????
            }
            // Determine either cooling or heating
            if (thisStageControlZone.CoolSetPoint < ZoneT) { // Cooling
                Real64 SetpointOffset = ZoneT - thisStageControlZone.CoolSetPoint;
                int Itemp = 0;
                for (int I = 1; I <= thisStageControlZone.NumOfCoolStages; ++I) {
                    if (SetpointOffset >= thisStageControlZone.CoolTOffset(I)) {
                        Itemp = -I;
                    }
                }
                state.dataZoneEnergyDemand->ZoneSysEnergyDemand(ActualZoneNum).StageNum = Itemp;
                if (SetpointOffset >= 0.5 * thisStageControlZone.CoolThroRange) {
                    thisZoneThermostatSetPointHi = thisStageControlZone.CoolSetPoint - 0.5 * thisStageControlZone.CoolThroRange;
                } else {
                    thisZoneThermostatSetPointHi = thisStageControlZone.CoolSetPoint + 0.5 * thisStageControlZone.CoolThroRange;
                }
                thisZoneThermostatSetPointLo = thisZoneThermostatSetPointHi;
            } else if (thisStageControlZone.HeatSetPoint > ZoneT) { // heating
                Real64 SetpointOffset = ZoneT - thisStageControlZone.HeatSetPoint;
                int Itemp = 0;
                for (int I = 1; I <= thisStageControlZone.NumOfHeatStages; ++I) {
                    if (std::abs(SetpointOffset) >= std::abs(thisStageControlZone.HeatTOffset(I))) {
                        Itemp = I;
                    }
                }
                state.dataZoneEnergyDemand->ZoneSysEnergyDemand(ActualZoneNum).StageNum = Itemp;
                if (std::abs(SetpointOffset) >= 0.5 * thisStageControlZone.CoolThroRange) {
                    thisZoneThermostatSetPointLo = thisStageControlZone.HeatSetPoint + 0.5 * thisStageControlZone.HeatThroRange;
                } else {
                    thisZoneThermostatSetPointLo = thisStageControlZone.HeatSetPoint - 0.5 * thisStageControlZone.HeatThroRange;
                }
                thisZoneThermostatSetPointHi = thisZoneThermostatSetPointLo;
            } else {
                thisZoneThermostatSetPointHi = thisStageControlZone.CoolSetPoint + 0.5 * thisStageControlZone.CoolThroRange;
                thisZoneThermostatSetPointLo = thisStageControlZone.HeatSetPoint - 0.5 * thisStageControlZone.HeatThroRange;
                state.dataZoneEnergyDemand->ZoneSysEnergyDemand(ActualZoneNum).StageNum = 0;
            }
            // SpaceHB TODO: For now, set space stagenum to zone stagenum - later need to see what space the thermostat is in
            if (state.dataHeatBal->doSpaceHeatBalance) {
                for (int spaceNum : state.dataHeatBal->Zone(ActualZoneNum).spaceIndexes) {
                    state.dataZoneEnergyDemand->spaceSysEnergyDemand(spaceNum).StageNum =
                        state.dataZoneEnergyDemand->ZoneSysEnergyDemand(ActualZoneNum).StageNum;
                }
            }
        }
    }

    // Setpoint revision for onoff thermostat
    if (state.dataZoneTempPredictorCorrector->NumOnOffCtrZone > 0) {
        Real64 TempTole = 0.02;
        Real64 Tprev;
        for (int RelativeZoneNum = 1; RelativeZoneNum <= state.dataZoneCtrls->NumTempControlledZones; ++RelativeZoneNum) {
            auto &thisTempControlledZone = state.dataZoneCtrls->TempControlledZone(RelativeZoneNum);
            if (thisTempControlledZone.DeltaTCutSet > 0.0) {
                if (ShortenTimeStepSys) {
                    thisTempControlledZone.HeatModeLast = thisTempControlledZone.HeatModeLastSave;
                    thisTempControlledZone.CoolModeLast = thisTempControlledZone.CoolModeLastSave;
                } else {
                    thisTempControlledZone.HeatModeLastSave = thisTempControlledZone.HeatModeLast;
                    thisTempControlledZone.CoolModeLastSave = thisTempControlledZone.CoolModeLast;
                }
                auto &thisTempZoneThermostatSetPoint = state.dataHeatBalFanSys->TempZoneThermostatSetPoint(thisTempControlledZone.ActualZoneNum);
                auto &thisZoneHB = state.dataZoneTempPredictorCorrector->zoneHeatBalance(thisTempControlledZone.ActualZoneNum);
                auto &thisZoneThermostatSetPointLo = state.dataHeatBalFanSys->ZoneThermostatSetPointLo(thisTempControlledZone.ActualZoneNum);
                auto &thisZoneThermostatSetPointHi = state.dataHeatBalFanSys->ZoneThermostatSetPointHi(thisTempControlledZone.ActualZoneNum);

                thisTempControlledZone.CoolOffFlag = false;
                thisTempControlledZone.HeatOffFlag = false;
                if (state.dataHeatBal->ZoneAirSolutionAlgo == DataHeatBalance::SolutionAlgo::ThirdOrder) {
                    Tprev = thisZoneHB.MAT;
                    if (ShortenTimeStepSys) Tprev = thisZoneHB.XMPT;
                } else {
                    Tprev = thisZoneHB.ZoneT1;
                }

                switch (state.dataHeatBalFanSys->TempControlType(thisTempControlledZone.ActualZoneNum)) {
                case DataHVACGlobals::ThermostatType::SingleHeating:
                    thisTempZoneThermostatSetPoint = thisTempControlledZone.ZoneThermostatSetPointLo;
                    thisZoneThermostatSetPointLo = thisTempControlledZone.ZoneThermostatSetPointLo;
                    if (Tprev < thisTempControlledZone.ZoneThermostatSetPointLo + TempTole) {
                        thisTempZoneThermostatSetPoint = thisTempControlledZone.ZoneThermostatSetPointLo + thisTempControlledZone.DeltaTCutSet;
                        thisZoneThermostatSetPointLo = thisTempZoneThermostatSetPoint;
                    } else if (Tprev > thisTempControlledZone.ZoneThermostatSetPointLo &&
                               (Tprev < thisTempControlledZone.ZoneThermostatSetPointLo + thisTempControlledZone.DeltaTCutSet - TempTole)) {
                        thisTempZoneThermostatSetPoint = thisTempControlledZone.ZoneThermostatSetPointLo + thisTempControlledZone.DeltaTCutSet;
                        thisZoneThermostatSetPointLo = thisTempZoneThermostatSetPoint;
                    } else {
                        thisTempControlledZone.HeatOffFlag = true;
                    }
                    if (thisTempControlledZone.HeatModeLast && Tprev > thisTempControlledZone.ZoneThermostatSetPointLo) {
                        thisTempZoneThermostatSetPoint = thisTempControlledZone.ZoneThermostatSetPointLo;
                        thisZoneThermostatSetPointLo = thisTempControlledZone.ZoneThermostatSetPointLo;
                        thisTempControlledZone.HeatOffFlag = true;
                    }
                    break;
                case DataHVACGlobals::ThermostatType::SingleCooling:
                    thisTempZoneThermostatSetPoint = thisTempControlledZone.ZoneThermostatSetPointHi;
                    thisZoneThermostatSetPointHi = thisTempControlledZone.ZoneThermostatSetPointHi;
                    if (Tprev > thisTempControlledZone.ZoneThermostatSetPointHi - TempTole) {
                        thisTempZoneThermostatSetPoint = thisTempControlledZone.ZoneThermostatSetPointHi - thisTempControlledZone.DeltaTCutSet;
                        thisZoneThermostatSetPointHi = thisTempZoneThermostatSetPoint;
                    } else if (Tprev < thisTempControlledZone.ZoneThermostatSetPointHi &&
                               Tprev > thisTempControlledZone.ZoneThermostatSetPointHi - thisTempControlledZone.DeltaTCutSet + TempTole) {
                        thisTempZoneThermostatSetPoint = thisTempControlledZone.ZoneThermostatSetPointHi - thisTempControlledZone.DeltaTCutSet;
                        thisZoneThermostatSetPointHi = thisTempZoneThermostatSetPoint;
                    } else {
                        thisTempControlledZone.CoolOffFlag = true;
                    }
                    if (thisTempControlledZone.CoolModeLast && Tprev < thisTempControlledZone.ZoneThermostatSetPointHi) {
                        thisTempZoneThermostatSetPoint = thisTempControlledZone.ZoneThermostatSetPointHi;
                        thisZoneThermostatSetPointHi = thisTempControlledZone.ZoneThermostatSetPointHi;
                        thisTempControlledZone.CoolOffFlag = true;
                    }
                    break;
                case DataHVACGlobals::ThermostatType::DualSetPointWithDeadBand:
                    thisZoneThermostatSetPointHi = thisTempControlledZone.ZoneThermostatSetPointHi;
                    thisZoneThermostatSetPointLo = thisTempControlledZone.ZoneThermostatSetPointLo;
                    if (Tprev > thisTempControlledZone.ZoneThermostatSetPointHi - TempTole) {
                        thisZoneThermostatSetPointHi = thisTempControlledZone.ZoneThermostatSetPointHi - thisTempControlledZone.DeltaTCutSet;
                    } else if (Tprev < thisTempControlledZone.ZoneThermostatSetPointHi &&
                               Tprev > thisTempControlledZone.ZoneThermostatSetPointHi - thisTempControlledZone.DeltaTCutSet + TempTole) {
                        thisZoneThermostatSetPointHi = thisTempControlledZone.ZoneThermostatSetPointHi - thisTempControlledZone.DeltaTCutSet;
                    } else {
                        thisTempControlledZone.CoolOffFlag = true;
                    }
                    if (thisTempControlledZone.CoolModeLast && Tprev < thisTempControlledZone.ZoneThermostatSetPointHi) {
                        thisZoneThermostatSetPointHi = thisTempControlledZone.ZoneThermostatSetPointHi;
                        thisTempControlledZone.CoolOffFlag = true;
                    }

                    if (Tprev < thisTempControlledZone.ZoneThermostatSetPointLo + TempTole) {
                        thisZoneThermostatSetPointLo = thisTempControlledZone.ZoneThermostatSetPointLo + thisTempControlledZone.DeltaTCutSet;
                    } else if (Tprev > thisTempControlledZone.ZoneThermostatSetPointLo &&
                               (Tprev < thisTempControlledZone.ZoneThermostatSetPointLo + thisTempControlledZone.DeltaTCutSet - TempTole)) {
                        thisZoneThermostatSetPointLo = thisTempControlledZone.ZoneThermostatSetPointLo + thisTempControlledZone.DeltaTCutSet;
                    } else {
                        thisTempControlledZone.HeatOffFlag = true;
                    }
                    if (thisTempControlledZone.HeatModeLast && Tprev > thisTempControlledZone.ZoneThermostatSetPointLo) {
                        thisZoneThermostatSetPointLo = thisTempControlledZone.ZoneThermostatSetPointLo;
                        thisTempControlledZone.HeatOffFlag = true;
                    }
                    // check setpoint for both and provde an error message
                    if (thisZoneThermostatSetPointLo >= thisZoneThermostatSetPointHi) {
                        ShowSevereError(state,
                                        "DualSetPointWithDeadBand: When Temperature Difference Between Cutout And Setpoint is applied, the heating "
                                        "setpoint is greater than the cooling setpoint. ");
                        ShowContinueErrorTimeStamp(state, "occurs in Zone=" + state.dataHeatBal->Zone(thisTempControlledZone.ActualZoneNum).Name);
                        ShowContinueError(state, format("Zone Heating ThermostatSetPoint={:.2R}", thisZoneThermostatSetPointLo));
                        ShowContinueError(state, format("Zone Cooling ThermostatSetPoint={:.2R}", thisZoneThermostatSetPointHi));
                        ShowFatalError(state, "Program terminates due to above conditions.");
                    }
                    break;
                default:
                    break;
                }
            }
        }
    }

    for (int zoneNum = 1; zoneNum <= state.dataGlobal->NumOfZones; ++zoneNum) {
        state.dataZoneTempPredictorCorrector->zoneHeatBalance(zoneNum).predictSystemLoad(
            state, ShortenTimeStepSys, UseZoneTimeStepHistory, PriorTimeStep, zoneNum);
        if (state.dataHeatBal->doSpaceHeatBalance) {
            for (int spaceNum : state.dataHeatBal->Zone(zoneNum).spaceIndexes) {
                state.dataZoneTempPredictorCorrector->spaceHeatBalance(spaceNum).predictSystemLoad(
                    state, ShortenTimeStepSys, UseZoneTimeStepHistory, PriorTimeStep, zoneNum, spaceNum);
            }
        }
    }
    if (state.dataZoneTempPredictorCorrector->NumOnOffCtrZone > 0) {
        for (int RelativeZoneNum = 1; RelativeZoneNum <= state.dataZoneCtrls->NumTempControlledZones; ++RelativeZoneNum) {
            auto &thisTempControlledZone = state.dataZoneCtrls->TempControlledZone(RelativeZoneNum);
            if (thisTempControlledZone.DeltaTCutSet > 0.0) {
                int ZoneNum = thisTempControlledZone.ActualZoneNum;
                if (thisTempControlledZone.CoolOffFlag && state.dataZoneEnergyDemand->ZoneSysEnergyDemand(ZoneNum).TotalOutputRequired >= 0.0) {
                    thisTempControlledZone.CoolModeLast = true;
                } else {
                    thisTempControlledZone.CoolModeLast = false;
                }
                if (thisTempControlledZone.HeatOffFlag && state.dataZoneEnergyDemand->ZoneSysEnergyDemand(ZoneNum).TotalOutputRequired <= 0.0) {
                    thisTempControlledZone.HeatModeLast = true;
                } else {
                    thisTempControlledZone.HeatModeLast = false;
                }
            }
        }
    }
}
void ZoneSpaceHeatBalanceData::predictSystemLoad(
    EnergyPlusData &state,
    bool const shortenTimeStepSys,
    bool const useZoneTimeStepHistory, // if true then use zone timestep history, if false use system time step
    Real64 const priorTimeStep,        // the old value for timestep length is passed for possible use in interpolating
    int zoneNum,
    int spaceNum)
{
    assert(zoneNum > 0);
    this->updateTemperatures(state, shortenTimeStepSys, useZoneTimeStepHistory, priorTimeStep, zoneNum, spaceNum);

    Real64 volume = 0.0;
    if (spaceNum > 0) {
        volume = state.dataHeatBal->space(spaceNum).Volume;
    } else {
        volume = state.dataHeatBal->Zone(zoneNum).Volume;
    }
    this->AirPowerCap = volume * state.dataHeatBal->Zone(zoneNum).ZoneVolCapMultpSens *
                        Psychrometrics::PsyRhoAirFnPbTdbW(state, state.dataEnvrn->OutBaroPress, this->MAT, this->ZoneAirHumRat) *
                        Psychrometrics::PsyCpAirFnW(this->ZoneAirHumRat) / (state.dataHVACGlobal->TimeStepSys * DataGlobalConstants::SecInHour);
    Real64 RAFNFrac = 0.0;

    // Calculate the various heat balance sums

    // NOTE: SumSysMCp and SumSysMCpT are not used in the predict step
    this->calcZoneOrSpaceSums(state, false, zoneNum, spaceNum);

    // Sum all convective internal gains except for people: SumIntGainExceptPeople
    if (spaceNum == 0 && state.dataHybridModel->FlagHybridModel_PC) {
        this->SumIntGainExceptPeople = 0.0;
        this->SumIntGainExceptPeople = InternalHeatGains::SumAllInternalConvectionGainsExceptPeople(state, zoneNum);
    }

    this->TempDepCoef = this->SumHA + this->SumMCp;
    this->TempIndCoef = this->SumIntGain + this->SumHATsurf - this->SumHATref + this->SumMCpT + this->SysDepZoneLoadsLagged;
    this->TempHistoryTerm = this->AirPowerCap * (3.0 * this->ZTM[0] - (3.0 / 2.0) * this->ZTM[1] + (1.0 / 3.0) * this->ZTM[2]);
    this->TempDepZnLd = (11.0 / 6.0) * this->AirPowerCap + this->TempDepCoef;
    this->TempIndZnLd = this->TempHistoryTerm + this->TempIndCoef;
    if (state.dataRoomAirMod->anyNonMixingRoomAirModel) {
        if (state.dataRoomAirMod->AirModel(zoneNum).AirModelType == DataRoomAirModel::RoomAirModel::AirflowNetwork) {
            // RoomAirflowNetworkModel - make dynamic term independent of TimeStepSys
            auto &thisRoomAirflowNetworkZoneInfo = state.dataRoomAirMod->RoomAirflowNetworkZoneInfo(zoneNum);
            if (thisRoomAirflowNetworkZoneInfo.IsUsed) {
                int RoomAirNode = thisRoomAirflowNetworkZoneInfo.ControlAirNodeID;
                RoomAirModelAirflowNetwork::LoadPredictionRoomAirModelAirflowNetwork(state, zoneNum, RoomAirNode);
                this->TempDepCoef =
                    thisRoomAirflowNetworkZoneInfo.Node(RoomAirNode).SumHA + thisRoomAirflowNetworkZoneInfo.Node(RoomAirNode).SumLinkMCp;
                this->TempIndCoef = thisRoomAirflowNetworkZoneInfo.Node(RoomAirNode).SumIntSensibleGain +
                                    thisRoomAirflowNetworkZoneInfo.Node(RoomAirNode).SumHATsurf -
                                    thisRoomAirflowNetworkZoneInfo.Node(RoomAirNode).SumHATref +
                                    thisRoomAirflowNetworkZoneInfo.Node(RoomAirNode).SumLinkMCpT +
                                    thisRoomAirflowNetworkZoneInfo.Node(RoomAirNode).SysDepZoneLoadsLagged;
                this->AirPowerCap = thisRoomAirflowNetworkZoneInfo.Node(RoomAirNode).AirVolume *
                                    state.dataHeatBal->Zone(zoneNum).ZoneVolCapMultpSens * thisRoomAirflowNetworkZoneInfo.Node(RoomAirNode).RhoAir *
                                    thisRoomAirflowNetworkZoneInfo.Node(RoomAirNode).CpAir /
                                    (state.dataHVACGlobal->TimeStepSys * DataGlobalConstants::SecInHour);
                this->TempHistoryTerm = this->AirPowerCap * (3.0 * this->ZTM[0] - (3.0 / 2.0) * this->ZTM[1] + (1.0 / 3.0) * this->ZTM[2]);
                this->TempDepZnLd = (11.0 / 6.0) * this->AirPowerCap + this->TempDepCoef;
                this->TempIndZnLd = this->TempHistoryTerm + this->TempIndCoef;
                if (thisRoomAirflowNetworkZoneInfo.Node(RoomAirNode).HasHVACAssigned)
                    RAFNFrac = thisRoomAirflowNetworkZoneInfo.Node(RoomAirNode).HVAC(1).SupplyFraction;
            }
        }
    }

    // Exact solution or Euler method
    state.dataHVACGlobal->ShortenTimeStepSysRoomAir = false;
    if (state.dataHeatBal->ZoneAirSolutionAlgo != DataHeatBalance::SolutionAlgo::ThirdOrder) {
        if (shortenTimeStepSys && state.dataHVACGlobal->TimeStepSys < state.dataGlobal->TimeStepZone) {
            if (state.dataHVACGlobal->PreviousTimeStep < state.dataGlobal->TimeStepZone) {
                this->ZoneT1 = this->ZoneTM2;
                this->ZoneW1 = this->ZoneWM2;
                if (state.dataRoomAirMod->AirModel(zoneNum).AirModelType == DataRoomAirModel::RoomAirModel::AirflowNetwork) {
                    auto &thisRoomAirflowNetworkZoneInfo = state.dataRoomAirMod->RoomAirflowNetworkZoneInfo(zoneNum);
                    for (int LoopNode = 1; LoopNode <= thisRoomAirflowNetworkZoneInfo.NumOfAirNodes; ++LoopNode) {
                        thisRoomAirflowNetworkZoneInfo.Node(LoopNode).AirTempT1 = thisRoomAirflowNetworkZoneInfo.Node(LoopNode).AirTempTM2;
                        thisRoomAirflowNetworkZoneInfo.Node(LoopNode).HumRatW1 = thisRoomAirflowNetworkZoneInfo.Node(LoopNode).HumRatWM2;
                    }
                }
            } else {
                this->ZoneT1 = this->ZoneTMX;
                this->ZoneW1 = this->ZoneWMX;
                if (state.dataRoomAirMod->AirModel(zoneNum).AirModelType == DataRoomAirModel::RoomAirModel::AirflowNetwork) {
                    auto &thisRoomAirflowNetworkZoneInfo = state.dataRoomAirMod->RoomAirflowNetworkZoneInfo(zoneNum);
                    for (int LoopNode = 1; LoopNode <= thisRoomAirflowNetworkZoneInfo.NumOfAirNodes; ++LoopNode) {
                        thisRoomAirflowNetworkZoneInfo.Node(LoopNode).AirTempT1 = thisRoomAirflowNetworkZoneInfo.Node(LoopNode).AirTempTMX;
                        thisRoomAirflowNetworkZoneInfo.Node(LoopNode).HumRatW1 = thisRoomAirflowNetworkZoneInfo.Node(LoopNode).HumRatWMX;
                    }
                }
            }
            state.dataHVACGlobal->ShortenTimeStepSysRoomAir = true;
        } else {
            this->ZoneT1 = this->ZT;
            this->ZoneW1 = this->ZoneAirHumRat;
            if (state.dataRoomAirMod->AirModel(zoneNum).AirModelType == DataRoomAirModel::RoomAirModel::AirflowNetwork) {
                auto &thisRoomAirflowNetworkZoneInfo = state.dataRoomAirMod->RoomAirflowNetworkZoneInfo(zoneNum);
                for (int LoopNode = 1; LoopNode <= thisRoomAirflowNetworkZoneInfo.NumOfAirNodes; ++LoopNode) {
                    thisRoomAirflowNetworkZoneInfo.Node(LoopNode).AirTempT1 = thisRoomAirflowNetworkZoneInfo.Node(LoopNode).AirTemp;
                    thisRoomAirflowNetworkZoneInfo.Node(LoopNode).HumRatW1 = thisRoomAirflowNetworkZoneInfo.Node(LoopNode).HumRat;
                }
            }
        }
        this->TempDepZnLd = this->TempDepCoef;
        this->TempIndZnLd = this->TempIndCoef;
    }

    // Calculate the predicted zone load to be provided by the system with the given desired zone air temperature
    this->calcPredictedSystemLoad(state, RAFNFrac, zoneNum, spaceNum);

    // Calculate the predicted zone load to be provided by the system with the given desired humidity ratio
    this->calcPredictedHumidityRatio(state, RAFNFrac, zoneNum, spaceNum);
}

void CalcZoneAirTempSetPoints(EnergyPlusData &state)
{

    // SUBROUTINE INFORMATION:
    //       AUTHOR         Russ Taylor
    //       DATE WRITTEN   Nov 1997
    //       MODIFIED       Aug 2013, Xiufeng Pang (XP) - Added code for updating set points during
    //                      optimum start period
    //       RE-ENGINEERED  na

    // PURPOSE OF THIS SUBROUTINE:
    // This routine sets what the setpoints for each controlled zone should be based on schedules.
    // This is called each time step.

    // SUBROUTINE LOCAL VARIABLE DECLARATIONS:
    int RelativeZoneNum;
    int ActualZoneNum;
    int TempControlSchedIndex;
    int SetPointTempSchedIndexHot;
    int SetPointTempSchedIndexCold;
    int SchedNameIndex;
    Array2D<Real64> DaySPValues; // Day room temp setpoint values - for optimum start
    int OccStartTime;            // Occupancy start time - for optimum start
    Real64 DeltaT;               // Temperature difference between cutout and setpoint

    auto &Zone = state.dataHeatBal->Zone;
    auto &TempControlledZone = state.dataZoneCtrls->TempControlledZone;
    auto &TempZoneThermostatSetPoint = state.dataHeatBalFanSys->TempZoneThermostatSetPoint;
    auto &TempControlType = state.dataHeatBalFanSys->TempControlType;
    auto &TempControlTypeRpt = state.dataHeatBalFanSys->TempControlTypeRpt;
    auto &ZoneThermostatSetPointLo = state.dataHeatBalFanSys->ZoneThermostatSetPointLo;
    auto &ZoneThermostatSetPointHi = state.dataHeatBalFanSys->ZoneThermostatSetPointHi;
    auto &NumOfZones = state.dataGlobal->NumOfZones;

    TempControlType = DataHVACGlobals::ThermostatType::Uncontrolled; // Default

    // Place holder for occupied heating and cooling set points - for optimum start
    if (!allocated(state.dataZoneCtrls->OccRoomTSetPointHeat)) {
        state.dataZoneCtrls->OccRoomTSetPointHeat.allocate(NumOfZones);
    }
    if (!allocated(state.dataZoneCtrls->OccRoomTSetPointCool)) {
        state.dataZoneCtrls->OccRoomTSetPointCool.allocate(NumOfZones);
    }
    state.dataZoneCtrls->OccRoomTSetPointHeat = 0.0;
    state.dataZoneCtrls->OccRoomTSetPointCool = 100.0;
    DeltaT = 0.0;

    for (RelativeZoneNum = 1; RelativeZoneNum <= state.dataZoneCtrls->NumTempControlledZones; ++RelativeZoneNum) {

        // What if this zone not controlled???
        ActualZoneNum = TempControlledZone(RelativeZoneNum).ActualZoneNum;
        TempControlSchedIndex = TempControlledZone(RelativeZoneNum).CTSchedIndex;
        TempControlType(ActualZoneNum) =
            static_cast<DataHVACGlobals::ThermostatType>(ScheduleManager::GetCurrentScheduleValue(state, TempControlSchedIndex));
        TempControlTypeRpt(ActualZoneNum) = static_cast<int>(TempControlType(ActualZoneNum));
        // Error detection for these values is done in the Get routine

        switch (TempControlType(ActualZoneNum)) {
        case DataHVACGlobals::ThermostatType::Uncontrolled:
            break;
        case DataHVACGlobals::ThermostatType::SingleHeating:
            SchedNameIndex = TempControlledZone(RelativeZoneNum).SchIndx_SingleHeatSetPoint;
            TempZoneThermostatSetPoint(ActualZoneNum) = ScheduleManager::GetCurrentScheduleValue(state, SchedNameIndex);
            TempControlledZone(RelativeZoneNum).ZoneThermostatSetPointLo = TempZoneThermostatSetPoint(ActualZoneNum);

            AdjustAirSetPointsforOpTempCntrl(state, RelativeZoneNum, ActualZoneNum, TempZoneThermostatSetPoint(ActualZoneNum));
            ZoneThermostatSetPointLo(ActualZoneNum) = TempZoneThermostatSetPoint(ActualZoneNum);
            break;
        case DataHVACGlobals::ThermostatType::SingleCooling:
            SchedNameIndex = TempControlledZone(RelativeZoneNum).SchIndx_SingleCoolSetPoint;
            TempZoneThermostatSetPoint(ActualZoneNum) = ScheduleManager::GetCurrentScheduleValue(state, SchedNameIndex);
            TempControlledZone(RelativeZoneNum).ZoneThermostatSetPointHi = TempZoneThermostatSetPoint(ActualZoneNum);

            // Added Jan 17 (X. Luo)
            // Adjust operative temperature based on adaptive comfort model
            if ((TempControlledZone(RelativeZoneNum).AdaptiveComfortTempControl)) {
                AdjustOperativeSetPointsforAdapComfort(state, RelativeZoneNum, TempZoneThermostatSetPoint(ActualZoneNum));
                state.dataHeatBalFanSys->AdapComfortCoolingSetPoint(ActualZoneNum) = TempZoneThermostatSetPoint(ActualZoneNum);
            }

            AdjustAirSetPointsforOpTempCntrl(state, RelativeZoneNum, ActualZoneNum, TempZoneThermostatSetPoint(ActualZoneNum));
            ZoneThermostatSetPointHi(ActualZoneNum) = TempZoneThermostatSetPoint(ActualZoneNum);

            AdjustCoolingSetPointforTempAndHumidityControl(state, RelativeZoneNum, ActualZoneNum);
            break;
        case DataHVACGlobals::ThermostatType::SingleHeatCool:

            SchedNameIndex = TempControlledZone(RelativeZoneNum).SchIndx_SingleHeatCoolSetPoint;

            TempZoneThermostatSetPoint(ActualZoneNum) = ScheduleManager::GetCurrentScheduleValue(state, SchedNameIndex);

            // Added Jan 17 (X. Luo)
            // Adjust operative temperature based on adaptive comfort model
            if ((TempControlledZone(RelativeZoneNum).AdaptiveComfortTempControl)) {
                AdjustOperativeSetPointsforAdapComfort(state, RelativeZoneNum, TempZoneThermostatSetPoint(ActualZoneNum));
                state.dataHeatBalFanSys->AdapComfortCoolingSetPoint(ActualZoneNum) = TempZoneThermostatSetPoint(ActualZoneNum);
            }

            AdjustAirSetPointsforOpTempCntrl(state, RelativeZoneNum, ActualZoneNum, TempZoneThermostatSetPoint(ActualZoneNum));

            ZoneThermostatSetPointHi(ActualZoneNum) = TempZoneThermostatSetPoint(ActualZoneNum);
            ZoneThermostatSetPointLo(ActualZoneNum) = TempZoneThermostatSetPoint(ActualZoneNum);

            // Change the room set point to occupied set point during optimum start period--------------

            if (allocated(state.dataHVACGlobal->OptStartData.OptStartFlag)) {
                if (!allocated(DaySPValues)) {
                    DaySPValues.allocate(state.dataGlobal->NumOfTimeStepInHour, 24);
                }
                if (state.dataHVACGlobal->OptStartData.ActualZoneNum(ActualZoneNum) == ActualZoneNum) {
                    ScheduleManager::GetScheduleValuesForDay(state, SetPointTempSchedIndexCold, DaySPValues);
                    OccStartTime = CEILING(state.dataHVACGlobal->OptStartData.OccStartTime(ActualZoneNum)) + 1;
                    TempZoneThermostatSetPoint(ActualZoneNum) = DaySPValues(1, OccStartTime);
                }

                if (state.dataHVACGlobal->OptStartData.OptStartFlag(ActualZoneNum)) {
                    ZoneThermostatSetPointHi(ActualZoneNum) = TempZoneThermostatSetPoint(ActualZoneNum);
                    ZoneThermostatSetPointLo(ActualZoneNum) = TempZoneThermostatSetPoint(ActualZoneNum);
                }
            }
            //--------------------------------------------------------------------------------------------
            break;
        case DataHVACGlobals::ThermostatType::DualSetPointWithDeadBand:
            SetPointTempSchedIndexHot = TempControlledZone(RelativeZoneNum).SchIndx_DualSetPointWDeadBandHeat;
            SetPointTempSchedIndexCold = TempControlledZone(RelativeZoneNum).SchIndx_DualSetPointWDeadBandCool;

            ZoneThermostatSetPointHi(ActualZoneNum) = ScheduleManager::GetCurrentScheduleValue(state, SetPointTempSchedIndexCold);
            TempControlledZone(RelativeZoneNum).ZoneThermostatSetPointHi = ZoneThermostatSetPointHi(ActualZoneNum);

            // Added Jan 17 (X. Luo)
            // Adjust operative temperature based on adaptive comfort model
            if ((TempControlledZone(RelativeZoneNum).AdaptiveComfortTempControl)) {
                AdjustOperativeSetPointsforAdapComfort(state, RelativeZoneNum, ZoneThermostatSetPointHi(ActualZoneNum));
                state.dataHeatBalFanSys->AdapComfortCoolingSetPoint(ActualZoneNum) = ZoneThermostatSetPointHi(ActualZoneNum);
            }

            AdjustAirSetPointsforOpTempCntrl(state, RelativeZoneNum, ActualZoneNum, ZoneThermostatSetPointHi(ActualZoneNum));

            ZoneThermostatSetPointLo(ActualZoneNum) = ScheduleManager::GetCurrentScheduleValue(state, SetPointTempSchedIndexHot);
            TempControlledZone(RelativeZoneNum).ZoneThermostatSetPointLo = ZoneThermostatSetPointLo(ActualZoneNum);
            AdjustAirSetPointsforOpTempCntrl(state, RelativeZoneNum, ActualZoneNum, ZoneThermostatSetPointLo(ActualZoneNum));

            // Change the room set point to occupied set point during optimum start period--------------

            if (allocated(state.dataHVACGlobal->OptStartData.OptStartFlag)) {
                if (!allocated(DaySPValues)) {
                    DaySPValues.allocate(state.dataGlobal->NumOfTimeStepInHour, 24);
                }
                if (state.dataHVACGlobal->OptStartData.ActualZoneNum(ActualZoneNum) == ActualZoneNum) {
                    ScheduleManager::GetScheduleValuesForDay(state, SetPointTempSchedIndexCold, DaySPValues);
                    OccStartTime = CEILING(state.dataHVACGlobal->OptStartData.OccStartTime(ActualZoneNum)) + 1;
                    state.dataZoneCtrls->OccRoomTSetPointCool(ActualZoneNum) = DaySPValues(1, OccStartTime);
                    ScheduleManager::GetScheduleValuesForDay(state, SetPointTempSchedIndexHot, DaySPValues);
                    state.dataZoneCtrls->OccRoomTSetPointHeat(ActualZoneNum) = DaySPValues(1, OccStartTime);
                }

                if (state.dataHVACGlobal->OptStartData.OptStartFlag(ActualZoneNum)) {
                    ZoneThermostatSetPointHi(ActualZoneNum) = state.dataZoneCtrls->OccRoomTSetPointCool(ActualZoneNum);
                    ZoneThermostatSetPointLo(ActualZoneNum) = state.dataZoneCtrls->OccRoomTSetPointHeat(ActualZoneNum);
                }
            }
            //--------------------------------------------------------------------------------------------

            AdjustCoolingSetPointforTempAndHumidityControl(state, RelativeZoneNum, ActualZoneNum);
            break;
        default:
            ShowSevereError(state,
                            format("CalcZoneAirTempSetpoints: Illegal control type for Zone={}, Found value={}, in Schedule={}",
                                   Zone(ActualZoneNum).Name,
                                   TempControlType(ActualZoneNum),
                                   TempControlledZone(RelativeZoneNum).ControlTypeSchedName));

            break;
        }

        // Apply offset for faulty therostats
        if ((state.dataFaultsMgr->NumFaultyThermostat > 0) && (!state.dataGlobal->WarmupFlag) && (!state.dataGlobal->DoingSizing) &&
            (!state.dataGlobal->KickOffSimulation)) {
            //  loop through the FaultsThermostatOffset objects to find the one for the zone
            for (int iFault = 1; iFault <= state.dataFaultsMgr->NumFaultyThermostat; ++iFault) {

                if (UtilityRoutines::SameString(TempControlledZone(RelativeZoneNum).Name,
                                                state.dataFaultsMgr->FaultsThermostatOffset(iFault).FaultyThermostatName)) {

                    // Check fault availability schedules
                    if (ScheduleManager::GetCurrentScheduleValue(state, state.dataFaultsMgr->FaultsThermostatOffset(iFault).AvaiSchedPtr) > 0.0) {

                        // Check fault severity schedules to update the reference thermostat offset
                        double rSchVal = 1.0;
                        double offsetUpdated;
                        if (state.dataFaultsMgr->FaultsThermostatOffset(iFault).SeveritySchedPtr >= 0) {
                            rSchVal =
                                ScheduleManager::GetCurrentScheduleValue(state, state.dataFaultsMgr->FaultsThermostatOffset(iFault).SeveritySchedPtr);
                        }
                        offsetUpdated = rSchVal * state.dataFaultsMgr->FaultsThermostatOffset(iFault).Offset;

                        // Positive offset means the sensor reading is higher than the actual value
                        TempZoneThermostatSetPoint(ActualZoneNum) -= offsetUpdated;
                        ZoneThermostatSetPointLo(ActualZoneNum) -= offsetUpdated;
                        ZoneThermostatSetPointHi(ActualZoneNum) -= offsetUpdated;
                    }

                    // Stop searching the FaultsThermostatOffset object for the zone
                    break;
                }
            }
        }
    }

    if (state.dataZoneCtrls->NumComfortControlledZones > 0) CalcZoneAirComfortSetPoints(state);
    OverrideAirSetPointsforEMSCntrl(state);
}

void ZoneSpaceHeatBalanceData::calcPredictedHumidityRatio(EnergyPlusData &state, Real64 const RAFNFrac, int const zoneNum, int const spaceNum)
{

    // SUBROUTINE INFORMATION:
    //       AUTHOR         Richard J. Liesen
    //       DATE WRITTEN   May 2001

    // PURPOSE OF THIS SUBROUTINE:
    // This subroutine does the prediction step for humidity control

    // METHODOLOGY EMPLOYED:
    // This solves for the required system moisture required to try and achieve the desired
    // Humidity Ratio in the Zone

    // REFERENCES:
    // Routine FinalZnCalcs - FINAL ZONE CALCULATIONS, authored by Dale Herron
    // for BLAST.

    static constexpr std::string_view RoutineName("calcPredictedHumidityRatio");

    Real64 ZoneRHHumidifyingSetPoint = 0.0;   // Zone humidifying set point (%)
    Real64 ZoneRHDehumidifyingSetPoint = 0.0; // Zone dehumidifying set point (%)

    auto &thisZone = state.dataHeatBal->Zone(zoneNum);
    bool SingleSetPoint = false; // This determines whether both setpoint are equal or not

    // Check to see if this is a "humidity controlled zone"
    bool ControlledHumidZoneFlag = false;
    // Check all the controlled zones to see if it matches the zone simulated
    if (thisZone.humidityControlZoneIndex > 0) {
        auto &humidityControlZone = state.dataZoneCtrls->HumidityControlZone(thisZone.humidityControlZoneIndex);
        assert(humidityControlZone.ActualZoneNum == zoneNum);
        ZoneRHHumidifyingSetPoint = ScheduleManager::GetCurrentScheduleValue(state, humidityControlZone.HumidifyingSchedIndex);
        ZoneRHDehumidifyingSetPoint = ScheduleManager::GetCurrentScheduleValue(state, humidityControlZone.DehumidifyingSchedIndex);

        // Apply EMS values to overwrite the humidistat values
        if (humidityControlZone.EMSOverrideHumidifySetPointOn) {
            ZoneRHHumidifyingSetPoint = humidityControlZone.EMSOverrideHumidifySetPointValue;
        }
        if (humidityControlZone.EMSOverrideDehumidifySetPointOn) {
            ZoneRHDehumidifyingSetPoint = humidityControlZone.EMSOverrideDehumidifySetPointValue;
        }

        // Apply offsets for faulty humidistats
        if ((state.dataFaultsMgr->NumFaultyHumidistat > 0) && (!state.dataGlobal->WarmupFlag) && (!state.dataGlobal->DoingSizing) &&
            (!state.dataGlobal->KickOffSimulation)) {

            //  loop through the FaultsHumidistatOffset objects to find the one for the zone
            for (int iFault = 1; iFault <= state.dataFaultsMgr->NumFaultyHumidistat; ++iFault) {

                if (UtilityRoutines::SameString(humidityControlZone.ControlName,
                                                state.dataFaultsMgr->FaultsHumidistatOffset(iFault).FaultyHumidistatName)) {

                    if (UtilityRoutines::SameString(state.dataFaultsMgr->FaultsHumidistatOffset(iFault).FaultyHumidistatType,
                                                    "ThermostatOffsetDependent")) {
                        // For Humidistat Offset Type I: ThermostatOffsetDependent

                        bool IsThermostatFound = false;
                        double offsetThermostat = 0.0;
                        double offsetZoneRHHumidifyingSetPoint = 0.0;
                        double offsetZoneRHDehumidifyingSetPoint = 0.0;
                        double faultZoneWHumidifyingSetPoint;
                        double faultZoneWDehumidifyingSetPoint;

                        // Get the offset value of the corresponding thermostat fault object
                        if (state.dataFaultsMgr->NumFaultyThermostat > 0) {

                            //  loop through the FaultsThermostatOffset objects to find the one causes the Humidistat Offset
                            for (int iFaultThermo = 1; iFaultThermo <= state.dataFaultsMgr->NumFaultyThermostat; ++iFaultThermo) {

                                if (UtilityRoutines::SameString(state.dataFaultsMgr->FaultsHumidistatOffset(iFault).FaultyThermostatName,
                                                                state.dataFaultsMgr->FaultsThermostatOffset(iFaultThermo).Name)) {
                                    IsThermostatFound = true;

                                    // Check fault availability schedules
                                    if (ScheduleManager::GetCurrentScheduleValue(
                                            state, state.dataFaultsMgr->FaultsThermostatOffset(iFaultThermo).AvaiSchedPtr) > 0.0) {

                                        // Check fault severity schedules to update the reference thermostat offset
                                        double rSchVal = 1.0;
                                        if (state.dataFaultsMgr->FaultsThermostatOffset(iFaultThermo).SeveritySchedPtr >= 0) {
                                            rSchVal = ScheduleManager::GetCurrentScheduleValue(
                                                state, state.dataFaultsMgr->FaultsThermostatOffset(iFaultThermo).SeveritySchedPtr);
                                        }
                                        offsetThermostat = rSchVal * state.dataFaultsMgr->FaultsThermostatOffset(iFaultThermo).Offset;
                                    }

                                    // Stop searching the FaultsThermostatOffset object for the Humidistat Offset
                                    break;
                                }
                            }
                        }

                        // The FaultsThermostatOffset specified in the FaultHumidistatOffset is not found
                        if (!IsThermostatFound) {
                            ShowSevereError(state,
                                            "FaultModel:HumidistatOffset = \"" + state.dataFaultsMgr->FaultsHumidistatOffset(iFault).Name +
                                                "\" invalid Reference Humidistat Offset Name = \"" +
                                                state.dataFaultsMgr->FaultsHumidistatOffset(iFault).FaultyThermostatName + "\" not found.");
                            ShowFatalError(state, "Errors getting FaultModel input data.  Preceding condition(s) cause termination.");
                        }

                        if (offsetThermostat != 0.0) {
                            // Calculate the humidistat offset value from the thermostat offset value
                            faultZoneWHumidifyingSetPoint = Psychrometrics::PsyWFnTdbRhPb(
                                state, (this->MAT + offsetThermostat), (ZoneRHHumidifyingSetPoint / 100.0), state.dataEnvrn->OutBaroPress);
                            faultZoneWDehumidifyingSetPoint = Psychrometrics::PsyWFnTdbRhPb(
                                state, (this->MAT + offsetThermostat), (ZoneRHDehumidifyingSetPoint / 100.0), state.dataEnvrn->OutBaroPress);
                            offsetZoneRHHumidifyingSetPoint =
                                ZoneRHHumidifyingSetPoint -
                                Psychrometrics::PsyRhFnTdbWPb(state, this->MAT, faultZoneWHumidifyingSetPoint, state.dataEnvrn->OutBaroPress) * 100.0;
                            offsetZoneRHDehumidifyingSetPoint =
                                ZoneRHDehumidifyingSetPoint -
                                Psychrometrics::PsyRhFnTdbWPb(state, this->MAT, faultZoneWDehumidifyingSetPoint, state.dataEnvrn->OutBaroPress) *
                                    100.0;

                            // Apply the calculated humidistat offset value
                            // Positive offset means the sensor reading is higher than the actual value
                            ZoneRHHumidifyingSetPoint -= offsetZoneRHHumidifyingSetPoint;
                            ZoneRHDehumidifyingSetPoint -= offsetZoneRHDehumidifyingSetPoint;

                            // constrain value to something reasonable
                            ZoneRHHumidifyingSetPoint = min(100.0, max(0.0, ZoneRHHumidifyingSetPoint));
                            ZoneRHDehumidifyingSetPoint = min(100.0, max(0.0, ZoneRHDehumidifyingSetPoint));
                        }

                    } else {
                        // For Humidistat Offset Type II: ThermostatOffsetIndependent

                        // Check fault availability schedules
                        if (ScheduleManager::GetCurrentScheduleValue(state, state.dataFaultsMgr->FaultsHumidistatOffset(iFault).AvaiSchedPtr) > 0.0) {

                            // Check fault severity schedules to update the reference humidistat offset
                            double rSchVal = 1.0;
                            double offsetUpdated;
                            if (state.dataFaultsMgr->FaultsHumidistatOffset(iFault).SeveritySchedPtr >= 0) {
                                rSchVal = ScheduleManager::GetCurrentScheduleValue(
                                    state, state.dataFaultsMgr->FaultsHumidistatOffset(iFault).SeveritySchedPtr);
                            }
                            offsetUpdated = rSchVal * state.dataFaultsMgr->FaultsHumidistatOffset(iFault).Offset;

                            // Positive offset means the sensor reading is higher than the actual value
                            ZoneRHHumidifyingSetPoint -= offsetUpdated;
                            ZoneRHDehumidifyingSetPoint -= offsetUpdated;

                            // constrain value to something reasonable
                            ZoneRHHumidifyingSetPoint = min(100.0, max(0.0, ZoneRHHumidifyingSetPoint));
                            ZoneRHDehumidifyingSetPoint = min(100.0, max(0.0, ZoneRHDehumidifyingSetPoint));
                        }
                    }
                    break;
                }
            }
        }

        // Run-time error check
        if (ZoneRHHumidifyingSetPoint > ZoneRHDehumidifyingSetPoint) {
            if (humidityControlZone.ErrorIndex == 0) {
                ShowWarningMessage(state,
                                   "HUMIDISTAT: The humidifying setpoint is above the dehumidifying setpoint in " + humidityControlZone.ControlName);
                ShowContinueError(state, "The zone humidifying setpoint is set to the dehumidifying setpoint.");
                ShowContinueErrorTimeStamp(state, "Occurrence info:");
            }
            ShowRecurringWarningErrorAtEnd(state,
                                           "The humidifying setpoint is still above the dehumidifying setpoint",
                                           humidityControlZone.ErrorIndex,
                                           ZoneRHHumidifyingSetPoint,
                                           ZoneRHHumidifyingSetPoint);
            ZoneRHHumidifyingSetPoint = ZoneRHDehumidifyingSetPoint;
        }
        if (ZoneRHHumidifyingSetPoint == ZoneRHDehumidifyingSetPoint) SingleSetPoint = true;
        ControlledHumidZoneFlag = true;

    } // HumidControlledZoneNum

    // if zone latent sizing is requested but no humidistat exists
    if (state.dataGlobal->DoingSizing && !ControlledHumidZoneFlag && state.dataHeatBal->DoLatentSizing) {
        for (size_t zoneEqConfigNum = 1; zoneEqConfigNum <= state.dataZoneEquip->ZoneEquipConfig.size(); ++zoneEqConfigNum) {
            auto &zoneEqConfig = state.dataZoneEquip->ZoneEquipConfig(zoneEqConfigNum);
            if (!zoneEqConfig.IsControlled) continue;
            int ZoneSizNum =
                UtilityRoutines::FindItemInList(zoneEqConfig.ZoneName, state.dataSize->ZoneSizingInput, &DataSizing::ZoneSizingInputData::ZoneName);
            // should use the first Sizing:Zone object if not found
            if (ZoneSizNum == 0 && !state.dataSize->ZoneSizingInput.empty()) ZoneSizNum = 1;
            if (ZoneSizNum > 0) {
                auto &zoneSizingInput = state.dataSize->ZoneSizingInput(ZoneSizNum);
                if (zoneSizingInput.zoneLatentSizing) {
                    ZoneRHDehumidifyingSetPoint = (zoneSizingInput.zoneRHDehumidifySchIndex)
                                                      ? ScheduleManager::GetCurrentScheduleValue(state, zoneSizingInput.zoneRHDehumidifySchIndex)
                                                      : zoneSizingInput.zoneRHDehumidifySetPoint;
                    ZoneRHHumidifyingSetPoint = (zoneSizingInput.zoneRHHumidifySchIndex)
                                                    ? ScheduleManager::GetCurrentScheduleValue(state, zoneSizingInput.zoneRHHumidifySchIndex)
                                                    : zoneSizingInput.zoneRHHumidifySetPoint;
                    if (ZoneRHHumidifyingSetPoint > ZoneRHDehumidifyingSetPoint) ZoneRHHumidifyingSetPoint = ZoneRHDehumidifyingSetPoint;
                    if (ZoneRHHumidifyingSetPoint == ZoneRHDehumidifyingSetPoint) SingleSetPoint = true;
                    ControlledHumidZoneFlag = true;
                }
            }
            break;
        }
    }

    Real64 LoadToHumidifySetPoint = 0.0;   // Moisture load at humidifying set point
    Real64 LoadToDehumidifySetPoint = 0.0; // Moisture load at dehumidifying set point
    Real64 totalOutputRequired = 0.0;
    if (ControlledHumidZoneFlag) {

        // Calculate hourly humidity ratio from infiltration + humidity added from latent load
        // to determine system added/subtracted moisture.
        Real64 LatentGain =
            this->ZoneLatentGain + state.dataHeatBalFanSys->SumLatentHTRadSys(zoneNum) + state.dataHeatBalFanSys->SumLatentPool(zoneNum);

        Real64 SysTimeStepInSeconds = DataGlobalConstants::SecInHour * state.dataHVACGlobal->TimeStepSys;

        // Calculate the coefficients for the 3rd Order derivative for final
        // zone humidity ratio.  The A, B, C coefficients are analogous to the heat balance.
        // SumHmARaW and SumHmARa will be used with the Moisture Balance on the building elements and
        // are currently set to zero when the CTF only version is used.

        // The density of air and latent heat of vaporization are calculated as functions.
        Real64 RhoAir = Psychrometrics::PsyRhoAirFnPbTdbW(state, state.dataEnvrn->OutBaroPress, this->ZT, this->ZoneAirHumRat, RoutineName);
        Real64 H2OHtOfVap = Psychrometrics::PsyHgAirFnWTdb(this->ZoneAirHumRat, this->ZT);

        // Assume that the system will have flow
        Real64 A = 0.0;
        Real64 B = 0.0;
        Real64 C = 0.0;
        if (state.afn->multizone_always_simulated ||
            (state.afn->simulation_control.type == AirflowNetwork::ControlType::MultizoneWithDistributionOnlyDuringFanOperation &&
             state.afn->AirflowNetworkFanActivated)) {
            // Multizone airflow calculated in AirflowNetwork
            B = (LatentGain / H2OHtOfVap) + state.afn->exchangeData(zoneNum).SumMHrW + state.afn->exchangeData(zoneNum).SumMMHrW + this->SumHmARaW;
            A = state.afn->exchangeData(zoneNum).SumMHr + state.afn->exchangeData(zoneNum).SumMMHr + this->SumHmARa;
        } else {
            B = (LatentGain / H2OHtOfVap) + ((this->OAMFL + this->VAMFL + this->CTMFL) * state.dataEnvrn->OutHumRat) + this->EAMFLxHumRat +
                this->SumHmARaW + this->MixingMassFlowXHumRat + this->MDotOA * state.dataEnvrn->OutHumRat;
            A = this->OAMFL + this->VAMFL + this->EAMFL + this->CTMFL + this->SumHmARa + this->MixingMassFlowZone + this->MDotOA;
        }
        Real64 volume = 0.0;
        if (spaceNum > 0) {
            volume = state.dataHeatBal->space(spaceNum).Volume;
        } else {
            volume = thisZone.Volume;
        }
        C = RhoAir * volume * thisZone.ZoneVolCapMultpMoist / SysTimeStepInSeconds;

        if (state.dataRoomAirMod->AirModel(zoneNum).AirModelType == DataRoomAirModel::RoomAirModel::AirflowNetwork) {
            auto &roomAFNInfo = state.dataRoomAirMod->RoomAirflowNetworkZoneInfo(zoneNum);
            int RoomAirNode = roomAFNInfo.ControlAirNodeID;
            H2OHtOfVap = Psychrometrics::PsyHgAirFnWTdb(roomAFNInfo.Node(RoomAirNode).HumRat, roomAFNInfo.Node(RoomAirNode).AirTemp);
            A = roomAFNInfo.Node(RoomAirNode).SumLinkM + roomAFNInfo.Node(RoomAirNode).SumHmARa;
            B = (roomAFNInfo.Node(RoomAirNode).SumIntLatentGain / H2OHtOfVap) + roomAFNInfo.Node(RoomAirNode).SumLinkMW +
                roomAFNInfo.Node(RoomAirNode).SumHmARaW;
            C = roomAFNInfo.Node(RoomAirNode).RhoAir * roomAFNInfo.Node(RoomAirNode).AirVolume * thisZone.ZoneVolCapMultpMoist /
                (DataGlobalConstants::SecInHour * state.dataHVACGlobal->TimeStepSys);
        }

        // Use a 3rd Order derivative to predict zone moisture addition or removal and
        // smooth the changes using the zone air capacitance.  Positive values of Moist Load means that
        // this amount of moisture must be added to the zone to reach the setpoint.  Negative values represent
        // the amount of moisture that must be removed by the system.
        // MoistLoadHumidSetPoint = massflow * HumRat = kgDryAir/s * kgWater/kgDryAir = kgWater/s
        Real64 WZoneSetPoint =
            Psychrometrics::PsyWFnTdbRhPb(state, this->ZT, (ZoneRHHumidifyingSetPoint / 100.0), state.dataEnvrn->OutBaroPress, RoutineName);
        Real64 exp_700_A_C(0.0);
        if (state.dataHeatBal->ZoneAirSolutionAlgo == DataHeatBalance::SolutionAlgo::ThirdOrder) {
            LoadToHumidifySetPoint =
                ((11.0 / 6.0) * C + A) * WZoneSetPoint -
                (B + C * (3.0 * this->WPrevZoneTSTemp[0] - (3.0 / 2.0) * this->WPrevZoneTSTemp[1] + (1.0 / 3.0) * this->WPrevZoneTSTemp[2]));
            // Exact solution
        } else if (state.dataHeatBal->ZoneAirSolutionAlgo == DataHeatBalance::SolutionAlgo::AnalyticalSolution) {
            if (A == 0.0) { // B=0
                LoadToHumidifySetPoint = C * (WZoneSetPoint - this->ZoneW1) - B;
            } else {
                exp_700_A_C = std::exp(min(700.0, -A / C)); // Tuned Save expensive value
                LoadToHumidifySetPoint = A * (WZoneSetPoint - this->ZoneW1 * exp_700_A_C) / (1.0 - exp_700_A_C) - B;
            }
        } else if (state.dataHeatBal->ZoneAirSolutionAlgo == DataHeatBalance::SolutionAlgo::EulerMethod) {
            LoadToHumidifySetPoint = C * (WZoneSetPoint - this->ZoneW1) + A * WZoneSetPoint - B;
        }
        if (RAFNFrac > 0.0) LoadToHumidifySetPoint = LoadToHumidifySetPoint / RAFNFrac;
        WZoneSetPoint =
            Psychrometrics::PsyWFnTdbRhPb(state, this->ZT, (ZoneRHDehumidifyingSetPoint / 100.0), state.dataEnvrn->OutBaroPress, RoutineName);
        if (state.dataHeatBal->ZoneAirSolutionAlgo == DataHeatBalance::SolutionAlgo::ThirdOrder) {
            LoadToDehumidifySetPoint =
                ((11.0 / 6.0) * C + A) * WZoneSetPoint -
                (B + C * (3.0 * this->WPrevZoneTSTemp[0] - (3.0 / 2.0) * this->WPrevZoneTSTemp[1] + (1.0 / 3.0) * this->WPrevZoneTSTemp[2]));
            // Exact solution
        } else if (state.dataHeatBal->ZoneAirSolutionAlgo == DataHeatBalance::SolutionAlgo::AnalyticalSolution) {
            if (A == 0.0) { // B=0
                LoadToDehumidifySetPoint = C * (WZoneSetPoint - this->ZoneW1) - B;
            } else {
                LoadToDehumidifySetPoint = A * (WZoneSetPoint - this->ZoneW1 * exp_700_A_C) / (1.0 - exp_700_A_C) - B; // exp_700_A_C set above
            }
        } else if (state.dataHeatBal->ZoneAirSolutionAlgo == DataHeatBalance::SolutionAlgo::EulerMethod) {
            LoadToDehumidifySetPoint = C * (WZoneSetPoint - this->ZoneW1) + A * WZoneSetPoint - B;
        }
        if (RAFNFrac > 0.0) LoadToDehumidifySetPoint = LoadToDehumidifySetPoint / RAFNFrac;

        // The load is added to the TotalOutputRequired as in the Temperature Predictor.  There is also the remaining
        // output variable for those who will use this for humidity control and stored in DataZoneEnergyDemands with the
        // analogous temperature terms.

        if (SingleSetPoint) {
            totalOutputRequired = LoadToHumidifySetPoint;
        } else {
            if (LoadToHumidifySetPoint > 0.0 && LoadToDehumidifySetPoint > 0.0) {
                totalOutputRequired = LoadToHumidifySetPoint;
            } else if (LoadToHumidifySetPoint < 0.0 && LoadToDehumidifySetPoint < 0.0) {
                totalOutputRequired = LoadToDehumidifySetPoint;
            } else if (LoadToHumidifySetPoint <= 0.0 && LoadToDehumidifySetPoint >= 0.0) { // deadband includes zero loads
                totalOutputRequired = 0.0;
            } else { // this should never occur!
                ShowSevereError(
                    state, "Humidistat: Unanticipated combination of humidifying and dehumidifying loads - report to EnergyPlus Development Team");
                ShowContinueErrorTimeStamp(state, format("occurs in Zone = {}", thisZone.Name));
                ShowContinueError(
                    state,
                    format("LoadToHumidifySetPoint={:.5R}, LoadToDehumidifySetPoint={:.5R}", LoadToHumidifySetPoint, LoadToDehumidifySetPoint));
                ShowContinueError(state, format("Zone RH Humidifying Set-point={:.1R}", ZoneRHHumidifyingSetPoint));
                ShowContinueError(state, format("Zone RH Dehumidifying Set-point={:.2R}", ZoneRHDehumidifyingSetPoint));
                ShowFatalError(state, "Program terminates due to above conditions.");
            }
        }
    }

    // Apply zone multipliers as needed or set to zero
    if (spaceNum > 0) {
        auto &thisspaceSysMoistureDemand = state.dataZoneEnergyDemand->spaceSysMoistureDemand(spaceNum);
        if (ControlledHumidZoneFlag) {
            thisspaceSysMoistureDemand.reportMoistLoadsZoneMultiplier(
                state, zoneNum, totalOutputRequired, LoadToHumidifySetPoint, LoadToDehumidifySetPoint);
        } else {
            thisspaceSysMoistureDemand.TotalOutputRequired = 0.0;
            thisspaceSysMoistureDemand.OutputRequiredToDehumidifyingSP = 0.0;
            thisspaceSysMoistureDemand.OutputRequiredToHumidifyingSP = 0.0;
        }
    } else {
        auto &thisZoneSysMoistureDemand = state.dataZoneEnergyDemand->ZoneSysMoistureDemand(zoneNum);
        if (ControlledHumidZoneFlag) {
            thisZoneSysMoistureDemand.reportMoistLoadsZoneMultiplier(
                state, zoneNum, totalOutputRequired, LoadToHumidifySetPoint, LoadToDehumidifySetPoint);
        } else {
            thisZoneSysMoistureDemand.TotalOutputRequired = 0.0;
            thisZoneSysMoistureDemand.OutputRequiredToDehumidifyingSP = 0.0;
            thisZoneSysMoistureDemand.OutputRequiredToHumidifyingSP = 0.0;
        }
    }
}

Real64 correctZoneAirTemps(EnergyPlusData &state,
                           bool useZoneTimeStepHistory // if true then use zone timestep history, if false use system time step history
)
{
    Real64 maxTempChange = DataPrecisionGlobals::constant_zero; // Max absolute air temperature change between previous and current timestep
    for (int zoneNum = 1; zoneNum <= state.dataGlobal->NumOfZones; ++zoneNum) {
        Real64 zoneTempChange = state.dataZoneTempPredictorCorrector->zoneHeatBalance(zoneNum).correctAirTemp(state, useZoneTimeStepHistory, zoneNum);
        if (state.dataHeatBal->doSpaceHeatBalance) {
            for (int spaceNum : state.dataHeatBal->Zone(zoneNum).spaceIndexes) {
                Real64 spaceTempChange =
                    state.dataZoneTempPredictorCorrector->spaceHeatBalance(spaceNum).correctAirTemp(state, useZoneTimeStepHistory, zoneNum, spaceNum);
                maxTempChange = max(maxTempChange, spaceTempChange);
            }
        }
        maxTempChange = max(maxTempChange, zoneTempChange);
    }
    return maxTempChange;
}

Real64 ZoneSpaceHeatBalanceData::correctAirTemp(
    EnergyPlusData &state,
    bool const useZoneTimeStepHistory, // if true then use zone timestep history, if false use system time step history
    int const zoneNum,
    int const spaceNum)
{

    // SUBROUTINE INFORMATION:
    //       AUTHOR         Russell Taylor
    //       MODIFIED       November 1999, LKL; November 2016 Sang Hoon Lee, Tianzhen Hong, Rongpeng Zhang;
    //       RE-ENGINEERED  July 2003 (Peter Graham Ellis)
    //                      February 2008 (Brent Griffith reworked history )

    // PURPOSE OF THIS SUBROUTINE:
    // This subroutine updates the zone air temperature and modifies the system
    // time step.

    static constexpr std::string_view RoutineName("correctAirTemp");

    Real64 tempChange = DataPrecisionGlobals::constant_zero; // Zone or space air temperature change between previous and current timestep

    assert(zoneNum > 0);
    auto &thisZone = state.dataHeatBal->Zone(zoneNum);

    // Update zone temperatures

    Real64 ZoneMult = thisZone.Multiplier * thisZone.ListMultiplier;

    // update the variables actually used in the balance equations.
    if (!useZoneTimeStepHistory) {
        this->ZTM = this->DSXMAT;
        this->WPrevZoneTSTemp = this->DSWPrevZoneTS;
    } else {
        this->ZTM = this->XMAT;
        this->WPrevZoneTSTemp = this->WPrevZoneTS;
    }

    Real64 volume = 0.0;
    if (spaceNum > 0) {
        volume = state.dataHeatBal->space(spaceNum).Volume;
    } else {
        volume = thisZone.Volume;
    }
    this->AirPowerCap = volume * thisZone.ZoneVolCapMultpSens *
                        Psychrometrics::PsyRhoAirFnPbTdbW(state, state.dataEnvrn->OutBaroPress, this->MAT, this->ZoneAirHumRat, RoutineName) *
                        Psychrometrics::PsyCpAirFnW(this->ZoneAirHumRat) / (state.dataHVACGlobal->TimeStepSys * DataGlobalConstants::SecInHour);

    // SpaceHB TODO: For now, room air model is only for zones
    if (spaceNum == 0) {
        RoomAirModelManager::ManageAirModel(state, zoneNum);
    }

    // Calculate the various heat balance sums
    this->calcZoneOrSpaceSums(state, true, zoneNum, spaceNum);

    // Sum all convective internal gains except for people: SumIntGainExceptPeople
    if (state.dataHybridModel->FlagHybridModel_PC) {
        // TODO: For now, don't do space heat balance with hybrid model
        this->SumIntGainExceptPeople = InternalHeatGains::SumAllInternalConvectionGainsExceptPeople(state, zoneNum);
    }

    //    ZoneTempHistoryTerm = (3.0D0 * ZTM1(zoneNum) - (3.0D0/2.0D0) * ZTM2(zoneNum) + (1.0D0/3.0D0) * ZTM3(zoneNum))
    int ZoneNodeNum = thisZone.SystemZoneNodeNumber;
    if (spaceNum > 0) {
        ZoneNodeNum = state.dataHeatBal->space(spaceNum).SystemZoneNodeNumber;
    }

    Real64 SNLoad = 0.0;

    if (ZoneNodeNum > 0) { // This zone is controlled by a zone equipment configuration or zone plenum
        auto &thisSystemNode = state.dataLoopNodes->Node(ZoneNodeNum);

        // Heat balance coefficients for controlled zone, i.e. with system air flow
        this->TempDepCoef = this->SumHA + this->SumMCp + this->SumSysMCp;
        this->TempIndCoef = this->SumIntGain + this->SumHATsurf - this->SumHATref + this->SumMCpT + this->SumSysMCpT +
                            (this->NonAirSystemResponse / ZoneMult + this->SysDepZoneLoadsLagged);

        if (state.afn->distribution_simulated) {
            this->TempIndCoef += state.afn->exchangeData(zoneNum).TotalSen;
        }

        // Solve for zone air temperature
        switch (state.dataHeatBal->ZoneAirSolutionAlgo) {
        case DataHeatBalance::SolutionAlgo::ThirdOrder: {
            this->ZT = (this->TempIndCoef + this->AirPowerCap * (3.0 * this->ZTM[0] - (3.0 / 2.0) * this->ZTM[1] + (1.0 / 3.0) * this->ZTM[2])) /
                       ((11.0 / 6.0) * this->AirPowerCap + this->TempDepCoef);
        } break;
        case DataHeatBalance::SolutionAlgo::AnalyticalSolution: {
            if (this->TempDepCoef == 0.0) { // B=0
                this->ZT = this->ZoneT1 + this->TempIndCoef / this->AirPowerCap;
            } else {
                this->ZT = (this->ZoneT1 - this->TempIndCoef / this->TempDepCoef) * std::exp(min(700.0, -this->TempDepCoef / this->AirPowerCap)) +
                           this->TempIndCoef / this->TempDepCoef;
            }
        } break;
        case DataHeatBalance::SolutionAlgo::EulerMethod: {
            this->ZT = (this->AirPowerCap * this->ZoneT1 + this->TempIndCoef) / (this->AirPowerCap + this->TempDepCoef);
        } break;
        default:
            break;
        }
        // Update zone node temperature and thermostat temperature unless already updated in Room Air Model,
        // calculate load correction factor
        if (!state.dataRoomAirMod->anyNonMixingRoomAirModel) {
            // Fully mixed
            thisSystemNode.Temp = this->ZT;
            // SpaceHB TODO: What to do here if this is for space
            if (spaceNum == 0) {
                state.dataHeatBalFanSys->TempTstatAir(zoneNum) = this->ZT;
            }
            state.dataHeatBalFanSys->LoadCorrectionFactor(zoneNum) = 1.0;
        } else {
            auto &thisAirModel = state.dataRoomAirMod->AirModel(zoneNum);
            if ((thisAirModel.AirModelType == DataRoomAirModel::RoomAirModel::Mixing) || (!thisAirModel.SimAirModel)) {
                // Fully mixed
                thisSystemNode.Temp = this->ZT;
                // SpaceHB TODO: What to do here if this is for space
                if (spaceNum == 0) {
                    state.dataHeatBalFanSys->TempTstatAir(zoneNum) = this->ZT;
                }
                state.dataHeatBalFanSys->LoadCorrectionFactor(zoneNum) = 1.0;
            } else if (state.dataRoomAirMod->IsZoneDV(zoneNum) || state.dataRoomAirMod->IsZoneUI(zoneNum)) {
                // UCSDDV: Not fully mixed - calculate factor to correct load for fully mixed assumption
                // Space HB TODO: Space HB doesn't mix with DV etc.
                if (this->SumSysMCp > DataHVACGlobals::SmallMassFlow) {
                    Real64 TempSupplyAir = this->SumSysMCpT / this->SumSysMCp; // Non-negligible flow, calculate supply air temperature
                    if (std::abs(TempSupplyAir - this->ZT) > state.dataHeatBal->TempConvergTol) {
                        state.dataHeatBalFanSys->LoadCorrectionFactor(zoneNum) = (TempSupplyAir - thisSystemNode.Temp) / (TempSupplyAir - this->ZT);
                        // constrain value to something reasonable
                        state.dataHeatBalFanSys->LoadCorrectionFactor(zoneNum) = max(-3.0, state.dataHeatBalFanSys->LoadCorrectionFactor(zoneNum));
                        state.dataHeatBalFanSys->LoadCorrectionFactor(zoneNum) = min(3.0, state.dataHeatBalFanSys->LoadCorrectionFactor(zoneNum));

                    } else {
                        state.dataHeatBalFanSys->LoadCorrectionFactor(zoneNum) = 1.0; // Indeterminate
                    }
                } else {
                    // Negligible flow, assume mixed - reasonable lagged starting value for first step time with significant flow
                    state.dataHeatBalFanSys->LoadCorrectionFactor(zoneNum) = 1.0;
                }
            } else if (thisAirModel.SimAirModel && ((thisAirModel.AirModelType == DataRoomAirModel::RoomAirModel::UserDefined) ||
                                                    (thisAirModel.AirModelType == DataRoomAirModel::RoomAirModel::Mundt))) {
                if (this->SumSysMCp > DataHVACGlobals::SmallMassFlow) {
                    Real64 TempSupplyAir = this->SumSysMCpT / this->SumSysMCp; // Non-negligible flow, calculate supply air temperature
                    if (std::abs(TempSupplyAir - this->ZT) > state.dataHeatBal->TempConvergTol) {
                        state.dataHeatBalFanSys->LoadCorrectionFactor(zoneNum) = (TempSupplyAir - thisSystemNode.Temp) / (TempSupplyAir - this->ZT);
                        // constrain value
                        state.dataHeatBalFanSys->LoadCorrectionFactor(zoneNum) = max(-3.0, state.dataHeatBalFanSys->LoadCorrectionFactor(zoneNum));
                        state.dataHeatBalFanSys->LoadCorrectionFactor(zoneNum) = min(3.0, state.dataHeatBalFanSys->LoadCorrectionFactor(zoneNum));

                    } else {
                        state.dataHeatBalFanSys->LoadCorrectionFactor(zoneNum) = 1.0; // Indeterminate
                    }
                } else {
                    // Negligible flow, assume mixed - reasonable lagged starting value for first step time with significant flow
                    state.dataHeatBalFanSys->LoadCorrectionFactor(zoneNum) = 1.0;
                }
            } else if (thisAirModel.AirModelType == DataRoomAirModel::RoomAirModel::AirflowNetwork) {
                // Zone node used in the RoomAirflowNetwork model
                this->ZT = state.dataRoomAirMod->RoomAirflowNetworkZoneInfo(zoneNum)
                               .Node(state.dataRoomAirMod->RoomAirflowNetworkZoneInfo(zoneNum).ControlAirNodeID)
                               .AirTemp;
                thisSystemNode.Temp = this->ZT;
                // SpaceHB TODO: What to do here if this is for space
                if (spaceNum == 0) {
                    state.dataHeatBalFanSys->TempTstatAir(zoneNum) = this->ZT;
                }
                state.dataHeatBalFanSys->LoadCorrectionFactor(zoneNum) = 1.0;
            } else {
                thisSystemNode.Temp = this->ZT;
                // SpaceHB TODO: What to do here if this is for space
                if (spaceNum == 0) {
                    state.dataHeatBalFanSys->TempTstatAir(zoneNum) = this->ZT;
                }
                state.dataHeatBalFanSys->LoadCorrectionFactor(zoneNum) = 1.0;
            }
        }

        // Sensible load is the enthalpy into the zone minus the enthalpy that leaves the zone.
        Real64 CpAir = Psychrometrics::PsyCpAirFnW(this->ZoneAirHumRat);
        Real64 ZoneEnthalpyIn = this->SumSysMCpT;

        // SNLOAD is the single zone load, without Zone Multiplier or Zone List Multiplier
        SNLoad = ZoneEnthalpyIn - (thisSystemNode.MassFlowRate / ZoneMult) * CpAir * thisSystemNode.Temp + this->NonAirSystemResponse / ZoneMult +
                 this->SysDepZoneLoadsLagged;

    } else {

        // Heat balance coefficients for uncontrolled zone, i.e. without system air flow
        this->TempDepCoef = this->SumHA + this->SumMCp;
        this->TempIndCoef = this->SumIntGain + this->SumHATsurf - this->SumHATref + this->SumMCpT;

        if (state.afn->distribution_simulated) {
            this->TempIndCoef += state.afn->exchangeData(zoneNum).TotalSen;
        }

        // Solve for zone air temperature
        switch (state.dataHeatBal->ZoneAirSolutionAlgo) {
        case DataHeatBalance::SolutionAlgo::ThirdOrder: {
            this->ZT = (this->TempIndCoef + this->AirPowerCap * (3.0 * this->ZTM[0] - (3.0 / 2.0) * this->ZTM[1] + (1.0 / 3.0) * this->ZTM[2])) /
                       ((11.0 / 6.0) * this->AirPowerCap + this->TempDepCoef);
            // Exact solution
        } break;
        case DataHeatBalance::SolutionAlgo::AnalyticalSolution: {
            if (this->TempDepCoef == 0.0) { // B=0
                this->ZT = this->ZoneT1 + this->TempIndCoef / this->AirPowerCap;
            } else {
                this->ZT = (this->ZoneT1 - this->TempIndCoef / this->TempDepCoef) * std::exp(min(700.0, -this->TempDepCoef / this->AirPowerCap)) +
                           this->TempIndCoef / this->TempDepCoef;
            }
        } break;
        case DataHeatBalance::SolutionAlgo::EulerMethod: {
            this->ZT = (this->AirPowerCap * this->ZoneT1 + this->TempIndCoef) / (this->AirPowerCap + this->TempDepCoef);
        } break;
        default:
            break;
        }

        // SpaceHB TODO: For now, room air model is only for zones
        if (spaceNum == 0 && state.dataRoomAirMod->anyNonMixingRoomAirModel) {
            if (state.dataRoomAirMod->AirModel(zoneNum).AirModelType == DataRoomAirModel::RoomAirModel::AirflowNetwork) {
                this->ZT = state.dataRoomAirMod->RoomAirflowNetworkZoneInfo(zoneNum)
                               .Node(state.dataRoomAirMod->RoomAirflowNetworkZoneInfo(zoneNum).ControlAirNodeID)
                               .AirTemp;
            }
        }

        // No sensible load
        SNLoad = 0.0;
    }

    // Hybrid modeling start
    // SpaceHB TODO: For now, hybrid model is only for zones
    if (spaceNum == 0 && state.dataHybridModel->FlagHybridModel) {
        if ((state.dataHybridModel->HybridModelZone(zoneNum).InfiltrationCalc_T ||
             state.dataHybridModel->HybridModelZone(zoneNum).InternalThermalMassCalc_T ||
             state.dataHybridModel->HybridModelZone(zoneNum).PeopleCountCalc_T) &&
            (!state.dataGlobal->WarmupFlag) && (!state.dataGlobal->DoingSizing)) {
            InverseModelTemperature(state,
                                    zoneNum,
                                    this->SumIntGain,
                                    this->SumIntGainExceptPeople,
                                    this->SumHA,
                                    this->SumHATsurf,
                                    this->SumHATref,
                                    this->SumMCp,
                                    this->SumMCpT,
                                    this->SumSysMCp,
                                    this->SumSysMCpT,
                                    this->AirPowerCap);
        }
    }

    this->MAT = this->ZT;

    // Determine sensible load heating/cooling rate and energy
    if (spaceNum > 0) {
        state.dataZoneEnergyDemand->spaceSysEnergyDemand(spaceNum).reportZoneAirSystemSensibleLoads(state, SNLoad);
    } else {
        state.dataZoneEnergyDemand->ZoneSysEnergyDemand(zoneNum).reportZoneAirSystemSensibleLoads(state, SNLoad);
    }

    // Final humidity calcs
    this->correctHumRat(state, zoneNum, spaceNum);

    this->ZoneAirHumRat = this->ZoneAirHumRatTemp;
    this->ZoneAirRelHum = 100.0 * Psychrometrics::PsyRhFnTdbWPb(state, this->ZT, this->ZoneAirHumRat, state.dataEnvrn->OutBaroPress, RoutineName);

    // tempChange is used by HVACManager to determine if the timestep needs to be shortened.
    bool isMixed = true;
    // SpaceHB TODO: For now, room air model is only for zones
    if (spaceNum == 0 && state.dataRoomAirMod->anyNonMixingRoomAirModel) {
        isMixed = !((state.dataRoomAirMod->IsZoneDV(zoneNum) && !state.dataRoomAirMod->ZoneDVMixedFlag(zoneNum)) ||
                    (state.dataRoomAirMod->IsZoneUI(zoneNum) && !state.dataRoomAirMod->ZoneUFMixedFlag(zoneNum)));
    }
    switch (state.dataHeatBal->ZoneAirSolutionAlgo) {
    case DataHeatBalance::SolutionAlgo::ThirdOrder: {
        if (isMixed) {
            tempChange = max(tempChange, std::abs(this->ZT - this->ZTM[0]));
        } else {
            tempChange = max(tempChange,
                             max(std::abs(state.dataRoomAirMod->ZTOC(zoneNum) - state.dataRoomAirMod->ZTM1OC(zoneNum)),
                                 std::abs(state.dataRoomAirMod->ZTMX(zoneNum) - state.dataRoomAirMod->ZTM1MX(zoneNum))));
        }
    } break;
    case DataHeatBalance::SolutionAlgo::AnalyticalSolution:
    case DataHeatBalance::SolutionAlgo::EulerMethod: {
        if (isMixed) {
            tempChange = max(tempChange, std::abs(this->ZT - this->ZoneT1));
        } else {
            tempChange = max(tempChange,
                             max(std::abs(state.dataRoomAirMod->ZTOC(zoneNum) - state.dataRoomAirMod->Zone1OC(zoneNum)),
                                 std::abs(state.dataRoomAirMod->ZTMX(zoneNum) - state.dataRoomAirMod->Zone1MX(zoneNum))));
        }
    } break;
    default:
        break;
    }

    CalcZoneComponentLoadSums(state,
                              zoneNum,
                              this->TempDepCoef,
                              this->TempIndCoef,
                              state.dataHeatBal->ZnAirRpt(zoneNum).SumIntGains,
                              state.dataHeatBal->ZnAirRpt(zoneNum).SumHADTsurfs,
                              state.dataHeatBal->ZnAirRpt(zoneNum).SumMCpDTzones,
                              state.dataHeatBal->ZnAirRpt(zoneNum).SumMCpDtInfil,
                              state.dataHeatBal->ZnAirRpt(zoneNum).SumMCpDTsystem,
                              state.dataHeatBal->ZnAirRpt(zoneNum).SumNonAirSystem,
                              state.dataHeatBal->ZnAirRpt(zoneNum).CzdTdt,
                              state.dataHeatBal->ZnAirRpt(zoneNum).imBalance,
                              state.dataHeatBal->ZnAirRpt(zoneNum).SumEnthalpyM,
                              state.dataHeatBal->ZnAirRpt(zoneNum).SumEnthalpyH);
    return tempChange;
}

void PushZoneTimestepHistories(EnergyPlusData &state)
{

    // SUBROUTINE INFORMATION:
    //       AUTHOR         Brent Griffith
    //       DATE WRITTEN   February 2008

    // PURPOSE OF THIS SUBROUTINE:
    // push histories for timestep advancing

    for (int zoneNum = 1; zoneNum <= state.dataGlobal->NumOfZones; ++zoneNum) {
        state.dataZoneTempPredictorCorrector->zoneHeatBalance(zoneNum).pushZoneTimestepHistory(state, zoneNum);
        if (state.dataHeatBal->doSpaceHeatBalance) {
            for (int spaceNum : state.dataHeatBal->Zone(zoneNum).spaceIndexes) {
                state.dataZoneTempPredictorCorrector->spaceHeatBalance(spaceNum).pushZoneTimestepHistory(state, zoneNum, spaceNum);
            }
        }
    }
}

void ZoneSpaceHeatBalanceData::pushZoneTimestepHistory(EnergyPlusData &state, int const zoneNum, int const spaceNum)
{

    constexpr std::string_view routineName("pushTimestepHistories");
    assert(zoneNum > 0);

    auto &thisAirModel = state.dataRoomAirMod->AirModel(zoneNum);

    // Push the temperature and humidity ratio histories

    for (int iHistory = 3; iHistory >= 1; --iHistory) {
        this->XMAT[iHistory] = this->XMAT[iHistory - 1];
        this->WPrevZoneTS[iHistory] = this->WPrevZoneTS[iHistory - 1];
    }
    this->XMAT[0] = this->ZTAV; // using average for whole zone time step.
    this->XMPT = this->ZT;
    this->WPrevZoneTS[0] = this->ZoneAirHumRatAvg; // using average for whole zone time step.
    this->ZoneAirHumRat = this->ZoneAirHumRatTemp;
    this->WZoneTimeMinusP = this->ZoneAirHumRatTemp;
    this->ZoneAirRelHum = 100.0 * Psychrometrics::PsyRhFnTdbWPb(state, this->ZT, this->ZoneAirHumRat, state.dataEnvrn->OutBaroPress, routineName);

    // SpaceHB TODO: For now, room air model is only for zones
    if (spaceNum == 0) {
        if (thisAirModel.AirModelType == DataRoomAirModel::RoomAirModel::UCSDDV ||
            thisAirModel.AirModelType == DataRoomAirModel::RoomAirModel::UCSDUFI ||
            thisAirModel.AirModelType == DataRoomAirModel::RoomAirModel::UCSDUFE) {
            state.dataRoomAirMod->XM4TFloor(zoneNum) = state.dataRoomAirMod->XM3TFloor(zoneNum);
            state.dataRoomAirMod->XM3TFloor(zoneNum) = state.dataRoomAirMod->XM2TFloor(zoneNum);
            state.dataRoomAirMod->XM2TFloor(zoneNum) = state.dataRoomAirMod->XMATFloor(zoneNum);
            state.dataRoomAirMod->XMATFloor(zoneNum) = state.dataRoomAirMod->ZTFloor(zoneNum);
            state.dataRoomAirMod->MATFloor(zoneNum) = state.dataRoomAirMod->ZTFloor(zoneNum);

            state.dataRoomAirMod->XM4TOC(zoneNum) = state.dataRoomAirMod->XM3TOC(zoneNum);
            state.dataRoomAirMod->XM3TOC(zoneNum) = state.dataRoomAirMod->XM2TOC(zoneNum);
            state.dataRoomAirMod->XM2TOC(zoneNum) = state.dataRoomAirMod->XMATOC(zoneNum);
            state.dataRoomAirMod->XMATOC(zoneNum) = state.dataRoomAirMod->ZTOC(zoneNum);
            state.dataRoomAirMod->MATOC(zoneNum) = state.dataRoomAirMod->ZTOC(zoneNum);

            state.dataRoomAirMod->XM4TMX(zoneNum) = state.dataRoomAirMod->XM3TMX(zoneNum);
            state.dataRoomAirMod->XM3TMX(zoneNum) = state.dataRoomAirMod->XM2TMX(zoneNum);
            state.dataRoomAirMod->XM2TMX(zoneNum) = state.dataRoomAirMod->XMATMX(zoneNum);
            state.dataRoomAirMod->XMATMX(zoneNum) = state.dataRoomAirMod->ZTMX(zoneNum);
            state.dataRoomAirMod->MATMX(zoneNum) = state.dataRoomAirMod->ZTMX(zoneNum);
        }

        // for RoomAirflowNetwork model
        if (thisAirModel.AirModelType == DataRoomAirModel::RoomAirModel::AirflowNetwork) {
            for (int LoopNode = 1; LoopNode <= state.dataRoomAirMod->RoomAirflowNetworkZoneInfo(zoneNum).NumOfAirNodes; ++LoopNode) {
                auto &roomAirflowNetworkZoneInfo = state.dataRoomAirMod->RoomAirflowNetworkZoneInfo(zoneNum).Node(LoopNode);
                roomAirflowNetworkZoneInfo.AirTempX4 = roomAirflowNetworkZoneInfo.AirTempX3;
                roomAirflowNetworkZoneInfo.AirTempX3 = roomAirflowNetworkZoneInfo.AirTempX2;
                roomAirflowNetworkZoneInfo.AirTempX2 = roomAirflowNetworkZoneInfo.AirTempX1;
                roomAirflowNetworkZoneInfo.AirTempX1 = roomAirflowNetworkZoneInfo.AirTemp;

                roomAirflowNetworkZoneInfo.HumRatX4 = roomAirflowNetworkZoneInfo.HumRatX3;
                roomAirflowNetworkZoneInfo.HumRatX3 = roomAirflowNetworkZoneInfo.HumRatX2;
                roomAirflowNetworkZoneInfo.HumRatX2 = roomAirflowNetworkZoneInfo.HumRatX1;
                roomAirflowNetworkZoneInfo.HumRatX1 = roomAirflowNetworkZoneInfo.HumRat;
            }
        }
    }

    if (state.dataHeatBal->ZoneAirSolutionAlgo != DataHeatBalance::SolutionAlgo::ThirdOrder) {
        this->ZoneTM2 = this->ZoneTMX;
        this->ZoneTMX = this->ZTAV; // using average for whole zone time step.
        this->ZoneWM2 = this->ZoneWMX;
        this->ZoneWMX = this->ZoneAirHumRatAvg; // using average for whole zone time step.
        // SpaceHB TODO: For now, room air model is only for zones
        if (spaceNum == 0) {
            if (thisAirModel.AirModelType == DataRoomAirModel::RoomAirModel::UCSDDV ||
                thisAirModel.AirModelType == DataRoomAirModel::RoomAirModel::UCSDUFI ||
                thisAirModel.AirModelType == DataRoomAirModel::RoomAirModel::UCSDUFE) {
                state.dataRoomAirMod->ZoneM2Floor(zoneNum) = state.dataRoomAirMod->ZoneMXFloor(zoneNum);
                state.dataRoomAirMod->ZoneMXFloor(zoneNum) = state.dataRoomAirMod->ZTFloor(zoneNum); // using average for whole zone time step.
                state.dataRoomAirMod->ZoneM2OC(zoneNum) = state.dataRoomAirMod->ZoneMXOC(zoneNum);
                state.dataRoomAirMod->ZoneMXOC(zoneNum) = state.dataRoomAirMod->ZTOC(zoneNum); // using average for whole zone time step.
                state.dataRoomAirMod->ZoneM2MX(zoneNum) = state.dataRoomAirMod->ZoneMXMX(zoneNum);
                state.dataRoomAirMod->ZoneMXMX(zoneNum) = state.dataRoomAirMod->ZTMX(zoneNum); // using average for whole zone time step.
            }

            if (thisAirModel.AirModelType == DataRoomAirModel::RoomAirModel::AirflowNetwork) {
                for (int LoopNode = 1; LoopNode <= state.dataRoomAirMod->RoomAirflowNetworkZoneInfo(zoneNum).NumOfAirNodes; ++LoopNode) {
                    auto &roomAirflowNetworkZoneInfo = state.dataRoomAirMod->RoomAirflowNetworkZoneInfo(zoneNum).Node(LoopNode);
                    roomAirflowNetworkZoneInfo.AirTempTM2 = roomAirflowNetworkZoneInfo.AirTempTMX;
                    roomAirflowNetworkZoneInfo.AirTempTMX = roomAirflowNetworkZoneInfo.AirTemp;

                    roomAirflowNetworkZoneInfo.HumRatWM2 = roomAirflowNetworkZoneInfo.HumRatWMX;
                    roomAirflowNetworkZoneInfo.HumRatWMX = roomAirflowNetworkZoneInfo.HumRat;
                }
            }
        }
    }
}

void PushSystemTimestepHistories(EnergyPlusData &state)
{

    // SUBROUTINE INFORMATION:
    //       AUTHOR         Brent Griffith
    //       DATE WRITTEN   April 2008

    // PURPOSE OF THIS SUBROUTINE:
    // Push the temperature and humidity ratio histories back in time

    for (int zoneNum = 1; zoneNum <= state.dataGlobal->NumOfZones; ++zoneNum) {
        state.dataZoneTempPredictorCorrector->zoneHeatBalance(zoneNum).pushSystemTimestepHistory(state, zoneNum);
        if (state.dataHeatBal->doSpaceHeatBalance) {
            for (int spaceNum : state.dataHeatBal->Zone(zoneNum).spaceIndexes) {
                state.dataZoneTempPredictorCorrector->spaceHeatBalance(spaceNum).pushSystemTimestepHistory(state, zoneNum, spaceNum);
            }
        }
    }
}

void ZoneSpaceHeatBalanceData::pushSystemTimestepHistory(EnergyPlusData &state, int const zoneNum, int const spaceNum)
{
    assert(zoneNum > 0);
    for (int iHistory = 3; iHistory >= 1; --iHistory) {
        this->DSXMAT[iHistory] = this->DSXMAT[iHistory - 1];
        this->DSWPrevZoneTS[iHistory] = this->DSWPrevZoneTS[iHistory - 1];
    }
    this->DSXMAT[0] = this->MAT;
    this->DSWPrevZoneTS[0] = this->ZoneAirHumRat;

    // SpaceHB TODO: For now, room air model is only for zones
    if (spaceNum == 0 && state.dataRoomAirMod->anyNonMixingRoomAirModel) {
        if (state.dataRoomAirMod->IsZoneDV(zoneNum) || state.dataRoomAirMod->IsZoneUI(zoneNum)) {
            state.dataRoomAirMod->DSXM4TFloor(zoneNum) = state.dataRoomAirMod->DSXM3TFloor(zoneNum);
            state.dataRoomAirMod->DSXM3TFloor(zoneNum) = state.dataRoomAirMod->DSXM2TFloor(zoneNum);
            state.dataRoomAirMod->DSXM2TFloor(zoneNum) = state.dataRoomAirMod->DSXMATFloor(zoneNum);
            state.dataRoomAirMod->DSXMATFloor(zoneNum) = state.dataRoomAirMod->MATFloor(zoneNum);

            state.dataRoomAirMod->DSXM4TOC(zoneNum) = state.dataRoomAirMod->DSXM3TOC(zoneNum);
            state.dataRoomAirMod->DSXM3TOC(zoneNum) = state.dataRoomAirMod->DSXM2TOC(zoneNum);
            state.dataRoomAirMod->DSXM2TOC(zoneNum) = state.dataRoomAirMod->DSXMATOC(zoneNum);
            state.dataRoomAirMod->DSXMATOC(zoneNum) = state.dataRoomAirMod->MATOC(zoneNum);

            state.dataRoomAirMod->DSXM4TMX(zoneNum) = state.dataRoomAirMod->DSXM3TMX(zoneNum);
            state.dataRoomAirMod->DSXM3TMX(zoneNum) = state.dataRoomAirMod->DSXM2TMX(zoneNum);
            state.dataRoomAirMod->DSXM2TMX(zoneNum) = state.dataRoomAirMod->DSXMATMX(zoneNum);
            state.dataRoomAirMod->DSXMATMX(zoneNum) = state.dataRoomAirMod->MATMX(zoneNum);
        }
        if (state.dataRoomAirMod->AirModel(zoneNum).AirModelType == DataRoomAirModel::RoomAirModel::AirflowNetwork) {
            for (int LoopNode = 1; LoopNode <= state.dataRoomAirMod->RoomAirflowNetworkZoneInfo(zoneNum).NumOfAirNodes; ++LoopNode) {
                auto &roomAirflowNetworkZoneInfo = state.dataRoomAirMod->RoomAirflowNetworkZoneInfo(zoneNum).Node(LoopNode);
                roomAirflowNetworkZoneInfo.AirTempDSX4 = roomAirflowNetworkZoneInfo.AirTempDSX3;
                roomAirflowNetworkZoneInfo.AirTempDSX3 = roomAirflowNetworkZoneInfo.AirTempDSX2;
                roomAirflowNetworkZoneInfo.AirTempDSX2 = roomAirflowNetworkZoneInfo.AirTempDSX1;
                roomAirflowNetworkZoneInfo.AirTempDSX1 = roomAirflowNetworkZoneInfo.AirTemp;

                roomAirflowNetworkZoneInfo.HumRatDSX4 = roomAirflowNetworkZoneInfo.HumRatDSX3;
                roomAirflowNetworkZoneInfo.HumRatDSX3 = roomAirflowNetworkZoneInfo.HumRatDSX2;
                roomAirflowNetworkZoneInfo.HumRatDSX2 = roomAirflowNetworkZoneInfo.HumRatDSX1;
                roomAirflowNetworkZoneInfo.HumRatDSX1 = roomAirflowNetworkZoneInfo.HumRat;
            }
        }
    }

    if (state.dataHeatBal->ZoneAirSolutionAlgo != DataHeatBalance::SolutionAlgo::ThirdOrder) {
        this->ZoneTM2 = this->ZoneTMX;
        this->ZoneTMX = this->MAT; // using average for whole zone time step.
        this->ZoneWM2 = this->ZoneWMX;
        this->ZoneWMX = this->ZoneAirHumRatTemp; // using average for whole zone time step.

        // SpaceHB TODO: For now, room air model is only for zones
        if (spaceNum == 0) {
            if (state.dataRoomAirMod->AirModel(zoneNum).AirModelType == DataRoomAirModel::RoomAirModel::UCSDDV ||
                state.dataRoomAirMod->AirModel(zoneNum).AirModelType == DataRoomAirModel::RoomAirModel::UCSDUFI ||
                state.dataRoomAirMod->AirModel(zoneNum).AirModelType == DataRoomAirModel::RoomAirModel::UCSDUFE) {
                state.dataRoomAirMod->ZoneM2Floor(zoneNum) = state.dataRoomAirMod->ZoneMXFloor(zoneNum);
                state.dataRoomAirMod->ZoneMXFloor(zoneNum) = state.dataRoomAirMod->ZTFloor(zoneNum); // using average for whole zone time step.
                state.dataRoomAirMod->ZoneM2OC(zoneNum) = state.dataRoomAirMod->ZoneMXOC(zoneNum);
                state.dataRoomAirMod->ZoneMXOC(zoneNum) = state.dataRoomAirMod->ZTOC(zoneNum); // using average for whole zone time step.
                state.dataRoomAirMod->ZoneM2MX(zoneNum) = state.dataRoomAirMod->ZoneMXMX(zoneNum);
                state.dataRoomAirMod->ZoneMXMX(zoneNum) = state.dataRoomAirMod->ZTMX(zoneNum); // using average for whole zone time step.
            }
            if (state.dataRoomAirMod->AirModel(zoneNum).AirModelType == DataRoomAirModel::RoomAirModel::AirflowNetwork) {
                for (int LoopNode = 1; LoopNode <= state.dataRoomAirMod->RoomAirflowNetworkZoneInfo(zoneNum).NumOfAirNodes; ++LoopNode) {
                    auto &roomAirflowNetworkZoneInfo = state.dataRoomAirMod->RoomAirflowNetworkZoneInfo(zoneNum).Node(LoopNode);
                    roomAirflowNetworkZoneInfo.AirTempTM2 = roomAirflowNetworkZoneInfo.AirTempTMX;
                    roomAirflowNetworkZoneInfo.AirTempTMX = roomAirflowNetworkZoneInfo.AirTemp;

                    roomAirflowNetworkZoneInfo.HumRatWM2 = roomAirflowNetworkZoneInfo.HumRatWMX;
                    roomAirflowNetworkZoneInfo.HumRatWMX = roomAirflowNetworkZoneInfo.HumRat;
                }
            }
        }
    }
}

void RevertZoneTimestepHistories(EnergyPlusData &state)
{
    // SUBROUTINE INFORMATION:
    //       AUTHOR         Brent Griffith
    //       DATE WRITTEN   February 2008

    // PURPOSE OF THIS SUBROUTINE:
    // Revert the temperature and humidity ratio histories

    for (int zoneNum = 1; zoneNum <= state.dataGlobal->NumOfZones; ++zoneNum) {
        state.dataZoneTempPredictorCorrector->zoneHeatBalance(zoneNum).revertZoneTimestepHistory(state, zoneNum);
        if (state.dataHeatBal->doSpaceHeatBalance) {
            for (int spaceNum : state.dataHeatBal->Zone(zoneNum).spaceIndexes) {
                state.dataZoneTempPredictorCorrector->spaceHeatBalance(spaceNum).revertZoneTimestepHistory(state, zoneNum, spaceNum);
            }
        }
    }
}

void ZoneSpaceHeatBalanceData::revertZoneTimestepHistory(EnergyPlusData &state, int const zoneNum, int const spaceNum)
{
    assert(zoneNum > 0);

    for (int iHistory = 0; iHistory <= 2; ++iHistory) {
        this->XMAT[iHistory] = this->XMAT[iHistory + 1];
        this->WPrevZoneTS[iHistory] = this->WPrevZoneTS[iHistory + 1];
    }

    // SpaceHB TODO: For now, room air model is only for zones
    if (spaceNum == 0) {
        if (state.dataRoomAirMod->AirModel(zoneNum).AirModelType == DataRoomAirModel::RoomAirModel::UCSDDV ||
            state.dataRoomAirMod->AirModel(zoneNum).AirModelType == DataRoomAirModel::RoomAirModel::UCSDUFI ||
            state.dataRoomAirMod->AirModel(zoneNum).AirModelType == DataRoomAirModel::RoomAirModel::UCSDUFE) {

            state.dataRoomAirMod->XMATFloor(zoneNum) = state.dataRoomAirMod->XM2TFloor(zoneNum);
            state.dataRoomAirMod->XM2TFloor(zoneNum) = state.dataRoomAirMod->XM3TFloor(zoneNum);
            state.dataRoomAirMod->XM3TFloor(zoneNum) = state.dataRoomAirMod->XM4TFloor(zoneNum);

            state.dataRoomAirMod->XMATOC(zoneNum) = state.dataRoomAirMod->XM2TOC(zoneNum);
            state.dataRoomAirMod->XM2TOC(zoneNum) = state.dataRoomAirMod->XM3TOC(zoneNum);
            state.dataRoomAirMod->XM3TOC(zoneNum) = state.dataRoomAirMod->XM4TOC(zoneNum);

            state.dataRoomAirMod->XMATMX(zoneNum) = state.dataRoomAirMod->XM2TMX(zoneNum);
            state.dataRoomAirMod->XM2TMX(zoneNum) = state.dataRoomAirMod->XM3TMX(zoneNum);
            state.dataRoomAirMod->XM3TMX(zoneNum) = state.dataRoomAirMod->XM4TMX(zoneNum);
        }

        if (state.dataRoomAirMod->AirModel(zoneNum).AirModelType == DataRoomAirModel::RoomAirModel::AirflowNetwork) {
            for (int LoopNode = 1; LoopNode <= state.dataRoomAirMod->RoomAirflowNetworkZoneInfo(zoneNum).NumOfAirNodes; ++LoopNode) {
                auto &roomAirflowNetworkZoneInfo = state.dataRoomAirMod->RoomAirflowNetworkZoneInfo(zoneNum).Node(LoopNode);
                roomAirflowNetworkZoneInfo.AirTempX1 = roomAirflowNetworkZoneInfo.AirTempX2;
                roomAirflowNetworkZoneInfo.AirTempX2 = roomAirflowNetworkZoneInfo.AirTempX3;
                roomAirflowNetworkZoneInfo.AirTempX3 = roomAirflowNetworkZoneInfo.AirTempX4;

                roomAirflowNetworkZoneInfo.HumRatX1 = roomAirflowNetworkZoneInfo.HumRatX2;
                roomAirflowNetworkZoneInfo.HumRatX2 = roomAirflowNetworkZoneInfo.HumRatX3;
                roomAirflowNetworkZoneInfo.HumRatX3 = roomAirflowNetworkZoneInfo.HumRatX4;
            }
        }
    }
}

void ZoneSpaceHeatBalanceData::correctHumRat(EnergyPlusData &state, int const zoneNum, int const spaceNum)
{

    // SUBROUTINE INFORMATION:
    //       AUTHOR         Richard Liesen
    //       DATE WRITTEN   2000
    // REFERENCES: Routine FinalZnCalcs - FINAL ZONE CALCULATIONS, authored by Dale Herron for BLAST.

    assert(zoneNum > 0);
    static constexpr std::string_view RoutineName("correctHumRat");

    Real64 MoistureMassFlowRate = 0.0;
    Real64 ZoneMassFlowRate = 0.0;
    auto &zone = state.dataHeatBal->Zone(zoneNum);
    int ZoneMult = zone.Multiplier * zone.ListMultiplier;
    bool ControlledZoneAirFlag = zone.IsControlled;
    bool ZoneRetPlenumAirFlag = zone.IsReturnPlenum;
    bool ZoneSupPlenumAirFlag = zone.IsSupplyPlenum;

    if (ControlledZoneAirFlag) { // If there is system flow then calculate the flow rates
        auto &zoneEquipConfig = state.dataZoneEquip->ZoneEquipConfig(zoneNum);
        // Calculate moisture flow rate into each zone
        for (int NodeNum = 1; NodeNum <= zoneEquipConfig.NumInletNodes; ++NodeNum) {
            auto &inletNode = state.dataLoopNodes->Node(zoneEquipConfig.InletNode(NodeNum));
            MoistureMassFlowRate += (inletNode.MassFlowRate * inletNode.HumRat) / ZoneMult;
            ZoneMassFlowRate += inletNode.MassFlowRate / ZoneMult;
        }

        // Do the calculations for the plenum zone
    } else if (ZoneRetPlenumAirFlag) {
        int ZoneRetPlenumNum = zone.PlenumCondNum;
        auto &zoneRetPlenCond = state.dataZonePlenum->ZoneRetPlenCond(ZoneRetPlenumNum);
        for (int NodeNum = 1; NodeNum <= zoneRetPlenCond.NumInletNodes; ++NodeNum) {
            auto &inletNode = state.dataLoopNodes->Node(zoneRetPlenCond.InletNode(NodeNum));
            MoistureMassFlowRate += (inletNode.MassFlowRate * inletNode.HumRat) / ZoneMult;
            ZoneMassFlowRate += inletNode.MassFlowRate / ZoneMult;
        }
        // add in the leak flow
        for (int ADUListIndex = 1; ADUListIndex <= zoneRetPlenCond.NumADUs; ++ADUListIndex) {
            int ADUNum = zoneRetPlenCond.ADUIndex(ADUListIndex);
            auto &airDistUnit = state.dataDefineEquipment->AirDistUnit(ADUNum);
            if (airDistUnit.UpStreamLeak) {
                int ADUInNode = airDistUnit.InletNodeNum;
                MoistureMassFlowRate += (airDistUnit.MassFlowRateUpStrLk * state.dataLoopNodes->Node(ADUInNode).HumRat) / ZoneMult;
                ZoneMassFlowRate += airDistUnit.MassFlowRateUpStrLk / ZoneMult;
            }
            if (airDistUnit.DownStreamLeak) {
                int ADUOutNode = airDistUnit.OutletNodeNum;
                MoistureMassFlowRate += (airDistUnit.MassFlowRateDnStrLk * state.dataLoopNodes->Node(ADUOutNode).HumRat) / ZoneMult;
                ZoneMassFlowRate += airDistUnit.MassFlowRateDnStrLk / ZoneMult;
            }
        }

    } else if (ZoneSupPlenumAirFlag) {
        int ZoneSupPlenumNum = zone.PlenumCondNum;
        auto &inletNode = state.dataLoopNodes->Node(state.dataZonePlenum->ZoneSupPlenCond(ZoneSupPlenumNum).InletNode);
        MoistureMassFlowRate += (inletNode.MassFlowRate * inletNode.HumRat) / ZoneMult;
        ZoneMassFlowRate += inletNode.MassFlowRate / ZoneMult;
    }

    // Calculate hourly humidity ratio from infiltration + humidity added from latent load + system added moisture
    Real64 LatentGain = this->ZoneLatentGain + state.dataHeatBalFanSys->SumLatentHTRadSys(zoneNum) + state.dataHeatBalFanSys->SumLatentPool(zoneNum);

    Real64 SysTimeStepInSeconds = DataGlobalConstants::SecInHour * state.dataHVACGlobal->TimeStepSys;

    // Calculate the coefficients for the 3rd order derivative for final
    // zone humidity ratio.  The A, B, C coefficients are analogous to the
    // heat balance.  There are 2 cases that should be considered, system
    // operating and system shutdown.

    Real64 const RhoAir = Psychrometrics::PsyRhoAirFnPbTdbW(state, state.dataEnvrn->OutBaroPress, this->ZT, this->ZoneAirHumRat, RoutineName);
    Real64 const H2OHtOfVap = Psychrometrics::PsyHgAirFnWTdb(this->ZoneAirHumRat, this->ZT);

    Real64 B = (LatentGain / H2OHtOfVap) + ((this->OAMFL + this->VAMFL + this->CTMFL) * state.dataEnvrn->OutHumRat) + this->EAMFLxHumRat +
               (MoistureMassFlowRate) + this->SumHmARaW + this->MixingMassFlowXHumRat + this->MDotOA * state.dataEnvrn->OutHumRat;
    Real64 A = ZoneMassFlowRate + this->OAMFL + this->VAMFL + this->EAMFL + this->CTMFL + this->SumHmARa + this->MixingMassFlowZone + this->MDotOA;

    if (state.afn->multizone_always_simulated ||
        (state.afn->simulation_control.type == AirflowNetwork::ControlType::MultizoneWithDistributionOnlyDuringFanOperation &&
         state.afn->AirflowNetworkFanActivated)) {
        auto &exchangeData = state.afn->exchangeData(zoneNum);
        // Multizone airflow calculated in AirflowNetwork
        B = (LatentGain / H2OHtOfVap) + (exchangeData.SumMHrW + exchangeData.SumMMHrW) + (MoistureMassFlowRate) + this->SumHmARaW;
        A = ZoneMassFlowRate + exchangeData.SumMHr + exchangeData.SumMMHr + this->SumHmARa;
    }
    Real64 C = RhoAir * zone.Volume * zone.ZoneVolCapMultpMoist / SysTimeStepInSeconds;

    if (state.afn->distribution_simulated) {
        B += state.afn->exchangeData(zoneNum).TotalLat;
    }

    // Use a 3rd order derivative to predict final zone humidity ratio and
    // smooth the changes using the zone air capacitance.
    // auto &zoneAirHumRatTemp = this->ZoneAirHumRatTemp;
    // auto &zoneW1 = state.dataZoneTempPredictorCorrector->zoneHeatBalance(ZoneNum).ZoneW1;
    switch (state.dataHeatBal->ZoneAirSolutionAlgo) {
    case DataHeatBalance::SolutionAlgo::ThirdOrder: {
        this->ZoneAirHumRatTemp =
            (B + C * (3.0 * this->WPrevZoneTSTemp[0] - (3.0 / 2.0) * this->WPrevZoneTSTemp[1] + (1.0 / 3.0) * this->WPrevZoneTSTemp[2])) /
            ((11.0 / 6.0) * C + A);
        // Exact solution
    } break;
    case DataHeatBalance::SolutionAlgo::AnalyticalSolution: {
        if (A == 0.0) { // B=0
            this->ZoneAirHumRatTemp = this->ZoneW1 + B / C;
        } else {
            this->ZoneAirHumRatTemp = (this->ZoneW1 - B / A) * std::exp(min(700.0, -A / C)) + B / A;
        }
    } break;
    case DataHeatBalance::SolutionAlgo::EulerMethod: {
        this->ZoneAirHumRatTemp = (C * this->ZoneW1 + B) / (C + A);
    } break;
    default:
        break;
    }

    // Set the humidity ratio to zero if the zone has been dried out
    if (this->ZoneAirHumRatTemp < 0.0) this->ZoneAirHumRatTemp = 0.0;

    // Check to make sure that is saturated there is condensation in the zone
    // by resetting to saturation conditions.
    Real64 const WZSat = Psychrometrics::PsyWFnTdbRhPb(state, this->ZT, 1.0, state.dataEnvrn->OutBaroPress, RoutineName);

    if (this->ZoneAirHumRatTemp > WZSat) this->ZoneAirHumRatTemp = WZSat;

    if (state.dataRoomAirMod->AirModel(zoneNum).AirModelType == DataRoomAirModel::RoomAirModel::AirflowNetwork) {
        this->ZoneAirHumRatTemp = state.dataRoomAirMod->RoomAirflowNetworkZoneInfo(zoneNum)
                                      .Node(state.dataRoomAirMod->RoomAirflowNetworkZoneInfo(zoneNum).ControlAirNodeID)
                                      .HumRat;
    }

    // HybridModel with measured humidity ratio begins
    // SpaceHB TODO: For now, hybrid model is only for zones
    if (spaceNum == 0 && state.dataHybridModel->FlagHybridModel) {
        if ((state.dataHybridModel->HybridModelZone(zoneNum).InfiltrationCalc_H ||
             state.dataHybridModel->HybridModelZone(zoneNum).PeopleCountCalc_H) &&
            (!state.dataGlobal->WarmupFlag) && (!state.dataGlobal->DoingSizing)) {
            Real64 LatentGainExceptPeople = 0.0;
            if (state.dataHybridModel->HybridModelZone(zoneNum).PeopleCountCalc_H) {
                LatentGainExceptPeople = this->ZoneLatentGainExceptPeople + state.dataHeatBalFanSys->SumLatentHTRadSys(zoneNum) +
                                         state.dataHeatBalFanSys->SumLatentPool(zoneNum);
            }

            InverseModelHumidity(state, zoneNum, LatentGain, LatentGainExceptPeople, ZoneMassFlowRate, MoistureMassFlowRate, H2OHtOfVap, RhoAir);
        }
    }

    // Now put the calculated info into the actual zone nodes; ONLY if there is zone air flow, i.e. controlled zone or plenum zone
    int ZoneNodeNum = zone.SystemZoneNodeNumber;
    if (spaceNum > 0) {
        ZoneNodeNum = state.dataHeatBal->space(spaceNum).SystemZoneNodeNumber;
    }
    if (ZoneNodeNum > 0) {
        state.dataLoopNodes->Node(ZoneNodeNum).HumRat = this->ZoneAirHumRatTemp;
        state.dataLoopNodes->Node(ZoneNodeNum).Enthalpy = Psychrometrics::PsyHFnTdbW(this->ZT, this->ZoneAirHumRatTemp);
    }
    if (state.dataHeatBal->DoLatentSizing) {
        Real64 sensibleLoad = 0.0;
        Real64 pSat = Psychrometrics::PsyPsatFnTemp(state, this->ZT, RoutineName);
        Real64 Tdp = Psychrometrics::PsyTdpFnWPb(state, this->ZoneAirHumRatTemp, state.dataEnvrn->StdBaroPress);
        Real64 vaporPressureDiff = pSat - Psychrometrics::PsyPsatFnTemp(state, Tdp, RoutineName);
        if (spaceNum > 0) {
            sensibleLoad = state.dataZoneEnergyDemand->spaceSysEnergyDemand(spaceNum).ZoneSNLoadHeatRate +
                           state.dataZoneEnergyDemand->spaceSysEnergyDemand(spaceNum).ZoneSNLoadCoolRate;
            state.dataZoneEnergyDemand->spaceSysMoistureDemand(spaceNum).reportZoneAirSystemMoistureLoads(
                state, LatentGain, sensibleLoad, vaporPressureDiff);
        } else {
            sensibleLoad = state.dataZoneEnergyDemand->ZoneSysEnergyDemand(zoneNum).ZoneSNLoadHeatRate +
                           state.dataZoneEnergyDemand->ZoneSysEnergyDemand(zoneNum).ZoneSNLoadCoolRate;
            state.dataZoneEnergyDemand->ZoneSysMoistureDemand(zoneNum).reportZoneAirSystemMoistureLoads(
                state, LatentGain, sensibleLoad, vaporPressureDiff);
        }
    }
}

void DownInterpolate4HistoryValues(Real64 const OldTimeStep,
                                   Real64 const NewTimeStep,
                                   Real64 const oldVal0,
                                   Real64 const oldVal1,
                                   Real64 const oldVal2,
                                   Real64 &newVal0,
                                   Real64 &newVal1,
                                   Real64 &newVal2,
                                   Real64 &newVal3,
                                   Real64 &newVal4)
{
    // SUBROUTINE INFORMATION:
    //       AUTHOR         Brent Griffith
    //       DATE WRITTEN   Feb 2008

    // PURPOSE OF THIS SUBROUTINE:
    // provide a reusable routine for the various places that need to
    // interpolate a new set of history values on a different time scale
    // Once the systemtimestep has shortened, the new history terms need to be interpolated

    // METHODOLOGY EMPLOYED:
    // This routine assumes that the direction is to a shorter timestep.
    // The down step ratio, DSRatio = OldTimeStep/ NewTimeStep
    //  is expected to be roughly integer-valued and near 2.0 or 3.0 or 4.0 or more.

    // first construct data on timestamps for interpolating with later
    Real64 const oldTime0 = 0.0;
    Real64 const oldTime1 = oldTime0 - OldTimeStep;

    Real64 const newTime0 = 0.0;
    Real64 const newTime1 = newTime0 - NewTimeStep;
    Real64 const newTime2 = newTime1 - NewTimeStep;
    Real64 const newTime3 = newTime2 - NewTimeStep;
    Real64 const newTime4 = newTime3 - NewTimeStep;

    Real64 const DSRatio = OldTimeStep / NewTimeStep; // should pretty much be an integer value 2, 3, 4, etc.

    newVal0 = oldVal0;

    if (std::abs(DSRatio - 2.0) < 0.01) { // DSRatio = 2
        // first two points lie between oldVal0 and oldVal1
        newVal1 = oldVal0 + (oldVal1 - oldVal0) * ((oldTime0 - newTime1) / (OldTimeStep));
        newVal2 = oldVal0 + (oldVal1 - oldVal0) * ((oldTime0 - newTime2) / (OldTimeStep));
        // last two points lie between oldVal1 and oldVal2
        newVal3 = oldVal1 + (oldVal2 - oldVal1) * ((oldTime1 - newTime3) / (OldTimeStep));
        newVal4 = oldVal1 + (oldVal2 - oldVal1) * ((oldTime1 - newTime4) / (OldTimeStep));
    } else if (std::abs(DSRatio - 3.0) < 0.01) { // DSRatio = 3
        // first three points lie between oldVal0 and oldVal1
        newVal1 = oldVal0 + (oldVal1 - oldVal0) * ((oldTime0 - newTime1) / (OldTimeStep));
        newVal2 = oldVal0 + (oldVal1 - oldVal0) * ((oldTime0 - newTime2) / (OldTimeStep));
        newVal3 = oldVal0 + (oldVal1 - oldVal0) * ((oldTime0 - newTime3) / (OldTimeStep));
        // last point lie between oldVal1 and oldVal2
        newVal4 = oldVal1 + (oldVal2 - oldVal1) * ((oldTime1 - newTime4) / (OldTimeStep));

    } else { // DSRatio = 4 or more
        // all new points lie between oldVal0 and oldVal1
        newVal1 = oldVal0 + (oldVal1 - oldVal0) * ((oldTime0 - newTime1) / (OldTimeStep));
        newVal2 = oldVal0 + (oldVal1 - oldVal0) * ((oldTime0 - newTime2) / (OldTimeStep));
        newVal3 = oldVal0 + (oldVal1 - oldVal0) * ((oldTime0 - newTime3) / (OldTimeStep));
        newVal4 = oldVal0 + (oldVal1 - oldVal0) * ((oldTime0 - newTime4) / (OldTimeStep));
    }
}

Real64 DownInterpolate4HistoryValues(Real64 OldTimeStep, Real64 NewTimeStep, std::array<Real64, 4> const &oldVals, std::array<Real64, 4> &newVals)
{
    // first construct data on timestamps for interpolating with later
    Real64 const oldTime0 = 0.0;
    Real64 const oldTime1 = oldTime0 - OldTimeStep;

    Real64 const newTime0 = 0.0;
    Real64 const newTime1 = newTime0 - NewTimeStep;
    Real64 const newTime2 = newTime1 - NewTimeStep;
    Real64 const newTime3 = newTime2 - NewTimeStep;
    Real64 const newTime4 = newTime3 - NewTimeStep;

    Real64 const DSRatio = OldTimeStep / NewTimeStep; // should pretty much be an integer value 2, 3, 4, etc.

    if (std::abs(DSRatio - 2.0) < 0.01) { // DSRatio = 2
        // first two points lie between oldVals[0] and oldVals[1]
        Real64 delta10 = oldVals[1] - oldVals[0];
        newVals[0] = oldVals[0] + delta10 * ((oldTime0 - newTime1) / OldTimeStep);
        newVals[1] = oldVals[0] + delta10 * ((oldTime0 - newTime2) / OldTimeStep);
        // last two points lie between oldVals[1] and oldVals[2]
        Real64 delta21 = oldVals[2] - oldVals[1];
        newVals[2] = oldVals[1] + delta21 * ((oldTime1 - newTime3) / OldTimeStep);
        newVals[3] = oldVals[1] + delta21 * ((oldTime1 - newTime4) / OldTimeStep);
    } else if (std::abs(DSRatio - 3.0) < 0.01) { // DSRatio = 3
        // first three points lie between oldVals[0] and oldVals[1]
        Real64 delta10 = oldVals[1] - oldVals[0];
        newVals[0] = oldVals[0] + delta10 * ((oldTime0 - newTime1) / OldTimeStep);
        newVals[1] = oldVals[0] + delta10 * ((oldTime0 - newTime2) / OldTimeStep);
        newVals[2] = oldVals[0] + delta10 * ((oldTime0 - newTime3) / OldTimeStep);
        // last point lie between oldVals[1] and oldVals[2]
        Real64 delta21 = (oldVals[2] - oldVals[1]) / OldTimeStep;
        newVals[3] = oldVals[1] + delta21 * ((oldTime1 - newTime4) / OldTimeStep);

    } else { // DSRatio = 4 or more
        // all new points lie between oldVals[0] and oldVals[1]
        Real64 delta10 = oldVals[1] - oldVals[0];
        newVals[0] = oldVals[0] + delta10 * ((oldTime0 - newTime1) / OldTimeStep);
        newVals[1] = oldVals[0] + delta10 * ((oldTime0 - newTime2) / OldTimeStep);
        newVals[2] = oldVals[0] + delta10 * ((oldTime0 - newTime3) / OldTimeStep);
        newVals[3] = oldVals[0] + delta10 * ((oldTime0 - newTime4) / OldTimeStep);
    }
    return oldVals[0];

    // if (std::abs(DSRatio - 2.0) < 0.01) { // DSRatio = 2
    //     // first two points lie between oldVals[0] and oldVals[1]
    //     Real64 ratio10 = (oldVals[1] - oldVals[0]) / OldTimeStep;
    //     newVals[0] = oldVals[0] + ratio10 * (oldTime0 - newTime1);
    //     newVals[1] = oldVals[0] + ratio10 * (oldTime0 - newTime2);
    //     // last two points lie between oldVals[1] and oldVals[2]
    //     Real64 ratio21 = (oldVals[2] - oldVals[1]) / OldTimeStep;
    //     newVals[2] = oldVals[1] + ratio21 * (oldTime1 - newTime3);
    //     newVals[3] = oldVals[1] + ratio21 * (oldTime1 - newTime4);
    // } else if (std::abs(DSRatio - 3.0) < 0.01) { // DSRatio = 3
    //     // first three points lie between oldVals[0] and oldVals[1]
    //     Real64 ratio10 = (oldVals[1] - oldVals[0]) / OldTimeStep;
    //     newVals[0] = oldVals[0] + ratio10 * (oldTime0 - newTime1);
    //     newVals[1] = oldVals[0] + ratio10 * (oldTime0 - newTime2);
    //     newVals[2] = oldVals[0] + ratio10 * (oldTime0 - newTime3);
    //     // last point lie between oldVals[1] and oldVals[2]
    //     Real64 ratio21 = (oldVals[2] - oldVals[1]) / OldTimeStep;
    //     newVals[3] = oldVals[1] + ratio21 * (oldTime1 - newTime4);

    //} else { // DSRatio = 4 or more
    //    // all new points lie between oldVals[0] and oldVals[1]
    //    Real64 ratio10 = (oldVals[1] - oldVals[0]) / OldTimeStep;
    //    newVals[0] = oldVals[0] + ratio10 * (oldTime0 - newTime1);
    //    newVals[1] = oldVals[0] + ratio10 * (oldTime0 - newTime2);
    //    newVals[2] = oldVals[0] + ratio10 * (oldTime0 - newTime3);
    //    newVals[3] = oldVals[0] + ratio10 * (oldTime0 - newTime4);
    //}
}
void InverseModelTemperature(EnergyPlusData &state,
                             int const ZoneNum,                   // Zone number
                             Real64 const SumIntGain,             // Zone sum of convective internal gains
                             Real64 const SumIntGainExceptPeople, // Zone sum of convective internal gains except for people
                             Real64 const SumHA,                  // Zone sum of Hc*Area
                             Real64 const SumHATsurf,             // Zone sum of Hc*Area*Tsurf
                             Real64 const SumHATref,              // Zone sum of Hc*Area*Tref, for ceiling diffuser convection correlation
                             Real64 const SumMCp,                 // Zone sum of MassFlowRate*Cp
                             Real64 const SumMCpT,                // Zone sum of MassFlowRate*Cp*T
                             Real64 const SumSysMCp,              // Zone sum of air system MassFlowRate*Cp
                             Real64 const SumSysMCpT,             // Zone sum of air system MassFlowRate*Cp*T
                             Real64 const AirCap                  // Formerly CoefAirrat, coef in zone temp eqn with dim of "air power capacity"rd
)
{
    // SUBROUTINE INFORMATION:
    //       AUTHOR         Han Li
    //       DATE WRITTEN   February 2019

    // PURPOSE OF THIS SUBROUTINE:
    // This subroutine inversely solve infiltration airflow rate or people count with zone air temperatures measurements.

    // SUBROUTINE LOCAL VARIABLE DECLARATIONS:
    Real64 AirCapHM(0.0); // Air power capacity for hybrid modeling
    Real64 AA(0.0);
    Real64 BB(0.0);
    Real64 FractionConvection(0.0); // Default convection portion of the sensible heat from people

    auto &zone = state.dataHeatBal->Zone(ZoneNum);
    auto &hybridModelZone = state.dataHybridModel->HybridModelZone(ZoneNum);
    auto &thisZoneHB = state.dataZoneTempPredictorCorrector->zoneHeatBalance(ZoneNum);

    int ZoneMult = zone.Multiplier * zone.ListMultiplier;
    zone.ZoneMeasuredTemperature = ScheduleManager::GetCurrentScheduleValue(state, hybridModelZone.ZoneMeasuredTemperatureSchedulePtr);

    // HM calculation only HM calculation period start
    if (state.dataEnvrn->DayOfYear >= hybridModelZone.HybridStartDayOfYear && state.dataEnvrn->DayOfYear <= hybridModelZone.HybridEndDayOfYear) {
        Real64 HMMultiplierAverage(1.0);
        Real64 MultpHM(1.0);

        thisZoneHB.ZT = zone.ZoneMeasuredTemperature; // Array1D<Real64> ZT -- Zone
                                                      // Air Temperature Averaged over
                                                      // the System Time Increment
        if (hybridModelZone.InfiltrationCalc_T && state.dataHVACGlobal->UseZoneTimeStepHistory) {
            static constexpr std::string_view RoutineNameInfiltration("CalcAirFlowSimple:Infiltration");

            if (hybridModelZone.IncludeSystemSupplyParameters) {
                zone.ZoneMeasuredSupplyAirTemperature =
                    ScheduleManager::GetCurrentScheduleValue(state, hybridModelZone.ZoneSupplyAirTemperatureSchedulePtr);
                zone.ZoneMeasuredSupplyAirFlowRate =
                    ScheduleManager::GetCurrentScheduleValue(state, hybridModelZone.ZoneSupplyAirMassFlowRateSchedulePtr);
                zone.ZoneMeasuredSupplyAirHumidityRatio =
                    ScheduleManager::GetCurrentScheduleValue(state, hybridModelZone.ZoneSupplyAirHumidityRatioSchedulePtr);
                // Calculate the air humidity ratio at supply air inlet.
                Real64 CpAirInlet(0.0);
                CpAirInlet = Psychrometrics::PsyCpAirFnW(zone.ZoneMeasuredSupplyAirHumidityRatio);

                Real64 SumSysMCp_HM = zone.ZoneMeasuredSupplyAirFlowRate * CpAirInlet;
                Real64 SumSysMCpT_HM = zone.ZoneMeasuredSupplyAirFlowRate * CpAirInlet * zone.ZoneMeasuredSupplyAirTemperature;

                AA = SumSysMCp_HM + SumHA + thisZoneHB.MCPV + thisZoneHB.MCPM + thisZoneHB.MCPE + thisZoneHB.MCPC + thisZoneHB.MDotCPOA;
                BB = SumSysMCpT_HM + SumIntGain + SumHATsurf - SumHATref + thisZoneHB.MCPTV + thisZoneHB.MCPTM + thisZoneHB.MCPTE + thisZoneHB.MCPTC +
                     thisZoneHB.MDotCPOA * zone.OutDryBulbTemp + (thisZoneHB.NonAirSystemResponse / ZoneMult + thisZoneHB.SysDepZoneLoadsLagged);
            } else {
                AA = SumHA + thisZoneHB.MCPV + thisZoneHB.MCPM + thisZoneHB.MCPE + thisZoneHB.MCPC + thisZoneHB.MDotCPOA;
                BB = SumIntGain + SumHATsurf - SumHATref + thisZoneHB.MCPTV + thisZoneHB.MCPTM + thisZoneHB.MCPTE + thisZoneHB.MCPTC +
                     thisZoneHB.MDotCPOA * zone.OutDryBulbTemp;
            }
            Real64 CC = AirCap;
            Real64 DD =
                (3.0 * state.dataHeatBalFanSys->PreviousMeasuredZT1(ZoneNum) - (3.0 / 2.0) * state.dataHeatBalFanSys->PreviousMeasuredZT2(ZoneNum) +
                 (1.0 / 3.0) * state.dataHeatBalFanSys->PreviousMeasuredZT3(ZoneNum));

            Real64 delta_T = (zone.ZoneMeasuredTemperature - zone.OutDryBulbTemp);
            Real64 CpAir = Psychrometrics::PsyCpAirFnW(state.dataEnvrn->OutHumRat);
            Real64 AirDensity = Psychrometrics::PsyRhoAirFnPbTdbW(
                state, state.dataEnvrn->OutBaroPress, zone.OutDryBulbTemp, state.dataEnvrn->OutHumRat, RoutineNameInfiltration);
            zone.delta_T = delta_T;

            // s4 - Set ACH to 0 when delta_T <= 0.5, add max and min limits to ach
            Real64 M_inf = 0.0;
            if (std::abs(delta_T) > 0.5) {
                M_inf = (BB + CC * DD - ((11.0 / 6.0) * CC + AA) * zone.ZoneMeasuredTemperature) / (CpAir * delta_T);
            }
            Real64 ACH_inf = max(0.0, min(10.0, (M_inf / AirDensity) / zone.Volume * DataGlobalConstants::SecInHour));
            M_inf = (ACH_inf / DataGlobalConstants::SecInHour) * zone.Volume * AirDensity;

            // Overwrite variable with inverse solution
            zone.MCPIHM = M_inf;
            zone.InfilOAAirChangeRateHM = ACH_inf;

        } // Hybrid model infiltration calculation end

        // Hybrid modeling internal thermal mass calculation start
        if (hybridModelZone.InternalThermalMassCalc_T && SumSysMCpT == 0 && thisZoneHB.ZT != state.dataHeatBalFanSys->PreviousMeasuredZT1(ZoneNum) &&
            state.dataHVACGlobal->UseZoneTimeStepHistory) { // HM calculation only when SumSysMCpT =0,
                                                            // TimeStepZone (not @ TimeStepSys)
            Real64 TempDepCoef = SumHA + SumMCp + SumSysMCp;
            Real64 TempIndCoef = SumIntGain + SumHATsurf - SumHATref + SumMCpT + SumSysMCpT +
                                 (thisZoneHB.NonAirSystemResponse / ZoneMult + thisZoneHB.SysDepZoneLoadsLagged);
            //    TempHistoryTerm = AirCap * (3.0 * ZTM1(ZoneNum) - (3.0/2.0) * ZTM2(ZoneNum) + (1.0/3.0) * ZTM3(ZoneNum)) !debug only

            if (state.afn->distribution_simulated) {
                TempIndCoef += state.afn->exchangeData(ZoneNum).TotalSen;
            }
            // Calculate air capacity using DataHeatBalance::SolutionAlgo::AnalyticalSolution
            if (TempDepCoef == 0.0) {
                // Is this correct? Shouldn't we use log?? What if thisZT ==
                // PreviousMeasuredZT1(ZoneNum)??
                AirCapHM = TempIndCoef / (thisZoneHB.ZT - state.dataHeatBalFanSys->PreviousMeasuredZT1(ZoneNum)); // Inverse equation
            } else {
                Real64 AirCapHM_temp = 0.0;
                if (TempIndCoef == TempDepCoef * thisZoneHB.ZT) {
                    AirCapHM_temp = 0.0; //  This is the denominator.
                } else {
                    AirCapHM_temp = (TempIndCoef - TempDepCoef * state.dataHeatBalFanSys->PreviousMeasuredZT1(ZoneNum)) /
                                    (TempIndCoef - TempDepCoef * thisZoneHB.ZT);
                }

                if ((AirCapHM_temp > 0) && (AirCapHM_temp != 1)) {    // Avoide IND
                    AirCapHM = TempDepCoef / std::log(AirCapHM_temp); // Inverse equation
                } else {
                    AirCapHM = TempIndCoef / (thisZoneHB.ZT - state.dataHeatBalFanSys->PreviousMeasuredZT1(ZoneNum));
                }
            }

            // Calculate multiplier
            if (std::abs(thisZoneHB.ZT - state.dataHeatBalFanSys->PreviousMeasuredZT1(ZoneNum)) > 0.05) { // Filter
                MultpHM = AirCapHM /
                          (zone.Volume *
                           Psychrometrics::PsyRhoAirFnPbTdbW(state,
                                                             state.dataEnvrn->OutBaroPress,
                                                             thisZoneHB.ZT,
                                                             thisZoneHB.ZoneAirHumRat) *
                           Psychrometrics::PsyCpAirFnW(thisZoneHB.ZoneAirHumRat)) *
                          (state.dataGlobal->TimeStepZone * DataGlobalConstants::SecInHour); // Inverse equation
                if ((MultpHM < 1.0) || (MultpHM > 30.0)) {                                   // Temperature capacity multiplier greater than
                                                                                             // 1 and less than 30
                    MultpHM = 1.0;                                                           // Default value 1.0
                }
            } else {
                MultpHM = 1.0; // Default value 1.0
            }

            zone.ZoneVolCapMultpSensHM = MultpHM; // For timestep output

            // Calculate the average multiplier of the zone for the whole running period
            {
                // count for hybrid model calculations
                if (MultpHM > 1.0) {
                    zone.ZoneVolCapMultpSensHMSum += MultpHM;
                    zone.ZoneVolCapMultpSensHMCountSum++;
                }

                // Calculate and store the multiplier average at the end of HM
                // simulations
                if (state.dataEnvrn->DayOfYear == hybridModelZone.HybridEndDayOfYear && state.dataGlobal->EndDayFlag) {
                    HMMultiplierAverage = zone.ZoneVolCapMultpSensHMSum / zone.ZoneVolCapMultpSensHMCountSum;
                    zone.ZoneVolCapMultpSensHMAverage = HMMultiplierAverage;
                }
            }
        } // Hybrid model internal thermal mass calcualtion end

        // Hybrid model people count calculation
        if (hybridModelZone.PeopleCountCalc_T && state.dataHVACGlobal->UseZoneTimeStepHistory) {
            zone.ZoneMeasuredTemperature = ScheduleManager::GetCurrentScheduleValue(state, hybridModelZone.ZoneMeasuredTemperatureSchedulePtr);
            zone.ZonePeopleActivityLevel = ScheduleManager::GetCurrentScheduleValue(state, hybridModelZone.ZonePeopleActivityLevelSchedulePtr);
            zone.ZonePeopleSensibleHeatFraction =
                ScheduleManager::GetCurrentScheduleValue(state, hybridModelZone.ZonePeopleSensibleFractionSchedulePtr);
            zone.ZonePeopleRadiantHeatFraction =
                ScheduleManager::GetCurrentScheduleValue(state, hybridModelZone.ZonePeopleRadiationFractionSchedulePtr);

            Real64 FractionSensible = zone.ZonePeopleSensibleHeatFraction;
            Real64 FractionRadiation = zone.ZonePeopleRadiantHeatFraction;
            Real64 ActivityLevel = ScheduleManager::GetCurrentScheduleValue(state, hybridModelZone.ZonePeopleActivityLevelSchedulePtr);

            if (FractionSensible <= 0.0) {
                FractionSensible = 0.6;
            }

            if (FractionRadiation <= 0.0) {
                FractionConvection = 0.7;
            } else {
                FractionConvection = 1.0 - FractionRadiation;
            }

            if (ActivityLevel <= 0.0) {
                ActivityLevel = 130.0;
            }

            if (hybridModelZone.IncludeSystemSupplyParameters) {
                zone.ZoneMeasuredSupplyAirTemperature =
                    ScheduleManager::GetCurrentScheduleValue(state, hybridModelZone.ZoneSupplyAirTemperatureSchedulePtr);
                zone.ZoneMeasuredSupplyAirFlowRate =
                    ScheduleManager::GetCurrentScheduleValue(state, hybridModelZone.ZoneSupplyAirMassFlowRateSchedulePtr);
                zone.ZoneMeasuredSupplyAirHumidityRatio =
                    ScheduleManager::GetCurrentScheduleValue(state, hybridModelZone.ZoneSupplyAirHumidityRatioSchedulePtr);

                // Calculate the air humidity ratio at supply air inlet.
                Real64 CpAirInlet = Psychrometrics::PsyCpAirFnW(zone.ZoneMeasuredSupplyAirHumidityRatio);

                Real64 SumSysMCp_HM = zone.ZoneMeasuredSupplyAirFlowRate * CpAirInlet;
                Real64 SumSysMCpT_HM = zone.ZoneMeasuredSupplyAirFlowRate * CpAirInlet * zone.ZoneMeasuredSupplyAirTemperature;

                AA = SumSysMCp_HM + SumHA + SumMCp;
                BB = SumSysMCpT_HM + SumIntGainExceptPeople + SumHATsurf - SumHATref + SumMCpT +
                     (thisZoneHB.NonAirSystemResponse / ZoneMult + thisZoneHB.SysDepZoneLoadsLagged);
            } else {
                AA = SumHA + SumMCp;
                BB = SumIntGainExceptPeople + SumHATsurf - SumHATref + SumMCpT;
            }

            Real64 CC = AirCap;
            Real64 DD =
                (3.0 * state.dataHeatBalFanSys->PreviousMeasuredZT1(ZoneNum) - (3.0 / 2.0) * state.dataHeatBalFanSys->PreviousMeasuredZT2(ZoneNum) +
                 (1.0 / 3.0) * state.dataHeatBalFanSys->PreviousMeasuredZT3(ZoneNum));

            Real64 SumIntGainPeople = ((11.0 / 6.0) * CC + AA) * zone.ZoneMeasuredTemperature - BB - CC * DD;
            Real64 UpperBound = max(0.0, SumIntGain / (ActivityLevel * FractionSensible * FractionConvection));
            Real64 NumPeople = min(UpperBound, max(0.0, SumIntGainPeople / (ActivityLevel * FractionSensible * FractionConvection)));

            if (NumPeople < 0.05) {
                NumPeople = 0;
            }
            zone.NumOccHM = NumPeople;
        }
    }

    // Update zone temperatures in the previous steps
    state.dataHeatBalFanSys->PreviousMeasuredZT3(ZoneNum) = state.dataHeatBalFanSys->PreviousMeasuredZT2(ZoneNum);
    state.dataHeatBalFanSys->PreviousMeasuredZT2(ZoneNum) = state.dataHeatBalFanSys->PreviousMeasuredZT1(ZoneNum);
    state.dataHeatBalFanSys->PreviousMeasuredZT1(ZoneNum) = thisZoneHB.ZT;
}

void InverseModelHumidity(EnergyPlusData &state,
                          int const ZoneNum,                   // Zone number
                          Real64 const LatentGain,             // Zone sum of latent gain
                          Real64 const LatentGainExceptPeople, // Zone sum of latent gain except for people
                          Real64 const ZoneMassFlowRate,       // Zone air mass flow rate
                          Real64 const MoistureMassFlowRate,   // Zone moisture mass flow rate
                          Real64 const H2OHtOfVap,             // Heat of vaporization of air
                          Real64 const RhoAir                  // Air density
)
{
    // SUBROUTINE INFORMATION:
    //       AUTHOR         Han Li
    //       DATE WRITTEN   February 2019

    // PURPOSE OF THIS SUBROUTINE:
    // This subroutine inversely solve infiltration airflow rate or people count with zone air humidity measurements.

    // SUBROUTINE PARAMETER DEFINITIONS:
    static constexpr std::string_view RoutineName("InverseModelHumidity");

    // SUBROUTINE LOCAL VARIABLE DECLARATIONS:
    Real64 AA(0.0);
    Real64 BB(0.0);
    Real64 ActivityLevel(0.0);
    Real64 SysTimeStepInSeconds = DataGlobalConstants::SecInHour * state.dataHVACGlobal->TimeStepSys;

    auto &zone = state.dataHeatBal->Zone(ZoneNum);
    auto &hybridModelZone = state.dataHybridModel->HybridModelZone(ZoneNum);
    auto &thisZoneHB = state.dataZoneTempPredictorCorrector->zoneHeatBalance(ZoneNum);

    // Get measured zone humidity ratio
    zone.ZoneMeasuredHumidityRatio = ScheduleManager::GetCurrentScheduleValue(state, hybridModelZone.ZoneMeasuredHumidityRatioSchedulePtr);

    if (state.dataEnvrn->DayOfYear >= hybridModelZone.HybridStartDayOfYear && state.dataEnvrn->DayOfYear <= hybridModelZone.HybridEndDayOfYear) {
        thisZoneHB.ZoneAirHumRat = zone.ZoneMeasuredHumidityRatio;

        // Hybrid Model calculate air infiltration rate
        if (hybridModelZone.InfiltrationCalc_H && state.dataHVACGlobal->UseZoneTimeStepHistory) {
            // Conditionally calculate the time dependent and time independent terms
            if (hybridModelZone.IncludeSystemSupplyParameters) {
                zone.ZoneMeasuredSupplyAirFlowRate =
                    ScheduleManager::GetCurrentScheduleValue(state, hybridModelZone.ZoneSupplyAirMassFlowRateSchedulePtr);
                zone.ZoneMeasuredSupplyAirHumidityRatio =
                    ScheduleManager::GetCurrentScheduleValue(state, hybridModelZone.ZoneSupplyAirHumidityRatioSchedulePtr);

                Real64 SumSysM_HM = zone.ZoneMeasuredSupplyAirFlowRate;
                Real64 SumSysMHumRat_HM = zone.ZoneMeasuredSupplyAirFlowRate * zone.ZoneMeasuredSupplyAirHumidityRatio;

                AA = SumSysM_HM + thisZoneHB.VAMFL + thisZoneHB.EAMFL + thisZoneHB.CTMFL + thisZoneHB.SumHmARa + thisZoneHB.MixingMassFlowZone +
                     thisZoneHB.MDotOA;
                BB = SumSysMHumRat_HM + (LatentGain / H2OHtOfVap) + ((thisZoneHB.VAMFL + thisZoneHB.CTMFL) * state.dataEnvrn->OutHumRat) +
                     thisZoneHB.EAMFLxHumRat + thisZoneHB.SumHmARaW + thisZoneHB.MixingMassFlowXHumRat +
                     thisZoneHB.MDotOA * state.dataEnvrn->OutHumRat;
            } else {
                AA = thisZoneHB.VAMFL + thisZoneHB.EAMFL + thisZoneHB.CTMFL + thisZoneHB.SumHmARa + thisZoneHB.MixingMassFlowZone + thisZoneHB.MDotOA;
                BB = (LatentGain / H2OHtOfVap) + ((thisZoneHB.VAMFL + thisZoneHB.CTMFL) * state.dataEnvrn->OutHumRat) + thisZoneHB.EAMFLxHumRat +
                     thisZoneHB.SumHmARaW + thisZoneHB.MixingMassFlowXHumRat + thisZoneHB.MDotOA * state.dataEnvrn->OutHumRat;
            }

            Real64 CC = RhoAir * zone.Volume * zone.ZoneVolCapMultpMoist / SysTimeStepInSeconds;
            Real64 DD = (3.0 * state.dataHeatBalFanSys->PreviousMeasuredHumRat1(ZoneNum) -
                         (3.0 / 2.0) * state.dataHeatBalFanSys->PreviousMeasuredHumRat2(ZoneNum) +
                         (1.0 / 3.0) * state.dataHeatBalFanSys->PreviousMeasuredHumRat3(ZoneNum));

            Real64 delta_HR = (zone.ZoneMeasuredHumidityRatio - state.dataEnvrn->OutHumRat);

            Real64 AirDensity =
                Psychrometrics::PsyRhoAirFnPbTdbW(state, state.dataEnvrn->OutBaroPress, zone.OutDryBulbTemp, state.dataEnvrn->OutHumRat, RoutineName);

            Real64 M_inf = 0.0;
            if (std::abs(zone.ZoneMeasuredHumidityRatio - state.dataEnvrn->OutHumRat) > 0.0000001) {
                M_inf = (CC * DD + BB - ((11.0 / 6.0) * CC + AA) * zone.ZoneMeasuredHumidityRatio) / delta_HR;
            }

            // Add threshold for air change rate
            Real64 ACH_inf = max(0.0, min(10.0, (M_inf / AirDensity) / zone.Volume * DataGlobalConstants::SecInHour));
            M_inf = (ACH_inf / DataGlobalConstants::SecInHour) * zone.Volume * AirDensity;
            zone.MCPIHM = M_inf;
            zone.InfilOAAirChangeRateHM = ACH_inf;
        }

        // Hybrid Model calculate people count
        if (hybridModelZone.PeopleCountCalc_H && state.dataHVACGlobal->UseZoneTimeStepHistory) {
            zone.ZonePeopleActivityLevel = ScheduleManager::GetCurrentScheduleValue(state, hybridModelZone.ZonePeopleActivityLevelSchedulePtr);
            zone.ZonePeopleSensibleHeatFraction =
                ScheduleManager::GetCurrentScheduleValue(state, hybridModelZone.ZonePeopleSensibleFractionSchedulePtr);
            zone.ZonePeopleRadiantHeatFraction =
                ScheduleManager::GetCurrentScheduleValue(state, hybridModelZone.ZonePeopleRadiationFractionSchedulePtr);

            Real64 FractionSensible = zone.ZonePeopleSensibleHeatFraction;

            if (FractionSensible <= 0.0) {
                FractionSensible = 0.6;
            }

            if (ActivityLevel <= 0.0) {
                ActivityLevel = 130.0;
            }

            // Conditionally calculate the humidity-dependent and humidity-independent
            // terms.
            if (hybridModelZone.IncludeSystemSupplyParameters) {
                zone.ZoneMeasuredSupplyAirFlowRate =
                    ScheduleManager::GetCurrentScheduleValue(state, hybridModelZone.ZoneSupplyAirMassFlowRateSchedulePtr);
                zone.ZoneMeasuredSupplyAirHumidityRatio =
                    ScheduleManager::GetCurrentScheduleValue(state, hybridModelZone.ZoneSupplyAirHumidityRatioSchedulePtr);

                Real64 SumSysM_HM = zone.ZoneMeasuredSupplyAirFlowRate;
                Real64 SumSysMHumRat_HM = zone.ZoneMeasuredSupplyAirFlowRate * zone.ZoneMeasuredSupplyAirHumidityRatio;

                AA = SumSysM_HM + thisZoneHB.OAMFL + thisZoneHB.VAMFL + thisZoneHB.EAMFL + thisZoneHB.CTMFL + thisZoneHB.SumHmARa +
                     thisZoneHB.MixingMassFlowZone + thisZoneHB.MDotOA;
                BB = SumSysMHumRat_HM + (LatentGainExceptPeople / H2OHtOfVap) +
                     ((thisZoneHB.OAMFL + thisZoneHB.VAMFL + thisZoneHB.CTMFL) * state.dataEnvrn->OutHumRat) + thisZoneHB.EAMFLxHumRat +
                     thisZoneHB.SumHmARaW + thisZoneHB.MixingMassFlowXHumRat + thisZoneHB.MDotOA * state.dataEnvrn->OutHumRat;
            } else {
                AA = ZoneMassFlowRate + thisZoneHB.OAMFL + thisZoneHB.VAMFL + thisZoneHB.EAMFL + thisZoneHB.CTMFL + thisZoneHB.SumHmARa +
                     thisZoneHB.MixingMassFlowZone + thisZoneHB.MDotOA;
                BB = (LatentGainExceptPeople / H2OHtOfVap) + ((thisZoneHB.OAMFL + thisZoneHB.VAMFL + thisZoneHB.CTMFL) * state.dataEnvrn->OutHumRat) +
                     thisZoneHB.EAMFLxHumRat + (MoistureMassFlowRate) + thisZoneHB.SumHmARaW + thisZoneHB.MixingMassFlowXHumRat +
                     thisZoneHB.MDotOA * state.dataEnvrn->OutHumRat;
            }

            Real64 CC = RhoAir * zone.Volume * zone.ZoneVolCapMultpMoist / SysTimeStepInSeconds;
            Real64 DD = (3.0 * state.dataHeatBalFanSys->PreviousMeasuredHumRat1(ZoneNum) -
                         (3.0 / 2.0) * state.dataHeatBalFanSys->PreviousMeasuredHumRat2(ZoneNum) +
                         (1.0 / 3.0) * state.dataHeatBalFanSys->PreviousMeasuredHumRat3(ZoneNum));

            Real64 LatentGainPeople = (((11.0 / 6.0) * CC + AA) * zone.ZoneMeasuredHumidityRatio - BB - CC * DD) * H2OHtOfVap;
            Real64 UpperBound = max(0.0, LatentGain / (ActivityLevel * (1.0 - FractionSensible)));
            Real64 NumPeople = min(UpperBound, max(0.0, LatentGainPeople / (ActivityLevel * (1.0 - FractionSensible))));
            NumPeople = floor(NumPeople * 100.00 + 0.5) / 100.00;
            if (NumPeople < 0.05) {
                NumPeople = 0;
            }
            zone.NumOccHM = NumPeople;
        }
    }

    // Update zone humidity ratio in the previous steps
    state.dataHeatBalFanSys->PreviousMeasuredHumRat3(ZoneNum) = state.dataHeatBalFanSys->PreviousMeasuredHumRat2(ZoneNum);
    state.dataHeatBalFanSys->PreviousMeasuredHumRat2(ZoneNum) = state.dataHeatBalFanSys->PreviousMeasuredHumRat1(ZoneNum);
    state.dataHeatBalFanSys->PreviousMeasuredHumRat1(ZoneNum) = zone.ZoneMeasuredHumidityRatio;
}

void ZoneSpaceHeatBalanceData::calcZoneOrSpaceSums(EnergyPlusData &state,
                                                   bool const CorrectorFlag, // Corrector call flag
                                                   int const zoneNum,
                                                   int const spaceNum)
{

    // SUBROUTINE INFORMATION:
    //       AUTHOR         Peter Graham Ellis
    //       DATE WRITTEN   July 2003
    //       MODIFIED       Aug 2003, FCW: add this->SumHA contributions from window frame and divider
    //                      Aug 2003, CC: change how the reference temperatures are used

    // PURPOSE OF THIS SUBROUTINE:
    // This subroutine calculates the various sums that go into the zone heat balance
    // equation.  This replaces the SUMC, SumHA, and SumHAT calculations that were
    // previously done in various places throughout the program.
    // The SumHAT portion of the code is reproduced in RadiantSystemHighTemp and
    // RadiantSystemLowTemp and should be updated accordingly.
    // A reference temperature (Tref) is specified for use with the ceiling diffuser
    // convection correlation.  A bogus value of Tref = -999.9 defaults to using
    // the zone air (i.e. outlet) temperature for the reference temperature.
    // If Tref is applied to all surfaces, SumHA = 0, and SumHATref /= 0.
    // If Tref is not used at all, SumHATref = 0, and SumHA /= 0.
    // For future implementations, Tref can be easily converted into an array to
    // allow a different reference temperature to be specified for each surface.
    assert(zoneNum > 0);

    this->SumHA = 0.0;
    this->SumHATsurf = 0.0;
    this->SumHATref = 0.0;
    this->SumSysMCp = 0.0;
    this->SumSysMCpT = 0.0;
    // Sum all convective internal gains: this->SumIntGain
    if (spaceNum == 0) {
        this->SumIntGain = InternalHeatGains::zoneSumAllInternalConvectionGains(state, zoneNum);
    } else {
        this->SumIntGain = InternalHeatGains::spaceSumAllInternalConvectionGains(state, spaceNum);
    }
    this->SumIntGain += state.dataHeatBalFanSys->SumConvHTRadSys(zoneNum) + state.dataHeatBalFanSys->SumConvPool(zoneNum);

    // Add heat to return air if zonal system (no return air) or cycling system (return air frequently very low or zero)
    assert(zoneNum > 0);
    auto &thisZone = state.dataHeatBal->Zone(zoneNum);
    if (thisZone.NoHeatToReturnAir) {
        if (spaceNum == 0) {
            this->SumIntGain += InternalHeatGains::zoneSumAllReturnAirConvectionGains(state, zoneNum, 0);
        } else {
            this->SumIntGain += InternalHeatGains::spaceSumAllReturnAirConvectionGains(state, spaceNum, 0);
        }
    }

    // Sum all non-system air flow, i.e. infiltration, simple ventilation, mixing, earth tube: this->SumMCp, this->SumMCpT
    this->SumMCp = this->MCPI + this->MCPV + this->MCPM + this->MCPE + this->MCPC + this->MDotCPOA;
    this->SumMCpT = this->MCPTI + this->MCPTV + this->MCPTM + this->MCPTE + this->MCPTC + this->MDotCPOA * thisZone.OutDryBulbTemp;

    // Sum all multizone air flow calculated from AirflowNetwork by assuming no simple air infiltration model
    if (state.afn->multizone_always_simulated ||
        (state.afn->simulation_control.type == AirflowNetwork::ControlType::MultizoneWithDistributionOnlyDuringFanOperation &&
         state.afn->AirflowNetworkFanActivated)) {
        auto &exchangeData = state.afn->exchangeData(zoneNum);
        this->SumMCp = exchangeData.SumMCp + exchangeData.SumMVCp + exchangeData.SumMMCp;
        this->SumMCpT = exchangeData.SumMCpT + exchangeData.SumMVCpT + exchangeData.SumMMCpT;
    }

    // Sum all system air flow: this->SumSysMCp, this->SumSysMCpT and check to see if this is a controlled zone
    if (CorrectorFlag) {
        // Plenum and controlled zones have a different set of inlet nodes which must be calculated.
        if (thisZone.IsControlled) {
            auto const &zec(state.dataZoneEquip->ZoneEquipConfig(zoneNum));
            for (int NodeNum = 1, NodeNum_end = zec.NumInletNodes; NodeNum <= NodeNum_end; ++NodeNum) {
                // Get node conditions, this next block is of interest to irratic system loads... maybe nodes are not accurate at time of call?
                //  how can we tell?  predict step must be lagged ?  correct step, systems have run.
                auto const &node(state.dataLoopNodes->Node(zec.InletNode(NodeNum)));
                Real64 CpAir = Psychrometrics::PsyCpAirFnW(this->ZoneAirHumRat);
                Real64 const MassFlowRate_CpAir(node.MassFlowRate * CpAir);
                this->SumSysMCp += MassFlowRate_CpAir;
                this->SumSysMCpT += MassFlowRate_CpAir * node.Temp;
            }

        } else if (thisZone.IsReturnPlenum) {
            auto const &zrpc(state.dataZonePlenum->ZoneRetPlenCond(thisZone.PlenumCondNum));
            Real64 const air_hum_rat(this->ZoneAirHumRat);
            for (int NodeNum = 1, NodeNum_end = zrpc.NumInletNodes; NodeNum <= NodeNum_end; ++NodeNum) {
                auto const &node(state.dataLoopNodes->Node(zrpc.InletNode(NodeNum)));
                Real64 const MassFlowRate_CpAir(node.MassFlowRate * Psychrometrics::PsyCpAirFnW(air_hum_rat));
                this->SumSysMCp += MassFlowRate_CpAir;
                this->SumSysMCpT += MassFlowRate_CpAir * node.Temp;
            }
            // add in the leaks
            for (int ADUListIndex = 1, ADUListIndex_end = zrpc.NumADUs; ADUListIndex <= ADUListIndex_end; ++ADUListIndex) {
                auto &airDistUnit = state.dataDefineEquipment->AirDistUnit(zrpc.ADUIndex(ADUListIndex));
                if (airDistUnit.UpStreamLeak) {
                    Real64 const MassFlowRate_CpAir(airDistUnit.MassFlowRateUpStrLk * Psychrometrics::PsyCpAirFnW(air_hum_rat));
                    this->SumSysMCp += MassFlowRate_CpAir;
                    this->SumSysMCpT += MassFlowRate_CpAir * state.dataLoopNodes->Node(airDistUnit.InletNodeNum).Temp;
                }
                if (airDistUnit.DownStreamLeak) {
                    Real64 const MassFlowRate_CpAir(airDistUnit.MassFlowRateDnStrLk * Psychrometrics::PsyCpAirFnW(air_hum_rat));
                    this->SumSysMCp += MassFlowRate_CpAir;
                    this->SumSysMCpT += MassFlowRate_CpAir * state.dataLoopNodes->Node(airDistUnit.OutletNodeNum).Temp;
                }
            }

        } else if (thisZone.IsSupplyPlenum) {
            Real64 MassFlowRate = state.dataLoopNodes->Node(state.dataZonePlenum->ZoneSupPlenCond(thisZone.PlenumCondNum).InletNode).MassFlowRate;
            Real64 CpAir = Psychrometrics::PsyCpAirFnW(this->ZoneAirHumRat);
            this->SumSysMCp += MassFlowRate * CpAir;
            this->SumSysMCpT +=
                MassFlowRate * CpAir * state.dataLoopNodes->Node(state.dataZonePlenum->ZoneSupPlenCond(thisZone.PlenumCondNum).InletNode).Temp;
        }

        int ZoneMult = thisZone.Multiplier * thisZone.ListMultiplier;

        this->SumSysMCp /= ZoneMult;
        this->SumSysMCpT /= ZoneMult;
    }

    if (spaceNum > 0) {
        Real64 spaceFrac = state.dataHeatBal->space(spaceNum).fracZoneVolume;
        this->SumSysMCp *= spaceFrac;
        this->SumSysMCpT *= spaceFrac;
    }

    // Sum all surface convection: this->SumHA, this->SumHATsurf, this->SumHATref (and additional contributions to this->SumIntGain)
    SumHATOutput sumHATResults; // space or zone return values
    sumHATResults = this->calcSumHAT(state, zoneNum, spaceNum);
    this->SumIntGain += sumHATResults.sumIntGain;
    this->SumHA = sumHATResults.sumHA;
    this->SumHATsurf = sumHATResults.sumHATsurf;
    this->SumHATref = sumHATResults.sumHATref;
}

SumHATOutput ZoneHeatBalanceData::calcSumHAT(EnergyPlusData &state, int const zoneNum, [[maybe_unused]] int const spaceNum)
{
    assert(zoneNum > 0);
    assert(spaceNum == 0);
    SumHATOutput zoneResults; // zone-level return values
    for (int zoneSpaceNum : state.dataHeatBal->Zone(zoneNum).spaceIndexes) {
        SumHATOutput spaceResults; // temporary return value from space-level calcSumHAT
        spaceResults = state.dataZoneTempPredictorCorrector->spaceHeatBalance(zoneSpaceNum).calcSumHAT(state, zoneNum, zoneSpaceNum);
        zoneResults.sumIntGain += spaceResults.sumIntGain;
        zoneResults.sumHA += spaceResults.sumHA;
        zoneResults.sumHATsurf += spaceResults.sumHATsurf;
        zoneResults.sumHATref += spaceResults.sumHATref;
    }
    return zoneResults;
}

SumHATOutput SpaceHeatBalanceData::calcSumHAT(EnergyPlusData &state, int const zoneNum, int const spaceNum)
{
    assert(zoneNum > 0);
    assert(spaceNum > 0);
    auto &thisZone = state.dataHeatBal->Zone(zoneNum);
    auto &thisSpace = state.dataHeatBal->space(spaceNum);
    SumHATOutput results; // space-level return values

    for (int SurfNum = thisSpace.HTSurfaceFirst; SurfNum <= thisSpace.HTSurfaceLast; ++SurfNum) {
        Real64 HA = 0.0;
        Real64 Area = state.dataSurface->Surface(SurfNum).Area; // For windows, this is the glazing area

        if (state.dataSurface->Surface(SurfNum).Class == DataSurfaces::SurfaceClass::Window) {
<<<<<<< HEAD
            DataSurfaces::WinShadingType const shading_flag(state.dataSurface->SurfWinShadingFlag(SurfNum));
=======
            DataSurfaces::WinShadingType const shading_flag = state.dataSurface->SurfWinShadingFlag(SurfNum);
>>>>>>> 70df7b94

            // Add to the convective internal gains
            if (ANY_INTERIOR_SHADE_BLIND(shading_flag)) {
                // The shade area covers the area of the glazing plus the area of the dividers.
                Area += state.dataSurface->SurfWinDividerArea(SurfNum);
                // If interior shade or blind is present it is assumed that both the convective and IR radiative gain
                // from the inside surface of the divider goes directly into the zone air -- i.e., the IR radiative
                // interaction between divider and shade or blind is ignored due to the difficulty of calculating this interaction
                // at the same time that the interaction between glass and shade is calculated.
                results.sumIntGain += state.dataSurface->SurfWinDividerHeatGain(SurfNum);
            }

            // Other convection term is applicable to equivalent layer window (ASHWAT) model
            if (state.dataConstruction->Construct(state.dataSurface->Surface(SurfNum).Construction).WindowTypeEQL)
                results.sumIntGain += state.dataSurface->SurfWinOtherConvHeatGain(SurfNum);

            // Convective heat gain from natural convection in gap between glass and interior shade or blind
            if (ANY_INTERIOR_SHADE_BLIND(shading_flag)) results.sumIntGain += state.dataSurface->SurfWinConvHeatFlowNatural(SurfNum);

            // Convective heat gain from airflow window
            if (state.dataSurface->SurfWinAirflowThisTS(SurfNum) > 0.0) {
                results.sumIntGain += state.dataSurface->SurfWinConvHeatGainToZoneAir(SurfNum);
                if (thisZone.NoHeatToReturnAir) {
                    results.sumIntGain += state.dataSurface->SurfWinRetHeatGainToZoneAir(SurfNum);
                    state.dataSurface->SurfWinHeatGain(SurfNum) += state.dataSurface->SurfWinRetHeatGainToZoneAir(SurfNum);
                    if (state.dataSurface->SurfWinHeatGain(SurfNum) >= 0.0) {
                        state.dataSurface->SurfWinHeatGainRep(SurfNum) = state.dataSurface->SurfWinHeatGain(SurfNum);
                        state.dataSurface->SurfWinHeatGainRepEnergy(SurfNum) =
                            state.dataSurface->SurfWinHeatGainRep(SurfNum) * state.dataGlobal->TimeStepZoneSec;
                    } else {
                        state.dataSurface->SurfWinHeatLossRep(SurfNum) = -state.dataSurface->SurfWinHeatGain(SurfNum);
                        state.dataSurface->SurfWinHeatLossRepEnergy(SurfNum) =
                            state.dataSurface->SurfWinHeatLossRep(SurfNum) * state.dataGlobal->TimeStepZoneSec;
                    }
                    state.dataSurface->SurfWinHeatTransferRepEnergy(SurfNum) =
                        state.dataSurface->SurfWinHeatGain(SurfNum) * state.dataGlobal->TimeStepZoneSec;
                }
            }

            // Add to the surface convection sums
            if (state.dataSurface->SurfWinFrameArea(SurfNum) > 0.0) {
                // Window frame contribution
                Real64 const HA_surf(state.dataHeatBalSurf->SurfHConvInt(SurfNum) * state.dataSurface->SurfWinFrameArea(SurfNum) *
                                     (1.0 + state.dataSurface->SurfWinProjCorrFrIn(SurfNum)));
                results.sumHATsurf += HA_surf * state.dataSurface->SurfWinFrameTempIn(SurfNum);
                HA += HA_surf;
            }

            if (state.dataSurface->SurfWinDividerArea(SurfNum) > 0.0 && !ANY_INTERIOR_SHADE_BLIND(shading_flag)) {
                // Window divider contribution (only from shade or blind for window with divider and interior shade or blind)
                Real64 const HA_surf(state.dataHeatBalSurf->SurfHConvInt(SurfNum) * state.dataSurface->SurfWinDividerArea(SurfNum) *
                                     (1.0 + 2.0 * state.dataSurface->SurfWinProjCorrDivIn(SurfNum)));
                results.sumHATsurf += HA_surf * state.dataSurface->SurfWinDividerTempIn(SurfNum);
                HA += HA_surf;
            }

        } // End of check if window

        HA += state.dataHeatBalSurf->SurfHConvInt(SurfNum) * Area;
        results.sumHATsurf += state.dataHeatBalSurf->SurfHConvInt(SurfNum) * Area * state.dataHeatBalSurf->SurfTempInTmp(SurfNum);

        // determine reference air temperature for this surface
        switch (state.dataSurface->SurfTAirRef(SurfNum)) {
        case DataSurfaces::RefAirTemp::ZoneMeanAirTemp:
            // The zone air is the reference temperature (which is to be solved for in CorrectZoneAirTemp).
            results.sumHA += HA;
            break;
        case DataSurfaces::RefAirTemp::AdjacentAirTemp:
            results.sumHATref += HA * state.dataHeatBal->SurfTempEffBulkAir(SurfNum);
            break;
        case DataSurfaces::RefAirTemp::ZoneSupplyAirTemp:
            // check whether this zone is a controlled zone or not
            if (!thisZone.IsControlled) {
                ShowFatalError(state, "Zones must be controlled for Ceiling-Diffuser Convection model. No system serves zone " + thisZone.Name);
                return results;
            }
            // determine supply air temperature as a weighted average of the inlet temperatures.
            // TODO: For now, use zone-level values for system flow
            if (state.dataZoneTempPredictorCorrector->zoneHeatBalance(zoneNum).SumSysMCp > 0.0) {
                results.sumHATref += HA * state.dataZoneTempPredictorCorrector->zoneHeatBalance(zoneNum).SumSysMCpT /
                                     state.dataZoneTempPredictorCorrector->zoneHeatBalance(zoneNum).SumSysMCp;
            } else {
                // no system flow (yet) so just use zone air temperature #5906
                results.sumHA += HA;
            }
            break;
        default:
            // currently set to mean air temp but should add error warning here
            results.sumHA += HA;
            break;
        }

    } // SurfNum
    return results;
}
void CalcZoneComponentLoadSums(EnergyPlusData &state,
                               int const ZoneNum,        // Zone number
                               Real64 const TempDepCoef, // Dependent coefficient
                               Real64 const TempIndCoef, // Independent coefficient
                               Real64 &SumIntGains,      // Zone sum of convective internal gains
                               Real64 &SumHADTsurfs,     // Zone sum of Hc*Area*(Tsurf - Tz)
                               Real64 &SumMCpDTzones,    // zone sum of MassFlowRate*cp*(TremotZone - Tz) transfer air from other zone, Mixing
                               Real64 &SumMCpDtInfil,    // Zone sum of MassFlowRate*Cp*(Tout - Tz) transfer from outside, ventil, earth tube
                               Real64 &SumMCpDTsystem,   // Zone sum of air system MassFlowRate*Cp*(Tsup - Tz)
                               Real64 &SumNonAirSystem,  // Zone sum of non air system convective heat gains
                               Real64 &CzdTdt,           // Zone air energy storage term.
                               Real64 &imBalance,        // put all terms in eq. 5 on RHS , should be zero
                               Real64 &SumEnthalpyM,     // Zone sum of phase change material melting enthlpy
                               Real64 &SumEnthalpyH      // Zone sum of phase change material freezing enthalpy
)
{

    // SUBROUTINE INFORMATION:
    //       AUTHOR         Brent Griffith
    //       DATE WRITTEN   Feb 2008

    // PURPOSE OF THIS SUBROUTINE:
    // This subroutine calculates the various sums that go into the zone heat balance
    // equation for reporting (and diagnostic) purposes only.
    // It was derived from CalcZoneSums but differs in that that routine
    // breaks up the component's dependence on zone air temp in order to *solve* for zone air temp,
    // but here we *use* the result for zone air temp and calculate the terms of the heat balance
    // Go back and calculate each of the 6 terms in Equation 5 and fill report variables.
    // notes on these raw terms for zone air heat balance model :
    //  these are state variables at the end of the last system timestep.
    //  they are not necessarily proper averages for what happened over entire zone time step
    //  these are not multiplied by zone multipliers.
    //  The values are all Watts.

    // REFERENCES:
    // Equation 5 in Engineering Reference.

    SumIntGains = 0.0;    // Zone sum of convective internal gains
    SumHADTsurfs = 0.0;   // Zone sum of Hc*Area*(Tsurf - Tz)
    SumMCpDTzones = 0.0;  // zone sum of MassFlowRate*cp*(TremotZone - Tz) transfer air from other zone, Mixing
    SumMCpDtInfil = 0.0;  // Zone sum of MassFlowRate*Cp*(Tout - Tz)
    SumMCpDTsystem = 0.0; // Zone sum of air system MassFlowRate*Cp*(Tsup - Tz)
    SumNonAirSystem = 0.0;
    CzdTdt = 0.0;
    imBalance = 0.0;
    SumEnthalpyM = 0.0;
    SumEnthalpyH = 0.0;

    auto &thisZone = state.dataHeatBal->Zone(ZoneNum);
    auto const &thisZoneHB = state.dataZoneTempPredictorCorrector->zoneHeatBalance(ZoneNum);

    // Sum all convective internal gains: SumIntGain
    SumIntGains = InternalHeatGains::zoneSumAllInternalConvectionGains(state, ZoneNum);

    // Add heat to return air if zonal system (no return air) or cycling system (return air frequently very
    // low or zero)
    if (thisZone.NoHeatToReturnAir) {
        SumIntGains += InternalHeatGains::zoneSumAllReturnAirConvectionGains(state, ZoneNum, 0);
    }

    // sum non-system air flow transfers between zones
    SumMCpDTzones = thisZoneHB.MCPTM - thisZoneHB.MCPM * thisZoneHB.MAT; // but maybe it should be ZTAV(ZoneNum)

    // Sum non-system air flow, i.e. infiltration, simple ventilation, earth tube
    //  reuse SumMCp, SumMCpT from CalcZoneSum but use MAT (or maybe ZTAV?) to complete
    SumMCpDtInfil = (thisZoneHB.MCPTI - thisZoneHB.MCPI * thisZoneHB.MAT) + (thisZoneHB.MCPTV - thisZoneHB.MCPV * thisZoneHB.MAT) +
                    (thisZoneHB.MCPTE - thisZoneHB.MCPE * thisZoneHB.MAT) + (thisZoneHB.MCPTC - thisZoneHB.MCPC * thisZoneHB.MAT) +
                    (thisZoneHB.MDotCPOA * thisZone.OutDryBulbTemp -
                     thisZoneHB.MDotCPOA * thisZoneHB.MAT); // infiltration | Ventilation (simple) | Earth tube. | Cooltower | combined OA flow

    // Sum all multizone air flow calculated from AirflowNetwork by assuming no simple air infiltration model (if used)
    if (state.afn->multizone_always_simulated ||
        (state.afn->simulation_control.type == AirflowNetwork::ControlType::MultizoneWithDistributionOnlyDuringFanOperation &&
         state.afn->AirflowNetworkFanActivated)) {
        // Multizone airflow calculated in AirflowNetwork
        SumMCpDtInfil = state.afn->exchangeData(ZoneNum).SumMCpT + state.afn->exchangeData(ZoneNum).SumMVCpT -
                        (state.afn->exchangeData(ZoneNum).SumMCp + state.afn->exchangeData(ZoneNum).SumMVCp) * thisZoneHB.MAT;
        SumMCpDTzones = state.afn->exchangeData(ZoneNum).SumMMCpT - state.afn->exchangeData(ZoneNum).SumMMCp * thisZoneHB.MAT;
    }

    // Sum all system air flow: reusing how SumSysMCp, SumSysMCpT are calculated in CalcZoneSums
    // Plenum and controlled zones have a different set of inlet nodes which must be calculated.
    Real64 QSensRate = 0.0;
    if (thisZone.IsControlled) {
        auto &zoneEquipConfig = state.dataZoneEquip->ZoneEquipConfig(ZoneNum);
        for (int NodeNum = 1; NodeNum <= zoneEquipConfig.NumInletNodes; ++NodeNum) {
            // Get node conditions
            Real64 const NodeTemp = state.dataLoopNodes->Node(zoneEquipConfig.InletNode(NodeNum)).Temp;
            Real64 const MassFlowRate = state.dataLoopNodes->Node(zoneEquipConfig.InletNode(NodeNum)).MassFlowRate;
            QSensRate = calcZoneSensibleOutput(MassFlowRate, NodeTemp, thisZoneHB.MAT, thisZoneHB.ZoneAirHumRat);
            SumMCpDTsystem += QSensRate;

            if (zoneEquipConfig.InletNodeADUNum(NodeNum) > 0) {
                auto &airDistUnit = state.dataDefineEquipment->AirDistUnit(zoneEquipConfig.InletNodeADUNum(NodeNum));
                Real64 ADUHeatAddRate = calcZoneSensibleOutput(state.dataLoopNodes->Node(airDistUnit.OutletNodeNum).MassFlowRate,
                                                               state.dataLoopNodes->Node(airDistUnit.OutletNodeNum).Temp,
                                                               thisZoneHB.MAT,
                                                               thisZoneHB.ZoneAirHumRat);
                airDistUnit.HeatRate = max(0.0, ADUHeatAddRate);
                airDistUnit.CoolRate = std::abs(min(0.0, ADUHeatAddRate));
                airDistUnit.HeatGain = airDistUnit.HeatRate * state.dataHVACGlobal->TimeStepSys * DataGlobalConstants::SecInHour;
                airDistUnit.CoolGain = airDistUnit.CoolRate * state.dataHVACGlobal->TimeStepSys * DataGlobalConstants::SecInHour;
            }
        }

    } else if (thisZone.IsReturnPlenum) {
        auto &zoneRetPlenCond = state.dataZonePlenum->ZoneRetPlenCond(thisZone.PlenumCondNum);
        for (int NodeNum = 1; NodeNum <= zoneRetPlenCond.NumInletNodes; ++NodeNum) {
            QSensRate = calcZoneSensibleOutput(state.dataLoopNodes->Node(zoneRetPlenCond.InletNode(NodeNum)).MassFlowRate,
                                               state.dataLoopNodes->Node(zoneRetPlenCond.InletNode(NodeNum)).Temp,
                                               thisZoneHB.MAT,
                                               thisZoneHB.ZoneAirHumRat);
            SumMCpDTsystem += QSensRate;
        }
        // add in the leaks
        for (int ADUListIndex = 1; ADUListIndex <= zoneRetPlenCond.NumADUs; ++ADUListIndex) {
            auto &airDistUnit = state.dataDefineEquipment->AirDistUnit(zoneRetPlenCond.ADUIndex(ADUListIndex));
            if (airDistUnit.UpStreamLeak) {
                QSensRate = calcZoneSensibleOutput(airDistUnit.MassFlowRateUpStrLk,
                                                   state.dataLoopNodes->Node(airDistUnit.InletNodeNum).Temp,
                                                   thisZoneHB.MAT,
                                                   thisZoneHB.ZoneAirHumRat);
                SumMCpDTsystem += QSensRate;
            }
            if (airDistUnit.DownStreamLeak) {
                QSensRate = calcZoneSensibleOutput(airDistUnit.MassFlowRateDnStrLk,
                                                   state.dataLoopNodes->Node(airDistUnit.OutletNodeNum).Temp,
                                                   thisZoneHB.MAT,
                                                   thisZoneHB.ZoneAirHumRat);
                SumMCpDTsystem += QSensRate;
            }
        }

    } else if (thisZone.IsSupplyPlenum) {
        auto &zoneSupPlenCond = state.dataZonePlenum->ZoneSupPlenCond(thisZone.PlenumCondNum);
        QSensRate = calcZoneSensibleOutput(state.dataLoopNodes->Node(zoneSupPlenCond.InletNode).MassFlowRate,
                                           state.dataLoopNodes->Node(zoneSupPlenCond.InletNode).Temp,
                                           thisZoneHB.MAT,
                                           thisZoneHB.ZoneAirHumRat);
        SumMCpDTsystem += QSensRate;
    }

    // non air system response.
    SumNonAirSystem =
        thisZoneHB.NonAirSystemResponse + state.dataHeatBalFanSys->SumConvHTRadSys(ZoneNum) + state.dataHeatBalFanSys->SumConvPool(ZoneNum);

    // Sum all surface convection: SumHA, SumHATsurf, SumHATref (and additional contributions to SumIntGain)
    for (int spaceNum : state.dataHeatBal->Zone(ZoneNum).spaceIndexes) {
        auto &thisSpace = state.dataHeatBal->space(spaceNum);
        for (int SurfNum = thisSpace.HTSurfaceFirst; SurfNum <= thisSpace.HTSurfaceLast; ++SurfNum) {

            Real64 Area = state.dataSurface->Surface(SurfNum).Area; // For windows, this is the glazing area
            Real64 RefAirTemp = state.dataSurface->Surface(SurfNum).getInsideAirTemperature(state, SurfNum);

            if (state.dataSurface->Surface(SurfNum).Class == DataSurfaces::SurfaceClass::Window) {

                // Add to the convective internal gains
                if (ANY_INTERIOR_SHADE_BLIND(state.dataSurface->SurfWinShadingFlag(SurfNum))) {
                    // The shade area covers the area of the glazing plus the area of the dividers.
                    Area += state.dataSurface->SurfWinDividerArea(SurfNum);
                    // If interior shade or blind is present it is assumed that both the convective and IR radiative gain
                    // from the inside surface of the divider goes directly into the zone air -- i.e., the IR radiative
                    // interaction between divider and shade or blind is ignored due to the difficulty of calculating this interaction
                    // at the same time that the interaction between glass and shade is calculated.
                    SumIntGains += state.dataSurface->SurfWinDividerHeatGain(SurfNum);
                }

                // Other convection term is applicable to equivalent layer window (ASHWAT) model
                if (state.dataConstruction->Construct(state.dataSurface->Surface(SurfNum).Construction).WindowTypeEQL)
                    SumIntGains += state.dataSurface->SurfWinOtherConvHeatGain(SurfNum);

                // Convective heat gain from natural convection in gap between glass and interior shade or blind
                if (ANY_INTERIOR_SHADE_BLIND(state.dataSurface->SurfWinShadingFlag(SurfNum)))
                    SumIntGains += state.dataSurface->SurfWinConvHeatFlowNatural(SurfNum);

                // Convective heat gain from airflow window
                if (state.dataSurface->SurfWinAirflowThisTS(SurfNum) > 0.0) {
                    SumIntGains += state.dataSurface->SurfWinConvHeatGainToZoneAir(SurfNum);
                    if (thisZone.NoHeatToReturnAir) {
                        SumIntGains += state.dataSurface->SurfWinRetHeatGainToZoneAir(SurfNum);
                    }
                }

                // Add to the surface convection sums
                if (state.dataSurface->SurfWinFrameArea(SurfNum) > 0.0) {
                    // Window frame contribution
                    SumHADTsurfs += state.dataHeatBalSurf->SurfHConvInt(SurfNum) * state.dataSurface->SurfWinFrameArea(SurfNum) *
                                    (1.0 + state.dataSurface->SurfWinProjCorrFrIn(SurfNum)) *
                                    (state.dataSurface->SurfWinFrameTempIn(SurfNum) - RefAirTemp);
                }

                if (state.dataSurface->SurfWinDividerArea(SurfNum) > 0.0 &&
                    !ANY_INTERIOR_SHADE_BLIND(state.dataSurface->SurfWinShadingFlag(SurfNum))) {
                    // Window divider contribution (only from shade or blind for window with divider and interior shade or blind)
                    SumHADTsurfs += state.dataHeatBalSurf->SurfHConvInt(SurfNum) * state.dataSurface->SurfWinDividerArea(SurfNum) *
                                    (1.0 + 2.0 * state.dataSurface->SurfWinProjCorrDivIn(SurfNum)) *
                                    (state.dataSurface->SurfWinDividerTempIn(SurfNum) - RefAirTemp);
                }

            } // End of check if window

            SumHADTsurfs += state.dataHeatBalSurf->SurfHConvInt(SurfNum) * Area * (state.dataHeatBalSurf->SurfTempInTmp(SurfNum) - RefAirTemp);

            // Accumulate Zone Phase Change Material Melting/Freezing Enthalpy output variables
            if (state.dataSurface->Surface(SurfNum).HeatTransferAlgorithm == DataSurfaces::HeatTransferModel::CondFD) {
                state.dataHeatBal->ZnAirRpt(ZoneNum).SumEnthalpyM += state.dataHeatBalFiniteDiffMgr->SurfaceFD(SurfNum).EnthalpyM;
                state.dataHeatBal->ZnAirRpt(ZoneNum).SumEnthalpyH += state.dataHeatBalFiniteDiffMgr->SurfaceFD(SurfNum).EnthalpyF;
            }
        }
    }
    // now calculate air energy storage source term.
    // capacitance is volume * density * heat capacity
    Real64 CpAir = Psychrometrics::PsyCpAirFnW(thisZoneHB.ZoneAirHumRat);
    Real64 RhoAir = Psychrometrics::PsyRhoAirFnPbTdbW(state, state.dataEnvrn->OutBaroPress, thisZoneHB.MAT, thisZoneHB.ZoneAirHumRat);

    switch (state.dataHeatBal->ZoneAirSolutionAlgo) {
    case DataHeatBalance::SolutionAlgo::ThirdOrder: {
        CzdTdt = RhoAir * CpAir * thisZone.Volume * thisZone.ZoneVolCapMultpSens * (thisZoneHB.MAT - thisZoneHB.ZTM[0]) /
                 (state.dataHVACGlobal->TimeStepSys * DataGlobalConstants::SecInHour);
        // Exact solution
    } break;
    case DataHeatBalance::SolutionAlgo::AnalyticalSolution: {
        CzdTdt = TempIndCoef - TempDepCoef * thisZoneHB.MAT;
    } break;
    case DataHeatBalance::SolutionAlgo::EulerMethod: {
        CzdTdt = thisZoneHB.AirPowerCap * (thisZoneHB.MAT - thisZoneHB.ZoneT1);
    } break;
    default:
        break;
    }

    if (state.dataGlobal->DisplayZoneAirHeatBalanceOffBalance) {
        imBalance = SumIntGains + SumHADTsurfs + SumMCpDTzones + SumMCpDtInfil + SumMCpDTsystem + SumNonAirSystem - CzdTdt;

        // throw warning if seriously out of balance (this may need to be removed if too noisy... )
        // formulate dynamic threshold value based on 20% of quadrature sum of components
        Real64 Threshold = 0.2 * std::sqrt(pow_2(SumIntGains) + pow_2(SumHADTsurfs) + pow_2(SumMCpDTzones) + pow_2(SumMCpDtInfil) +
                                           pow_2(SumMCpDTsystem) + pow_2(SumNonAirSystem) + pow_2(CzdTdt));
        if ((std::abs(imBalance) > Threshold) && (!state.dataGlobal->WarmupFlag) &&
            (!state.dataGlobal->DoingSizing)) { // air balance is out by more than threshold
            if (thisZone.AirHBimBalanceErrIndex == 0) {
                ShowWarningMessage(state, format("Zone Air Heat Balance is out of balance for zone named {}", thisZone.Name));
                ShowContinueError(state, format("Zone Air Heat Balance Deviation Rate is more than {:.1R} {{W}}", Threshold));
                if (state.dataHVACGlobal->TurnFansOn) {
                    ShowContinueError(state, "Night cycle fan operation may be causing above error");
                }

                ShowContinueErrorTimeStamp(state, " Occurrence info:");
            }
            ShowRecurringWarningErrorAtEnd(state,
                                           format("Zone Air Heat Balance is out of balance ... zone named {}", thisZone.Name),
                                           thisZone.AirHBimBalanceErrIndex,
                                           std::abs(imBalance) - Threshold,
                                           std::abs(imBalance) - Threshold,
                                           _,
                                           "{W}",
                                           "{W}");
        }
    }
}

bool VerifyThermostatInZone(EnergyPlusData &state, std::string const &ZoneName) // Zone to verify
{

    // FUNCTION INFORMATION:
    //       AUTHOR         Linda Lawrie
    //       DATE WRITTEN   Feb 2005

    // PURPOSE OF THIS FUNCTION:
    // This function verifies that a zone (by name) has a Zone Control:Thermostatic object entered.

    if (state.dataZoneCtrls->GetZoneAirStatsInputFlag) {
        GetZoneAirSetPoints(state);
        state.dataZoneCtrls->GetZoneAirStatsInputFlag = false;
    }
    if (state.dataZoneCtrls->NumTempControlledZones > 0) {
        if (UtilityRoutines::FindItemInList(ZoneName, state.dataZoneCtrls->TempControlledZone, &DataZoneControls::ZoneTempControls::ZoneName) > 0) {
            return true;
        } else {
            return false;
        }
    }
    return false;
}

bool VerifyControlledZoneForThermostat(EnergyPlusData &state, std::string const &ZoneName) // Zone to verify
{

    // FUNCTION INFORMATION:
    //       AUTHOR         Linda Lawrie
    //       DATE WRITTEN   Mar 2007

    // PURPOSE OF THIS FUNCTION:
    // This function verifies that a zone (by name) has a ZoneHVAC:EquipmentConnections object entered.

    return (UtilityRoutines::FindItemInList(ZoneName, state.dataZoneEquip->ZoneEquipConfig, &DataZoneEquipment::EquipConfiguration::ZoneName) > 0);
}

void DetectOscillatingZoneTemp(EnergyPlusData &state)
{
    // SUBROUTINE INFORMATION:
    //       AUTHOR         Jason Glazer
    //       DATE WRITTEN   August 2005

    // PURPOSE OF THIS SUBROUTINE:
    // Oscillating temperatures between HVAC timesteps indicate that the
    // simulation may be poor. Code is trying to be fast since the purpose
    // is to see the impact on oscillating by trying longer time steps in
    // an attempt to speed up the simulation.
    // Note that the OscillateMagnitude threshold must be less than
    // MaxZoneTempDiff since ManageHVAC keeps shortening the timestep
    // until that is reached unless it goes to less than the
    // MinTimeStepSys.

    // first time run allocate arrays and setup output variable
    if (state.dataZoneTempPredictorCorrector->SetupOscillationOutputFlag) {
        state.dataZoneTempPredictorCorrector->ZoneTempHist.allocate(4, state.dataGlobal->NumOfZones);
        state.dataZoneTempPredictorCorrector->ZoneTempHist = 0.0;
        state.dataZoneTempPredictorCorrector->ZoneTempOscillate.dimension(state.dataGlobal->NumOfZones, 0.0);
        state.dataZoneTempPredictorCorrector->ZoneTempOscillateDuringOccupancy.dimension(state.dataGlobal->NumOfZones, 0.0);
        state.dataZoneTempPredictorCorrector->ZoneTempOscillateInDeadband.dimension(state.dataGlobal->NumOfZones, 0.0);
        // set up zone by zone variables, CurrentModuleObject='Zone'
        for (int iZone = 1; iZone <= state.dataGlobal->NumOfZones; ++iZone) {
            auto &zone = state.dataHeatBal->Zone(iZone);
            SetupOutputVariable(state,
                                "Zone Oscillating Temperatures Time",
                                OutputProcessor::Unit::hr,
                                state.dataZoneTempPredictorCorrector->ZoneTempOscillate(iZone),
                                OutputProcessor::SOVTimeStepType::System,
                                OutputProcessor::SOVStoreType::Summed,
                                zone.Name);
            SetupOutputVariable(state,
                                "Zone Oscillating Temperatures During Occupancy Time",
                                OutputProcessor::Unit::hr,
                                state.dataZoneTempPredictorCorrector->ZoneTempOscillateDuringOccupancy(iZone),
                                OutputProcessor::SOVTimeStepType::System,
                                OutputProcessor::SOVStoreType::Summed,
                                zone.Name);
            SetupOutputVariable(state,
                                "Zone Oscillating Temperatures in Deadband Time",
                                OutputProcessor::Unit::hr,
                                state.dataZoneTempPredictorCorrector->ZoneTempOscillateInDeadband(iZone),
                                OutputProcessor::SOVTimeStepType::System,
                                OutputProcessor::SOVStoreType::Summed,
                                zone.Name);
        }
        // set up a variable covering all zones
        SetupOutputVariable(state,
                            "Facility Any Zone Oscillating Temperatures Time",
                            OutputProcessor::Unit::hr,
                            state.dataZoneTempPredictorCorrector->AnyZoneTempOscillate,
                            OutputProcessor::SOVTimeStepType::System,
                            OutputProcessor::SOVStoreType::Summed,
                            "Facility");
        SetupOutputVariable(state,
                            "Facility Any Zone Oscillating Temperatures During Occupancy Time",
                            OutputProcessor::Unit::hr,
                            state.dataZoneTempPredictorCorrector->AnyZoneTempOscillateDuringOccupancy,
                            OutputProcessor::SOVTimeStepType::System,
                            OutputProcessor::SOVStoreType::Summed,
                            "Facility");
        SetupOutputVariable(state,
                            "Facility Any Zone Oscillating Temperatures in Deadband Time",
                            OutputProcessor::Unit::hr,
                            state.dataZoneTempPredictorCorrector->AnyZoneTempOscillateInDeadband,
                            OutputProcessor::SOVTimeStepType::System,
                            OutputProcessor::SOVStoreType::Summed,
                            "Facility");
        // test if the oscillation variables are even used
        if (ReportingThisVariable(state, "Zone Oscillating Temperatures Time") ||
            ReportingThisVariable(state, "Zone Oscillating Temperatures During Occupancy Time") ||
            ReportingThisVariable(state, "Zone Oscillating Temperatures in Deadband Time") ||
            ReportingThisVariable(state, "Facility Any Zone Oscillating Temperatures Time") ||
            ReportingThisVariable(state, "Facility Any Zone Oscillating Temperatures During Occupancy Time") ||
            ReportingThisVariable(state, "Facility Any Zone Oscillating Temperatures in Deadband Time")) {
            state.dataZoneTempPredictorCorrector->OscillationVariablesNeeded = true;
        }
        state.dataZoneTempPredictorCorrector->SetupOscillationOutputFlag = false;
    }

    auto &TimeStepSys = state.dataHVACGlobal->TimeStepSys;
    if (state.dataZoneTempPredictorCorrector->OscillationVariablesNeeded) {
        // precalc the negative value for performance
        Real64 NegOscillateMagnitude = -DataHVACGlobals::OscillateMagnitude;
        // assume no zone is oscillating
        bool isAnyZoneOscillating = false;
        bool isAnyZoneOscillatingDuringOccupancy = false;
        bool isAnyZoneOscillatingInDeadband = false;

        for (int iZone = 1; iZone <= state.dataGlobal->NumOfZones; ++iZone) {
            bool isOscillate = false;
            state.dataZoneTempPredictorCorrector->ZoneTempHist(4, iZone) = state.dataZoneTempPredictorCorrector->ZoneTempHist(3, iZone);
            state.dataZoneTempPredictorCorrector->ZoneTempHist(3, iZone) = state.dataZoneTempPredictorCorrector->ZoneTempHist(2, iZone);
            state.dataZoneTempPredictorCorrector->ZoneTempHist(2, iZone) = state.dataZoneTempPredictorCorrector->ZoneTempHist(1, iZone);
            state.dataZoneTempPredictorCorrector->ZoneTempHist(1, iZone) = state.dataZoneTempPredictorCorrector->zoneHeatBalance(iZone).ZT;
            Real64 Diff34 =
                state.dataZoneTempPredictorCorrector->ZoneTempHist(3, iZone) - state.dataZoneTempPredictorCorrector->ZoneTempHist(4, iZone);
            Real64 Diff23 =
                state.dataZoneTempPredictorCorrector->ZoneTempHist(2, iZone) - state.dataZoneTempPredictorCorrector->ZoneTempHist(3, iZone);
            Real64 Diff12 =
                state.dataZoneTempPredictorCorrector->ZoneTempHist(1, iZone) - state.dataZoneTempPredictorCorrector->ZoneTempHist(2, iZone);
            // roll out the conditionals for increased performance
            if (Diff12 > DataHVACGlobals::OscillateMagnitude) {
                if (Diff23 < NegOscillateMagnitude) {
                    if (Diff34 > DataHVACGlobals::OscillateMagnitude) {
                        isOscillate = true;
                    }
                }
            }
            // now try the opposite sequence of swings
            if (Diff12 < NegOscillateMagnitude) {
                if (Diff23 > DataHVACGlobals::OscillateMagnitude) {
                    if (Diff34 < NegOscillateMagnitude) {
                        isOscillate = true;
                    }
                }
            }
            state.dataZoneTempPredictorCorrector->ZoneTempOscillateDuringOccupancy(iZone) = 0.0;
            state.dataZoneTempPredictorCorrector->ZoneTempOscillateInDeadband(iZone) = 0.0;
            if (isOscillate) {
                state.dataZoneTempPredictorCorrector->ZoneTempOscillate(iZone) = TimeStepSys;
                isAnyZoneOscillating = true;
                if (allocated(state.dataThermalComforts->ThermalComfortInASH55)) {
                    if (state.dataThermalComforts->ThermalComfortInASH55(iZone).ZoneIsOccupied) {
                        state.dataZoneTempPredictorCorrector->ZoneTempOscillateDuringOccupancy(iZone) = TimeStepSys;
                        isAnyZoneOscillatingDuringOccupancy = true;
                    }
                }
                if (state.dataZoneEnergyDemand->CurDeadBandOrSetback(iZone)) {
                    state.dataZoneTempPredictorCorrector->ZoneTempOscillateInDeadband(iZone) = TimeStepSys;
                    isAnyZoneOscillatingInDeadband = true;
                }
            } else {
                state.dataZoneTempPredictorCorrector->ZoneTempOscillate(iZone) = 0.0;
            }
        }
        // any zone variable
        state.dataZoneTempPredictorCorrector->AnyZoneTempOscillate = (isAnyZoneOscillating) ? TimeStepSys : 0.0;
        state.dataZoneTempPredictorCorrector->AnyZoneTempOscillateDuringOccupancy = (isAnyZoneOscillatingDuringOccupancy) ? TimeStepSys : 0.0;
        state.dataZoneTempPredictorCorrector->AnyZoneTempOscillateInDeadband = (isAnyZoneOscillatingInDeadband) ? TimeStepSys : 0.0;

        // annual/runperiod sum for _perflog.csv file
        state.dataZoneTempPredictorCorrector->AnnualAnyZoneTempOscillate += state.dataZoneTempPredictorCorrector->AnyZoneTempOscillate;
        state.dataZoneTempPredictorCorrector->AnnualAnyZoneTempOscillateDuringOccupancy +=
            state.dataZoneTempPredictorCorrector->AnyZoneTempOscillateDuringOccupancy;
        state.dataZoneTempPredictorCorrector->AnnualAnyZoneTempOscillateInDeadband +=
            state.dataZoneTempPredictorCorrector->AnyZoneTempOscillateInDeadband;
    }
}

void AdjustAirSetPointsforOpTempCntrl(EnergyPlusData &state, int const TempControlledZoneID, int const ActualZoneNum, Real64 &ZoneAirSetPoint)
{

    // SUBROUTINE INFORMATION:
    //       AUTHOR         B. Griffith
    //       DATE WRITTEN   June 2006

    // PURPOSE OF THIS SUBROUTINE:
    // This subroutine modifies the air temperature setpoint to effect operative temperature control

    // SUBROUTINE LOCAL VARIABLE DECLARATIONS:
    Real64 thisMRTFraction; // local variable for fraction that MRT is in Op Temp definition

    if (!(state.dataZoneCtrls->AnyOpTempControl)) return; // do nothing to setpoint

    auto &tempControlledZone = state.dataZoneCtrls->TempControlledZone(TempControlledZoneID);
    if (!(tempControlledZone.OperativeTempControl)) return; // do nothing to setpoint

    // is operative temp radiative fraction scheduled or fixed?
    thisMRTFraction = (tempControlledZone.OpTempCntrlModeScheduled)
                          ? ScheduleManager::GetCurrentScheduleValue(state, tempControlledZone.OpTempRadiativeFractionSched)
                          : tempControlledZone.FixedRadiativeFraction;

    // get mean radiant temperature for zone
    Real64 thisMRT = state.dataHeatBal->ZoneMRT(ActualZoneNum);

    // modify setpoint for operative temperature control
    //  traping for MRT fractions between 0.0 and 0.9 during get input, so shouldn't be able to divide by zero here.
    ZoneAirSetPoint = (ZoneAirSetPoint - thisMRTFraction * thisMRT) / (1.0 - thisMRTFraction);
}

void AdjustOperativeSetPointsforAdapComfort(EnergyPlusData &state, int const TempControlledZoneID, Real64 &ZoneAirSetPoint)
{
    // SUBROUTINE INFORMATION:
    //       AUTHOR         Xuan Luo
    //       DATE WRITTEN   Jan 2017

    // PURPOSE OF THIS SUBROUTINE:
    // This routine adjust the operative setpoints for each controlled adaptive thermal comfort models.

    auto &tempControlledZone = state.dataZoneCtrls->TempControlledZone(TempControlledZoneID);
    auto &AdapComfortDailySetPointSchedule = state.dataZoneTempPredictorCorrector->AdapComfortDailySetPointSchedule;

    // SUBROUTINE LOCAL VARIABLE DECLARATIONS:
    int originZoneAirSetPoint = ZoneAirSetPoint;
    int AdaptiveComfortModelTypeIndex = tempControlledZone.AdaptiveComfortModelTypeIndex;

    // adjust zone operative setpoint
    if (!(tempControlledZone.AdaptiveComfortTempControl)) return; // do nothing to setpoint
    if ((state.dataWeatherManager->Environment(state.dataWeatherManager->Envrn).KindOfEnvrn != DataGlobalConstants::KindOfSim::DesignDay) &&
        (state.dataWeatherManager->Environment(state.dataWeatherManager->Envrn).KindOfEnvrn != DataGlobalConstants::KindOfSim::HVACSizeDesignDay)) {
        // Adjust run period cooling set point
        switch (AdaptiveComfortModelTypeIndex) {
        case static_cast<int>(AdaptiveComfortModel::ASH55_CENTRAL):
            ZoneAirSetPoint = AdapComfortDailySetPointSchedule.ThermalComfortAdaptiveASH55_Central(state.dataEnvrn->DayOfYear);
            break;
        case static_cast<int>(AdaptiveComfortModel::ASH55_UPPER_90):
            ZoneAirSetPoint = AdapComfortDailySetPointSchedule.ThermalComfortAdaptiveASH55_Upper_90(state.dataEnvrn->DayOfYear);
            break;
        case static_cast<int>(AdaptiveComfortModel::ASH55_UPPER_80):
            ZoneAirSetPoint = AdapComfortDailySetPointSchedule.ThermalComfortAdaptiveASH55_Upper_80(state.dataEnvrn->DayOfYear);
            break;
        case static_cast<int>(AdaptiveComfortModel::CEN15251_CENTRAL):
            ZoneAirSetPoint = AdapComfortDailySetPointSchedule.ThermalComfortAdaptiveCEN15251_Central(state.dataEnvrn->DayOfYear);
            break;
        case static_cast<int>(AdaptiveComfortModel::CEN15251_UPPER_I):
            ZoneAirSetPoint = AdapComfortDailySetPointSchedule.ThermalComfortAdaptiveCEN15251_Upper_I(state.dataEnvrn->DayOfYear);
            break;
        case static_cast<int>(AdaptiveComfortModel::CEN15251_UPPER_II):
            ZoneAirSetPoint = AdapComfortDailySetPointSchedule.ThermalComfortAdaptiveCEN15251_Upper_II(state.dataEnvrn->DayOfYear);
            break;
        case static_cast<int>(AdaptiveComfortModel::CEN15251_UPPER_III):
            ZoneAirSetPoint = AdapComfortDailySetPointSchedule.ThermalComfortAdaptiveCEN15251_Upper_III(state.dataEnvrn->DayOfYear);
            break;
        default:
            break;
        }
    } else {
        int const envrnDayNum(state.dataWeatherManager->Environment(state.dataWeatherManager->Envrn).DesignDayNum);
        int constexpr summerDesignDayTypeIndex(9);
        // Adjust summer design day set point
        if (state.dataWeatherManager->DesDayInput(envrnDayNum).DayType == summerDesignDayTypeIndex) {
            ZoneAirSetPoint = state.dataZoneTempPredictorCorrector->AdapComfortSetPointSummerDesDay[AdaptiveComfortModelTypeIndex - 2];
        }
    }
    // If adaptive operative temperature not applicable, set back
    if (ZoneAirSetPoint < originZoneAirSetPoint) {
        ZoneAirSetPoint = originZoneAirSetPoint;
    }
    // If meet fault flag, set back
    if (ZoneAirSetPoint == -1) {
        ZoneAirSetPoint = originZoneAirSetPoint;
    }
}

void CalcZoneAirComfortSetPoints(EnergyPlusData &state)
{

    // SUBROUTINE INFORMATION:
    //       AUTHOR         Lixing Gu
    //       DATE WRITTEN   May 2006

    // PURPOSE OF THIS SUBROUTINE:
    // This routine sets the thermal comfort setpoints for each controlled zone based on air tempeature obtained from thermal comfort models.

    // SUBROUTINE LOCAL VARIABLE DECLARATIONS:
    Real64 SetPointLo = 0.0;
    Real64 SetPointHi = 0.0;
    Real64 Tset = 0.0;
    int PeopleNum = 0;
    int ObjectCount = 0;
    Real64 PeopleCount = 0.0;
    int SetPointComfortSchedIndex = 0;
    int SchedTypeIndex = 0;

    // Call thermal comfort module to read zone control comfort object
    if (state.dataZoneTempPredictorCorrector->CalcZoneAirComfortSetPointsFirstTimeFlag) {
        ThermalComfort::ManageThermalComfort(state, true);
        state.dataZoneTempPredictorCorrector->CalcZoneAirComfortSetPointsFirstTimeFlag = false;
    }

    state.dataHeatBalFanSys->ComfortControlType = DataHVACGlobals::ThermostatType::Uncontrolled; // Default

    for (int RelativeZoneNum = 1; RelativeZoneNum <= state.dataZoneCtrls->NumComfortControlledZones; ++RelativeZoneNum) {

        auto &comfortControlledZone = state.dataZoneCtrls->ComfortControlledZone(RelativeZoneNum);
        int ActualZoneNum = comfortControlledZone.ActualZoneNum;
        auto &zone = state.dataHeatBal->Zone(ActualZoneNum);
        auto &comfortControlType = state.dataHeatBalFanSys->ComfortControlType(ActualZoneNum);
        auto &comfortControlTypeRpt = state.dataHeatBalFanSys->ComfortControlTypeRpt(ActualZoneNum);
        auto &tempZoneThermostatSetPoint = state.dataHeatBalFanSys->TempZoneThermostatSetPoint(ActualZoneNum);
        auto &zoneComfortControlsFanger = state.dataHeatBalFanSys->ZoneComfortControlsFanger(ActualZoneNum);
        comfortControlType =
            static_cast<DataHVACGlobals::ThermostatType>(ScheduleManager::GetCurrentScheduleValue(state, comfortControlledZone.ComfortSchedIndex));
        comfortControlTypeRpt = static_cast<int>(comfortControlType);

        // Get PMV values
        switch (comfortControlType) {
        case DataHVACGlobals::ThermostatType::Uncontrolled:
            zoneComfortControlsFanger.LowPMV = -999.0;
            zoneComfortControlsFanger.HighPMV = -999.0;
            break;
        case DataHVACGlobals::ThermostatType::SingleHeating:
            zoneComfortControlsFanger.FangerType = static_cast<int>(DataHVACGlobals::ThermostatType::SingleHeating);
            zoneComfortControlsFanger.LowPMV = ScheduleManager::GetCurrentScheduleValue(
                state,
                state.dataZoneTempPredictorCorrector
                    ->SetPointSingleHeatingFanger(comfortControlledZone.ControlTypeSchIndx(comfortControlledZone.SchIndx_SingleHeating))
                    .PMVSchedIndex);
            zoneComfortControlsFanger.HighPMV = -999.0;
            break;
        case DataHVACGlobals::ThermostatType::SingleCooling:
            zoneComfortControlsFanger.FangerType = static_cast<int>(DataHVACGlobals::ThermostatType::SingleCooling);
            zoneComfortControlsFanger.LowPMV = -999.0;
            zoneComfortControlsFanger.HighPMV = ScheduleManager::GetCurrentScheduleValue(
                state,
                state.dataZoneTempPredictorCorrector
                    ->SetPointSingleCoolingFanger(comfortControlledZone.ControlTypeSchIndx(comfortControlledZone.SchIndx_SingleCooling))
                    .PMVSchedIndex);
            break;
        case DataHVACGlobals::ThermostatType::SingleHeatCool:
            SetPointComfortSchedIndex =
                state.dataZoneTempPredictorCorrector
                    ->SetPointSingleHeatCoolFanger(comfortControlledZone.ControlTypeSchIndx(comfortControlledZone.SchIndx_SingleHeatCool))
                    .PMVSchedIndex;
            zoneComfortControlsFanger.FangerType = static_cast<int>(DataHVACGlobals::ThermostatType::SingleHeatCool);
            zoneComfortControlsFanger.LowPMV = ScheduleManager::GetCurrentScheduleValue(state, SetPointComfortSchedIndex);
            zoneComfortControlsFanger.HighPMV = ScheduleManager::GetCurrentScheduleValue(state, SetPointComfortSchedIndex);
            break;
        case DataHVACGlobals::ThermostatType::DualSetPointWithDeadBand:
            SchedTypeIndex = comfortControlledZone.ControlTypeSchIndx(comfortControlledZone.SchIndx_DualSetPointWithDeadBand);
            zoneComfortControlsFanger.FangerType = static_cast<int>(DataHVACGlobals::ThermostatType::DualSetPointWithDeadBand);
            zoneComfortControlsFanger.LowPMV = ScheduleManager::GetCurrentScheduleValue(
                state, state.dataZoneTempPredictorCorrector->SetPointDualHeatCoolFanger(SchedTypeIndex).HeatPMVSchedIndex);
            zoneComfortControlsFanger.HighPMV = ScheduleManager::GetCurrentScheduleValue(
                state, state.dataZoneTempPredictorCorrector->SetPointDualHeatCoolFanger(SchedTypeIndex).CoolPMVSchedIndex);
            if (zoneComfortControlsFanger.LowPMV > zoneComfortControlsFanger.HighPMV) {
                ++zoneComfortControlsFanger.DualPMVErrCount;
                if (zoneComfortControlsFanger.DualPMVErrCount < 2) {
                    ShowWarningError(state,
                                     "ThermostatSetpoint:ThermalComfort:Fanger:DualSetpoint: The heating PMV setpoint is above the cooling "
                                     "PMV setpoint in " +
                                         state.dataZoneTempPredictorCorrector->SetPointDualHeatCoolFanger(SchedTypeIndex).Name);
                    ShowContinueError(state, "The zone dual heating PMV setpoint is set to the dual cooling PMV setpoint.");
                    ShowContinueErrorTimeStamp(state, "Occurrence info:");
                } else {
                    ShowRecurringWarningErrorAtEnd(state,
                                                   "The heating PMV setpoint is still above the cooling PMV setpoint",
                                                   zoneComfortControlsFanger.DualPMVErrIndex,
                                                   zoneComfortControlsFanger.LowPMV,
                                                   zoneComfortControlsFanger.LowPMV);
                }
                zoneComfortControlsFanger.LowPMV = zoneComfortControlsFanger.HighPMV;
            }
            break;
        default:
            ShowSevereError(state,
                            format("CalcZoneAirTempSetpoints: Illegal thermal control control type for Zone={}, Found value={}, in Schedule={}",
                                   zone.Name,
                                   comfortControlTypeRpt,
                                   comfortControlledZone.ControlTypeSchedName));
            break;
        }

        // Check Average method
        switch (comfortControlledZone.AverageMethod) {
        case DataZoneControls::AverageMethod::NO:
            PeopleNum = comfortControlledZone.SpecificObjectNum;
            if (comfortControlType == DataHVACGlobals::ThermostatType::SingleCooling) {
                GetComfortSetPoints(state, PeopleNum, RelativeZoneNum, zoneComfortControlsFanger.HighPMV, SetPointLo);
            } else {
                GetComfortSetPoints(state, PeopleNum, RelativeZoneNum, zoneComfortControlsFanger.LowPMV, SetPointLo);
            }
            if (comfortControlType == DataHVACGlobals::ThermostatType::DualSetPointWithDeadBand)
                GetComfortSetPoints(state, PeopleNum, RelativeZoneNum, zoneComfortControlsFanger.HighPMV, SetPointHi);
            break;
        case DataZoneControls::AverageMethod::SPE:
            PeopleNum = comfortControlledZone.SpecificObjectNum;
            if (comfortControlType == DataHVACGlobals::ThermostatType::SingleCooling) {
                GetComfortSetPoints(state, PeopleNum, RelativeZoneNum, zoneComfortControlsFanger.HighPMV, SetPointLo);
            } else {
                GetComfortSetPoints(state, PeopleNum, RelativeZoneNum, zoneComfortControlsFanger.LowPMV, SetPointLo);
            }
            if (comfortControlType == DataHVACGlobals::ThermostatType::DualSetPointWithDeadBand)
                GetComfortSetPoints(state, PeopleNum, RelativeZoneNum, zoneComfortControlsFanger.HighPMV, SetPointHi);
            break;
        case DataZoneControls::AverageMethod::OBJ:
            SetPointLo = 0.0;
            SetPointHi = 0.0;
            for (int PeopleNum = 1; PeopleNum <= state.dataHeatBal->TotPeople; ++PeopleNum) {
                if (ActualZoneNum == state.dataHeatBal->People(PeopleNum).ZonePtr) {
                    ++ObjectCount;
                    GetComfortSetPoints(state, PeopleNum, RelativeZoneNum, zoneComfortControlsFanger.LowPMV, Tset);
                    SetPointLo += Tset;
                    if (comfortControlType == DataHVACGlobals::ThermostatType::DualSetPointWithDeadBand) {
                        GetComfortSetPoints(state, PeopleNum, RelativeZoneNum, zoneComfortControlsFanger.HighPMV, Tset);
                        SetPointHi += Tset;
                    }
                }
            }
            SetPointLo /= ObjectCount;
            if (comfortControlType == DataHVACGlobals::ThermostatType::DualSetPointWithDeadBand) SetPointHi /= ObjectCount;
            break;
        case DataZoneControls::AverageMethod::PEO:
            SetPointLo = 0.0;
            SetPointHi = 0.0;
            for (int PeopleNum = 1; PeopleNum <= state.dataHeatBal->TotPeople; ++PeopleNum) {
                if (ActualZoneNum == state.dataHeatBal->People(PeopleNum).ZonePtr) {
                    int NumberOccupants = state.dataHeatBal->People(PeopleNum).NumberOfPeople *
                                          ScheduleManager::GetCurrentScheduleValue(state, state.dataHeatBal->People(PeopleNum).NumberOfPeoplePtr);
                    PeopleCount += NumberOccupants;
                    GetComfortSetPoints(state, PeopleNum, RelativeZoneNum, zoneComfortControlsFanger.LowPMV, Tset);
                    SetPointLo += Tset * NumberOccupants;
                    if (comfortControlType == DataHVACGlobals::ThermostatType::DualSetPointWithDeadBand) {
                        GetComfortSetPoints(state, PeopleNum, RelativeZoneNum, zoneComfortControlsFanger.HighPMV, Tset);
                        SetPointHi += Tset * NumberOccupants;
                    }
                }
            }
            if (PeopleCount > 0) {
                SetPointLo /= PeopleCount;
                if (comfortControlType == DataHVACGlobals::ThermostatType::DualSetPointWithDeadBand) SetPointHi /= PeopleCount;
            } else {
                if (comfortControlledZone.PeopleAverageErrIndex == 0) {
                    ShowWarningMessage(state,
                                       "ZoneControl:Thermostat:ThermalComfort: The total number of people in Zone = " + zone.Name +
                                           " is zero. The People Average option is not used.");
                    ShowContinueError(state, "The Object Average option is used instead. Simulation continues .....");
                    ShowContinueErrorTimeStamp(state, "Occurrence info:");
                }
                ShowRecurringWarningErrorAtEnd(state,
                                               "ZoneControl:Thermostat:ThermalComfort: The total number of people in Zone = " + zone.Name +
                                                   " is still zero. The People Average option is not used",
                                               comfortControlledZone.PeopleAverageErrIndex,
                                               PeopleCount,
                                               PeopleCount);
                SetPointLo = 0.0;
                SetPointHi = 0.0;
                for (int PeopleNum = 1; PeopleNum <= state.dataHeatBal->TotPeople; ++PeopleNum) {
                    if (ActualZoneNum == state.dataHeatBal->People(PeopleNum).ZonePtr) {
                        ++ObjectCount;
                        GetComfortSetPoints(state, PeopleNum, RelativeZoneNum, zoneComfortControlsFanger.LowPMV, Tset);
                        SetPointLo += Tset;
                        if (comfortControlType == DataHVACGlobals::ThermostatType::DualSetPointWithDeadBand) {
                            GetComfortSetPoints(state, PeopleNum, RelativeZoneNum, zoneComfortControlsFanger.HighPMV, Tset);
                            SetPointHi += Tset;
                        }
                    }
                }
                SetPointLo /= ObjectCount;
                if (comfortControlType == DataHVACGlobals::ThermostatType::DualSetPointWithDeadBand) SetPointHi /= ObjectCount;
            }
            break;
        default:
            break;
        }

        // Assign setpoint
        switch (comfortControlType) {
        case DataHVACGlobals::ThermostatType::Uncontrolled:
            switch (state.dataHeatBalFanSys->TempControlType(ActualZoneNum)) {
            case DataHVACGlobals::ThermostatType::SingleHeating:
                state.dataHeatBalFanSys->ZoneThermostatSetPointHi(ActualZoneNum) = 0.0;
                break;
            case DataHVACGlobals::ThermostatType::SingleCooling:
                state.dataHeatBalFanSys->ZoneThermostatSetPointLo(ActualZoneNum) = 0.0;
                break;
            default:
                break;
            }
            break;
        case DataHVACGlobals::ThermostatType::SingleHeating:
            if (SetPointLo < comfortControlledZone.TdbMinSetPoint) {
                SetPointLo = comfortControlledZone.TdbMinSetPoint;
                if (comfortControlledZone.TdbMinErrIndex < 2) {
                    ShowWarningMessage(state,
                                       "ThermostatSetpoint:ThermalComfort:Fanger:SingleHeating temperature is below the Minimum dry-bulb "
                                       "temperature setpoint " +
                                           comfortControlledZone.Name);
                    ShowContinueError(state, "The zone heating setpoint is set to the Minimum dry-bulb temperature setpoint");
                    ShowContinueErrorTimeStamp(state, "Occurrence info:");
                }
                ShowRecurringWarningErrorAtEnd(state,
                                               "ThermostatSetpoint:ThermalComfort:Fanger:SingleHeating temperature is still below the "
                                               "Minimum dry-bulb temperature setpoint ...",
                                               comfortControlledZone.TdbMinErrIndex,
                                               SetPointLo,
                                               SetPointLo);
            }
            tempZoneThermostatSetPoint = SetPointLo;
            state.dataHeatBalFanSys->ZoneThermostatSetPointLo(ActualZoneNum) = tempZoneThermostatSetPoint;
            state.dataHeatBalFanSys->TempControlType(ActualZoneNum) = DataHVACGlobals::ThermostatType::SingleHeating;
            state.dataHeatBalFanSys->TempControlTypeRpt(ActualZoneNum) = static_cast<int>(state.dataHeatBalFanSys->TempControlType(ActualZoneNum));
            break;
        case DataHVACGlobals::ThermostatType::SingleCooling:
            if (SetPointLo > comfortControlledZone.TdbMaxSetPoint) {
                SetPointLo = comfortControlledZone.TdbMaxSetPoint;
                if (comfortControlledZone.TdbMaxErrIndex == 0) {
                    ShowWarningMessage(state,
                                       "ThermostatSetpoint:ThermalComfort:Fanger:SingleCooling temperature is above the Maximum dry-bulb "
                                       "temperature setpoint " +
                                           comfortControlledZone.Name);
                    ShowContinueError(state, "The zone cooling setpoint is set to the Maximum dry-bulb temperature setpoint");
                    ShowContinueErrorTimeStamp(state, "Occurrence info:");
                }
                ShowRecurringWarningErrorAtEnd(state,
                                               "ThermostatSetpoint:ThermalComfort:Fanger:SingleCooling temperature is still above the "
                                               "Maximum dry-bulb temperature setpoint ...",
                                               comfortControlledZone.TdbMaxErrIndex,
                                               SetPointLo,
                                               SetPointLo);
            }
            tempZoneThermostatSetPoint = SetPointLo;
            state.dataHeatBalFanSys->ZoneThermostatSetPointHi(ActualZoneNum) = tempZoneThermostatSetPoint;
            state.dataHeatBalFanSys->TempControlType(ActualZoneNum) = DataHVACGlobals::ThermostatType::SingleCooling;
            state.dataHeatBalFanSys->TempControlTypeRpt(ActualZoneNum) = static_cast<int>(state.dataHeatBalFanSys->TempControlType(ActualZoneNum));
            break;
        case DataHVACGlobals::ThermostatType::SingleHeatCool:
            if (comfortControlledZone.TdbMaxSetPoint == comfortControlledZone.TdbMinSetPoint) {
                SetPointLo = comfortControlledZone.TdbMaxSetPoint;
            }
            if (SetPointLo > comfortControlledZone.TdbMaxSetPoint) SetPointLo = comfortControlledZone.TdbMaxSetPoint;
            if (SetPointLo < comfortControlledZone.TdbMinSetPoint) SetPointLo = comfortControlledZone.TdbMinSetPoint;
            if (SetPointLo < comfortControlledZone.TdbMinSetPoint || SetPointLo > comfortControlledZone.TdbMaxSetPoint) {
                if (comfortControlledZone.TdbHCErrIndex == 0) {
                    ShowWarningMessage(state,
                                       "ThermostatSetpoint:ThermalComfort:Fanger:SingleHeatingOrCooling temperature is above the Maximum or "
                                       "below the Minimum dry-bulb temperature setpoint " +
                                           comfortControlledZone.Name);
                    ShowContinueError(state,
                                      "The zone setpoint is set to the Maximum dry-bulb temperature setpoint if above or the Minimum "
                                      "dry-bulb temperature setpoint if below");
                    ShowContinueErrorTimeStamp(state, "Occurrence info:");
                }
                ShowRecurringWarningErrorAtEnd(state,
                                               "ThermostatSetpoint:ThermalComfort:Fanger:SingleHeatingOrCooling temperature is still beyond "
                                               "the range between Maximum and Minimum dry-bulb temperature setpoint ...",
                                               comfortControlledZone.TdbHCErrIndex,
                                               SetPointLo,
                                               SetPointLo);
            }
            tempZoneThermostatSetPoint = SetPointLo;
            state.dataHeatBalFanSys->ZoneThermostatSetPointHi(ActualZoneNum) = tempZoneThermostatSetPoint;
            state.dataHeatBalFanSys->ZoneThermostatSetPointLo(ActualZoneNum) = tempZoneThermostatSetPoint;
            state.dataHeatBalFanSys->TempControlType(ActualZoneNum) = DataHVACGlobals::ThermostatType::SingleHeatCool;
            state.dataHeatBalFanSys->TempControlTypeRpt(ActualZoneNum) = static_cast<int>(state.dataHeatBalFanSys->TempControlType(ActualZoneNum));
            break;
        case DataHVACGlobals::ThermostatType::DualSetPointWithDeadBand:
            if (SetPointLo < comfortControlledZone.TdbMinSetPoint) {
                SetPointLo = comfortControlledZone.TdbMinSetPoint;

                if (comfortControlledZone.TdbDualMinErrIndex == 0) {
                    ShowWarningMessage(state,
                                       "ThermostatSetpoint:ThermalComfort:Fanger:DualSetpoint temperature is below the Minimum dry-bulb "
                                       "temperature setpoint " +
                                           comfortControlledZone.Name);
                    ShowContinueError(state, "The zone dual heating setpoint is set to the Minimum dry-bulb temperature setpoint");
                    ShowContinueErrorTimeStamp(state, "Occurrence info:");
                }
                ShowRecurringWarningErrorAtEnd(state,
                                               "ThermostatSetpoint:ThermalComfort:Fanger:DualSetpoint temperature is still below the Minimum "
                                               "dry-bulb temperature setpoint ...",
                                               comfortControlledZone.TdbDualMinErrIndex,
                                               SetPointLo,
                                               SetPointLo);
            }
            if (SetPointHi > comfortControlledZone.TdbMaxSetPoint) {
                SetPointHi = comfortControlledZone.TdbMaxSetPoint;
                if (comfortControlledZone.TdbDualMaxErrIndex == 0) {
                    ShowWarningMessage(state,
                                       format("ThermostatSetpoint:ThermalComfort:Fanger:DualSetpoint temperature is above the Maximum dry-bulb "
                                              "temperature setpoint in zone = {}",
                                              comfortControlledZone.Name));
                    ShowContinueError(state, "The zone dual cooling setpoint is set to the Maximum dry-bulb temperature setpoint");
                    ShowContinueErrorTimeStamp(state, "Occurrence info:");
                }
                ShowRecurringWarningErrorAtEnd(state,
                                               "ThermostatSetpoint:ThermalComfort:Fanger:DualSetpoint temperature is still above the Maximum "
                                               "dry-bulb temperature setpoint ...",
                                               comfortControlledZone.TdbDualMaxErrIndex,
                                               SetPointLo,
                                               SetPointLo);
            }

            state.dataHeatBalFanSys->ZoneThermostatSetPointLo(ActualZoneNum) = SetPointLo;
            state.dataHeatBalFanSys->ZoneThermostatSetPointHi(ActualZoneNum) = SetPointHi;
            state.dataHeatBalFanSys->TempControlType(ActualZoneNum) = DataHVACGlobals::ThermostatType::DualSetPointWithDeadBand;
            state.dataHeatBalFanSys->TempControlTypeRpt(ActualZoneNum) = static_cast<int>(state.dataHeatBalFanSys->TempControlType(ActualZoneNum));
            break;
        default:
            ShowSevereError(state,
                            format("CalcZoneAirComfortSetpoints: Illegal thermal control control type for Zone={}, Found value={}, in Schedule={}",
                                   zone.Name,
                                   comfortControlTypeRpt,
                                   comfortControlledZone.ControlTypeSchedName));
        }
    }
}

void GetComfortSetPoints(EnergyPlusData &state,
                         int const PeopleNum,
                         int const ComfortControlNum,
                         Real64 const PMVSet,
                         Real64 &Tset // drybulb setpoint temperature for a given PMV value
)
{

    // SUBROUTINE INFORMATION:
    //       AUTHOR         Lixing Gu
    //       DATE WRITTEN   May, 2006
    // PURPOSE OF THIS SUBROUTINE:
    // This routine sets what the thermal comfort setpoints for each controlled zone should be based on air temperature
    // obtained from thermal comfort models. This is called each time step.

    // SUBROUTINE ARGUMENT DEFINITIONS:
    // 0 = Solution; 1 = Set to Min; 2 Set to Max

    // SUBROUTINE PARAMETER DEFINITIONS:
    Real64 constexpr Acc(0.001); // accuracy control for SolveRoot
    int constexpr MaxIter(500);  // iteration control for SolveRoot

    // SUBROUTINE LOCAL VARIABLE DECLARATIONS:
    Real64 PMVResult = 0.0; // Calculated PMV value
    int SolFla = 0;         // feed back flag from SolveRoot

    auto &comfortControlledZone = state.dataZoneCtrls->ComfortControlledZone(ComfortControlNum);
    Real64 Tmin = comfortControlledZone.TdbMinSetPoint;
    Real64 Tmax = comfortControlledZone.TdbMaxSetPoint;

    ThermalComfort::CalcThermalComfortFanger(state, PeopleNum, Tmin, PMVResult);
    Real64 PMVMin = PMVResult;
    ThermalComfort::CalcThermalComfortFanger(state, PeopleNum, Tmax, PMVResult);
    Real64 PMVMax = PMVResult;
    if (PMVSet > PMVMin && PMVSet < PMVMax) {

        auto f = [&state, PMVSet, PeopleNum](Real64 Tset) {
            Real64 PMVresult = 0.0; // resulting PMV values
            ThermalComfort::CalcThermalComfortFanger(state, PeopleNum, Tset, PMVresult);
            return (PMVSet - PMVresult);
        };

        General::SolveRoot(state, Acc, MaxIter, SolFla, Tset, f, Tmin, Tmax);
        if (SolFla == -1) {
            if (!state.dataGlobal->WarmupFlag) {
                ++state.dataZoneTempPredictorCorrector->IterLimitExceededNum1;
                if (state.dataZoneTempPredictorCorrector->IterLimitExceededNum1 == 1) {
                    ShowWarningError(state,
                                     comfortControlledZone.Name +
                                         ": Iteration limit exceeded calculating thermal comfort Fanger setpoint and non-converged setpoint is used");
                } else {
                    ShowRecurringWarningErrorAtEnd(state,
                                                   comfortControlledZone.Name + ":  Iteration limit exceeded calculating thermal comfort setpoint.",
                                                   state.dataZoneTempPredictorCorrector->IterLimitErrIndex1,
                                                   Tset,
                                                   Tset);
                }
            }
        } else if (SolFla == -2) {
            if (!state.dataGlobal->WarmupFlag) {
                ++state.dataZoneTempPredictorCorrector->IterLimitExceededNum2;
                if (state.dataZoneTempPredictorCorrector->IterLimitExceededNum2 == 1) {
                    ShowWarningError(
                        state,
                        format("{}: Solution is not found in calculating thermal comfort Fanger setpoint and the minimum setpoint is used",
                               comfortControlledZone.Name));
                } else {
                    ShowRecurringWarningErrorAtEnd(
                        state,
                        format("{}:  Solution is not found in  calculating thermal comfort Fanger setpoint.", comfortControlledZone.Name),
                        state.dataZoneTempPredictorCorrector->IterLimitErrIndex2,
                        Tset,
                        Tset);
                }
            }
        }
    } else if (PMVSet < PMVMin) {
        Tset = Tmin;
    } else if (PMVSet > PMVMax) {
        Tset = Tmax;
    }
}

void AdjustCoolingSetPointforTempAndHumidityControl(EnergyPlusData &state,
                                                    int const TempControlledZoneID,
                                                    int const ActualZoneNum // controlled zone actual zone number
)
{
    // SUBROUTINE INFORMATION:
    //       AUTHOR         Bereket A Nigusse, FSEC/UCF
    //       DATE WRITTEN   Nov 2010

    // PURPOSE OF THIS SUBROUTINE:
    //  This subroutine modifies the air cooling setpoint temperature to effect zone air Temperature and humidity control
    //  Alter the zone air cooling setpoint if the zone air relative humidity value exceeds the the zone dehumidifying relative humidity setpoint.

    Real64 ZoneOvercoolRange = 0.0;
    auto &tempControlledZone = state.dataZoneCtrls->TempControlledZone(TempControlledZoneID);

    if (!(state.dataZoneCtrls->AnyZoneTempAndHumidityControl)) return; // do nothing to setpoint
    if (!(tempControlledZone.ZoneOvercoolControl)) return;             // do nothing to setpoint

    if (tempControlledZone.OvercoolCntrlModeScheduled) {
        ZoneOvercoolRange = ScheduleManager::GetCurrentScheduleValue(state, tempControlledZone.ZoneOvercoolRangeSchedIndex);
    } else {
        ZoneOvercoolRange = tempControlledZone.ZoneOvercoolConstRange;
    }
    Real64 ZoneOvercoolControlRatio = tempControlledZone.ZoneOvercoolControlRatio;

    // For Dual Setpoint thermostat the overcool range is limited by the temperature difference between cooling and heating setpoints
    Real64 MaxAllowedOvercoolRange =
        state.dataHeatBalFanSys->ZoneThermostatSetPointHi(ActualZoneNum) - state.dataHeatBalFanSys->ZoneThermostatSetPointLo(ActualZoneNum);
    if (MaxAllowedOvercoolRange > 0.0) {
        ZoneOvercoolRange = min(ZoneOvercoolRange, MaxAllowedOvercoolRange);
    }
    // Calculate difference between zone air relative humidity and the dehumidifying setpoint
    Real64 RelativeHumidityDiff = state.dataZoneTempPredictorCorrector->zoneHeatBalance(ActualZoneNum).ZoneAirRelHum -
                                  ScheduleManager::GetCurrentScheduleValue(state, tempControlledZone.DehumidifyingSchedIndex);
    if (RelativeHumidityDiff > 0.0 && ZoneOvercoolControlRatio > 0.0) {
        // proportionally reset the cooling setpoint temperature downward (zone Overcool)
        ZoneOvercoolRange = min(ZoneOvercoolRange, RelativeHumidityDiff / ZoneOvercoolControlRatio);
        state.dataHeatBalFanSys->ZoneThermostatSetPointHi(ActualZoneNum) -= ZoneOvercoolRange;
    }
}

void OverrideAirSetPointsforEMSCntrl(EnergyPlusData &state)
{

    // SUBROUTINE INFORMATION:
    //       AUTHOR         L. Gu
    //       DATE WRITTEN   June 2017

    // PURPOSE OF THIS SUBROUTINE:
    // This subroutine overrides the air temperature setpoint based on EMS

    auto &ZoneThermostatSetPointLo = state.dataHeatBalFanSys->ZoneThermostatSetPointLo;
    auto &ZoneThermostatSetPointHi = state.dataHeatBalFanSys->ZoneThermostatSetPointHi;

    for (int Loop = 1; Loop <= state.dataZoneCtrls->NumTempControlledZones; ++Loop) {
        auto &tempControlledZone = state.dataZoneCtrls->TempControlledZone(Loop);
        if (tempControlledZone.EMSOverrideHeatingSetPointOn) {
            int ZoneNum = tempControlledZone.ActualZoneNum;

            switch (state.dataHeatBalFanSys->TempControlType(ZoneNum)) {
            case DataHVACGlobals::ThermostatType::SingleHeating:
                state.dataHeatBalFanSys->TempZoneThermostatSetPoint(ZoneNum) = tempControlledZone.EMSOverrideHeatingSetPointValue;
                ZoneThermostatSetPointLo(ZoneNum) = tempControlledZone.EMSOverrideHeatingSetPointValue;
                break;
            case DataHVACGlobals::ThermostatType::SingleHeatCool:
                state.dataHeatBalFanSys->TempZoneThermostatSetPoint(ZoneNum) = tempControlledZone.EMSOverrideHeatingSetPointValue;
                ZoneThermostatSetPointLo(ZoneNum) = tempControlledZone.EMSOverrideHeatingSetPointValue;
                break;
            case DataHVACGlobals::ThermostatType::DualSetPointWithDeadBand:
                ZoneThermostatSetPointLo(ZoneNum) = tempControlledZone.EMSOverrideHeatingSetPointValue;
                break;
            default:
                break;
            }
        }
        if (tempControlledZone.EMSOverrideCoolingSetPointOn) {
            int ZoneNum = tempControlledZone.ActualZoneNum;

            switch (state.dataHeatBalFanSys->TempControlType(ZoneNum)) {
            case DataHVACGlobals::ThermostatType::SingleCooling:
                state.dataHeatBalFanSys->TempZoneThermostatSetPoint(ZoneNum) = tempControlledZone.EMSOverrideCoolingSetPointValue;
                ZoneThermostatSetPointHi(ZoneNum) = tempControlledZone.EMSOverrideCoolingSetPointValue;
                break;
            case DataHVACGlobals::ThermostatType::SingleHeatCool:
                state.dataHeatBalFanSys->TempZoneThermostatSetPoint(ZoneNum) = tempControlledZone.EMSOverrideCoolingSetPointValue;
                ZoneThermostatSetPointHi(ZoneNum) = tempControlledZone.EMSOverrideCoolingSetPointValue;
                break;
            case DataHVACGlobals::ThermostatType::DualSetPointWithDeadBand:
                ZoneThermostatSetPointHi(ZoneNum) = tempControlledZone.EMSOverrideCoolingSetPointValue;
                break;
            default:
                break;
            }
        }
    }

    for (int Loop = 1; Loop <= state.dataZoneCtrls->NumComfortControlledZones; ++Loop) {
        auto &comfortControlledZone = state.dataZoneCtrls->ComfortControlledZone(Loop);
        if (comfortControlledZone.EMSOverrideHeatingSetPointOn) {
            int ZoneNum = comfortControlledZone.ActualZoneNum;
            switch (state.dataHeatBalFanSys->ComfortControlType(ZoneNum)) {
            case DataHVACGlobals::ThermostatType::SingleHeating:
                state.dataHeatBalFanSys->TempZoneThermostatSetPoint(ZoneNum) = comfortControlledZone.EMSOverrideHeatingSetPointValue;
                ZoneThermostatSetPointLo(ZoneNum) = comfortControlledZone.EMSOverrideHeatingSetPointValue;
                break;
            case DataHVACGlobals::ThermostatType::SingleHeatCool:
                state.dataHeatBalFanSys->TempZoneThermostatSetPoint(ZoneNum) = comfortControlledZone.EMSOverrideHeatingSetPointValue;
                ZoneThermostatSetPointLo(ZoneNum) = comfortControlledZone.EMSOverrideHeatingSetPointValue;
                break;
            case DataHVACGlobals::ThermostatType::DualSetPointWithDeadBand:
                ZoneThermostatSetPointLo(ZoneNum) = comfortControlledZone.EMSOverrideHeatingSetPointValue;
                break;
            default:
                break;
            }
        }

        if (comfortControlledZone.EMSOverrideCoolingSetPointOn) {
            int ZoneNum = comfortControlledZone.ActualZoneNum;
            switch (static_cast<DataHVACGlobals::ThermostatType>(state.dataHeatBalFanSys->ComfortControlType(ZoneNum))) {
            case DataHVACGlobals::ThermostatType::SingleCooling:
                state.dataHeatBalFanSys->TempZoneThermostatSetPoint(ZoneNum) = comfortControlledZone.EMSOverrideCoolingSetPointValue;
                ZoneThermostatSetPointHi(ZoneNum) = comfortControlledZone.EMSOverrideCoolingSetPointValue;
                break;
            case DataHVACGlobals::ThermostatType::SingleHeatCool:
                state.dataHeatBalFanSys->TempZoneThermostatSetPoint(ZoneNum) = comfortControlledZone.EMSOverrideCoolingSetPointValue;
                ZoneThermostatSetPointHi(ZoneNum) = comfortControlledZone.EMSOverrideCoolingSetPointValue;
                break;
            case DataHVACGlobals::ThermostatType::DualSetPointWithDeadBand:
                ZoneThermostatSetPointHi(ZoneNum) = comfortControlledZone.EMSOverrideCoolingSetPointValue;
                break;
            default:
                break;
            }
        }
    }
}

// add values to the LEED tabular report related to schedules used by the thermostat objects
void FillPredefinedTableOnThermostatSetpoints(EnergyPlusData &state)
{
    // J.Glazer - Aug 2017
    using namespace OutputReportPredefined;
    std::vector<int> uniqSch;
    uniqSch.reserve(
        state.dataZoneTempPredictorCorrector->NumSingleTempHeatingControls + state.dataZoneTempPredictorCorrector->NumSingleTempCoolingControls +
        state.dataZoneTempPredictorCorrector->NumSingleTempHeatCoolControls + state.dataZoneTempPredictorCorrector->NumDualTempHeatCoolControls * 2);
    Real64 setPointAt11;
    Real64 setPointAt23;
    int numDays;
    std::string monthAssumed;
    std::string monthAssumed2;
    constexpr int wednesday = 4;

    for (int idx = 1; idx <= state.dataZoneTempPredictorCorrector->NumSingleTempHeatingControls; ++idx) {
        auto &singleHtgSetpoint = state.dataZoneTempPredictorCorrector->SetPointSingleHeating(idx);
        if (std::find(uniqSch.begin(), uniqSch.end(), singleHtgSetpoint.TempSchedIndex) == uniqSch.end()) {
            uniqSch.emplace_back(singleHtgSetpoint.TempSchedIndex);
            PreDefTableEntry(state, state.dataOutRptPredefined->pdChLeedSchStPtFirstObjUsed, singleHtgSetpoint.TempSchedName, singleHtgSetpoint.Name);

            std::tie(setPointAt11, numDays, monthAssumed) = temperatureAndCountInSch(state, singleHtgSetpoint.TempSchedIndex, false, wednesday, 11);
            PreDefTableEntry(state, state.dataOutRptPredefined->pdchLeedSchStPt11amWednesday, singleHtgSetpoint.TempSchedName, setPointAt11);
            PreDefTableEntry(state, state.dataOutRptPredefined->pdchLeedSchStPt11amWedCnt, singleHtgSetpoint.TempSchedName, numDays);

            std::tie(setPointAt23, numDays, monthAssumed) = temperatureAndCountInSch(state, singleHtgSetpoint.TempSchedIndex, false, wednesday, 23);
            PreDefTableEntry(state, state.dataOutRptPredefined->pdchLeedSchStPt11pmWednesday, singleHtgSetpoint.TempSchedName, setPointAt23);
            PreDefTableEntry(state, state.dataOutRptPredefined->pdchLeedSchStPt11pmWedCnt, singleHtgSetpoint.TempSchedName, numDays);

            PreDefTableEntry(state, state.dataOutRptPredefined->pdChLeedSchStPtMonthUsed, singleHtgSetpoint.TempSchedName, monthAssumed);
        }
    }
    for (int idx = 1; idx <= state.dataZoneTempPredictorCorrector->NumSingleTempCoolingControls; ++idx) {
        auto &singleClgSetpoint = state.dataZoneTempPredictorCorrector->SetPointSingleCooling(idx);
        if (std::find(uniqSch.begin(), uniqSch.end(), singleClgSetpoint.TempSchedIndex) == uniqSch.end()) {
            uniqSch.emplace_back(singleClgSetpoint.TempSchedIndex);
            PreDefTableEntry(state, state.dataOutRptPredefined->pdChLeedSchStPtFirstObjUsed, singleClgSetpoint.TempSchedName, singleClgSetpoint.Name);

            std::tie(setPointAt11, numDays, monthAssumed) = temperatureAndCountInSch(state, singleClgSetpoint.TempSchedIndex, true, wednesday, 11);
            PreDefTableEntry(state, state.dataOutRptPredefined->pdchLeedSchStPt11amWednesday, singleClgSetpoint.TempSchedName, setPointAt11);
            PreDefTableEntry(state, state.dataOutRptPredefined->pdchLeedSchStPt11amWedCnt, singleClgSetpoint.TempSchedName, numDays);

            std::tie(setPointAt23, numDays, monthAssumed) = temperatureAndCountInSch(state, singleClgSetpoint.TempSchedIndex, true, wednesday, 23);
            PreDefTableEntry(state, state.dataOutRptPredefined->pdchLeedSchStPt11pmWednesday, singleClgSetpoint.TempSchedName, setPointAt23);
            PreDefTableEntry(state, state.dataOutRptPredefined->pdchLeedSchStPt11pmWedCnt, singleClgSetpoint.TempSchedName, numDays);

            PreDefTableEntry(state, state.dataOutRptPredefined->pdChLeedSchStPtMonthUsed, singleClgSetpoint.TempSchedName, monthAssumed);
        }
    }
    for (int idx = 1; idx <= state.dataZoneTempPredictorCorrector->NumSingleTempHeatCoolControls; ++idx) {
        auto &singleHeatCoolSetpoint = state.dataZoneTempPredictorCorrector->SetPointSingleHeatCool(idx);
        if (std::find(uniqSch.begin(), uniqSch.end(), singleHeatCoolSetpoint.TempSchedIndex) == uniqSch.end()) {
            uniqSch.emplace_back(singleHeatCoolSetpoint.TempSchedIndex);
            PreDefTableEntry(
                state, state.dataOutRptPredefined->pdChLeedSchStPtFirstObjUsed, singleHeatCoolSetpoint.TempSchedName, singleHeatCoolSetpoint.Name);

            std::string schNm = singleHeatCoolSetpoint.TempSchedName + " (summer)";
            std::tie(setPointAt11, numDays, monthAssumed) =
                temperatureAndCountInSch(state, singleHeatCoolSetpoint.TempSchedIndex, true, wednesday, 11);
            PreDefTableEntry(state, state.dataOutRptPredefined->pdchLeedSchStPt11amWednesday, schNm, setPointAt11);
            PreDefTableEntry(state, state.dataOutRptPredefined->pdchLeedSchStPt11amWedCnt, schNm, numDays);

            std::tie(setPointAt23, numDays, monthAssumed) =
                temperatureAndCountInSch(state, singleHeatCoolSetpoint.TempSchedIndex, true, wednesday, 23);
            PreDefTableEntry(state, state.dataOutRptPredefined->pdchLeedSchStPt11pmWednesday, schNm, setPointAt23);
            PreDefTableEntry(state, state.dataOutRptPredefined->pdchLeedSchStPt11pmWedCnt, schNm, numDays);

            schNm = singleHeatCoolSetpoint.TempSchedName + " (winter)";
            std::tie(setPointAt11, numDays, monthAssumed2) =
                temperatureAndCountInSch(state, singleHeatCoolSetpoint.TempSchedIndex, false, wednesday, 11);
            PreDefTableEntry(state, state.dataOutRptPredefined->pdchLeedSchStPt11amWednesday, schNm, setPointAt11);
            PreDefTableEntry(state, state.dataOutRptPredefined->pdchLeedSchStPt11amWedCnt, schNm, numDays);

            std::tie(setPointAt23, numDays, monthAssumed2) =
                temperatureAndCountInSch(state, singleHeatCoolSetpoint.TempSchedIndex, false, wednesday, 23);
            PreDefTableEntry(state, state.dataOutRptPredefined->pdchLeedSchStPt11pmWednesday, schNm, setPointAt23);
            PreDefTableEntry(state, state.dataOutRptPredefined->pdchLeedSchStPt11pmWedCnt, schNm, numDays);

            PreDefTableEntry(state,
                             state.dataOutRptPredefined->pdChLeedSchStPtMonthUsed,
                             singleHeatCoolSetpoint.TempSchedName,
                             monthAssumed + " and " + monthAssumed2);
        }
    }
    for (int idx = 1; idx <= state.dataZoneTempPredictorCorrector->NumDualTempHeatCoolControls; ++idx) {
        auto &dualHeatCoolSetpoint = state.dataZoneTempPredictorCorrector->SetPointDualHeatCool(idx);
        if (std::find(uniqSch.begin(), uniqSch.end(), dualHeatCoolSetpoint.HeatTempSchedIndex) == uniqSch.end()) {
            uniqSch.emplace_back(dualHeatCoolSetpoint.HeatTempSchedIndex);
            PreDefTableEntry(state,
                             state.dataOutRptPredefined->pdChLeedSchStPtFirstObjUsed,
                             dualHeatCoolSetpoint.HeatTempSetptSchedName,
                             dualHeatCoolSetpoint.Name);

            std::tie(setPointAt11, numDays, monthAssumed) =
                temperatureAndCountInSch(state, dualHeatCoolSetpoint.HeatTempSchedIndex, false, wednesday, 11);
            PreDefTableEntry(
                state, state.dataOutRptPredefined->pdchLeedSchStPt11amWednesday, dualHeatCoolSetpoint.HeatTempSetptSchedName, setPointAt11);
            PreDefTableEntry(state, state.dataOutRptPredefined->pdchLeedSchStPt11amWedCnt, dualHeatCoolSetpoint.HeatTempSetptSchedName, numDays);

            std::tie(setPointAt23, numDays, monthAssumed) =
                temperatureAndCountInSch(state, dualHeatCoolSetpoint.HeatTempSchedIndex, false, wednesday, 23);
            PreDefTableEntry(
                state, state.dataOutRptPredefined->pdchLeedSchStPt11pmWednesday, dualHeatCoolSetpoint.HeatTempSetptSchedName, setPointAt23);
            PreDefTableEntry(state, state.dataOutRptPredefined->pdchLeedSchStPt11pmWedCnt, dualHeatCoolSetpoint.HeatTempSetptSchedName, numDays);

            PreDefTableEntry(state, state.dataOutRptPredefined->pdChLeedSchStPtMonthUsed, dualHeatCoolSetpoint.HeatTempSetptSchedName, monthAssumed);
        }
        if (std::find(uniqSch.begin(), uniqSch.end(), dualHeatCoolSetpoint.CoolTempSchedIndex) == uniqSch.end()) {
            uniqSch.emplace_back(dualHeatCoolSetpoint.CoolTempSchedIndex);
            PreDefTableEntry(state,
                             state.dataOutRptPredefined->pdChLeedSchStPtFirstObjUsed,
                             dualHeatCoolSetpoint.CoolTempSetptSchedName,
                             dualHeatCoolSetpoint.Name);

            std::tie(setPointAt11, numDays, monthAssumed) =
                temperatureAndCountInSch(state, dualHeatCoolSetpoint.CoolTempSchedIndex, true, wednesday, 11);
            PreDefTableEntry(
                state, state.dataOutRptPredefined->pdchLeedSchStPt11amWednesday, dualHeatCoolSetpoint.CoolTempSetptSchedName, setPointAt11);
            PreDefTableEntry(state, state.dataOutRptPredefined->pdchLeedSchStPt11amWedCnt, dualHeatCoolSetpoint.CoolTempSetptSchedName, numDays);

            std::tie(setPointAt23, numDays, monthAssumed) =
                temperatureAndCountInSch(state, dualHeatCoolSetpoint.CoolTempSchedIndex, true, wednesday, 23);
            PreDefTableEntry(
                state, state.dataOutRptPredefined->pdchLeedSchStPt11pmWednesday, dualHeatCoolSetpoint.CoolTempSetptSchedName, setPointAt23);
            PreDefTableEntry(state, state.dataOutRptPredefined->pdchLeedSchStPt11pmWedCnt, dualHeatCoolSetpoint.CoolTempSetptSchedName, numDays);

            PreDefTableEntry(state, state.dataOutRptPredefined->pdChLeedSchStPtMonthUsed, dualHeatCoolSetpoint.CoolTempSetptSchedName, monthAssumed);
        }
    }
}

// returns the temperature value from a schedule at a certain time for the first day of the week in either January or July
std::tuple<Real64, int, std::string>
temperatureAndCountInSch(EnergyPlusData &state, int const scheduleIndex, bool const isSummer, int const dayOfWeek, int const hourOfDay)
{
    // J.Glazer - Aug 2017

    // determine month to use based on hemiphere and season
    int monthToUse;
    if (isSummer) {
        if (state.dataEnvrn->Latitude > 0.) {
            monthToUse = 7; // July - summer in northern hemisphere
        } else {
            monthToUse = 1; // January - summer in southern hemisphere
        }
    } else {
        if (state.dataEnvrn->Latitude > 0.) {
            monthToUse = 1; // January - winter in northern hemisphere
        } else {
            monthToUse = 7; // July - winter in southern hemisphere
        }
    }
    std::string monthName;
    if (monthToUse == 1) {
        monthName = "January";
    } else {
        monthName = "July";
    }

    int jdateSelect = General::nthDayOfWeekOfMonth(state, dayOfWeek, 1, monthToUse);

    // determine number of days in year
    int DaysInYear;
    if (state.dataEnvrn->CurrentYearIsLeapYear) {
        DaysInYear = 366;
    } else {
        DaysInYear = 365;
    }

    // should adjust date if lands on a holiday but for now assume that it does not

    // adjust time of day for daylight savings time
    int hourSelect = hourOfDay + state.dataWeatherManager->DSTIndex(jdateSelect);

    // get the value at the selected time
    int constexpr firstTimeStep = 1;
    int weekSchIndexSelect = state.dataScheduleMgr->Schedule(scheduleIndex).WeekSchedulePointer(jdateSelect);
    int daySchIndexSelect = state.dataScheduleMgr->WeekSchedule(weekSchIndexSelect).DaySchedulePointer(dayOfWeek);
    Real64 valueAtSelectTime = state.dataScheduleMgr->DaySchedule(daySchIndexSelect).TSValue(firstTimeStep, hourSelect);
    int countOfSame = 0;

    // count the number of times with that same value
    for (int jdateOfYear = 1; jdateOfYear <= DaysInYear; ++jdateOfYear) {
        int wkSch = state.dataScheduleMgr->Schedule(scheduleIndex).WeekSchedulePointer(jdateOfYear);
        if (wkSch == weekSchIndexSelect) { // if same week schedule can short circuit rest of testing and increment counter
            ++countOfSame;
        } else {
            int daySch = state.dataScheduleMgr->WeekSchedule(wkSch).DaySchedulePointer(dayOfWeek);
            if (daySch == daySchIndexSelect) { // if same day schedule can short circuit rest of testing and increment counter
                ++countOfSame;
            } else {
                Real64 valueAt = state.dataScheduleMgr->DaySchedule(daySch).TSValue(firstTimeStep, hourSelect);
                if (valueAt == valueAtSelectTime) {
                    ++countOfSame;
                }
            }
        }
    }

    return std::make_tuple(valueAtSelectTime, countOfSame, monthName);
}

void ZoneSpaceHeatBalanceData::updateTemperatures(EnergyPlusData &state,
                                                  bool const ShortenTimeStepSys,
                                                  bool const UseZoneTimeStepHistory,
                                                  Real64 const PriorTimeStep,
                                                  int const zoneNum,
                                                  int const spaceNum)
{
    assert(zoneNum > 0);
    if (ShortenTimeStepSys) {
        // timestep has just shifted from full zone timestep to a new shorter system timestep
        // throw away last updates in corrector and rewind for resimulating smaller timestep
        if (spaceNum == 0) {
            if (state.dataHeatBal->Zone(zoneNum).SystemZoneNodeNumber > 0) { // roll back result for zone air node,
                auto &zoneNode = state.dataLoopNodes->Node(state.dataHeatBal->Zone(zoneNum).SystemZoneNodeNumber);
                zoneNode.Temp = this->XMAT[0];
                state.dataHeatBalFanSys->TempTstatAir(zoneNum) = this->XMAT[0];
                zoneNode.HumRat = this->WPrevZoneTS[0];
                zoneNode.Enthalpy = Psychrometrics::PsyHFnTdbW(this->XMAT[0], this->WPrevZoneTS[0]);
            }
        } else {
            if (state.dataHeatBal->space(spaceNum).SystemZoneNodeNumber > 0) { // roll back result for space air node,
                auto &spaceNode = state.dataLoopNodes->Node(state.dataHeatBal->space(spaceNum).SystemZoneNodeNumber);
                spaceNode.Temp = this->XMAT[0];
                state.dataHeatBalFanSys->TempTstatAir(zoneNum) = this->XMAT[0];
                spaceNode.HumRat = this->WPrevZoneTS[0];
                spaceNode.Enthalpy = Psychrometrics::PsyHFnTdbW(this->XMAT[0], this->WPrevZoneTS[0]);
            }
        }

        if (state.dataHVACGlobal->NumOfSysTimeSteps !=
            state.dataHVACGlobal->NumOfSysTimeStepsLastZoneTimeStep) { // cannot reuse existing DS data, interpolate from zone time

            this->MAT = DownInterpolate4HistoryValues(PriorTimeStep, state.dataHVACGlobal->TimeStepSys, this->XMAT, this->DSXMAT);
            this->ZoneAirHumRat =
                DownInterpolate4HistoryValues(PriorTimeStep, state.dataHVACGlobal->TimeStepSys, this->WPrevZoneTS, this->DSWPrevZoneTS);

            if (spaceNum == 0 && state.dataRoomAirMod->anyNonMixingRoomAirModel) {
                if (state.dataRoomAirMod->IsZoneDV(zoneNum) || state.dataRoomAirMod->IsZoneUI(zoneNum)) {

                    DownInterpolate4HistoryValues(PriorTimeStep,
                                                  state.dataHVACGlobal->TimeStepSys,
                                                  state.dataRoomAirMod->XMATFloor(zoneNum),
                                                  state.dataRoomAirMod->XM2TFloor(zoneNum),
                                                  state.dataRoomAirMod->XM3TFloor(zoneNum),
                                                  state.dataRoomAirMod->MATFloor(zoneNum),
                                                  state.dataRoomAirMod->DSXMATFloor(zoneNum),
                                                  state.dataRoomAirMod->DSXM2TFloor(zoneNum),
                                                  state.dataRoomAirMod->DSXM3TFloor(zoneNum),
                                                  state.dataRoomAirMod->DSXM4TFloor(zoneNum));
                    DownInterpolate4HistoryValues(PriorTimeStep,
                                                  state.dataHVACGlobal->TimeStepSys,
                                                  state.dataRoomAirMod->XMATOC(zoneNum),
                                                  state.dataRoomAirMod->XM2TOC(zoneNum),
                                                  state.dataRoomAirMod->XM3TOC(zoneNum),
                                                  state.dataRoomAirMod->MATOC(zoneNum),
                                                  state.dataRoomAirMod->DSXMATOC(zoneNum),
                                                  state.dataRoomAirMod->DSXM2TOC(zoneNum),
                                                  state.dataRoomAirMod->DSXM3TOC(zoneNum),
                                                  state.dataRoomAirMod->DSXM4TOC(zoneNum));
                    DownInterpolate4HistoryValues(PriorTimeStep,
                                                  state.dataHVACGlobal->TimeStepSys,
                                                  state.dataRoomAirMod->XMATMX(zoneNum),
                                                  state.dataRoomAirMod->XM2TMX(zoneNum),
                                                  state.dataRoomAirMod->XM3TMX(zoneNum),
                                                  state.dataRoomAirMod->MATMX(zoneNum),
                                                  state.dataRoomAirMod->DSXMATMX(zoneNum),
                                                  state.dataRoomAirMod->DSXM2TMX(zoneNum),
                                                  state.dataRoomAirMod->DSXM3TMX(zoneNum),
                                                  state.dataRoomAirMod->DSXM4TMX(zoneNum));
                }
                if (state.dataRoomAirMod->AirModel(zoneNum).AirModelType == DataRoomAirModel::RoomAirModel::AirflowNetwork) {
                    for (int LoopNode = 1; LoopNode <= state.dataRoomAirMod->RoomAirflowNetworkZoneInfo(zoneNum).NumOfAirNodes; ++LoopNode) {
                        auto &ThisRAFNNode(state.dataRoomAirMod->RoomAirflowNetworkZoneInfo(zoneNum).Node(LoopNode));
                        DownInterpolate4HistoryValues(PriorTimeStep,
                                                      state.dataHVACGlobal->TimeStepSys,
                                                      ThisRAFNNode.AirTempX1,
                                                      ThisRAFNNode.AirTempX2,
                                                      ThisRAFNNode.AirTempX3,
                                                      ThisRAFNNode.AirTemp,
                                                      ThisRAFNNode.AirTempDSX1,
                                                      ThisRAFNNode.AirTempDSX2,
                                                      ThisRAFNNode.AirTempDSX3,
                                                      ThisRAFNNode.AirTempDSX4);
                        DownInterpolate4HistoryValues(PriorTimeStep,
                                                      state.dataHVACGlobal->TimeStepSys,
                                                      ThisRAFNNode.HumRatX1,
                                                      ThisRAFNNode.HumRatX2,
                                                      ThisRAFNNode.HumRatX3,
                                                      ThisRAFNNode.HumRat,
                                                      ThisRAFNNode.HumRatDSX1,
                                                      ThisRAFNNode.HumRatDSX2,
                                                      ThisRAFNNode.HumRatDSX3,
                                                      ThisRAFNNode.HumRatDSX4);
                    }
                }
            }
        } else { // reuse history data in DS terms from last zone time step to preserve information that would be lost
                 // do nothing because DS history would have been pushed prior and should be ready
        }
    }
    // now update the variables actually used in the balance equations.
    if (UseZoneTimeStepHistory) {
        this->ZTM = this->XMAT;
        this->WPrevZoneTSTemp = this->WPrevZoneTS;
    } else { // use down-stepped history
        this->ZTM = this->DSXMAT;
        this->WPrevZoneTSTemp = this->DSWPrevZoneTS;
    }
}

void ZoneSpaceHeatBalanceData::calcPredictedSystemLoad(EnergyPlusData &state, Real64 const RAFNFrac, int const zoneNum, int const spaceNum)
{
    // Calculate the predicted system load for a time step.

    assert(zoneNum > 0);
    auto const &thisZone = state.dataHeatBal->Zone(zoneNum);
    Real64 const thisTempZoneThermostatSetPoint = state.dataHeatBalFanSys->TempZoneThermostatSetPoint(zoneNum);
    Real64 const thisZoneThermostatSetPointLo = state.dataHeatBalFanSys->ZoneThermostatSetPointLo(zoneNum);
    Real64 const thisZoneThermostatSetPointHi = state.dataHeatBalFanSys->ZoneThermostatSetPointHi(zoneNum);

    bool thisDeadBandOrSetBack = false;
    Real64 ZoneSetPoint = 0.0;
    Real64 totalLoad = 0.0;
    Real64 LoadToHeatingSetPoint = 0.0;
    Real64 LoadToCoolingSetPoint = 0.0;

    switch (state.dataHeatBalFanSys->TempControlType(zoneNum)) {
    case DataHVACGlobals::ThermostatType::Uncontrolled:
        // Uncontrolled Zone
        LoadToHeatingSetPoint = 0.0;
        LoadToCoolingSetPoint = 0.0;
        totalLoad = 0.0;
        break;
    case DataHVACGlobals::ThermostatType::SingleHeating:
        switch (state.dataHeatBal->ZoneAirSolutionAlgo) {
        case DataHeatBalance::SolutionAlgo::ThirdOrder: {
            LoadToHeatingSetPoint = (this->TempDepZnLd * thisTempZoneThermostatSetPoint - this->TempIndZnLd);
            break;
        }
        case DataHeatBalance::SolutionAlgo::AnalyticalSolution: {
            if (this->TempDepZnLd == 0.0) { // B=0
                LoadToHeatingSetPoint = this->AirPowerCap * (thisTempZoneThermostatSetPoint - this->ZoneT1) - this->TempIndZnLd;
            } else {
                Real64 const exp_700_TA(std::exp(min(700.0, -this->TempDepZnLd / this->AirPowerCap)));
                LoadToHeatingSetPoint =
                    this->TempDepZnLd * (thisTempZoneThermostatSetPoint - this->ZoneT1 * exp_700_TA) / (1.0 - exp_700_TA) - this->TempIndZnLd;
            }
            break;
        }
        case DataHeatBalance::SolutionAlgo::EulerMethod: {
            LoadToHeatingSetPoint = this->AirPowerCap * (thisTempZoneThermostatSetPoint - this->ZoneT1) +
                                    this->TempDepZnLd * (thisTempZoneThermostatSetPoint) - this->TempIndZnLd;
            break;
        }
        default: {
            assert(false);
        }
        }
        if (RAFNFrac > 0.0) LoadToHeatingSetPoint = LoadToHeatingSetPoint / RAFNFrac;
        totalLoad = LoadToHeatingSetPoint;
        ZoneSetPoint = thisTempZoneThermostatSetPoint;
        LoadToCoolingSetPoint = LoadToHeatingSetPoint;
        // for consistency with the other cases, use LE instead of LT and don't subtract 1.0 Watt as a way of pushing the zero load
        // case over the threshold
        if ((totalLoad) <= 0.0) thisDeadBandOrSetBack = true;

        break;
    case DataHVACGlobals::ThermostatType::SingleCooling:
        switch (state.dataHeatBal->ZoneAirSolutionAlgo) {
        case DataHeatBalance::SolutionAlgo::ThirdOrder: {
            LoadToCoolingSetPoint = this->TempDepZnLd * thisTempZoneThermostatSetPoint - this->TempIndZnLd;
            break;
        }
        case DataHeatBalance::SolutionAlgo::AnalyticalSolution: {
            if (this->TempDepZnLd == 0.0) { // B=0
                LoadToCoolingSetPoint = this->AirPowerCap * (thisTempZoneThermostatSetPoint - this->ZoneT1) - this->TempIndZnLd;
            } else {
                Real64 const exp_700_TA(std::exp(min(700.0, -this->TempDepZnLd / this->AirPowerCap)));
                LoadToCoolingSetPoint =
                    this->TempDepZnLd * (thisTempZoneThermostatSetPoint - this->ZoneT1 * exp_700_TA) / (1.0 - exp_700_TA) - this->TempIndZnLd;
            }
            break;
        }
        case DataHeatBalance::SolutionAlgo::EulerMethod: {
            LoadToCoolingSetPoint = this->AirPowerCap * (thisTempZoneThermostatSetPoint - this->ZoneT1) +
                                    this->TempDepZnLd * thisTempZoneThermostatSetPoint - this->TempIndZnLd;
            break;
        }
        default: {
            assert(false);
        }
        }
        if (RAFNFrac > 0.0) LoadToHeatingSetPoint = LoadToHeatingSetPoint / RAFNFrac;
        if (thisZone.HasAdjustedReturnTempByITE && !(state.dataGlobal->BeginSimFlag)) {
            LoadToCoolingSetPoint = this->TempDepZnLd * thisZone.AdjustedReturnTempByITE - this->TempIndZnLd;
        }
        totalLoad = LoadToCoolingSetPoint;
        ZoneSetPoint = thisTempZoneThermostatSetPoint;
        LoadToHeatingSetPoint = LoadToCoolingSetPoint;
        // for consistency with the other cases, use GE instead of GT and don't add 1.0 Watt as a way of pushing the zero load
        // case over the threshold
        if ((totalLoad) >= 0.0) thisDeadBandOrSetBack = true;
        break;
    case DataHVACGlobals::ThermostatType::SingleHeatCool:
        switch (state.dataHeatBal->ZoneAirSolutionAlgo) {
        case DataHeatBalance::SolutionAlgo::ThirdOrder: {
            LoadToHeatingSetPoint = (this->TempDepZnLd * (thisTempZoneThermostatSetPoint) - this->TempIndZnLd);
            LoadToCoolingSetPoint = (this->TempDepZnLd * (thisTempZoneThermostatSetPoint) - this->TempIndZnLd);
            break;
        }
        case DataHeatBalance::SolutionAlgo::AnalyticalSolution: {
            if (this->TempDepZnLd == 0.0) { // B=0
                LoadToHeatingSetPoint = this->AirPowerCap * (thisTempZoneThermostatSetPoint - this->ZoneT1) - this->TempIndZnLd;
                LoadToCoolingSetPoint = this->AirPowerCap * (thisTempZoneThermostatSetPoint - this->ZoneT1) - this->TempIndZnLd;
            } else {
                Real64 const exp_700_TA(std::exp(min(700.0, -this->TempDepZnLd / this->AirPowerCap)));
                LoadToHeatingSetPoint =
                    this->TempDepZnLd * (thisTempZoneThermostatSetPoint - this->ZoneT1 * exp_700_TA) / (1.0 - exp_700_TA) - this->TempIndZnLd;
                LoadToCoolingSetPoint =
                    this->TempDepZnLd * (thisTempZoneThermostatSetPoint - this->ZoneT1 * exp_700_TA) / (1.0 - exp_700_TA) - this->TempIndZnLd;
            }
            break;
        }
        case DataHeatBalance::SolutionAlgo::EulerMethod: {
            LoadToHeatingSetPoint = this->AirPowerCap * (thisTempZoneThermostatSetPoint - this->ZoneT1) +
                                    this->TempDepZnLd * thisTempZoneThermostatSetPoint - this->TempIndZnLd;
            LoadToCoolingSetPoint = this->AirPowerCap * (thisTempZoneThermostatSetPoint - this->ZoneT1) +
                                    this->TempDepZnLd * thisTempZoneThermostatSetPoint - this->TempIndZnLd;
            break;
        }
        default: {
            assert(false);
        }
        }
        ZoneSetPoint = thisTempZoneThermostatSetPoint;
        if (RAFNFrac > 0.0) LoadToHeatingSetPoint = LoadToHeatingSetPoint / RAFNFrac;
        if (RAFNFrac > 0.0) LoadToCoolingSetPoint = LoadToCoolingSetPoint / RAFNFrac;

        if (thisZone.HasAdjustedReturnTempByITE && !(state.dataGlobal->BeginSimFlag)) {
            LoadToCoolingSetPoint = this->TempDepZnLd * thisZone.AdjustedReturnTempByITE - this->TempIndZnLd;
        }

        // Note that LoadToHeatingSetPoint is generally not equal to LoadToCoolingSetPoint
        // when the heating and cooling set-points are equal if the zone is unmixed,
        // e.g. displacement ventilation or UFAD, since the stratification is generally not the same in heating and cooling modes

        // Possible combinations:
        // 1/  LoadToHeatingSetPoint > 0 & LoadToCoolingSetPoint > 0 -->  Heating required
        // 2/  LoadToHeatingSetPoint  >  LoadToCoolingSetPoint       -->  Possible in the unmixed case but should be trapped
        //                                                                 as a poor choice of set-points
        // 3/  LoadToHeatingSetPoint < 0 & LoadToCoolingSetPoint < 0 -->  Cooling Required
        // 4/  LoadToHeatingSetPoint <=0 & LoadToCoolingSetPoint >=0 -->  Dead Band Operation ! includes zero load cases
        // First trap bad set-points
        if (LoadToHeatingSetPoint > LoadToCoolingSetPoint) {
            ShowSevereError(
                state,
                "DataHVACGlobals::ThermostatType::SingleHeatCool: Effective heating set-point higher than effective cooling set-point - use "
                "DualSetPointWithDeadBand if using unmixed air model");
            ShowContinueErrorTimeStamp(state, "occurs in Zone=" + thisZone.Name);
            ShowContinueError(state,
                              format("LoadToHeatingSetPoint={:.3R}, LoadToCoolingSetPoint={:.3R}", LoadToHeatingSetPoint, LoadToCoolingSetPoint));
            ShowContinueError(state, format("Zone TempDepZnLd={:.2R}", this->TempDepZnLd));
            ShowContinueError(state, format("Zone TempIndZnLd={:.2R}", this->TempIndZnLd));
            ShowContinueError(state, format("Zone ThermostatSetPoint={:.2R}", thisTempZoneThermostatSetPoint));
            ShowFatalError(state, "Program terminates due to above conditions.");
        }

        if (LoadToHeatingSetPoint > 0.0 && LoadToCoolingSetPoint > 0.0) {
            totalLoad = LoadToHeatingSetPoint;
        } else if (LoadToHeatingSetPoint < 0.0 && LoadToCoolingSetPoint < 0.0) {
            totalLoad = LoadToCoolingSetPoint;
        } else if (LoadToHeatingSetPoint <= 0.0 && LoadToCoolingSetPoint >= 0.0) { // deadband includes zero loads
            totalLoad = 0.0;
            if (thisZone.SystemZoneNodeNumber > 0) {
                ZoneSetPoint = state.dataLoopNodes->Node(thisZone.SystemZoneNodeNumber).Temp;
                ZoneSetPoint = max(ZoneSetPoint, thisZoneThermostatSetPointLo); // trap out of deadband
                ZoneSetPoint = min(ZoneSetPoint, thisZoneThermostatSetPointHi); // trap out of deadband
            }
            thisDeadBandOrSetBack = true;
        } else { // this should never occur!
            ShowSevereError(state,
                            "SingleHeatCoolSetPoint: Unanticipated combination of heating and cooling loads - report to EnergyPlus Development Team");
            ShowContinueErrorTimeStamp(state, "occurs in Zone=" + thisZone.Name);
            ShowContinueError(state,
                              format("LoadToHeatingSetPoint={:.3R}, LoadToCoolingSetPoint={:.3R}", LoadToHeatingSetPoint, LoadToCoolingSetPoint));
            ShowContinueError(state, format("Zone TempDepZnLd={:.2R}", this->TempDepZnLd));
            ShowContinueError(state, format("Zone TempIndZnLd={:.2R}", this->TempIndZnLd));
            ShowContinueError(state, format("Zone ThermostatSetPoint={:.2R}", thisTempZoneThermostatSetPoint));
            ShowFatalError(state, "Program terminates due to above conditions.");
        }
        break;
    case DataHVACGlobals::ThermostatType::DualSetPointWithDeadBand:
        switch (state.dataHeatBal->ZoneAirSolutionAlgo) {
        case DataHeatBalance::SolutionAlgo::ThirdOrder: {
            LoadToHeatingSetPoint = (this->TempDepZnLd * (thisZoneThermostatSetPointLo) - this->TempIndZnLd);
            LoadToCoolingSetPoint = (this->TempDepZnLd * (thisZoneThermostatSetPointHi) - this->TempIndZnLd);
            break;
        }
        case DataHeatBalance::SolutionAlgo::AnalyticalSolution: {
            if (this->TempDepZnLd == 0.0) { // B=0
                LoadToHeatingSetPoint = this->AirPowerCap * (thisZoneThermostatSetPointLo - this->ZoneT1) - this->TempIndZnLd;
                LoadToCoolingSetPoint = this->AirPowerCap * (thisZoneThermostatSetPointHi - this->ZoneT1) - this->TempIndZnLd;
            } else {
                Real64 const exp_700_TA(std::exp(min(700.0, -this->TempDepZnLd / this->AirPowerCap)));
                LoadToHeatingSetPoint =
                    this->TempDepZnLd * (thisZoneThermostatSetPointLo - this->ZoneT1 * exp_700_TA) / (1.0 - exp_700_TA) - this->TempIndZnLd;
                LoadToCoolingSetPoint =
                    this->TempDepZnLd * (thisZoneThermostatSetPointHi - this->ZoneT1 * exp_700_TA) / (1.0 - exp_700_TA) - this->TempIndZnLd;
            }
            break;
        }
        case DataHeatBalance::SolutionAlgo::EulerMethod: {
            LoadToHeatingSetPoint = this->AirPowerCap * (thisZoneThermostatSetPointLo - this->ZoneT1) +
                                    this->TempDepZnLd * thisZoneThermostatSetPointLo - this->TempIndZnLd;
            LoadToCoolingSetPoint = this->AirPowerCap * (thisZoneThermostatSetPointHi - this->ZoneT1) +
                                    this->TempDepZnLd * thisZoneThermostatSetPointHi - this->TempIndZnLd;
            break;
        }
        default: {
            assert(false);
        }
        }
        if (RAFNFrac > 0.0) LoadToHeatingSetPoint = LoadToHeatingSetPoint / RAFNFrac;
        if (RAFNFrac > 0.0) LoadToCoolingSetPoint = LoadToCoolingSetPoint / RAFNFrac;

        if (thisZone.HasAdjustedReturnTempByITE && !(state.dataGlobal->BeginSimFlag)) {
            LoadToCoolingSetPoint = this->TempDepZnLd * thisZone.AdjustedReturnTempByITE - this->TempIndZnLd;
        }

        // Possible combinations:
        // 1/  LoadToHeatingSetPoint > 0 & LoadToCoolingSetPoint > 0 -->  Heating required
        // 2/  LoadToHeatingSetPoint  >  LoadToCoolingSetPoint       -->  Possible in the unmixed case but should be trapped
        //                                                                  as a poor choice of set-points
        // 3/  LoadToHeatingSetPoint < 0 & LoadToCoolingSetPoint < 0 -->  Cooling Required
        // 4/  LoadToHeatingSetPoint <=0 & LoadToCoolingSetPoint >=0 -->  Dead Band Operation - includes zero load cases
        // First trap bad set-points
        if (LoadToHeatingSetPoint > LoadToCoolingSetPoint) {
            ShowSevereError(state,
                            "DualSetPointWithDeadBand: Effective heating set-point higher than effective cooling set-point - increase "
                            "deadband if using unmixed air model");
            ShowContinueErrorTimeStamp(state, "occurs in Zone=" + thisZone.Name);
            ShowContinueError(state,
                              format("LoadToHeatingSetPoint={:.3R}, LoadToCoolingSetPoint={:.3R}", LoadToHeatingSetPoint, LoadToCoolingSetPoint));
            ShowContinueError(state, format("Zone TempDepZnLd={:.2R}", this->TempDepZnLd));
            ShowContinueError(state, format("Zone TempIndZnLd={:.2R}", this->TempIndZnLd));
            ShowContinueError(state, format("Zone Heating ThermostatSetPoint={:.2R}", thisZoneThermostatSetPointLo));
            ShowContinueError(state, format("Zone Cooling ThermostatSetPoint={:.2R}", thisZoneThermostatSetPointHi));
            ShowFatalError(state, "Program terminates due to above conditions.");
        }

        if (LoadToHeatingSetPoint > 0.0 && LoadToCoolingSetPoint > 0.0) {
            totalLoad = LoadToHeatingSetPoint;
            ZoneSetPoint = thisZoneThermostatSetPointLo;
        } else if (LoadToHeatingSetPoint < 0.0 && LoadToCoolingSetPoint < 0.0) {
            totalLoad = LoadToCoolingSetPoint;
            ZoneSetPoint = thisZoneThermostatSetPointHi;
        } else if (LoadToHeatingSetPoint <= 0.0 && LoadToCoolingSetPoint >= 0.0) { // deadband includes zero loads
            // this turns out to cause instabilities sometimes? that lead to setpoint errors if predictor is off.
            totalLoad = 0.0;
            if (thisZone.SystemZoneNodeNumber > 0) {
                ZoneSetPoint = state.dataLoopNodes->Node(thisZone.SystemZoneNodeNumber).Temp;
                ZoneSetPoint = max(ZoneSetPoint, thisZoneThermostatSetPointLo); // trap out of deadband
                ZoneSetPoint = min(ZoneSetPoint, thisZoneThermostatSetPointHi); // trap out of deadband
            }
            thisDeadBandOrSetBack = true;
        } else { // this should never occur!
            ShowSevereError(
                state, "DualSetPointWithDeadBand: Unanticipated combination of heating and cooling loads - report to EnergyPlus Development Team");
            ShowContinueErrorTimeStamp(state, "occurs in Zone=" + thisZone.Name);
            ShowContinueError(state,
                              format("LoadToHeatingSetPoint={:.3R}, LoadToCoolingSetPoint={:.3R}", LoadToHeatingSetPoint, LoadToCoolingSetPoint));
            ShowContinueError(state, format("Zone Heating Set-point={:.2R}", thisZoneThermostatSetPointLo));
            ShowContinueError(state, format("Zone Cooling Set-point={:.2R}", thisZoneThermostatSetPointHi));
            ShowContinueError(state, format("Zone TempDepZnLd={:.2R}", this->TempDepZnLd));
            ShowContinueError(state, format("Zone TempIndZnLd={:.2R}", this->TempIndZnLd));
            ShowContinueError(state, format("Zone ThermostatSetPoint={:.2R}", thisTempZoneThermostatSetPoint));

            ShowFatalError(state, "Program terminates due to above conditions.");
        }
        break;
    default:
        break;
    }

    int systemNodeNumber = 0;
    int stageNum = 0;
    if (spaceNum > 0) {
        systemNodeNumber = state.dataHeatBal->space(spaceNum).SystemZoneNodeNumber;
        stageNum = state.dataZoneEnergyDemand->spaceSysEnergyDemand(spaceNum).StageNum;
        assert(stageNum == state.dataZoneEnergyDemand->ZoneSysEnergyDemand(zoneNum).StageNum);
    } else {
        systemNodeNumber = thisZone.SystemZoneNodeNumber;
        stageNum = state.dataZoneEnergyDemand->ZoneSysEnergyDemand(zoneNum).StageNum;
    }
    // Staged control zone
    if (state.dataZoneTempPredictorCorrector->NumStageCtrZone > 0) {
        if (state.dataZoneCtrls->StageZoneLogic(zoneNum)) {
            if (stageNum == 0) { // No load
                LoadToHeatingSetPoint = 0.0;
                LoadToCoolingSetPoint = 0.0;
                totalLoad = 0.0;
                if (systemNodeNumber > 0) {
                    ZoneSetPoint = state.dataLoopNodes->Node(systemNodeNumber).Temp;
                    ZoneSetPoint = max(ZoneSetPoint, thisZoneThermostatSetPointLo); // trap out of deadband
                    ZoneSetPoint = min(ZoneSetPoint, thisZoneThermostatSetPointHi); // trap out of deadband
                }
                thisDeadBandOrSetBack = true;
            } else if (stageNum < 0) { // Cooling load
                switch (state.dataHeatBal->ZoneAirSolutionAlgo) {
                case DataHeatBalance::SolutionAlgo::ThirdOrder: {
                    LoadToCoolingSetPoint = (this->TempDepZnLd * (thisZoneThermostatSetPointHi) - this->TempIndZnLd);
                    break;
                }
                case DataHeatBalance::SolutionAlgo::AnalyticalSolution: {
                    if (this->TempDepZnLd == 0.0) { // B=0
                        LoadToCoolingSetPoint = this->AirPowerCap * (thisZoneThermostatSetPointHi - this->ZoneT1) - this->TempIndZnLd;
                    } else {
                        Real64 const exp_700_TA(std::exp(min(700.0, -this->TempDepZnLd / this->AirPowerCap)));
                        LoadToCoolingSetPoint =
                            this->TempDepZnLd * (thisZoneThermostatSetPointHi - this->ZoneT1 * exp_700_TA) / (1.0 - exp_700_TA) - this->TempIndZnLd;
                    }
                    break;
                }
                case DataHeatBalance::SolutionAlgo::EulerMethod: {
                    LoadToCoolingSetPoint = this->AirPowerCap * (thisZoneThermostatSetPointHi - this->ZoneT1) +
                                            this->TempDepZnLd * thisZoneThermostatSetPointHi - this->TempIndZnLd;
                    break;
                }
                default: {
                    assert(false);
                }
                }
                totalLoad = LoadToCoolingSetPoint;
                ZoneSetPoint = thisZoneThermostatSetPointHi;
                LoadToHeatingSetPoint = LoadToCoolingSetPoint;
                if ((totalLoad) >= 0.0) thisDeadBandOrSetBack = true;
            } else { // Heating load
                switch (state.dataHeatBal->ZoneAirSolutionAlgo) {
                case DataHeatBalance::SolutionAlgo::ThirdOrder: {
                    LoadToHeatingSetPoint = (this->TempDepZnLd * thisZoneThermostatSetPointLo - this->TempIndZnLd);
                    break;
                }
                case DataHeatBalance::SolutionAlgo::AnalyticalSolution: {
                    if (this->TempDepZnLd == 0.0) { // B=0
                        LoadToHeatingSetPoint = this->AirPowerCap * (thisZoneThermostatSetPointLo - this->ZoneT1) - this->TempIndZnLd;
                    } else {
                        Real64 const exp_700_TA(std::exp(min(700.0, -this->TempDepZnLd / this->AirPowerCap)));
                        LoadToHeatingSetPoint =
                            this->TempDepZnLd * (thisZoneThermostatSetPointLo - this->ZoneT1 * exp_700_TA) / (1.0 - exp_700_TA) - this->TempIndZnLd;
                    }
                    break;
                }
                case DataHeatBalance::SolutionAlgo::EulerMethod: {
                    LoadToHeatingSetPoint = this->AirPowerCap * (thisZoneThermostatSetPointLo - this->ZoneT1) +
                                            this->TempDepZnLd * (thisZoneThermostatSetPointLo) - this->TempIndZnLd;
                    break;
                }
                default: {
                    assert(false);
                }
                }
                totalLoad = LoadToHeatingSetPoint;
                ZoneSetPoint = thisZoneThermostatSetPointLo;
                LoadToCoolingSetPoint = LoadToHeatingSetPoint;
                if ((totalLoad) <= 0.0) thisDeadBandOrSetBack = true;
            }
        }
    }

    // If the ZoneNodeNum has been set for a Controlled Zone, then the zone setpoint is placed on the node.
    if (thisZone.SystemZoneNodeNumber > 0) {
        state.dataLoopNodes->Node(thisZone.SystemZoneNodeNumber).TempSetPoint = ZoneSetPoint;
    }

    state.dataZoneEnergyDemand->Setback(zoneNum) = (ZoneSetPoint > this->ZoneSetPointLast);

    this->ZoneSetPointLast = ZoneSetPoint;
    state.dataHeatBalFanSys->TempZoneThermostatSetPoint(zoneNum) = ZoneSetPoint; // needed to fix Issue # 5048
    state.dataZoneEnergyDemand->DeadBandOrSetback(zoneNum) = thisDeadBandOrSetBack;
    state.dataZoneEnergyDemand->CurDeadBandOrSetback(zoneNum) = thisDeadBandOrSetBack;

    // Apply the Zone Multiplier and Load Correction factor as needed
    if (spaceNum > 0) {
        state.dataZoneEnergyDemand->spaceSysEnergyDemand(spaceNum).reportSensibleLoadsZoneMultiplier(
            state, zoneNum, totalLoad, LoadToHeatingSetPoint, LoadToCoolingSetPoint);
    } else {
        state.dataZoneEnergyDemand->ZoneSysEnergyDemand(zoneNum).reportSensibleLoadsZoneMultiplier(
            state, zoneNum, totalLoad, LoadToHeatingSetPoint, LoadToCoolingSetPoint);
    }
}
} // namespace EnergyPlus::ZoneTempPredictorCorrector<|MERGE_RESOLUTION|>--- conflicted
+++ resolved
@@ -5597,11 +5597,7 @@
         Real64 Area = state.dataSurface->Surface(SurfNum).Area; // For windows, this is the glazing area
 
         if (state.dataSurface->Surface(SurfNum).Class == DataSurfaces::SurfaceClass::Window) {
-<<<<<<< HEAD
-            DataSurfaces::WinShadingType const shading_flag(state.dataSurface->SurfWinShadingFlag(SurfNum));
-=======
             DataSurfaces::WinShadingType const shading_flag = state.dataSurface->SurfWinShadingFlag(SurfNum);
->>>>>>> 70df7b94
 
             // Add to the convective internal gains
             if (ANY_INTERIOR_SHADE_BLIND(shading_flag)) {
