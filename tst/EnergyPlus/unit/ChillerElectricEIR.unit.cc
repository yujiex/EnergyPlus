--- conflicted
+++ resolved
@@ -344,12 +344,7 @@
     // set load and run flag
     bool RunFlag(true);
     Real64 MyLoad(-18000.0);
-<<<<<<< HEAD
-    EnergyPlusData state;
     openOutputFiles(state.files);
-=======
-    openOutputFiles(state.outputFiles);
->>>>>>> 14e6c4e4
 
     DataPlant::PlantLoop(1).LoopDemandCalcScheme = DataPlant::SingleSetPoint;
     DataLoopNode::Node(thisEIRChiller.EvapOutletNodeNum).TempSetPoint = 6.67;
