// EnergyPlus, Copyright (c) 1996-2021, The Board of Trustees of the University of Illinois,
// The Regents of the University of California, through Lawrence Berkeley National Laboratory
// (subject to receipt of any required approvals from the U.S. Dept. of Energy), Oak Ridge
// National Laboratory, managed by UT-Battelle, Alliance for Sustainable Energy, LLC, and other
// contributors. All rights reserved.
//
// NOTICE: This Software was developed under funding from the U.S. Department of Energy and the
// U.S. Government consequently retains certain rights. As such, the U.S. Government has been
// granted for itself and others acting on its behalf a paid-up, nonexclusive, irrevocable,
// worldwide license in the Software to reproduce, distribute copies to the public, prepare
// derivative works, and perform publicly and display publicly, and to permit others to do so.
//
// Redistribution and use in source and binary forms, with or without modification, are permitted
// provided that the following conditions are met:
//
// (1) Redistributions of source code must retain the above copyright notice, this list of
//     conditions and the following disclaimer.
//
// (2) Redistributions in binary form must reproduce the above copyright notice, this list of
//     conditions and the following disclaimer in the documentation and/or other materials
//     provided with the distribution.
//
// (3) Neither the name of the University of California, Lawrence Berkeley National Laboratory,
//     the University of Illinois, U.S. Dept. of Energy nor the names of its contributors may be
//     used to endorse or promote products derived from this software without specific prior
//     written permission.
//
// (4) Use of EnergyPlus(TM) Name. If Licensee (i) distributes the software in stand-alone form
//     without changes from the version obtained under this License, or (ii) Licensee makes a
//     reference solely to the software portion of its product, Licensee must refer to the
//     software as "EnergyPlus version X" software, where "X" is the version number Licensee
//     obtained under this License and may not use a different name for the software. Except as
//     specifically required in this Section (4), Licensee shall not use in a company name, a
//     product name, in advertising, publicity, or other promotional activities any name, trade
//     name, trademark, logo, or other designation of "EnergyPlus", "E+", "e+" or confusingly
//     similar designation, without the U.S. Department of Energy's prior written consent.
//
// THIS SOFTWARE IS PROVIDED BY THE COPYRIGHT HOLDERS AND CONTRIBUTORS "AS IS" AND ANY EXPRESS OR
// IMPLIED WARRANTIES, INCLUDING, BUT NOT LIMITED TO, THE IMPLIED WARRANTIES OF MERCHANTABILITY
// AND FITNESS FOR A PARTICULAR PURPOSE ARE DISCLAIMED. IN NO EVENT SHALL THE COPYRIGHT OWNER OR
// CONTRIBUTORS BE LIABLE FOR ANY DIRECT, INDIRECT, INCIDENTAL, SPECIAL, EXEMPLARY, OR
// CONSEQUENTIAL DAMAGES (INCLUDING, BUT NOT LIMITED TO, PROCUREMENT OF SUBSTITUTE GOODS OR
// SERVICES; LOSS OF USE, DATA, OR PROFITS; OR BUSINESS INTERRUPTION) HOWEVER CAUSED AND ON ANY
// THEORY OF LIABILITY, WHETHER IN CONTRACT, STRICT LIABILITY, OR TORT (INCLUDING NEGLIGENCE OR
// OTHERWISE) ARISING IN ANY WAY OUT OF THE USE OF THIS SOFTWARE, EVEN IF ADVISED OF THE
// POSSIBILITY OF SUCH DAMAGE.

// C++ Headers
#include <cmath>
#include <string>

// ObjexxFCL Headers
#include <ObjexxFCL/Array.functions.hh>
#include <ObjexxFCL/Fmath.hh>

// EnergyPlus Headers
#include <AirflowNetwork/Elements.hpp>
#include <EnergyPlus/AirflowNetworkBalanceManager.hh>
#include <EnergyPlus/Data/EnergyPlusData.hh>
#include <EnergyPlus/DataAirLoop.hh>
#include <EnergyPlus/DataAirSystems.hh>
#include <EnergyPlus/DataConvergParams.hh>
#include <EnergyPlus/DataHVACGlobals.hh>
#include <EnergyPlus/DataHeatBalFanSys.hh>
#include <EnergyPlus/DataHeatBalance.hh>
#include <EnergyPlus/DataLoopNode.hh>
#include <EnergyPlus/DataReportingFlags.hh>
#include <EnergyPlus/DataSurfaces.hh>
#include <EnergyPlus/DataSystemVariables.hh>
#include <EnergyPlus/DataZoneEquipment.hh>
#include <EnergyPlus/DemandManager.hh>
#include <EnergyPlus/DisplayRoutines.hh>
#include <EnergyPlus/EMSManager.hh>
#include <EnergyPlus/ElectricPowerServiceManager.hh>
#include <EnergyPlus/Fans.hh>
#include <EnergyPlus/General.hh>
#include <EnergyPlus/HVACManager.hh>
#include <EnergyPlus/HVACSizingSimulationManager.hh>
#include <EnergyPlus/IceThermalStorage.hh>
#include <EnergyPlus/InternalHeatGains.hh>
#include <EnergyPlus/NodeInputManager.hh>
#include <EnergyPlus/NonZoneEquipmentManager.hh>
#include <EnergyPlus/OutAirNodeManager.hh>
#include <EnergyPlus/OutputProcessor.hh>
#include <EnergyPlus/OutputReportTabular.hh>
#include <EnergyPlus/Plant/DataPlant.hh>
#include <EnergyPlus/Plant/PlantManager.hh>
#include <EnergyPlus/PlantCondLoopOperation.hh>
#include <EnergyPlus/PlantLoopHeatPumpEIR.hh>
#include <EnergyPlus/PlantUtilities.hh>
#include <EnergyPlus/PollutionModule.hh>
#include <EnergyPlus/Psychrometrics.hh>
#include <EnergyPlus/RefrigeratedCase.hh>
#include <EnergyPlus/ScheduleManager.hh>
#include <EnergyPlus/SetPointManager.hh>
#include <EnergyPlus/SimAirServingZones.hh>
#include <EnergyPlus/SizingManager.hh>
#include <EnergyPlus/SystemAvailabilityManager.hh>
#include <EnergyPlus/SystemReports.hh>
#include <EnergyPlus/UtilityRoutines.hh>
#include <EnergyPlus/WaterManager.hh>
#include <EnergyPlus/ZoneContaminantPredictorCorrector.hh>
#include <EnergyPlus/ZoneEquipmentManager.hh>
#include <EnergyPlus/ZoneTempPredictorCorrector.hh>

namespace EnergyPlus::HVACManager {

// PURPOSE OF THIS MODULE:
// This module contains the high level HVAC control
// subroutines.  Subroutine ManageHVAC, which is called from the heat balance,
// calls the HVAC simulation and is the most probable insertion point for
// connections to other HVAC engines.  ManageHVAC also controls the system
// timestep, automatically shortening the timestep to meet convergence criteria.

// METHODOLOGY EMPLOYED:
// The basic solution technique is iteration with lagging.
// The timestep is shortened using a bisection method.

using namespace DataEnvironment;

using DataHeatBalFanSys::iCorrectStep;
using DataHeatBalFanSys::iGetZoneSetPoints;
using DataHeatBalFanSys::iPredictStep;
using DataHeatBalFanSys::iPushSystemTimestepHistories;
using DataHeatBalFanSys::iPushZoneTimestepHistories;
using DataHeatBalFanSys::iRevertZoneTimestepHistories;
using namespace DataHVACGlobals;
using namespace DataLoopNode;
using namespace DataAirLoop;

void ManageHVAC(EnergyPlusData &state)
{

    // SUBROUTINE INFORMATION:
    //       AUTHORS:  Russ Taylor, Dan Fisher
    //       DATE WRITTEN:  Jan. 1998
    //       MODIFIED       Jul 2003 (CC) added a subroutine call for air models
    //       RE-ENGINEERED  May 2008, Brent Griffith, revised variable time step method and zone conditions history

    // PURPOSE OF THIS SUBROUTINE:
    // This routine effectively replaces the IBLAST
    // "SystemDriver" routine.  The main function of the routine
    // is to set the system timestep, "TimeStepSys", call the models related to zone
    // air temperatures, and .

    // METHODOLOGY EMPLOYED:
    //  manage calls to Predictor and Corrector and other updates in ZoneTempPredictorCorrector
    //  manage variable time step and when zone air histories are updated.

    // Using/Aliasing
    using AirflowNetworkBalanceManager::ManageAirflowNetworkBalance;
    using DemandManager::ManageDemand;
    using DemandManager::UpdateDemandManagers;
    using EMSManager::ManageEMS;
    using InternalHeatGains::UpdateInternalGainValues;
    using NodeInputManager::CalcMoreNodeInfo;
    using OutAirNodeManager::SetOutAirNodes;
    using OutputReportTabular::GatherComponentLoadsHVAC;
    using OutputReportTabular::UpdateTabularReports; // added for writing tabular output reports
    using PollutionModule::CalculatePollution;
    using RefrigeratedCase::ManageRefrigeratedCaseRacks;
    using ScheduleManager::GetCurrentScheduleValue;
    using SizingManager::UpdateFacilitySizing;
    using SystemAvailabilityManager::ManageHybridVentilation;
    using SystemReports::InitEnergyReports;
    using SystemReports::ReportMaxVentilationLoads;
    using SystemReports::ReportSystemEnergyUse;
    using WaterManager::ManageWater;
    using WaterManager::ManageWaterInits;
    using ZoneContaminantPredictorCorrector::ManageZoneContaminanUpdates;
    using ZoneEquipmentManager::CalcAirFlowSimple;
    using ZoneEquipmentManager::UpdateZoneSizing;
    using ZoneTempPredictorCorrector::DetectOscillatingZoneTemp;
    using ZoneTempPredictorCorrector::ManageZoneAirUpdates;

    // SUBROUTINE PARAMETER DEFINITIONS:
    static constexpr auto EndOfHeaderString("End of Data Dictionary");                          // End of data dictionary marker
    static constexpr auto EnvironmentStampFormatStr("{},{},{:7.2F},{:7.2F},{:7.2F},{:7.2F}\n"); // Format descriptor for environ stamp

    // SUBROUTINE LOCAL VARIABLE DECLARATIONS:
    Real64 PriorTimeStep;       // magnitude of time step for previous history terms
    Real64 ZoneTempChange(0.0); // change in zone air temperature from timestep t-1 to t
    int NodeNum;
    bool ReportDebug;
    int ZoneNum;

    static int ZTempTrendsNumSysSteps(0);
    static int SysTimestepLoop(0);
    bool DummyLogical;

    // Formats

    // SYSTEM INITIALIZATION
    if (state.dataHVACMgr->TriggerGetAFN) {
        state.dataHVACMgr->TriggerGetAFN = false;
        DisplayString(state, "Initializing HVAC");
        ManageAirflowNetworkBalance(state); // first call only gets input and returns.
    }

<<<<<<< HEAD
    void ManageHVAC(EnergyPlusData &state)
    {

        // SUBROUTINE INFORMATION:
        //       AUTHORS:  Russ Taylor, Dan Fisher
        //       DATE WRITTEN:  Jan. 1998
        //       MODIFIED       Jul 2003 (CC) added a subroutine call for air models
        //       RE-ENGINEERED  May 2008, Brent Griffith, revised variable time step method and zone conditions history

        // PURPOSE OF THIS SUBROUTINE:
        // This routine effectively replaces the IBLAST
        // "SystemDriver" routine.  The main function of the routine
        // is to set the system timestep, "TimeStepSys", call the models related to zone
        // air temperatures, and .

        // METHODOLOGY EMPLOYED:
        //  manage calls to Predictor and Corrector and other updates in ZoneTempPredictorCorrector
        //  manage variable time step and when zone air histories are updated.

        // Using/Aliasing
        using ZoneTempPredictorCorrector::DetectOscillatingZoneTemp;
        using ZoneTempPredictorCorrector::ManageZoneAirUpdates;
        using AirflowNetworkBalanceManager::ManageAirflowNetworkBalance;
        using DemandManager::ManageDemand;
        using DemandManager::UpdateDemandManagers;
        using EMSManager::ManageEMS;
        using InternalHeatGains::UpdateInternalGainValues;
        using NodeInputManager::CalcMoreNodeInfo;
        using OutAirNodeManager::SetOutAirNodes;
        using OutputReportTabular::GatherComponentLoadsHVAC;
        using OutputReportTabular::UpdateTabularReports; // added for writing tabular output reports
        using PollutionModule::CalculatePollution;
        using RefrigeratedCase::ManageRefrigeratedCaseRacks;
        using ScheduleManager::GetCurrentScheduleValue;
        using SizingManager::UpdateFacilitySizing;
        using SystemAvailabilityManager::ManageHybridVentilation;
        using SystemReports::InitEnergyReports;
        using SystemReports::ReportMaxVentilationLoads;
        using SystemReports::ReportSystemEnergyUse;
        using WaterManager::ManageWater;
        using WaterManager::ManageWaterInits;
        using ZoneContaminantPredictorCorrector::ManageZoneContaminanUpdates;
        using ZoneEquipmentManager::CalcAirFlowSimple;
        using ZoneEquipmentManager::UpdateZoneSizing;

        // SUBROUTINE PARAMETER DEFINITIONS:
        static constexpr auto EndOfHeaderString("End of Data Dictionary");          // End of data dictionary marker
        static constexpr auto EnvironmentStampFormatStr("{},{},{:7.2F},{:7.2F},{:7.2F},{:7.2F}\n"); // Format descriptor for environ stamp

        // SUBROUTINE LOCAL VARIABLE DECLARATIONS:
        Real64 PriorTimeStep;       // magnitude of time step for previous history terms
        Real64 ZoneTempChange(0.0); // change in zone air temperature from timestep t-1 to t
        int NodeNum;
        bool ReportDebug;
        int ZoneNum;

        static int ZTempTrendsNumSysSteps(0);
        static int SysTimestepLoop(0);
        bool DummyLogical;

        // Formats

        // SYSTEM INITIALIZATION
        if (TriggerGetAFN) {
            TriggerGetAFN = false;
            DisplayString(state, "Initializing HVAC");
            ManageAirflowNetworkBalance(state); // first call only gets input and returns.
        }

        state.dataHeatBalFanSys->ZT = state.dataHeatBalFanSys->MAT;
        // save for use with thermal comfort control models (Fang, Pierce, and KSU)
        state.dataHeatBalFanSys->ZTAV = 0.0;
        state.dataHeatBalFanSys->ZoneThermostatSetPointHiAver = 0.0;
        state.dataHeatBalFanSys->ZoneThermostatSetPointLoAver = 0.0;
        state.dataHeatBalFanSys->ZoneAirHumRatAvg = 0.0;
        PrintedWarmup = false;
        if (state.dataContaminantBalance->Contaminant.CO2Simulation) {
            state.dataContaminantBalance->OutdoorCO2 = GetCurrentScheduleValue(state, state.dataContaminantBalance->Contaminant.CO2OutdoorSchedPtr);
            state.dataContaminantBalance->ZoneAirCO2Avg = 0.0;
        }
        if (state.dataContaminantBalance->Contaminant.GenericContamSimulation) {
            state.dataContaminantBalance->OutdoorGC = GetCurrentScheduleValue(state, state.dataContaminantBalance->Contaminant.GenericContamOutdoorSchedPtr);
            if (allocated(state.dataContaminantBalance->ZoneAirGCAvg)) state.dataContaminantBalance->ZoneAirGCAvg = 0.0;
        }
=======
    state.dataHeatBalFanSys->ZT = state.dataHeatBalFanSys->MAT;
    // save for use with thermal comfort control models (Fang, Pierce, and KSU)
    state.dataHeatBalFanSys->ZTAVComf = state.dataHeatBalFanSys->ZTAV;
    state.dataHeatBalFanSys->ZoneAirHumRatAvgComf = state.dataHeatBalFanSys->ZoneAirHumRatAvg;
    state.dataHeatBalFanSys->ZTAV = 0.0;
    state.dataHeatBalFanSys->ZoneThermostatSetPointHiAver = 0.0;
    state.dataHeatBalFanSys->ZoneThermostatSetPointLoAver = 0.0;
    state.dataHeatBalFanSys->ZoneAirHumRatAvg = 0.0;
    state.dataHVACMgr->PrintedWarmup = false;
    if (state.dataContaminantBalance->Contaminant.CO2Simulation) {
        state.dataContaminantBalance->OutdoorCO2 = GetCurrentScheduleValue(state, state.dataContaminantBalance->Contaminant.CO2OutdoorSchedPtr);
        state.dataContaminantBalance->ZoneAirCO2Avg = 0.0;
    }
    if (state.dataContaminantBalance->Contaminant.GenericContamSimulation) {
        state.dataContaminantBalance->OutdoorGC =
            GetCurrentScheduleValue(state, state.dataContaminantBalance->Contaminant.GenericContamOutdoorSchedPtr);
        if (allocated(state.dataContaminantBalance->ZoneAirGCAvg)) state.dataContaminantBalance->ZoneAirGCAvg = 0.0;
    }
>>>>>>> b774213e

    if (state.dataGlobal->BeginEnvrnFlag && state.dataHVACMgr->MyEnvrnFlag) {
        AirLoopsSimOnce = false;
        state.dataHVACMgr->MyEnvrnFlag = false;
        NumOfSysTimeStepsLastZoneTimeStep = 1;
        PreviousTimeStep = state.dataGlobal->TimeStepZone;
    }
    if (!state.dataGlobal->BeginEnvrnFlag) {
        state.dataHVACMgr->MyEnvrnFlag = true;
    }

    state.dataHeatBalFanSys->QRadSurfAFNDuct = 0.0;
    SysTimeElapsed = 0.0;
    TimeStepSys = state.dataGlobal->TimeStepZone;
    FirstTimeStepSysFlag = true;
    ShortenTimeStepSys = false;
    UseZoneTimeStepHistory = true;
    PriorTimeStep = state.dataGlobal->TimeStepZone;
    NumOfSysTimeSteps = 1;
    FracTimeStepZone = TimeStepSys / state.dataGlobal->TimeStepZone;

    bool anyEMSRan;
    ManageEMS(state, EMSManager::EMSCallFrom::BeginTimestepBeforePredictor, anyEMSRan, ObjexxFCL::Optional_int_const()); // calling point

    SetOutAirNodes(state);

    ManageRefrigeratedCaseRacks(state);

    // ZONE INITIALIZATION  'Get Zone Setpoints'
    ManageZoneAirUpdates(state, iGetZoneSetPoints, ZoneTempChange, ShortenTimeStepSys, UseZoneTimeStepHistory, PriorTimeStep);
    if (state.dataContaminantBalance->Contaminant.SimulateContaminants)
        ManageZoneContaminanUpdates(state, iGetZoneSetPoints, ShortenTimeStepSys, UseZoneTimeStepHistory, PriorTimeStep);

    ManageHybridVentilation(state);

    CalcAirFlowSimple(state);
    if (state.dataAirflowNetwork->SimulateAirflowNetwork > AirflowNetwork::AirflowNetworkControlSimple) {
        state.dataAirflowNetwork->RollBackFlag = false;
        ManageAirflowNetworkBalance(state, false);
    }

    SetHeatToReturnAirFlag(state);

    state.dataHeatBalFanSys->SysDepZoneLoadsLagged = state.dataHeatBalFanSys->SysDepZoneLoads;

    UpdateInternalGainValues(state, true, true);

    ManageZoneAirUpdates(state, iPredictStep, ZoneTempChange, ShortenTimeStepSys, UseZoneTimeStepHistory, PriorTimeStep);

    if (state.dataContaminantBalance->Contaminant.SimulateContaminants)
        ManageZoneContaminanUpdates(state, iPredictStep, ShortenTimeStepSys, UseZoneTimeStepHistory, PriorTimeStep);

    SimHVAC(state);

    if (state.dataGlobal->AnyIdealCondEntSetPointInModel && state.dataGlobal->MetersHaveBeenInitialized && !state.dataGlobal->WarmupFlag) {
        state.dataGlobal->RunOptCondEntTemp = true;
        while (state.dataGlobal->RunOptCondEntTemp) {
            SimHVAC(state);
        }
    }

    ManageWaterInits(state);

    // Only simulate once per zone timestep; must be after SimHVAC
    if (FirstTimeStepSysFlag && state.dataGlobal->MetersHaveBeenInitialized) {
        ManageDemand(state);
    }

    state.dataGlobal->BeginTimeStepFlag = false; // At this point, we have been through the first pass through SimHVAC so this needs to be set

    ManageZoneAirUpdates(state, iCorrectStep, ZoneTempChange, ShortenTimeStepSys, UseZoneTimeStepHistory, PriorTimeStep);
    if (state.dataContaminantBalance->Contaminant.SimulateContaminants)
        ManageZoneContaminanUpdates(state, iCorrectStep, ShortenTimeStepSys, UseZoneTimeStepHistory, PriorTimeStep);

    if (ZoneTempChange > state.dataConvergeParams->MaxZoneTempDiff && !state.dataGlobal->KickOffSimulation) {
        // determine value of adaptive system time step
        // model how many system timesteps we want in zone timestep
        ZTempTrendsNumSysSteps = int(ZoneTempChange / state.dataConvergeParams->MaxZoneTempDiff + 1.0); // add 1 for truncation
        NumOfSysTimeSteps = min(ZTempTrendsNumSysSteps, LimitNumSysSteps);
        // then determine timestep length for even distribution, protect div by zero
        if (NumOfSysTimeSteps > 0) TimeStepSys = state.dataGlobal->TimeStepZone / NumOfSysTimeSteps;
        TimeStepSys = max(TimeStepSys, state.dataConvergeParams->MinTimeStepSys);
        UseZoneTimeStepHistory = false;
        ShortenTimeStepSys = true;
    } else {
        NumOfSysTimeSteps = 1;
        UseZoneTimeStepHistory = true;
    }

    if (UseZoneTimeStepHistory) PreviousTimeStep = state.dataGlobal->TimeStepZone;
    for (SysTimestepLoop = 1; SysTimestepLoop <= NumOfSysTimeSteps; ++SysTimestepLoop) {
        if (state.dataGlobal->stopSimulation) break;

        if (TimeStepSys < state.dataGlobal->TimeStepZone) {

            ManageHybridVentilation(state);
            CalcAirFlowSimple(state, SysTimestepLoop);
            if (state.dataAirflowNetwork->SimulateAirflowNetwork > AirflowNetwork::AirflowNetworkControlSimple) {
                state.dataAirflowNetwork->RollBackFlag = false;
                ManageAirflowNetworkBalance(state, false);
            }

            UpdateInternalGainValues(state, true, true);

            ManageZoneAirUpdates(state, iPredictStep, ZoneTempChange, ShortenTimeStepSys, UseZoneTimeStepHistory, PriorTimeStep);

            if (state.dataContaminantBalance->Contaminant.SimulateContaminants)
                ManageZoneContaminanUpdates(state, iPredictStep, ShortenTimeStepSys, UseZoneTimeStepHistory, PriorTimeStep);
            SimHVAC(state);

            if (state.dataGlobal->AnyIdealCondEntSetPointInModel && state.dataGlobal->MetersHaveBeenInitialized && !state.dataGlobal->WarmupFlag) {
                state.dataGlobal->RunOptCondEntTemp = true;
                while (state.dataGlobal->RunOptCondEntTemp) {
                    SimHVAC(state);
                }
            }

            ManageWaterInits(state);

            // Need to set the flag back since we do not need to shift the temps back again in the correct step.
            ShortenTimeStepSys = false;

            ManageZoneAirUpdates(state, iCorrectStep, ZoneTempChange, ShortenTimeStepSys, UseZoneTimeStepHistory, PriorTimeStep);
            if (state.dataContaminantBalance->Contaminant.SimulateContaminants)
                ManageZoneContaminanUpdates(state, iCorrectStep, ShortenTimeStepSys, UseZoneTimeStepHistory, PriorTimeStep);

            ManageZoneAirUpdates(state, iPushSystemTimestepHistories, ZoneTempChange, ShortenTimeStepSys, UseZoneTimeStepHistory, PriorTimeStep);
            if (state.dataContaminantBalance->Contaminant.SimulateContaminants)
                ManageZoneContaminanUpdates(state, iPushSystemTimestepHistories, ShortenTimeStepSys, UseZoneTimeStepHistory, PriorTimeStep);
            PreviousTimeStep = TimeStepSys;
        }

        FracTimeStepZone = TimeStepSys / state.dataGlobal->TimeStepZone;

        for (ZoneNum = 1; ZoneNum <= state.dataGlobal->NumOfZones; ++ZoneNum) {
            state.dataHeatBalFanSys->ZTAV(ZoneNum) += state.dataHeatBalFanSys->ZT(ZoneNum) * FracTimeStepZone;
            state.dataHeatBalFanSys->ZoneAirHumRatAvg(ZoneNum) += state.dataHeatBalFanSys->ZoneAirHumRat(ZoneNum) * FracTimeStepZone;
            if (state.dataContaminantBalance->Contaminant.CO2Simulation)
                state.dataContaminantBalance->ZoneAirCO2Avg(ZoneNum) += state.dataContaminantBalance->ZoneAirCO2(ZoneNum) * FracTimeStepZone;
            if (state.dataContaminantBalance->Contaminant.GenericContamSimulation)
                state.dataContaminantBalance->ZoneAirGCAvg(ZoneNum) += state.dataContaminantBalance->ZoneAirGC(ZoneNum) * FracTimeStepZone;
            if (state.dataZoneTempPredictorCorrector->NumOnOffCtrZone > 0) {
                state.dataHeatBalFanSys->ZoneThermostatSetPointHiAver(ZoneNum) +=
                    state.dataHeatBalFanSys->ZoneThermostatSetPointHi(ZoneNum) * FracTimeStepZone;
                state.dataHeatBalFanSys->ZoneThermostatSetPointLoAver(ZoneNum) +=
                    state.dataHeatBalFanSys->ZoneThermostatSetPointLo(ZoneNum) * FracTimeStepZone;
            }
        }

            DetectOscillatingZoneTemp(state);
            UpdateZoneListAndGroupLoads(state); // Must be called before UpdateDataandReport(OutputProcessor::TimeStepType::TimeStepSystem)
            IceThermalStorage::UpdateIceFractions(state);          // Update fraction of ice stored in TES
            ManageWater(state);
            // update electricity data for net, purchased, sold etc.
            DummyLogical = false;
            state.dataElectPwrSvcMgr->facilityElectricServiceObj->manageElectricPowerService(state, false, DummyLogical, true);

        // Update the plant and condenser loop capacitance model temperature history.
        PlantManager::UpdateNodeThermalHistory(state);

        if (state.dataOutRptTab->displayHeatEmissionsSummary) {
            OutputReportTabular::CalcHeatEmissionReport(state);
        }

        ManageEMS(
            state, EMSManager::EMSCallFrom::EndSystemTimestepBeforeHVACReporting, anyEMSRan, ObjexxFCL::Optional_int_const()); // EMS calling point

        // This is where output processor data is updated for System Timestep reporting
        if (!state.dataGlobal->WarmupFlag) {
            if (state.dataGlobal->DoOutputReporting) {
                CalcMoreNodeInfo(state);
                CalculatePollution(state);
                InitEnergyReports(state);
                ReportSystemEnergyUse(state);
            }
            if (state.dataGlobal->DoOutputReporting || (state.dataGlobal->ZoneSizingCalc && state.dataGlobal->CompLoadReportIsReq)) {
                ReportAirHeatBalance(state);
                if (state.dataGlobal->ZoneSizingCalc) GatherComponentLoadsHVAC(state);
            }
            if (state.dataGlobal->DoOutputReporting) {
                ReportMaxVentilationLoads(state);
                UpdateDataandReport(state, OutputProcessor::TimeStepType::TimeStepSystem);
                if (state.dataGlobal->KindOfSim == DataGlobalConstants::KindOfSim::HVACSizeDesignDay ||
                    state.dataGlobal->KindOfSim == DataGlobalConstants::KindOfSim::HVACSizeRunPeriodDesign) {
                    if (hvacSizingSimulationManager) hvacSizingSimulationManager->UpdateSizingLogsSystemStep(state);
                }
                UpdateTabularReports(state, OutputProcessor::TimeStepType::TimeStepSystem);
            }
            if (state.dataGlobal->ZoneSizingCalc) {
                UpdateZoneSizing(state, DataGlobalConstants::CallIndicator::DuringDay);
                UpdateFacilitySizing(state, DataGlobalConstants::CallIndicator::DuringDay);
            }
            EIRPlantLoopHeatPumps::EIRPlantLoopHeatPump::checkConcurrentOperation(state);
        } else if (!state.dataGlobal->KickOffSimulation && state.dataGlobal->DoOutputReporting && state.dataSysVars->ReportDuringWarmup) {
            if (state.dataGlobal->BeginDayFlag && !state.dataEnvrn->PrintEnvrnStampWarmupPrinted) {
                state.dataEnvrn->PrintEnvrnStampWarmup = true;
                state.dataEnvrn->PrintEnvrnStampWarmupPrinted = true;
            }
            if (!state.dataGlobal->BeginDayFlag) state.dataEnvrn->PrintEnvrnStampWarmupPrinted = false;
            if (state.dataEnvrn->PrintEnvrnStampWarmup) {
                if (state.dataReportFlag->PrintEndDataDictionary && state.dataGlobal->DoOutputReporting && !state.dataHVACMgr->PrintedWarmup) {
                    print(state.files.eso, "{}\n", EndOfHeaderString);
                    print(state.files.mtr, "{}\n", EndOfHeaderString);
                    state.dataReportFlag->PrintEndDataDictionary = false;
                }
                if (state.dataGlobal->DoOutputReporting && !state.dataHVACMgr->PrintedWarmup) {

                    print(state.files.eso,
                          EnvironmentStampFormatStr,
                          "1",
                          "Warmup {" + state.dataReportFlag->cWarmupDay + "} " + state.dataEnvrn->EnvironmentName,
                          state.dataEnvrn->Latitude,
                          state.dataEnvrn->Longitude,
                          state.dataEnvrn->TimeZoneNumber,
                          state.dataEnvrn->Elevation);
                    print(state.files.mtr,
                          EnvironmentStampFormatStr,
                          "1",
                          "Warmup {" + state.dataReportFlag->cWarmupDay + "} " + state.dataEnvrn->EnvironmentName,
                          state.dataEnvrn->Latitude,
                          state.dataEnvrn->Longitude,
                          state.dataEnvrn->TimeZoneNumber,
                          state.dataEnvrn->Elevation);
                    state.dataEnvrn->PrintEnvrnStampWarmup = false;
                }
                state.dataHVACMgr->PrintedWarmup = true;
            }
            CalcMoreNodeInfo(state);
            UpdateDataandReport(state, OutputProcessor::TimeStepType::TimeStepSystem);
            if (state.dataGlobal->KindOfSim == DataGlobalConstants::KindOfSim::HVACSizeDesignDay ||
                state.dataGlobal->KindOfSim == DataGlobalConstants::KindOfSim::HVACSizeRunPeriodDesign) {
                if (hvacSizingSimulationManager) hvacSizingSimulationManager->UpdateSizingLogsSystemStep(state);
            }
        } else if (state.dataSysVars->UpdateDataDuringWarmupExternalInterface) { // added for FMI
            if (state.dataGlobal->BeginDayFlag && !state.dataEnvrn->PrintEnvrnStampWarmupPrinted) {
                state.dataEnvrn->PrintEnvrnStampWarmup = true;
                state.dataEnvrn->PrintEnvrnStampWarmupPrinted = true;
            }
            if (!state.dataGlobal->BeginDayFlag) state.dataEnvrn->PrintEnvrnStampWarmupPrinted = false;
            if (state.dataEnvrn->PrintEnvrnStampWarmup) {
                if (state.dataReportFlag->PrintEndDataDictionary && state.dataGlobal->DoOutputReporting && !state.dataHVACMgr->PrintedWarmup) {
                    print(state.files.eso, "{}\n", EndOfHeaderString);
                    print(state.files.mtr, "{}\n", EndOfHeaderString);
                    state.dataReportFlag->PrintEndDataDictionary = false;
                }
                if (state.dataGlobal->DoOutputReporting && !state.dataHVACMgr->PrintedWarmup) {
                    print(state.files.eso,
                          EnvironmentStampFormatStr,
                          "1",
                          "Warmup {" + state.dataReportFlag->cWarmupDay + "} " + state.dataEnvrn->EnvironmentName,
                          state.dataEnvrn->Latitude,
                          state.dataEnvrn->Longitude,
                          state.dataEnvrn->TimeZoneNumber,
                          state.dataEnvrn->Elevation);
                    print(state.files.mtr,
                          EnvironmentStampFormatStr,
                          "1",
                          "Warmup {" + state.dataReportFlag->cWarmupDay + "} " + state.dataEnvrn->EnvironmentName,
                          state.dataEnvrn->Latitude,
                          state.dataEnvrn->Longitude,
                          state.dataEnvrn->TimeZoneNumber,
                          state.dataEnvrn->Elevation);
                    state.dataEnvrn->PrintEnvrnStampWarmup = false;
                }
                state.dataHVACMgr->PrintedWarmup = true;
            }
            UpdateDataandReport(state, OutputProcessor::TimeStepType::TimeStepSystem);
        }
        ManageEMS(
            state, EMSManager::EMSCallFrom::EndSystemTimestepAfterHVACReporting, anyEMSRan, ObjexxFCL::Optional_int_const()); // EMS calling point
        // UPDATE SYSTEM CLOCKS
        SysTimeElapsed += TimeStepSys;

        FirstTimeStepSysFlag = false;
    } // system time step  loop (loops once if no downstepping)

<<<<<<< HEAD
        state.dataHeatBalFanSys->ZTAVComf = state.dataHeatBalFanSys->ZTAV;
        state.dataHeatBalFanSys->ZoneAirHumRatAvgComf = state.dataHeatBalFanSys->ZoneAirHumRatAvg;

        ManageZoneAirUpdates(state, iPushZoneTimestepHistories, ZoneTempChange, ShortenTimeStepSys, UseZoneTimeStepHistory, PriorTimeStep);
        if (state.dataContaminantBalance->Contaminant.SimulateContaminants)
            ManageZoneContaminanUpdates(state, iPushZoneTimestepHistories, ShortenTimeStepSys, UseZoneTimeStepHistory, PriorTimeStep);
=======
    ManageZoneAirUpdates(state, iPushZoneTimestepHistories, ZoneTempChange, ShortenTimeStepSys, UseZoneTimeStepHistory, PriorTimeStep);
    if (state.dataContaminantBalance->Contaminant.SimulateContaminants)
        ManageZoneContaminanUpdates(state, iPushZoneTimestepHistories, ShortenTimeStepSys, UseZoneTimeStepHistory, PriorTimeStep);
>>>>>>> b774213e

    NumOfSysTimeStepsLastZoneTimeStep = NumOfSysTimeSteps;

    UpdateDemandManagers(state);

    // DO FINAL UPDATE OF RECORD KEEPING VARIABLES
    // Report the Node Data to Aid in Debugging
    if (state.dataReportFlag->DebugOutput) {
        if (state.dataReportFlag->EvenDuringWarmup) {
            ReportDebug = true;
        } else {
            ReportDebug = !state.dataGlobal->WarmupFlag;
        }
        if ((ReportDebug) && (state.dataGlobal->DayOfSim > 0)) { // Report the node data
            if (size(state.dataLoopNodes->Node) > 0 && !state.dataHVACMgr->DebugNamesReported) {
                print(state.files.debug, "{}\n", "node #   Name");
                for (NodeNum = 1; NodeNum <= isize(state.dataLoopNodes->Node); ++NodeNum) {
                    print(state.files.debug, " {:3}     {}\n", NodeNum, state.dataLoopNodes->NodeID(NodeNum));
                }
                state.dataHVACMgr->DebugNamesReported = true;
            }
            if (size(state.dataLoopNodes->Node) > 0) {
                print(state.files.debug, "\n\n Day of Sim     Hour of Day    Time\n");
                print(state.files.debug,
                      "{:12}{:12} {:22.15N} \n",
                      state.dataGlobal->DayOfSim,
                      state.dataGlobal->HourOfDay,
                      state.dataGlobal->TimeStep * state.dataGlobal->TimeStepZone);
                print(state.files.debug,
                      "{}\n",
                      "node #   Temp   MassMinAv  MassMaxAv TempSP      MassFlow       MassMin       MassMax        MassSP    Press        "
                      "Enthal     HumRat Fluid Type");
            }
            for (NodeNum = 1; NodeNum <= isize(state.dataLoopNodes->Node); ++NodeNum) {
                static constexpr auto Format_20{
                    " {:3} {:8.2F}  {:8.3F}  {:8.3F}  {:8.2F} {:13.2F} {:13.2F} {:13.2F} {:13.2F}  {:#8.0F}  {:11.2F}  {:9.5F}  {}\n"};

                print(state.files.debug,
                      Format_20,
                      NodeNum,
                      state.dataLoopNodes->Node(NodeNum).Temp,
                      state.dataLoopNodes->Node(NodeNum).MassFlowRateMinAvail,
                      state.dataLoopNodes->Node(NodeNum).MassFlowRateMaxAvail,
                      state.dataLoopNodes->Node(NodeNum).TempSetPoint,
                      state.dataLoopNodes->Node(NodeNum).MassFlowRate,
                      state.dataLoopNodes->Node(NodeNum).MassFlowRateMin,
                      state.dataLoopNodes->Node(NodeNum).MassFlowRateMax,
                      state.dataLoopNodes->Node(NodeNum).MassFlowRateSetPoint,
                      state.dataLoopNodes->Node(NodeNum).Press,
                      state.dataLoopNodes->Node(NodeNum).Enthalpy,
                      state.dataLoopNodes->Node(NodeNum).HumRat,
                      DataLoopNode::ValidNodeFluidTypes(state.dataLoopNodes->Node(NodeNum).FluidType));
            }
        }
    }
}

void SimHVAC(EnergyPlusData &state)
{

    // SUBROUTINE INFORMATION:
    //       AUTHOR:          Dan Fisher
    //       DATE WRITTEN:    April 1997
    //       DATE MODIFIED:   May 1998 (RKS,RDT)

    // PURPOSE OF THIS SUBROUTINE: Selects and calls the HVAC loop managers

    // METHODOLOGY EMPLOYED: Each loop manager is called or passed over
    // in succession based on the logical flags associated with the manager.
    // The logical flags are set in the manager routines and passed
    // as parameters to this routine.  Each loop manager potentially
    // affects a different set of other loop managers.

    // Future development could involve specifying any number of user
    // selectable control schemes based on the logical flags used in
    // this default control algorithm.

    // Using/Aliasing
    using DataPlant::ConvergenceHistoryARR;
    using DataPlant::DemandSide;
    using DataPlant::NumConvergenceHistoryTerms;
    using DataPlant::square_sum_ConvergenceHistoryARR;
    using DataPlant::sum_ConvergenceHistoryARR;
    using DataPlant::sum_square_ConvergenceHistoryARR;
    using DataPlant::SupplySide;
    using EMSManager::ManageEMS;
    using General::CreateSysTimeIntervalString;
    using NonZoneEquipmentManager::ManageNonZoneEquipment;
    using PlantCondLoopOperation::SetupPlantEMSActuators;
    using PlantManager::GetPlantInput;
    using PlantManager::GetPlantLoopData;
    using PlantManager::InitOneTimePlantSizingInfo;
    using PlantManager::ReInitPlantLoopsAtFirstHVACIteration;
    using PlantManager::SetupBranchControlTypes;
    using PlantManager::SetupInitialPlantCallingOrder;
    using PlantManager::SetupReports;
    using PlantUtilities::AnyPlantSplitterMixerLacksContinuity;
    using PlantUtilities::CheckForRunawayPlantTemps;
    using PlantUtilities::CheckPlantMixerSplitterConsistency;
    using PlantUtilities::SetAllPlantSimFlagsToValue;
    using SetPointManager::ManageSetPoints;
    using SystemAvailabilityManager::ManageSystemAvailability;
    using ZoneEquipmentManager::ManageZoneEquipment;

    // SUBROUTINE PARAMETER DEFINITIONS:
    bool const SimWithPlantFlowUnlocked(false);
    bool const SimWithPlantFlowLocked(true);

    // SUBROUTINE LOCAL VARIABLE DECLARATIONS:
    bool FirstHVACIteration; // True when solution technique on first iteration
    static int ErrCount(0);  // Number of times that the maximum iterations was exceeded
    static int MaxErrCount(0);
    static std::string ErrEnvironmentName;
    int LoopNum;
    int LoopSide;
    int ThisLoopSide;

    int AirSysNum;
    int StackDepth;
    std::string HistoryTrace;
    Real64 SlopeHumRat;
    Real64 SlopeMdot;
    Real64 SlopeTemps;
    Real64 AvgValue;
    bool FoundOscillationByDuplicate;
    int ZoneNum;
    int NodeIndex;
    bool MonotonicIncreaseFound;
    bool MonotonicDecreaseFound;

    Array1D<Real64> const ConvergLogStackARR(DataConvergParams::ConvergLogStackDepth, {0.0, -1.0, -2.0, -3.0, -4.0, -5.0, -6.0, -7.0, -8.0, -9.0});
    Real64 const sum_ConvergLogStackARR(sum(ConvergLogStackARR));
    Real64 const square_sum_ConvergLogStackARR(pow_2(sum_ConvergLogStackARR));
    Real64 const sum_square_ConvergLogStackARR(sum(pow(ConvergLogStackARR, 2)));

    // Initialize all of the simulation flags to true for the first iteration
    SimZoneEquipmentFlag = true;
    SimNonZoneEquipmentFlag = true;
    SimAirLoopsFlag = true;
    SimPlantLoopsFlag = true;
    SimElecCircuitsFlag = true;
    FirstHVACIteration = true;

    if (state.dataAirLoop->AirLoopInputsFilled) {
        for (auto &e : state.dataAirLoop->AirLoopControlInfo) {
            // Reset air loop control info for cooling coil active flag (used in TU's for reheat air flow control)
            e.CoolingActiveFlag = false;
            // Reset air loop control info for heating coil active flag (used in OA controller for HX control)
            e.HeatingActiveFlag = false;
            // reset outside air system HX to off first time through
            e.HeatRecoveryBypass = true;
            // set HX check status flag to check for custom control in MixedAir.cc
            e.CheckHeatRecoveryBypassStatus = true;
            // set OA comp simulated flag to false
            e.OASysComponentsSimulated = false;
            // set economizer flow locked flag to false, will reset if custom HX control is used
            e.EconomizerFlowLocked = false;
            // set air loop resim flags for when heat recovery is used and air loop needs another iteration
            e.HeatRecoveryResimFlag = true;
            e.HeatRecoveryResimFlag2 = false;
            e.ResimAirLoopFlag = false;
        }
    }

    // This setups the reports for the Iteration variable that limits how many times
    //  it goes through all of the HVAC managers before moving on.
    // The plant loop 'get inputs' and initialization are also done here in order to allow plant loop connected components
    // simulated by managers other than the plant manager to run correctly.
    state.dataHVACMgr->HVACManageIteration = 0;
    state.dataPlnt->PlantManageSubIterations = 0;
    state.dataPlnt->PlantManageHalfLoopCalls = 0;
    SetAllPlantSimFlagsToValue(state, true);
    if (!state.dataHVACMgr->SimHVACIterSetup) {
        SetupOutputVariable(state,
                            "HVAC System Solver Iteration Count",
                            OutputProcessor::Unit::None,
                            state.dataHVACMgr->HVACManageIteration,
                            "HVAC",
                            "Sum",
                            "SimHVAC");
        SetupOutputVariable(
            state, "Air System Solver Iteration Count", OutputProcessor::Unit::None, state.dataHVACMgr->RepIterAir, "HVAC", "Sum", "SimHVAC");
        SetupOutputVariable(state,
                            "Air System Relief Air Total Heat Loss Energy",
                            OutputProcessor::Unit::J,
                            state.dataHeatBal->SysTotalHVACReliefHeatLoss,
                            "HVAC",
                            "Sum",
                            "SimHVAC");
        SetupOutputVariable(state,
                            "HVAC System Total Heat Rejection Energy",
                            OutputProcessor::Unit::J,
                            state.dataHeatBal->SysTotalHVACRejectHeatLoss,
                            "HVAC",
                            "Sum",
                            "SimHVAC");
        ManageSetPoints(state); // need to call this before getting plant loop data so setpoint checks can complete okay
        GetPlantLoopData(state);
        GetPlantInput(state);
        SetupInitialPlantCallingOrder(state);
        SetupBranchControlTypes(state); // new routine to do away with input for branch control type
        //    CALL CheckPlantLoopData
        SetupReports(state);
        if (state.dataGlobal->AnyEnergyManagementSystemInModel) {
            SetupPlantEMSActuators(state);
        }

        if (state.dataPlnt->TotNumLoops > 0) {
            SetupOutputVariable(state,
                                "Plant Solver Sub Iteration Count",
                                OutputProcessor::Unit::None,
                                state.dataPlnt->PlantManageSubIterations,
                                "HVAC",
                                "Sum",
                                "SimHVAC");
            SetupOutputVariable(state,
                                "Plant Solver Half Loop Calls Count",
                                OutputProcessor::Unit::None,
                                state.dataPlnt->PlantManageHalfLoopCalls,
                                "HVAC",
                                "Sum",
                                "SimHVAC");
            for (LoopNum = 1; LoopNum <= state.dataPlnt->TotNumLoops; ++LoopNum) {
                // init plant sizing numbers in main plant data structure
                InitOneTimePlantSizingInfo(state, LoopNum);
            }
        }
        state.dataHVACMgr->SimHVACIterSetup = true;
    }

        if (state.dataGlobal->ZoneSizingCalc) {
            ManageZoneEquipment(state, FirstHVACIteration, SimZoneEquipmentFlag, SimAirLoopsFlag);
            // need to call non zone equipment so water use zone gains can be included in sizing calcs
            ManageNonZoneEquipment(state, FirstHVACIteration, SimNonZoneEquipmentFlag);
            state.dataElectPwrSvcMgr->facilityElectricServiceObj->manageElectricPowerService(state, FirstHVACIteration, SimElecCircuitsFlag, false);
            return;
        }

    // Before the HVAC simulation, reset control flags and specified flow
    // rates that might have been set by the set point and availability
    // managers.

    ResetHVACControl(state);

    // Before the HVAC simulation, call ManageSetPoints to set all the HVAC
    // node setpoints
    bool anyEMSRan = false;
    ManageEMS(state, EMSManager::EMSCallFrom::BeforeHVACManagers, anyEMSRan, ObjexxFCL::Optional_int_const()); // calling point

    ManageSetPoints(state);

    // re-initialize plant loop and nodes.
    ReInitPlantLoopsAtFirstHVACIteration(state);

    // Before the HVAC simulation, call ManageSystemAvailability to set
    // the system on/off flags
    ManageSystemAvailability(state);

    ManageEMS(state, EMSManager::EMSCallFrom::AfterHVACManagers, anyEMSRan, ObjexxFCL::Optional_int_const()); // calling point
    ManageEMS(state, EMSManager::EMSCallFrom::HVACIterationLoop, anyEMSRan, ObjexxFCL::Optional_int_const()); // calling point id

    // first explicitly call each system type with FirstHVACIteration,

    // Manages the various component simulations
    SimSelectedEquipment(state,
                         SimAirLoopsFlag,
                         SimZoneEquipmentFlag,
                         SimNonZoneEquipmentFlag,
                         SimPlantLoopsFlag,
                         SimElecCircuitsFlag,
                         FirstHVACIteration,
                         SimWithPlantFlowUnlocked);

    // Eventually, when all of the flags are set to false, the
    // simulation has converged for this system time step.

    SimPlantLoopsFlag = true;
    SetAllPlantSimFlagsToValue(state, true); // set so loop to simulate at least once on non-first hvac

    FirstHVACIteration = false;

    // then iterate among all systems after first HVAC iteration is over

    // Main iteration loop for HVAC.  If any of the simulation flags are
    // true, then specific components must be resimulated.
    while ((SimAirLoopsFlag || SimZoneEquipmentFlag || SimNonZoneEquipmentFlag || SimPlantLoopsFlag || SimElecCircuitsFlag) &&
           (state.dataHVACMgr->HVACManageIteration <= state.dataConvergeParams->MaxIter)) {

        if (state.dataGlobal->stopSimulation) break;

        ManageEMS(state, EMSManager::EMSCallFrom::HVACIterationLoop, anyEMSRan, ObjexxFCL::Optional_int_const()); // calling point id

        // Manages the various component simulations
        SimSelectedEquipment(state,
                             SimAirLoopsFlag,
                             SimZoneEquipmentFlag,
                             SimNonZoneEquipmentFlag,
                             SimPlantLoopsFlag,
                             SimElecCircuitsFlag,
                             FirstHVACIteration,
                             SimWithPlantFlowUnlocked);

        // Eventually, when all of the flags are set to false, the
        // simulation has converged for this system time step.

        UpdateZoneInletConvergenceLog(state);

        ++state.dataHVACMgr->HVACManageIteration; // Increment the iteration counter

        if (anyEMSRan && state.dataHVACMgr->HVACManageIteration <= 2) {
            // the calling point emsCallFromHVACIterationLoop is only effective for air loops if this while loop runs at least twice
            SimAirLoopsFlag = true;
        }
        if (state.dataHVACMgr->HVACManageIteration < MinAirLoopIterationsAfterFirst) {
            // sequenced zone loads for airloops may require extra iterations depending upon zone equipment order and load distribution type
            SimAirLoopsFlag = true;
            SimZoneEquipmentFlag = true;
        }
    }
    if (state.dataGlobal->AnyPlantInModel) {
        if (AnyPlantSplitterMixerLacksContinuity(state)) {
            // rerun systems in a "Final flow lock/last iteration" mode
            // now call for one second to last plant simulation
            SimAirLoopsFlag = false;
            SimZoneEquipmentFlag = false;
            SimNonZoneEquipmentFlag = false;
            SimPlantLoopsFlag = true;
            SimElecCircuitsFlag = false;
            SimSelectedEquipment(state,
                                 SimAirLoopsFlag,
                                 SimZoneEquipmentFlag,
                                 SimNonZoneEquipmentFlag,
                                 SimPlantLoopsFlag,
                                 SimElecCircuitsFlag,
                                 FirstHVACIteration,
                                 SimWithPlantFlowUnlocked);
            // now call for all non-plant simulation, but with plant flow lock on
            SimAirLoopsFlag = true;
            SimZoneEquipmentFlag = true;
            SimNonZoneEquipmentFlag = true;
            SimPlantLoopsFlag = false;
            SimElecCircuitsFlag = true;
            SimSelectedEquipment(state,
                                 SimAirLoopsFlag,
                                 SimZoneEquipmentFlag,
                                 SimNonZoneEquipmentFlag,
                                 SimPlantLoopsFlag,
                                 SimElecCircuitsFlag,
                                 FirstHVACIteration,
                                 SimWithPlantFlowLocked);
            UpdateZoneInletConvergenceLog(state);
            // now call for a last plant simulation
            SimAirLoopsFlag = false;
            SimZoneEquipmentFlag = false;
            SimNonZoneEquipmentFlag = false;
            SimPlantLoopsFlag = true;
            SimElecCircuitsFlag = false;
            SimSelectedEquipment(state,
                                 SimAirLoopsFlag,
                                 SimZoneEquipmentFlag,
                                 SimNonZoneEquipmentFlag,
                                 SimPlantLoopsFlag,
                                 SimElecCircuitsFlag,
                                 FirstHVACIteration,
                                 SimWithPlantFlowUnlocked);
            // now call for a last all non-plant simulation, but with plant flow lock on
            SimAirLoopsFlag = true;
            SimZoneEquipmentFlag = true;
            SimNonZoneEquipmentFlag = true;
            SimPlantLoopsFlag = false;
            SimElecCircuitsFlag = true;
            SimSelectedEquipment(state,
                                 SimAirLoopsFlag,
                                 SimZoneEquipmentFlag,
                                 SimNonZoneEquipmentFlag,
                                 SimPlantLoopsFlag,
                                 SimElecCircuitsFlag,
                                 FirstHVACIteration,
                                 SimWithPlantFlowLocked);
            UpdateZoneInletConvergenceLog(state);
        }
    }

    // Test plant loop for errors
    for (LoopNum = 1; LoopNum <= state.dataPlnt->TotNumLoops; ++LoopNum) {
        for (LoopSide = DemandSide; LoopSide <= SupplySide; ++LoopSide) {
            CheckPlantMixerSplitterConsistency(state, LoopNum, LoopSide, FirstHVACIteration);
            CheckForRunawayPlantTemps(state, LoopNum, LoopSide);
        }
    }

    if ((state.dataHVACMgr->HVACManageIteration > state.dataConvergeParams->MaxIter) && (!state.dataGlobal->WarmupFlag)) {
        ++ErrCount;
        if (ErrCount < 15) {
            ErrEnvironmentName = state.dataEnvrn->EnvironmentName;
            ShowWarningError(state,
                             format("SimHVAC: Maximum iterations ({}) exceeded for all HVAC loops, at {}, {} {}",
                                    state.dataConvergeParams->MaxIter,
                                    state.dataEnvrn->EnvironmentName,
                                    state.dataEnvrn->CurMnDy,
                                    CreateSysTimeIntervalString(state)));
            if (SimAirLoopsFlag) {
                ShowContinueError(state, "The solution for one or more of the Air Loop HVAC systems did not appear to converge");
            }
            if (SimZoneEquipmentFlag) {
                ShowContinueError(state, "The solution for zone HVAC equipment did not appear to converge");
            }
            if (SimNonZoneEquipmentFlag) {
                ShowContinueError(state, "The solution for non-zone equipment did not appear to converge");
            }
            if (SimPlantLoopsFlag) {
                ShowContinueError(state, "The solution for one or more plant systems did not appear to converge");
            }
            if (SimElecCircuitsFlag) {
                ShowContinueError(state, "The solution for on-site electric generators did not appear to converge");
            }
            if (ErrCount == 1 && !state.dataGlobal->DisplayExtraWarnings) {
                ShowContinueError(state, "...use Output:Diagnostics,DisplayExtraWarnings; to show more details on each max iteration exceeded.");
            }
            if (state.dataGlobal->DisplayExtraWarnings) {

                for (AirSysNum = 1; AirSysNum <= NumPrimaryAirSys; ++AirSysNum) {

                    if (any(state.dataConvergeParams->AirLoopConvergence(AirSysNum).HVACMassFlowNotConverged)) {

                        ShowContinueError(state,
                                          "Air System Named = " + state.dataAirLoop->AirToZoneNodeInfo(AirSysNum).AirLoopName +
                                              " did not converge for mass flow rate");
                        ShowContinueError(state, "Check values should be zero. Most Recent values listed first.");
                        HistoryTrace = "";
                        for (StackDepth = 1; StackDepth <= DataConvergParams::ConvergLogStackDepth; ++StackDepth) {
                            HistoryTrace +=
                                format("{:.6R},", state.dataConvergeParams->AirLoopConvergence(AirSysNum).HVACFlowDemandToSupplyTolValue(StackDepth));
                        }

                        ShowContinueError(state, "Demand-to-Supply interface mass flow rate check value iteration history trace: " + HistoryTrace);
                        HistoryTrace = "";
                        for (StackDepth = 1; StackDepth <= DataConvergParams::ConvergLogStackDepth; ++StackDepth) {
                            HistoryTrace += format(
                                "{:.6R},", state.dataConvergeParams->AirLoopConvergence(AirSysNum).HVACFlowSupplyDeck1ToDemandTolValue(StackDepth));
                        }
                        ShowContinueError(state,
                                          "Supply-to-demand interface deck 1 mass flow rate check value iteration history trace: " + HistoryTrace);

                        if (state.dataAirLoop->AirToZoneNodeInfo(AirSysNum).NumSupplyNodes >= 2) {
                            HistoryTrace = "";
                            for (StackDepth = 1; StackDepth <= DataConvergParams::ConvergLogStackDepth; ++StackDepth) {
                                HistoryTrace +=
                                    format("{:.6R},",
                                           state.dataConvergeParams->AirLoopConvergence(AirSysNum).HVACFlowSupplyDeck2ToDemandTolValue(StackDepth));
                            }
                            ShowContinueError(
                                state, "Supply-to-demand interface deck 2 mass flow rate check value iteration history trace: " + HistoryTrace);
                        }
                    } // mass flow rate not converged

                    if (any(state.dataConvergeParams->AirLoopConvergence(AirSysNum).HVACHumRatNotConverged)) {

                        ShowContinueError(state,
                                          "Air System Named = " + state.dataAirLoop->AirToZoneNodeInfo(AirSysNum).AirLoopName +
                                              " did not converge for humidity ratio");
                        ShowContinueError(state, "Check values should be zero. Most Recent values listed first.");
                        HistoryTrace = "";
                        for (StackDepth = 1; StackDepth <= DataConvergParams::ConvergLogStackDepth; ++StackDepth) {
                            HistoryTrace +=
                                format("{:.6R},", state.dataConvergeParams->AirLoopConvergence(AirSysNum).HVACHumDemandToSupplyTolValue(StackDepth));
                        }
                        ShowContinueError(state, "Demand-to-Supply interface humidity ratio check value iteration history trace: " + HistoryTrace);
                        HistoryTrace = "";
                        for (StackDepth = 1; StackDepth <= DataConvergParams::ConvergLogStackDepth; ++StackDepth) {
                            HistoryTrace += format(
                                "{:.6R},", state.dataConvergeParams->AirLoopConvergence(AirSysNum).HVACHumSupplyDeck1ToDemandTolValue(StackDepth));
                        }
                        ShowContinueError(state,
                                          "Supply-to-demand interface deck 1 humidity ratio check value iteration history trace: " + HistoryTrace);

                        if (state.dataAirLoop->AirToZoneNodeInfo(AirSysNum).NumSupplyNodes >= 2) {
                            HistoryTrace = "";
                            for (StackDepth = 1; StackDepth <= DataConvergParams::ConvergLogStackDepth; ++StackDepth) {
                                HistoryTrace +=
                                    format("{:.6R},",
                                           state.dataConvergeParams->AirLoopConvergence(AirSysNum).HVACHumSupplyDeck2ToDemandTolValue(StackDepth));
                            }
                            ShowContinueError(
                                state, "Supply-to-demand interface deck 2 humidity ratio check value iteration history trace: " + HistoryTrace);
                        }
                    } // humidity ratio not converged

                    if (any(state.dataConvergeParams->AirLoopConvergence(AirSysNum).HVACTempNotConverged)) {

                        ShowContinueError(state,
                                          "Air System Named = " + state.dataAirLoop->AirToZoneNodeInfo(AirSysNum).AirLoopName +
                                              " did not converge for temperature");
                        ShowContinueError(state, "Check values should be zero. Most Recent values listed first.");
                        HistoryTrace = "";
                        for (StackDepth = 1; StackDepth <= DataConvergParams::ConvergLogStackDepth; ++StackDepth) {
                            HistoryTrace +=
                                format("{:.6R},", state.dataConvergeParams->AirLoopConvergence(AirSysNum).HVACTempDemandToSupplyTolValue(StackDepth));
                        }
                        ShowContinueError(state, "Demand-to-Supply interface temperature check value iteration history trace: " + HistoryTrace);
                        HistoryTrace = "";
                        for (StackDepth = 1; StackDepth <= DataConvergParams::ConvergLogStackDepth; ++StackDepth) {
                            HistoryTrace += format(
                                "{:.6R},", state.dataConvergeParams->AirLoopConvergence(AirSysNum).HVACTempSupplyDeck1ToDemandTolValue(StackDepth));
                        }
                        ShowContinueError(state,
                                          "Supply-to-demand interface deck 1 temperature check value iteration history trace: " + HistoryTrace);

                        if (state.dataAirLoop->AirToZoneNodeInfo(AirSysNum).NumSupplyNodes >= 2) {
                            HistoryTrace = "";
                            for (StackDepth = 1; StackDepth <= DataConvergParams::ConvergLogStackDepth; ++StackDepth) {
                                HistoryTrace +=
                                    format("{:.6R},",
                                           state.dataConvergeParams->AirLoopConvergence(AirSysNum).HVACTempSupplyDeck1ToDemandTolValue(StackDepth));
                            }
                            ShowContinueError(state,
                                              "Supply-to-demand interface deck 2 temperature check value iteration history trace: " + HistoryTrace);
                        }
                    } // Temps not converged
                    if (any(state.dataConvergeParams->AirLoopConvergence(AirSysNum).HVACEnergyNotConverged)) {

                        ShowContinueError(state,
                                          "Air System Named = " + state.dataAirLoop->AirToZoneNodeInfo(AirSysNum).AirLoopName +
                                              " did not converge for energy");
                        ShowContinueError(state, "Check values should be zero. Most Recent values listed first.");
                        HistoryTrace = "";
                        for (StackDepth = 1; StackDepth <= DataConvergParams::ConvergLogStackDepth; ++StackDepth) {
                            HistoryTrace += format(
                                "{:.6R},", state.dataConvergeParams->AirLoopConvergence(AirSysNum).HVACEnergyDemandToSupplyTolValue(StackDepth));
                        }
                        ShowContinueError(state, "Demand-to-Supply interface energy check value iteration history trace: " + HistoryTrace);
                        HistoryTrace = "";
                        for (StackDepth = 1; StackDepth <= DataConvergParams::ConvergLogStackDepth; ++StackDepth) {
                            HistoryTrace += format(
                                "{:.6R},", state.dataConvergeParams->AirLoopConvergence(AirSysNum).HVACEnergySupplyDeck1ToDemandTolValue(StackDepth));
                        }
                        ShowContinueError(state, "Supply-to-demand interface deck 1 energy check value iteration history trace: " + HistoryTrace);

                        if (state.dataAirLoop->AirToZoneNodeInfo(AirSysNum).NumSupplyNodes >= 2) {
                            HistoryTrace = "";
                            for (StackDepth = 1; StackDepth <= DataConvergParams::ConvergLogStackDepth; ++StackDepth) {
                                HistoryTrace +=
                                    format("{:.6R},",
                                           state.dataConvergeParams->AirLoopConvergence(AirSysNum).HVACEnergySupplyDeck2ToDemandTolValue(StackDepth));
                            }
                            ShowContinueError(state, "Supply-to-demand interface deck 2 energy check value iteration history trace: " + HistoryTrace);
                        }
                    } // energy not converged

                } // loop over air loop systems

                // loop over zones and check for issues with zone inlet nodes
                for (ZoneNum = 1; ZoneNum <= state.dataGlobal->NumOfZones; ++ZoneNum) {

                    for (NodeIndex = 1; NodeIndex <= state.dataConvergeParams->ZoneInletConvergence(ZoneNum).NumInletNodes; ++NodeIndex) {

                        // Check humidity ratio
                        FoundOscillationByDuplicate = false;
                        MonotonicDecreaseFound = false;
                        MonotonicIncreaseFound = false;
                        // check for evidence of oscillation by identifying duplicates when latest value not equal to average
                        AvgValue = sum(state.dataConvergeParams->ZoneInletConvergence(ZoneNum).InletNode(NodeIndex).HumidityRatio) /
                                   double(DataConvergParams::ConvergLogStackDepth);
                        if (std::abs(state.dataConvergeParams->ZoneInletConvergence(ZoneNum).InletNode(NodeIndex).HumidityRatio(1) - AvgValue) >
                            DataConvergParams::HVACHumRatOscillationToler) { // last iterate differs from average
                            FoundOscillationByDuplicate = false;
                            for (StackDepth = 2; StackDepth <= DataConvergParams::ConvergLogStackDepth; ++StackDepth) {
                                if (std::abs(state.dataConvergeParams->ZoneInletConvergence(ZoneNum).InletNode(NodeIndex).HumidityRatio(1) -
                                             state.dataConvergeParams->ZoneInletConvergence(ZoneNum).InletNode(NodeIndex).HumidityRatio(StackDepth)) <
                                    DataConvergParams::HVACHumRatOscillationToler) {
                                    FoundOscillationByDuplicate = true;
                                    ShowContinueError(
                                        state,
                                        format("Node named {} shows oscillating humidity ratio across iterations with a repeated value of {:.6R}",
                                               state.dataLoopNodes->NodeID(
                                                   state.dataConvergeParams->ZoneInletConvergence(ZoneNum).InletNode(NodeIndex).NodeNum),
                                               state.dataConvergeParams->ZoneInletConvergence(ZoneNum).InletNode(NodeIndex).HumidityRatio(1)));
                                    break;
                                }
                            }
                            if (!FoundOscillationByDuplicate) {
                                SlopeHumRat =
                                    (sum_ConvergLogStackARR *
                                         sum(state.dataConvergeParams->ZoneInletConvergence(ZoneNum).InletNode(NodeIndex).HumidityRatio) -
                                     double(DataConvergParams::ConvergLogStackDepth) *
                                         sum((ConvergLogStackARR *
                                              state.dataConvergeParams->ZoneInletConvergence(ZoneNum).InletNode(NodeIndex).HumidityRatio))) /
                                    (square_sum_ConvergLogStackARR - double(DataConvergParams::ConvergLogStackDepth) * sum_square_ConvergLogStackARR);
                                if (std::abs(SlopeHumRat) > DataConvergParams::HVACHumRatSlopeToler) {

                                    if (SlopeHumRat < 0.0) { // check for monotic decrease
                                        MonotonicDecreaseFound = true;
                                        for (StackDepth = 2; StackDepth <= DataConvergParams::ConvergLogStackDepth; ++StackDepth) {
                                            if (state.dataConvergeParams->ZoneInletConvergence(ZoneNum).InletNode(NodeIndex).HumidityRatio(
                                                    StackDepth - 1) >
                                                state.dataConvergeParams->ZoneInletConvergence(ZoneNum).InletNode(NodeIndex).HumidityRatio(
                                                    StackDepth)) {
                                                MonotonicDecreaseFound = false;
                                                break;
                                            }
                                        }
                                        if (MonotonicDecreaseFound) {
                                            ShowContinueError(
                                                state,
                                                format("Node named {} shows monotonically decreasing humidity ratio with a trend "
                                                       "rate across iterations of {:.6R} [ kg-water/kg-dryair/iteration]",
                                                       state.dataLoopNodes->NodeID(
                                                           state.dataConvergeParams->ZoneInletConvergence(ZoneNum).InletNode(NodeIndex).NodeNum),
                                                       SlopeHumRat));
                                        }
                                    } else { // check for monotic incrase
                                        MonotonicIncreaseFound = true;
                                        for (StackDepth = 2; StackDepth <= DataConvergParams::ConvergLogStackDepth; ++StackDepth) {
                                            if (state.dataConvergeParams->ZoneInletConvergence(ZoneNum).InletNode(NodeIndex).HumidityRatio(
                                                    StackDepth - 1) <
                                                state.dataConvergeParams->ZoneInletConvergence(ZoneNum).InletNode(NodeIndex).HumidityRatio(
                                                    StackDepth)) {
                                                MonotonicIncreaseFound = false;
                                                break;
                                            }
                                        }
                                        if (MonotonicIncreaseFound) {
                                            ShowContinueError(
                                                state,
                                                format("Node named {} shows monotonically increasing humidity ratio with a trend "
                                                       "rate across iterations of {:.6R} [ kg-water/kg-dryair/iteration]",
                                                       state.dataLoopNodes->NodeID(
                                                           state.dataConvergeParams->ZoneInletConvergence(ZoneNum).InletNode(NodeIndex).NodeNum),
                                                       SlopeHumRat));
                                        }
                                    }
                                } // significant slope in iterates
                            }     // no osciallation
                        }         // last value does not equal average of stack.

                        if (MonotonicDecreaseFound || MonotonicIncreaseFound || FoundOscillationByDuplicate) {
                            HistoryTrace = "";
                            for (StackDepth = 1; StackDepth <= DataConvergParams::ConvergLogStackDepth; ++StackDepth) {
                                HistoryTrace +=
                                    format("{:.6R},",
                                           state.dataConvergeParams->ZoneInletConvergence(ZoneNum).InletNode(NodeIndex).HumidityRatio(StackDepth));
                            }
                            ShowContinueError(
                                state,
                                "Node named " +
                                    state.dataLoopNodes->NodeID(
                                        state.dataConvergeParams->ZoneInletConvergence(ZoneNum).InletNode(NodeIndex).NodeNum) +
                                    " humidity ratio [kg-water/kg-dryair] iteration history trace (most recent first): " + HistoryTrace);
                        } // need to report trace
                        // end humidity ratio

                        // Check Mass flow rate
                        FoundOscillationByDuplicate = false;
                        MonotonicDecreaseFound = false;
                        MonotonicIncreaseFound = false;
                        // check for evidence of oscillation by indentify duplicates when latest value not equal to average
                        AvgValue = sum(state.dataConvergeParams->ZoneInletConvergence(ZoneNum).InletNode(NodeIndex).MassFlowRate) /
                                   double(DataConvergParams::ConvergLogStackDepth);
                        if (std::abs(state.dataConvergeParams->ZoneInletConvergence(ZoneNum).InletNode(NodeIndex).MassFlowRate(1) - AvgValue) >
                            DataConvergParams::HVACFlowRateOscillationToler) { // last iterate differs from average
                            FoundOscillationByDuplicate = false;
                            for (StackDepth = 2; StackDepth <= DataConvergParams::ConvergLogStackDepth; ++StackDepth) {
                                if (std::abs(state.dataConvergeParams->ZoneInletConvergence(ZoneNum).InletNode(NodeIndex).MassFlowRate(1) -
                                             state.dataConvergeParams->ZoneInletConvergence(ZoneNum).InletNode(NodeIndex).MassFlowRate(StackDepth)) <
                                    DataConvergParams::HVACFlowRateOscillationToler) {
                                    FoundOscillationByDuplicate = true;
                                    ShowContinueError(
                                        state,
                                        format("Node named {} shows oscillating mass flow rate across iterations with a repeated value of {:.6R}",
                                               state.dataLoopNodes->NodeID(
                                                   state.dataConvergeParams->ZoneInletConvergence(ZoneNum).InletNode(NodeIndex).NodeNum),
                                               state.dataConvergeParams->ZoneInletConvergence(ZoneNum).InletNode(NodeIndex).MassFlowRate(1)));
                                    break;
                                }
                            }
                            if (!FoundOscillationByDuplicate) {
                                SlopeMdot =
                                    (sum_ConvergLogStackARR *
                                         sum(state.dataConvergeParams->ZoneInletConvergence(ZoneNum).InletNode(NodeIndex).MassFlowRate) -
                                     double(DataConvergParams::ConvergLogStackDepth) *
                                         sum((ConvergLogStackARR *
                                              state.dataConvergeParams->ZoneInletConvergence(ZoneNum).InletNode(NodeIndex).MassFlowRate))) /
                                    (square_sum_ConvergLogStackARR - double(DataConvergParams::ConvergLogStackDepth) * sum_square_ConvergLogStackARR);
                                if (std::abs(SlopeMdot) > DataConvergParams::HVACFlowRateSlopeToler) {
                                    if (SlopeMdot < 0.0) { // check for monotic decrease
                                        MonotonicDecreaseFound = true;
                                        for (StackDepth = 2; StackDepth <= DataConvergParams::ConvergLogStackDepth; ++StackDepth) {
                                            if (state.dataConvergeParams->ZoneInletConvergence(ZoneNum).InletNode(NodeIndex).MassFlowRate(StackDepth -
                                                                                                                                          1) >
                                                state.dataConvergeParams->ZoneInletConvergence(ZoneNum).InletNode(NodeIndex).MassFlowRate(
                                                    StackDepth)) {
                                                MonotonicDecreaseFound = false;
                                                break;
                                            }
                                        }
                                        if (MonotonicDecreaseFound) {
                                            ShowContinueError(
                                                state,
                                                format("Node named {} shows monotonically decreasing mass flow rate with a trend "
                                                       "rate across iterations of {:.6R} [kg/s/iteration]",
                                                       state.dataLoopNodes->NodeID(
                                                           state.dataConvergeParams->ZoneInletConvergence(ZoneNum).InletNode(NodeIndex).NodeNum),
                                                       SlopeMdot));
                                        }
                                    } else { // check for monotic incrase
                                        MonotonicIncreaseFound = true;
                                        for (StackDepth = 2; StackDepth <= DataConvergParams::ConvergLogStackDepth; ++StackDepth) {
                                            if (state.dataConvergeParams->ZoneInletConvergence(ZoneNum).InletNode(NodeIndex).MassFlowRate(StackDepth -
                                                                                                                                          1) <
                                                state.dataConvergeParams->ZoneInletConvergence(ZoneNum).InletNode(NodeIndex).MassFlowRate(
                                                    StackDepth)) {
                                                MonotonicIncreaseFound = false;
                                                break;
                                            }
                                        }
                                        if (MonotonicIncreaseFound) {
                                            ShowContinueError(
                                                state,
                                                format("Node named {} shows monotonically increasing mass flow rate with a trend "
                                                       "rate across iterations of {:.6R} [kg/s/iteration]",
                                                       state.dataLoopNodes->NodeID(
                                                           state.dataConvergeParams->ZoneInletConvergence(ZoneNum).InletNode(NodeIndex).NodeNum),
                                                       SlopeMdot));
                                        }
                                    }
                                } // significant slope in iterates
                            }     // no osciallation
                        }         // last value does not equal average of stack.

                        if (MonotonicDecreaseFound || MonotonicIncreaseFound || FoundOscillationByDuplicate) {
                            HistoryTrace = "";
                            for (StackDepth = 1; StackDepth <= DataConvergParams::ConvergLogStackDepth; ++StackDepth) {
                                HistoryTrace += format(
                                    "{:.6R},", state.dataConvergeParams->ZoneInletConvergence(ZoneNum).InletNode(NodeIndex).MassFlowRate(StackDepth));
                            }
                            ShowContinueError(state,
                                              "Node named " +
                                                  state.dataLoopNodes->NodeID(
                                                      state.dataConvergeParams->ZoneInletConvergence(ZoneNum).InletNode(NodeIndex).NodeNum) +
                                                  " mass flow rate [kg/s] iteration history trace (most recent first): " + HistoryTrace);
                        } // need to report trace
                        // end mass flow rate

                        // Check Temperatures
                        FoundOscillationByDuplicate = false;
                        MonotonicDecreaseFound = false;
                        MonotonicIncreaseFound = false;
                        // check for evidence of oscillation by indentify duplicates when latest value not equal to average
                        AvgValue = sum(state.dataConvergeParams->ZoneInletConvergence(ZoneNum).InletNode(NodeIndex).Temperature) /
                                   double(DataConvergParams::ConvergLogStackDepth);
                        if (std::abs(state.dataConvergeParams->ZoneInletConvergence(ZoneNum).InletNode(NodeIndex).Temperature(1) - AvgValue) >
                            DataConvergParams::HVACTemperatureOscillationToler) { // last iterate differs from average
                            FoundOscillationByDuplicate = false;
                            for (StackDepth = 2; StackDepth <= DataConvergParams::ConvergLogStackDepth; ++StackDepth) {
                                if (std::abs(state.dataConvergeParams->ZoneInletConvergence(ZoneNum).InletNode(NodeIndex).Temperature(1) -
                                             state.dataConvergeParams->ZoneInletConvergence(ZoneNum).InletNode(NodeIndex).Temperature(StackDepth)) <
                                    DataConvergParams::HVACTemperatureOscillationToler) {
                                    FoundOscillationByDuplicate = true;
                                    ShowContinueError(
                                        state,
                                        format("Node named {} shows oscillating temperatures across iterations with a repeated value of {:.6R}",
                                               state.dataLoopNodes->NodeID(
                                                   state.dataConvergeParams->ZoneInletConvergence(ZoneNum).InletNode(NodeIndex).NodeNum),
                                               state.dataConvergeParams->ZoneInletConvergence(ZoneNum).InletNode(NodeIndex).Temperature(1)));
                                    break;
                                }
                            }
                            if (!FoundOscillationByDuplicate) {
                                SlopeTemps =
                                    (sum_ConvergLogStackARR *
                                         sum(state.dataConvergeParams->ZoneInletConvergence(ZoneNum).InletNode(NodeIndex).Temperature) -
                                     double(DataConvergParams::ConvergLogStackDepth) *
                                         sum((ConvergLogStackARR *
                                              state.dataConvergeParams->ZoneInletConvergence(ZoneNum).InletNode(NodeIndex).Temperature))) /
                                    (square_sum_ConvergLogStackARR - double(DataConvergParams::ConvergLogStackDepth) * sum_square_ConvergLogStackARR);
                                if (std::abs(SlopeTemps) > DataConvergParams::HVACTemperatureSlopeToler) {
                                    if (SlopeTemps < 0.0) { // check for monotonic decrease
                                        MonotonicDecreaseFound = true;
                                        for (StackDepth = 2; StackDepth <= DataConvergParams::ConvergLogStackDepth; ++StackDepth) {
                                            if (state.dataConvergeParams->ZoneInletConvergence(ZoneNum).InletNode(NodeIndex).Temperature(StackDepth -
                                                                                                                                         1) >
                                                state.dataConvergeParams->ZoneInletConvergence(ZoneNum).InletNode(NodeIndex).Temperature(
                                                    StackDepth)) {
                                                MonotonicDecreaseFound = false;
                                                break;
                                            }
                                        }
                                        if (MonotonicDecreaseFound) {
                                            ShowContinueError(
                                                state,
                                                format("Node named {} shows monotonically decreasing temperature with a trend rate "
                                                       "across iterations of {:.4R} [C/iteration]",
                                                       state.dataLoopNodes->NodeID(
                                                           state.dataConvergeParams->ZoneInletConvergence(ZoneNum).InletNode(NodeIndex).NodeNum),
                                                       SlopeTemps));
                                        }
                                    } else { // check for monotic incrase
                                        MonotonicIncreaseFound = true;
                                        for (StackDepth = 2; StackDepth <= DataConvergParams::ConvergLogStackDepth; ++StackDepth) {
                                            if (state.dataConvergeParams->ZoneInletConvergence(ZoneNum).InletNode(NodeIndex).Temperature(StackDepth -
                                                                                                                                         1) <
                                                state.dataConvergeParams->ZoneInletConvergence(ZoneNum).InletNode(NodeIndex).Temperature(
                                                    StackDepth)) {
                                                MonotonicIncreaseFound = false;
                                                break;
                                            }
                                        }
                                        if (MonotonicIncreaseFound) {
                                            ShowContinueError(
                                                state,
                                                format("Node named {} shows monotonically increasing temperatures with a trend "
                                                       "rate across iterations of {:.4R} [C/iteration]",
                                                       state.dataLoopNodes->NodeID(
                                                           state.dataConvergeParams->ZoneInletConvergence(ZoneNum).InletNode(NodeIndex).NodeNum),
                                                       SlopeTemps));
                                        }
                                    }
                                } // significant slope in iterates
                            }     // no osciallation
                        }         // last value does not equal average of stack.

                        if (MonotonicDecreaseFound || MonotonicIncreaseFound || FoundOscillationByDuplicate) {
                            HistoryTrace = "";
                            for (StackDepth = 1; StackDepth <= DataConvergParams::ConvergLogStackDepth; ++StackDepth) {
                                HistoryTrace += format(
                                    "{:.6R},", state.dataConvergeParams->ZoneInletConvergence(ZoneNum).InletNode(NodeIndex).Temperature(StackDepth));
                            }
                            ShowContinueError(state,
                                              "Node named " +
                                                  state.dataLoopNodes->NodeID(
                                                      state.dataConvergeParams->ZoneInletConvergence(ZoneNum).InletNode(NodeIndex).NodeNum) +
                                                  " temperature [C] iteration history trace (most recent first): " + HistoryTrace);
                        } // need to report trace
                          // end Temperature checks

                    } // loop over zone inlet nodes
                }     // loop over zones

                for (LoopNum = 1; LoopNum <= state.dataPlnt->TotNumLoops; ++LoopNum) {

                    if (state.dataConvergeParams->PlantConvergence(LoopNum).PlantMassFlowNotConverged) {
                        ShowContinueError(state,
                                          "Plant System Named = " + state.dataPlnt->PlantLoop(LoopNum).Name + " did not converge for mass flow rate");
                        ShowContinueError(state, "Check values should be zero. Most Recent values listed first.");
                        HistoryTrace = "";
                        for (StackDepth = 1; StackDepth <= DataConvergParams::ConvergLogStackDepth; ++StackDepth) {
                            HistoryTrace +=
                                format("{:.6R},", state.dataConvergeParams->PlantConvergence(LoopNum).PlantFlowDemandToSupplyTolValue(StackDepth));
                        }
                        ShowContinueError(state, "Demand-to-Supply interface mass flow rate check value iteration history trace: " + HistoryTrace);
                        HistoryTrace = "";
                        for (StackDepth = 1; StackDepth <= DataConvergParams::ConvergLogStackDepth; ++StackDepth) {
                            HistoryTrace +=
                                format("{:.6R},", state.dataConvergeParams->PlantConvergence(LoopNum).PlantFlowSupplyToDemandTolValue(StackDepth));
                        }
                        ShowContinueError(state, "Supply-to-Demand interface mass flow rate check value iteration history trace: " + HistoryTrace);

                        // now work with history logs for mass flow to detect issues
                        for (ThisLoopSide = 1; ThisLoopSide <= isize(state.dataPlnt->PlantLoop(LoopNum).LoopSide); ++ThisLoopSide) {
                            // loop side inlet node
                            FoundOscillationByDuplicate = false;
                            MonotonicDecreaseFound = false;
                            MonotonicIncreaseFound = false;
                            AvgValue = sum(state.dataPlnt->PlantLoop(LoopNum).LoopSide(ThisLoopSide).InletNode.MassFlowRateHistory) /
                                       double(NumConvergenceHistoryTerms);
                            if (std::abs(state.dataPlnt->PlantLoop(LoopNum).LoopSide(ThisLoopSide).InletNode.MassFlowRateHistory(1) - AvgValue) >
                                DataConvergParams::PlantFlowRateOscillationToler) {
                                FoundOscillationByDuplicate = false;
                                for (StackDepth = 2; StackDepth <= NumConvergenceHistoryTerms; ++StackDepth) {
                                    if (std::abs(
                                            state.dataPlnt->PlantLoop(LoopNum).LoopSide(ThisLoopSide).InletNode.MassFlowRateHistory(1) -
                                            state.dataPlnt->PlantLoop(LoopNum).LoopSide(ThisLoopSide).InletNode.MassFlowRateHistory(StackDepth)) <
                                        DataConvergParams::PlantFlowRateOscillationToler) {
                                        FoundOscillationByDuplicate = true;
                                        ShowContinueError(
                                            state,
                                            format("Node named {} shows oscillating flow rates across iterations with a repeated value of {:.7R}",
                                                   state.dataPlnt->PlantLoop(LoopNum).LoopSide(ThisLoopSide).NodeNameIn,
                                                   state.dataPlnt->PlantLoop(LoopNum).LoopSide(ThisLoopSide).InletNode.MassFlowRateHistory(1)));
                                        break;
                                    }
                                }
                            }
                            if (!FoundOscillationByDuplicate) {
                                SlopeMdot =
                                    (sum_ConvergenceHistoryARR *
                                         sum(state.dataPlnt->PlantLoop(LoopNum).LoopSide(ThisLoopSide).InletNode.MassFlowRateHistory) -
                                     double(NumConvergenceHistoryTerms) *
                                         sum((ConvergenceHistoryARR *
                                              state.dataPlnt->PlantLoop(LoopNum).LoopSide(ThisLoopSide).InletNode.MassFlowRateHistory))) /
                                    (square_sum_ConvergenceHistoryARR - double(NumConvergenceHistoryTerms) * sum_square_ConvergenceHistoryARR);
                                if (std::abs(SlopeMdot) > DataConvergParams::PlantFlowRateSlopeToler) {
                                    if (SlopeMdot < 0.0) { // check for monotonic decrease
                                        MonotonicDecreaseFound = true;
                                        for (StackDepth = 2; StackDepth <= NumConvergenceHistoryTerms; ++StackDepth) {
                                            if (state.dataPlnt->PlantLoop(LoopNum)
                                                    .LoopSide(ThisLoopSide)
                                                    .InletNode.MassFlowRateHistory(StackDepth - 1) >
                                                state.dataPlnt->PlantLoop(LoopNum).LoopSide(ThisLoopSide).InletNode.MassFlowRateHistory(StackDepth)) {
                                                MonotonicDecreaseFound = false;
                                                break;
                                            }
                                        }
                                        if (MonotonicDecreaseFound) {
                                            ShowContinueError(state,
                                                              format("Node named {} shows monotonically decreasing mass flow rate with a trend "
                                                                     "rate across iterations of {:.7R} [kg/s/iteration]",
                                                                     state.dataPlnt->PlantLoop(LoopNum).LoopSide(ThisLoopSide).NodeNameIn,
                                                                     SlopeMdot));
                                        }
                                    } else { // check for monotonic incrase
                                        MonotonicIncreaseFound = true;
                                        for (StackDepth = 2; StackDepth <= NumConvergenceHistoryTerms; ++StackDepth) {
                                            if (state.dataPlnt->PlantLoop(LoopNum)
                                                    .LoopSide(ThisLoopSide)
                                                    .InletNode.MassFlowRateHistory(StackDepth - 1) <
                                                state.dataPlnt->PlantLoop(LoopNum).LoopSide(ThisLoopSide).InletNode.MassFlowRateHistory(StackDepth)) {
                                                MonotonicIncreaseFound = false;
                                                break;
                                            }
                                        }
                                        if (MonotonicIncreaseFound) {
                                            ShowContinueError(state,
                                                              format("Node named {} shows monotonically increasing mass flow rate with a trend "
                                                                     "rate across iterations of {:.7R} [kg/s/iteration]",
                                                                     state.dataPlnt->PlantLoop(LoopNum).LoopSide(ThisLoopSide).NodeNameIn,
                                                                     SlopeMdot));
                                        }
                                    }
                                } // significant slope found
                            }     // no oscillation found

                            if (MonotonicDecreaseFound || MonotonicIncreaseFound || FoundOscillationByDuplicate) {
                                HistoryTrace = "";
                                for (StackDepth = 1; StackDepth <= NumConvergenceHistoryTerms; ++StackDepth) {
                                    HistoryTrace +=
                                        format("{:.7R},",
                                               state.dataPlnt->PlantLoop(LoopNum).LoopSide(ThisLoopSide).InletNode.MassFlowRateHistory(StackDepth));
                                }
                                ShowContinueError(state,
                                                  "Node named " + state.dataPlnt->PlantLoop(LoopNum).LoopSide(ThisLoopSide).NodeNameIn +
                                                      " mass flow rate [kg/s] iteration history trace (most recent first): " + HistoryTrace);
                            } // need to report trace
                            // end of inlet node

                            // loop side outlet node
                            FoundOscillationByDuplicate = false;
                            MonotonicDecreaseFound = false;
                            MonotonicIncreaseFound = false;
                            AvgValue = sum(state.dataPlnt->PlantLoop(LoopNum).LoopSide(ThisLoopSide).OutletNode.MassFlowRateHistory) /
                                       double(NumConvergenceHistoryTerms);
                            if (std::abs(state.dataPlnt->PlantLoop(LoopNum).LoopSide(ThisLoopSide).OutletNode.MassFlowRateHistory(1) - AvgValue) >
                                DataConvergParams::PlantFlowRateOscillationToler) {
                                FoundOscillationByDuplicate = false;
                                for (StackDepth = 2; StackDepth <= NumConvergenceHistoryTerms; ++StackDepth) {
                                    if (std::abs(
                                            state.dataPlnt->PlantLoop(LoopNum).LoopSide(ThisLoopSide).OutletNode.MassFlowRateHistory(1) -
                                            state.dataPlnt->PlantLoop(LoopNum).LoopSide(ThisLoopSide).OutletNode.MassFlowRateHistory(StackDepth)) <
                                        DataConvergParams::PlantFlowRateOscillationToler) {
                                        FoundOscillationByDuplicate = true;
                                        ShowContinueError(
                                            state,
                                            format("Node named {} shows oscillating flow rates across iterations with a repeated value of {:.7R}",
                                                   state.dataPlnt->PlantLoop(LoopNum).LoopSide(ThisLoopSide).NodeNameOut,
                                                   state.dataPlnt->PlantLoop(LoopNum).LoopSide(ThisLoopSide).OutletNode.MassFlowRateHistory(1)));
                                        break;
                                    }
                                }
                            }
                            if (!FoundOscillationByDuplicate) {
                                SlopeMdot =
                                    (sum_ConvergenceHistoryARR *
                                         sum(state.dataPlnt->PlantLoop(LoopNum).LoopSide(ThisLoopSide).OutletNode.MassFlowRateHistory) -
                                     double(NumConvergenceHistoryTerms) *
                                         sum((ConvergenceHistoryARR *
                                              state.dataPlnt->PlantLoop(LoopNum).LoopSide(ThisLoopSide).OutletNode.MassFlowRateHistory))) /
                                    (square_sum_ConvergenceHistoryARR - double(NumConvergenceHistoryTerms) * sum_square_ConvergenceHistoryARR);
                                if (std::abs(SlopeMdot) > DataConvergParams::PlantFlowRateSlopeToler) {
                                    if (SlopeMdot < 0.0) { // check for monotonic decrease
                                        MonotonicDecreaseFound = true;
                                        for (StackDepth = 2; StackDepth <= NumConvergenceHistoryTerms; ++StackDepth) {
                                            if (state.dataPlnt->PlantLoop(LoopNum)
                                                    .LoopSide(ThisLoopSide)
                                                    .OutletNode.MassFlowRateHistory(StackDepth - 1) >
                                                state.dataPlnt->PlantLoop(LoopNum)
                                                    .LoopSide(ThisLoopSide)
                                                    .OutletNode.MassFlowRateHistory(StackDepth)) {
                                                MonotonicDecreaseFound = false;
                                                break;
                                            }
                                        }
                                        if (MonotonicDecreaseFound) {
                                            ShowContinueError(state,
                                                              format("Node named {} shows monotonically decreasing mass flow rate with a trend "
                                                                     "rate across iterations of {:.7R} [kg/s/iteration]",
                                                                     state.dataPlnt->PlantLoop(LoopNum).LoopSide(ThisLoopSide).NodeNameOut,
                                                                     SlopeMdot));
                                        }
                                    } else { // check for monotonic incrase
                                        MonotonicIncreaseFound = true;
                                        for (StackDepth = 2; StackDepth <= NumConvergenceHistoryTerms; ++StackDepth) {
                                            if (state.dataPlnt->PlantLoop(LoopNum)
                                                    .LoopSide(ThisLoopSide)
                                                    .OutletNode.MassFlowRateHistory(StackDepth - 1) <
                                                state.dataPlnt->PlantLoop(LoopNum)
                                                    .LoopSide(ThisLoopSide)
                                                    .OutletNode.MassFlowRateHistory(StackDepth)) {
                                                MonotonicIncreaseFound = false;
                                                break;
                                            }
                                        }
                                        if (MonotonicIncreaseFound) {
                                            ShowContinueError(state,
                                                              format("Node named {} shows monotonically increasing mass flow rate with a trend "
                                                                     "rate across iterations of {:.7R} [kg/s/iteration]",
                                                                     state.dataPlnt->PlantLoop(LoopNum).LoopSide(ThisLoopSide).NodeNameOut,
                                                                     SlopeMdot));
                                        }
                                    }
                                } // significant slope found
                            }     // no oscillation found

                            if (MonotonicDecreaseFound || MonotonicIncreaseFound || FoundOscillationByDuplicate) {
                                HistoryTrace = "";
                                for (StackDepth = 1; StackDepth <= NumConvergenceHistoryTerms; ++StackDepth) {
                                    HistoryTrace +=
                                        format("{:.7R},",
                                               state.dataPlnt->PlantLoop(LoopNum).LoopSide(ThisLoopSide).OutletNode.MassFlowRateHistory(StackDepth));
                                }
                                ShowContinueError(state,
                                                  "Node named " + state.dataPlnt->PlantLoop(LoopNum).LoopSide(ThisLoopSide).NodeNameOut +
                                                      " mass flow rate [kg/s] iteration history trace (most recent first): " + HistoryTrace);
                            } // need to report trace
                              // end of Outlet node

                        } // plant loop sides

                    } // mass flow not converged

                    if (state.dataConvergeParams->PlantConvergence(LoopNum).PlantTempNotConverged) {
                        ShowContinueError(state,
                                          "Plant System Named = " + state.dataPlnt->PlantLoop(LoopNum).Name + " did not converge for temperature");
                        ShowContinueError(state, "Check values should be zero. Most Recent values listed first.");
                        HistoryTrace = "";
                        for (StackDepth = 1; StackDepth <= DataConvergParams::ConvergLogStackDepth; ++StackDepth) {
                            HistoryTrace +=
                                format("{:.6R},", state.dataConvergeParams->PlantConvergence(LoopNum).PlantTempDemandToSupplyTolValue(StackDepth));
                        }
                        ShowContinueError(state, "Demand-to-Supply interface temperature check value iteration history trace: " + HistoryTrace);
                        HistoryTrace = "";
                        for (StackDepth = 1; StackDepth <= DataConvergParams::ConvergLogStackDepth; ++StackDepth) {
                            HistoryTrace +=
                                format("{:.6R},", state.dataConvergeParams->PlantConvergence(LoopNum).PlantTempSupplyToDemandTolValue(StackDepth));
                        }
                        ShowContinueError(state, "Supply-to-Demand interface temperature check value iteration history trace: " + HistoryTrace);

                        // now work with history logs for mass flow to detect issues
                        for (ThisLoopSide = 1; ThisLoopSide <= isize(state.dataPlnt->PlantLoop(LoopNum).LoopSide); ++ThisLoopSide) {
                            // loop side inlet node
                            FoundOscillationByDuplicate = false;
                            MonotonicDecreaseFound = false;
                            MonotonicIncreaseFound = false;
                            AvgValue = sum(state.dataPlnt->PlantLoop(LoopNum).LoopSide(ThisLoopSide).InletNode.TemperatureHistory) /
                                       double(NumConvergenceHistoryTerms);
                            if (std::abs(state.dataPlnt->PlantLoop(LoopNum).LoopSide(ThisLoopSide).InletNode.TemperatureHistory(1) - AvgValue) >
                                DataConvergParams::PlantTemperatureOscillationToler) {
                                FoundOscillationByDuplicate = false;
                                for (StackDepth = 2; StackDepth <= NumConvergenceHistoryTerms; ++StackDepth) {
                                    if (std::abs(state.dataPlnt->PlantLoop(LoopNum).LoopSide(ThisLoopSide).InletNode.TemperatureHistory(1) -
                                                 state.dataPlnt->PlantLoop(LoopNum).LoopSide(ThisLoopSide).InletNode.TemperatureHistory(StackDepth)) <
                                        DataConvergParams::PlantTemperatureOscillationToler) {
                                        FoundOscillationByDuplicate = true;
                                        ShowContinueError(
                                            state,
                                            format("Node named {} shows oscillating temperatures across iterations with a repeated value of {:.5R}",
                                                   state.dataPlnt->PlantLoop(LoopNum).LoopSide(ThisLoopSide).NodeNameIn,
                                                   state.dataPlnt->PlantLoop(LoopNum).LoopSide(ThisLoopSide).InletNode.TemperatureHistory(1)));
                                        break;
                                    }
                                }
                            }
                            if (!FoundOscillationByDuplicate) {
                                SlopeTemps =
                                    (sum_ConvergenceHistoryARR *
                                         sum(state.dataPlnt->PlantLoop(LoopNum).LoopSide(ThisLoopSide).InletNode.TemperatureHistory) -
                                     double(NumConvergenceHistoryTerms) *
                                         sum((ConvergenceHistoryARR *
                                              state.dataPlnt->PlantLoop(LoopNum).LoopSide(ThisLoopSide).InletNode.TemperatureHistory))) /
                                    (square_sum_ConvergenceHistoryARR - double(NumConvergenceHistoryTerms) * sum_square_ConvergenceHistoryARR);
                                if (std::abs(SlopeTemps) > DataConvergParams::PlantTemperatureSlopeToler) {
                                    if (SlopeTemps < 0.0) { // check for monotic decrease
                                        MonotonicDecreaseFound = true;
                                        for (StackDepth = 2; StackDepth <= NumConvergenceHistoryTerms; ++StackDepth) {
                                            if (state.dataPlnt->PlantLoop(LoopNum)
                                                    .LoopSide(ThisLoopSide)
                                                    .InletNode.TemperatureHistory(StackDepth - 1) >
                                                state.dataPlnt->PlantLoop(LoopNum).LoopSide(ThisLoopSide).InletNode.TemperatureHistory(StackDepth)) {
                                                MonotonicDecreaseFound = false;
                                                break;
                                            }
                                        }
                                        if (MonotonicDecreaseFound) {
                                            ShowContinueError(state,
                                                              format("Node named {} shows monotonically decreasing temperatures with a trend "
                                                                     "rate across iterations of {:.5R} [C/iteration]",
                                                                     state.dataPlnt->PlantLoop(LoopNum).LoopSide(ThisLoopSide).NodeNameIn,
                                                                     SlopeTemps));
                                        }
                                    } else { // check for monotic incrase
                                        MonotonicIncreaseFound = true;
                                        for (StackDepth = 2; StackDepth <= NumConvergenceHistoryTerms; ++StackDepth) {
                                            if (state.dataPlnt->PlantLoop(LoopNum)
                                                    .LoopSide(ThisLoopSide)
                                                    .InletNode.TemperatureHistory(StackDepth - 1) <
                                                state.dataPlnt->PlantLoop(LoopNum).LoopSide(ThisLoopSide).InletNode.TemperatureHistory(StackDepth)) {
                                                MonotonicIncreaseFound = false;
                                                break;
                                            }
                                        }
                                        if (MonotonicIncreaseFound) {
                                            ShowContinueError(state,
                                                              format("Node named {} shows monotonically increasing temperatures with a trend "
                                                                     "rate across iterations of {:.5R} [C/iteration]",
                                                                     state.dataPlnt->PlantLoop(LoopNum).LoopSide(ThisLoopSide).NodeNameIn,
                                                                     SlopeTemps));
                                        }
                                    }
                                } // significant slope found
                            }     // no oscillation found

                            if (MonotonicDecreaseFound || MonotonicIncreaseFound || FoundOscillationByDuplicate) {
                                HistoryTrace = "";
                                for (StackDepth = 1; StackDepth <= NumConvergenceHistoryTerms; ++StackDepth) {
                                    HistoryTrace +=
                                        format("{:.5R},",
                                               state.dataPlnt->PlantLoop(LoopNum).LoopSide(ThisLoopSide).InletNode.TemperatureHistory(StackDepth));
                                }
                                ShowContinueError(state,
                                                  "Node named " + state.dataPlnt->PlantLoop(LoopNum).LoopSide(ThisLoopSide).NodeNameIn +
                                                      " temperature [C] iteration history trace (most recent first): " + HistoryTrace);
                            } // need to report trace
                            // end of inlet node

                            // loop side outlet node
                            FoundOscillationByDuplicate = false;
                            MonotonicDecreaseFound = false;
                            MonotonicIncreaseFound = false;
                            AvgValue = sum(state.dataPlnt->PlantLoop(LoopNum).LoopSide(ThisLoopSide).OutletNode.TemperatureHistory) /
                                       double(NumConvergenceHistoryTerms);
                            if (std::abs(state.dataPlnt->PlantLoop(LoopNum).LoopSide(ThisLoopSide).OutletNode.TemperatureHistory(1) - AvgValue) >
                                DataConvergParams::PlantTemperatureOscillationToler) {
                                FoundOscillationByDuplicate = false;
                                for (StackDepth = 2; StackDepth <= NumConvergenceHistoryTerms; ++StackDepth) {
                                    if (std::abs(
                                            state.dataPlnt->PlantLoop(LoopNum).LoopSide(ThisLoopSide).OutletNode.TemperatureHistory(1) -
                                            state.dataPlnt->PlantLoop(LoopNum).LoopSide(ThisLoopSide).OutletNode.TemperatureHistory(StackDepth)) <
                                        DataConvergParams::PlantTemperatureOscillationToler) {
                                        FoundOscillationByDuplicate = true;
                                        ShowContinueError(
                                            state,
                                            format("Node named {} shows oscillating temperatures across iterations with a repeated value of {:.5R}",
                                                   state.dataPlnt->PlantLoop(LoopNum).LoopSide(ThisLoopSide).NodeNameOut,
                                                   state.dataPlnt->PlantLoop(LoopNum).LoopSide(ThisLoopSide).OutletNode.TemperatureHistory(1)));
                                        break;
                                    }
                                }
                            }
                            if (!FoundOscillationByDuplicate) {
                                SlopeTemps =
                                    (sum_ConvergenceHistoryARR *
                                         sum(state.dataPlnt->PlantLoop(LoopNum).LoopSide(ThisLoopSide).OutletNode.TemperatureHistory) -
                                     double(NumConvergenceHistoryTerms) *
                                         sum((ConvergenceHistoryARR *
                                              state.dataPlnt->PlantLoop(LoopNum).LoopSide(ThisLoopSide).OutletNode.TemperatureHistory))) /
                                    (square_sum_ConvergenceHistoryARR - double(NumConvergenceHistoryTerms) * sum_square_ConvergenceHistoryARR);
                                if (std::abs(SlopeTemps) > DataConvergParams::PlantFlowRateSlopeToler) {
                                    if (SlopeTemps < 0.0) { // check for monotic decrease
                                        MonotonicDecreaseFound = true;
                                        for (StackDepth = 2; StackDepth <= NumConvergenceHistoryTerms; ++StackDepth) {
                                            if (state.dataPlnt->PlantLoop(LoopNum)
                                                    .LoopSide(ThisLoopSide)
                                                    .OutletNode.TemperatureHistory(StackDepth - 1) >
                                                state.dataPlnt->PlantLoop(LoopNum).LoopSide(ThisLoopSide).OutletNode.TemperatureHistory(StackDepth)) {
                                                MonotonicDecreaseFound = false;
                                                break;
                                            }
                                        }
                                        if (MonotonicDecreaseFound) {
                                            ShowContinueError(state,
                                                              format("Node named {} shows monotonically decreasing temperatures with a trend "
                                                                     "rate across iterations of {:.5R} [C/iteration]",
                                                                     state.dataPlnt->PlantLoop(LoopNum).LoopSide(ThisLoopSide).NodeNameOut,
                                                                     SlopeTemps));
                                        }
                                    } else { // check for monotic incrase
                                        MonotonicIncreaseFound = true;
                                        for (StackDepth = 2; StackDepth <= NumConvergenceHistoryTerms; ++StackDepth) {
                                            if (state.dataPlnt->PlantLoop(LoopNum)
                                                    .LoopSide(ThisLoopSide)
                                                    .OutletNode.TemperatureHistory(StackDepth - 1) <
                                                state.dataPlnt->PlantLoop(LoopNum).LoopSide(ThisLoopSide).OutletNode.TemperatureHistory(StackDepth)) {
                                                MonotonicIncreaseFound = false;
                                                break;
                                            }
                                        }
                                        if (MonotonicIncreaseFound) {
                                            ShowContinueError(state,
                                                              format("Node named {} shows monotonically increasing temperatures with a trend "
                                                                     "rate across iterations of {:.5R} [C/iteration]",
                                                                     state.dataPlnt->PlantLoop(LoopNum).LoopSide(ThisLoopSide).NodeNameOut,
                                                                     SlopeTemps));
                                        }
                                    }
                                } // significant slope found
                            }     // no oscillation found

                            if (MonotonicDecreaseFound || MonotonicIncreaseFound || FoundOscillationByDuplicate) {
                                HistoryTrace = "";
                                for (StackDepth = 1; StackDepth <= NumConvergenceHistoryTerms; ++StackDepth) {
                                    HistoryTrace +=
                                        format("{:.5R},",
                                               state.dataPlnt->PlantLoop(LoopNum).LoopSide(ThisLoopSide).OutletNode.TemperatureHistory(StackDepth));
                                }
                                ShowContinueError(state,
                                                  "Node named " + state.dataPlnt->PlantLoop(LoopNum).LoopSide(ThisLoopSide).NodeNameOut +
                                                      " temperature [C] iteration history trace (most recent first): " + HistoryTrace);
                            } // need to report trace
                              // end of Outlet node

                        } // plant loop sides

                    } // temperature not converged
                }     // loop over plant loop systems
            }
        } else {
            if (state.dataEnvrn->EnvironmentName == ErrEnvironmentName) {
                ShowRecurringWarningErrorAtEnd(state,
                                               "SimHVAC: Exceeding Maximum iterations for all HVAC loops, during " +
                                                   state.dataEnvrn->EnvironmentName + " continues",
                                               MaxErrCount);
            } else {
                MaxErrCount = 0;
                ErrEnvironmentName = state.dataEnvrn->EnvironmentName;
                ShowRecurringWarningErrorAtEnd(state,
                                               "SimHVAC: Exceeding Maximum iterations for all HVAC loops, during " +
                                                   state.dataEnvrn->EnvironmentName + " continues",
                                               MaxErrCount);
            }
        }
    }

    CheckAirLoopFlowBalance(state);

    // Set node setpoints to a flag value so that controllers can check whether their sensed nodes
    // have a setpoint
    if (!state.dataGlobal->ZoneSizingCalc && !state.dataGlobal->SysSizingCalc) {
        if (state.dataHVACMgr->MySetPointInit) {
            if (state.dataLoopNodes->NumOfNodes > 0) {
                for (auto &e : state.dataLoopNodes->Node) {
                    e.TempSetPoint = SensedNodeFlagValue;
                    e.HumRatSetPoint = SensedNodeFlagValue;
                    e.HumRatMin = SensedNodeFlagValue;
                    e.HumRatMax = SensedNodeFlagValue;
                    e.MassFlowRateSetPoint = SensedNodeFlagValue; // BG 5-26-2009 (being checked in HVACControllers.cc)
                }
                state.dataLoopNodes->DefaultNodeValues.TempSetPoint = SensedNodeFlagValue;
                state.dataLoopNodes->DefaultNodeValues.HumRatSetPoint = SensedNodeFlagValue;
                state.dataLoopNodes->DefaultNodeValues.HumRatMin = SensedNodeFlagValue;
                state.dataLoopNodes->DefaultNodeValues.HumRatMax = SensedNodeFlagValue;
                state.dataLoopNodes->DefaultNodeValues.MassFlowRateSetPoint =
                    SensedNodeFlagValue; // BG 5-26-2009 (being checked in HVACControllers.cc)
            }
            state.dataHVACMgr->MySetPointInit = false;
            DoSetPointTest = true;
        } else {
            DoSetPointTest = false;
        }
    }
    if (SetPointErrorFlag) {
        ShowFatalError(state, "Previous severe set point errors cause program termination");
    }
}

void SimSelectedEquipment(EnergyPlusData &state,
                          bool &SimAirLoops,         // True when the air loops need to be (re)simulated
                          bool &SimZoneEquipment,    // True when zone equipment components need to be (re)simulated
                          bool &SimNonZoneEquipment, // True when non-zone equipment components need to be (re)simulated
                          bool &SimPlantLoops,       // True when the main plant loops need to be (re)simulated
                          bool &SimElecCircuits,     // True when electric circuits need to be (re)simulated
                          bool &FirstHVACIteration,  // True when solution technique on first iteration
                          bool const LockPlantFlows)
{

    // SUBROUTINE INFORMATION:
    //       AUTHOR         Russ Taylor, Rick Strand
    //       DATE WRITTEN   May 1998
    //       MODIFIED       na
    //       RE-ENGINEERED  na

    // PURPOSE OF THIS SUBROUTINE:
    // This subroutine receives the flags from SimHVAC which determines
    // which middle-level managers must be called.

    // METHODOLOGY EMPLOYED:
    // Each flag is checked and the appropriate manager is then called.

    // Using/Aliasing
    using AirflowNetworkBalanceManager::ManageAirflowNetworkBalance;
    using NonZoneEquipmentManager::ManageNonZoneEquipment;
    using PlantManager::ManagePlantLoops;
    using PlantUtilities::AnyPlantLoopSidesNeedSim;
    using PlantUtilities::ResetAllPlantInterConnectFlags;
    using PlantUtilities::SetAllFlowLocks;
    using SimAirServingZones::ManageAirLoops;
    using ZoneEquipmentManager::ManageZoneEquipment;

    // Locals
    // SUBROUTINE ARGUMENT DEFINITIONS:
    bool ResimulateAirZone; // True when solution technique on third iteration used in AirflowNetwork

    // SUBROUTINE PARAMETER DEFINITIONS:
    int const MaxAir(5); // Iteration Max for Air Simulation Iterations

    // SUBROUTINE LOCAL VARIABLE DECLARATIONS:
    int IterAir; // counts iterations to enforce maximum iteration limit

    IterAir = 0;

    // Set all plant flow locks to UNLOCKED to allow air side components to operate properly
    // This requires that the plant flow resolver carefully set the min/max avail limits on
    //  air side components to ensure they request within bounds.
    if (LockPlantFlows) {
        SetAllFlowLocks(state, DataPlant::iFlowLock::Locked);
    } else {
        SetAllFlowLocks(state, DataPlant::iFlowLock::Unlocked);
    }
    ResetAllPlantInterConnectFlags(state);

    if (state.dataGlobal->BeginEnvrnFlag && state.dataHVACMgr->MyEnvrnFlag2) {
        // Following comment is incorrect!  (LKL) Even the first time through this does more than read in data.
        // Zone equipment data needs to be read in before air loop data to allow the
        // determination of which zones are connected to which air loops.
        // This call of ManageZoneEquipment does nothing except force the
        // zone equipment data to be read in.
        ManageZoneEquipment(state, FirstHVACIteration, SimZoneEquipment, SimAirLoops);
        state.dataHVACMgr->MyEnvrnFlag2 = false;
    }
    if (!state.dataGlobal->BeginEnvrnFlag) {
        state.dataHVACMgr->MyEnvrnFlag2 = true;
    }

        if (FirstHVACIteration) {
            state.dataHVACMgr->RepIterAir = 0;
            // Call AirflowNetwork simulation to calculate air flows and pressures
            if (state.dataAirflowNetwork->SimulateAirflowNetwork > AirflowNetwork::AirflowNetworkControlSimple) {
                ManageAirflowNetworkBalance(state, FirstHVACIteration);
            }
            ManageAirLoops(state, FirstHVACIteration, SimAirLoops, SimZoneEquipment);
            state.dataAirLoop->AirLoopInputsFilled = true; // all air loop inputs have been read in
            SimAirLoops = true;         // Need to make sure that SimAirLoop is simulated at min twice to calculate PLR in some air loop equipment
            AirLoopsSimOnce = true;     // air loops simulated once for this environment
            ResetTerminalUnitFlowLimits(state);
            state.dataHVACMgr->FlowMaxAvailAlreadyReset = true;
            ManageZoneEquipment(state, FirstHVACIteration, SimZoneEquipment, SimAirLoops);
            SimZoneEquipment = true; // needs to be simulated at least twice for flow resolution to propagate to this routine
            ManageNonZoneEquipment(state, FirstHVACIteration, SimNonZoneEquipment);
            state.dataElectPwrSvcMgr->facilityElectricServiceObj->manageElectricPowerService(state, FirstHVACIteration, SimElecCircuitsFlag, false);

        ManagePlantLoops(state, FirstHVACIteration, SimAirLoops, SimZoneEquipment, SimNonZoneEquipment, SimPlantLoops, SimElecCircuits);

            state.dataErrTracking->AskForPlantCheckOnAbort = true; // need to make a first pass through plant calcs before this check make sense
            state.dataElectPwrSvcMgr->facilityElectricServiceObj->manageElectricPowerService(state, FirstHVACIteration, SimElecCircuitsFlag, false);
        } else {
            state.dataHVACMgr->FlowResolutionNeeded = false;
            while ((SimAirLoops || SimZoneEquipment) && (IterAir <= MaxAir)) {
                ++IterAir; // Increment the iteration counter
                // Call AirflowNetwork simulation to calculate air flows and pressures
                ResimulateAirZone = false;
                if (state.dataAirflowNetwork->SimulateAirflowNetwork > AirflowNetwork::AirflowNetworkControlSimple) {
                    ManageAirflowNetworkBalance(state, FirstHVACIteration, IterAir, ResimulateAirZone);
                }
                if (SimAirLoops) {
                    ManageAirLoops(state, FirstHVACIteration, SimAirLoops, SimZoneEquipment);
                    SimElecCircuits = true; // If this was simulated there are possible electric changes that need to be simulated
                }

            // make sure flow resolution gets done
            if (state.dataHVACMgr->FlowResolutionNeeded) {
                SimZoneEquipment = true;
            }
            if (SimZoneEquipment) {
                if ((IterAir == 1) && (!state.dataHVACMgr->FlowMaxAvailAlreadyReset)) { // don't do reset if already done in FirstHVACIteration
                    // ResetTerminalUnitFlowLimits(); // don't do reset at all - interferes with convergence and terminal unit flow controls
                    state.dataHVACMgr->FlowResolutionNeeded = true;
                } else {
                    ResolveAirLoopFlowLimits(state);
                    state.dataHVACMgr->FlowResolutionNeeded = false;
                }
                ManageZoneEquipment(state, FirstHVACIteration, SimZoneEquipment, SimAirLoops);
                SimElecCircuits = true; // If this was simulated there are possible electric changes that need to be simulated
            }
            state.dataHVACMgr->FlowMaxAvailAlreadyReset = false;

            //      IterAir = IterAir + 1   ! Increment the iteration counter
            if (state.dataAirflowNetwork->SimulateAirflowNetwork > AirflowNetwork::AirflowNetworkControlSimple) {
                if (ResimulateAirZone) { // Need to make sure that SimAirLoop and SimZoneEquipment are simulated
                    SimAirLoops = true;  // at min three times using ONOFF fan with the AirflowNetwork model
                    SimZoneEquipment = true;
                }
            }
        }

        state.dataHVACMgr->RepIterAir += IterAir;
        if (IterAir > MaxAir) {
            state.dataConvergeParams->AirLoopConvergFail = 1;
        } else {
            state.dataConvergeParams->AirLoopConvergFail = 0;
        }
        // Check to see if any components have been locked out. If so, SimAirLoops will be reset to TRUE.
        ResolveLockoutFlags(state, SimAirLoops);

        if (SimNonZoneEquipment) {
            ManageNonZoneEquipment(state, FirstHVACIteration, SimNonZoneEquipment);
            SimElecCircuits = true; // If this was simulated there are possible electric changes that need to be simulated
        }

            if (SimElecCircuits) {
                state.dataElectPwrSvcMgr->facilityElectricServiceObj->manageElectricPowerService(state, FirstHVACIteration, SimElecCircuitsFlag, false);
            }

        if (!SimPlantLoops) {
            // check to see if any air side component may have requested plant resim
            if (AnyPlantLoopSidesNeedSim(state)) {
                SimPlantLoops = true;
            }
        }

        if (SimPlantLoops) {
            ManagePlantLoops(state, FirstHVACIteration, SimAirLoops, SimZoneEquipment, SimNonZoneEquipment, SimPlantLoops, SimElecCircuits);
        }

            if (SimElecCircuits) {
                state.dataElectPwrSvcMgr->facilityElectricServiceObj->manageElectricPowerService(state, FirstHVACIteration, SimElecCircuitsFlag, false);
            }
        }
    }

void ResetTerminalUnitFlowLimits(EnergyPlusData &state)
{

    // SUBROUTINE INFORMATION:
    //       AUTHOR         Fred Buhl
    //       DATE WRITTEN   Feb 2010
    //       MODIFIED       na
    //       RE-ENGINEERED  na

    // PURPOSE OF THIS SUBROUTINE:
    // Reset the max flow available limits at the inlet nodes of terminal units

    // METHODOLOGY EMPLOYED:
    // Loops through all air loops, finds the inlet nodes of the terminal units
    // served by each air loop, and resets the node MassFlowRateMaxAvail (and MinAvail) to
    // the hard max and mins.

    // SUBROUTINE LOCAL VARIABLE DECLARATIONS:
    int AirLoopIndex;
    int ZonesCooledIndex;
    int ZonesHeatedIndex;
    int TermInletNode;

    for (AirLoopIndex = 1; AirLoopIndex <= NumPrimaryAirSys; ++AirLoopIndex) { // loop over the primary air loops
        for (ZonesCooledIndex = 1; ZonesCooledIndex <= state.dataAirLoop->AirToZoneNodeInfo(AirLoopIndex).NumZonesCooled;
             ++ZonesCooledIndex) { // loop over the zones cooled by this air loop
            TermInletNode = state.dataAirLoop->AirToZoneNodeInfo(AirLoopIndex).TermUnitCoolInletNodes(ZonesCooledIndex);
            // reset the max avail flow rate at the terminal unit cold air inlet to the max
            state.dataLoopNodes->Node(TermInletNode).MassFlowRateMaxAvail = state.dataLoopNodes->Node(TermInletNode).MassFlowRateMax;
            state.dataLoopNodes->Node(TermInletNode).MassFlowRateMinAvail = state.dataLoopNodes->Node(TermInletNode).MassFlowRateMin;
        }
        for (ZonesHeatedIndex = 1; ZonesHeatedIndex <= state.dataAirLoop->AirToZoneNodeInfo(AirLoopIndex).NumZonesHeated;
             ++ZonesHeatedIndex) { // loop over the zones heated by this air loop
            TermInletNode = state.dataAirLoop->AirToZoneNodeInfo(AirLoopIndex).TermUnitHeatInletNodes(ZonesHeatedIndex);
            // reset the max avail flow rate at the terminal unit hot air inlet to the max
            state.dataLoopNodes->Node(TermInletNode).MassFlowRateMaxAvail = state.dataLoopNodes->Node(TermInletNode).MassFlowRateMax;
            state.dataLoopNodes->Node(TermInletNode).MassFlowRateMinAvail = state.dataLoopNodes->Node(TermInletNode).MassFlowRateMin;
        }
    }
}

void ResolveAirLoopFlowLimits(EnergyPlusData &state)
{

    // SUBROUTINE INFORMATION:
    //       AUTHOR         Fred Buhl
    //       DATE WRITTEN   August 2003
    //       MODIFIED       na
    //       RE-ENGINEERED  na

    // PURPOSE OF THIS SUBROUTINE:
    // This subroutine is for resolving hard flow mismatches between zone equipment and
    // the primary air loop. Such a mismatch can occur when the air terminal units are
    // requesting more air than the central air system can supply.

    // METHODOLOGY EMPLOYED:
    // Sets the MassFlowRateMaxAvail on the terminal unit inlet nodes to match the
    // maximum available from the primary air loop.

    // SUBROUTINE LOCAL VARIABLE DECLARATIONS:
    int AirLoopIndex;
    int ZonesCooledIndex;
    int ZonesHeatedIndex;
    int TermInletNode;
    int SupplyIndex;
    int SupplyNode;
    Real64 FlowRatio;

    auto &AirToZoneNodeInfo(state.dataAirLoop->AirToZoneNodeInfo);

    for (AirLoopIndex = 1; AirLoopIndex <= NumPrimaryAirSys; ++AirLoopIndex) {                                // loop over the primary air loops
        for (SupplyIndex = 1; SupplyIndex <= AirToZoneNodeInfo(AirLoopIndex).NumSupplyNodes; ++SupplyIndex) { // loop over the air loop supply outlets
            if (AirToZoneNodeInfo(AirLoopIndex).SupplyDuctType(SupplyIndex) == Cooling) {                     // check for cooling duct
                // check if terminal units requesting more air than air loop can supply; if so, set terminal unit inlet
                // node mass flow max avail to what air loop can supply
                SupplyNode = AirToZoneNodeInfo(AirLoopIndex).AirLoopSupplyNodeNum(SupplyIndex);
                if (state.dataLoopNodes->Node(SupplyNode).MassFlowRate > 0.0) {
                    // must include bypass flow for ChangeoverBypass system so that terminal units are not restricted (e.g., MaxAvail is lowered)
                    if ((state.dataLoopNodes->Node(SupplyNode).MassFlowRateSetPoint - state.dataLoopNodes->Node(SupplyNode).MassFlowRate -
                         state.dataAirLoop->AirLoopFlow(AirLoopIndex).BypassMassFlow) > DataConvergParams::HVACFlowRateToler * 0.01) {
                        FlowRatio = state.dataLoopNodes->Node(SupplyNode).MassFlowRate / state.dataLoopNodes->Node(SupplyNode).MassFlowRateSetPoint;
                        for (ZonesCooledIndex = 1; ZonesCooledIndex <= AirToZoneNodeInfo(AirLoopIndex).NumZonesCooled; ++ZonesCooledIndex) {
                            TermInletNode = AirToZoneNodeInfo(AirLoopIndex).TermUnitCoolInletNodes(ZonesCooledIndex);
                            state.dataLoopNodes->Node(TermInletNode).MassFlowRateMaxAvail =
                                state.dataLoopNodes->Node(TermInletNode).MassFlowRate * FlowRatio;
                            state.dataLoopNodes->Node(TermInletNode).MassFlowRateMinAvail =
                                min(state.dataLoopNodes->Node(TermInletNode).MassFlowRateMaxAvail,
                                    state.dataLoopNodes->Node(TermInletNode).MassFlowRateMinAvail);
                        }
                    }
                    if ((state.dataLoopNodes->Node(SupplyNode).MassFlowRateSetPoint - state.dataLoopNodes->Node(SupplyNode).MassFlowRate -
                         state.dataAirLoop->AirLoopFlow(AirLoopIndex).BypassMassFlow) < -DataConvergParams::HVACFlowRateToler * 0.01) {
                        if (state.dataLoopNodes->Node(SupplyNode).MassFlowRateSetPoint == 0.0) {
                            //               CALL ShowFatalError('ResolveAirLoopFlowLimits: Node MassFlowRateSetPoint = 0.0, Node='//  &
                            //                                   TRIM(state.dataLoopNodes->NodeID(SupplyNode))//  &
                            //                                   ', check for Node Connection Errors in the following messages.')
                            for (ZonesCooledIndex = 1; ZonesCooledIndex <= AirToZoneNodeInfo(AirLoopIndex).NumZonesCooled; ++ZonesCooledIndex) {
                                TermInletNode = AirToZoneNodeInfo(AirLoopIndex).TermUnitCoolInletNodes(ZonesCooledIndex);
                                state.dataLoopNodes->Node(TermInletNode).MassFlowRateMaxAvail =
                                    state.dataLoopNodes->Node(TermInletNode).MassFlowRateMax;
                                state.dataLoopNodes->Node(TermInletNode).MassFlowRateMinAvail =
                                    state.dataLoopNodes->Node(SupplyNode).MassFlowRate / double(AirToZoneNodeInfo(AirLoopIndex).NumZonesCooled);
                            }
                        } else {
                            FlowRatio =
                                state.dataLoopNodes->Node(SupplyNode).MassFlowRate / state.dataLoopNodes->Node(SupplyNode).MassFlowRateSetPoint;
                            for (ZonesCooledIndex = 1; ZonesCooledIndex <= AirToZoneNodeInfo(AirLoopIndex).NumZonesCooled; ++ZonesCooledIndex) {
                                TermInletNode = AirToZoneNodeInfo(AirLoopIndex).TermUnitCoolInletNodes(ZonesCooledIndex);
                                state.dataLoopNodes->Node(TermInletNode).MassFlowRateMinAvail =
                                    state.dataLoopNodes->Node(TermInletNode).MassFlowRate * FlowRatio;
                                state.dataLoopNodes->Node(TermInletNode).MassFlowRateMaxAvail =
                                    max(state.dataLoopNodes->Node(TermInletNode).MassFlowRateMaxAvail,
                                        state.dataLoopNodes->Node(TermInletNode).MassFlowRateMinAvail);
                            }
                        }
                    }
                }
            }
        }
        for (SupplyIndex = 1; SupplyIndex <= AirToZoneNodeInfo(AirLoopIndex).NumSupplyNodes; ++SupplyIndex) { // loop over the air loop supply outlets
            if (AirToZoneNodeInfo(AirLoopIndex).SupplyDuctType(SupplyIndex) == Heating) {                     // check for heating duct
                // check if terminal units requesting more air than air loop can supply; if so, set terminal unit inlet
                // node mass flow max avail to what air loop can supply
                SupplyNode = AirToZoneNodeInfo(AirLoopIndex).AirLoopSupplyNodeNum(SupplyIndex);
                if (state.dataLoopNodes->Node(SupplyNode).MassFlowRate > 0.0) {
                    // must include bypass flow for ChangeoverBypass system so that terminal units are not restricted (e.g., MaxAvail is lowered)
                    if ((state.dataLoopNodes->Node(SupplyNode).MassFlowRateSetPoint - state.dataLoopNodes->Node(SupplyNode).MassFlowRate -
                         state.dataAirLoop->AirLoopFlow(AirLoopIndex).BypassMassFlow) > DataConvergParams::HVACFlowRateToler * 0.01) {
                        FlowRatio = state.dataLoopNodes->Node(SupplyNode).MassFlowRate / state.dataLoopNodes->Node(SupplyNode).MassFlowRateSetPoint;
                        for (ZonesHeatedIndex = 1; ZonesHeatedIndex <= AirToZoneNodeInfo(AirLoopIndex).NumZonesHeated; ++ZonesHeatedIndex) {
                            TermInletNode = AirToZoneNodeInfo(AirLoopIndex).TermUnitHeatInletNodes(ZonesHeatedIndex);
                            state.dataLoopNodes->Node(TermInletNode).MassFlowRateMaxAvail =
                                state.dataLoopNodes->Node(TermInletNode).MassFlowRate * FlowRatio;
                            state.dataLoopNodes->Node(TermInletNode).MassFlowRateMinAvail =
                                min(state.dataLoopNodes->Node(TermInletNode).MassFlowRateMaxAvail,
                                    state.dataLoopNodes->Node(TermInletNode).MassFlowRateMinAvail);
                        }
                    }
                    if ((state.dataLoopNodes->Node(SupplyNode).MassFlowRateSetPoint - state.dataLoopNodes->Node(SupplyNode).MassFlowRate -
                         state.dataAirLoop->AirLoopFlow(AirLoopIndex).BypassMassFlow) < -DataConvergParams::HVACFlowRateToler * 0.01) {
                        if (state.dataLoopNodes->Node(SupplyNode).MassFlowRateSetPoint == 0.0) {
                            // ', check for Node Connection Errors in the following messages.')
                            for (ZonesHeatedIndex = 1; ZonesHeatedIndex <= AirToZoneNodeInfo(AirLoopIndex).NumZonesHeated; ++ZonesHeatedIndex) {
                                TermInletNode = AirToZoneNodeInfo(AirLoopIndex).TermUnitHeatInletNodes(ZonesHeatedIndex);
                                state.dataLoopNodes->Node(TermInletNode).MassFlowRateMaxAvail =
                                    state.dataLoopNodes->Node(TermInletNode).MassFlowRateMax;
                                state.dataLoopNodes->Node(TermInletNode).MassFlowRateMinAvail =
                                    state.dataLoopNodes->Node(SupplyNode).MassFlowRate / double(AirToZoneNodeInfo(AirLoopIndex).NumZonesCooled);
                            }
                        } else {
                            FlowRatio =
                                state.dataLoopNodes->Node(SupplyNode).MassFlowRate / state.dataLoopNodes->Node(SupplyNode).MassFlowRateSetPoint;
                            for (ZonesHeatedIndex = 1; ZonesHeatedIndex <= AirToZoneNodeInfo(AirLoopIndex).NumZonesHeated; ++ZonesHeatedIndex) {
                                TermInletNode = AirToZoneNodeInfo(AirLoopIndex).TermUnitHeatInletNodes(ZonesHeatedIndex);
                                state.dataLoopNodes->Node(TermInletNode).MassFlowRateMinAvail =
                                    state.dataLoopNodes->Node(TermInletNode).MassFlowRate * FlowRatio;
                                state.dataLoopNodes->Node(TermInletNode).MassFlowRateMaxAvail =
                                    max(state.dataLoopNodes->Node(TermInletNode).MassFlowRateMaxAvail,
                                        state.dataLoopNodes->Node(TermInletNode).MassFlowRateMinAvail);
                            }
                        }
                    }
                }
            }
        }
    }
}

void ResolveLockoutFlags(EnergyPlusData &state, bool &SimAir) // TRUE means air loops must be (re)simulated
{

    // SUBROUTINE INFORMATION:
    //       AUTHOR         Fred Buhl
    //       DATE WRITTEN   December 2003
    //       MODIFIED       na
    //       RE-ENGINEERED  na

    // PURPOSE OF THIS SUBROUTINE:
    // This subroutine checks for components lockout flags and asks for air loop resimulation
    // if any components have been locked out

    // METHODOLOGY EMPLOYED:
    // Checks if loop lockout flags are .TRUE.; if so, sets SimAirLoops to .TRUE.

    auto &AirLoopControlInfo(state.dataAirLoop->AirLoopControlInfo);

    for (int AirLoopIndex = 1; AirLoopIndex <= NumPrimaryAirSys; ++AirLoopIndex) { // loop over the primary air loops
        // check if economizer ia active and if there is a request that it be locked out
        if (AirLoopControlInfo(AirLoopIndex).EconoActive &&
            (AirLoopControlInfo(AirLoopIndex).ReqstEconoLockoutWithCompressor || AirLoopControlInfo(AirLoopIndex).ReqstEconoLockoutWithHeating)) {
            AirLoopControlInfo(AirLoopIndex).EconoLockout = true;
            SimAir = true;
        }
    }
}

void ResetHVACControl(EnergyPlusData &state)
{

    // SUBROUTINE INFORMATION:
    //       AUTHOR         Fred Buhl
    //       DATE WRITTEN   December 2004
    //       MODIFIED       na
    //       RE-ENGINEERED  na

    // PURPOSE OF THIS SUBROUTINE:
    // This subroutine resets loop control flags and specified flow rates that may
    // have been set by the set point and availability managers in the previous
    // time step

    if (NumPrimaryAirSys == 0) return;
    for (auto &e : state.dataAirLoop->AirLoopControlInfo) {
        e.NightVent = false;
        e.LoopFlowRateSet = false;
    }
    for (auto &e : state.dataAirLoop->AirLoopFlow)
        e.ReqSupplyFrac = 1.0;
}

void ResetNodeData(EnergyPlusData &state)
{

    // SUBROUTINE INFORMATION:
    //       AUTHOR         Linda Lawrie
    //       DATE WRITTEN   March 2005
    //       MODIFIED       na
    //       RE-ENGINEERED  na

    // PURPOSE OF THIS SUBROUTINE:
    // This routine resets all node data to "initial" conditions.

    if (state.dataLoopNodes->NumOfNodes <= 0) return;

    for (auto &e : state.dataLoopNodes->Node) {
        e.Temp = state.dataLoopNodes->DefaultNodeValues.Temp;
        e.TempMin = state.dataLoopNodes->DefaultNodeValues.TempMin;
        e.TempMax = state.dataLoopNodes->DefaultNodeValues.TempMax;
        e.TempSetPoint = state.dataLoopNodes->DefaultNodeValues.TempSetPoint;
        e.MassFlowRate = state.dataLoopNodes->DefaultNodeValues.MassFlowRate;
        e.MassFlowRateMin = state.dataLoopNodes->DefaultNodeValues.MassFlowRateMin;
        e.MassFlowRateMax = state.dataLoopNodes->DefaultNodeValues.MassFlowRateMax;
        e.MassFlowRateMinAvail = state.dataLoopNodes->DefaultNodeValues.MassFlowRateMinAvail;
        e.MassFlowRateMaxAvail = state.dataLoopNodes->DefaultNodeValues.MassFlowRateMaxAvail;
        e.MassFlowRateSetPoint = state.dataLoopNodes->DefaultNodeValues.MassFlowRateSetPoint;
        e.Quality = state.dataLoopNodes->DefaultNodeValues.Quality;
        e.Press = state.dataLoopNodes->DefaultNodeValues.Press;
        e.Enthalpy = state.dataLoopNodes->DefaultNodeValues.Enthalpy;
        e.HumRat = state.dataLoopNodes->DefaultNodeValues.HumRat;
        e.HumRatMin = state.dataLoopNodes->DefaultNodeValues.HumRatMin;
        e.HumRatMax = state.dataLoopNodes->DefaultNodeValues.HumRatMax;
        e.HumRatSetPoint = state.dataLoopNodes->DefaultNodeValues.HumRatSetPoint;
        e.TempSetPointHi = state.dataLoopNodes->DefaultNodeValues.TempSetPointHi;
        e.TempSetPointLo = state.dataLoopNodes->DefaultNodeValues.TempSetPointLo;
    }

    if (allocated(state.dataLoopNodes->MoreNodeInfo)) {
        for (auto &e : state.dataLoopNodes->MoreNodeInfo) {
            e.WetBulbTemp = state.dataLoopNodes->DefaultNodeValues.Temp;
            e.RelHumidity = 0.0;
            e.ReportEnthalpy = state.dataLoopNodes->DefaultNodeValues.Enthalpy;
            e.VolFlowRateStdRho = 0.0;
            e.VolFlowRateCrntRho = 0.0;
            e.Density = 0.0;
        }
    }
}

void UpdateZoneListAndGroupLoads(EnergyPlusData &state)
{

    // SUBROUTINE INFORMATION:
    //       AUTHOR         Apparently someone who doesn't believe in documenting.
    //       DATE WRITTEN   ???
    //       MODIFIED       na
    //       RE-ENGINEERED  na

    // Using/Aliasing
    using namespace DataHeatBalance;

    // SUBROUTINE LOCAL VARIABLE DECLARATIONS:
    int ZoneNum;
    int ListNum;
    int GroupNum;
    int Mult;

    auto &ZoneList(state.dataHeatBal->ZoneList);
    auto &ZoneGroup(state.dataHeatBal->ZoneGroup);
    auto &ListSNLoadHeatEnergy(state.dataHeatBal->ListSNLoadHeatEnergy);
    auto &ListSNLoadCoolEnergy(state.dataHeatBal->ListSNLoadCoolEnergy);
    auto &ListSNLoadHeatRate(state.dataHeatBal->ListSNLoadHeatRate);
    auto &ListSNLoadCoolRate(state.dataHeatBal->ListSNLoadCoolRate);

    // Sum ZONE LIST and ZONE GROUP report variables
    ListSNLoadHeatEnergy = 0.0;
    ListSNLoadCoolEnergy = 0.0;
    ListSNLoadHeatRate = 0.0;
    ListSNLoadCoolRate = 0.0;

    for (ListNum = 1; ListNum <= state.dataHeatBal->NumOfZoneLists; ++ListNum) {
        for (ZoneNum = 1; ZoneNum <= ZoneList(ListNum).NumOfZones; ++ZoneNum) {
            Mult = state.dataHeatBal->Zone(ZoneNum).Multiplier;
            ListSNLoadHeatEnergy(ListNum) += state.dataHeatBal->SNLoadHeatEnergy(ZoneList(ListNum).Zone(ZoneNum)) * Mult;
            ListSNLoadCoolEnergy(ListNum) += state.dataHeatBal->SNLoadCoolEnergy(ZoneList(ListNum).Zone(ZoneNum)) * Mult;
            ListSNLoadHeatRate(ListNum) += state.dataHeatBal->SNLoadHeatRate(ZoneList(ListNum).Zone(ZoneNum)) * Mult;
            ListSNLoadCoolRate(ListNum) += state.dataHeatBal->SNLoadCoolRate(ZoneList(ListNum).Zone(ZoneNum)) * Mult;
        } // ZoneNum
    }     // ListNum

    for (GroupNum = 1; GroupNum <= state.dataHeatBal->NumOfZoneGroups; ++GroupNum) {
        Mult = state.dataHeatBal->ZoneGroup(GroupNum).Multiplier;
        state.dataHeatBal->GroupSNLoadHeatEnergy(GroupNum) = ListSNLoadHeatEnergy(ZoneGroup(GroupNum).ZoneList) * Mult;
        state.dataHeatBal->GroupSNLoadCoolEnergy(GroupNum) = ListSNLoadCoolEnergy(ZoneGroup(GroupNum).ZoneList) * Mult;
        state.dataHeatBal->GroupSNLoadHeatRate(GroupNum) = ListSNLoadHeatRate(ZoneGroup(GroupNum).ZoneList) * Mult;
        state.dataHeatBal->GroupSNLoadCoolRate(GroupNum) = ListSNLoadCoolRate(ZoneGroup(GroupNum).ZoneList) * Mult;
    } // GroupNum
}

void ReportAirHeatBalance(EnergyPlusData &state)
{

    // SUBROUTINE INFORMATION:
    //       AUTHOR         Linda Lawrie
    //       DATE WRITTEN   July 2000
    //       MODIFIED       Shirey, Jan 2008 (MIXING/CROSS MIXING outputs)
    //       RE-ENGINEERED  na

    // PURPOSE OF THIS SUBROUTINE:
    // This subroutine updates the report variables for the AirHeatBalance.

    // Using/Aliasing
    using AirflowNetworkBalanceManager::ReportAirflowNetwork;
    using DataHeatBalance::AirBalanceQuadrature;
    using DataHVACGlobals::CycleOn;
    using DataHVACGlobals::CycleOnZoneFansOnly;
    using DataHVACGlobals::FanType_ZoneExhaust;
    using Psychrometrics::PsyCpAirFnW;
    using Psychrometrics::PsyHgAirFnWTdb;
    using Psychrometrics::PsyRhoAirFnPbTdbW;

    // SUBROUTINE PARAMETER DEFINITIONS:
    static std::string const RoutineName3("ReportAirHeatBalance:3");

    // SUBROUTINE LOCAL VARIABLE DECLARATIONS:
    int ZoneLoop;                      // Counter for the # of zones (nz)
    int ZoneA;                         // Mated zone number for pair pf zones sharing refrigeration door opening
    int ZoneB;                         // Mated zone number for pair pf zones sharing refrigeration door opening
    int VentNum;                       // Counter for ventilation statements
    int FanNum;                        // Counter for exhaust fans
    Real64 AirDensity;                 // Density of air (kg/m^3)
    Real64 CpAir;                      // Heat capacity of air (J/kg-C)
    Real64 ADSCorrectionFactor;        // Correction factor of air flow model values when ADS is simulated
    Real64 H2OHtOfVap;                 // Heat of vaporization of air
    Real64 TotalLoad;                  // Total loss or gain
    int MixNum;                        // Counter for MIXING and Cross Mixing statements
    static Array1D<Real64> MixSenLoad; // Mixing sensible loss or gain
    static Array1D<Real64> MixLatLoad; // Mixing latent loss or gain
    int j;                             // Index in a do-loop
    int VentZoneNum;                   // Number of ventilation object per zone
    Real64 VentZoneMassflow;           // Total mass flow rate per zone
    Real64 VentZoneAirTemp;            // Average Zone inlet temperature

    state.dataHeatBal->ZoneTotalExfiltrationHeatLoss = 0.0;
    state.dataHeatBal->ZoneTotalExhaustHeatLoss = 0.0;

    auto &Zone(state.dataHeatBal->Zone);
    auto &ZnAirRpt(state.dataHeatBal->ZnAirRpt);
    auto &Ventilation(state.dataHeatBal->Ventilation);
    auto &Mixing(state.dataHeatBal->Mixing);
    auto &CrossMixing(state.dataHeatBal->CrossMixing);
    auto &RefDoorMixing(state.dataHeatBal->RefDoorMixing);
    auto &ZoneEquipConfig(state.dataZoneEquip->ZoneEquipConfig);
    auto &Fan(state.dataFans->Fan);

    // Ensure no airflownetwork and simple calculations
    if (state.dataAirflowNetwork->SimulateAirflowNetwork == 0) return;

    if (state.dataAirflowNetwork->SimulateAirflowNetwork > AirflowNetwork::AirflowNetworkControlSimple) ReportAirflowNetwork(state);

    // Reports zone exhaust loss by exhaust fans
    for (ZoneLoop = 1; ZoneLoop <= state.dataGlobal->NumOfZones; ++ZoneLoop) { // Start of zone loads report variable update loop ...
        CpAir = PsyCpAirFnW(state.dataEnvrn->OutHumRat);
        H2OHtOfVap = PsyHgAirFnWTdb(state.dataEnvrn->OutHumRat, Zone(ZoneLoop).OutDryBulbTemp);
        ADSCorrectionFactor = 1.0;
        if (state.dataAirflowNetwork->SimulateAirflowNetwork == AirflowNetwork::AirflowNetworkControlSimpleADS) {
            if ((state.dataZoneEquip->ZoneEquipAvail(ZoneLoop) == CycleOn || state.dataZoneEquip->ZoneEquipAvail(ZoneLoop) == CycleOnZoneFansOnly) &&
                state.dataAirflowNetwork->AirflowNetworkZoneFlag(ZoneLoop)) {
                ADSCorrectionFactor = 0.0;
            }
        }

        ZnAirRpt(ZoneLoop).ExhTotalLoss = 0;
        ZnAirRpt(ZoneLoop).ExhSensiLoss = 0;

        for (FanNum = 1; FanNum <= state.dataFans->NumFans; ++FanNum) {
            //  Add reportable vars
            if (Fan(FanNum).FanType_Num == FanType_ZoneExhaust) {
                for (int ExhNum = 1; ExhNum <= ZoneEquipConfig(ZoneLoop).NumExhaustNodes; ExhNum++) {
                    if (Fan(FanNum).InletNodeNum == ZoneEquipConfig(ZoneLoop).ExhaustNode(ExhNum)) {
                        ZnAirRpt(ZoneLoop).ExhTotalLoss +=
                            Fan(FanNum).OutletAirMassFlowRate * (Fan(FanNum).OutletAirEnthalpy - state.dataEnvrn->OutEnthalpy) * ADSCorrectionFactor;
                        ZnAirRpt(ZoneLoop).ExhSensiLoss += Fan(FanNum).OutletAirMassFlowRate * CpAir *
                                                           (Fan(FanNum).OutletAirTemp - Zone(ZoneLoop).OutDryBulbTemp) * ADSCorrectionFactor;
                        break;
                    }
                }
            }
        }

        ZnAirRpt(ZoneLoop).ExhLatentLoss = ZnAirRpt(ZoneLoop).ExhTotalLoss - ZnAirRpt(ZoneLoop).ExhSensiLoss;
    }

    // Report results for SIMPLE option only
    if (!(state.dataAirflowNetwork->SimulateAirflowNetwork == AirflowNetwork::AirflowNetworkControlSimple ||
            state.dataAirflowNetwork->SimulateAirflowNetwork == AirflowNetwork::AirflowNetworkControlSimpleADS))
        return;

    if (state.dataHVACMgr->ReportAirHeatBalanceFirstTimeFlag) {
        MixSenLoad.allocate(state.dataGlobal->NumOfZones);
        MixLatLoad.allocate(state.dataGlobal->NumOfZones);
        state.dataHVACMgr->ReportAirHeatBalanceFirstTimeFlag = false;
    }

    for (ZoneLoop = 1; ZoneLoop <= state.dataGlobal->NumOfZones; ++ZoneLoop) { // Start of zone loads report variable update loop ...

        // Break the infiltration load into heat gain and loss components
        ADSCorrectionFactor = 1.0;

        if (state.dataAirflowNetwork->SimulateAirflowNetwork == AirflowNetwork::AirflowNetworkControlSimpleADS) {
            // CR7608 IF (TurnFansOn .AND. AirflowNetworkZoneFlag(ZoneLoop)) ADSCorrectionFactor=0
            if ((state.dataZoneEquip->ZoneEquipAvail(ZoneLoop) == CycleOn || state.dataZoneEquip->ZoneEquipAvail(ZoneLoop) == CycleOnZoneFansOnly) &&
                state.dataAirflowNetwork->AirflowNetworkZoneFlag(ZoneLoop))
                ADSCorrectionFactor = 0.0;
        }

        if (state.dataHeatBalFanSys->MAT(ZoneLoop) > Zone(ZoneLoop).OutDryBulbTemp) {

            ZnAirRpt(ZoneLoop).InfilHeatLoss = 0.001 * state.dataHeatBalFanSys->MCPI(ZoneLoop) *
                                               (state.dataHeatBalFanSys->MAT(ZoneLoop) - Zone(ZoneLoop).OutDryBulbTemp) * TimeStepSys *
                                               DataGlobalConstants::SecInHour * 1000.0 * ADSCorrectionFactor;
            ZnAirRpt(ZoneLoop).InfilHeatGain = 0.0;

        } else if (state.dataHeatBalFanSys->MAT(ZoneLoop) <= Zone(ZoneLoop).OutDryBulbTemp) {

            ZnAirRpt(ZoneLoop).InfilHeatGain = 0.001 * state.dataHeatBalFanSys->MCPI(ZoneLoop) *
                                               (Zone(ZoneLoop).OutDryBulbTemp - state.dataHeatBalFanSys->MAT(ZoneLoop)) * TimeStepSys *
                                               DataGlobalConstants::SecInHour * 1000.0 * ADSCorrectionFactor;
            ZnAirRpt(ZoneLoop).InfilHeatLoss = 0.0;
        }
        // Report infiltration latent gains and losses
        CpAir = PsyCpAirFnW(state.dataEnvrn->OutHumRat);
        H2OHtOfVap = PsyHgAirFnWTdb(state.dataHeatBalFanSys->ZoneAirHumRat(ZoneLoop), state.dataHeatBalFanSys->MAT(ZoneLoop));
        if (state.dataHeatBalFanSys->ZoneAirHumRat(ZoneLoop) > state.dataEnvrn->OutHumRat) {

            ZnAirRpt(ZoneLoop).InfilLatentLoss = 0.001 * state.dataHeatBalFanSys->MCPI(ZoneLoop) / CpAir *
                                                 (state.dataHeatBalFanSys->ZoneAirHumRat(ZoneLoop) - state.dataEnvrn->OutHumRat) * H2OHtOfVap *
                                                 TimeStepSys * DataGlobalConstants::SecInHour * 1000.0 * ADSCorrectionFactor;
            ZnAirRpt(ZoneLoop).InfilLatentGain = 0.0;

        } else if (state.dataHeatBalFanSys->ZoneAirHumRat(ZoneLoop) <= state.dataEnvrn->OutHumRat) {

            ZnAirRpt(ZoneLoop).InfilLatentGain = 0.001 * state.dataHeatBalFanSys->MCPI(ZoneLoop) / CpAir *
                                                 (state.dataEnvrn->OutHumRat - state.dataHeatBalFanSys->ZoneAirHumRat(ZoneLoop)) * H2OHtOfVap *
                                                 TimeStepSys * DataGlobalConstants::SecInHour * 1000.0 * ADSCorrectionFactor;
            ZnAirRpt(ZoneLoop).InfilLatentLoss = 0.0;
        }
        // Total infiltration losses and gains
        TotalLoad = ZnAirRpt(ZoneLoop).InfilHeatGain + ZnAirRpt(ZoneLoop).InfilLatentGain - ZnAirRpt(ZoneLoop).InfilHeatLoss -
                    ZnAirRpt(ZoneLoop).InfilLatentLoss;
        if (TotalLoad > 0) {
            ZnAirRpt(ZoneLoop).InfilTotalGain = TotalLoad * ADSCorrectionFactor;
            ZnAirRpt(ZoneLoop).InfilTotalLoss = 0.0;
        } else {
            ZnAirRpt(ZoneLoop).InfilTotalGain = 0.0;
            ZnAirRpt(ZoneLoop).InfilTotalLoss = -TotalLoad * ADSCorrectionFactor;
        }

        // first calculate mass flows using outside air heat capacity for consistency with input to heat balance
        CpAir = PsyCpAirFnW(state.dataEnvrn->OutHumRat);
        ZnAirRpt(ZoneLoop).InfilMass =
            (state.dataHeatBalFanSys->MCPI(ZoneLoop) / CpAir) * TimeStepSys * DataGlobalConstants::SecInHour * ADSCorrectionFactor;
        ZnAirRpt(ZoneLoop).InfilMdot = (state.dataHeatBalFanSys->MCPI(ZoneLoop) / CpAir) * ADSCorrectionFactor;
        ZnAirRpt(ZoneLoop).VentilMass =
            (state.dataHeatBalFanSys->MCPV(ZoneLoop) / CpAir) * TimeStepSys * DataGlobalConstants::SecInHour * ADSCorrectionFactor;
        ZnAirRpt(ZoneLoop).VentilMdot = (state.dataHeatBalFanSys->MCPV(ZoneLoop) / CpAir) * ADSCorrectionFactor;

        // CR7751  second, calculate using indoor conditions for density property
        AirDensity = PsyRhoAirFnPbTdbW(state,
                                       state.dataEnvrn->OutBaroPress,
                                       state.dataHeatBalFanSys->MAT(ZoneLoop),
                                       state.dataHeatBalFanSys->ZoneAirHumRatAvg(ZoneLoop),
                                       RoutineName3);
        ZnAirRpt(ZoneLoop).InfilVolumeCurDensity =
            (state.dataHeatBalFanSys->MCPI(ZoneLoop) / CpAir / AirDensity) * TimeStepSys * DataGlobalConstants::SecInHour * ADSCorrectionFactor;
        ZnAirRpt(ZoneLoop).InfilAirChangeRate = ZnAirRpt(ZoneLoop).InfilVolumeCurDensity / (TimeStepSys * Zone(ZoneLoop).Volume);
        ZnAirRpt(ZoneLoop).InfilVdotCurDensity = (state.dataHeatBalFanSys->MCPI(ZoneLoop) / CpAir / AirDensity) * ADSCorrectionFactor;
        ZnAirRpt(ZoneLoop).VentilVolumeCurDensity =
            (state.dataHeatBalFanSys->MCPV(ZoneLoop) / CpAir / AirDensity) * TimeStepSys * DataGlobalConstants::SecInHour * ADSCorrectionFactor;
        ZnAirRpt(ZoneLoop).VentilAirChangeRate = ZnAirRpt(ZoneLoop).VentilVolumeCurDensity / (TimeStepSys * Zone(ZoneLoop).Volume);
        ZnAirRpt(ZoneLoop).VentilVdotCurDensity = (state.dataHeatBalFanSys->MCPV(ZoneLoop) / CpAir / AirDensity) * ADSCorrectionFactor;

        // CR7751 third, calculate using standard dry air at nominal elevation
        AirDensity = state.dataEnvrn->StdRhoAir;
        ZnAirRpt(ZoneLoop).InfilVolumeStdDensity =
            (state.dataHeatBalFanSys->MCPI(ZoneLoop) / CpAir / AirDensity) * TimeStepSys * DataGlobalConstants::SecInHour * ADSCorrectionFactor;
        ZnAirRpt(ZoneLoop).InfilVdotStdDensity = (state.dataHeatBalFanSys->MCPI(ZoneLoop) / CpAir / AirDensity) * ADSCorrectionFactor;
        ZnAirRpt(ZoneLoop).VentilVolumeStdDensity =
            (state.dataHeatBalFanSys->MCPV(ZoneLoop) / CpAir / AirDensity) * TimeStepSys * DataGlobalConstants::SecInHour * ADSCorrectionFactor;
        ZnAirRpt(ZoneLoop).VentilVdotStdDensity = (state.dataHeatBalFanSys->MCPV(ZoneLoop) / CpAir / AirDensity) * ADSCorrectionFactor;

        //    ZnAirRpt(ZoneLoop)%VentilFanElec = 0.0
        ZnAirRpt(ZoneLoop).VentilAirTemp = 0.0;
        ZnAirRpt(ZoneLoop).VentilHeatLoss = 0.0;
        ZnAirRpt(ZoneLoop).VentilHeatGain = 0.0;
        VentZoneNum = 0;
        VentZoneMassflow = 0.0;
        VentZoneAirTemp = 0.0;

        for (VentNum = 1; VentNum <= state.dataHeatBal->TotVentilation; ++VentNum) {
            if (Ventilation(VentNum).ZonePtr == ZoneLoop) {
                // moved into CalcAirFlowSimple
                //        ZnAirRpt(ZoneLoop)%VentilFanElec  =
                //        ZnAirRpt(ZoneLoop)%VentilFanElec+Ventilation(VentNum)%FanPower*TimeStepSys*DataGlobalConstants::SecInHour()
                //        &
                //          *ADSCorrectionFactor
                if (ADSCorrectionFactor > 0) {
                    ZnAirRpt(ZoneLoop).VentilAirTemp += Ventilation(VentNum).AirTemp * state.dataZoneEquip->VentMCP(VentNum);
                    VentZoneMassflow += state.dataZoneEquip->VentMCP(VentNum);
                    VentZoneAirTemp += Ventilation(VentNum).AirTemp;
                } else {
                    ZnAirRpt(ZoneLoop).VentilAirTemp = Zone(ZoneLoop).OutDryBulbTemp;
                }
                // Break the ventilation load into heat gain and loss components
                if (state.dataHeatBalFanSys->MAT(ZoneLoop) > Ventilation(VentNum).AirTemp) {
                    ZnAirRpt(ZoneLoop).VentilHeatLoss += state.dataZoneEquip->VentMCP(VentNum) *
                                                         (state.dataHeatBalFanSys->MAT(ZoneLoop) - Ventilation(VentNum).AirTemp) * TimeStepSys *
                                                         DataGlobalConstants::SecInHour * ADSCorrectionFactor;
                } else if (state.dataHeatBalFanSys->MAT(ZoneLoop) <= Ventilation(VentNum).AirTemp) {
                    ZnAirRpt(ZoneLoop).VentilHeatGain += state.dataZoneEquip->VentMCP(VentNum) *
                                                         (Ventilation(VentNum).AirTemp - state.dataHeatBalFanSys->MAT(ZoneLoop)) * TimeStepSys *
                                                         DataGlobalConstants::SecInHour * ADSCorrectionFactor;
                }

                ++VentZoneNum;
                if (VentZoneNum > 1) continue;

                // Report ventilation latent gains and losses
                H2OHtOfVap = PsyHgAirFnWTdb(state.dataHeatBalFanSys->ZoneAirHumRat(ZoneLoop), state.dataHeatBalFanSys->MAT(ZoneLoop));
                if (state.dataHeatBalFanSys->ZoneAirHumRat(ZoneLoop) > state.dataEnvrn->OutHumRat) {
                    ZnAirRpt(ZoneLoop).VentilLatentLoss = 0.001 * state.dataHeatBalFanSys->MCPV(ZoneLoop) / CpAir *
                                                          (state.dataHeatBalFanSys->ZoneAirHumRat(ZoneLoop) - state.dataEnvrn->OutHumRat) *
                                                          H2OHtOfVap * TimeStepSys * DataGlobalConstants::SecInHour * 1000.0 * ADSCorrectionFactor;
                    ZnAirRpt(ZoneLoop).VentilLatentGain = 0.0;
                } else if (state.dataHeatBalFanSys->ZoneAirHumRat(ZoneLoop) <= state.dataEnvrn->OutHumRat) {
                    ZnAirRpt(ZoneLoop).VentilLatentGain = 0.001 * state.dataHeatBalFanSys->MCPV(ZoneLoop) / CpAir *
                                                          (state.dataEnvrn->OutHumRat - state.dataHeatBalFanSys->ZoneAirHumRat(ZoneLoop)) *
                                                          H2OHtOfVap * TimeStepSys * DataGlobalConstants::SecInHour * 1000.0 * ADSCorrectionFactor;
                    ZnAirRpt(ZoneLoop).VentilLatentLoss = 0.0;
                }
                // Total ventilation losses and gains
                TotalLoad = ZnAirRpt(ZoneLoop).VentilHeatGain + ZnAirRpt(ZoneLoop).VentilLatentGain - ZnAirRpt(ZoneLoop).VentilHeatLoss -
                            ZnAirRpt(ZoneLoop).VentilLatentLoss;
                if (TotalLoad > 0) {
                    ZnAirRpt(ZoneLoop).VentilTotalGain = TotalLoad * ADSCorrectionFactor;
                    ZnAirRpt(ZoneLoop).VentilTotalLoss = 0.0;
                } else {
                    ZnAirRpt(ZoneLoop).VentilTotalGain = 0.0;
                    ZnAirRpt(ZoneLoop).VentilTotalLoss = -TotalLoad * ADSCorrectionFactor;
                }
            }
        }

        if (ADSCorrectionFactor > 0 && VentZoneNum > 1 && VentZoneMassflow > 0.0) {
            ZnAirRpt(ZoneLoop).VentilAirTemp /= VentZoneMassflow;
        } else if (ADSCorrectionFactor > 0 && VentZoneNum == 1) {
            ZnAirRpt(ZoneLoop).VentilAirTemp = VentZoneAirTemp;
        } else { // Just in case
            ZnAirRpt(ZoneLoop).VentilAirTemp = Zone(ZoneLoop).OutDryBulbTemp;
        }

        // Report mixing sensible and latent loads
        MixSenLoad = 0.0; // Initialize arrays to zero before starting to sum
        MixLatLoad = 0.0;
        ZnAirRpt(ZoneLoop).MixVolume = 0.0;         // zero reported volume prior to summations below
        ZnAirRpt(ZoneLoop).MixVdotCurDensity = 0.0; // zero reported volume flow rate prior to summations below
        ZnAirRpt(ZoneLoop).MixVdotStdDensity = 0.0; // zero reported volume flow rate prior to summations below
        ZnAirRpt(ZoneLoop).MixMass = 0.0;           // ! zero reported mass prior to summations below
        ZnAirRpt(ZoneLoop).MixMdot = 0.0;           // ! zero reported mass flow rate prior to summations below
        //    MixingLoad = 0.0d0

        for (MixNum = 1; MixNum <= state.dataHeatBal->TotMixing; ++MixNum) {
            if ((Mixing(MixNum).ZonePtr == ZoneLoop) && state.dataZoneEquip->MixingReportFlag(MixNum)) {
                //        MixSenLoad(ZoneLoop) = MixSenLoad(ZoneLoop)+MCPM(ZoneLoop)*MAT(Mixing(MixNum)%FromZone)
                //        H2OHtOfVap = PsyHgAirFnWTdb(ZoneAirHumRat(ZoneLoop), MAT(ZoneLoop))
                //        Per Jan 17, 2008 conference call, agreed to use average conditions for Rho, Cp and Hfg
                //           and to recalculate the report variable using end of time step temps and humrats
                AirDensity = PsyRhoAirFnPbTdbW(
                    state,
                    state.dataEnvrn->OutBaroPress,
                    (state.dataHeatBalFanSys->MAT(ZoneLoop) + state.dataHeatBalFanSys->MAT(Mixing(MixNum).FromZone)) / 2.0,
                    (state.dataHeatBalFanSys->ZoneAirHumRat(ZoneLoop) + state.dataHeatBalFanSys->ZoneAirHumRat(Mixing(MixNum).FromZone)) / 2.0,
                    std::string());
                CpAir = PsyCpAirFnW(
                    (state.dataHeatBalFanSys->ZoneAirHumRat(ZoneLoop) + state.dataHeatBalFanSys->ZoneAirHumRat(Mixing(MixNum).FromZone)) / 2.0);
                ZnAirRpt(ZoneLoop).MixVolume +=
                    Mixing(MixNum).DesiredAirFlowRate * TimeStepSys * DataGlobalConstants::SecInHour * ADSCorrectionFactor;
                ZnAirRpt(ZoneLoop).MixVdotCurDensity += Mixing(MixNum).DesiredAirFlowRate * ADSCorrectionFactor;
                ZnAirRpt(ZoneLoop).MixMass +=
                    Mixing(MixNum).DesiredAirFlowRate * AirDensity * TimeStepSys * DataGlobalConstants::SecInHour * ADSCorrectionFactor;
                ZnAirRpt(ZoneLoop).MixMdot += Mixing(MixNum).DesiredAirFlowRate * AirDensity * ADSCorrectionFactor;
                ZnAirRpt(ZoneLoop).MixVdotStdDensity +=
                    Mixing(MixNum).DesiredAirFlowRate * (AirDensity / state.dataEnvrn->StdRhoAir) * ADSCorrectionFactor;
                MixSenLoad(ZoneLoop) += Mixing(MixNum).DesiredAirFlowRate * AirDensity * CpAir *
                                        (state.dataHeatBalFanSys->MAT(ZoneLoop) - state.dataHeatBalFanSys->MAT(Mixing(MixNum).FromZone));
                H2OHtOfVap = PsyHgAirFnWTdb(
                    (state.dataHeatBalFanSys->ZoneAirHumRat(ZoneLoop) + state.dataHeatBalFanSys->ZoneAirHumRat(Mixing(MixNum).FromZone)) / 2.0,
                    (state.dataHeatBalFanSys->MAT(ZoneLoop) + state.dataHeatBalFanSys->MAT(Mixing(MixNum).FromZone)) / 2.0);
                //        MixLatLoad(ZoneLoop) = MixLatLoad(ZoneLoop)+MixingMassFlowZone(ZoneLoop)*(ZoneAirHumRat(ZoneLoop)- &
                //                     ZoneAirHumRat(Mixing(MixNum)%FromZone))*H2OHtOfVap
                MixLatLoad(ZoneLoop) +=
                    Mixing(MixNum).DesiredAirFlowRate * AirDensity *
                    (state.dataHeatBalFanSys->ZoneAirHumRat(ZoneLoop) - state.dataHeatBalFanSys->ZoneAirHumRat(Mixing(MixNum).FromZone)) * H2OHtOfVap;
            }
        }

        for (MixNum = 1; MixNum <= state.dataHeatBal->TotCrossMixing; ++MixNum) {
            if ((CrossMixing(MixNum).ZonePtr == ZoneLoop) && state.dataZoneEquip->CrossMixingReportFlag(MixNum)) {
                //        MixSenLoad(ZoneLoop) = MixSenLoad(ZoneLoop)+MCPM(ZoneLoop)*MAT(CrossMixing(MixNum)%FromZone)
                //        Per Jan 17, 2008 conference call, agreed to use average conditions for Rho, Cp and Hfg
                //           and to recalculate the report variable using end of time step temps and humrats
                AirDensity = PsyRhoAirFnPbTdbW(
                    state,
                    state.dataEnvrn->OutBaroPress,
                    (state.dataHeatBalFanSys->MAT(ZoneLoop) + state.dataHeatBalFanSys->MAT(CrossMixing(MixNum).FromZone)) / 2.0,
                    (state.dataHeatBalFanSys->ZoneAirHumRat(ZoneLoop) + state.dataHeatBalFanSys->ZoneAirHumRat(CrossMixing(MixNum).FromZone)) / 2.0,
                    std::string());
                CpAir = PsyCpAirFnW(
                    (state.dataHeatBalFanSys->ZoneAirHumRat(ZoneLoop) + state.dataHeatBalFanSys->ZoneAirHumRat(CrossMixing(MixNum).FromZone)) / 2.0);
                ZnAirRpt(ZoneLoop).MixVolume +=
                    CrossMixing(MixNum).DesiredAirFlowRate * TimeStepSys * DataGlobalConstants::SecInHour * ADSCorrectionFactor;
                ZnAirRpt(ZoneLoop).MixVdotCurDensity += CrossMixing(MixNum).DesiredAirFlowRate * ADSCorrectionFactor;
                ZnAirRpt(ZoneLoop).MixMass +=
                    CrossMixing(MixNum).DesiredAirFlowRate * AirDensity * TimeStepSys * DataGlobalConstants::SecInHour * ADSCorrectionFactor;
                ZnAirRpt(ZoneLoop).MixMdot += CrossMixing(MixNum).DesiredAirFlowRate * AirDensity * ADSCorrectionFactor;
                ZnAirRpt(ZoneLoop).MixVdotStdDensity +=
                    CrossMixing(MixNum).DesiredAirFlowRate * (AirDensity / state.dataEnvrn->StdRhoAir) * ADSCorrectionFactor;
                MixSenLoad(ZoneLoop) += CrossMixing(MixNum).DesiredAirFlowRate * AirDensity * CpAir *
                                        (state.dataHeatBalFanSys->MAT(ZoneLoop) - state.dataHeatBalFanSys->MAT(CrossMixing(MixNum).FromZone));
                H2OHtOfVap = PsyHgAirFnWTdb(
                    (state.dataHeatBalFanSys->ZoneAirHumRat(ZoneLoop) + state.dataHeatBalFanSys->ZoneAirHumRat(CrossMixing(MixNum).FromZone)) / 2.0,
                    (state.dataHeatBalFanSys->MAT(ZoneLoop) + state.dataHeatBalFanSys->MAT(CrossMixing(MixNum).FromZone)) / 2.0);
                //       MixLatLoad(ZoneLoop) = MixLatLoad(ZoneLoop)+MixingMassFlowZone(ZoneLoop)*(ZoneAirHumRat(ZoneLoop)- &
                //                     ZoneAirHumRat(CrossMixing(MixNum)%FromZone))*H2OHtOfVap
                MixLatLoad(ZoneLoop) +=
                    CrossMixing(MixNum).DesiredAirFlowRate * AirDensity *
                    (state.dataHeatBalFanSys->ZoneAirHumRat(ZoneLoop) - state.dataHeatBalFanSys->ZoneAirHumRat(CrossMixing(MixNum).FromZone)) *
                    H2OHtOfVap;
            }
            if ((CrossMixing(MixNum).FromZone == ZoneLoop) && state.dataZoneEquip->CrossMixingReportFlag(MixNum)) {
                AirDensity = PsyRhoAirFnPbTdbW(
                    state,
                    state.dataEnvrn->OutBaroPress,
                    (state.dataHeatBalFanSys->MAT(ZoneLoop) + state.dataHeatBalFanSys->MAT(CrossMixing(MixNum).ZonePtr)) / 2.0,
                    (state.dataHeatBalFanSys->ZoneAirHumRat(ZoneLoop) + state.dataHeatBalFanSys->ZoneAirHumRat(CrossMixing(MixNum).ZonePtr)) / 2.0,
                    std::string());
                CpAir = PsyCpAirFnW(
                    (state.dataHeatBalFanSys->ZoneAirHumRat(ZoneLoop) + state.dataHeatBalFanSys->ZoneAirHumRat(CrossMixing(MixNum).ZonePtr)) / 2.0);
                ZnAirRpt(ZoneLoop).MixVolume +=
                    CrossMixing(MixNum).DesiredAirFlowRate * TimeStepSys * DataGlobalConstants::SecInHour * ADSCorrectionFactor;
                ZnAirRpt(ZoneLoop).MixVdotCurDensity += CrossMixing(MixNum).DesiredAirFlowRate * ADSCorrectionFactor;
                ZnAirRpt(ZoneLoop).MixMass +=
                    CrossMixing(MixNum).DesiredAirFlowRate * AirDensity * TimeStepSys * DataGlobalConstants::SecInHour * ADSCorrectionFactor;
                ZnAirRpt(ZoneLoop).MixMdot += CrossMixing(MixNum).DesiredAirFlowRate * AirDensity * ADSCorrectionFactor;
                ZnAirRpt(ZoneLoop).MixVdotStdDensity +=
                    CrossMixing(MixNum).DesiredAirFlowRate * (AirDensity / state.dataEnvrn->StdRhoAir) * ADSCorrectionFactor;
                MixSenLoad(ZoneLoop) += CrossMixing(MixNum).DesiredAirFlowRate * AirDensity * CpAir *
                                        (state.dataHeatBalFanSys->MAT(ZoneLoop) - state.dataHeatBalFanSys->MAT(CrossMixing(MixNum).ZonePtr));
                H2OHtOfVap = PsyHgAirFnWTdb(
                    (state.dataHeatBalFanSys->ZoneAirHumRat(ZoneLoop) + state.dataHeatBalFanSys->ZoneAirHumRat(CrossMixing(MixNum).ZonePtr)) / 2.0,
                    (state.dataHeatBalFanSys->MAT(ZoneLoop) + state.dataHeatBalFanSys->MAT(CrossMixing(MixNum).ZonePtr)) / 2.0);
                MixLatLoad(ZoneLoop) +=
                    CrossMixing(MixNum).DesiredAirFlowRate * AirDensity *
                    (state.dataHeatBalFanSys->ZoneAirHumRat(ZoneLoop) - state.dataHeatBalFanSys->ZoneAirHumRat(CrossMixing(MixNum).ZonePtr)) *
                    H2OHtOfVap;
            }
        }

        if (state.dataHeatBal->TotRefDoorMixing > 0) {
            // IF(ZoneLoop .NE. NumOfZones)THEN  !Refrigeration Door Mixing
            // Note - do each Pair a Single time, so must do increment reports for both zones
            //       Can't have a pair that has ZoneA zone number = NumOfZones because organized
            //       in input with lowest zone # first no matter how input in idf
            if (RefDoorMixing(ZoneLoop).RefDoorMixFlag) { // .TRUE. for both zoneA and zoneB
                if (RefDoorMixing(ZoneLoop).ZonePtr == ZoneLoop) {
                    for (j = 1; j <= RefDoorMixing(ZoneLoop).NumRefDoorConnections; ++j) {
                        //    Capture impact when zoneloop is the 'primary zone'
                        //    that is, the zone of a pair with the lower zone number
                        if (RefDoorMixing(ZoneLoop).VolRefDoorFlowRate(j) > 0.0) {
                            ZoneB = RefDoorMixing(ZoneLoop).MateZonePtr(j);
                            AirDensity = PsyRhoAirFnPbTdbW(
                                state,
                                state.dataEnvrn->OutBaroPress,
                                (state.dataHeatBalFanSys->MAT(ZoneLoop) + state.dataHeatBalFanSys->MAT(ZoneB)) / 2.0,
                                (state.dataHeatBalFanSys->ZoneAirHumRat(ZoneLoop) + state.dataHeatBalFanSys->ZoneAirHumRat(ZoneB)) / 2.0,
                                std::string());
                            CpAir =
                                PsyCpAirFnW((state.dataHeatBalFanSys->ZoneAirHumRat(ZoneLoop) + state.dataHeatBalFanSys->ZoneAirHumRat(ZoneB)) / 2.0);
                            H2OHtOfVap = PsyHgAirFnWTdb(
                                (state.dataHeatBalFanSys->ZoneAirHumRat(ZoneLoop) + state.dataHeatBalFanSys->ZoneAirHumRat(ZoneB)) / 2.0,
                                (state.dataHeatBalFanSys->MAT(ZoneLoop) + state.dataHeatBalFanSys->MAT(ZoneB)) / 2.0);
                            ZnAirRpt(ZoneLoop).MixVolume +=
                                RefDoorMixing(ZoneLoop).VolRefDoorFlowRate(j) * TimeStepSys * DataGlobalConstants::SecInHour * ADSCorrectionFactor;
                            ZnAirRpt(ZoneLoop).MixVdotCurDensity += RefDoorMixing(ZoneLoop).VolRefDoorFlowRate(j) * ADSCorrectionFactor;
                            ZnAirRpt(ZoneLoop).MixMass += RefDoorMixing(ZoneLoop).VolRefDoorFlowRate(j) * AirDensity * TimeStepSys *
                                                          DataGlobalConstants::SecInHour * ADSCorrectionFactor;
                            ZnAirRpt(ZoneLoop).MixMdot += RefDoorMixing(ZoneLoop).VolRefDoorFlowRate(j) * AirDensity * ADSCorrectionFactor;
                            ZnAirRpt(ZoneLoop).MixVdotStdDensity +=
                                RefDoorMixing(ZoneLoop).VolRefDoorFlowRate(j) * (AirDensity / state.dataEnvrn->StdRhoAir) * ADSCorrectionFactor;
                            MixSenLoad(ZoneLoop) += RefDoorMixing(ZoneLoop).VolRefDoorFlowRate(j) * AirDensity * CpAir *
                                                    (state.dataHeatBalFanSys->MAT(ZoneLoop) - state.dataHeatBalFanSys->MAT(ZoneB));
                            MixLatLoad(ZoneLoop) +=
                                RefDoorMixing(ZoneLoop).VolRefDoorFlowRate(j) * AirDensity *
                                (state.dataHeatBalFanSys->ZoneAirHumRat(ZoneLoop) - state.dataHeatBalFanSys->ZoneAirHumRat(ZoneB)) * H2OHtOfVap;
                        } // flow > 0
                    }     // J-1, numref connections
                }         // zone A (zoneptr = zoneloop)
                for (ZoneA = 1; ZoneA <= (ZoneLoop - 1); ++ZoneA) {
                    //    Capture impact when zoneloop is the 'mating zone'
                    //    that is, the zone of a pair with the higher zone number(matezoneptr = zoneloop)
                    if (RefDoorMixing(ZoneA).RefDoorMixFlag) {
                        for (j = 1; j <= RefDoorMixing(ZoneA).NumRefDoorConnections; ++j) {
                            if (RefDoorMixing(ZoneA).MateZonePtr(j) == ZoneLoop) {
                                if (RefDoorMixing(ZoneA).VolRefDoorFlowRate(j) > 0.0) {
                                    AirDensity = PsyRhoAirFnPbTdbW(
                                        state,
                                        state.dataEnvrn->OutBaroPress,
                                        (state.dataHeatBalFanSys->MAT(ZoneLoop) + state.dataHeatBalFanSys->MAT(ZoneA)) / 2.0,
                                        (state.dataHeatBalFanSys->ZoneAirHumRat(ZoneLoop) + state.dataHeatBalFanSys->ZoneAirHumRat(ZoneA)) / 2.0,
                                        std::string());
                                    CpAir = PsyCpAirFnW(
                                        (state.dataHeatBalFanSys->ZoneAirHumRat(ZoneLoop) + state.dataHeatBalFanSys->ZoneAirHumRat(ZoneA)) / 2.0);
                                    H2OHtOfVap = PsyHgAirFnWTdb(
                                        (state.dataHeatBalFanSys->ZoneAirHumRat(ZoneLoop) + state.dataHeatBalFanSys->ZoneAirHumRat(ZoneA)) / 2.0,
                                        (state.dataHeatBalFanSys->MAT(ZoneLoop) + state.dataHeatBalFanSys->MAT(ZoneA)) / 2.0);
                                    ZnAirRpt(ZoneLoop).MixVolume += RefDoorMixing(ZoneA).VolRefDoorFlowRate(j) * TimeStepSys *
                                                                    DataGlobalConstants::SecInHour * ADSCorrectionFactor;
                                    ZnAirRpt(ZoneLoop).MixVdotCurDensity += RefDoorMixing(ZoneA).VolRefDoorFlowRate(j) * ADSCorrectionFactor;
                                    ZnAirRpt(ZoneLoop).MixMass += RefDoorMixing(ZoneA).VolRefDoorFlowRate(j) * AirDensity * TimeStepSys *
                                                                  DataGlobalConstants::SecInHour * ADSCorrectionFactor;
                                    ZnAirRpt(ZoneLoop).MixMdot += RefDoorMixing(ZoneA).VolRefDoorFlowRate(j) * AirDensity * ADSCorrectionFactor;
                                    ZnAirRpt(ZoneLoop).MixVdotStdDensity +=
                                        RefDoorMixing(ZoneA).VolRefDoorFlowRate(j) * (AirDensity / state.dataEnvrn->StdRhoAir) * ADSCorrectionFactor;
                                    MixSenLoad(ZoneLoop) += RefDoorMixing(ZoneA).VolRefDoorFlowRate(j) * AirDensity * CpAir *
                                                            (state.dataHeatBalFanSys->MAT(ZoneLoop) - state.dataHeatBalFanSys->MAT(ZoneA));
                                    MixLatLoad(ZoneLoop) +=
                                        RefDoorMixing(ZoneA).VolRefDoorFlowRate(j) * AirDensity *
                                        (state.dataHeatBalFanSys->ZoneAirHumRat(ZoneLoop) - state.dataHeatBalFanSys->ZoneAirHumRat(ZoneA)) *
                                        H2OHtOfVap;
                                } // volflowrate > 0
                            }     // matezoneptr (zoneB) = Zonelooop
                        }         // NumRefDoorConnections
                    }             // Refdoormix flag on ZoneA
                }                 // zone A from 1 to (zoneloop - 1)
            }                     // Refdoormix flag on zoneloop
        }                         //(TotRefDoorMixing .GT. 0)
        // end refrigeration door mixing reports

        //    MixingLoad(ZoneLoop) = MCPM(ZoneLoop)*MAT(ZoneLoop) - MixSenLoad(ZoneLoop)
        if (MixSenLoad(ZoneLoop) > 0.0) {
            ZnAirRpt(ZoneLoop).MixHeatLoss = MixSenLoad(ZoneLoop) * TimeStepSys * DataGlobalConstants::SecInHour * ADSCorrectionFactor;
            ZnAirRpt(ZoneLoop).MixHeatGain = 0.0;
        } else {
            ZnAirRpt(ZoneLoop).MixHeatLoss = 0.0;
            ZnAirRpt(ZoneLoop).MixHeatGain = -MixSenLoad(ZoneLoop) * TimeStepSys * DataGlobalConstants::SecInHour * ADSCorrectionFactor;
        }
        // Report mixing latent loads
        //    MixingLoad(ZoneLoop) = MixLatLoad(ZoneLoop)
        if (MixLatLoad(ZoneLoop) > 0.0) {
            ZnAirRpt(ZoneLoop).MixLatentLoss = MixLatLoad(ZoneLoop) * TimeStepSys * DataGlobalConstants::SecInHour * ADSCorrectionFactor;
            ZnAirRpt(ZoneLoop).MixLatentGain = 0.0;
        } else {
            ZnAirRpt(ZoneLoop).MixLatentLoss = 0.0;
            ZnAirRpt(ZoneLoop).MixLatentGain = -MixLatLoad(ZoneLoop) * TimeStepSys * DataGlobalConstants::SecInHour * ADSCorrectionFactor;
        }
        // Total Mixing losses and gains
        TotalLoad =
            ZnAirRpt(ZoneLoop).MixHeatGain + ZnAirRpt(ZoneLoop).MixLatentGain - ZnAirRpt(ZoneLoop).MixHeatLoss - ZnAirRpt(ZoneLoop).MixLatentLoss;
        if (TotalLoad > 0) {
            ZnAirRpt(ZoneLoop).MixTotalGain = TotalLoad * ADSCorrectionFactor;
            ZnAirRpt(ZoneLoop).MixTotalLoss = 0.0;
        } else {
            ZnAirRpt(ZoneLoop).MixTotalGain = 0.0;
            ZnAirRpt(ZoneLoop).MixTotalLoss = -TotalLoad * ADSCorrectionFactor;
        }

        // Reporting combined outdoor air flows
        for (j = 1; j <= state.dataHeatBal->TotZoneAirBalance; ++j) {
            if (state.dataHeatBal->ZoneAirBalance(j).BalanceMethod == AirBalanceQuadrature &&
                ZoneLoop == state.dataHeatBal->ZoneAirBalance(j).ZonePtr) {
                if (state.dataHeatBalFanSys->MAT(ZoneLoop) > Zone(ZoneLoop).OutDryBulbTemp) {
                    ZnAirRpt(ZoneLoop).OABalanceHeatLoss = state.dataHeatBalFanSys->MDotCPOA(ZoneLoop) *
                                                           (state.dataHeatBalFanSys->MAT(ZoneLoop) - Zone(ZoneLoop).OutDryBulbTemp) * TimeStepSys *
                                                           DataGlobalConstants::SecInHour * ADSCorrectionFactor;
                    ZnAirRpt(ZoneLoop).OABalanceHeatGain = 0.0;
                } else {
                    ZnAirRpt(ZoneLoop).OABalanceHeatLoss = 0.0;
                    ZnAirRpt(ZoneLoop).OABalanceHeatGain = -state.dataHeatBalFanSys->MDotCPOA(ZoneLoop) *
                                                           (state.dataHeatBalFanSys->MAT(ZoneLoop) - Zone(ZoneLoop).OutDryBulbTemp) * TimeStepSys *
                                                           DataGlobalConstants::SecInHour * ADSCorrectionFactor;
                }
                H2OHtOfVap = PsyHgAirFnWTdb(state.dataEnvrn->OutHumRat, Zone(ZoneLoop).OutDryBulbTemp);
                if (state.dataHeatBalFanSys->ZoneAirHumRat(ZoneLoop) > state.dataEnvrn->OutHumRat) {
                    ZnAirRpt(ZoneLoop).OABalanceLatentLoss = 0.001 * state.dataHeatBalFanSys->MDotOA(ZoneLoop) *
                                                             (state.dataHeatBalFanSys->ZoneAirHumRat(ZoneLoop) - state.dataEnvrn->OutHumRat) *
                                                             H2OHtOfVap * TimeStepSys * DataGlobalConstants::SecInHour * 1000.0 * ADSCorrectionFactor;
                    ZnAirRpt(ZoneLoop).OABalanceLatentGain = 0.0;
                } else if (state.dataHeatBalFanSys->ZoneAirHumRat(ZoneLoop) <= state.dataEnvrn->OutHumRat) {
                    ZnAirRpt(ZoneLoop).OABalanceLatentGain = 0.001 * state.dataHeatBalFanSys->MDotOA(ZoneLoop) *
                                                             (state.dataEnvrn->OutHumRat - state.dataHeatBalFanSys->ZoneAirHumRat(ZoneLoop)) *
                                                             H2OHtOfVap * TimeStepSys * DataGlobalConstants::SecInHour * 1000.0 * ADSCorrectionFactor;
                    ZnAirRpt(ZoneLoop).OABalanceLatentLoss = 0.0;
                }
                // Total ventilation losses and gains
                TotalLoad = ZnAirRpt(ZoneLoop).OABalanceHeatGain + ZnAirRpt(ZoneLoop).OABalanceLatentGain - ZnAirRpt(ZoneLoop).OABalanceHeatLoss -
                            ZnAirRpt(ZoneLoop).OABalanceLatentLoss;
                if (TotalLoad > 0) {
                    ZnAirRpt(ZoneLoop).OABalanceTotalGain = TotalLoad * ADSCorrectionFactor;
                    ZnAirRpt(ZoneLoop).OABalanceTotalLoss = 0.0;
                } else {
                    ZnAirRpt(ZoneLoop).OABalanceTotalGain = 0.0;
                    ZnAirRpt(ZoneLoop).OABalanceTotalLoss = -TotalLoad * ADSCorrectionFactor;
                }
                ZnAirRpt(ZoneLoop).OABalanceMass =
                    (state.dataHeatBalFanSys->MDotOA(ZoneLoop)) * TimeStepSys * DataGlobalConstants::SecInHour * ADSCorrectionFactor;
                ZnAirRpt(ZoneLoop).OABalanceMdot = (state.dataHeatBalFanSys->MDotOA(ZoneLoop)) * ADSCorrectionFactor;
                AirDensity = PsyRhoAirFnPbTdbW(state,
                                               state.dataEnvrn->OutBaroPress,
                                               state.dataHeatBalFanSys->MAT(ZoneLoop),
                                               state.dataHeatBalFanSys->ZoneAirHumRatAvg(ZoneLoop),
                                               std::string());
                ZnAirRpt(ZoneLoop).OABalanceVolumeCurDensity =
                    (state.dataHeatBalFanSys->MDotOA(ZoneLoop) / AirDensity) * TimeStepSys * DataGlobalConstants::SecInHour * ADSCorrectionFactor;
                ZnAirRpt(ZoneLoop).OABalanceAirChangeRate = ZnAirRpt(ZoneLoop).OABalanceVolumeCurDensity / (TimeStepSys * Zone(ZoneLoop).Volume);
                ZnAirRpt(ZoneLoop).OABalanceVdotCurDensity = (state.dataHeatBalFanSys->MDotOA(ZoneLoop) / AirDensity) * ADSCorrectionFactor;
                AirDensity = state.dataEnvrn->StdRhoAir;
                ZnAirRpt(ZoneLoop).OABalanceVolumeStdDensity =
                    (state.dataHeatBalFanSys->MDotOA(ZoneLoop) / AirDensity) * TimeStepSys * DataGlobalConstants::SecInHour * ADSCorrectionFactor;
                ZnAirRpt(ZoneLoop).OABalanceVdotStdDensity = (state.dataHeatBalFanSys->MDotOA(ZoneLoop) / AirDensity) * ADSCorrectionFactor;
                ZnAirRpt(ZoneLoop).OABalanceFanElec = ZnAirRpt(ZoneLoop).VentilFanElec;
            }
        }
        // Reports exfiltration loss
        H2OHtOfVap = PsyHgAirFnWTdb(state.dataEnvrn->OutHumRat, Zone(ZoneLoop).OutDryBulbTemp);
        ZnAirRpt(ZoneLoop).SysInletMass = 0;
        ZnAirRpt(ZoneLoop).SysOutletMass = 0;
        if (!ZoneEquipConfig(ZoneLoop).IsControlled) {
            for (int j = 1; j <= ZoneEquipConfig(ZoneLoop).NumInletNodes; ++j) {
                ZnAirRpt(ZoneLoop).SysInletMass += state.dataLoopNodes->Node(ZoneEquipConfig(ZoneLoop).InletNode(j)).MassFlowRate * TimeStepSys *
                                                   DataGlobalConstants::SecInHour * ADSCorrectionFactor;
            }
            for (int j = 1; j <= ZoneEquipConfig(ZoneLoop).NumExhaustNodes; ++j) {
                ZnAirRpt(ZoneLoop).SysOutletMass += state.dataLoopNodes->Node(ZoneEquipConfig(ZoneLoop).ExhaustNode(j)).MassFlowRate * TimeStepSys *
                                                    DataGlobalConstants::SecInHour * ADSCorrectionFactor;
            }
            for (int j = 1; j <= ZoneEquipConfig(ZoneLoop).NumReturnNodes; ++j) {
                ZnAirRpt(ZoneLoop).SysOutletMass += state.dataLoopNodes->Node(ZoneEquipConfig(ZoneLoop).ReturnNode(j)).MassFlowRate * TimeStepSys *
                                                    DataGlobalConstants::SecInHour * ADSCorrectionFactor;
            }
        }

        ZnAirRpt(ZoneLoop).ExfilMass = ZnAirRpt(ZoneLoop).InfilMass + ZnAirRpt(ZoneLoop).VentilMass + ZnAirRpt(ZoneLoop).MixMass +
                                       ZnAirRpt(ZoneLoop).OABalanceMass + ZnAirRpt(ZoneLoop).SysInletMass - ZnAirRpt(ZoneLoop).SysOutletMass; // kg
        ZnAirRpt(ZoneLoop).ExfilSensiLoss = ZnAirRpt(ZoneLoop).ExfilMass / (TimeStepSys * DataGlobalConstants::SecInHour) *
                                            (state.dataHeatBalFanSys->MAT(ZoneLoop) - Zone(ZoneLoop).OutDryBulbTemp) * CpAir; // W
        ZnAirRpt(ZoneLoop).ExfilLatentLoss = ZnAirRpt(ZoneLoop).ExfilMass / (TimeStepSys * DataGlobalConstants::SecInHour) *
                                             (state.dataHeatBalFanSys->ZoneAirHumRat(ZoneLoop) - state.dataEnvrn->OutHumRat) * H2OHtOfVap;
        ZnAirRpt(ZoneLoop).ExfilTotalLoss = ZnAirRpt(ZoneLoop).ExfilLatentLoss + ZnAirRpt(ZoneLoop).ExfilSensiLoss;

        state.dataHeatBal->ZoneTotalExfiltrationHeatLoss += ZnAirRpt(ZoneLoop).ExfilTotalLoss * TimeStepSys * DataGlobalConstants::SecInHour;
        state.dataHeatBal->ZoneTotalExhaustHeatLoss += ZnAirRpt(ZoneLoop).ExhTotalLoss * TimeStepSys * DataGlobalConstants::SecInHour;
    }
}

void SetHeatToReturnAirFlag(EnergyPlusData &state)
{

    // SUBROUTINE INFORMATION:
    //       AUTHOR         Fred Buhl
    //       DATE WRITTEN   February 2008
    //       MODIFIED       na
    //       RE-ENGINEERED  na

    // PURPOSE OF THIS SUBROUTINE:
    // This sets some flags at the air loop and zone level: these flags indicate
    // whether an air loop represents a "unitary" system, and whether the system is operating
    // in a on/off (cycling fan) mode. At the zone level flags are set to indicate whether
    // the zone is served by a zonal system only, and whether the air loop serving the zone (idf any)
    // is in cycling fan mode. Using this information, the subroutine sets a flag at the zone level
    // to tell ManageZoneAirUpdates (predict and correct) what to do with the heat to return air.

    // METHODOLOGY EMPLOYED:
    // Uses program data structures AirLoopControlInfo and ZoneEquipInfo

    // Using/Aliasing
    using DataHVACGlobals::NumPrimaryAirSys;
    using DataSurfaces::AirFlowWindow_Destination_ReturnAir;
    using ScheduleManager::CheckScheduleValue;
    using ScheduleManager::GetCurrentScheduleValue;
    using ScheduleManager::GetScheduleMaxValue;

    // SUBROUTINE LOCAL VARIABLE DECLARATIONS:
    static int AirLoopNum(0);        // the air loop index
    int ControlledZoneNum;           // controlled zone index
    bool CyclingFan(false);          // TRUE means air loop operates in cycling fan mode at some point
    static int ZoneNum(0);           // zone index
    int LightNum;                    // Lights object index
    int SurfNum;                     // Surface index
    static Real64 CycFanMaxVal(0.0); // max value of cycling fan schedule

    auto &Zone(state.dataHeatBal->Zone);
    auto &AirLoopControlInfo(state.dataAirLoop->AirLoopControlInfo);
    auto &ZoneEquipConfig(state.dataZoneEquip->ZoneEquipConfig);

    if (!AirLoopsSimOnce) return;

    if (state.dataHVACMgr->MyOneTimeFlag) {
        // set the air loop Any Continuous Fan flag
        for (AirLoopNum = 1; AirLoopNum <= NumPrimaryAirSys; ++AirLoopNum) {
            if (AirLoopControlInfo(AirLoopNum).UnitarySys) { // for unitary systems check the cycling fan schedule
                if (AirLoopControlInfo(AirLoopNum).CycFanSchedPtr > 0) {
                    CycFanMaxVal = GetScheduleMaxValue(state, AirLoopControlInfo(AirLoopNum).CycFanSchedPtr);
                    if (CycFanMaxVal > 0.0) {
                        AirLoopControlInfo(AirLoopNum).AnyContFan = true;
                    } else {
                        AirLoopControlInfo(AirLoopNum).AnyContFan = false;
                    }
                } else { // no schedule means always cycling fan
                    AirLoopControlInfo(AirLoopNum).AnyContFan = false;
                }
            } else { // for nonunitary (central) all systems are continuous fan
                AirLoopControlInfo(AirLoopNum).AnyContFan = true;
            }
        }
        // check to see if a controlled zone is served exclusively by a zonal system
        for (ControlledZoneNum = 1; ControlledZoneNum <= state.dataGlobal->NumOfZones; ++ControlledZoneNum) {
            ZoneNum = ZoneEquipConfig(ControlledZoneNum).ActualZoneNum;
            bool airLoopFound = false;
            for (int zoneInNode = 1; zoneInNode <= ZoneEquipConfig(ControlledZoneNum).NumInletNodes; ++zoneInNode) {
                if (ZoneEquipConfig(ControlledZoneNum).InletNodeAirLoopNum(zoneInNode) > 0) {
                    airLoopFound = true;
                }
            }
            if (!airLoopFound && ZoneEquipConfig(ControlledZoneNum).NumInletNodes == ZoneEquipConfig(ControlledZoneNum).NumExhaustNodes) {
                ZoneEquipConfig(ControlledZoneNum).ZonalSystemOnly = true;
            }
        }
        // issue warning messages if zone is served by a zonal system or a cycling system and the input calls for
        // heat gain to return air
        for (ControlledZoneNum = 1; ControlledZoneNum <= state.dataGlobal->NumOfZones; ++ControlledZoneNum) {
            if (!ZoneEquipConfig(ControlledZoneNum).IsControlled) continue;
            ZoneNum = ZoneEquipConfig(ControlledZoneNum).ActualZoneNum;
            CyclingFan = false;
            for (int zoneInNode = 1; zoneInNode <= ZoneEquipConfig(ControlledZoneNum).NumInletNodes; ++zoneInNode) {
                AirLoopNum = ZoneEquipConfig(ControlledZoneNum).InletNodeAirLoopNum(zoneInNode);
                if (AirLoopNum > 0) {
                    if (AirLoopControlInfo(AirLoopNum).CycFanSchedPtr > 0) {
                        CyclingFan = CheckScheduleValue(state, AirLoopControlInfo(AirLoopNum).CycFanSchedPtr, 0.0);
                    }
                }
            }
            if (ZoneEquipConfig(ControlledZoneNum).ZonalSystemOnly || CyclingFan) {
                if (Zone(ZoneNum).RefrigCaseRA) {
                    ShowWarningError(state,
                                     "For zone=" + Zone(ZoneNum).Name + " return air cooling by refrigerated cases will be applied to the zone air.");
                    ShowContinueError(state, "  This zone has no return air or is served by an on/off HVAC system.");
                }
                for (LightNum = 1; LightNum <= state.dataHeatBal->TotLights; ++LightNum) {
                    if (state.dataHeatBal->Lights(LightNum).ZonePtr != ZoneNum) continue;
                    if (state.dataHeatBal->Lights(LightNum).FractionReturnAir > 0.0) {
                        ShowWarningError(state,
                                         "For zone=" + Zone(ZoneNum).Name + " return air heat gain from lights will be applied to the zone air.");
                        ShowContinueError(state, "  This zone has no return air or is served by an on/off HVAC system.");
                        break;
                    }
                }
                for (SurfNum = Zone(ZoneNum).HTSurfaceFirst; SurfNum <= Zone(ZoneNum).HTSurfaceLast; ++SurfNum) {
                    if (state.dataSurface->SurfWinAirflowDestination(SurfNum) == AirFlowWindow_Destination_ReturnAir) {
                        ShowWarningError(
                            state, "For zone=" + Zone(ZoneNum).Name + " return air heat gain from air flow windows will be applied to the zone air.");
                        ShowContinueError(state, "  This zone has no return air or is served by an on/off HVAC system.");
                    }
                }
            }
        }
        state.dataHVACMgr->MyOneTimeFlag = false;
    }

    // set the air loop fan operation mode
    for (AirLoopNum = 1; AirLoopNum <= NumPrimaryAirSys; ++AirLoopNum) {
        if (AirLoopControlInfo(AirLoopNum).CycFanSchedPtr > 0) {
            if (GetCurrentScheduleValue(state, AirLoopControlInfo(AirLoopNum).CycFanSchedPtr) == 0.0) {
                AirLoopControlInfo(AirLoopNum).FanOpMode = CycFanCycCoil;
            } else {
                AirLoopControlInfo(AirLoopNum).FanOpMode = ContFanCycCoil;
            }
        }
    }
    // set the zone level NoHeatToReturnAir flag
    // if any air loop in the zone is continuous fan, then set NoHeatToReturnAir = false and sort it out node-by-node
    for (ControlledZoneNum = 1; ControlledZoneNum <= state.dataGlobal->NumOfZones; ++ControlledZoneNum) {
        if (!ZoneEquipConfig(ControlledZoneNum).IsControlled) continue;
        ZoneNum = ZoneEquipConfig(ControlledZoneNum).ActualZoneNum;
        Zone(ZoneNum).NoHeatToReturnAir = true;
        if (!ZoneEquipConfig(ControlledZoneNum).ZonalSystemOnly) {
            for (int zoneInNode = 1; zoneInNode <= ZoneEquipConfig(ControlledZoneNum).NumInletNodes; ++zoneInNode) {
                AirLoopNum = ZoneEquipConfig(ControlledZoneNum).InletNodeAirLoopNum(zoneInNode);
                if (AirLoopNum > 0) {
                    if (AirLoopControlInfo(AirLoopNum).FanOpMode == ContFanCycCoil) {
                        Zone(ZoneNum).NoHeatToReturnAir = false;
                        break;
                    }
                }
            }
        }
    }
}

void UpdateZoneInletConvergenceLog(EnergyPlusData &state)
{

    // SUBROUTINE LOCAL VARIABLE DECLARATIONS:
    int ZoneNum;
    int NodeIndex;
    int NodeNum;
    Array1D<Real64> tmpRealARR(DataConvergParams::ConvergLogStackDepth);

    for (ZoneNum = 1; ZoneNum <= state.dataGlobal->NumOfZones; ++ZoneNum) {

        for (NodeIndex = 1; NodeIndex <= state.dataConvergeParams->ZoneInletConvergence(ZoneNum).NumInletNodes; ++NodeIndex) {
            NodeNum = state.dataConvergeParams->ZoneInletConvergence(ZoneNum).InletNode(NodeIndex).NodeNum;

            tmpRealARR = state.dataConvergeParams->ZoneInletConvergence(ZoneNum).InletNode(NodeIndex).HumidityRatio;
            state.dataConvergeParams->ZoneInletConvergence(ZoneNum).InletNode(NodeIndex).HumidityRatio(1) = state.dataLoopNodes->Node(NodeNum).HumRat;
            state.dataConvergeParams->ZoneInletConvergence(ZoneNum).InletNode(NodeIndex).HumidityRatio({2, DataConvergParams::ConvergLogStackDepth}) =
                tmpRealARR({1, DataConvergParams::ConvergLogStackDepth - 1});

            tmpRealARR = state.dataConvergeParams->ZoneInletConvergence(ZoneNum).InletNode(NodeIndex).MassFlowRate;
            state.dataConvergeParams->ZoneInletConvergence(ZoneNum).InletNode(NodeIndex).MassFlowRate(1) =
                state.dataLoopNodes->Node(NodeNum).MassFlowRate;
            state.dataConvergeParams->ZoneInletConvergence(ZoneNum).InletNode(NodeIndex).MassFlowRate({2, DataConvergParams::ConvergLogStackDepth}) =
                tmpRealARR({1, DataConvergParams::ConvergLogStackDepth - 1});

            tmpRealARR = state.dataConvergeParams->ZoneInletConvergence(ZoneNum).InletNode(NodeIndex).Temperature;
            state.dataConvergeParams->ZoneInletConvergence(ZoneNum).InletNode(NodeIndex).Temperature(1) = state.dataLoopNodes->Node(NodeNum).Temp;
            state.dataConvergeParams->ZoneInletConvergence(ZoneNum).InletNode(NodeIndex).Temperature({2, DataConvergParams::ConvergLogStackDepth}) =
                tmpRealARR({1, DataConvergParams::ConvergLogStackDepth - 1});
        }
    }
}

void CheckAirLoopFlowBalance(EnergyPlusData &state)
{
    // Check for unbalanced airloop
    if (!state.dataGlobal->WarmupFlag && AirLoopsSimOnce) {
        for (int AirLoopNum = 1; AirLoopNum <= NumPrimaryAirSys; ++AirLoopNum) {
            auto &thisAirLoopFlow(state.dataAirLoop->AirLoopFlow(AirLoopNum));
            if (!thisAirLoopFlow.FlowError) {
                Real64 unbalancedExhaustDelta = thisAirLoopFlow.SupFlow - thisAirLoopFlow.OAFlow - thisAirLoopFlow.SysRetFlow;
                if (unbalancedExhaustDelta > SmallMassFlow) {
                    ShowSevereError(state,
                                    "CheckAirLoopFlowBalance: AirLoopHVAC " + state.dataAirSystemsData->PrimaryAirSystems(AirLoopNum).Name +
                                        " is unbalanced. Supply is > return plus outdoor air.");
                    ShowContinueErrorTimeStamp(state, "");
                    ShowContinueError(state,
                                      format("  Flows [m3/s at standard density]: Supply={:.6R}  Return={:.6R}  Outdoor Air={:.6R}",
                                             thisAirLoopFlow.SupFlow / state.dataEnvrn->StdRhoAir,
                                             thisAirLoopFlow.SysRetFlow / state.dataEnvrn->StdRhoAir,
                                             thisAirLoopFlow.OAFlow / state.dataEnvrn->StdRhoAir));
                    ShowContinueError(state, format("  Imbalance={:.6R}", unbalancedExhaustDelta / state.dataEnvrn->StdRhoAir));
                    ShowContinueError(state, "  This error will only be reported once per system.");
                    thisAirLoopFlow.FlowError = true;
                }
            }
        }
    }
}

} // namespace EnergyPlus::HVACManager<|MERGE_RESOLUTION|>--- conflicted
+++ resolved
@@ -197,96 +197,8 @@
         ManageAirflowNetworkBalance(state); // first call only gets input and returns.
     }
 
-<<<<<<< HEAD
-    void ManageHVAC(EnergyPlusData &state)
-    {
-
-        // SUBROUTINE INFORMATION:
-        //       AUTHORS:  Russ Taylor, Dan Fisher
-        //       DATE WRITTEN:  Jan. 1998
-        //       MODIFIED       Jul 2003 (CC) added a subroutine call for air models
-        //       RE-ENGINEERED  May 2008, Brent Griffith, revised variable time step method and zone conditions history
-
-        // PURPOSE OF THIS SUBROUTINE:
-        // This routine effectively replaces the IBLAST
-        // "SystemDriver" routine.  The main function of the routine
-        // is to set the system timestep, "TimeStepSys", call the models related to zone
-        // air temperatures, and .
-
-        // METHODOLOGY EMPLOYED:
-        //  manage calls to Predictor and Corrector and other updates in ZoneTempPredictorCorrector
-        //  manage variable time step and when zone air histories are updated.
-
-        // Using/Aliasing
-        using ZoneTempPredictorCorrector::DetectOscillatingZoneTemp;
-        using ZoneTempPredictorCorrector::ManageZoneAirUpdates;
-        using AirflowNetworkBalanceManager::ManageAirflowNetworkBalance;
-        using DemandManager::ManageDemand;
-        using DemandManager::UpdateDemandManagers;
-        using EMSManager::ManageEMS;
-        using InternalHeatGains::UpdateInternalGainValues;
-        using NodeInputManager::CalcMoreNodeInfo;
-        using OutAirNodeManager::SetOutAirNodes;
-        using OutputReportTabular::GatherComponentLoadsHVAC;
-        using OutputReportTabular::UpdateTabularReports; // added for writing tabular output reports
-        using PollutionModule::CalculatePollution;
-        using RefrigeratedCase::ManageRefrigeratedCaseRacks;
-        using ScheduleManager::GetCurrentScheduleValue;
-        using SizingManager::UpdateFacilitySizing;
-        using SystemAvailabilityManager::ManageHybridVentilation;
-        using SystemReports::InitEnergyReports;
-        using SystemReports::ReportMaxVentilationLoads;
-        using SystemReports::ReportSystemEnergyUse;
-        using WaterManager::ManageWater;
-        using WaterManager::ManageWaterInits;
-        using ZoneContaminantPredictorCorrector::ManageZoneContaminanUpdates;
-        using ZoneEquipmentManager::CalcAirFlowSimple;
-        using ZoneEquipmentManager::UpdateZoneSizing;
-
-        // SUBROUTINE PARAMETER DEFINITIONS:
-        static constexpr auto EndOfHeaderString("End of Data Dictionary");          // End of data dictionary marker
-        static constexpr auto EnvironmentStampFormatStr("{},{},{:7.2F},{:7.2F},{:7.2F},{:7.2F}\n"); // Format descriptor for environ stamp
-
-        // SUBROUTINE LOCAL VARIABLE DECLARATIONS:
-        Real64 PriorTimeStep;       // magnitude of time step for previous history terms
-        Real64 ZoneTempChange(0.0); // change in zone air temperature from timestep t-1 to t
-        int NodeNum;
-        bool ReportDebug;
-        int ZoneNum;
-
-        static int ZTempTrendsNumSysSteps(0);
-        static int SysTimestepLoop(0);
-        bool DummyLogical;
-
-        // Formats
-
-        // SYSTEM INITIALIZATION
-        if (TriggerGetAFN) {
-            TriggerGetAFN = false;
-            DisplayString(state, "Initializing HVAC");
-            ManageAirflowNetworkBalance(state); // first call only gets input and returns.
-        }
-
-        state.dataHeatBalFanSys->ZT = state.dataHeatBalFanSys->MAT;
-        // save for use with thermal comfort control models (Fang, Pierce, and KSU)
-        state.dataHeatBalFanSys->ZTAV = 0.0;
-        state.dataHeatBalFanSys->ZoneThermostatSetPointHiAver = 0.0;
-        state.dataHeatBalFanSys->ZoneThermostatSetPointLoAver = 0.0;
-        state.dataHeatBalFanSys->ZoneAirHumRatAvg = 0.0;
-        PrintedWarmup = false;
-        if (state.dataContaminantBalance->Contaminant.CO2Simulation) {
-            state.dataContaminantBalance->OutdoorCO2 = GetCurrentScheduleValue(state, state.dataContaminantBalance->Contaminant.CO2OutdoorSchedPtr);
-            state.dataContaminantBalance->ZoneAirCO2Avg = 0.0;
-        }
-        if (state.dataContaminantBalance->Contaminant.GenericContamSimulation) {
-            state.dataContaminantBalance->OutdoorGC = GetCurrentScheduleValue(state, state.dataContaminantBalance->Contaminant.GenericContamOutdoorSchedPtr);
-            if (allocated(state.dataContaminantBalance->ZoneAirGCAvg)) state.dataContaminantBalance->ZoneAirGCAvg = 0.0;
-        }
-=======
     state.dataHeatBalFanSys->ZT = state.dataHeatBalFanSys->MAT;
     // save for use with thermal comfort control models (Fang, Pierce, and KSU)
-    state.dataHeatBalFanSys->ZTAVComf = state.dataHeatBalFanSys->ZTAV;
-    state.dataHeatBalFanSys->ZoneAirHumRatAvgComf = state.dataHeatBalFanSys->ZoneAirHumRatAvg;
     state.dataHeatBalFanSys->ZTAV = 0.0;
     state.dataHeatBalFanSys->ZoneThermostatSetPointHiAver = 0.0;
     state.dataHeatBalFanSys->ZoneThermostatSetPointLoAver = 0.0;
@@ -301,7 +213,6 @@
             GetCurrentScheduleValue(state, state.dataContaminantBalance->Contaminant.GenericContamOutdoorSchedPtr);
         if (allocated(state.dataContaminantBalance->ZoneAirGCAvg)) state.dataContaminantBalance->ZoneAirGCAvg = 0.0;
     }
->>>>>>> b774213e
 
     if (state.dataGlobal->BeginEnvrnFlag && state.dataHVACMgr->MyEnvrnFlag) {
         AirLoopsSimOnce = false;
@@ -578,18 +489,12 @@
         FirstTimeStepSysFlag = false;
     } // system time step  loop (loops once if no downstepping)
 
-<<<<<<< HEAD
-        state.dataHeatBalFanSys->ZTAVComf = state.dataHeatBalFanSys->ZTAV;
-        state.dataHeatBalFanSys->ZoneAirHumRatAvgComf = state.dataHeatBalFanSys->ZoneAirHumRatAvg;
-
-        ManageZoneAirUpdates(state, iPushZoneTimestepHistories, ZoneTempChange, ShortenTimeStepSys, UseZoneTimeStepHistory, PriorTimeStep);
-        if (state.dataContaminantBalance->Contaminant.SimulateContaminants)
-            ManageZoneContaminanUpdates(state, iPushZoneTimestepHistories, ShortenTimeStepSys, UseZoneTimeStepHistory, PriorTimeStep);
-=======
+    state.dataHeatBalFanSys->ZTAVComf = state.dataHeatBalFanSys->ZTAV;
+    state.dataHeatBalFanSys->ZoneAirHumRatAvgComf = state.dataHeatBalFanSys->ZoneAirHumRatAvg;
+
     ManageZoneAirUpdates(state, iPushZoneTimestepHistories, ZoneTempChange, ShortenTimeStepSys, UseZoneTimeStepHistory, PriorTimeStep);
     if (state.dataContaminantBalance->Contaminant.SimulateContaminants)
         ManageZoneContaminanUpdates(state, iPushZoneTimestepHistories, ShortenTimeStepSys, UseZoneTimeStepHistory, PriorTimeStep);
->>>>>>> b774213e
 
     NumOfSysTimeStepsLastZoneTimeStep = NumOfSysTimeSteps;
 
