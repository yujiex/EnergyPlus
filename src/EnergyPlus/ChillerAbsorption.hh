--- conflicted
+++ resolved
@@ -139,24 +139,9 @@
         int SteamFluidIndex;                           // index to generator fluid type
         Real64 GeneratorDeltaTemp;                     // C - generator fluid temperature difference (water only)
         bool GeneratorDeltaTempWasAutoSized;           // true if generator delta T was autosize on input
-<<<<<<< HEAD
         PlantLocation CWPlantLoc;                      // chilled water plant loop index number
         PlantLocation CDPlantLoc;                      // condenser water plant loop index number
         PlantLocation GenPlantLoc;                     // generator water plant loop index number
-=======
-        int CWLoopNum;                                 // chilled water plant loop index number
-        DataPlant::LoopSideLocation CWLoopSideNum;     // chilled water plant loop side index
-        int CWBranchNum;                               // chilled water plant loop branch index
-        int CWCompNum;                                 // chilled water plant loop component index
-        int CDLoopNum;                                 // condenser water plant loop index number
-        DataPlant::LoopSideLocation CDLoopSideNum;     // condenser water plant loop side index
-        int CDBranchNum;                               // condenser water plant loop branch index
-        int CDCompNum;                                 // condenser water plant loop component index
-        int GenLoopNum;                                // generator water plant loop index number
-        DataPlant::LoopSideLocation GenLoopSideNum;    // generator water plant loop side index
-        int GenBranchNum;                              // generator water plant loop branch index
-        int GenCompNum;                                // generator water plant loop component index
->>>>>>> 96bedded
         bool FaultyChillerSWTFlag;                     // True if the chiller has SWT sensor fault
         int FaultyChillerSWTIndex;                     // Index of the fault object corresponding to the chiller
         Real64 FaultyChillerSWTOffset;                 // Chiller SWT sensor offset
@@ -191,24 +176,12 @@
               CondOutletNodeNum(0), GeneratorInletNodeNum(0), GeneratorOutletNodeNum(0), MinPartLoadRat(0.0), MaxPartLoadRat(0.0),
               OptPartLoadRat(0.0), TempDesCondIn(0.0), SteamLoadCoef(3, 0.0), PumpPowerCoef(3, 0.0), TempLowLimitEvapOut(0.0), ErrCount2(0),
               GenHeatSourceType(DataLoopNode::NodeFluidType::Blank), GeneratorVolFlowRate(0.0), GeneratorVolFlowRateWasAutoSized(false),
-<<<<<<< HEAD
-              GeneratorSubcool(0.0), SteamFluidIndex(0), GeneratorDeltaTemp(-99999.0), GeneratorDeltaTempWasAutoSized(true), CWPlantLoc{},
-              CDPlantLoc{}, GenPlantLoc{}, FaultyChillerSWTFlag(false), FaultyChillerSWTIndex(0), FaultyChillerSWTOffset(0.0),
-              PossibleSubcooling(false), CondMassFlowRate(0.0), EvapMassFlowRate(0.0), SteamMassFlowRate(0.0), CondOutletTemp(0.0),
-              EvapOutletTemp(0.0), GenOutletTemp(0.0), SteamOutletEnthalpy(0.0), PumpingPower(0.0), PumpingEnergy(0.0), QGenerator(0.0),
-              GeneratorEnergy(0.0), QEvaporator(0.0), EvaporatorEnergy(0.0), QCondenser(0.0), CondenserEnergy(0.0), MyOneTimeFlag(true),
-              MyEnvrnFlag(true), GenInputOutputNodesUsed(false), EquipFlowCtrl(DataBranchAirLoopPlant::ControlType::Invalid)
-=======
-              GeneratorSubcool(0.0), SteamFluidIndex(0), GeneratorDeltaTemp(-99999.0), GeneratorDeltaTempWasAutoSized(true), CWLoopNum(0),
-              CWLoopSideNum(DataPlant::LoopSideLocation::Invalid), CWBranchNum(0), CWCompNum(0), CDLoopNum(0),
-              CDLoopSideNum(DataPlant::LoopSideLocation::Invalid), CDBranchNum(0), CDCompNum(0), GenLoopNum(0),
-              GenLoopSideNum(DataPlant::LoopSideLocation::Invalid), GenBranchNum(0), GenCompNum(0), FaultyChillerSWTFlag(false),
-              FaultyChillerSWTIndex(0), FaultyChillerSWTOffset(0.0), PossibleSubcooling(false), CondMassFlowRate(0.0), EvapMassFlowRate(0.0),
-              SteamMassFlowRate(0.0), CondOutletTemp(0.0), EvapOutletTemp(0.0), GenOutletTemp(0.0), SteamOutletEnthalpy(0.0), PumpingPower(0.0),
-              PumpingEnergy(0.0), QGenerator(0.0), GeneratorEnergy(0.0), QEvaporator(0.0), EvaporatorEnergy(0.0), QCondenser(0.0),
-              CondenserEnergy(0.0), MyOneTimeFlag(true), MyEnvrnFlag(true), GenInputOutputNodesUsed(false),
-              EquipFlowCtrl(DataBranchAirLoopPlant::ControlType::Invalid)
->>>>>>> 96bedded
+              GeneratorSubcool(0.0), SteamFluidIndex(0), GeneratorDeltaTemp(-99999.0),
+              GeneratorDeltaTempWasAutoSized(true), CWPlantLoc{}, CDPlantLoc{}, GenPlantLoc{}, FaultyChillerSWTFlag(false), FaultyChillerSWTIndex(0),
+              FaultyChillerSWTOffset(0.0), PossibleSubcooling(false), CondMassFlowRate(0.0), EvapMassFlowRate(0.0), SteamMassFlowRate(0.0),
+              CondOutletTemp(0.0), EvapOutletTemp(0.0), GenOutletTemp(0.0), SteamOutletEnthalpy(0.0), PumpingPower(0.0), PumpingEnergy(0.0),
+              QGenerator(0.0), GeneratorEnergy(0.0), QEvaporator(0.0), EvaporatorEnergy(0.0), QCondenser(0.0), CondenserEnergy(0.0),
+              MyOneTimeFlag(true), MyEnvrnFlag(true), GenInputOutputNodesUsed(false), EquipFlowCtrl(DataBranchAirLoopPlant::ControlType::Invalid)
         {
         }
 
