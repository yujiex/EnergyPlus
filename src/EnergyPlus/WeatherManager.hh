// EnergyPlus, Copyright (c) 1996-2020, The Board of Trustees of the University of Illinois,
// The Regents of the University of California, through Lawrence Berkeley National Laboratory
// (subject to receipt of any required approvals from the U.S. Dept. of Energy), Oak Ridge
// National Laboratory, managed by UT-Battelle, Alliance for Sustainable Energy, LLC, and other
// contributors. All rights reserved.
//
// NOTICE: This Software was developed under funding from the U.S. Department of Energy and the
// U.S. Government consequently retains certain rights. As such, the U.S. Government has been
// granted for itself and others acting on its behalf a paid-up, nonexclusive, irrevocable,
// worldwide license in the Software to reproduce, distribute copies to the public, prepare
// derivative works, and perform publicly and display publicly, and to permit others to do so.
//
// Redistribution and use in source and binary forms, with or without modification, are permitted
// provided that the following conditions are met:
//
// (1) Redistributions of source code must retain the above copyright notice, this list of
//     conditions and the following disclaimer.
//
// (2) Redistributions in binary form must reproduce the above copyright notice, this list of
//     conditions and the following disclaimer in the documentation and/or other materials
//     provided with the distribution.
//
// (3) Neither the name of the University of California, Lawrence Berkeley National Laboratory,
//     the University of Illinois, U.S. Dept. of Energy nor the names of its contributors may be
//     used to endorse or promote products derived from this software without specific prior
//     written permission.
//
// (4) Use of EnergyPlus(TM) Name. If Licensee (i) distributes the software in stand-alone form
//     without changes from the version obtained under this License, or (ii) Licensee makes a
//     reference solely to the software portion of its product, Licensee must refer to the
//     software as "EnergyPlus version X" software, where "X" is the version number Licensee
//     obtained under this License and may not use a different name for the software. Except as
//     specifically required in this Section (4), Licensee shall not use in a company name, a
//     product name, in advertising, publicity, or other promotional activities any name, trade
//     name, trademark, logo, or other designation of "EnergyPlus", "E+", "e+" or confusingly
//     similar designation, without the U.S. Department of Energy's prior written consent.
//
// THIS SOFTWARE IS PROVIDED BY THE COPYRIGHT HOLDERS AND CONTRIBUTORS "AS IS" AND ANY EXPRESS OR
// IMPLIED WARRANTIES, INCLUDING, BUT NOT LIMITED TO, THE IMPLIED WARRANTIES OF MERCHANTABILITY
// AND FITNESS FOR A PARTICULAR PURPOSE ARE DISCLAIMED. IN NO EVENT SHALL THE COPYRIGHT OWNER OR
// CONTRIBUTORS BE LIABLE FOR ANY DIRECT, INDIRECT, INCIDENTAL, SPECIAL, EXEMPLARY, OR
// CONSEQUENTIAL DAMAGES (INCLUDING, BUT NOT LIMITED TO, PROCUREMENT OF SUBSTITUTE GOODS OR
// SERVICES; LOSS OF USE, DATA, OR PROFITS; OR BUSINESS INTERRUPTION) HOWEVER CAUSED AND ON ANY
// THEORY OF LIABILITY, WHETHER IN CONTRACT, STRICT LIABILITY, OR TORT (INCLUDING NEGLIGENCE OR
// OTHERWISE) ARISING IN ANY WAY OUT OF THE USE OF THIS SOFTWARE, EVEN IF ADVISED OF THE
// POSSIBILITY OF SUCH DAMAGE.

#ifndef WeatherManager_hh_INCLUDED
#define WeatherManager_hh_INCLUDED

// C++ Headers
#include <vector>

// ObjexxFCL Headers
#include <ObjexxFCL/Array2D.hh>
#include <ObjexxFCL/Array3D.hh>
#include <ObjexxFCL/Optional.hh>

// EnergyPlus Headers
#include <EnergyPlus/DataGlobals.hh>
#include <EnergyPlus/EnergyPlus.hh>

namespace EnergyPlus {
    class IOFiles;
    struct EnergyPlusData;

namespace WeatherManager {

    // Following are Date Types read in from EPW file or IDF
    enum class DateType
    {
        InvalidDate = -1,
        MonthDay = 1,
        NthDayInMonth = 2,
        LastDayInMonth = 3
    };

    // Water mains temperatures calculation methods
    enum class WaterMainsTempCalcMethod
    {
        Schedule = 1,
        Correlation = 2,
        CorrelationFromWeatherFile = 3
    };

    enum class DesignDaySolarModel
    {
        ASHRAE_ClearSky = 0,      // Design Day solar model ASHRAE ClearSky (default)
        Zhang_Huang = 1,          // Design Day solar model Zhang Huang
        SolarModel_Schedule = 2,  // Design Day solar model (beam and diffuse) from user entered schedule
        ASHRAE_Tau = 3,           // Design Day solar model ASHRAE tau (per 2009 HOF)
        ASHRAE_Tau2017 = 4        // Design Day solar model ASHRAE tau (per 2013 and 2017 HOF)
    };

    // Design Day Humidity Indicating Type
    enum class DDHumIndType
    {
        WetBulb = 0,   // Wetbulb (default)
        DewPoint = 1,  // Dewpoint
        Enthalpy = 2,  // Enthalpy
        HumRatio = 3,  // Humidity Ratio
        RelHumSch = 4, // relhum schedule
        WBProfDef = 5, // Wetbulb default profile
        WBProfDif = 6, // Wetbulb difference profile
        WBProfMul = 7  // Wetbulb multiplier profile
    };

    // Design Day DryBulb Range Type
    enum class DDDBRangeType
    {
        Default = 0,    // Default Multipliers
        Multiplier = 1, // Multiplier Schedule
        Difference = 2, // Difference Schedule
        Profile = 3,    // Temperature Profile
    };

    enum class EmissivityCalcType
    {
        ClarkAllenModel = 0,     // Use Clark & Allen model for sky emissivity calculation
        ScheduleValue = 1,       // User entered Schedule value for Weather Property
        DryBulbDelta = 2,        // User entered DryBulb difference Schedule value for Weather Property
        DewPointDelta = 3,       // User entered Dewpoint difference Schedule value for Weather Property
        BruntModel = 4,          // Use Brunt model for sky emissivity calculation
        IdsoModel = 5,           // Use Isdo model for sky emissivity calculation
        BerdahlMartinModel = 6,  // Use Martin & Berdahl model for sky emissivity calculation
        SkyTAlgorithmA = 7,      // place holder
    };

    extern int const NumDaysInYear;
    extern bool WeatherFileExists;           // Set to true if a weather file exists
    extern bool LocationGathered;            // flag to show if Location exists on Input File (we assume one is there and correct on weather file)

    extern Real64 WeatherFileLatitude;
    extern Real64 WeatherFileLongitude;
    extern Real64 WeatherFileTimeZone;
    extern Real64 WeatherFileElevation;
    extern Array1D<Real64> GroundTempsFCFromEPWHeader; // F or C factor method
    extern WaterMainsTempCalcMethod WaterMainsTempsMethod;                  // Water mains temperature calculation method
    extern Real64 WaterMainsTempsAnnualAvgAirTemp;     // Annual average outdoor air temperature (C)
    extern Real64 WaterMainsTempsMaxDiffAirTemp;       // Maximum difference in monthly average outdoor air temperatures (deltaC)
    extern bool wthFCGroundTemps;

    extern int TotRunPers;    // Total number of Run Periods (Weather data) to Setup
    extern int TotRunDesPers; // Total number of Run Design Periods (Weather data) to Setup

    extern int NumSpecialDays;
    extern Array1D_int SpecialDayTypes; // To hold holiday types given in input file
    extern Array1D_int DSTIndex;        // To hold DST Index based on weather file or input

    extern int NumIntervalsPerHour;

    extern bool WFAllowsLeapYears;         // True if the Weather File (WF) header has "Yes" for Leap Years
    extern int Envrn;                      // Counter for environments
    extern int NumOfEnvrn;                 // Number of environments to be simulated

    extern Array2D<Real64> TodayAlbedo;          // Albedo

    extern Array2D<Real64> TomorrowOutRelHum;       // Relative Humidity of outside air
    extern Array2D<Real64> TomorrowHorizIRSky;      // Horizontal IR from Sky

    extern Real64 TimeStepFraction;                              // Fraction of hour each time step represents
    extern Array1D_int EndDayOfMonth;
    extern int LeapYearAdd;                   // Set during environment if leap year is active (adds 1 to number days in Feb)
    extern bool RPReadAllWeatherData;         // True if need to read all weather data prior to simulation

    enum class WeekDay
    {
        Sunday = 1,
        Monday,
        Tuesday,
        Wednesday,
        Thursday,
        Friday,
        Saturday
    };

    struct EnvironmentData
    {
        // Members
        std::string Title;          // Environment name
        std::string cKindOfEnvrn;   // kind of environment
        int KindOfEnvrn;            // Type of environment (see Parameters for KindOfSim in DataGlobals)
        int DesignDayNum;           // index in DesignDay structure and DesignDayInput
        int RunPeriodDesignNum;     // for WeatherFileDays, index in  RunPeriodDesign and RunPeriodDesignInput
        int SeedEnvrnNum;           // for HVAC sizing sim, new environments are copies of original environments, this is the index for original
        int HVACSizingIterationNum; // environments for HVAC sizing simulations are associated with iteration
        int TotalDays;              // Number of days in environment
        int StartJDay;              // Day of year of first day of environment
        int StartMonth;
        int StartDay;
        int StartYear;
        int StartDate;
        int EndMonth;
        int EndDay;
        int EndJDay;
        int EndYear;
        int EndDate;
        int DayOfWeek;         // Starting Day of Week for the (Weather) RunPeriod (User Input)
        bool UseDST;           // True if DaylightSavingTime is used for this RunPeriod
        bool UseHolidays;      // True if Holidays are used for this RunPeriod (from WeatherFile)
        bool ApplyWeekendRule; // True if "Weekend Rule" is to be applied to RunPeriod
        bool UseRain;          // True if Rain from weather file should be used (set rain to true)
        bool UseSnow;          // True if Snow from weather file should be used (set Snow to true)
        Array1D_int MonWeekDay;
        bool SetWeekDays;             // true when weekdays will be reset (after first year or on repeat)
        int NumSimYears;              // Total Number of times this period to be performed
        int CurrentCycle;             // Current cycle through weather file in NumSimYears repeats
        int WP_Type1;                 // WeatherProperties SkyTemperature Pointer
        EmissivityCalcType SkyTempModel;       // WeatherProperties SkyTemperature CalculationType
        bool UseWeatherFileHorizontalIR; // If false, horizontal IR and sky temperature are calculated with WP models
        int CurrentYear;              // Current year
        bool IsLeapYear;              // True if current year is leap year.
        bool RollDayTypeOnRepeat;     // If repeating run period, increment day type on repeat.
        bool TreatYearsAsConsecutive; // When year rolls over, increment year and recalculate Leap Year
        bool MatchYear;               // for actual weather will be true
        bool ActualWeather;           // true when using actual weather data
        int RawSimDays;               // number of basic sim days.

        // Default Constructor
        EnvironmentData()
            : KindOfEnvrn(0), DesignDayNum(0), RunPeriodDesignNum(0), SeedEnvrnNum(0), HVACSizingIterationNum(0), TotalDays(0), StartJDay(0),
              StartMonth(0), StartDay(0), StartYear(0), StartDate(0), EndMonth(0), EndDay(0), EndJDay(0), EndYear(0), EndDate(0), DayOfWeek(0),
              UseDST(false), UseHolidays(false), ApplyWeekendRule(false), UseRain(true), UseSnow(true), MonWeekDay(12, 0), SetWeekDays(false),
              NumSimYears(1), CurrentCycle(0), WP_Type1(0), SkyTempModel(EmissivityCalcType::ClarkAllenModel), UseWeatherFileHorizontalIR(true), CurrentYear(0), IsLeapYear(false),
              RollDayTypeOnRepeat(true), TreatYearsAsConsecutive(true), MatchYear(false), ActualWeather(false), RawSimDays(0)
        {
        }
    };

    struct DesignDayData
    {
        // Members
        std::string Title;   // Environment name
        Real64 MaxDryBulb;   // Maximum Dry-Bulb Temperature (C)
        Real64 DailyDBRange; // Daily Temperature Range (deltaC)
        Real64 HumIndValue;  // Humidity Indicating Value at Max Dry-bulb Temperature
        DDHumIndType HumIndType;      // Humidity Indicating type  (see Parameters)
        Real64 PressBarom;   // Atmospheric/Barometric Pressure (Pascals)
        Real64 WindSpeed;    // Wind Speed (m/s)
        Real64 WindDir;      // Wind Direction (degrees clockwise from North, N=0, E=90, S=180, W=270)
        Real64 SkyClear;     // Sky Clearness (0 to 1)
        int RainInd;         // Rain Indicator (1 = raining and surfaces are wet, else 0)
        int SnowInd;         // Snow Indicator (1 = snow on ground, else  0)
        int DayOfMonth;      // Day of Month ( 1 - 31 )
        int Month;           // Month of Year ( 1 - 12 )
        int DayType;         // Day Type Sunday = 1 - Saturday = 7
        int DSTIndicator;    // Daylight Saving Time Period Indicator (1=yes, 0=no) for this DesignDay
        DesignDaySolarModel SolarModel;      // Solar Model for creating solar values for design day.
        DDDBRangeType DBTempRangeType; // Drybulb Range Type (see Parameters)
        int TempRangeSchPtr; // Schedule pointer to a day schedule for dry-bulb temperature range multipliers
        int HumIndSchPtr;    // Schedule pointer to a day schedule that specifies
        //    relative humidity (%) or wet-bulb range multipliers per HumIndType
        int BeamSolarSchPtr;    // Schedule pointer to a day schedule for beam solar
        int DiffuseSolarSchPtr; // Schedule pointer to a day schedule for diffuse solar
        Real64 TauB;            // beam pseudo optical depth for ASHRAE tau model
        Real64 TauD;            // diffuse pseudo optical depth for ASHRAE tau model
        Real64 DailyWBRange;    // daily range of wetbulb (deltaC)
        bool PressureEntered;   // true if a pressure was entered in design day data
        bool DewPointNeedsSet;  // true if the Dewpoint humidicating value needs to be set (after location determined)
        int maxWarmupDays;        // Maximum warmup days between sizing periods
        bool suppressBegEnvReset; // true if this design day should be run without thermal history being reset at begin environment

        // Default Constructor
        DesignDayData()
            : MaxDryBulb(0.0), DailyDBRange(0.0), HumIndValue(0.0), HumIndType(DDHumIndType::WetBulb), PressBarom(0.0), WindSpeed(0.0), WindDir(0.0), SkyClear(0.0),
              RainInd(0), SnowInd(0), DayOfMonth(0), Month(0), DayType(0), DSTIndicator(0), SolarModel(DesignDaySolarModel::ASHRAE_ClearSky), DBTempRangeType(DDDBRangeType::Default), TempRangeSchPtr(0),
              HumIndSchPtr(0), BeamSolarSchPtr(0), DiffuseSolarSchPtr(0), TauB(0.0), TauD(0.0), DailyWBRange(0.0), PressureEntered(false),
              DewPointNeedsSet(false),                       //**Trane:BEG: Sizing Speed Up
              maxWarmupDays(-1), suppressBegEnvReset(false) //**Trane:END: Sizing Speed Up
        {
        }
    };

    struct RunPeriodData
    {
        // Members
        std::string title;
        std::string periodType;
        int totalDays; // total number of days in requested period
        int startMonth;
        int startDay;
        int startJulianDate; // Calculated start date (Julian or ordinal) for a weather file run period
        int startYear;       // entered in "consecutive"/real runperiod object
        int endMonth;
        int endDay;
        int endJulianDate;     // Calculated end date (Julian or ordinal) for a weather file run period
        int endYear;           // entered in "consecutive"/real runperiod object
        int dayOfWeek;         // Day of Week that the RunPeriod will start on (User Input)
        WeekDay startWeekDay;  // Day of the week that the RunPeriod will start on (User Input)
        bool useDST;           // True if DaylightSavingTime is used for this RunPeriod
        bool useHolidays;      // True if Holidays are used for this RunPeriod (from WeatherFile)
        bool applyWeekendRule; // True if "Weekend Rule" is to be applied to RunPeriod
        bool useRain;          // True if Rain from weather file should be used (set rain to true)
        bool useSnow;          // True if Snow from weather file should be used (set Snow to true)
        Array1D_int monWeekDay;
        int numSimYears;              // Total Number of years of simulation to be performed
        bool isLeapYear;              // True if Begin Year is leap year.
        bool RollDayTypeOnRepeat;     // If repeating run period, increment day type on repeat.
        bool TreatYearsAsConsecutive; // When year rolls over, increment year and recalculate Leap Year
        bool actualWeather;           // true when using actual weather data

        // Default Constructor
        RunPeriodData()
            : totalDays(365), startMonth(1), startDay(1), startJulianDate(2457755), startYear(2017), endMonth(12), endDay(31), endJulianDate(2458119),
              endYear(2017), dayOfWeek(1), startWeekDay(WeekDay::Sunday), useDST(false), useHolidays(false), applyWeekendRule(false), useRain(true),
              useSnow(true), monWeekDay{{1, 4, 4, 7, 2, 5, 7, 3, 6, 1, 4, 6}}, numSimYears(1), isLeapYear(false), RollDayTypeOnRepeat(true),
              TreatYearsAsConsecutive(true), actualWeather(false)
        {
        }
    };

    struct DayWeatherVariables // Derived Type for Storing Weather "Header" Data
    {
        // Members
        int DayOfYear;              // Day of year for weather data
        int DayOfYear_Schedule;     // Day of year in schedule
        int Year;                   // Year of weather data
        int Month;                  // Month of weather data
        int DayOfMonth;             // Day of month for weather data
        int DayOfWeek;              // Day of week for weather data
        int DaylightSavingIndex;    // Daylight Saving Time Period indicator (0=no,1=yes)
        int HolidayIndex;           // Holiday indicator (0=no holiday, non-zero=holiday type)
        Real64 SinSolarDeclinAngle; // Sine of the solar declination angle
        Real64 CosSolarDeclinAngle; // Cosine of the solar declination angle
        Real64 EquationOfTime;      // Value of the equation of time formula

        // Default Constructor
        DayWeatherVariables()
            : DayOfYear(0), DayOfYear_Schedule(0), Year(0), Month(0), DayOfMonth(0), DayOfWeek(0), DaylightSavingIndex(0), HolidayIndex(0),
              SinSolarDeclinAngle(0.0), CosSolarDeclinAngle(0.0), EquationOfTime(0.0)
        {
        }
    };

    struct SpecialDayData
    {
        // Members
        std::string Name; // Name
        WeatherManager::DateType DateType;     // Date type as read in from IDF
        int Month;        // Start Month
        int Day;          // Start Day of month or Count for DateTypes=NthDayOfMonth
        int WeekDay;      // For Date types=NthDayOfMonth and LastDayOfMonth
        int CompDate;     // Start Date in "compressed date" format, only if Month/Day
        bool WthrFile;    // True if this Special Day came from weather file (EPW)
        int Duration;     // Number of days this special Day is used for
        int DayType;      // Day Type desigation for this Special Day period
        int ActStMon;
        int ActStDay;
        bool Used; // Set to true in a run period after use (NthDayOfMonth and LastDayOfMonth only)

        // Default Constructor
        SpecialDayData()
            : DateType(DateType::InvalidDate), Month(0), Day(0), WeekDay(0), CompDate(0), WthrFile(false), Duration(0), DayType(0), ActStMon(0), ActStDay(0), Used(false)
        {
        }
    };

    struct DataPeriodData
    {
        // Members
        std::string Name;      // DataPeriod Title
        std::string DayOfWeek; // Start Day of Week for DataPeriod
        int NumYearsData;      // Number of years for which data is present in EPW.
        int WeekDay;
        int StMon;
        int StDay;
        int StYear;
        int EnMon;
        int EnDay;
        int EnYear;
        int NumDays;
        Array1D_int MonWeekDay;
        int DataStJDay;
        int DataEnJDay;
        bool HasYearData;

        // Default Constructor
        DataPeriodData()
            : NumYearsData(1), WeekDay(0), StMon(0), StDay(0), StYear(0), EnMon(0), EnDay(0), EnYear(0), NumDays(0), MonWeekDay(12, 0), DataStJDay(0),
              DataEnJDay(0), HasYearData(false)
        {
        }
    };

    struct DaylightSavingPeriodData
    {
        // Members
        DateType StDateType; // Start Date type as from EPW or IDF
        int StWeekDay;  // For DateTypes=NthDayOfMonth or LastDayOfMonth
        int StMon;      // DaylightSavingTime (DST) Start Month
        int StDay;      // DaylightSavingTime (DST) Start Day
        DateType EnDateType; // End Date type as from EPW or IDF
        int EnMon;      // DaylightSavingTime (DST) End Month
        int EnDay;      // DaylightSavingTime (DST) End Day
        int EnWeekDay;  // For DateTypes=NthDayOfMonth or LastDayOfMonth

        // Default Constructor
        DaylightSavingPeriodData() : StDateType(DateType::InvalidDate), StWeekDay(0), StMon(0), StDay(0), EnDateType(DateType::InvalidDate), EnMon(0), EnDay(0), EnWeekDay(0)
        {
        }
    };

    // This struct carries the default missing data for those data elements that would be best replaced with the previous hour's data for missing data.
    struct MissingData
    {
        // Members
        Real64 DryBulb;      // Dry Bulb Temperature (C)
        Real64 DewPoint;     // Dew Point Temperature (C)
        int RelHumid;        // Relative Humidity (%)
        Real64 StnPres;      // Atmospheric Pressure (Pa)
        int WindDir;         // Wind Direction (deg)
        Real64 WindSpd;      // Wind Speed/Velocity (m/s)
        int TotSkyCvr;       // Total Sky Cover (tenths)
        int OpaqSkyCvr;      // Opaque Sky Cover (tenths)
        Real64 Visibility;   // Visibility (km)
        int Ceiling;         // Ceiling Height (m)
        int PrecipWater;     // Precipitable Water (mm)
        Real64 AerOptDepth;  // Aerosol Optical Depth
        int SnowDepth;       // Snow Depth (cm)
        int DaysLastSnow;    // Number of Days since last snow
        Real64 Albedo;       // Albedo
        Real64 LiquidPrecip; // Rain/Liquid Precipitation (mm)

        // Default Constructor
        MissingData()
            : DryBulb(0.0), DewPoint(0.0), RelHumid(0), StnPres(0.0), WindDir(0), WindSpd(0.0), TotSkyCvr(0), OpaqSkyCvr(0), Visibility(0.0),
              Ceiling(0), PrecipWater(0), AerOptDepth(0.0), SnowDepth(0), DaysLastSnow(0), Albedo(0.0), LiquidPrecip(0.0)
        {
        }
    };

    // This Derived type carries the counts of missing data items in the weather reading process. It will count only items that are on the source file -- not those that are derived from data on the source file.
    struct MissingDataCounts
    {
        // Members
        // Comments below illustrate the data that is being counted:
        int DryBulb;      // Dry Bulb Temperature (C)
        int DewPoint;     // Dew Point Temperature (C)
        int RelHumid;     // Relative Humidity (%)
        int StnPres;      // Atmospheric Pressure (Pa)
        int WindDir;      // Wind Direction (deg)
        int WindSpd;      // Wind Speed/Velocity (m/s)
        int DirectRad;    // Direct Radiation (wh/m2)
        int DiffuseRad;   // Diffuse Radiation (wh/m2)
        int TotSkyCvr;    // Total Sky Cover (tenths)
        int OpaqSkyCvr;   // Opaque Sky Cover (tenths)
        int Visibility;   // Visibility (km)
        int Ceiling;      // Ceiling Height (m)
        int PrecipWater;  // Precipitable Water (mm)
        int AerOptDepth;  // Aerosol Optical Depth
        int SnowDepth;    // Snow Depth (cm)
        int DaysLastSnow; // Number of Days since last snow
        int WeathCodes;   // Weather codes invalid
        int Albedo;       // Albedo
        int LiquidPrecip; // Liquid Precip Depth

        // Default Constructor
        MissingDataCounts()
            : DryBulb(0), DewPoint(0), RelHumid(0), StnPres(0), WindDir(0), WindSpd(0), DirectRad(0), DiffuseRad(0), TotSkyCvr(0), OpaqSkyCvr(0),
              Visibility(0), Ceiling(0), PrecipWater(0), AerOptDepth(0), SnowDepth(0), DaysLastSnow(0), WeathCodes(0), Albedo(0), LiquidPrecip(0)
        {
        }
    };

    // This Derived type carries the counts of out of range items in the weather reading process. It will count only items that are on the source file -- not those that are derived from data on the source file.
    struct RangeDataCounts
    {
        // Members
        // Comments below illustrate the data that is being counted:
        int DryBulb;    // Dry Bulb Temperature (C)
        int DewPoint;   // Dew Point Temperature (C)
        int RelHumid;   // Relative Humidity (%)
        int StnPres;    // Atmospheric Pressure (Pa)
        int WindDir;    // Wind Direction (deg)
        int WindSpd;    // Wind Speed/Velocity (m/s)
        int DirectRad;  // Direct Radiation (wh/m2)
        int DiffuseRad; // Diffuse Radiation (wh/m2)

        // Default Constructor
        RangeDataCounts() : DryBulb(0), DewPoint(0), RelHumid(0), StnPres(0), WindDir(0), WindSpd(0), DirectRad(0), DiffuseRad(0)
        {
        }
    };

    struct TypicalExtremeData
    {
        // Members
        std::string Title;       // Environment name
        std::string ShortTitle;  // Environment name
        std::string MatchValue;  // String to be matched for input/running these periods for design.
        std::string MatchValue1; // String to be also matched (synonym)
        std::string MatchValue2; // String to be also matched (synonym)
        std::string TEType;      // Typical or Extreme
        int TotalDays;           // Number of days in environment
        int StartJDay;           // Day of year of first day of environment
        int StartMonth;
        int StartDay;
        int EndMonth;
        int EndDay;
        int EndJDay;

        // Default Constructor
        TypicalExtremeData() : TotalDays(0), StartJDay(0), StartMonth(0), StartDay(0), EndMonth(0), EndDay(0), EndJDay(0)
        {
        }
    };

    struct WeatherProperties
    {
        // Members
        std::string Name;         // Reference Name
        std::string ScheduleName; // Schedule Name or Algorithm Name
        bool IsSchedule;          // Default is using Schedule
        EmissivityCalcType CalculationType;
        int SchedulePtr; // pointer to schedule when used
        bool UsedForEnvrn;
        bool UseWeatherFileHorizontalIR; // If false, horizontal IR and sky temperature are calculated with WP models

        // Default Constructor
        WeatherProperties() : IsSchedule(true), CalculationType(EmissivityCalcType::ClarkAllenModel), SchedulePtr(0), UsedForEnvrn(false), UseWeatherFileHorizontalIR(true)
        {
        }
    };

    struct UnderwaterBoundary
    {
        std::string Name;
        Real64 distanceFromLeadingEdge;
        int OSCMIndex;
        int WaterTempScheduleIndex;
        int VelocityScheduleIndex;
        UnderwaterBoundary() : Name(""), distanceFromLeadingEdge(0.0), OSCMIndex(0), WaterTempScheduleIndex(0), VelocityScheduleIndex(0)
        {
        }
    };
    extern std::vector<UnderwaterBoundary> underwaterBoundaries;

    // Object Data
    // Today's daily weather variables | Derived Type for Storing Weather "Header" Data | Day of year for
    // weather data | Year of weather data | Month of weather data | Day of month for weather data | Day of
    // week for weather data | Daylight Saving Time Period indicator (0=no,1=yes) | Holiday indicator (0=no
    // holiday, non-zero=holiday type) | Sine of the solar declination angle | Cosine of the solar
    // declination angle | Value of the equation of time formula
    extern DayWeatherVariables TodayVariables;
    // Tomorrow's daily weather variables | Derived Type for Storing Weather "Header" Data | Day of year
    // for weather data | Year of weather data | Month of weather data | Day of month for weather data |
    // Day of week for weather data | Daylight Saving Time Period indicator (0=no,1=yes) | Holiday
    // indicator (0=no holiday, non-zero=holiday type) | Sine of the solar declination angle | Cosine of
    // the solar declination angle | Value of the equation of time formula
    extern DayWeatherVariables TomorrowVariables;
    extern Array1D<DayWeatherVariables> DesignDay; // Design day environments
    // Dry Bulb Temperature (C) | Dew Point Temperature (C) | Relative Humidity (%) | Atmospheric Pressure (Pa) | Wind
    // Direction (deg) | Wind Speed/Velocity (m/s) | Total Sky Cover (tenths) | Opaque Sky Cover (tenths) | Visibility
    // (km) | Ceiling Height (m) | Precipitable Water (mm) | Aerosol Optical Depth | Snow Depth (cm) | Number of Days
    // since last snow | Albedo | Rain/Liquid Precipitation (mm)
    extern MissingData Missing;
    extern MissingDataCounts Missed;
    extern RangeDataCounts OutOfRange;
    extern Array1D<DesignDayData> DesDayInput;   // Design day Input Data
    extern Array1D<EnvironmentData> Environment; // Environment data
    extern Array1D<RunPeriodData> RunPeriodInput;
    extern Array1D<RunPeriodData> RunPeriodDesignInput;
    extern Array1D<TypicalExtremeData> TypicalExtremePeriods;
    extern DaylightSavingPeriodData EPWDST; // Daylight Saving Period Data from EPW file
    extern DaylightSavingPeriodData IDFDST; // Daylight Saving Period Data from IDF file
    extern DaylightSavingPeriodData DST;    // Daylight Saving Period Data, if active
    extern Array1D<WeatherProperties> WPSkyTemperature;
    extern Array1D<SpecialDayData> SpecialDays;
    extern Array1D<DataPeriodData> DataPeriods;

    // Functions
    void clear_state();

    void ManageWeather(IOFiles &ioFiles);

    void ResetEnvironmentCounter();

    bool GetNextEnvironment(EnergyPlusData &state, bool &Available, bool &ErrorsFound);

    void AddDesignSetToEnvironmentStruct(
        int HVACSizingIterCount // Counter for number of times HVAC Sizing Simulation of Design Period set is being rerun
    );

    bool CheckIfAnyUnderwaterBoundaries();

    Real64
    calculateWaterBoundaryConvectionCoefficient(Real64 curWaterTemp, Real64 curWaterVelocity, Real64 distanceFromLeadingEdge);

    void UpdateUnderwaterBoundaries();

    void ReadVariableLocationOrientation();

    void UpdateLocationAndOrientation();

    void SetupWeekDaysByMonth(int StMon, int StDay, int StWeekDay, Array1D_int &WeekDays);

    void ResetWeekDaysByMonth(Array1D_int &WeekDays,
                              int AddLeapYear,
                              int StartMonth,
                              int StartMonthDay,
                              int EndMonth,
                              int EndMonthDay,
                              bool Rollover,
                              bool MidSimReset = false);

    void SetDSTDateRanges(Array1D_int const &MonWeekDay, // Weekday of each day 1 of month
                          Array1D_int &DSTIdx,   // DST Index for each julian day (1:366)
                          Optional_int DSTActStMon = _,
                          Optional_int DSTActStDay = _,
                          Optional_int DSTActEnMon = _,
                          Optional_int DSTActEnDay = _);

    void SetSpecialDayDates(Array1D_int const &MonWeekDay); // Weekday of each day 1 of month

<<<<<<< HEAD
    void InitializeWeather(bool &printEnvrnStamp); // Set to true when the environment header should be printed
=======
    void InitializeWeather(IOFiles &ioFiles, bool &PrintEnvrnStamp); // Set to true when the environment header should be printed
>>>>>>> c496679b

    void UpdateWeatherData();

    void SetCurrentWeather();

<<<<<<< HEAD
    void ReadWeatherForDay(int DayToRead,          // =1 when starting out, otherwise signifies next day
                           int Environ,            // Environment being simulated
                           bool BackSpaceAfterRead // True if weather file is to be backspaced after read
    );

    void ReadEPlusWeatherForDay(OutputFiles &outputFiles,
                                int DayToRead,          // =1 when starting out, otherwise signifies next day
                                int Environ,            // Environment being simulated
                                bool BackSpaceAfterRead // True if weather file is to be backspaced after read
=======
    void ReadWeatherForDay(IOFiles &ioFiles,
                           int const DayToRead,          // =1 when starting out, otherwise signifies next day
                           int const Environ,            // Environment being simulated
                           bool const BackSpaceAfterRead // True if weather file is to be backspaced after read
    );

    void ReadEPlusWeatherForDay(IOFiles &ioFiles,
                                int const DayToRead,          // =1 when starting out, otherwise signifies next day
                                int const Environ,            // Environment being simulated
                                bool const BackSpaceAfterRead // True if weather file is to be backspaced after read
>>>>>>> c496679b
    );

    Real64 interpolateWindDirection(Real64 prevHrWindDir, Real64 curHrWindDir, Real64 curHrWeight);

    void SetDayOfWeekInitialValues(int EnvironDayOfWeek, // Starting Day of Week for the (Weather) RunPeriod (User Input)
                                   int &currentDayOfWeek          // Current Day of Week
    );

    void ErrorInterpretWeatherDataLine(int WYear, int WMonth, int WDay, int WHour, int WMinute, std::string SaveLine, std::string Line);

    void InterpretWeatherDataLine(std::string &Line,
                                  bool &ErrorFound,       // True if an error is found, false otherwise
                                  int &WYear,
                                  int &WMonth,
                                  int &WDay,
                                  int &WHour,
                                  int &WMinute,
                                  Real64 &DryBulb,        // DryBulb
                                  Real64 &DewPoint,        // DewPoint
                                  Real64 &RelHum,        // RelHum
                                  Real64 &AtmPress,        // AtmPress
                                  Real64 &ETHoriz,        // ETHoriz
                                  Real64 &ETDirect,        // ETDirect
                                  Real64 &IRHoriz,        // IRHoriz
                                  Real64 &GLBHoriz,        // GLBHoriz
                                  Real64 &DirectRad,        // DirectRad
                                  Real64 &DiffuseRad,       // DiffuseRad
                                  Real64 &GLBHorizIllum,       // GLBHorizIllum
                                  Real64 &DirectNrmIllum,       // DirectNrmIllum
                                  Real64 &DiffuseHorizIllum,       // DiffuseHorizIllum
                                  Real64 &ZenLum,       // ZenLum
                                  Real64 &WindDir,       // WindDir
                                  Real64 &WindSpeed,       // WindSpeed
                                  Real64 &TotalSkyCover,       // TotalSkyCover
                                  Real64 &OpaqueSkyCover,       // OpaqueSkyCover
                                  Real64 &Visibility,       // Visibility
                                  Real64 &CeilHeight,       // CeilHeight
                                  int &WObs,              // PresWeathObs
                                  Array1D_int &WCodesArr, // PresWeathConds
                                  Real64 &PrecipWater,       // PrecipWater
                                  Real64 &AerosolOptDepth,       // AerosolOptDepth
                                  Real64 &SnowDepth,       // SnowDepth
                                  Real64 &DaysSinceLastSnow,       // DaysSinceLastSnow
                                  Real64 &Albedo,       // Albedo
                                  Real64 &LiquidPrecip        // LiquidPrecip
    );

<<<<<<< HEAD
    void SetUpDesignDay(OutputFiles &outputFiles, int EnvrnNum); // Environment number passed into the routine
=======
    void SetUpDesignDay(IOFiles &ioFiles, int const EnvrnNum); // Environment number passed into the routine

    //------------------------------------------------------------------------------

    Real64 AirMass(Real64 const CosZen); // COS( solar zenith), 0 - 1
>>>>>>> c496679b

    Real64 AirMass(Real64 CosZen); // COS( solar zenith), 0 - 1

    // Calculate sky temperature from weather data
    Real64 CalcSkyEmissivity(EmissivityCalcType ESkyCalcType, Real64 OSky, Real64 DryBulb, Real64 DewPoint, Real64 RelHum);

    void ASHRAETauModel(DesignDaySolarModel TauModelType, // ASHRAETau solar model type ASHRAE_Tau or ASHRAE_Tau2017
                        Real64 ETR,       // extraterrestrial normal irradiance, W/m2
                        Real64 CosZen,    // COS( solar zenith angle), 0 - 1
                        Real64 TauB,      // beam tau factor
                        Real64 TauD,      // dif tau factor
                        Real64 &IDirN,          // returned: direct (beam) irradiance on normal surface, W/m2
                        Real64 &IDifH,          // returned: diffuse irradiance on horiz surface, W/m2
                        Real64 &IGlbH           // returned: global irradiance on horiz surface, W/m2
    );

    void AllocateWeatherData();

    void CalculateDailySolarCoeffs(int DayOfYear,           // Day of year (1 - 366)
                                   Real64 &A,                     // ASHRAE "A" - Apparent solar irradiation at air mass = 0 [W/M**2]
                                   Real64 &B,                     // ASHRAE "B" - Atmospheric extinction coefficient
                                   Real64 &C,                     // ASHRAE "C" - Diffuse radiation factor
                                   Real64 &AnnVarSolConstant,     // Annual variation in the solar constant
                                   Real64 &EquationOfTime,        // Equation of Time
                                   Real64 &SineSolarDeclination,  // Sine of Solar Declination
                                   Real64 &CosineSolarDeclination // Cosine of Solar Declination
    );

    void CalculateSunDirectionCosines(Real64 TimeValue,    // Current Time of Day
                                      Real64 EqOfTime,     // Equation of Time
                                      Real64 SinSolDeclin, // Sine of Solar Declination
                                      Real64 CosSolDeclin, // Cosine of Solar Declination
                                      Array1D<Real64> &SUNCOS);

    void DetermineSunUpDown(Array1D<Real64> &SunDirectionCosines);

    void OpenWeatherFile(EnergyPlusData &state, bool &ErrorsFound);

    void OpenEPlusWeatherFile(EnergyPlusData &state,
                              bool &ErrorsFound,       // Will be set to true if errors found
                              bool ProcessHeader // Set to true when headers should be processed (rather than just read)
    );

    void CloseWeatherFile(IOFiles &ioFiles);

    void ResolveLocationInformation(IOFiles &ioFiles, bool &ErrorsFound); // Set to true if no location evident

    void CheckLocationValidity();

    void CheckWeatherFileValidity();

    void ReportOutputFileHeaders(IOFiles &ioFiles);

<<<<<<< HEAD
    void ReportWeatherAndTimeInformation(OutputFiles &outputFiles,
                                         bool &printEnvrnStamp); // Set to true when the environment header should be printed
=======
    void ReportWeatherAndTimeInformation(IOFiles &ioFiles,
                                         bool &PrintEnvrnStamp); // Set to true when the environment header should be printed
>>>>>>> c496679b

    void ReadUserWeatherInput(EnergyPlusData &state);

    void GetRunPeriodData(int &nRunPeriods, // Total number of Run Periods requested
                          bool &ErrorsFound);

    void GetRunPeriodDesignData(bool &ErrorsFound);

    void GetSpecialDayPeriodData(bool &ErrorsFound); // will be set to true if severe errors are found in inputs

    void CalcSpecialDayTypes();

    void GetDSTData(bool &ErrorsFound); // will be set to true if severe errors are found in inputs

    void GetDesignDayData(int &TotDesDays, // Total number of Design days to Setup
                          bool &ErrorsFound);

    void GetLocationInfo(bool &ErrorsFound);

    void GetWeatherProperties(bool &ErrorsFound);

    void GetGroundTemps(EnergyPlusData &state, bool &ErrorsFound);

    void GetGroundReflectances(IOFiles &ioFiles, bool &ErrorsFound);

    void GetSnowGroundRefModifiers(IOFiles &ioFiles, bool &ErrorsFound);

    void GetWaterMainsTemperatures(bool &ErrorsFound);

    void CalcWaterMainsTemp();

    Real64
    WaterMainsTempFromCorrelation(Real64 AnnualOAAvgDryBulbTemp,        // annual average OA drybulb temperature
                                  Real64 MonthlyOAAvgDryBulbTempMaxDiff // monthly daily average OA drybulb temperature maximum difference
    );

    void GetWeatherStation(IOFiles &ioFiles, bool &ErrorsFound);

    void DayltgCurrentExtHorizIllum();

    void DayltgLuminousEfficacy(Real64 &DiffLumEff, // Luminous efficacy of sky diffuse solar radiation (lum/W)
                                Real64 &DirLumEff   // Luminous efficacy of beam solar radiation (lum/W)
    );

    Real64 GetSTM(Real64 Longitude); // Longitude from user input

    void ProcessEPWHeader(IOFiles &ioFiles, std::string const &HeaderString, std::string &Line, bool &ErrorsFound);

    void SkipEPlusWFHeader(IOFiles &ioFiles);

    void ReportMissing_RangeData();

    void SetupInterpolationValues();

    void SetupEnvironmentTypes();

    bool isLeapYear(int Year);

    struct GregorianDate
    {
        int year;
        int month;
        int day;

        GregorianDate(int year, int month, int day) : year(year), month(month), day(day) {}
    };

    int computeJulianDate(int gyyyy, int gmm, int gdd);

    int computeJulianDate(GregorianDate gdate);

    GregorianDate computeGregorianDate(int jdate);

    WeekDay calculateDayOfWeek(int year, int month, int day);

    int calculateDayOfYear(int Month, int Day, bool leapYear = false);

    bool validMonthDay(int month, int day, int leapYearAdd = 0);

    // derived type for processing and storing Dry-bulb weather or stat file
    struct AnnualMonthlyDryBulbWeatherData
    {
        // Members
        bool OADryBulbWeatherDataProcessed;             // if false stat or weather file OA Dry-bulb temp is not processed yet
        Real64 AnnualAvgOADryBulbTemp;                  // annual average outdoor air temperature (C)
        Real64 MonthlyAvgOADryBulbTempMaxDiff;          // monthly daily average OA drybulb temperature maximum difference (deltaC)
        Array1D<Real64> MonthlyDailyAverageDryBulbTemp; // monthly-daily average outdoor air temperatures (C)

        // Default Constructor
        AnnualMonthlyDryBulbWeatherData()
            : OADryBulbWeatherDataProcessed(false), AnnualAvgOADryBulbTemp(0.0), MonthlyAvgOADryBulbTempMaxDiff(0.0),
              MonthlyDailyAverageDryBulbTemp(12, 0.0)
        {
        }
        void CalcAnnualAndMonthlyDryBulbTemp(IOFiles &ioFiles); // true if this is CorrelationFromWeatherFile
    };

    extern AnnualMonthlyDryBulbWeatherData OADryBulbAverage;

    void ReportWaterMainsTempParameters(IOFiles &ioFiles);

} // namespace WeatherManager

} // namespace EnergyPlus

#endif<|MERGE_RESOLUTION|>--- conflicted
+++ resolved
@@ -153,10 +153,41 @@
     extern int Envrn;                      // Counter for environments
     extern int NumOfEnvrn;                 // Number of environments to be simulated
 
+    extern Array2D_bool TodayIsRain;             // Rain indicator, true=rain
+    extern Array2D_bool TodayIsSnow;             // Snow indicator, true=snow
+    extern Array2D<Real64> TodayRainAmount;      // ficitious indicator of Rain
+    extern Array2D<Real64> TodaySnowAmount;      // ficitious indicator of Snow
+    extern Array2D<Real64> TodayOutDryBulbTemp;  // Dry bulb temperature of outside air
+    extern Array2D<Real64> TodayOutWetBulbTemp;  // Wet bulb temperature of outside air
+    extern Array2D<Real64> TodayOutDewPointTemp; // Dew Point Temperature of outside air
+    extern Array2D<Real64> TodayOutBaroPress;    // Barometric pressure of outside air
+    extern Array2D<Real64> TodayOutHumRat;       // Humidity ratio of outside air
+    extern Array2D<Real64> TodayOutRelHum;       // Relative Humidity of outside air
+    extern Array2D<Real64> TodayWindSpeed;       // Wind speed of outside air
+    extern Array2D<Real64> TodayWindDir;         // Wind direction of outside air
+    extern Array2D<Real64> TodaySkyTemp;         // Sky temperature
+    extern Array2D<Real64> TodayHorizIRSky;      // Horizontal IR from Sky
+    extern Array2D<Real64> TodayBeamSolarRad;    // Direct normal solar irradiance
+    extern Array2D<Real64> TodayDifSolarRad;     // Sky diffuse horizontal solar irradiance
     extern Array2D<Real64> TodayAlbedo;          // Albedo
-
+    extern Array2D<Real64> TodayLiquidPrecip;    // Liquid Precipitation Depth (mm)
+
+    extern Array2D_bool TomorrowIsRain;             // Rain indicator, true=rain
+    extern Array2D_bool TomorrowIsSnow;             // Snow indicator, true=snow
+    extern Array2D<Real64> TomorrowRainAmount;      // ficitious indicator of Rain
+    extern Array2D<Real64> TomorrowSnowAmount;      // ficitious indicator of Snow
+    extern Array2D<Real64> TomorrowOutDryBulbTemp;  // Dry bulb temperature of outside air
+    extern Array2D<Real64> TomorrowOutDewPointTemp; // Dew Point Temperature of outside air
+    extern Array2D<Real64> TomorrowOutBaroPress;    // Barometric pressure of outside air
     extern Array2D<Real64> TomorrowOutRelHum;       // Relative Humidity of outside air
+    extern Array2D<Real64> TomorrowWindSpeed;       // Wind speed of outside air
+    extern Array2D<Real64> TomorrowWindDir;         // Wind direction of outside air
+    extern Array2D<Real64> TomorrowSkyTemp;         // Sky temperature
     extern Array2D<Real64> TomorrowHorizIRSky;      // Horizontal IR from Sky
+    extern Array2D<Real64> TomorrowBeamSolarRad;    // Direct normal solar irradiance
+    extern Array2D<Real64> TomorrowDifSolarRad;     // Sky diffuse horizontal solar irradiance
+    extern Array2D<Real64> TomorrowAlbedo;          // Albedo
+    extern Array2D<Real64> TomorrowLiquidPrecip;    // Liquid Precipitation Depth
 
     extern Real64 TimeStepFraction;                              // Fraction of hour each time step represents
     extern Array1D_int EndDayOfMonth;
@@ -612,38 +643,22 @@
 
     void SetSpecialDayDates(Array1D_int const &MonWeekDay); // Weekday of each day 1 of month
 
-<<<<<<< HEAD
-    void InitializeWeather(bool &printEnvrnStamp); // Set to true when the environment header should be printed
-=======
-    void InitializeWeather(IOFiles &ioFiles, bool &PrintEnvrnStamp); // Set to true when the environment header should be printed
->>>>>>> c496679b
+    void InitializeWeather(IOFiles &ioFiles, bool &printEnvrnStamp); // Set to true when the environment header should be printed
 
     void UpdateWeatherData();
 
     void SetCurrentWeather();
 
-<<<<<<< HEAD
-    void ReadWeatherForDay(int DayToRead,          // =1 when starting out, otherwise signifies next day
+    void ReadWeatherForDay(IOFiles &ioFiles,
+                           int DayToRead,          // =1 when starting out, otherwise signifies next day
                            int Environ,            // Environment being simulated
                            bool BackSpaceAfterRead // True if weather file is to be backspaced after read
     );
 
-    void ReadEPlusWeatherForDay(OutputFiles &outputFiles,
+    void ReadEPlusWeatherForDay(IOFiles &ioFiles,
                                 int DayToRead,          // =1 when starting out, otherwise signifies next day
                                 int Environ,            // Environment being simulated
                                 bool BackSpaceAfterRead // True if weather file is to be backspaced after read
-=======
-    void ReadWeatherForDay(IOFiles &ioFiles,
-                           int const DayToRead,          // =1 when starting out, otherwise signifies next day
-                           int const Environ,            // Environment being simulated
-                           bool const BackSpaceAfterRead // True if weather file is to be backspaced after read
-    );
-
-    void ReadEPlusWeatherForDay(IOFiles &ioFiles,
-                                int const DayToRead,          // =1 when starting out, otherwise signifies next day
-                                int const Environ,            // Environment being simulated
-                                bool const BackSpaceAfterRead // True if weather file is to be backspaced after read
->>>>>>> c496679b
     );
 
     Real64 interpolateWindDirection(Real64 prevHrWindDir, Real64 curHrWindDir, Real64 curHrWeight);
@@ -691,15 +706,7 @@
                                   Real64 &LiquidPrecip        // LiquidPrecip
     );
 
-<<<<<<< HEAD
-    void SetUpDesignDay(OutputFiles &outputFiles, int EnvrnNum); // Environment number passed into the routine
-=======
-    void SetUpDesignDay(IOFiles &ioFiles, int const EnvrnNum); // Environment number passed into the routine
-
-    //------------------------------------------------------------------------------
-
-    Real64 AirMass(Real64 const CosZen); // COS( solar zenith), 0 - 1
->>>>>>> c496679b
+    void SetUpDesignDay(IOFiles &ioFiles, int EnvrnNum); // Environment number passed into the routine
 
     Real64 AirMass(Real64 CosZen); // COS( solar zenith), 0 - 1
 
@@ -753,13 +760,8 @@
 
     void ReportOutputFileHeaders(IOFiles &ioFiles);
 
-<<<<<<< HEAD
-    void ReportWeatherAndTimeInformation(OutputFiles &outputFiles,
+    void ReportWeatherAndTimeInformation(IOFiles &ioFiles,
                                          bool &printEnvrnStamp); // Set to true when the environment header should be printed
-=======
-    void ReportWeatherAndTimeInformation(IOFiles &ioFiles,
-                                         bool &PrintEnvrnStamp); // Set to true when the environment header should be printed
->>>>>>> c496679b
 
     void ReadUserWeatherInput(EnergyPlusData &state);
 
