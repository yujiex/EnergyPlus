// EnergyPlus, Copyright (c) 1996-2020, The Board of Trustees of the University of Illinois,
// The Regents of the University of California, through Lawrence Berkeley National Laboratory
// (subject to receipt of any required approvals from the U.S. Dept. of Energy), Oak Ridge
// National Laboratory, managed by UT-Battelle, Alliance for Sustainable Energy, LLC, and other
// contributors. All rights reserved.
//
// NOTICE: This Software was developed under funding from the U.S. Department of Energy and the
// U.S. Government consequently retains certain rights. As such, the U.S. Government has been
// granted for itself and others acting on its behalf a paid-up, nonexclusive, irrevocable,
// worldwide license in the Software to reproduce, distribute copies to the public, prepare
// derivative works, and perform publicly and display publicly, and to permit others to do so.
//
// Redistribution and use in source and binary forms, with or without modification, are permitted
// provided that the following conditions are met:
//
// (1) Redistributions of source code must retain the above copyright notice, this list of
//     conditions and the following disclaimer.
//
// (2) Redistributions in binary form must reproduce the above copyright notice, this list of
//     conditions and the following disclaimer in the documentation and/or other materials
//     provided with the distribution.
//
// (3) Neither the name of the University of California, Lawrence Berkeley National Laboratory,
//     the University of Illinois, U.S. Dept. of Energy nor the names of its contributors may be
//     used to endorse or promote products derived from this software without specific prior
//     written permission.
//
// (4) Use of EnergyPlus(TM) Name. If Licensee (i) distributes the software in stand-alone form
//     without changes from the version obtained under this License, or (ii) Licensee makes a
//     reference solely to the software portion of its product, Licensee must refer to the
//     software as "EnergyPlus version X" software, where "X" is the version number Licensee
//     obtained under this License and may not use a different name for the software. Except as
//     specifically required in this Section (4), Licensee shall not use in a company name, a
//     product name, in advertising, publicity, or other promotional activities any name, trade
//     name, trademark, logo, or other designation of "EnergyPlus", "E+", "e+" or confusingly
//     similar designation, without the U.S. Department of Energy's prior written consent.
//
// THIS SOFTWARE IS PROVIDED BY THE COPYRIGHT HOLDERS AND CONTRIBUTORS "AS IS" AND ANY EXPRESS OR
// IMPLIED WARRANTIES, INCLUDING, BUT NOT LIMITED TO, THE IMPLIED WARRANTIES OF MERCHANTABILITY
// AND FITNESS FOR A PARTICULAR PURPOSE ARE DISCLAIMED. IN NO EVENT SHALL THE COPYRIGHT OWNER OR
// CONTRIBUTORS BE LIABLE FOR ANY DIRECT, INDIRECT, INCIDENTAL, SPECIAL, EXEMPLARY, OR
// CONSEQUENTIAL DAMAGES (INCLUDING, BUT NOT LIMITED TO, PROCUREMENT OF SUBSTITUTE GOODS OR
// SERVICES; LOSS OF USE, DATA, OR PROFITS; OR BUSINESS INTERRUPTION) HOWEVER CAUSED AND ON ANY
// THEORY OF LIABILITY, WHETHER IN CONTRACT, STRICT LIABILITY, OR TORT (INCLUDING NEGLIGENCE OR
// OTHERWISE) ARISING IN ANY WAY OUT OF THE USE OF THIS SOFTWARE, EVEN IF ADVISED OF THE
// POSSIBILITY OF SUCH DAMAGE.

#include <stdio.h>
#include <string.h>
#include <EnergyPlus/api/func.h>
#include <EnergyPlus/api/runtime.h>

#ifdef _WIN32
#define __PRETTY_FUNCTION__ __FUNCSIG__
#endif

int numWarnings = 0;
int oneTimeHalfway = 0;

void BeginNewEnvironmentHandler() {
    printf("CALLBACK: %s\n", __PRETTY_FUNCTION__);
    issueWarning("Fake Warning at new environment");
    issueSevere("Fake Severe at new environment");
    issueText("Just some text at the new environment");
}
void AfterNewEnvironmentWarmupCompleteHandler(EnergyPlusState state) { printf("CALLBACK: %s\n", __PRETTY_FUNCTION__); }
void BeginZoneTimeStepBeforeInitHeatBalanceHandler(EnergyPlusState state) { printf("CALLBACK: %s\n", __PRETTY_FUNCTION__); }
void BeginZoneTimeStepAfterInitHeatBalanceHandler(EnergyPlusState state) { printf("CALLBACK: %s\n", __PRETTY_FUNCTION__); }
void BeginTimeStepBeforePredictorHandler(EnergyPlusState state) { printf("CALLBACK: %s\n", __PRETTY_FUNCTION__); }
void AfterPredictorBeforeHVACManagersHandler(EnergyPlusState state) { printf("CALLBACK: %s\n", __PRETTY_FUNCTION__); }
void AfterPredictorAfterHVACManagersHandler(EnergyPlusState state) { printf("CALLBACK: %s\n", __PRETTY_FUNCTION__); }
void InsideSystemIterationLoopHandler(EnergyPlusState state) { printf("CALLBACK: %s\n", __PRETTY_FUNCTION__); }
void EndOfZoneTimeStepBeforeZoneReportingHandler(EnergyPlusState state) { printf("CALLBACK: %s\n", __PRETTY_FUNCTION__); }
void EndOfZoneTimeStepAfterZoneReportingHandler(EnergyPlusState state) { printf("CALLBACK: %s\n", __PRETTY_FUNCTION__); }
void EndOfSystemTimeStepBeforeHVACReportingHandler(EnergyPlusState state) { printf("CALLBACK: %s\n", __PRETTY_FUNCTION__); }
void EndOfSystemTimeStepAfterHVACReportingHandler(EnergyPlusState state) { printf("CALLBACK: %s\n", __PRETTY_FUNCTION__); }
void EndOfZoneSizingHandler(EnergyPlusState state) { printf("CALLBACK: %s\n", __PRETTY_FUNCTION__); }
void EndOfSystemSizingHandler(EnergyPlusState state) { printf("CALLBACK: %s\n", __PRETTY_FUNCTION__); }
void EndOfAfterComponentGetInputHandler(EnergyPlusState state) { printf("CALLBACK: %s\n", __PRETTY_FUNCTION__); }
void UnitarySystemSizingHandler(EnergyPlusState state) { printf("CALLBACK: %s\n", __PRETTY_FUNCTION__); }
void stdOutHandler(const char * message) { printf("CAPTURED STDOUT: %s\n", message); }

void newEnvrnHandler(EnergyPlusState state) {
    printf("Starting a new environment\n");
}

void progressHandler(EnergyPlusState state, int const progress) {
    if (oneTimeHalfway == 0 && progress > 50) {
        printf("Were halfway there!\n");
        oneTimeHalfway = 1;
    }
}

<<<<<<< HEAD
void errorHandler(int level, const char * message) {
=======
void errorHandler(EnergyPlusState state, const char * message) {
>>>>>>> 5b9a77d7
    char * warning = strstr(message, "Warning");
    if (warning) {
        numWarnings++;
    }
}

int main(int argc, const char * argv[]) {
//    callbackBeginNewEnvironment(BeginNewEnvironmentHandler);
//    callbackAfterNewEnvironmentWarmupComplete(AfterNewEnvironmentWarmupCompleteHandler);
//    callbackBeginZoneTimeStepBeforeInitHeatBalance(BeginZoneTimeStepBeforeInitHeatBalanceHandler);
//    callbackBeginZoneTimeStepAfterInitHeatBalance(BeginZoneTimeStepAfterInitHeatBalanceHandler);
//    callbackBeginTimeStepBeforePredictor(BeginTimeStepBeforePredictorHandler);
//    callbackAfterPredictorBeforeHVACManagers(AfterPredictorBeforeHVACManagersHandler);
//    callbackAfterPredictorAfterHVACManagers(AfterPredictorAfterHVACManagersHandler);
//    callbackInsideSystemIterationLoop(InsideSystemIterationLoopHandler);
//    callbackEndOfZoneTimeStepBeforeZoneReporting(EndOfZoneTimeStepBeforeZoneReportingHandler);
//    callbackEndOfZoneTimeStepAfterZoneReporting(EndOfZoneTimeStepAfterZoneReportingHandler);
//    callbackEndOfSystemTimeStepBeforeHVACReporting(EndOfSystemTimeStepBeforeHVACReportingHandler);
//    callbackEndOfSystemTimeStepAfterHVACReporting(EndOfSystemTimeStepAfterHVACReportingHandler);
//    callbackEndOfZoneSizing(EndOfZoneSizingHandler);
//    callbackEndOfSystemSizing(EndOfSystemSizingHandler);
//    callbackEndOfAfterComponentGetInput(EndOfAfterComponentGetInputHandler);
//    callbackUnitarySystemSizing(UnitarySystemSizingHandler);
//    registerProgressCallback(progressHandler);
//    registerErrorCallback(errorHandler);
    EnergyPlusState state = stateNew();
    energyplus(state, argc, argv);
    if (numWarnings > 0) {
        printf("There were %d warnings!\n", numWarnings);
        numWarnings = 0;
    }
    oneTimeHalfway = 0;
    stateReset(state); // note previous callbacks are cleared here
    callbackAfterNewEnvironmentWarmupComplete(state, newEnvrnHandler);
    registerStdOutCallback(state, stdOutHandler);
    energyplus(state, argc, argv);
    if (numWarnings > 0) {
        printf("There were %d warnings!\n", numWarnings);
        numWarnings = 0;
    }
    return 0;
}<|MERGE_RESOLUTION|>--- conflicted
+++ resolved
@@ -91,11 +91,7 @@
     }
 }
 
-<<<<<<< HEAD
-void errorHandler(int level, const char * message) {
-=======
-void errorHandler(EnergyPlusState state, const char * message) {
->>>>>>> 5b9a77d7
+void errorHandler(EnergyPlusState state, int level, const char * message) {
     char * warning = strstr(message, "Warning");
     if (warning) {
         numWarnings++;
