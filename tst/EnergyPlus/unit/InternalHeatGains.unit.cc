// EnergyPlus, Copyright (c) 1996-2022, The Board of Trustees of the University of Illinois,
// The Regents of the University of California, through Lawrence Berkeley National Laboratory
// (subject to receipt of any required approvals from the U.S. Dept. of Energy), Oak Ridge
// National Laboratory, managed by UT-Battelle, Alliance for Sustainable Energy, LLC, and other
// contributors. All rights reserved.
//
// NOTICE: This Software was developed under funding from the U.S. Department of Energy and the
// U.S. Government consequently retains certain rights. As such, the U.S. Government has been
// granted for itself and others acting on its behalf a paid-up, nonexclusive, irrevocable,
// worldwide license in the Software to reproduce, distribute copies to the public, prepare
// derivative works, and perform publicly and display publicly, and to permit others to do so.
//
// Redistribution and use in source and binary forms, with or without modification, are permitted
// provided that the following conditions are met:
//
// (1) Redistributions of source code must retain the above copyright notice, this list of
//     conditions and the following disclaimer.
//
// (2) Redistributions in binary form must reproduce the above copyright notice, this list of
//     conditions and the following disclaimer in the documentation and/or other materials
//     provided with the distribution.
//
// (3) Neither the name of the University of California, Lawrence Berkeley National Laboratory,
//     the University of Illinois, U.S. Dept. of Energy nor the names of its contributors may be
//     used to endorse or promote products derived from this software without specific prior
//     written permission.
//
// (4) Use of EnergyPlus(TM) Name. If Licensee (i) distributes the software in stand-alone form
//     without changes from the version obtained under this License, or (ii) Licensee makes a
//     reference solely to the software portion of its product, Licensee must refer to the
//     software as "EnergyPlus version X" software, where "X" is the version number Licensee
//     obtained under this License and may not use a different name for the software. Except as
//     specifically required in this Section (4), Licensee shall not use in a company name, a
//     product name, in advertising, publicity, or other promotional activities any name, trade
//     name, trademark, logo, or other designation of "EnergyPlus", "E+", "e+" or confusingly
//     similar designation, without the U.S. Department of Energy's prior written consent.
//
// THIS SOFTWARE IS PROVIDED BY THE COPYRIGHT HOLDERS AND CONTRIBUTORS "AS IS" AND ANY EXPRESS OR
// IMPLIED WARRANTIES, INCLUDING, BUT NOT LIMITED TO, THE IMPLIED WARRANTIES OF MERCHANTABILITY
// AND FITNESS FOR A PARTICULAR PURPOSE ARE DISCLAIMED. IN NO EVENT SHALL THE COPYRIGHT OWNER OR
// CONTRIBUTORS BE LIABLE FOR ANY DIRECT, INDIRECT, INCIDENTAL, SPECIAL, EXEMPLARY, OR
// CONSEQUENTIAL DAMAGES (INCLUDING, BUT NOT LIMITED TO, PROCUREMENT OF SUBSTITUTE GOODS OR
// SERVICES; LOSS OF USE, DATA, OR PROFITS; OR BUSINESS INTERRUPTION) HOWEVER CAUSED AND ON ANY
// THEORY OF LIABILITY, WHETHER IN CONTRACT, STRICT LIABILITY, OR TORT (INCLUDING NEGLIGENCE OR
// OTHERWISE) ARISING IN ANY WAY OUT OF THE USE OF THIS SOFTWARE, EVEN IF ADVISED OF THE
// POSSIBILITY OF SUCH DAMAGE.

#include <exception>

// Google Test Headers
#include <gtest/gtest.h>

// EnergyPlus Headers
#include "Fixtures/EnergyPlusFixture.hh"
#include <EnergyPlus/ConvectionCoefficients.hh>
#include <EnergyPlus/CurveManager.hh>
#include <EnergyPlus/Data/EnergyPlusData.hh>
#include <EnergyPlus/DataEnvironment.hh>
#include <EnergyPlus/DataGlobals.hh>
#include <EnergyPlus/DataHeatBalFanSys.hh>
#include <EnergyPlus/DataHeatBalance.hh>
#include <EnergyPlus/DataLoopNode.hh>
#include <EnergyPlus/DataSizing.hh>
#include <EnergyPlus/DataZoneEquipment.hh>
#include <EnergyPlus/DisplacementVentMgr.hh>
#include <EnergyPlus/ElectricPowerServiceManager.hh>
#include <EnergyPlus/ExteriorEnergyUse.hh>
#include <EnergyPlus/HVACManager.hh>
#include <EnergyPlus/HeatBalanceInternalHeatGains.hh>
#include <EnergyPlus/HeatBalanceManager.hh>
#include <EnergyPlus/IOFiles.hh>
#include <EnergyPlus/InternalHeatGains.hh>
#include <EnergyPlus/OutputReportTabular.hh>
#include <EnergyPlus/ScheduleManager.hh>

using namespace EnergyPlus;

TEST_F(EnergyPlusFixture, InternalHeatGains_OtherEquipment_CheckFuelType)
{

    std::string const idf_objects = delimited_string({
        "Zone,Zone1;",

        "ScheduleTypeLimits,SchType1,0.0,1.0,Continuous,Dimensionless;",

        "Schedule:Constant,Schedule1,,1.0;",

        "OtherEquipment,",
        "  OtherEq1,",
        "  ,",
        "  Zone1,",
        "  Schedule1,",
        "  EquipmentLevel,",
        "  100.0,,,",
        "  0.1,",
        "  0.2,",
        "  0.05;",

        "OtherEquipment,",
        "  OtherEq2,",
        "  Propane,",
        "  Zone1,",
        "  Schedule1,",
        "  EquipmentLevel,",
        "  100.0,,,",
        "  0.1,",
        "  0.2,",
        "  0.05;",

    });

    ASSERT_TRUE(process_idf(idf_objects));
    EXPECT_FALSE(has_err_output());

    bool ErrorsFound(false);

    state->dataGlobal->NumOfTimeStepInHour = 1;    // must initialize this to get schedules initialized
    state->dataGlobal->MinutesPerTimeStep = 60;    // must initialize this to get schedules initialized
    ScheduleManager::ProcessScheduleInput(*state); // read schedules

    HeatBalanceManager::GetZoneData(*state, ErrorsFound);
    ASSERT_FALSE(ErrorsFound);

    InternalHeatGains::GetInternalHeatGainsInput(*state);

    ASSERT_EQ(state->dataHeatBal->ZoneOtherEq.size(), 2u);

    for (unsigned long i = 1; i <= state->dataHeatBal->ZoneOtherEq.size(); ++i) {
        const DataHeatBalance::ZoneEquipData &equip = state->dataHeatBal->ZoneOtherEq(i);
        if (equip.Name == "OTHEREQ1") {
            ASSERT_TRUE(compare_enums(equip.OtherEquipFuelType, ExteriorEnergyUse::ExteriorFuelUsage::Invalid));
        } else if (equip.Name == "OTHEREQ2") {
            ASSERT_TRUE(compare_enums(equip.OtherEquipFuelType, ExteriorEnergyUse::ExteriorFuelUsage::PropaneUse));
        }
    }
}

TEST_F(EnergyPlusFixture, InternalHeatGains_OtherEquipment_NegativeDesignLevel)
{

    std::string const idf_objects = delimited_string({
        "Zone,Zone1;",

        "ScheduleTypeLimits,SchType1,0.0,1.0,Continuous,Dimensionless;",

        "Schedule:Constant,Schedule1,,1.0;",

        "OtherEquipment,",
        "  OtherEq1,",
        "  FuelOilNo1,",
        "  Zone1,",
        "  Schedule1,",
        "  EquipmentLevel,",
        "  -100.0,,,",
        "  0.1,",
        "  0.2,",
        "  0.05;",

    });

    ASSERT_TRUE(process_idf(idf_objects));
    EXPECT_FALSE(has_err_output());

    bool ErrorsFound(false);

    state->dataGlobal->NumOfTimeStepInHour = 1;    // must initialize this to get schedules initialized
    state->dataGlobal->MinutesPerTimeStep = 60;    // must initialize this to get schedules initialized
    ScheduleManager::ProcessScheduleInput(*state); // read schedules

    HeatBalanceManager::GetZoneData(*state, ErrorsFound);
    ASSERT_FALSE(ErrorsFound);

    ASSERT_THROW(InternalHeatGains::GetInternalHeatGainsInput(*state), std::runtime_error);

    std::string const error_string = delimited_string(
        {"   ** Warning ** ProcessScheduleInput: Schedule:Constant=\"SCHEDULE1\", Blank Schedule Type Limits Name input -- will not be validated.",
         "   ** Severe  ** GetInternalHeatGains: OtherEquipment=\"OTHEREQ1\", Design Level is not allowed to be negative",
         "   **   ~~~   ** ... when a fuel type of FuelOilNo1 is specified.",
         "   **  Fatal  ** GetInternalHeatGains: Errors found in Getting Internal Gains Input, Program Stopped",
         "   ...Summary of Errors that led to program termination:",
         "   ..... Reference severe error count=1",
         "   ..... Last severe error=GetInternalHeatGains: OtherEquipment=\"OTHEREQ1\", Design Level is not allowed to be negative"});

    EXPECT_TRUE(compare_err_stream(error_string, true));
}

TEST_F(EnergyPlusFixture, InternalHeatGains_OtherEquipment_BadFuelType)
{

    std::string const idf_objects = delimited_string({
        "Zone,Zone1;",

        "ScheduleTypeLimits,SchType1,0.0,1.0,Continuous,Dimensionless;",

        "Schedule:Constant,Schedule1,,1.0;",

        "OtherEquipment,",
        "  OtherEq1,",
        "  Water,",
        "  Zone1,",
        "  Schedule1,",
        "  EquipmentLevel,",
        "  100.0,,,",
        "  0.1,",
        "  0.2,",
        "  0.05;",

    });

    ASSERT_FALSE(process_idf(idf_objects, false)); // add false to supress error assertions
    EXPECT_TRUE(has_err_output(false));

    std::string error_string =
        delimited_string({"   ** Severe  ** <root>[OtherEquipment][OtherEq1][fuel_type] - \"Water\" - Failed to match against any enum values."});
    EXPECT_TRUE(compare_err_stream(error_string, true));

    bool ErrorsFound(false);

    state->dataGlobal->NumOfTimeStepInHour = 1;    // must initialize this to get schedules initialized
    state->dataGlobal->MinutesPerTimeStep = 60;    // must initialize this to get schedules initialized
    ScheduleManager::ProcessScheduleInput(*state); // read schedules

    HeatBalanceManager::GetZoneData(*state, ErrorsFound);
    ASSERT_FALSE(ErrorsFound);

    ASSERT_THROW(InternalHeatGains::GetInternalHeatGainsInput(*state), std::runtime_error);

    error_string = delimited_string(
        {"   ** Warning ** ProcessScheduleInput: Schedule:Constant=\"SCHEDULE1\", Blank Schedule Type Limits Name input -- will not be validated.",
         "   ** Severe  ** GetInternalHeatGains: OtherEquipment: invalid Fuel Type entered=WATER for Name=OTHEREQ1",
         "   **  Fatal  ** GetInternalHeatGains: Errors found in Getting Internal Gains Input, Program Stopped",
         "   ...Summary of Errors that led to program termination:",
         "   ..... Reference severe error count=2",
         "   ..... Last severe error=GetInternalHeatGains: OtherEquipment: invalid Fuel Type entered=WATER for Name=OTHEREQ1"});

    EXPECT_TRUE(compare_err_stream(error_string, true));
}

TEST_F(EnergyPlusFixture, InternalHeatGains_AllowBlankFieldsForAdaptiveComfortModel)
{
    // Adaptive comfort model fatal for irrelevant blank fields  #5948

    std::string const idf_objects = delimited_string({
        "ScheduleTypeLimits,SchType1,0.0,1.0,Continuous,Dimensionless;",

        "  Schedule:Compact,",
        "    HOUSE OCCUPANCY,    !- Name",
        "    Fraction,                !- Schedule Type Limits Name",
        "    Through: 12/31,           !- Field 1",
        "    For: AllDays,            !- Field 2",
        "    Until: 24:00,1.0;        !- Field 3",

        "  Schedule:Compact,",
        "    Activity Sch,    !- Name",
        "    Fraction,                !- Schedule Type Limits Name",
        "    Through: 12/31,           !- Field 1",
        "    For: AllDays,            !- Field 2",
        "    Until: 24:00,1.0;        !- Field 3",

        "Zone,LIVING ZONE;",

        "People,",
        "LIVING ZONE People, !- Name",
        "LIVING ZONE, !- Zone or ZoneList Name",
        "HOUSE OCCUPANCY, !- Number of People Schedule Name",
        "people, !- Number of People Calculation Method",
        "3.000000, !- Number of People",
        ", !- People per Zone Floor Area{ person / m2 }",
        ", !- Zone Floor Area per Person{ m2 / person }",
        "0.3000000, !- Fraction Radiant",
        ", !- Sensible Heat Fraction",
        "Activity Sch, !- Activity Level Schedule Name",
        "3.82E-8, !- Carbon Dioxide Generation Rate{ m3 / s - W }",
        ",        !- Cold Stress Temperature Threshold [C]",
        ",        !- Heat Stress Temperature Threshold [C]",
        ", !- Enable ASHRAE 55 Comfort Warnings",
        "zoneaveraged, !- Mean Radiant Temperature Calculation Type",
        ", !- Surface Name / Angle Factor List Name",
        ", !- Work Efficiency Schedule Name",
        ", !- Clothing Insulation Calculation Method",
        ", !- Clothing Insulation Calculation Method Schedule Name",
        ", !- Clothing Insulation Schedule Name",
        ", !- Air Velocity Schedule Name",
        "AdaptiveASH55;                  !- Thermal Comfort Model 1 Type",

    });

    ASSERT_TRUE(process_idf(idf_objects));

    bool ErrorsFound1(false);

    ScheduleManager::ProcessScheduleInput(*state); // read schedules
    HeatBalanceManager::GetZoneData(*state, ErrorsFound1);
    ASSERT_FALSE(ErrorsFound1);

    state->dataScheduleMgr->ScheduleInputProcessed = true;
    state->dataScheduleMgr->Schedule(1).Used = true;

    state->dataScheduleMgr->Schedule(1).CurrentValue = 1.0;
    state->dataScheduleMgr->Schedule(1).MinValue = 1.0;
    state->dataScheduleMgr->Schedule(1).MaxValue = 1.0;
    state->dataScheduleMgr->Schedule(1).MaxMinSet = true;
    state->dataScheduleMgr->Schedule(2).Used = true;

    state->dataScheduleMgr->Schedule(2).CurrentValue = 131.8;
    state->dataScheduleMgr->Schedule(2).MinValue = 131.8;
    state->dataScheduleMgr->Schedule(2).MaxValue = 131.8;
    state->dataScheduleMgr->Schedule(2).MaxMinSet = true;
    InternalHeatGains::GetInternalHeatGainsInput(*state);

    EXPECT_FALSE(state->dataInternalHeatGains->ErrorsFound);
}

TEST_F(EnergyPlusFixture, InternalHeatGains_ElectricEquipITE_BeginEnvironmentReset)
{

    std::string const idf_objects = delimited_string({
        "Zone,Main Zone;",

        "ZoneHVAC:EquipmentConnections,",
        "  Main Zone,                   !- Zone Name",
        "  Main Zone Equipment,         !- Zone Conditioning Equipment List Name",
        "  Main Zone Inlet Node,        !- Zone Air Inlet Node or NodeList Name",
        "  ,                            !- Zone Air Exhaust Node or NodeList Name",
        "  Main Zone Node,              !- Zone Air Node Name",
        "  Main Zone Outlet Node;       !- Zone Return Air Node or NodeList Name",

        "ZoneHVAC:EquipmentList,",
        "  Main Zone Equipment,     !- Name",
        "  SequentialLoad,          !- Load Distribution Scheme",
        "  ZoneHVAC:AirDistributionUnit,  !- Zone Equipment 1 Object Type",
        "  Main Zone ATU,           !- Zone Equipment 1 Name",
        "  1,                       !- Zone Equipment 1 Cooling Sequence",
        "  2,                       !- Zone Equipment 1 Heating or No-Load Sequence",
        "  ,                        !- Zone Equipment 1 Sequential Cooling Fraction Schedule Name",
        "  ,                        !- Zone Equipment 1 Sequential Heating Fraction Schedule Name",
        "  ZoneHVAC:Baseboard:Convective:Electric,  !- Zone Equipment 2 Object Type",
        "  Main Zone Baseboard,     !- Zone Equipment 2 Name",
        "  2,                       !- Zone Equipment 2 Cooling Sequence",
        "  1,                       !- Zone Equipment 2 Heating or No-Load Sequence",
        "  ,                        !- Zone Equipment 2 Sequential Cooling Fraction Schedule Name",
        "  ;                        !- Zone Equipment 2 Sequential Heating Fraction Schedule Name",

        "ZoneHVAC:AirDistributionUnit,",
        "  Main Zone ATU,               !- Name",
        "  Main Zone Inlet Node,        !- Air Distribution Unit Outlet Node Name",
        "  AirTerminal:SingleDuct:VAV:NoReheat,  !- Air Terminal Object Type",
        "  Main Zone VAV Air;           !- Air Terminal Name",

        "AirTerminal:SingleDuct:VAV:NoReheat,",
        "  Main Zone VAV Air,           !- Name",
        "  System Availability Schedule,  !- Availability Schedule Name",
        "  Main Zone Inlet Node,    !- Air Outlet Node Name",
        "  Main Zone ATU In Node,   !- Air Inlet Node Name",
        "  8.5,                     !- Maximum Air Flow Rate {m3/s}",
        "  Constant,                !- Zone Minimum Air Flow Input Method",
        "  0.05;                    !- Constant Minimum Air Flow Fraction",

        "ZoneHVAC:Baseboard:Convective:Electric,",
        "  Main Zone Baseboard,     !- Name",
        "  System Availability Schedule,  !- Availability Schedule Name",
        "  HeatingDesignCapacity,   !- Heating Design Capacity Method",
        "  8000,                    !- Heating Design Capacity {W}",
        "  ,                        !- Heating Design Capacity Per Floor Area {W/m2}",
        "  ,                        !- Fraction of Autosized Heating Design Capacity",
        "  0.97;                    !- Efficiency",

        "ElectricEquipment:ITE:AirCooled,",
        "  Data Center Servers,     !- Name",
        "  Main Zone,               !- Zone Name",
        "  ,",
        "  Watts/Unit,              !- Design Power Input Calculation Method",
        "  500,                     !- Watts per Unit {W}",
        "  100,                     !- Number of Units",
        "  ,                        !- Watts per Zone Floor Area {W/m2}",
        "  ,  !- Design Power Input Schedule Name",
        "  ,  !- CPU Loading  Schedule Name",
        "  Data Center Servers Power fLoadTemp,  !- CPU Power Input Function of Loading and Air Temperature Curve Name",
        "  0.4,                     !- Design Fan Power Input Fraction",
        "  0.0001,                  !- Design Fan Air Flow Rate per Power Input {m3/s-W}",
        "  Data Center Servers Airflow fLoadTemp,  !- Air Flow Function of Loading and Air Temperature Curve Name",
        "  ECM FanPower fFlow,      !- Fan Power Input Function of Flow Curve Name",
        "  15,                      !- Design Entering Air Temperature {C}",
        "  A3,                      !- Environmental Class",
        "  AdjustedSupply,          !- Air Inlet Connection Type",
        "  ,                        !- Air Inlet Room Air Model Node Name",
        "  ,                        !- Air Outlet Room Air Model Node Name",
        "  Main Zone Inlet Node,    !- Supply Air Node Name",
        "  0.1,                     !- Design Recirculation Fraction",
        "  Data Center Recirculation fLoadTemp,  !- Recirculation Function of Loading and Supply Temperature Curve Name",
        "  0.9,                     !- Design Electric Power Supply Efficiency",
        "  UPS Efficiency fPLR,     !- Electric Power Supply Efficiency Function of Part Load Ratio Curve Name",
        "  1,                       !- Fraction of Electric Power Supply Losses to Zone",
        "  ITE-CPU,                 !- CPU End-Use Subcategory",
        "  ITE-Fans,                !- Fan End-Use Subcategory",
        "  ITE-UPS;                 !- Electric Power Supply End-Use Subcategory",

        "Curve:Quadratic,",
        "  ECM FanPower fFlow,      !- Name",
        "  0.0,                     !- Coefficient1 Constant",
        "  1.0,                     !- Coefficient2 x",
        "  0.0,                     !- Coefficient3 x**2",
        "  0.0,                     !- Minimum Value of x",
        "  99.0;                    !- Maximum Value of x",

        "Curve:Quadratic,",
        "  UPS Efficiency fPLR,     !- Name",
        "  1.0,                     !- Coefficient1 Constant",
        "  0.0,                     !- Coefficient2 x",
        "  0.0,                     !- Coefficient3 x**2",
        "  0.0,                     !- Minimum Value of x",
        "  99.0;                    !- Maximum Value of x",

        "Curve:Biquadratic,",
        "  Data Center Servers Power fLoadTemp,  !- Name",
        "  -1.0,                    !- Coefficient1 Constant",
        "  1.0,                     !- Coefficient2 x",
        "  0.0,                     !- Coefficient3 x**2",
        "  0.06667,                 !- Coefficient4 y",
        "  0.0,                     !- Coefficient5 y**2",
        "  0.0,                     !- Coefficient6 x*y",
        "  0.0,                     !- Minimum Value of x",
        "  1.5,                     !- Maximum Value of x",
        "  -10,                     !- Minimum Value of y",
        "  99.0,                    !- Maximum Value of y",
        "  0.0,                     !- Minimum Curve Output",
        "  99.0,                    !- Maximum Curve Output",
        "  Dimensionless,           !- Input Unit Type for X",
        "  Temperature,             !- Input Unit Type for Y",
        "  Dimensionless;           !- Output Unit Type",

        "Curve:Biquadratic,",
        "  Data Center Servers Airflow fLoadTemp,  !- Name",
        "  -1.4,                    !- Coefficient1 Constant",
        "  0.9,                     !- Coefficient2 x",
        "  0.0,                     !- Coefficient3 x**2",
        "  0.1,                     !- Coefficient4 y",
        "  0.0,                     !- Coefficient5 y**2",
        "  0.0,                     !- Coefficient6 x*y",
        "  0.0,                     !- Minimum Value of x",
        "  1.5,                     !- Maximum Value of x",
        "  -10,                     !- Minimum Value of y",
        "  99.0,                    !- Maximum Value of y",
        "  0.0,                     !- Minimum Curve Output",
        "  99.0,                    !- Maximum Curve Output",
        "  Dimensionless,           !- Input Unit Type for X",
        "  Temperature,             !- Input Unit Type for Y",
        "  Dimensionless;           !- Output Unit Type",

        "Curve:Biquadratic,",
        "  Data Center Recirculation fLoadTemp,  !- Name",
        "  1.0,                     !- Coefficient1 Constant",
        "  0.0,                     !- Coefficient2 x",
        "  0.0,                     !- Coefficient3 x**2",
        "  0.0,                     !- Coefficient4 y",
        "  0.0,                     !- Coefficient5 y**2",
        "  0.0,                     !- Coefficient6 x*y",
        "  0.0,                     !- Minimum Value of x",
        "  1.5,                     !- Maximum Value of x",
        "  -10,                     !- Minimum Value of y",
        "  99.0,                    !- Maximum Value of y",
        "  0.0,                     !- Minimum Curve Output",
        "  99.0,                    !- Maximum Curve Output",
        "  Dimensionless,           !- Input Unit Type for X",
        "  Temperature,             !- Input Unit Type for Y",
        "  Dimensionless;           !- Output Unit Type",
    });

    ASSERT_TRUE(process_idf(idf_objects));
    EXPECT_FALSE(has_err_output());

    bool ErrorsFound(false);
    state->dataGlobal->NumOfTimeStepInHour = 1;
    state->dataGlobal->MinutesPerTimeStep = 60;

    HeatBalanceManager::GetZoneData(*state, ErrorsFound);
    ASSERT_FALSE(ErrorsFound);
    state->dataHeatBalFanSys->MAT.allocate(1);
    state->dataHeatBalFanSys->ZoneAirHumRat.allocate(1);

    state->dataHeatBalFanSys->MAT(1) = 24.0;
    state->dataHeatBalFanSys->ZoneAirHumRat(1) = 0.008;

    InternalHeatGains::GetInternalHeatGainsInput(*state);
    InternalHeatGains::CalcZoneITEq(*state);
    Real64 InitialPower =
        state->dataHeatBal->ZoneITEq(1).CPUPower + state->dataHeatBal->ZoneITEq(1).FanPower + state->dataHeatBal->ZoneITEq(1).UPSPower;

    state->dataLoopNodes->Node(1).Temp = 45.0;
    InternalHeatGains::CalcZoneITEq(*state);
    Real64 NewPower = state->dataHeatBal->ZoneITEq(1).CPUPower + state->dataHeatBal->ZoneITEq(1).FanPower + state->dataHeatBal->ZoneITEq(1).UPSPower;
    ASSERT_NE(InitialPower, NewPower);
    HVACManager::ResetNodeData(*state);

    InternalHeatGains::CalcZoneITEq(*state);
    NewPower = state->dataHeatBal->ZoneITEq(1).CPUPower + state->dataHeatBal->ZoneITEq(1).FanPower + state->dataHeatBal->ZoneITEq(1).UPSPower;
    ASSERT_EQ(InitialPower, NewPower);
}

TEST_F(EnergyPlusFixture, InternalHeatGains_CheckZoneComponentLoadSubtotals)
{

    std::string const idf_objects = delimited_string({
        "Zone,Main Zone;",

        "ZoneHVAC:EquipmentConnections,",
        "  Main Zone,                   !- Zone Name",
        "  Main Zone Equipment,         !- Zone Conditioning Equipment List Name",
        "  Main Zone Inlet Node,        !- Zone Air Inlet Node or NodeList Name",
        "  ,                            !- Zone Air Exhaust Node or NodeList Name",
        "  Main Zone Node,              !- Zone Air Node Name",
        "  Main Zone Outlet Node;       !- Zone Return Air Node or NodeList Name",

        "ZoneHVAC:EquipmentList,",
        "  Main Zone Equipment,     !- Name",
        "  SequentialLoad,          !- Load Distribution Scheme",
        "  ZoneHVAC:AirDistributionUnit,  !- Zone Equipment 1 Object Type",
        "  Main Zone ATU,           !- Zone Equipment 1 Name",
        "  1,                       !- Zone Equipment 1 Cooling Sequence",
        "  2,                       !- Zone Equipment 1 Heating or No-Load Sequence",
        "  ,                        !- Zone Equipment 1 Sequential Cooling Fraction Schedule Name",
        "  ,                        !- Zone Equipment 1 Sequential Heating Fraction Schedule Name",
        "  ZoneHVAC:Baseboard:Convective:Electric,  !- Zone Equipment 2 Object Type",
        "  Main Zone Baseboard,     !- Zone Equipment 2 Name",
        "  2,                       !- Zone Equipment 2 Cooling Sequence",
        "  1,                       !- Zone Equipment 2 Heating or No-Load Sequence",
        "  ,                        !- Zone Equipment 2 Sequential Cooling Fraction Schedule Name",
        "  ;                        !- Zone Equipment 2 Sequential Heating Fraction Schedule Name",

        "ZoneHVAC:AirDistributionUnit,",
        "  Main Zone ATU,               !- Name",
        "  Main Zone Inlet Node,        !- Air Distribution Unit Outlet Node Name",
        "  AirTerminal:SingleDuct:VAV:NoReheat,  !- Air Terminal Object Type",
        "  Main Zone VAV Air;           !- Air Terminal Name",

        "AirTerminal:SingleDuct:VAV:NoReheat,",
        "  Main Zone VAV Air,           !- Name",
        "  System Availability Schedule,  !- Availability Schedule Name",
        "  Main Zone Inlet Node,    !- Air Outlet Node Name",
        "  Main Zone ATU In Node,   !- Air Inlet Node Name",
        "  8.5,                     !- Maximum Air Flow Rate {m3/s}",
        "  Constant,                !- Zone Minimum Air Flow Input Method",
        "  0.05;                    !- Constant Minimum Air Flow Fraction",

        "ZoneHVAC:Baseboard:Convective:Electric,",
        "  Main Zone Baseboard,     !- Name",
        "  System Availability Schedule,  !- Availability Schedule Name",
        "  HeatingDesignCapacity,   !- Heating Design Capacity Method",
        "  8000,                    !- Heating Design Capacity {W}",
        "  ,                        !- Heating Design Capacity Per Floor Area {W/m2}",
        "  ,                        !- Fraction of Autosized Heating Design Capacity",
        "  0.97;                    !- Efficiency",

        "ElectricEquipment:ITE:AirCooled,",
        "  Data Center Servers,     !- Name",
        "  Main Zone,               !- Zone Name",
        "  ,",
        "  Watts/Unit,              !- Design Power Input Calculation Method",
        "  500,                     !- Watts per Unit {W}",
        "  100,                     !- Number of Units",
        "  ,                        !- Watts per Zone Floor Area {W/m2}",
        "  ,  !- Design Power Input Schedule Name",
        "  ,  !- CPU Loading  Schedule Name",
        "  Data Center Servers Power fLoadTemp,  !- CPU Power Input Function of Loading and Air Temperature Curve Name",
        "  0.4,                     !- Design Fan Power Input Fraction",
        "  0.0001,                  !- Design Fan Air Flow Rate per Power Input {m3/s-W}",
        "  Data Center Servers Airflow fLoadTemp,  !- Air Flow Function of Loading and Air Temperature Curve Name",
        "  ECM FanPower fFlow,      !- Fan Power Input Function of Flow Curve Name",
        "  15,                      !- Design Entering Air Temperature {C}",
        "  A3,                      !- Environmental Class",
        "  AdjustedSupply,          !- Air Inlet Connection Type",
        "  ,                        !- Air Inlet Room Air Model Node Name",
        "  ,                        !- Air Outlet Room Air Model Node Name",
        "  Main Zone Inlet Node,    !- Supply Air Node Name",
        "  0.1,                     !- Design Recirculation Fraction",
        "  Data Center Recirculation fLoadTemp,  !- Recirculation Function of Loading and Supply Temperature Curve Name",
        "  0.9,                     !- Design Electric Power Supply Efficiency",
        "  UPS Efficiency fPLR,     !- Electric Power Supply Efficiency Function of Part Load Ratio Curve Name",
        "  1,                       !- Fraction of Electric Power Supply Losses to Zone",
        "  ITE-CPU,                 !- CPU End-Use Subcategory",
        "  ITE-Fans,                !- Fan End-Use Subcategory",
        "  ITE-UPS;                 !- Electric Power Supply End-Use Subcategory",

        "Curve:Quadratic,",
        "  ECM FanPower fFlow,      !- Name",
        "  0.0,                     !- Coefficient1 Constant",
        "  1.0,                     !- Coefficient2 x",
        "  0.0,                     !- Coefficient3 x**2",
        "  0.0,                     !- Minimum Value of x",
        "  99.0;                    !- Maximum Value of x",

        "Curve:Quadratic,",
        "  UPS Efficiency fPLR,     !- Name",
        "  1.0,                     !- Coefficient1 Constant",
        "  0.0,                     !- Coefficient2 x",
        "  0.0,                     !- Coefficient3 x**2",
        "  0.0,                     !- Minimum Value of x",
        "  99.0;                    !- Maximum Value of x",

        "Curve:Biquadratic,",
        "  Data Center Servers Power fLoadTemp,  !- Name",
        "  -1.0,                    !- Coefficient1 Constant",
        "  1.0,                     !- Coefficient2 x",
        "  0.0,                     !- Coefficient3 x**2",
        "  0.06667,                 !- Coefficient4 y",
        "  0.0,                     !- Coefficient5 y**2",
        "  0.0,                     !- Coefficient6 x*y",
        "  0.0,                     !- Minimum Value of x",
        "  1.5,                     !- Maximum Value of x",
        "  -10,                     !- Minimum Value of y",
        "  99.0,                    !- Maximum Value of y",
        "  0.0,                     !- Minimum Curve Output",
        "  99.0,                    !- Maximum Curve Output",
        "  Dimensionless,           !- Input Unit Type for X",
        "  Temperature,             !- Input Unit Type for Y",
        "  Dimensionless;           !- Output Unit Type",

        "Curve:Biquadratic,",
        "  Data Center Servers Airflow fLoadTemp,  !- Name",
        "  -1.4,                    !- Coefficient1 Constant",
        "  0.9,                     !- Coefficient2 x",
        "  0.0,                     !- Coefficient3 x**2",
        "  0.1,                     !- Coefficient4 y",
        "  0.0,                     !- Coefficient5 y**2",
        "  0.0,                     !- Coefficient6 x*y",
        "  0.0,                     !- Minimum Value of x",
        "  1.5,                     !- Maximum Value of x",
        "  -10,                     !- Minimum Value of y",
        "  99.0,                    !- Maximum Value of y",
        "  0.0,                     !- Minimum Curve Output",
        "  99.0,                    !- Maximum Curve Output",
        "  Dimensionless,           !- Input Unit Type for X",
        "  Temperature,             !- Input Unit Type for Y",
        "  Dimensionless;           !- Output Unit Type",

        "Curve:Biquadratic,",
        "  Data Center Recirculation fLoadTemp,  !- Name",
        "  1.0,                     !- Coefficient1 Constant",
        "  0.0,                     !- Coefficient2 x",
        "  0.0,                     !- Coefficient3 x**2",
        "  0.0,                     !- Coefficient4 y",
        "  0.0,                     !- Coefficient5 y**2",
        "  0.0,                     !- Coefficient6 x*y",
        "  0.0,                     !- Minimum Value of x",
        "  1.5,                     !- Maximum Value of x",
        "  -10,                     !- Minimum Value of y",
        "  99.0,                    !- Maximum Value of y",
        "  0.0,                     !- Minimum Curve Output",
        "  99.0,                    !- Maximum Curve Output",
        "  Dimensionless,           !- Input Unit Type for X",
        "  Temperature,             !- Input Unit Type for Y",
        "  Dimensionless;           !- Output Unit Type",
    });

    ASSERT_TRUE(process_idf(idf_objects));
    EXPECT_FALSE(has_err_output());

    bool ErrorsFound(false);
    HeatBalanceManager::GetZoneData(*state, ErrorsFound);
    ASSERT_FALSE(ErrorsFound);
    InternalHeatGains::GetInternalHeatGainsInput(*state);

    // Set up a simple convective gain for each gain type
    int zoneNum = 1;
    int numGainTypes = static_cast<int>(DataHeatBalance::IntGainType::Num);
    Array1D<Real64> convGains({0, numGainTypes - 1});
    convGains = 0.0;
    Real64 totConvGains = 0.0;
    Real64 expectedTotConvGains = 0.0;

    for (int gainType = 0; gainType < numGainTypes; ++gainType) {
        convGains(gainType) = 100 * gainType;
        expectedTotConvGains += convGains(gainType);
        SetupZoneInternalGain(*state, zoneNum, "Gain", static_cast<DataHeatBalance::IntGainType>(gainType), &convGains(gainType));
    }

    InternalHeatGains::UpdateInternalGainValues(*state);

    // Check total of all convective gains
    totConvGains = InternalHeatGains::SumAllInternalConvectionGains(*state, zoneNum);
    EXPECT_EQ(totConvGains, expectedTotConvGains);

    // Check subtotals used in zone component loads
    state->dataEnvrn->TotDesDays = 1;
    state->dataEnvrn->TotRunDesPersDays = 0;
    state->dataSize->CurOverallSimDay = 1;
    state->dataGlobal->HourOfDay = 1;
    state->dataGlobal->NumOfTimeStepInHour = 10;
    state->dataGlobal->TimeStep = 1;
    OutputReportTabular::AllocateLoadComponentArrays(*state);
    int timeStepInDay = (state->dataGlobal->HourOfDay - 1) * state->dataGlobal->NumOfTimeStepInHour + state->dataGlobal->TimeStep;

    state->dataGlobal->CompLoadReportIsReq = true;
    state->dataGlobal->isPulseZoneSizing = false;
    InternalHeatGains::GatherComponentLoadsIntGain(*state);
    totConvGains = state->dataOutRptTab->peopleInstantSeq(state->dataSize->CurOverallSimDay, timeStepInDay, zoneNum) +
                   state->dataOutRptTab->lightInstantSeq(state->dataSize->CurOverallSimDay, timeStepInDay, zoneNum) +
                   state->dataOutRptTab->equipInstantSeq(state->dataSize->CurOverallSimDay, timeStepInDay, zoneNum) +
                   state->dataOutRptTab->refrigInstantSeq(state->dataSize->CurOverallSimDay, timeStepInDay, zoneNum) +
                   state->dataOutRptTab->waterUseInstantSeq(state->dataSize->CurOverallSimDay, timeStepInDay, zoneNum) +
                   state->dataOutRptTab->hvacLossInstantSeq(state->dataSize->CurOverallSimDay, timeStepInDay, zoneNum) +
                   state->dataOutRptTab->powerGenInstantSeq(state->dataSize->CurOverallSimDay, timeStepInDay, zoneNum);

    // Legitimate gain types excluded from this total
    expectedTotConvGains -=
        convGains(static_cast<int>(DataHeatBalance::IntGainType::ZoneContaminantSourceAndSinkCarbonDioxide)); // this is only used for CO2
    expectedTotConvGains -= convGains(
        static_cast<int>(DataHeatBalance::IntGainType::ZoneContaminantSourceAndSinkGenericContam)); // this is only used for generic contaminants
    expectedTotConvGains -= convGains(
        static_cast<int>(DataHeatBalance::IntGainType::DaylightingDeviceTubular)); // this is included in Fenestration Conduction - Sensible Instant

    // ** NOTE: If this unit test fails, the likely cause is that a new internal gain type was added, but it was not added to one of the subtotal
    // types in InternalHeatGains::GatherComponentLoadsIntGain() this also means that the new type may be missing from other places that collect
    // internal gains by subgroups, such as the room air models and output reporting for zone-level gains search for IntGainTypeOf_Lights for places
    // where these types of subtotals occur and add the new type as appropriate
    EXPECT_EQ(totConvGains, expectedTotConvGains);

    // cleanup
    convGains.deallocate();
}

TEST_F(EnergyPlusFixture, InternalHeatGains_ElectricEquipITE_ApproachTemperatures)
{

    std::string const idf_objects = delimited_string({
        "Zone,Main Zone;",

        "ZoneHVAC:EquipmentConnections,",
        "  Main Zone,                   !- Zone Name",
        "  Main Zone Equipment,         !- Zone Conditioning Equipment List Name",
        "  Main Zone Inlet Node,        !- Zone Air Inlet Node or NodeList Name",
        "  ,                            !- Zone Air Exhaust Node or NodeList Name",
        "  Main Zone Node,              !- Zone Air Node Name",
        "  Main Zone Outlet Node;       !- Zone Return Air Node or NodeList Name",

        "ZoneHVAC:EquipmentList,",
        "  Main Zone Equipment,     !- Name",
        "  SequentialLoad,          !- Load Distribution Scheme",
        "  ZoneHVAC:AirDistributionUnit,  !- Zone Equipment 1 Object Type",
        "  Main Zone ATU,           !- Zone Equipment 1 Name",
        "  1,                       !- Zone Equipment 1 Cooling Sequence",
        "  2,                       !- Zone Equipment 1 Heating or No-Load Sequence",
        "  ,                        !- Zone Equipment 1 Sequential Cooling Fraction Schedule Name",
        "  ,                        !- Zone Equipment 1 Sequential Heating Fraction Schedule Name",
        "  ZoneHVAC:Baseboard:Convective:Electric,  !- Zone Equipment 2 Object Type",
        "  Main Zone Baseboard,     !- Zone Equipment 2 Name",
        "  2,                       !- Zone Equipment 2 Cooling Sequence",
        "  1,                       !- Zone Equipment 2 Heating or No-Load Sequence",
        "  ,                        !- Zone Equipment 2 Sequential Cooling Fraction Schedule Name",
        "  ;                        !- Zone Equipment 2 Sequential Heating Fraction Schedule Name",

        "ZoneHVAC:AirDistributionUnit,",
        "  Main Zone ATU,               !- Name",
        "  Main Zone Inlet Node,        !- Air Distribution Unit Outlet Node Name",
        "  AirTerminal:SingleDuct:VAV:NoReheat,  !- Air Terminal Object Type",
        "  Main Zone VAV Air;           !- Air Terminal Name",

        "AirTerminal:SingleDuct:VAV:NoReheat,",
        "  Main Zone VAV Air,           !- Name",
        "  System Availability Schedule,  !- Availability Schedule Name",
        "  Main Zone Inlet Node,    !- Air Outlet Node Name",
        "  Main Zone ATU In Node,   !- Air Inlet Node Name",
        "  8.5,                     !- Maximum Air Flow Rate {m3/s}",
        "  Constant,                !- Zone Minimum Air Flow Input Method",
        "  0.05;                    !- Constant Minimum Air Flow Fraction",

        "ZoneHVAC:Baseboard:Convective:Electric,",
        "  Main Zone Baseboard,     !- Name",
        "  System Availability Schedule,  !- Availability Schedule Name",
        "  HeatingDesignCapacity,   !- Heating Design Capacity Method",
        "  8000,                    !- Heating Design Capacity {W}",
        "  ,                        !- Heating Design Capacity Per Floor Area {W/m2}",
        "  ,                        !- Fraction of Autosized Heating Design Capacity",
        "  0.97;                    !- Efficiency",

        "ElectricEquipment:ITE:AirCooled,",
        "  Data Center Servers,     !- Name",
        "  Main Zone,               !- Zone Name",
        "  FlowControlWithApproachTemperatures,    !- Calculation Method",
        "  Watts/Unit,              !- Design Power Input Calculation Method",
        "  500,                     !- Watts per Unit {W}",
        "  100,                     !- Number of Units",
        "  ,                        !- Watts per Zone Floor Area {W/m2}",
        "  ,  !- Design Power Input Schedule Name",
        "  ,  !- CPU Loading  Schedule Name",
        "  Data Center Servers Power fLoadTemp,  !- CPU Power Input Function of Loading and Air Temperature Curve Name",
        "  0.4,                     !- Design Fan Power Input Fraction",
        "  0.0001,                  !- Design Fan Air Flow Rate per Power Input {m3/s-W}",
        "  Data Center Servers Airflow fLoadTemp,  !- Air Flow Function of Loading and Air Temperature Curve Name",
        "  ECM FanPower fFlow,      !- Fan Power Input Function of Flow Curve Name",
        "  15,                      !- Design Entering Air Temperature {C}",
        "  A3,                      !- Environmental Class",
        "  AdjustedSupply,          !- Air Inlet Connection Type",
        "  ,                        !- Air Inlet Room Air Model Node Name",
        "  ,                        !- Air Outlet Room Air Model Node Name",
        "  Main Zone Inlet Node,    !- Supply Air Node Name",
        "  0.1,                     !- Design Recirculation Fraction",
        "  Data Center Recirculation fLoadTemp,  !- Recirculation Function of Loading and Supply Temperature Curve Name",
        "  0.9,                     !- Design Electric Power Supply Efficiency",
        "  UPS Efficiency fPLR,     !- Electric Power Supply Efficiency Function of Part Load Ratio Curve Name",
        "  1,                       !- Fraction of Electric Power Supply Losses to Zone",
        "  ITE-CPU,                 !- CPU End-Use Subcategory",
        "  ITE-Fans,                !- Fan End-Use Subcategory",
        "  ITE-UPS,                 !- Electric Power Supply End-Use Subcategory",
        "  2,                       !- Supply Approach Temperature",
        "  ,                        !- Supply Approach Temperature Schedule",
        "  -2,                      !- Return Approach Temperature",
        "  ;                        !- Return Approach Temperature Schedule",

        "Curve:Quadratic,",
        "  ECM FanPower fFlow,      !- Name",
        "  0.0,                     !- Coefficient1 Constant",
        "  1.0,                     !- Coefficient2 x",
        "  0.0,                     !- Coefficient3 x**2",
        "  0.0,                     !- Minimum Value of x",
        "  99.0;                    !- Maximum Value of x",

        "Curve:Quadratic,",
        "  UPS Efficiency fPLR,     !- Name",
        "  1.0,                     !- Coefficient1 Constant",
        "  0.0,                     !- Coefficient2 x",
        "  0.0,                     !- Coefficient3 x**2",
        "  0.0,                     !- Minimum Value of x",
        "  99.0;                    !- Maximum Value of x",

        "Curve:Biquadratic,",
        "  Data Center Servers Power fLoadTemp,  !- Name",
        "  -1.0,                    !- Coefficient1 Constant",
        "  1.0,                     !- Coefficient2 x",
        "  0.0,                     !- Coefficient3 x**2",
        "  0.06667,                 !- Coefficient4 y",
        "  0.0,                     !- Coefficient5 y**2",
        "  0.0,                     !- Coefficient6 x*y",
        "  0.0,                     !- Minimum Value of x",
        "  1.5,                     !- Maximum Value of x",
        "  -10,                     !- Minimum Value of y",
        "  99.0,                    !- Maximum Value of y",
        "  0.0,                     !- Minimum Curve Output",
        "  99.0,                    !- Maximum Curve Output",
        "  Dimensionless,           !- Input Unit Type for X",
        "  Temperature,             !- Input Unit Type for Y",
        "  Dimensionless;           !- Output Unit Type",

        "Curve:Biquadratic,",
        "  Data Center Servers Airflow fLoadTemp,  !- Name",
        "  -1.4,                    !- Coefficient1 Constant",
        "  0.9,                     !- Coefficient2 x",
        "  0.0,                     !- Coefficient3 x**2",
        "  0.1,                     !- Coefficient4 y",
        "  0.0,                     !- Coefficient5 y**2",
        "  0.0,                     !- Coefficient6 x*y",
        "  0.0,                     !- Minimum Value of x",
        "  1.5,                     !- Maximum Value of x",
        "  -10,                     !- Minimum Value of y",
        "  99.0,                    !- Maximum Value of y",
        "  0.0,                     !- Minimum Curve Output",
        "  99.0,                    !- Maximum Curve Output",
        "  Dimensionless,           !- Input Unit Type for X",
        "  Temperature,             !- Input Unit Type for Y",
        "  Dimensionless;           !- Output Unit Type",

        "Curve:Biquadratic,",
        "  Data Center Recirculation fLoadTemp,  !- Name",
        "  1.0,                     !- Coefficient1 Constant",
        "  0.0,                     !- Coefficient2 x",
        "  0.0,                     !- Coefficient3 x**2",
        "  0.0,                     !- Coefficient4 y",
        "  0.0,                     !- Coefficient5 y**2",
        "  0.0,                     !- Coefficient6 x*y",
        "  0.0,                     !- Minimum Value of x",
        "  1.5,                     !- Maximum Value of x",
        "  -10,                     !- Minimum Value of y",
        "  99.0,                    !- Maximum Value of y",
        "  0.0,                     !- Minimum Curve Output",
        "  99.0,                    !- Maximum Curve Output",
        "  Dimensionless,           !- Input Unit Type for X",
        "  Temperature,             !- Input Unit Type for Y",
        "  Dimensionless;           !- Output Unit Type",

    });

    ASSERT_TRUE(process_idf(idf_objects));
    EXPECT_FALSE(has_err_output());

    bool ErrorsFound(false);
    state->dataGlobal->NumOfTimeStepInHour = 1;
    state->dataGlobal->MinutesPerTimeStep = 60;

    HeatBalanceManager::GetZoneData(*state, ErrorsFound);
    ASSERT_FALSE(ErrorsFound);
    state->dataHeatBalFanSys->MAT.allocate(1);
    state->dataHeatBalFanSys->ZoneAirHumRat.allocate(1);
    state->dataHeatBal->ZnRpt.allocate(1);
    state->dataZoneEquip->ZoneEquipConfig.allocate(1);

    state->dataHeatBalFanSys->MAT(1) = 24.0;
    state->dataHeatBalFanSys->ZoneAirHumRat(1) = 0.008;

    InternalHeatGains::GetInternalHeatGainsInput(*state);

    state->dataLoopNodes->Node(1).Temp = 45.0;
    InternalHeatGains::CalcZoneITEq(*state);
    ASSERT_DOUBLE_EQ(state->dataHeatBal->ZoneITEq(1).AirOutletDryBulbT + state->dataHeatBal->ZoneITEq(1).ReturnApproachTemp,
                     state->dataHeatBal->Zone(1).AdjustedReturnTempByITE);
    ASSERT_DOUBLE_EQ(state->dataLoopNodes->Node(1).Temp + state->dataHeatBal->ZoneITEq(1).SupplyApproachTemp,
                     state->dataHeatBal->ZoneITEq(1).AirInletDryBulbT);
}

TEST_F(EnergyPlusFixture, InternalHeatGains_ElectricEquipITE_DefaultCurves)
{

    std::string const idf_objects =
        delimited_string({"Zone,Main Zone;",

                          "ZoneHVAC:EquipmentConnections,",
                          "  Main Zone,                   !- Zone Name",
                          "  Main Zone Equipment,         !- Zone Conditioning Equipment List Name",
                          "  Main Zone Inlet Node,        !- Zone Air Inlet Node or NodeList Name",
                          "  ,                            !- Zone Air Exhaust Node or NodeList Name",
                          "  Main Zone Node,              !- Zone Air Node Name",
                          "  Main Zone Outlet Node;       !- Zone Return Air Node or NodeList Name",

                          "ZoneHVAC:EquipmentList,",
                          "  Main Zone Equipment,     !- Name",
                          "  SequentialLoad,          !- Load Distribution Scheme",
                          "  ZoneHVAC:AirDistributionUnit,  !- Zone Equipment 1 Object Type",
                          "  Main Zone ATU,           !- Zone Equipment 1 Name",
                          "  1,                       !- Zone Equipment 1 Cooling Sequence",
                          "  2,                       !- Zone Equipment 1 Heating or No-Load Sequence",
                          "  ,                        !- Zone Equipment 1 Sequential Cooling Fraction Schedule Name",
                          "  ,                        !- Zone Equipment 1 Sequential Heating Fraction Schedule Name",
                          "  ZoneHVAC:Baseboard:Convective:Electric,  !- Zone Equipment 2 Object Type",
                          "  Main Zone Baseboard,     !- Zone Equipment 2 Name",
                          "  2,                       !- Zone Equipment 2 Cooling Sequence",
                          "  1,                       !- Zone Equipment 2 Heating or No-Load Sequence",
                          "  ,                        !- Zone Equipment 2 Sequential Cooling Fraction Schedule Name",
                          "  ;                        !- Zone Equipment 2 Sequential Heating Fraction Schedule Name",

                          "ZoneHVAC:AirDistributionUnit,",
                          "  Main Zone ATU,               !- Name",
                          "  Main Zone Inlet Node,        !- Air Distribution Unit Outlet Node Name",
                          "  AirTerminal:SingleDuct:VAV:NoReheat,  !- Air Terminal Object Type",
                          "  Main Zone VAV Air;           !- Air Terminal Name",

                          "AirTerminal:SingleDuct:VAV:NoReheat,",
                          "  Main Zone VAV Air,           !- Name",
                          "  System Availability Schedule,  !- Availability Schedule Name",
                          "  Main Zone Inlet Node,    !- Air Outlet Node Name",
                          "  Main Zone ATU In Node,   !- Air Inlet Node Name",
                          "  8.5,                     !- Maximum Air Flow Rate {m3/s}",
                          "  Constant,                !- Zone Minimum Air Flow Input Method",
                          "  0.05;                    !- Constant Minimum Air Flow Fraction",

                          "ZoneHVAC:Baseboard:Convective:Electric,",
                          "  Main Zone Baseboard,     !- Name",
                          "  System Availability Schedule,  !- Availability Schedule Name",
                          "  HeatingDesignCapacity,   !- Heating Design Capacity Method",
                          "  8000,                    !- Heating Design Capacity {W}",
                          "  ,                        !- Heating Design Capacity Per Floor Area {W/m2}",
                          "  ,                        !- Fraction of Autosized Heating Design Capacity",
                          "  0.97;                    !- Efficiency",

                          "ElectricEquipment:ITE:AirCooled,",
                          "  Data Center Servers,     !- Name",
                          "  Main Zone,               !- Zone Name",
                          "  ,                        !- Air Flow Calculation Method",
                          "  Watts/Unit,              !- Design Power Input Calculation Method",
                          "  500,                     !- Watts per Unit {W}",
                          "  100,                     !- Number of Units",
                          "  ,                        !- Watts per Zone Floor Area {W/m2}",
                          "  ,                        !- Design Power Input Schedule Name",
                          "  ,                        !- CPU Loading  Schedule Name",
                          "  Data Center Servers Power fLoadTemp,        !- CPU Power Input Function of Loading and Air Temperature Curve Name",
                          "  0.4,                     !- Design Fan Power Input Fraction",
                          "  0.0001,                  !- Design Fan Air Flow Rate per Power Input {m3/s-W}",
                          "  Data Center Servers Airflow fLoadTemp,      !- Air Flow Function of Loading and Air Temperature Curve Name",
                          "  ECM FanPower fFlow,      !- Fan Power Input Function of Flow Curve Name",
                          "  15,                      !- Design Entering Air Temperature {C}",
                          "  A3,                      !- Environmental Class",
                          "  AdjustedSupply,          !- Air Inlet Connection Type",
                          "  ,                        !- Air Inlet Room Air Model Node Name",
                          "  ,                        !- Air Outlet Room Air Model Node Name",
                          "  Main Zone Inlet Node,    !- Supply Air Node Name",
                          "  0.1,                     !- Design Recirculation Fraction",
                          // This one should be assumed to always 1
                          "  ,                        !- Recirculation Function of Loading and Supply Temperature Curve Name",
                          "  0.9,                     !- Design Electric Power Supply Efficiency",
                          // This one should be assumed to always 1
                          "  ,                        !- Electric Power Supply Efficiency Function of Part Load Ratio Curve Name",
                          "  1,                       !- Fraction of Electric Power Supply Losses to Zone",
                          "  ITE-CPU,                 !- CPU End-Use Subcategory",
                          "  ITE-Fans,                !- Fan End-Use Subcategory",
                          "  ITE-UPS;                 !- Electric Power Supply End-Use Subcategory",

                          "Curve:Quadratic,",
                          "  ECM FanPower fFlow,      !- Name",
                          "  0.0,                     !- Coefficient1 Constant",
                          "  1.0,                     !- Coefficient2 x",
                          "  0.0,                     !- Coefficient3 x**2",
                          "  0.0,                     !- Minimum Value of x",
                          "  99.0;                    !- Maximum Value of x",

                          "Curve:Biquadratic,",
                          "  Data Center Servers Power fLoadTemp,  !- Name",
                          "  -1.0,                    !- Coefficient1 Constant",
                          "  1.0,                     !- Coefficient2 x",
                          "  0.0,                     !- Coefficient3 x**2",
                          "  0.06667,                 !- Coefficient4 y",
                          "  0.0,                     !- Coefficient5 y**2",
                          "  0.0,                     !- Coefficient6 x*y",
                          "  0.0,                     !- Minimum Value of x",
                          "  1.5,                     !- Maximum Value of x",
                          "  -10,                     !- Minimum Value of y",
                          "  99.0,                    !- Maximum Value of y",
                          "  0.0,                     !- Minimum Curve Output",
                          "  99.0,                    !- Maximum Curve Output",
                          "  Dimensionless,           !- Input Unit Type for X",
                          "  Temperature,             !- Input Unit Type for Y",
                          "  Dimensionless;           !- Output Unit Type",

                          "Curve:Biquadratic,",
                          "  Data Center Servers Airflow fLoadTemp,  !- Name",
                          "  -1.4,                    !- Coefficient1 Constant",
                          "  0.9,                     !- Coefficient2 x",
                          "  0.0,                     !- Coefficient3 x**2",
                          "  0.1,                     !- Coefficient4 y",
                          "  0.0,                     !- Coefficient5 y**2",
                          "  0.0,                     !- Coefficient6 x*y",
                          "  0.0,                     !- Minimum Value of x",
                          "  1.5,                     !- Maximum Value of x",
                          "  -10,                     !- Minimum Value of y",
                          "  99.0,                    !- Maximum Value of y",
                          "  0.0,                     !- Minimum Curve Output",
                          "  99.0,                    !- Maximum Curve Output",
                          "  Dimensionless,           !- Input Unit Type for X",
                          "  Temperature,             !- Input Unit Type for Y",
                          "  Dimensionless;           !- Output Unit Type"});

    ASSERT_TRUE(process_idf(idf_objects));
    EXPECT_FALSE(has_err_output());

    bool ErrorsFound(false);

    HeatBalanceManager::GetZoneData(*state, ErrorsFound);
    ASSERT_FALSE(ErrorsFound);
    state->dataHeatBalFanSys->MAT.allocate(1);
    state->dataHeatBalFanSys->ZoneAirHumRat.allocate(1);

    state->dataHeatBalFanSys->MAT(1) = 24.0;
    state->dataHeatBalFanSys->ZoneAirHumRat(1) = 0.008;

    InternalHeatGains::GetInternalHeatGainsInput(*state);
    InternalHeatGains::CalcZoneITEq(*state);

    // If Electric Power Supply Efficiency Function of Part Load Ratio Curve Name is blank => always 1, so UPSPower is calculated as such
    Real64 DefaultUPSPower = (state->dataHeatBal->ZoneITEq(1).CPUPower + state->dataHeatBal->ZoneITEq(1).FanPower) *
                             max((1.0 - state->dataHeatBal->ZoneITEq(1).DesignUPSEfficiency), 0.0);

    ASSERT_EQ(DefaultUPSPower, state->dataHeatBal->ZoneITEq(1).UPSPower);
}

TEST_F(EnergyPlusFixture, InternalHeatGains_CheckThermalComfortSchedules)
{

    bool WorkEffSchPresent; // true equals blank, false equals not blank
    bool CloInsSchPresent;  // true equals blank, false equals not blank
    bool AirVelSchPresent;  // true equals blank, false equals not blank
    bool FunctionCallResult;
    bool ExpectedResult;

    // Test 1: everything blank--should result in false result
    WorkEffSchPresent = true;
    CloInsSchPresent = true;
    AirVelSchPresent = true;
    ExpectedResult = false;
    FunctionCallResult = EnergyPlus::InternalHeatGains::CheckThermalComfortSchedules(WorkEffSchPresent, CloInsSchPresent, AirVelSchPresent);
    EXPECT_EQ(ExpectedResult, FunctionCallResult);

    // Additional Tests: test various combinations where at least one flag is not blank (false)--should result in a true result
    WorkEffSchPresent = false;
    CloInsSchPresent = true;
    AirVelSchPresent = true;
    ExpectedResult = true;
    FunctionCallResult = EnergyPlus::InternalHeatGains::CheckThermalComfortSchedules(WorkEffSchPresent, CloInsSchPresent, AirVelSchPresent);
    EXPECT_EQ(ExpectedResult, FunctionCallResult);

    WorkEffSchPresent = true;
    CloInsSchPresent = false;
    AirVelSchPresent = true;
    ExpectedResult = true;
    FunctionCallResult = EnergyPlus::InternalHeatGains::CheckThermalComfortSchedules(WorkEffSchPresent, CloInsSchPresent, AirVelSchPresent);
    EXPECT_EQ(ExpectedResult, FunctionCallResult);

    WorkEffSchPresent = true;
    CloInsSchPresent = true;
    AirVelSchPresent = false;
    ExpectedResult = true;
    FunctionCallResult = EnergyPlus::InternalHeatGains::CheckThermalComfortSchedules(WorkEffSchPresent, CloInsSchPresent, AirVelSchPresent);
    EXPECT_EQ(ExpectedResult, FunctionCallResult);

    WorkEffSchPresent = false;
    CloInsSchPresent = false;
    AirVelSchPresent = true;
    ExpectedResult = true;
    FunctionCallResult = EnergyPlus::InternalHeatGains::CheckThermalComfortSchedules(WorkEffSchPresent, CloInsSchPresent, AirVelSchPresent);
    EXPECT_EQ(ExpectedResult, FunctionCallResult);

    WorkEffSchPresent = false;
    CloInsSchPresent = true;
    AirVelSchPresent = false;
    ExpectedResult = true;
    FunctionCallResult = EnergyPlus::InternalHeatGains::CheckThermalComfortSchedules(WorkEffSchPresent, CloInsSchPresent, AirVelSchPresent);
    EXPECT_EQ(ExpectedResult, FunctionCallResult);

    WorkEffSchPresent = true;
    CloInsSchPresent = false;
    AirVelSchPresent = false;
    ExpectedResult = true;
    FunctionCallResult = EnergyPlus::InternalHeatGains::CheckThermalComfortSchedules(WorkEffSchPresent, CloInsSchPresent, AirVelSchPresent);
    EXPECT_EQ(ExpectedResult, FunctionCallResult);

    WorkEffSchPresent = false;
    CloInsSchPresent = false;
    AirVelSchPresent = false;
    ExpectedResult = true;
    FunctionCallResult = EnergyPlus::InternalHeatGains::CheckThermalComfortSchedules(WorkEffSchPresent, CloInsSchPresent, AirVelSchPresent);
    EXPECT_EQ(ExpectedResult, FunctionCallResult);
}
TEST_F(EnergyPlusFixture, InternalHeatGains_ZnRpt_Outputs)
{

    std::string const idf_objects = delimited_string({
        "Zone,Main Zone;",

        "ZoneHVAC:EquipmentConnections,",
        "  Main Zone,                   !- Zone Name",
        "  Main Zone Equipment,         !- Zone Conditioning Equipment List Name",
        "  Main Zone Inlet Node,        !- Zone Air Inlet Node or NodeList Name",
        "  ,                            !- Zone Air Exhaust Node or NodeList Name",
        "  Main Zone Node,              !- Zone Air Node Name",
        "  Main Zone Outlet Node;       !- Zone Return Air Node or NodeList Name",

        "ZoneHVAC:EquipmentList,",
        "  Main Zone Equipment,     !- Name",
        "  SequentialLoad,          !- Load Distribution Scheme",
        "  ZoneHVAC:AirDistributionUnit,  !- Zone Equipment 1 Object Type",
        "  Main Zone ATU,           !- Zone Equipment 1 Name",
        "  1,                       !- Zone Equipment 1 Cooling Sequence",
        "  2,                       !- Zone Equipment 1 Heating or No-Load Sequence",
        "  ,                        !- Zone Equipment 1 Sequential Cooling Fraction Schedule Name",
        "  ,                        !- Zone Equipment 1 Sequential Heating Fraction Schedule Name",
        "  ZoneHVAC:Baseboard:Convective:Electric,  !- Zone Equipment 2 Object Type",
        "  Main Zone Baseboard,     !- Zone Equipment 2 Name",
        "  2,                       !- Zone Equipment 2 Cooling Sequence",
        "  1,                       !- Zone Equipment 2 Heating or No-Load Sequence",
        "  ,                        !- Zone Equipment 2 Sequential Cooling Fraction Schedule Name",
        "  ;                        !- Zone Equipment 2 Sequential Heating Fraction Schedule Name",

        "ZoneHVAC:AirDistributionUnit,",
        "  Main Zone ATU,               !- Name",
        "  Main Zone Inlet Node,        !- Air Distribution Unit Outlet Node Name",
        "  AirTerminal:SingleDuct:VAV:NoReheat,  !- Air Terminal Object Type",
        "  Main Zone VAV Air;           !- Air Terminal Name",

        "AirTerminal:SingleDuct:VAV:NoReheat,",
        "  Main Zone VAV Air,           !- Name",
        "  System Availability Schedule,  !- Availability Schedule Name",
        "  Main Zone Inlet Node,    !- Air Outlet Node Name",
        "  Main Zone ATU In Node,   !- Air Inlet Node Name",
        "  8.5,                     !- Maximum Air Flow Rate {m3/s}",
        "  Constant,                !- Zone Minimum Air Flow Input Method",
        "  0.05;                    !- Constant Minimum Air Flow Fraction",

        "ZoneHVAC:Baseboard:Convective:Electric,",
        "  Main Zone Baseboard,     !- Name",
        "  System Availability Schedule,  !- Availability Schedule Name",
        "  HeatingDesignCapacity,   !- Heating Design Capacity Method",
        "  8000,                    !- Heating Design Capacity {W}",
        "  ,                        !- Heating Design Capacity Per Floor Area {W/m2}",
        "  ,                        !- Fraction of Autosized Heating Design Capacity",
        "  0.97;                    !- Efficiency",

        "ScheduleTypeLimits,SchType1,0.0,1.0,Continuous,Dimensionless;",

        "Schedule:Constant,Schedule1,,1.0;",

        "  People,",
        "    Main Zone People,        !- Name",
        "    Main Zone,               !- Zone or ZoneList Name",
        "    Schedule1,               !- Number of People Schedule Name",
        "    people,                  !- Number of People Calculation Method",
        "    3.000000,                !- Number of People",
        "    ,                        !- People per Zone Floor Area{ person / m2 }",
        "    ,                        !- Zone Floor Area per Person{ m2 / person }",
        "    0.3000000,               !- Fraction Radiant",
        "    0.5,                     !- Sensible Heat Fraction",
        "    Schedule1,               !- Activity Level Schedule Name",
        "    3.82E-8;                 !- Carbon Dioxide Generation Rate{ m3 / s - W }",

        "  Lights,",
        "    Main Zone Lights,        !- Name",
        "    Main Zone,               !- Zone or ZoneList Name",
        "    Schedule1,               !- Schedule Name",
        "    LightingLevel,           !- Design Level Calculation Method",
        "    100.0,                   !- Lighting Level {W}",
        "    ,                        !- Watts per Zone Floor Area {W/m2}",
        "    ,                        !- Watts per Person {W/person}",
        "    0.0000,                  !- Return Air Fraction",
        "    0.7000,                  !- Fraction Radiant",
        "    0.2000,                  !- Fraction Visible",
        "    1.0000,                  !- Fraction Replaceable",
        "    General,                 !- End-Use Subcategory",
        "    No;                      !- Return Air Fraction Calculated from Plenum Temperature",

        "  ElectricEquipment,",
        "    Main Zone Electric Equipment,  !- Name",
        "    Main Zone,               !- Zone or ZoneList Name",
        "    Schedule1,               !- Schedule Name",
        "    EquipmentLevel,          !- Design Level Calculation Method",
        "    150.0,                   !- Design Level {W}",
        "    ,                        !- Watts per Zone Floor Area {W/m2}",
        "    ,                        !- Watts per Person {W/person}",
        "    0.0000,                  !- Fraction Latent",
        "    0.5000,                  !- Fraction Radiant",
        "    0.0000;                  !- Fraction Lost",

        "  GasEquipment,",
        "    Main Zone Gas Equipment,  !- Name",
        "    Main Zone,               !- Zone or ZoneList Name",
        "    Schedule1,               !- Schedule Name",
        "    EquipmentLevel,          !- Design Level Calculation Method",
        "    200.0,                   !- Design Level {W}",
        "    ,                        !- Watts per Zone Floor Area {W/m2}",
        "    ,                        !- Watts per Person {W/person}",
        "    0.0000,                  !- Fraction Latent",
        "    0.5000,                  !- Fraction Radiant",
        "    0.0000,                  !- Fraction Lost",
        "    1.0E-7;                  !- Carbon Dioxide Generation Rate {m3/s-W}",

        "  HotWaterEquipment,",
        "    Main Zone Hot Water Equipment,  !- Name",
        "    Main Zone,               !- Zone or ZoneList Name",
        "    Schedule1,               !- Schedule Name",
        "    EquipmentLevel,          !- Design Level Calculation Method",
        "    250.0,                   !- Design Level {W}",
        "    ,                        !- Watts per Zone Floor Area {W/m2}",
        "    ,                        !- Watts per Person {W/person}",
        "    0.0000,                  !- Fraction Latent",
        "    0.5000,                  !- Fraction Radiant",
        "    0.0000;                  !- Fraction Lost",

        "  SteamEquipment,",
        "    Main Zone Steam Equipment,  !- Name",
        "    Main Zone,               !- Zone or ZoneList Name",
        "    Schedule1,               !- Schedule Name",
        "    EquipmentLevel,          !- Design Level Calculation Method",
        "    300.0,                   !- Design Level {W}",
        "    ,                        !- Watts per Zone Floor Area {W/m2}",
        "    ,                        !- Watts per Person {W/person}",
        "    0.0000,                  !- Fraction Latent",
        "    0.5000,                  !- Fraction Radiant",
        "    0.0000;                  !- Fraction Lost",

        "  OtherEquipment,",
        "    Main Zone Other Equipment,  !- Name",
        "    OtherFuel1,              !- Fuel Type",
        "    Main Zone,               !- Zone or ZoneList Name",
        "    Schedule1,               !- Schedule Name",
        "    EquipmentLevel,          !- Design Level Calculation Method",
        "    350.0,                   !- Design Level {W}",
        "    ,                        !- Watts per Zone Floor Area {W/m2}",
        "    ,                        !- Watts per Person {W/person}",
        "    0.0000,                  !- Fraction Latent",
        "    0.5000,                  !- Fraction Radiant",
        "    0.0000,                  !- Fraction Lost",
        "    2.0E-7;                  !- Carbon Dioxide Generation Rate {m3/s-W}",

        "  ZoneBaseboard:OutdoorTemperatureControlled,",
        "    Main Zone BBHeat,           !- Name",
        "    Main Zone,                  !- Zone Name",
        "    Schedule1,               !- Schedule Name",
        "    1500,                    !- Capacity at Low Temperature {W}",
        "    0,                       !- Low Temperature {C}",
        "    500,                     !- Capacity at High Temperature {W}",
        "    10,                      !- High Temperature {C}",
        "    0.5,                     !- Fraction Radiant",
        "    Baseboard Heat;          !- End - Use Subcategory",

        "  ZoneContaminantSourceAndSink:CarbonDioxide,",
        "    CO2people,               !- Name",
        "    Main Zone,               !- Zone Name",
        "    0.0001125,               !- Design Generation Rate{ m3 / s }",
        "    Schedule1;               !- Schedule Name",
    });

    ASSERT_TRUE(process_idf(idf_objects));
    EXPECT_FALSE(has_err_output());

    bool ErrorsFound(false);

    state->dataGlobal->NumOfTimeStepInHour = 1;    // must initialize this to get schedules initialized
    state->dataGlobal->MinutesPerTimeStep = 60;    // must initialize this to get schedules initialized
    ScheduleManager::ProcessScheduleInput(*state); // read schedules
    state->dataEnvrn->DayOfYear_Schedule = 1;
    state->dataEnvrn->DayOfMonth = 1;
    state->dataEnvrn->DayOfWeek = 1;
    state->dataGlobal->HourOfDay = 1;
    state->dataGlobal->TimeStep = 1;
    ScheduleManager::UpdateScheduleValues(*state);

    HeatBalanceManager::GetZoneData(*state, ErrorsFound);
    ASSERT_FALSE(ErrorsFound);
    HeatBalanceManager::AllocateHeatBalArrays(*state);

    InternalHeatGains::GetInternalHeatGainsInput(*state);

    EXPECT_EQ(state->dataHeatBal->TotPeople, 1);
    EXPECT_EQ(state->dataHeatBal->TotLights, 1);
    EXPECT_EQ(state->dataHeatBal->TotElecEquip, 1);
    EXPECT_EQ(state->dataHeatBal->TotGasEquip, 1);
    EXPECT_EQ(state->dataHeatBal->TotHWEquip, 1);
    EXPECT_EQ(state->dataHeatBal->TotStmEquip, 1);
    EXPECT_EQ(state->dataHeatBal->TotOthEquip, 1);
    EXPECT_EQ(state->dataHeatBal->TotBBHeat, 1);

    EnergyPlus::createFacilityElectricPowerServiceObject(*state); // Needs to happen before InitInternalHeatGains

    // First time should be all good, because ZnRpt values initialize to zero
    InternalHeatGains::InitInternalHeatGains(*state);

    EXPECT_EQ(state->dataHeatBal->ZnRpt(1).LtsPower, 100.0);
    EXPECT_EQ(state->dataHeatBal->ZnRpt(1).ElecPower, 150.0);
    EXPECT_EQ(state->dataHeatBal->ZnRpt(1).GasPower, 200.0);
    EXPECT_EQ(state->dataHeatBal->ZnRpt(1).HWPower, 250.0);
    EXPECT_EQ(state->dataHeatBal->ZnRpt(1).SteamPower, 300.0);
    EXPECT_EQ(state->dataHeatBal->ZnRpt(1).BaseHeatPower, 1500.0);
    EXPECT_EQ(state->dataHeatBal->ZnRpt(1).CO2Rate, 0.0001125);
    EXPECT_EQ(state->dataHeatBal->ZnRpt(1).ITEqSHI, 0);

    // Second time should should give the same answers, because everything should reset before accumulating
    InternalHeatGains::InitInternalHeatGains(*state);

    EXPECT_EQ(state->dataHeatBal->ZnRpt(1).LtsPower, 100.0);
    EXPECT_EQ(state->dataHeatBal->ZnRpt(1).ElecPower, 150.0);
    EXPECT_EQ(state->dataHeatBal->ZnRpt(1).GasPower, 200.0);
    EXPECT_EQ(state->dataHeatBal->ZnRpt(1).HWPower, 250.0);
    EXPECT_EQ(state->dataHeatBal->ZnRpt(1).SteamPower, 300.0);
    EXPECT_EQ(state->dataHeatBal->ZnRpt(1).BaseHeatPower, 1500.0);
    EXPECT_EQ(state->dataHeatBal->ZnRpt(1).CO2Rate, 0.0001125);
    EXPECT_EQ(state->dataHeatBal->ZnRpt(1).ITEqSHI, 0);
}

TEST_F(EnergyPlusFixture, InternalHeatGains_AdjustedSupplyGoodInletNode)
{
    std::string const idf_objects = delimited_string({
        "  Zone,",
        "    Main Zone,               !- Name",
        "    0,                       !- Direction of Relative North {deg}",
        "    0,                       !- X Origin {m}",
        "    0,                       !- Y Origin {m}",
        "    0,                       !- Z Origin {m}",
        "    1,                       !- Type",
        "    1,                       !- Multiplier",
        "    autocalculate,           !- Ceiling Height {m}",
        "    autocalculate;           !- Volume {m3}",

        "  ZoneHVAC:EquipmentConnections,",
        "    Main Zone,               !- Zone Name",
        "    Main Zone Equipment,     !- Zone Conditioning Equipment List Name",
        "    Main Zone Inlet Node,    !- Zone Air Inlet Node or NodeList Name",
        "    ,                        !- Zone Air Exhaust Node or NodeList Name",
        "    Main Zone Node,          !- Zone Air Node Name",
        "    Main Zone Outlet Node;   !- Zone Return Air Node or NodeList Name",

        "  ZoneHVAC:EquipmentList,",
        "    Main Zone Equipment,     !- Name",
        "    SequentialLoad,          !- Load Distribution Scheme",
        "    ZoneHVAC:AirDistributionUnit,  !- Zone Equipment 1 Object Type",
        "    Main Zone ATU,           !- Zone Equipment 1 Name",
        "    1,                       !- Zone Equipment 1 Cooling Sequence",
        "    2,                       !- Zone Equipment 1 Heating or No-Load Sequence",
        "    ,                        !- Zone Equipment 1 Sequential Cooling Fraction Schedule Name",
        "    ,                        !- Zone Equipment 1 Sequential Heating Fraction Schedule Name",
        "    ZoneHVAC:Baseboard:Convective:Electric,  !- Zone Equipment 2 Object Type",
        "    Main Zone Baseboard,     !- Zone Equipment 2 Name",
        "    2,                       !- Zone Equipment 2 Cooling Sequence",
        "    1,                       !- Zone Equipment 2 Heating or No-Load Sequence",
        "    ,                        !- Zone Equipment 2 Sequential Cooling Fraction Schedule Name",
        "    ;                        !- Zone Equipment 2 Sequential Heating Fraction Schedule Name",

        "  ZoneHVAC:AirDistributionUnit,",
        "    Main Zone ATU,           !- Name",
        "    Main Zone Inlet Node,    !- Air Distribution Unit Outlet Node Name",
        "    AirTerminal:SingleDuct:VAV:NoReheat,  !- Air Terminal Object Type",
        "    Main Zone VAV Air;       !- Air Terminal Name",

        "  AirTerminal:SingleDuct:VAV:NoReheat,",
        "    Main Zone VAV Air,       !- Name",
        "    System Availability Schedule,  !- Availability Schedule Name",
        "    Main Zone Inlet Node,    !- Air Outlet Node Name",
        "    Main Zone ATU In Node,   !- Air Inlet Node Name",
        "    8.5,                     !- Maximum Air Flow Rate {m3/s}",
        "    Constant,                !- Zone Minimum Air Flow Input Method",
        "    0.05;                    !- Constant Minimum Air Flow Fraction",

        "  ZoneHVAC:Baseboard:Convective:Electric,",
        "    Main Zone Baseboard,     !- Name",
        "    System Availability Schedule,  !- Availability Schedule Name",
        "    HeatingDesignCapacity,   !- Heating Design Capacity Method",
        "    8000,                    !- Heating Design Capacity {W}",
        "    ,                        !- Heating Design Capacity Per Floor Area {W/m2}",
        "    ,                        !- Fraction of Autosized Heating Design Capacity",
        "    0.97;                    !- Efficiency",

        "  ElectricEquipment:ITE:AirCooled,",
        "    Data Center Servers,     !- Name",
        "    Main Zone,               !- Zone Name",
        "    FlowFromSystem,          !- Air Flow Calculation Method",
        "    Watts/Unit,              !- Design Power Input Calculation Method",
        "    500,                     !- Watts per Unit {W}",
        "    100,                     !- Number of Units",
        "    ,                        !- Watts per Zone Floor Area {W/m2}",
        "    Data Center Operation Schedule,  !- Design Power Input Schedule Name",
        "    Data Center CPU Loading Schedule,  !- CPU Loading  Schedule Name",
        "    Data Center Servers Power fLoadTemp,  !- CPU Power Input Function of Loading and Air Temperature Curve Name",
        "    0.4,                     !- Design Fan Power Input Fraction",
        "    0.0001,                  !- Design Fan Air Flow Rate per Power Input {m3/s-W}",
        "    Data Center Servers Airflow fLoadTemp,  !- Air Flow Function of Loading and Air Temperature Curve Name",
        "    ECM FanPower fFlow,      !- Fan Power Input Function of Flow Curve Name",
        "    15,                      !- Design Entering Air Temperature {C}",
        "    A3,                      !- Environmental Class",
        "    AdjustedSupply,          !- Air Inlet Connection Type",
        "    ,                        !- Air Inlet Room Air Model Node Name",
        "    ,                        !- Air Outlet Room Air Model Node Name",
        "    Main Zone Inlet Node,    !- Supply Air Node Name",
        "    0.1,                     !- Design Recirculation Fraction",
        "    Data Center Recirculation fLoadTemp,  !- Recirculation Function of Loading and Supply Temperature Curve Name",
        "    0.9,                     !- Design Electric Power Supply Efficiency",
        "    UPS Efficiency fPLR,     !- Electric Power Supply Efficiency Function of Part Load Ratio Curve Name",
        "    1,                       !- Fraction of Electric Power Supply Losses to Zone",
        "    ITE-CPU,                 !- CPU End-Use Subcategory",
        "    ITE-Fans,                !- Fan End-Use Subcategory",
        "    ITE-UPS;                 !- Electric Power Supply End-Use Subcategory",

        "  Curve:Quadratic,",
        "    ECM FanPower fFlow,      !- Name",
        "    0.0,                     !- Coefficient1 Constant",
        "    1.0,                     !- Coefficient2 x",
        "    0.0,                     !- Coefficient3 x**2",
        "    0.0,                     !- Minimum Value of x",
        "    99.0;                    !- Maximum Value of x",

        "  Curve:Quadratic,",
        "    UPS Efficiency fPLR,     !- Name",
        "    1.0,                     !- Coefficient1 Constant",
        "    0.0,                     !- Coefficient2 x",
        "    0.0,                     !- Coefficient3 x**2",
        "    0.0,                     !- Minimum Value of x",
        "    99.0;                    !- Maximum Value of x",

        "  Curve:Biquadratic,",
        "    Data Center Servers Power fLoadTemp,  !- Name",
        "    -1.0,                    !- Coefficient1 Constant",
        "    1.0,                     !- Coefficient2 x",
        "    0.0,                     !- Coefficient3 x**2",
        "    0.06667,                 !- Coefficient4 y",
        "    0.0,                     !- Coefficient5 y**2",
        "    0.0,                     !- Coefficient6 x*y",
        "    0.0,                     !- Minimum Value of x",
        "    1.5,                     !- Maximum Value of x",
        "    -10,                     !- Minimum Value of y",
        "    99.0,                    !- Maximum Value of y",
        "    0.0,                     !- Minimum Curve Output",
        "    99.0,                    !- Maximum Curve Output",
        "    Dimensionless,           !- Input Unit Type for X",
        "    Temperature,             !- Input Unit Type for Y",
        "    Dimensionless;           !- Output Unit Type",

        "  Curve:Biquadratic,",
        "    Data Center Servers Airflow fLoadTemp,  !- Name",
        "    -1.4,                    !- Coefficient1 Constant",
        "    0.9,                     !- Coefficient2 x",
        "    0.0,                     !- Coefficient3 x**2",
        "    0.1,                     !- Coefficient4 y",
        "    0.0,                     !- Coefficient5 y**2",
        "    0.0,                     !- Coefficient6 x*y",
        "    0.0,                     !- Minimum Value of x",
        "    1.5,                     !- Maximum Value of x",
        "    -10,                     !- Minimum Value of y",
        "    99.0,                    !- Maximum Value of y",
        "    0.0,                     !- Minimum Curve Output",
        "    99.0,                    !- Maximum Curve Output",
        "    Dimensionless,           !- Input Unit Type for X",
        "    Temperature,             !- Input Unit Type for Y",
        "    Dimensionless;           !- Output Unit Type",

        "  Curve:Biquadratic,",
        "    Data Center Recirculation fLoadTemp,  !- Name",
        "    1.0,                     !- Coefficient1 Constant",
        "    0.0,                     !- Coefficient2 x",
        "    0.0,                     !- Coefficient3 x**2",
        "    0.0,                     !- Coefficient4 y",
        "    0.0,                     !- Coefficient5 y**2",
        "    0.0,                     !- Coefficient6 x*y",
        "    0.0,                     !- Minimum Value of x",
        "    1.5,                     !- Maximum Value of x",
        "    -10,                     !- Minimum Value of y",
        "    99.0,                    !- Maximum Value of y",
        "    0.0,                     !- Minimum Curve Output",
        "    99.0,                    !- Maximum Curve Output",
        "    Dimensionless,           !- Input Unit Type for X",
        "    Temperature,             !- Input Unit Type for Y",
        "    Dimensionless;           !- Output Unit Type",

        "  Schedule:Constant,Data Center Operation Schedule,Any Number,1.0;",

        "  Schedule:Compact,",
        "    Data Center CPU Loading Schedule,  !- Name",
        "    Any Number,              !- Schedule Type Limits Name",
        "    Through: 1/31,           !- Field 1",
        "    For: AllDays,            !- Field 2",
        "    Until: 24:00,1.0,        !- Field 3",
        "    Through: 2/29,           !- Field 5",
        "    For: AllDays,            !- Field 6",
        "    Until: 24:00,0.50,       !- Field 7",
        "    Through: 3/31,           !- Field 9",
        "    For: AllDays,            !- Field 10",
        "    Until: 24:00,0.75,       !- Field 11",
        "    Through: 4/30,           !- Field 13",
        "    For: AllDays,            !- Field 14",
        "    Until: 24:00,1.0,        !- Field 15",
        "    Through: 5/31,           !- Field 17",
        "    For: AllDays,            !- Field 18",
        "    Until: 24:00,0.25,       !- Field 19",
        "    Through: 6/30,           !- Field 21",
        "    For: AllDays,            !- Field 22",
        "    Until: 24:00,0.50,       !- Field 23",
        "    Through: 7/31,           !- Field 25",
        "    For: AllDays,            !- Field 26",
        "    Until: 24:00,0.1,        !- Field 27",
        "    Through: 8/31,           !- Field 29",
        "    For: AllDays,            !- Field 30",
        "    Until: 24:00,1.0,        !- Field 31",
        "    Through: 9/30,           !- Field 33",
        "    For: AllDays,            !- Field 34",
        "    Until: 24:00,0.25,       !- Field 35",
        "    Through: 10/31,          !- Field 37",
        "    For: AllDays,            !- Field 38",
        "    Until: 24:00,0.50,       !- Field 39",
        "    Through: 11/30,          !- Field 41",
        "    For: AllDays,            !- Field 42",
        "    Until: 24:00,0.75,       !- Field 43",
        "    Through: 12/31,          !- Field 45",
        "    For: AllDays,            !- Field 46",
        "    Until: 24:00,1.00;       !- Field 47",
    });

    ASSERT_TRUE(process_idf(idf_objects));

    bool ErrorsFound(false);
    state->dataGlobal->NumOfTimeStepInHour = 1;
    state->dataGlobal->MinutesPerTimeStep = 60;

    HeatBalanceManager::GetZoneData(*state, ErrorsFound);
    ASSERT_FALSE(ErrorsFound);
    state->dataHeatBalFanSys->MAT.allocate(1);
    state->dataHeatBalFanSys->ZoneAirHumRat.allocate(1);

    state->dataHeatBalFanSys->MAT(1) = 24.0;
    state->dataHeatBalFanSys->ZoneAirHumRat(1) = 0.008;

    InternalHeatGains::GetInternalHeatGainsInput(*state);
    ASSERT_FALSE(ErrorsFound);
}

TEST_F(EnergyPlusFixture, InternalHeatGains_AdjustedSupplyBadInletNode)
{
    std::string const idf_objects = delimited_string({
        "  Zone,",
        "    Main Zone,               !- Name",
        "    0,                       !- Direction of Relative North {deg}",
        "    0,                       !- X Origin {m}",
        "    0,                       !- Y Origin {m}",
        "    0,                       !- Z Origin {m}",
        "    1,                       !- Type",
        "    1,                       !- Multiplier",
        "    autocalculate,           !- Ceiling Height {m}",
        "    autocalculate;           !- Volume {m3}",

        "  ZoneHVAC:EquipmentConnections,",
        "    Main Zone,               !- Zone Name",
        "    Main Zone Equipment,     !- Zone Conditioning Equipment List Name",
        "    Main Zone Inlet Node,    !- Zone Air Inlet Node or NodeList Name",
        "    ,                        !- Zone Air Exhaust Node or NodeList Name",
        "    Main Zone Node,          !- Zone Air Node Name",
        "    Main Zone Outlet Node;   !- Zone Return Air Node or NodeList Name",

        "  ZoneHVAC:EquipmentList,",
        "    Main Zone Equipment,     !- Name",
        "    SequentialLoad,          !- Load Distribution Scheme",
        "    ZoneHVAC:AirDistributionUnit,  !- Zone Equipment 1 Object Type",
        "    Main Zone ATU,           !- Zone Equipment 1 Name",
        "    1,                       !- Zone Equipment 1 Cooling Sequence",
        "    2,                       !- Zone Equipment 1 Heating or No-Load Sequence",
        "    ,                        !- Zone Equipment 1 Sequential Cooling Fraction Schedule Name",
        "    ,                        !- Zone Equipment 1 Sequential Heating Fraction Schedule Name",
        "    ZoneHVAC:Baseboard:Convective:Electric,  !- Zone Equipment 2 Object Type",
        "    Main Zone Baseboard,     !- Zone Equipment 2 Name",
        "    2,                       !- Zone Equipment 2 Cooling Sequence",
        "    1,                       !- Zone Equipment 2 Heating or No-Load Sequence",
        "    ,                        !- Zone Equipment 2 Sequential Cooling Fraction Schedule Name",
        "    ;                        !- Zone Equipment 2 Sequential Heating Fraction Schedule Name",

        "  ZoneHVAC:AirDistributionUnit,",
        "    Main Zone ATU,           !- Name",
        "    Main Zone Inlet Node,    !- Air Distribution Unit Outlet Node Name",
        "    AirTerminal:SingleDuct:VAV:NoReheat,  !- Air Terminal Object Type",
        "    Main Zone VAV Air;       !- Air Terminal Name",

        "  AirTerminal:SingleDuct:VAV:NoReheat,",
        "    Main Zone VAV Air,       !- Name",
        "    System Availability Schedule,  !- Availability Schedule Name",
        "    Main Zone Inlet Node,    !- Air Outlet Node Name",
        "    Main Zone ATU In Node,   !- Air Inlet Node Name",
        "    8.5,                     !- Maximum Air Flow Rate {m3/s}",
        "    Constant,                !- Zone Minimum Air Flow Input Method",
        "    0.05;                    !- Constant Minimum Air Flow Fraction",

        "  ZoneHVAC:Baseboard:Convective:Electric,",
        "    Main Zone Baseboard,     !- Name",
        "    System Availability Schedule,  !- Availability Schedule Name",
        "    HeatingDesignCapacity,   !- Heating Design Capacity Method",
        "    8000,                    !- Heating Design Capacity {W}",
        "    ,                        !- Heating Design Capacity Per Floor Area {W/m2}",
        "    ,                        !- Fraction of Autosized Heating Design Capacity",
        "    0.97;                    !- Efficiency",

        "  ElectricEquipment:ITE:AirCooled,",
        "    Data Center Servers,     !- Name",
        "    Main Zone,               !- Zone Name",
        "    FlowFromSystem,          !- Air Flow Calculation Method",
        "    Watts/Unit,              !- Design Power Input Calculation Method",
        "    500,                     !- Watts per Unit {W}",
        "    100,                     !- Number of Units",
        "    ,                        !- Watts per Zone Floor Area {W/m2}",
        "    Data Center Operation Schedule,  !- Design Power Input Schedule Name",
        "    Data Center CPU Loading Schedule,  !- CPU Loading  Schedule Name",
        "    Data Center Servers Power fLoadTemp,  !- CPU Power Input Function of Loading and Air Temperature Curve Name",
        "    0.4,                     !- Design Fan Power Input Fraction",
        "    0.0001,                  !- Design Fan Air Flow Rate per Power Input {m3/s-W}",
        "    Data Center Servers Airflow fLoadTemp,  !- Air Flow Function of Loading and Air Temperature Curve Name",
        "    ECM FanPower fFlow,      !- Fan Power Input Function of Flow Curve Name",
        "    15,                      !- Design Entering Air Temperature {C}",
        "    A3,                      !- Environmental Class",
        "    AdjustedSupply,          !- Air Inlet Connection Type",
        "    ,                        !- Air Inlet Room Air Model Node Name",
        "    ,                        !- Air Outlet Room Air Model Node Name",
        "    Inlet Node Not Found,    !- Supply Air Node Name",
        "    0.1,                     !- Design Recirculation Fraction",
        "    Data Center Recirculation fLoadTemp,  !- Recirculation Function of Loading and Supply Temperature Curve Name",
        "    0.9,                     !- Design Electric Power Supply Efficiency",
        "    UPS Efficiency fPLR,     !- Electric Power Supply Efficiency Function of Part Load Ratio Curve Name",
        "    1,                       !- Fraction of Electric Power Supply Losses to Zone",
        "    ITE-CPU,                 !- CPU End-Use Subcategory",
        "    ITE-Fans,                !- Fan End-Use Subcategory",
        "    ITE-UPS;                 !- Electric Power Supply End-Use Subcategory",

        "  Curve:Quadratic,",
        "    ECM FanPower fFlow,      !- Name",
        "    0.0,                     !- Coefficient1 Constant",
        "    1.0,                     !- Coefficient2 x",
        "    0.0,                     !- Coefficient3 x**2",
        "    0.0,                     !- Minimum Value of x",
        "    99.0;                    !- Maximum Value of x",

        "  Curve:Quadratic,",
        "    UPS Efficiency fPLR,     !- Name",
        "    1.0,                     !- Coefficient1 Constant",
        "    0.0,                     !- Coefficient2 x",
        "    0.0,                     !- Coefficient3 x**2",
        "    0.0,                     !- Minimum Value of x",
        "    99.0;                    !- Maximum Value of x",

        "  Curve:Biquadratic,",
        "    Data Center Servers Power fLoadTemp,  !- Name",
        "    -1.0,                    !- Coefficient1 Constant",
        "    1.0,                     !- Coefficient2 x",
        "    0.0,                     !- Coefficient3 x**2",
        "    0.06667,                 !- Coefficient4 y",
        "    0.0,                     !- Coefficient5 y**2",
        "    0.0,                     !- Coefficient6 x*y",
        "    0.0,                     !- Minimum Value of x",
        "    1.5,                     !- Maximum Value of x",
        "    -10,                     !- Minimum Value of y",
        "    99.0,                    !- Maximum Value of y",
        "    0.0,                     !- Minimum Curve Output",
        "    99.0,                    !- Maximum Curve Output",
        "    Dimensionless,           !- Input Unit Type for X",
        "    Temperature,             !- Input Unit Type for Y",
        "    Dimensionless;           !- Output Unit Type",

        "  Curve:Biquadratic,",
        "    Data Center Servers Airflow fLoadTemp,  !- Name",
        "    -1.4,                    !- Coefficient1 Constant",
        "    0.9,                     !- Coefficient2 x",
        "    0.0,                     !- Coefficient3 x**2",
        "    0.1,                     !- Coefficient4 y",
        "    0.0,                     !- Coefficient5 y**2",
        "    0.0,                     !- Coefficient6 x*y",
        "    0.0,                     !- Minimum Value of x",
        "    1.5,                     !- Maximum Value of x",
        "    -10,                     !- Minimum Value of y",
        "    99.0,                    !- Maximum Value of y",
        "    0.0,                     !- Minimum Curve Output",
        "    99.0,                    !- Maximum Curve Output",
        "    Dimensionless,           !- Input Unit Type for X",
        "    Temperature,             !- Input Unit Type for Y",
        "    Dimensionless;           !- Output Unit Type",

        "  Curve:Biquadratic,",
        "    Data Center Recirculation fLoadTemp,  !- Name",
        "    1.0,                     !- Coefficient1 Constant",
        "    0.0,                     !- Coefficient2 x",
        "    0.0,                     !- Coefficient3 x**2",
        "    0.0,                     !- Coefficient4 y",
        "    0.0,                     !- Coefficient5 y**2",
        "    0.0,                     !- Coefficient6 x*y",
        "    0.0,                     !- Minimum Value of x",
        "    1.5,                     !- Maximum Value of x",
        "    -10,                     !- Minimum Value of y",
        "    99.0,                    !- Maximum Value of y",
        "    0.0,                     !- Minimum Curve Output",
        "    99.0,                    !- Maximum Curve Output",
        "    Dimensionless,           !- Input Unit Type for X",
        "    Temperature,             !- Input Unit Type for Y",
        "    Dimensionless;           !- Output Unit Type",

        "  Schedule:Constant,Data Center Operation Schedule,Any Number,1.0;",

        "  Schedule:Compact,",
        "    Data Center CPU Loading Schedule,  !- Name",
        "    Any Number,              !- Schedule Type Limits Name",
        "    Through: 1/31,           !- Field 1",
        "    For: AllDays,            !- Field 2",
        "    Until: 24:00,1.0,        !- Field 3",
        "    Through: 2/29,           !- Field 5",
        "    For: AllDays,            !- Field 6",
        "    Until: 24:00,0.50,       !- Field 7",
        "    Through: 3/31,           !- Field 9",
        "    For: AllDays,            !- Field 10",
        "    Until: 24:00,0.75,       !- Field 11",
        "    Through: 4/30,           !- Field 13",
        "    For: AllDays,            !- Field 14",
        "    Until: 24:00,1.0,        !- Field 15",
        "    Through: 5/31,           !- Field 17",
        "    For: AllDays,            !- Field 18",
        "    Until: 24:00,0.25,       !- Field 19",
        "    Through: 6/30,           !- Field 21",
        "    For: AllDays,            !- Field 22",
        "    Until: 24:00,0.50,       !- Field 23",
        "    Through: 7/31,           !- Field 25",
        "    For: AllDays,            !- Field 26",
        "    Until: 24:00,0.1,        !- Field 27",
        "    Through: 8/31,           !- Field 29",
        "    For: AllDays,            !- Field 30",
        "    Until: 24:00,1.0,        !- Field 31",
        "    Through: 9/30,           !- Field 33",
        "    For: AllDays,            !- Field 34",
        "    Until: 24:00,0.25,       !- Field 35",
        "    Through: 10/31,          !- Field 37",
        "    For: AllDays,            !- Field 38",
        "    Until: 24:00,0.50,       !- Field 39",
        "    Through: 11/30,          !- Field 41",
        "    For: AllDays,            !- Field 42",
        "    Until: 24:00,0.75,       !- Field 43",
        "    Through: 12/31,          !- Field 45",
        "    For: AllDays,            !- Field 46",
        "    Until: 24:00,1.00;       !- Field 47",
    });

    ASSERT_TRUE(process_idf(idf_objects));

    bool ErrorsFound(false);
    state->dataGlobal->NumOfTimeStepInHour = 1;
    state->dataGlobal->MinutesPerTimeStep = 60;

    HeatBalanceManager::GetZoneData(*state, ErrorsFound);
    ASSERT_FALSE(ErrorsFound);
    state->dataHeatBalFanSys->MAT.allocate(1);
    state->dataHeatBalFanSys->ZoneAirHumRat.allocate(1);

    state->dataHeatBalFanSys->MAT(1) = 24.0;
    state->dataHeatBalFanSys->ZoneAirHumRat(1) = 0.008;

    EXPECT_ANY_THROW(InternalHeatGains::GetInternalHeatGainsInput(*state));
}

TEST_F(EnergyPlusFixture, InternalHeatGains_FlowControlWithApproachTemperaturesGoodInletNode)
{
    std::string const idf_objects = delimited_string({
        "  Zone,",
        "    Main Zone,               !- Name",
        "    0,                       !- Direction of Relative North {deg}",
        "    0,                       !- X Origin {m}",
        "    0,                       !- Y Origin {m}",
        "    0,                       !- Z Origin {m}",
        "    1,                       !- Type",
        "    1,                       !- Multiplier",
        "    autocalculate,           !- Ceiling Height {m}",
        "    autocalculate;           !- Volume {m3}",

        "  ZoneHVAC:EquipmentConnections,",
        "    Main Zone,               !- Zone Name",
        "    Main Zone Equipment,     !- Zone Conditioning Equipment List Name",
        "    Main Zone Inlet Node,    !- Zone Air Inlet Node or NodeList Name",
        "    ,                        !- Zone Air Exhaust Node or NodeList Name",
        "    Main Zone Node,          !- Zone Air Node Name",
        "    Main Zone Outlet Node;   !- Zone Return Air Node or NodeList Name",

        "  ZoneHVAC:EquipmentList,",
        "    Main Zone Equipment,     !- Name",
        "    SequentialLoad,          !- Load Distribution Scheme",
        "    ZoneHVAC:AirDistributionUnit,  !- Zone Equipment 1 Object Type",
        "    Main Zone ATU,           !- Zone Equipment 1 Name",
        "    1,                       !- Zone Equipment 1 Cooling Sequence",
        "    2,                       !- Zone Equipment 1 Heating or No-Load Sequence",
        "    ,                        !- Zone Equipment 1 Sequential Cooling Fraction Schedule Name",
        "    ,                        !- Zone Equipment 1 Sequential Heating Fraction Schedule Name",
        "    ZoneHVAC:Baseboard:Convective:Electric,  !- Zone Equipment 2 Object Type",
        "    Main Zone Baseboard,     !- Zone Equipment 2 Name",
        "    2,                       !- Zone Equipment 2 Cooling Sequence",
        "    1,                       !- Zone Equipment 2 Heating or No-Load Sequence",
        "    ,                        !- Zone Equipment 2 Sequential Cooling Fraction Schedule Name",
        "    ;                        !- Zone Equipment 2 Sequential Heating Fraction Schedule Name",

        "  ZoneHVAC:AirDistributionUnit,",
        "    Main Zone ATU,           !- Name",
        "    Main Zone Inlet Node,    !- Air Distribution Unit Outlet Node Name",
        "    AirTerminal:SingleDuct:VAV:NoReheat,  !- Air Terminal Object Type",
        "    Main Zone VAV Air;       !- Air Terminal Name",

        "  AirTerminal:SingleDuct:VAV:NoReheat,",
        "    Main Zone VAV Air,       !- Name",
        "    System Availability Schedule,  !- Availability Schedule Name",
        "    Main Zone Inlet Node,    !- Air Outlet Node Name",
        "    Main Zone ATU In Node,   !- Air Inlet Node Name",
        "    8.5,                     !- Maximum Air Flow Rate {m3/s}",
        "    Constant,                !- Zone Minimum Air Flow Input Method",
        "    0.05;                    !- Constant Minimum Air Flow Fraction",

        "  ZoneHVAC:Baseboard:Convective:Electric,",
        "    Main Zone Baseboard,     !- Name",
        "    System Availability Schedule,  !- Availability Schedule Name",
        "    HeatingDesignCapacity,   !- Heating Design Capacity Method",
        "    8000,                    !- Heating Design Capacity {W}",
        "    ,                        !- Heating Design Capacity Per Floor Area {W/m2}",
        "    ,                        !- Fraction of Autosized Heating Design Capacity",
        "    0.97;                    !- Efficiency",

        "  ElectricEquipment:ITE:AirCooled,",
        "    Data Center Servers,     !- Name",
        "    Main Zone,               !- Zone Name",
        "    FlowControlWithApproachTemperatures,  !- Air Flow Calculation Method",
        "    Watts/Unit,              !- Design Power Input Calculation Method",
        "    500,                     !- Watts per Unit {W}",
        "    100,                     !- Number of Units",
        "    ,                        !- Watts per Zone Floor Area {W/m2}",
        "    Data Center Operation Schedule,  !- Design Power Input Schedule Name",
        "    Data Center CPU Loading Schedule,  !- CPU Loading  Schedule Name",
        "    Data Center Servers Power fLoadTemp,  !- CPU Power Input Function of Loading and Air Temperature Curve Name",
        "    0.4,                     !- Design Fan Power Input Fraction",
        "    0.0001,                  !- Design Fan Air Flow Rate per Power Input {m3/s-W}",
        "    Data Center Servers Airflow fLoadTemp,  !- Air Flow Function of Loading and Air Temperature Curve Name",
        "    ECM FanPower fFlow,      !- Fan Power Input Function of Flow Curve Name",
        "    15,                      !- Design Entering Air Temperature {C}",
        "    A3,                      !- Environmental Class",
        "    ,                        !- Air Inlet Connection Type",
        "    ,                        !- Air Inlet Room Air Model Node Name",
        "    ,                        !- Air Outlet Room Air Model Node Name",
        "    Main Zone Inlet Node,    !- Supply Air Node Name",
        "    0.1,                     !- Design Recirculation Fraction",
        "    Data Center Recirculation fLoadTemp,  !- Recirculation Function of Loading and Supply Temperature Curve Name",
        "    0.9,                     !- Design Electric Power Supply Efficiency",
        "    UPS Efficiency fPLR,     !- Electric Power Supply Efficiency Function of Part Load Ratio Curve Name",
        "    1,                       !- Fraction of Electric Power Supply Losses to Zone",
        "    ITE-CPU,                 !- CPU End-Use Subcategory",
        "    ITE-Fans,                !- Fan End-Use Subcategory",
        "    ITE-UPS,                 !- Electric Power Supply End-Use Subcategory",
        "    2,                       !- Supply Temperature Difference {deltaC}",
        "    ,                        !- Supply Temperature Difference Schedule",
        "    -1,                      !- Return Temperature Difference {deltaC}",
        "    ;                        !- Return Temperature Difference Schedule",

        "  Curve:Quadratic,",
        "    ECM FanPower fFlow,      !- Name",
        "    0.0,                     !- Coefficient1 Constant",
        "    1.0,                     !- Coefficient2 x",
        "    0.0,                     !- Coefficient3 x**2",
        "    0.0,                     !- Minimum Value of x",
        "    99.0;                    !- Maximum Value of x",

        "  Curve:Quadratic,",
        "    UPS Efficiency fPLR,     !- Name",
        "    1.0,                     !- Coefficient1 Constant",
        "    0.0,                     !- Coefficient2 x",
        "    0.0,                     !- Coefficient3 x**2",
        "    0.0,                     !- Minimum Value of x",
        "    99.0;                    !- Maximum Value of x",

        "  Curve:Biquadratic,",
        "    Data Center Servers Power fLoadTemp,  !- Name",
        "    -1.0,                    !- Coefficient1 Constant",
        "    1.0,                     !- Coefficient2 x",
        "    0.0,                     !- Coefficient3 x**2",
        "    0.06667,                 !- Coefficient4 y",
        "    0.0,                     !- Coefficient5 y**2",
        "    0.0,                     !- Coefficient6 x*y",
        "    0.0,                     !- Minimum Value of x",
        "    1.5,                     !- Maximum Value of x",
        "    -10,                     !- Minimum Value of y",
        "    99.0,                    !- Maximum Value of y",
        "    0.0,                     !- Minimum Curve Output",
        "    99.0,                    !- Maximum Curve Output",
        "    Dimensionless,           !- Input Unit Type for X",
        "    Temperature,             !- Input Unit Type for Y",
        "    Dimensionless;           !- Output Unit Type",

        "  Curve:Biquadratic,",
        "    Data Center Servers Airflow fLoadTemp,  !- Name",
        "    -1.4,                    !- Coefficient1 Constant",
        "    0.9,                     !- Coefficient2 x",
        "    0.0,                     !- Coefficient3 x**2",
        "    0.1,                     !- Coefficient4 y",
        "    0.0,                     !- Coefficient5 y**2",
        "    0.0,                     !- Coefficient6 x*y",
        "    0.0,                     !- Minimum Value of x",
        "    1.5,                     !- Maximum Value of x",
        "    -10,                     !- Minimum Value of y",
        "    99.0,                    !- Maximum Value of y",
        "    0.0,                     !- Minimum Curve Output",
        "    99.0,                    !- Maximum Curve Output",
        "    Dimensionless,           !- Input Unit Type for X",
        "    Temperature,             !- Input Unit Type for Y",
        "    Dimensionless;           !- Output Unit Type",

        "  Curve:Biquadratic,",
        "    Data Center Recirculation fLoadTemp,  !- Name",
        "    1.0,                     !- Coefficient1 Constant",
        "    0.0,                     !- Coefficient2 x",
        "    0.0,                     !- Coefficient3 x**2",
        "    0.0,                     !- Coefficient4 y",
        "    0.0,                     !- Coefficient5 y**2",
        "    0.0,                     !- Coefficient6 x*y",
        "    0.0,                     !- Minimum Value of x",
        "    1.5,                     !- Maximum Value of x",
        "    -10,                     !- Minimum Value of y",
        "    99.0,                    !- Maximum Value of y",
        "    0.0,                     !- Minimum Curve Output",
        "    99.0,                    !- Maximum Curve Output",
        "    Dimensionless,           !- Input Unit Type for X",
        "    Temperature,             !- Input Unit Type for Y",
        "    Dimensionless;           !- Output Unit Type",

        "  Schedule:Constant,Data Center Operation Schedule,Any Number,1.0;",

        "  Schedule:Compact,",
        "    Data Center CPU Loading Schedule,  !- Name",
        "    Any Number,              !- Schedule Type Limits Name",
        "    Through: 1/31,           !- Field 1",
        "    For: AllDays,            !- Field 2",
        "    Until: 24:00,1.0,        !- Field 3",
        "    Through: 2/29,           !- Field 5",
        "    For: AllDays,            !- Field 6",
        "    Until: 24:00,0.50,       !- Field 7",
        "    Through: 3/31,           !- Field 9",
        "    For: AllDays,            !- Field 10",
        "    Until: 24:00,0.75,       !- Field 11",
        "    Through: 4/30,           !- Field 13",
        "    For: AllDays,            !- Field 14",
        "    Until: 24:00,1.0,        !- Field 15",
        "    Through: 5/31,           !- Field 17",
        "    For: AllDays,            !- Field 18",
        "    Until: 24:00,0.25,       !- Field 19",
        "    Through: 6/30,           !- Field 21",
        "    For: AllDays,            !- Field 22",
        "    Until: 24:00,0.50,       !- Field 23",
        "    Through: 7/31,           !- Field 25",
        "    For: AllDays,            !- Field 26",
        "    Until: 24:00,0.1,        !- Field 27",
        "    Through: 8/31,           !- Field 29",
        "    For: AllDays,            !- Field 30",
        "    Until: 24:00,1.0,        !- Field 31",
        "    Through: 9/30,           !- Field 33",
        "    For: AllDays,            !- Field 34",
        "    Until: 24:00,0.25,       !- Field 35",
        "    Through: 10/31,          !- Field 37",
        "    For: AllDays,            !- Field 38",
        "    Until: 24:00,0.50,       !- Field 39",
        "    Through: 11/30,          !- Field 41",
        "    For: AllDays,            !- Field 42",
        "    Until: 24:00,0.75,       !- Field 43",
        "    Through: 12/31,          !- Field 45",
        "    For: AllDays,            !- Field 46",
        "    Until: 24:00,1.00;       !- Field 47",
    });

    ASSERT_TRUE(process_idf(idf_objects));

    bool ErrorsFound(false);
    state->dataGlobal->NumOfTimeStepInHour = 1;
    state->dataGlobal->MinutesPerTimeStep = 60;

    HeatBalanceManager::GetZoneData(*state, ErrorsFound);
    ASSERT_FALSE(ErrorsFound);
    state->dataHeatBalFanSys->MAT.allocate(1);
    state->dataHeatBalFanSys->ZoneAirHumRat.allocate(1);

    state->dataHeatBalFanSys->MAT(1) = 24.0;
    state->dataHeatBalFanSys->ZoneAirHumRat(1) = 0.008;

    InternalHeatGains::GetInternalHeatGainsInput(*state);
    ASSERT_FALSE(ErrorsFound);
}

TEST_F(EnergyPlusFixture, InternalHeatGains_FlowControlWithApproachTemperaturesBadInletNode)
{
    std::string const idf_objects = delimited_string({
        "  Zone,",
        "    Main Zone,               !- Name",
        "    0,                       !- Direction of Relative North {deg}",
        "    0,                       !- X Origin {m}",
        "    0,                       !- Y Origin {m}",
        "    0,                       !- Z Origin {m}",
        "    1,                       !- Type",
        "    1,                       !- Multiplier",
        "    autocalculate,           !- Ceiling Height {m}",
        "    autocalculate;           !- Volume {m3}",

        "  ZoneHVAC:EquipmentConnections,",
        "    Main Zone,               !- Zone Name",
        "    Main Zone Equipment,     !- Zone Conditioning Equipment List Name",
        "    Main Zone Inlet Node,    !- Zone Air Inlet Node or NodeList Name",
        "    ,                        !- Zone Air Exhaust Node or NodeList Name",
        "    Main Zone Node,          !- Zone Air Node Name",
        "    Main Zone Outlet Node;   !- Zone Return Air Node or NodeList Name",

        "  ZoneHVAC:EquipmentList,",
        "    Main Zone Equipment,     !- Name",
        "    SequentialLoad,          !- Load Distribution Scheme",
        "    ZoneHVAC:AirDistributionUnit,  !- Zone Equipment 1 Object Type",
        "    Main Zone ATU,           !- Zone Equipment 1 Name",
        "    1,                       !- Zone Equipment 1 Cooling Sequence",
        "    2,                       !- Zone Equipment 1 Heating or No-Load Sequence",
        "    ,                        !- Zone Equipment 1 Sequential Cooling Fraction Schedule Name",
        "    ,                        !- Zone Equipment 1 Sequential Heating Fraction Schedule Name",
        "    ZoneHVAC:Baseboard:Convective:Electric,  !- Zone Equipment 2 Object Type",
        "    Main Zone Baseboard,     !- Zone Equipment 2 Name",
        "    2,                       !- Zone Equipment 2 Cooling Sequence",
        "    1,                       !- Zone Equipment 2 Heating or No-Load Sequence",
        "    ,                        !- Zone Equipment 2 Sequential Cooling Fraction Schedule Name",
        "    ;                        !- Zone Equipment 2 Sequential Heating Fraction Schedule Name",

        "  ZoneHVAC:AirDistributionUnit,",
        "    Main Zone ATU,           !- Name",
        "    Main Zone Inlet Node,    !- Air Distribution Unit Outlet Node Name",
        "    AirTerminal:SingleDuct:VAV:NoReheat,  !- Air Terminal Object Type",
        "    Main Zone VAV Air;       !- Air Terminal Name",

        "  AirTerminal:SingleDuct:VAV:NoReheat,",
        "    Main Zone VAV Air,       !- Name",
        "    System Availability Schedule,  !- Availability Schedule Name",
        "    Main Zone Inlet Node,    !- Air Outlet Node Name",
        "    Main Zone ATU In Node,   !- Air Inlet Node Name",
        "    8.5,                     !- Maximum Air Flow Rate {m3/s}",
        "    Constant,                !- Zone Minimum Air Flow Input Method",
        "    0.05;                    !- Constant Minimum Air Flow Fraction",

        "  ZoneHVAC:Baseboard:Convective:Electric,",
        "    Main Zone Baseboard,     !- Name",
        "    System Availability Schedule,  !- Availability Schedule Name",
        "    HeatingDesignCapacity,   !- Heating Design Capacity Method",
        "    8000,                    !- Heating Design Capacity {W}",
        "    ,                        !- Heating Design Capacity Per Floor Area {W/m2}",
        "    ,                        !- Fraction of Autosized Heating Design Capacity",
        "    0.97;                    !- Efficiency",

        "  ElectricEquipment:ITE:AirCooled,",
        "    Data Center Servers,     !- Name",
        "    Main Zone,               !- Zone Name",
        "    FlowControlWithApproachTemperatures,  !- Air Flow Calculation Method",
        "    Watts/Unit,              !- Design Power Input Calculation Method",
        "    500,                     !- Watts per Unit {W}",
        "    100,                     !- Number of Units",
        "    ,                        !- Watts per Zone Floor Area {W/m2}",
        "    Data Center Operation Schedule,  !- Design Power Input Schedule Name",
        "    Data Center CPU Loading Schedule,  !- CPU Loading  Schedule Name",
        "    Data Center Servers Power fLoadTemp,  !- CPU Power Input Function of Loading and Air Temperature Curve Name",
        "    0.4,                     !- Design Fan Power Input Fraction",
        "    0.0001,                  !- Design Fan Air Flow Rate per Power Input {m3/s-W}",
        "    Data Center Servers Airflow fLoadTemp,  !- Air Flow Function of Loading and Air Temperature Curve Name",
        "    ECM FanPower fFlow,      !- Fan Power Input Function of Flow Curve Name",
        "    15,                      !- Design Entering Air Temperature {C}",
        "    A3,                      !- Environmental Class",
        "    RoomAirModel,            !- Air Inlet Connection Type",
        "    ,                        !- Air Inlet Room Air Model Node Name",
        "    ,                        !- Air Outlet Room Air Model Node Name",
        "    Inlet Node Not Found,    !- Supply Air Node Name",
        "    0.1,                     !- Design Recirculation Fraction",
        "    Data Center Recirculation fLoadTemp,  !- Recirculation Function of Loading and Supply Temperature Curve Name",
        "    0.9,                     !- Design Electric Power Supply Efficiency",
        "    UPS Efficiency fPLR,     !- Electric Power Supply Efficiency Function of Part Load Ratio Curve Name",
        "    1,                       !- Fraction of Electric Power Supply Losses to Zone",
        "    ITE-CPU,                 !- CPU End-Use Subcategory",
        "    ITE-Fans,                !- Fan End-Use Subcategory",
        "    ITE-UPS,                 !- Electric Power Supply End-Use Subcategory",
        "    2,                       !- Supply Temperature Difference {deltaC}",
        "    ,                        !- Supply Temperature Difference Schedule",
        "    -1,                      !- Return Temperature Difference {deltaC}",
        "    ;                        !- Return Temperature Difference Schedule",

        "  Curve:Quadratic,",
        "    ECM FanPower fFlow,      !- Name",
        "    0.0,                     !- Coefficient1 Constant",
        "    1.0,                     !- Coefficient2 x",
        "    0.0,                     !- Coefficient3 x**2",
        "    0.0,                     !- Minimum Value of x",
        "    99.0;                    !- Maximum Value of x",

        "  Curve:Quadratic,",
        "    UPS Efficiency fPLR,     !- Name",
        "    1.0,                     !- Coefficient1 Constant",
        "    0.0,                     !- Coefficient2 x",
        "    0.0,                     !- Coefficient3 x**2",
        "    0.0,                     !- Minimum Value of x",
        "    99.0;                    !- Maximum Value of x",

        "  Curve:Biquadratic,",
        "    Data Center Servers Power fLoadTemp,  !- Name",
        "    -1.0,                    !- Coefficient1 Constant",
        "    1.0,                     !- Coefficient2 x",
        "    0.0,                     !- Coefficient3 x**2",
        "    0.06667,                 !- Coefficient4 y",
        "    0.0,                     !- Coefficient5 y**2",
        "    0.0,                     !- Coefficient6 x*y",
        "    0.0,                     !- Minimum Value of x",
        "    1.5,                     !- Maximum Value of x",
        "    -10,                     !- Minimum Value of y",
        "    99.0,                    !- Maximum Value of y",
        "    0.0,                     !- Minimum Curve Output",
        "    99.0,                    !- Maximum Curve Output",
        "    Dimensionless,           !- Input Unit Type for X",
        "    Temperature,             !- Input Unit Type for Y",
        "    Dimensionless;           !- Output Unit Type",

        "  Curve:Biquadratic,",
        "    Data Center Servers Airflow fLoadTemp,  !- Name",
        "    -1.4,                    !- Coefficient1 Constant",
        "    0.9,                     !- Coefficient2 x",
        "    0.0,                     !- Coefficient3 x**2",
        "    0.1,                     !- Coefficient4 y",
        "    0.0,                     !- Coefficient5 y**2",
        "    0.0,                     !- Coefficient6 x*y",
        "    0.0,                     !- Minimum Value of x",
        "    1.5,                     !- Maximum Value of x",
        "    -10,                     !- Minimum Value of y",
        "    99.0,                    !- Maximum Value of y",
        "    0.0,                     !- Minimum Curve Output",
        "    99.0,                    !- Maximum Curve Output",
        "    Dimensionless,           !- Input Unit Type for X",
        "    Temperature,             !- Input Unit Type for Y",
        "    Dimensionless;           !- Output Unit Type",

        "  Curve:Biquadratic,",
        "    Data Center Recirculation fLoadTemp,  !- Name",
        "    1.0,                     !- Coefficient1 Constant",
        "    0.0,                     !- Coefficient2 x",
        "    0.0,                     !- Coefficient3 x**2",
        "    0.0,                     !- Coefficient4 y",
        "    0.0,                     !- Coefficient5 y**2",
        "    0.0,                     !- Coefficient6 x*y",
        "    0.0,                     !- Minimum Value of x",
        "    1.5,                     !- Maximum Value of x",
        "    -10,                     !- Minimum Value of y",
        "    99.0,                    !- Maximum Value of y",
        "    0.0,                     !- Minimum Curve Output",
        "    99.0,                    !- Maximum Curve Output",
        "    Dimensionless,           !- Input Unit Type for X",
        "    Temperature,             !- Input Unit Type for Y",
        "    Dimensionless;           !- Output Unit Type",

        "  Schedule:Constant,Data Center Operation Schedule,Any Number,1.0;",

        "  Schedule:Compact,",
        "    Data Center CPU Loading Schedule,  !- Name",
        "    Any Number,              !- Schedule Type Limits Name",
        "    Through: 1/31,           !- Field 1",
        "    For: AllDays,            !- Field 2",
        "    Until: 24:00,1.0,        !- Field 3",
        "    Through: 2/29,           !- Field 5",
        "    For: AllDays,            !- Field 6",
        "    Until: 24:00,0.50,       !- Field 7",
        "    Through: 3/31,           !- Field 9",
        "    For: AllDays,            !- Field 10",
        "    Until: 24:00,0.75,       !- Field 11",
        "    Through: 4/30,           !- Field 13",
        "    For: AllDays,            !- Field 14",
        "    Until: 24:00,1.0,        !- Field 15",
        "    Through: 5/31,           !- Field 17",
        "    For: AllDays,            !- Field 18",
        "    Until: 24:00,0.25,       !- Field 19",
        "    Through: 6/30,           !- Field 21",
        "    For: AllDays,            !- Field 22",
        "    Until: 24:00,0.50,       !- Field 23",
        "    Through: 7/31,           !- Field 25",
        "    For: AllDays,            !- Field 26",
        "    Until: 24:00,0.1,        !- Field 27",
        "    Through: 8/31,           !- Field 29",
        "    For: AllDays,            !- Field 30",
        "    Until: 24:00,1.0,        !- Field 31",
        "    Through: 9/30,           !- Field 33",
        "    For: AllDays,            !- Field 34",
        "    Until: 24:00,0.25,       !- Field 35",
        "    Through: 10/31,          !- Field 37",
        "    For: AllDays,            !- Field 38",
        "    Until: 24:00,0.50,       !- Field 39",
        "    Through: 11/30,          !- Field 41",
        "    For: AllDays,            !- Field 42",
        "    Until: 24:00,0.75,       !- Field 43",
        "    Through: 12/31,          !- Field 45",
        "    For: AllDays,            !- Field 46",
        "    Until: 24:00,1.00;       !- Field 47",
    });

    ASSERT_TRUE(process_idf(idf_objects));

    bool ErrorsFound(false);
    state->dataGlobal->NumOfTimeStepInHour = 1;
    state->dataGlobal->MinutesPerTimeStep = 60;

    HeatBalanceManager::GetZoneData(*state, ErrorsFound);
    ASSERT_FALSE(ErrorsFound);
    state->dataHeatBalFanSys->MAT.allocate(1);
    state->dataHeatBalFanSys->ZoneAirHumRat.allocate(1);

    state->dataHeatBalFanSys->MAT(1) = 24.0;
    state->dataHeatBalFanSys->ZoneAirHumRat(1) = 0.008;

    ASSERT_ANY_THROW(InternalHeatGains::GetInternalHeatGainsInput(*state));
}

TEST_F(EnergyPlusFixture, InternalHeatGains_WarnMissingInletNode)
{
    std::string const idf_objects = delimited_string({
        "  Zone,",
        "    Main Zone,               !- Name",
        "    0,                       !- Direction of Relative North {deg}",
        "    0,                       !- X Origin {m}",
        "    0,                       !- Y Origin {m}",
        "    0,                       !- Z Origin {m}",
        "    1,                       !- Type",
        "    1,                       !- Multiplier",
        "    autocalculate,           !- Ceiling Height {m}",
        "    autocalculate;           !- Volume {m3}",

        "  ZoneHVAC:EquipmentConnections,",
        "    Main Zone,               !- Zone Name",
        "    Main Zone Equipment,     !- Zone Conditioning Equipment List Name",
        "    Main Zone Inlet Node,    !- Zone Air Inlet Node or NodeList Name",
        "    ,                        !- Zone Air Exhaust Node or NodeList Name",
        "    Main Zone Node,          !- Zone Air Node Name",
        "    Main Zone Outlet Node;   !- Zone Return Air Node or NodeList Name",

        "  ZoneHVAC:EquipmentList,",
        "    Main Zone Equipment,     !- Name",
        "    SequentialLoad,          !- Load Distribution Scheme",
        "    ZoneHVAC:AirDistributionUnit,  !- Zone Equipment 1 Object Type",
        "    Main Zone ATU,           !- Zone Equipment 1 Name",
        "    1,                       !- Zone Equipment 1 Cooling Sequence",
        "    2,                       !- Zone Equipment 1 Heating or No-Load Sequence",
        "    ,                        !- Zone Equipment 1 Sequential Cooling Fraction Schedule Name",
        "    ,                        !- Zone Equipment 1 Sequential Heating Fraction Schedule Name",
        "    ZoneHVAC:Baseboard:Convective:Electric,  !- Zone Equipment 2 Object Type",
        "    Main Zone Baseboard,     !- Zone Equipment 2 Name",
        "    2,                       !- Zone Equipment 2 Cooling Sequence",
        "    1,                       !- Zone Equipment 2 Heating or No-Load Sequence",
        "    ,                        !- Zone Equipment 2 Sequential Cooling Fraction Schedule Name",
        "    ;                        !- Zone Equipment 2 Sequential Heating Fraction Schedule Name",

        "  ZoneHVAC:AirDistributionUnit,",
        "    Main Zone ATU,           !- Name",
        "    Main Zone Inlet Node,    !- Air Distribution Unit Outlet Node Name",
        "    AirTerminal:SingleDuct:VAV:NoReheat,  !- Air Terminal Object Type",
        "    Main Zone VAV Air;       !- Air Terminal Name",

        "  AirTerminal:SingleDuct:VAV:NoReheat,",
        "    Main Zone VAV Air,       !- Name",
        "    System Availability Schedule,  !- Availability Schedule Name",
        "    Main Zone Inlet Node,    !- Air Outlet Node Name",
        "    Main Zone ATU In Node,   !- Air Inlet Node Name",
        "    8.5,                     !- Maximum Air Flow Rate {m3/s}",
        "    Constant,                !- Zone Minimum Air Flow Input Method",
        "    0.05;                    !- Constant Minimum Air Flow Fraction",

        "  ZoneHVAC:Baseboard:Convective:Electric,",
        "    Main Zone Baseboard,     !- Name",
        "    System Availability Schedule,  !- Availability Schedule Name",
        "    HeatingDesignCapacity,   !- Heating Design Capacity Method",
        "    8000,                    !- Heating Design Capacity {W}",
        "    ,                        !- Heating Design Capacity Per Floor Area {W/m2}",
        "    ,                        !- Fraction of Autosized Heating Design Capacity",
        "    0.97;                    !- Efficiency",

        "  ElectricEquipment:ITE:AirCooled,",
        "    Data Center Servers,     !- Name",
        "    Main Zone,               !- Zone Name",
        "    FlowFromSystem,          !- Air Flow Calculation Method",
        "    Watts/Unit,              !- Design Power Input Calculation Method",
        "    500,                     !- Watts per Unit {W}",
        "    100,                     !- Number of Units",
        "    ,                        !- Watts per Zone Floor Area {W/m2}",
        "    Data Center Operation Schedule,  !- Design Power Input Schedule Name",
        "    Data Center CPU Loading Schedule,  !- CPU Loading  Schedule Name",
        "    Data Center Servers Power fLoadTemp,  !- CPU Power Input Function of Loading and Air Temperature Curve Name",
        "    0.4,                     !- Design Fan Power Input Fraction",
        "    0.0001,                  !- Design Fan Air Flow Rate per Power Input {m3/s-W}",
        "    Data Center Servers Airflow fLoadTemp,  !- Air Flow Function of Loading and Air Temperature Curve Name",
        "    ECM FanPower fFlow,      !- Fan Power Input Function of Flow Curve Name",
        "    15,                      !- Design Entering Air Temperature {C}",
        "    A3,                      !- Environmental Class",
        "    RoomAirModel,            !- Air Inlet Connection Type",
        "    ,                        !- Air Inlet Room Air Model Node Name",
        "    ,                        !- Air Outlet Room Air Model Node Name",
        "    Inlet Node Not Found,    !- Supply Air Node Name",
        "    0.1,                     !- Design Recirculation Fraction",
        "    Data Center Recirculation fLoadTemp,  !- Recirculation Function of Loading and Supply Temperature Curve Name",
        "    0.9,                     !- Design Electric Power Supply Efficiency",
        "    UPS Efficiency fPLR,     !- Electric Power Supply Efficiency Function of Part Load Ratio Curve Name",
        "    1,                       !- Fraction of Electric Power Supply Losses to Zone",
        "    ITE-CPU,                 !- CPU End-Use Subcategory",
        "    ITE-Fans,                !- Fan End-Use Subcategory",
        "    ITE-UPS,                 !- Electric Power Supply End-Use Subcategory",
        "    2,                       !- Supply Temperature Difference {deltaC}",
        "    ,                        !- Supply Temperature Difference Schedule",
        "    -1,                      !- Return Temperature Difference {deltaC}",
        "    ;                        !- Return Temperature Difference Schedule",

        "  Curve:Quadratic,",
        "    ECM FanPower fFlow,      !- Name",
        "    0.0,                     !- Coefficient1 Constant",
        "    1.0,                     !- Coefficient2 x",
        "    0.0,                     !- Coefficient3 x**2",
        "    0.0,                     !- Minimum Value of x",
        "    99.0;                    !- Maximum Value of x",

        "  Curve:Quadratic,",
        "    UPS Efficiency fPLR,     !- Name",
        "    1.0,                     !- Coefficient1 Constant",
        "    0.0,                     !- Coefficient2 x",
        "    0.0,                     !- Coefficient3 x**2",
        "    0.0,                     !- Minimum Value of x",
        "    99.0;                    !- Maximum Value of x",

        "  Curve:Biquadratic,",
        "    Data Center Servers Power fLoadTemp,  !- Name",
        "    -1.0,                    !- Coefficient1 Constant",
        "    1.0,                     !- Coefficient2 x",
        "    0.0,                     !- Coefficient3 x**2",
        "    0.06667,                 !- Coefficient4 y",
        "    0.0,                     !- Coefficient5 y**2",
        "    0.0,                     !- Coefficient6 x*y",
        "    0.0,                     !- Minimum Value of x",
        "    1.5,                     !- Maximum Value of x",
        "    -10,                     !- Minimum Value of y",
        "    99.0,                    !- Maximum Value of y",
        "    0.0,                     !- Minimum Curve Output",
        "    99.0,                    !- Maximum Curve Output",
        "    Dimensionless,           !- Input Unit Type for X",
        "    Temperature,             !- Input Unit Type for Y",
        "    Dimensionless;           !- Output Unit Type",

        "  Curve:Biquadratic,",
        "    Data Center Servers Airflow fLoadTemp,  !- Name",
        "    -1.4,                    !- Coefficient1 Constant",
        "    0.9,                     !- Coefficient2 x",
        "    0.0,                     !- Coefficient3 x**2",
        "    0.1,                     !- Coefficient4 y",
        "    0.0,                     !- Coefficient5 y**2",
        "    0.0,                     !- Coefficient6 x*y",
        "    0.0,                     !- Minimum Value of x",
        "    1.5,                     !- Maximum Value of x",
        "    -10,                     !- Minimum Value of y",
        "    99.0,                    !- Maximum Value of y",
        "    0.0,                     !- Minimum Curve Output",
        "    99.0,                    !- Maximum Curve Output",
        "    Dimensionless,           !- Input Unit Type for X",
        "    Temperature,             !- Input Unit Type for Y",
        "    Dimensionless;           !- Output Unit Type",

        "  Curve:Biquadratic,",
        "    Data Center Recirculation fLoadTemp,  !- Name",
        "    1.0,                     !- Coefficient1 Constant",
        "    0.0,                     !- Coefficient2 x",
        "    0.0,                     !- Coefficient3 x**2",
        "    0.0,                     !- Coefficient4 y",
        "    0.0,                     !- Coefficient5 y**2",
        "    0.0,                     !- Coefficient6 x*y",
        "    0.0,                     !- Minimum Value of x",
        "    1.5,                     !- Maximum Value of x",
        "    -10,                     !- Minimum Value of y",
        "    99.0,                    !- Maximum Value of y",
        "    0.0,                     !- Minimum Curve Output",
        "    99.0,                    !- Maximum Curve Output",
        "    Dimensionless,           !- Input Unit Type for X",
        "    Temperature,             !- Input Unit Type for Y",
        "    Dimensionless;           !- Output Unit Type",

        "  Schedule:Constant,Data Center Operation Schedule,Any Number,1.0;",

        "  Schedule:Compact,",
        "    Data Center CPU Loading Schedule,  !- Name",
        "    Any Number,              !- Schedule Type Limits Name",
        "    Through: 1/31,           !- Field 1",
        "    For: AllDays,            !- Field 2",
        "    Until: 24:00,1.0,        !- Field 3",
        "    Through: 2/29,           !- Field 5",
        "    For: AllDays,            !- Field 6",
        "    Until: 24:00,0.50,       !- Field 7",
        "    Through: 3/31,           !- Field 9",
        "    For: AllDays,            !- Field 10",
        "    Until: 24:00,0.75,       !- Field 11",
        "    Through: 4/30,           !- Field 13",
        "    For: AllDays,            !- Field 14",
        "    Until: 24:00,1.0,        !- Field 15",
        "    Through: 5/31,           !- Field 17",
        "    For: AllDays,            !- Field 18",
        "    Until: 24:00,0.25,       !- Field 19",
        "    Through: 6/30,           !- Field 21",
        "    For: AllDays,            !- Field 22",
        "    Until: 24:00,0.50,       !- Field 23",
        "    Through: 7/31,           !- Field 25",
        "    For: AllDays,            !- Field 26",
        "    Until: 24:00,0.1,        !- Field 27",
        "    Through: 8/31,           !- Field 29",
        "    For: AllDays,            !- Field 30",
        "    Until: 24:00,1.0,        !- Field 31",
        "    Through: 9/30,           !- Field 33",
        "    For: AllDays,            !- Field 34",
        "    Until: 24:00,0.25,       !- Field 35",
        "    Through: 10/31,          !- Field 37",
        "    For: AllDays,            !- Field 38",
        "    Until: 24:00,0.50,       !- Field 39",
        "    Through: 11/30,          !- Field 41",
        "    For: AllDays,            !- Field 42",
        "    Until: 24:00,0.75,       !- Field 43",
        "    Through: 12/31,          !- Field 45",
        "    For: AllDays,            !- Field 46",
        "    Until: 24:00,1.00;       !- Field 47",
    });

    ASSERT_TRUE(process_idf(idf_objects));

    bool ErrorsFound(false);
    state->dataGlobal->NumOfTimeStepInHour = 1;
    state->dataGlobal->MinutesPerTimeStep = 60;

    HeatBalanceManager::GetZoneData(*state, ErrorsFound);
    ASSERT_FALSE(ErrorsFound);
    state->dataHeatBalFanSys->MAT.allocate(1);
    state->dataHeatBalFanSys->ZoneAirHumRat.allocate(1);

    state->dataHeatBalFanSys->MAT(1) = 24.0;
    state->dataHeatBalFanSys->ZoneAirHumRat(1) = 0.008;

    InternalHeatGains::GetInternalHeatGainsInput(*state);
    ASSERT_FALSE(ErrorsFound);
}

TEST_F(EnergyPlusFixture, ITEwithUncontrolledZoneTest)
{
    std::string const idf_objects = delimited_string({
        " Zone,",
        "  ZONE ONE,                !- Name",
        "  0,                       !- Direction of Relative North {deg}",
        "  0,                       !- X Origin {m}",
        "  0,                       !- Y Origin {m}",
        "  0,                       !- Z Origin {m}",
        "  1,                       !- Type",
        "  1,                       !- Multiplier",
        "  autocalculate,           !- Ceiling Height {m}",
        "  autocalculate;           !- Volume {m3}",

        " ElectricEquipment:ITE:AirCooled,",
        "  Data Center Servers,     !- Name",
        "  ZONE ONE,                !- Zone Name",
        "  FlowFromSystem,          !- Air Flow Calculation Method",
        "  Watts/Unit,              !- Design Power Input Calculation Method",
        "  50,                      !- Watts per Unit {W}",
        "  10,                      !- Number of Units",
        "  ,                        !- Watts per Zone Floor Area {W/m2}",
        "  ,                        !- Design Power Input Schedule Name",
        "  ,                        !- CPU Loading  Schedule Name",
        "  Data Center Servers Power fLoadTemp,  !- CPU Power Input Function of Loading and Air Temperature Curve Name",
        "  0.4,                     !- Design Fan Power Input Fraction",
        "  0.0001,                  !- Design Fan Air Flow Rate per Power Input {m3/s-W}",
        "  Data Center Servers Airflow fLoadTemp,  !- Air Flow Function of Loading and Air Temperature Curve Name",
        "  ECM FanPower fFlow,      !- Fan Power Input Function of Flow Curve Name",
        "  15,                      !- Design Entering Air Temperature {C}",
        "  A3,                      !- Environmental Class",
        "  ZoneAirNode,             !- Air Inlet Connection Type",
        "  ,                        !- Air Inlet Room Air Model Node Name",
        "  ,                        !- Air Outlet Room Air Model Node Name",
        "  ,                        !- Supply Air Node Name",
        "  0.1,                     !- Design Recirculation Fraction",
        "  ,                        !- Recirculation Function of Loading and Supply Temperature Curve Name",
        "  0.9,                     !- Design Electric Power Supply Efficiency",
        "  ,                        !- Electric Power Supply Efficiency Function of Part Load Ratio Curve Name",
        "  1,                       !- Fraction of Electric Power Supply Losses to Zone",
        "  ITE-CPU,                 !- CPU End-Use Subcategory",
        "  ITE-Fans,                !- Fan End-Use Subcategory",
        "  ITE-UPS,                 !- Electric Power Supply End-Use Subcategory",
        "  2,                       !- Supply Temperature Difference {deltaC}",
        "  ,                        !- Supply Temperature Difference Schedule",
        "  -1,                      !- Return Temperature Difference {deltaC}",
        "  ;                        !- Return Temperature Difference Schedule",

        " Curve:Biquadratic,",
        "  Data Center Servers Power fLoadTemp,  !- Name",
        "  -1.0,                    !- Coefficient1 Constant",
        "  1.0,                     !- Coefficient2 x",
        "  0.0,                     !- Coefficient3 x**2",
        "  0.06667,                 !- Coefficient4 y",
        "  0.0,                     !- Coefficient5 y**2",
        "  0.0,                     !- Coefficient6 x*y",
        "  0.0,                     !- Minimum Value of x",
        "  1.5,                     !- Maximum Value of x",
        "  -10,                     !- Minimum Value of y",
        "  99.0,                    !- Maximum Value of y",
        "  0.0,                     !- Minimum Curve Output",
        "  99.0,                    !- Maximum Curve Output",
        "  Dimensionless,           !- Input Unit Type for X",
        "  Temperature,             !- Input Unit Type for Y",
        "  Dimensionless;           !- Output Unit Type",

        "  Curve:Biquadratic,",
        "  Data Center Servers Airflow fLoadTemp,  !- Name",
        "  -1.4,                    !- Coefficient1 Constant",
        "  0.9,                     !- Coefficient2 x",
        "  0.0,                     !- Coefficient3 x**2",
        "  0.1,                     !- Coefficient4 y",
        "  0.0,                     !- Coefficient5 y**2",
        "  0.0,                     !- Coefficient6 x*y",
        "  0.0,                     !- Minimum Value of x",
        "  1.5,                     !- Maximum Value of x",
        "  -10,                     !- Minimum Value of y",
        "  99.0,                    !- Maximum Value of y",
        "  0.0,                     !- Minimum Curve Output",
        "  99.0,                    !- Maximum Curve Output",
        "  Dimensionless,           !- Input Unit Type for X",
        "  Temperature,             !- Input Unit Type for Y",
        "  Dimensionless;           !- Output Unit Type",

        " Curve:Quadratic,",
        "  ECM FanPower fFlow,      !- Name",
        "  0.0,                     !- Coefficient1 Constant",
        "  1.0,                     !- Coefficient2 x",
        "  0.0,                     !- Coefficient3 x**2",
        "  0.0,                     !- Minimum Value of x",
        "  99.0;                    !- Maximum Value of x",
    });

    ASSERT_TRUE(process_idf(idf_objects));

    bool ErrorsFound(false);
    state->dataGlobal->NumOfTimeStepInHour = 1;
    state->dataGlobal->MinutesPerTimeStep = 60;

    HeatBalanceManager::GetZoneData(*state, ErrorsFound);
    ASSERT_FALSE(ErrorsFound);
    state->dataHeatBalFanSys->MAT.allocate(1);
    state->dataHeatBalFanSys->ZoneAirHumRat.allocate(1);

    state->dataHeatBalFanSys->MAT(1) = 24.0;
    state->dataHeatBalFanSys->ZoneAirHumRat(1) = 0.008;

    InternalHeatGains::GetInternalHeatGainsInput(*state);
    ASSERT_FALSE(ErrorsFound);

    state->dataEnvrn->StdBaroPress = 101400.0;

    InternalHeatGains::CalcZoneITEq(*state);
    Real64 calculatedResult1 = state->dataHeatBal->ZoneITEq(1).CPUPower;
    Real64 calculatedResult2 = state->dataHeatBal->ZoneITEq(1).FanPower;
    Real64 calculatedResult3 = state->dataHeatBal->ZoneITEq(1).UPSPower;
    Real64 calculatedResult4 = state->dataHeatBal->ZoneITEq(1).UPSGainRateToZone;
    Real64 expectedResult1 = 480.024;
    Real64 expectedResult2 = 380.0;
    Real64 expectedResult3 = 86.0024;
    Real64 expectedResult4 = 86.0024;
    Real64 tol = 0.001;
    EXPECT_NEAR(calculatedResult1, expectedResult1, tol);
    EXPECT_NEAR(calculatedResult2, expectedResult2, tol);
    EXPECT_NEAR(calculatedResult3, expectedResult3, tol);
    EXPECT_NEAR(calculatedResult4, expectedResult4, tol);
}

<<<<<<< HEAD
TEST_F(EnergyPlusFixture, InternalHeatGains_GetHeatColdStressTemp)
{
    std::string const idf_objects = delimited_string({

        "ScheduleTypeLimits,SchType1,0.0,1.0,Continuous,Dimensionless;",

        "Schedule:Constant,Schedule1,,1.0;",

        "People,",
        "  Main Zone People,        !- Name",
        "  Main Zone,               !- Zone or ZoneList Name",
        "  Schedule1,               !- Number of People Schedule Name",
        "  people,                  !- Number of People Calculation Method",
        "  3.000000,                !- Number of People",
        "  ,                        !- People per Zone Floor Area{ person / m2 }",
        "  ,                        !- Zone Floor Area per Person{ m2 / person }",
        "  0.3000000,               !- Fraction Radiant",
        "  0.5,                     !- Sensible Heat Fraction",
        "  Schedule1,               !- Activity Level Schedule Name",
        "  3.82E-8,                 !- Carbon Dioxide Generation Rate{ m3 / s - W }",
        "  11.5,                    !- Cold Stress Temperature Threshold [C]",
        "  30.5;                    !- Heat Stress Temperature Threshold [C]",

        "Zone,",
        "  Main Zone,               !- Name",
=======
TEST_F(EnergyPlusFixture, ITE_Env_Class_Fix_41C)
{
    // Test PR 9541 for Issue 9538
    std::string const idf_objects = delimited_string({
        " Zone,",
        "  ZONE ONE,                !- Name",
        "  0,                       !- Direction of Relative North {deg}",
        "  0,                       !- X Origin {m}",
        "  0,                       !- Y Origin {m}",
        "  0,                       !- Z Origin {m}",
        "  1,                       !- Type",
        "  1,                       !- Multiplier",
        "  autocalculate,           !- Ceiling Height {m}",
        "  autocalculate;           !- Volume {m3}",

        " ElectricEquipment:ITE:AirCooled,",
        "  Data Center Servers,     !- Name",
        "  ZONE ONE,                !- Zone Name",
        "  FlowFromSystem,          !- Air Flow Calculation Method",
        "  Watts/Unit,              !- Design Power Input Calculation Method",
        "  50,                      !- Watts per Unit {W}",
        "  10,                      !- Number of Units",
        "  ,                        !- Watts per Zone Floor Area {W/m2}",
        "  ,                        !- Design Power Input Schedule Name",
        "  ,                        !- CPU Loading  Schedule Name",
        "  Data Center Servers Power fLoadTemp,  !- CPU Power Input Function of Loading and Air Temperature Curve Name",
        "  0.4,                     !- Design Fan Power Input Fraction",
        "  0.0001,                  !- Design Fan Air Flow Rate per Power Input {m3/s-W}",
        "  Data Center Servers Airflow fLoadTemp,  !- Air Flow Function of Loading and Air Temperature Curve Name",
        "  ECM FanPower fFlow,      !- Fan Power Input Function of Flow Curve Name",
        "  15,                      !- Design Entering Air Temperature {C}",
        "  A3,                      !- Environmental Class",
        "  ZoneAirNode,             !- Air Inlet Connection Type",
        "  ,                        !- Air Inlet Room Air Model Node Name",
        "  ,                        !- Air Outlet Room Air Model Node Name",
        "  ,                        !- Supply Air Node Name",
        "  0.1,                     !- Design Recirculation Fraction",
        "  ,                        !- Recirculation Function of Loading and Supply Temperature Curve Name",
        "  0.9,                     !- Design Electric Power Supply Efficiency",
        "  ,                        !- Electric Power Supply Efficiency Function of Part Load Ratio Curve Name",
        "  1,                       !- Fraction of Electric Power Supply Losses to Zone",
        "  ITE-CPU,                 !- CPU End-Use Subcategory",
        "  ITE-Fans,                !- Fan End-Use Subcategory",
        "  ITE-UPS,                 !- Electric Power Supply End-Use Subcategory",
        "  2,                       !- Supply Temperature Difference {deltaC}",
        "  ,                        !- Supply Temperature Difference Schedule",
        "  -1,                      !- Return Temperature Difference {deltaC}",
        "  ;                        !- Return Temperature Difference Schedule",

        " Curve:Biquadratic,",
        "  Data Center Servers Power fLoadTemp,  !- Name",
        "  -1.0,                    !- Coefficient1 Constant",
        "  1.0,                     !- Coefficient2 x",
        "  0.0,                     !- Coefficient3 x**2",
        "  0.06667,                 !- Coefficient4 y",
        "  0.0,                     !- Coefficient5 y**2",
        "  0.0,                     !- Coefficient6 x*y",
        "  0.0,                     !- Minimum Value of x",
        "  1.5,                     !- Maximum Value of x",
        "  -10,                     !- Minimum Value of y",
        "  99.0,                    !- Maximum Value of y",
        "  0.0,                     !- Minimum Curve Output",
        "  99.0,                    !- Maximum Curve Output",
        "  Dimensionless,           !- Input Unit Type for X",
        "  Temperature,             !- Input Unit Type for Y",
        "  Dimensionless;           !- Output Unit Type",

        "  Curve:Biquadratic,",
        "  Data Center Servers Airflow fLoadTemp,  !- Name",
        "  -1.4,                    !- Coefficient1 Constant",
        "  0.9,                     !- Coefficient2 x",
        "  0.0,                     !- Coefficient3 x**2",
        "  0.1,                     !- Coefficient4 y",
        "  0.0,                     !- Coefficient5 y**2",
        "  0.0,                     !- Coefficient6 x*y",
        "  0.0,                     !- Minimum Value of x",
        "  1.5,                     !- Maximum Value of x",
        "  -10,                     !- Minimum Value of y",
        "  99.0,                    !- Maximum Value of y",
        "  0.0,                     !- Minimum Curve Output",
        "  99.0,                    !- Maximum Curve Output",
        "  Dimensionless,           !- Input Unit Type for X",
        "  Temperature,             !- Input Unit Type for Y",
        "  Dimensionless;           !- Output Unit Type",

        " Curve:Quadratic,",
        "  ECM FanPower fFlow,      !- Name",
        "  0.0,                     !- Coefficient1 Constant",
        "  1.0,                     !- Coefficient2 x",
        "  0.0,                     !- Coefficient3 x**2",
        "  0.0,                     !- Minimum Value of x",
        "  99.0;                    !- Maximum Value of x",
    });

    static constexpr std::array<Real64, 7> DBMin = {-99.0, 15.0, 10.0, 5.0, 5.0, 5.0, 5.0};           // Minimum dry-bulb temperature [C]
    static constexpr std::array<Real64, 7> DBMax = {99.0, 32.0, 35.0, 40.0, 45.0, 35.0, 40.0};        // Maximum dry-bulb temperature [C]
    static constexpr std::array<Real64, 7> DPMin = {-99.0, -99.0, -99.0, -12.0, -12.0, -99.0, -99.0}; // Minimum dewpoint temperature [C]
    static constexpr std::array<Real64, 7> DPMax = {99.0, 17.0, 21.0, 24.0, 24.0, 28.0, 28.0};        // Maximum dewpoint temperature [C]
    static constexpr std::array<Real64, 7> RHMin = {0.0, 20.0, 20.0, 8.0, 8.0, 8.0, 8.0};             // Minimum relative humidity [%]
    static constexpr std::array<Real64, 7> RHMax = {99.0, 80.0, 80.0, 85.0, 90.0, 80.0, 80.0};        // Maximum relative humidity [%]

    ASSERT_TRUE(process_idf(idf_objects));

    bool ErrorsFound(false);
    state->dataGlobal->NumOfTimeStepInHour = 1;
    state->dataGlobal->MinutesPerTimeStep = 60;

    state->dataGlobal->TimeStepZone = 1.0;

    HeatBalanceManager::GetZoneData(*state, ErrorsFound);
    ASSERT_FALSE(ErrorsFound);
    state->dataHeatBalFanSys->MAT.allocate(1);
    state->dataHeatBalFanSys->ZoneAirHumRat.allocate(1);

    // Test 1: 41C;
    state->dataHeatBalFanSys->MAT(1) = 41.0;
    state->dataHeatBalFanSys->ZoneAirHumRat(1) = 0.015;

    InternalHeatGains::GetInternalHeatGainsInput(*state);
    ASSERT_FALSE(ErrorsFound);

    state->dataEnvrn->StdBaroPress = 101400.0;

    InternalHeatGains::CalcZoneITEq(*state);

    int Loop = 1;
    int NZ = 1;
    int spaceNum = 1;
    int EnvClass = 3;
    Real64 TAirIn = state->dataHeatBalFanSys->MAT(1);
    Real64 TDPAirIn = 20;
    Real64 RHAirIn = 40;

    TDPAirIn = 20.335339775634917;
    RHAirIn = 30.667066060140435;

    EXPECT_NEAR(state->dataGlobal->TimeStepZone, 1.0, 1e-6);

    // Test 1: 41C
    // if (TAirIn > DBMax[EnvClass]): A3 upper bounds hit
    EXPECT_EQ(state->dataHeatBal->ZoneITEq(Loop).TimeAboveDryBulbT, state->dataGlobal->TimeStepZone);
    EXPECT_EQ(state->dataHeatBal->ZoneITEq(Loop).TimeOutOfOperRange, state->dataGlobal->TimeStepZone);
    EXPECT_NEAR(state->dataHeatBal->ZoneITEq(Loop).DryBulbTAboveDeltaT, TAirIn - DBMax[EnvClass], 1e-6);
    EXPECT_EQ(state->dataHeatBal->ZnRpt(NZ).ITEqTimeAboveDryBulbT, state->dataGlobal->TimeStepZone);
    EXPECT_EQ(state->dataHeatBal->ZnRpt(NZ).ITEqTimeOutOfOperRange, state->dataGlobal->TimeStepZone);
    EXPECT_EQ(state->dataHeatBal->spaceRpt(spaceNum).ITEqTimeAboveDryBulbT, state->dataGlobal->TimeStepZone);
    EXPECT_EQ(state->dataHeatBal->spaceRpt(spaceNum).ITEqTimeOutOfOperRange, state->dataGlobal->TimeStepZone);

    EXPECT_EQ(state->dataHeatBal->ZoneITEq(Loop).TimeAboveDryBulbT, 1.0);
    EXPECT_EQ(state->dataHeatBal->ZoneITEq(Loop).TimeOutOfOperRange, 1.0);
    EXPECT_NEAR(state->dataHeatBal->ZoneITEq(Loop).DryBulbTAboveDeltaT, TAirIn - DBMax[EnvClass], 1e-6);
    EXPECT_EQ(state->dataHeatBal->ZnRpt(NZ).ITEqTimeAboveDryBulbT, 1.0);
    EXPECT_EQ(state->dataHeatBal->ZnRpt(NZ).ITEqTimeOutOfOperRange, 1.0);
    EXPECT_EQ(state->dataHeatBal->spaceRpt(spaceNum).ITEqTimeAboveDryBulbT, 1.0);
    EXPECT_EQ(state->dataHeatBal->spaceRpt(spaceNum).ITEqTimeOutOfOperRange, 1.0);

    // if (TAirIn < DBMin[EnvClass])
    EXPECT_NE(state->dataHeatBal->ZoneITEq(Loop).TimeBelowDryBulbT, state->dataGlobal->TimeStepZone);
    EXPECT_EQ(state->dataHeatBal->ZoneITEq(Loop).TimeOutOfOperRange, state->dataGlobal->TimeStepZone);
    EXPECT_NE(state->dataHeatBal->ZoneITEq(Loop).DryBulbTBelowDeltaT, TAirIn - DBMin[EnvClass]);
    EXPECT_NE(state->dataHeatBal->ZnRpt(NZ).ITEqTimeBelowDryBulbT, state->dataGlobal->TimeStepZone);
    EXPECT_EQ(state->dataHeatBal->ZnRpt(NZ).ITEqTimeOutOfOperRange, state->dataGlobal->TimeStepZone);
    EXPECT_NE(state->dataHeatBal->spaceRpt(spaceNum).ITEqTimeBelowDryBulbT, state->dataGlobal->TimeStepZone);
    EXPECT_EQ(state->dataHeatBal->spaceRpt(spaceNum).ITEqTimeOutOfOperRange, state->dataGlobal->TimeStepZone);

    // if (TDPAirIn > DPMax[EnvClass])
    EXPECT_NE(state->dataHeatBal->ZoneITEq(Loop).TimeAboveDewpointT, state->dataGlobal->TimeStepZone);
    EXPECT_EQ(state->dataHeatBal->ZoneITEq(Loop).TimeOutOfOperRange, state->dataGlobal->TimeStepZone);
    EXPECT_NE(state->dataHeatBal->ZoneITEq(Loop).DewpointTAboveDeltaT, TDPAirIn - DPMax[EnvClass]);
    EXPECT_NE(state->dataHeatBal->ZnRpt(NZ).ITEqTimeAboveDewpointT, state->dataGlobal->TimeStepZone);
    EXPECT_EQ(state->dataHeatBal->ZnRpt(NZ).ITEqTimeOutOfOperRange, state->dataGlobal->TimeStepZone);
    EXPECT_NE(state->dataHeatBal->spaceRpt(spaceNum).ITEqTimeAboveDewpointT, state->dataGlobal->TimeStepZone);
    EXPECT_EQ(state->dataHeatBal->spaceRpt(spaceNum).ITEqTimeOutOfOperRange, state->dataGlobal->TimeStepZone);

    // if (TDPAirIn < DPMin[EnvClass])
    EXPECT_NE(state->dataHeatBal->ZoneITEq(Loop).TimeBelowDewpointT, state->dataGlobal->TimeStepZone);
    EXPECT_EQ(state->dataHeatBal->ZoneITEq(Loop).TimeOutOfOperRange, state->dataGlobal->TimeStepZone);
    EXPECT_NE(state->dataHeatBal->ZoneITEq(Loop).DewpointTBelowDeltaT, TDPAirIn - DPMin[EnvClass]);
    EXPECT_NE(state->dataHeatBal->ZnRpt(NZ).ITEqTimeBelowDewpointT, state->dataGlobal->TimeStepZone);
    EXPECT_EQ(state->dataHeatBal->ZnRpt(NZ).ITEqTimeOutOfOperRange, state->dataGlobal->TimeStepZone);
    EXPECT_NE(state->dataHeatBal->spaceRpt(spaceNum).ITEqTimeBelowDewpointT, state->dataGlobal->TimeStepZone);
    EXPECT_EQ(state->dataHeatBal->spaceRpt(spaceNum).ITEqTimeOutOfOperRange, state->dataGlobal->TimeStepZone);

    // if (RHAirIn > RHMax[EnvClass])
    EXPECT_NE(state->dataHeatBal->ZoneITEq(Loop).TimeAboveRH, state->dataGlobal->TimeStepZone);
    EXPECT_EQ(state->dataHeatBal->ZoneITEq(Loop).TimeOutOfOperRange, state->dataGlobal->TimeStepZone);
    EXPECT_NE(state->dataHeatBal->ZoneITEq(Loop).RHAboveDeltaRH, RHAirIn - RHMax[EnvClass]);
    EXPECT_NE(state->dataHeatBal->ZnRpt(NZ).ITEqTimeAboveRH, state->dataGlobal->TimeStepZone);
    EXPECT_EQ(state->dataHeatBal->ZnRpt(NZ).ITEqTimeOutOfOperRange, state->dataGlobal->TimeStepZone);
    EXPECT_NE(state->dataHeatBal->spaceRpt(spaceNum).ITEqTimeAboveRH, state->dataGlobal->TimeStepZone);
    EXPECT_EQ(state->dataHeatBal->spaceRpt(spaceNum).ITEqTimeOutOfOperRange, state->dataGlobal->TimeStepZone);

    // if (RHAirIn < RHMin[EnvClass])
    EXPECT_NE(state->dataHeatBal->ZoneITEq(Loop).TimeBelowRH, state->dataGlobal->TimeStepZone);
    EXPECT_EQ(state->dataHeatBal->ZoneITEq(Loop).TimeOutOfOperRange, state->dataGlobal->TimeStepZone);
    EXPECT_NE(state->dataHeatBal->ZoneITEq(Loop).RHBelowDeltaRH, RHAirIn - RHMin[EnvClass]);
    EXPECT_NE(state->dataHeatBal->ZnRpt(NZ).ITEqTimeBelowRH, state->dataGlobal->TimeStepZone);
    EXPECT_EQ(state->dataHeatBal->ZnRpt(NZ).ITEqTimeOutOfOperRange, state->dataGlobal->TimeStepZone);
    EXPECT_NE(state->dataHeatBal->spaceRpt(spaceNum).ITEqTimeBelowRH, state->dataGlobal->TimeStepZone);
    EXPECT_EQ(state->dataHeatBal->spaceRpt(spaceNum).ITEqTimeOutOfOperRange, state->dataGlobal->TimeStepZone);
}

TEST_F(EnergyPlusFixture, ITE_Env_Class_Fix_39C)
{
    // Test PR 9541 for Issue 9538
    std::string const idf_objects = delimited_string({
        " Zone,",
        "  ZONE ONE,                !- Name",
>>>>>>> b2e2c556
        "  0,                       !- Direction of Relative North {deg}",
        "  0,                       !- X Origin {m}",
        "  0,                       !- Y Origin {m}",
        "  0,                       !- Z Origin {m}",
        "  1,                       !- Type",
        "  1,                       !- Multiplier",
        "  autocalculate,           !- Ceiling Height {m}",
        "  autocalculate;           !- Volume {m3}",
<<<<<<< HEAD
    });

=======

        " ElectricEquipment:ITE:AirCooled,",
        "  Data Center Servers,     !- Name",
        "  ZONE ONE,                !- Zone Name",
        "  FlowFromSystem,          !- Air Flow Calculation Method",
        "  Watts/Unit,              !- Design Power Input Calculation Method",
        "  50,                      !- Watts per Unit {W}",
        "  10,                      !- Number of Units",
        "  ,                        !- Watts per Zone Floor Area {W/m2}",
        "  ,                        !- Design Power Input Schedule Name",
        "  ,                        !- CPU Loading  Schedule Name",
        "  Data Center Servers Power fLoadTemp,  !- CPU Power Input Function of Loading and Air Temperature Curve Name",
        "  0.4,                     !- Design Fan Power Input Fraction",
        "  0.0001,                  !- Design Fan Air Flow Rate per Power Input {m3/s-W}",
        "  Data Center Servers Airflow fLoadTemp,  !- Air Flow Function of Loading and Air Temperature Curve Name",
        "  ECM FanPower fFlow,      !- Fan Power Input Function of Flow Curve Name",
        "  15,                      !- Design Entering Air Temperature {C}",
        "  A3,                      !- Environmental Class",
        "  ZoneAirNode,             !- Air Inlet Connection Type",
        "  ,                        !- Air Inlet Room Air Model Node Name",
        "  ,                        !- Air Outlet Room Air Model Node Name",
        "  ,                        !- Supply Air Node Name",
        "  0.1,                     !- Design Recirculation Fraction",
        "  ,                        !- Recirculation Function of Loading and Supply Temperature Curve Name",
        "  0.9,                     !- Design Electric Power Supply Efficiency",
        "  ,                        !- Electric Power Supply Efficiency Function of Part Load Ratio Curve Name",
        "  1,                       !- Fraction of Electric Power Supply Losses to Zone",
        "  ITE-CPU,                 !- CPU End-Use Subcategory",
        "  ITE-Fans,                !- Fan End-Use Subcategory",
        "  ITE-UPS,                 !- Electric Power Supply End-Use Subcategory",
        "  2,                       !- Supply Temperature Difference {deltaC}",
        "  ,                        !- Supply Temperature Difference Schedule",
        "  -1,                      !- Return Temperature Difference {deltaC}",
        "  ;                        !- Return Temperature Difference Schedule",

        " Curve:Biquadratic,",
        "  Data Center Servers Power fLoadTemp,  !- Name",
        "  -1.0,                    !- Coefficient1 Constant",
        "  1.0,                     !- Coefficient2 x",
        "  0.0,                     !- Coefficient3 x**2",
        "  0.06667,                 !- Coefficient4 y",
        "  0.0,                     !- Coefficient5 y**2",
        "  0.0,                     !- Coefficient6 x*y",
        "  0.0,                     !- Minimum Value of x",
        "  1.5,                     !- Maximum Value of x",
        "  -10,                     !- Minimum Value of y",
        "  99.0,                    !- Maximum Value of y",
        "  0.0,                     !- Minimum Curve Output",
        "  99.0,                    !- Maximum Curve Output",
        "  Dimensionless,           !- Input Unit Type for X",
        "  Temperature,             !- Input Unit Type for Y",
        "  Dimensionless;           !- Output Unit Type",

        "  Curve:Biquadratic,",
        "  Data Center Servers Airflow fLoadTemp,  !- Name",
        "  -1.4,                    !- Coefficient1 Constant",
        "  0.9,                     !- Coefficient2 x",
        "  0.0,                     !- Coefficient3 x**2",
        "  0.1,                     !- Coefficient4 y",
        "  0.0,                     !- Coefficient5 y**2",
        "  0.0,                     !- Coefficient6 x*y",
        "  0.0,                     !- Minimum Value of x",
        "  1.5,                     !- Maximum Value of x",
        "  -10,                     !- Minimum Value of y",
        "  99.0,                    !- Maximum Value of y",
        "  0.0,                     !- Minimum Curve Output",
        "  99.0,                    !- Maximum Curve Output",
        "  Dimensionless,           !- Input Unit Type for X",
        "  Temperature,             !- Input Unit Type for Y",
        "  Dimensionless;           !- Output Unit Type",

        " Curve:Quadratic,",
        "  ECM FanPower fFlow,      !- Name",
        "  0.0,                     !- Coefficient1 Constant",
        "  1.0,                     !- Coefficient2 x",
        "  0.0,                     !- Coefficient3 x**2",
        "  0.0,                     !- Minimum Value of x",
        "  99.0;                    !- Maximum Value of x",
    });

    static constexpr std::array<Real64, 7> DBMin = {-99.0, 15.0, 10.0, 5.0, 5.0, 5.0, 5.0};           // Minimum dry-bulb temperature [C]
    static constexpr std::array<Real64, 7> DBMax = {99.0, 32.0, 35.0, 40.0, 45.0, 35.0, 40.0};        // Maximum dry-bulb temperature [C]
    static constexpr std::array<Real64, 7> DPMin = {-99.0, -99.0, -99.0, -12.0, -12.0, -99.0, -99.0}; // Minimum dewpoint temperature [C]
    static constexpr std::array<Real64, 7> DPMax = {99.0, 17.0, 21.0, 24.0, 24.0, 28.0, 28.0};        // Maximum dewpoint temperature [C]
    static constexpr std::array<Real64, 7> RHMin = {0.0, 20.0, 20.0, 8.0, 8.0, 8.0, 8.0};             // Minimum relative humidity [%]
    static constexpr std::array<Real64, 7> RHMax = {99.0, 80.0, 80.0, 85.0, 90.0, 80.0, 80.0};        // Maximum relative humidity [%]

>>>>>>> b2e2c556
    ASSERT_TRUE(process_idf(idf_objects));

    bool ErrorsFound(false);
    state->dataGlobal->NumOfTimeStepInHour = 1;
    state->dataGlobal->MinutesPerTimeStep = 60;
<<<<<<< HEAD
    ScheduleManager::ProcessScheduleInput(*state); // read schedules
    HeatBalanceManager::GetZoneData(*state, ErrorsFound);
    ASSERT_FALSE(ErrorsFound);

    // cold and heat threshold is properly read
    InternalHeatGains::GetInternalHeatGainsInput(*state);
    EXPECT_EQ(state->dataHeatBal->People(1).ColdStressTempThresh, 11.5);
    EXPECT_EQ(state->dataHeatBal->People(1).HeatStressTempThresh, 30.5);
=======

    state->dataGlobal->TimeStepZone = 1.0;

    HeatBalanceManager::GetZoneData(*state, ErrorsFound);
    ASSERT_FALSE(ErrorsFound);
    state->dataHeatBalFanSys->MAT.allocate(1);
    state->dataHeatBalFanSys->ZoneAirHumRat.allocate(1);

    // Test 2: 39C;
    state->dataHeatBalFanSys->MAT(1) = 39.0;
    state->dataHeatBalFanSys->ZoneAirHumRat(1) = 0.015;

    InternalHeatGains::GetInternalHeatGainsInput(*state);
    ASSERT_FALSE(ErrorsFound);

    state->dataEnvrn->StdBaroPress = 101400.0;

    InternalHeatGains::CalcZoneITEq(*state);

    int Loop = 1;
    int NZ = 1;
    int spaceNum = 1;
    int EnvClass = 3;
    Real64 TAirIn = state->dataHeatBalFanSys->MAT(1);
    Real64 TDPAirIn = 20;
    Real64 RHAirIn = 40;

    TDPAirIn = 20.335339775634917;
    RHAirIn = 34.117980814511832;

    EXPECT_NEAR(state->dataGlobal->TimeStepZone, 1.0, 1e-6);

    // Test 2: The following test should pass in with the fix (PR9541);
    // Witout the fix, some of the following items would fail if tested in the original develop branch
    // if (TAirIn > DBMax[EnvClass])
    EXPECT_NE(state->dataHeatBal->ZoneITEq(Loop).TimeAboveDryBulbT, state->dataGlobal->TimeStepZone);
    EXPECT_NE(state->dataHeatBal->ZoneITEq(Loop).TimeOutOfOperRange, state->dataGlobal->TimeStepZone);
    EXPECT_NE(state->dataHeatBal->ZoneITEq(Loop).DryBulbTAboveDeltaT, TAirIn - DBMax[EnvClass]);
    EXPECT_NE(state->dataHeatBal->ZnRpt(NZ).ITEqTimeAboveDryBulbT, state->dataGlobal->TimeStepZone);
    EXPECT_NE(state->dataHeatBal->ZnRpt(NZ).ITEqTimeOutOfOperRange, state->dataGlobal->TimeStepZone);
    EXPECT_NE(state->dataHeatBal->spaceRpt(spaceNum).ITEqTimeAboveDryBulbT, state->dataGlobal->TimeStepZone);
    EXPECT_NE(state->dataHeatBal->spaceRpt(spaceNum).ITEqTimeOutOfOperRange, state->dataGlobal->TimeStepZone);

    EXPECT_EQ(state->dataHeatBal->ZoneITEq(Loop).TimeAboveDryBulbT, 0.0);
    EXPECT_EQ(state->dataHeatBal->ZoneITEq(Loop).TimeOutOfOperRange, 0.0);
    EXPECT_NEAR(state->dataHeatBal->ZoneITEq(Loop).DryBulbTAboveDeltaT, 0.0, 1e-6);
    EXPECT_EQ(state->dataHeatBal->ZnRpt(NZ).ITEqTimeAboveDryBulbT, 0.0);
    EXPECT_EQ(state->dataHeatBal->ZnRpt(NZ).ITEqTimeOutOfOperRange, 0.0);
    EXPECT_EQ(state->dataHeatBal->spaceRpt(spaceNum).ITEqTimeAboveDryBulbT, 0.0);
    EXPECT_EQ(state->dataHeatBal->spaceRpt(spaceNum).ITEqTimeOutOfOperRange, 0.0);

    // if (TAirIn < DBMin[EnvClass])
    EXPECT_NE(state->dataHeatBal->ZoneITEq(Loop).TimeBelowDryBulbT, state->dataGlobal->TimeStepZone);
    EXPECT_NE(state->dataHeatBal->ZoneITEq(Loop).TimeOutOfOperRange, state->dataGlobal->TimeStepZone);
    EXPECT_NE(state->dataHeatBal->ZoneITEq(Loop).DryBulbTBelowDeltaT, TAirIn - DBMin[EnvClass]);
    EXPECT_NE(state->dataHeatBal->ZnRpt(NZ).ITEqTimeBelowDryBulbT, state->dataGlobal->TimeStepZone);
    EXPECT_NE(state->dataHeatBal->ZnRpt(NZ).ITEqTimeOutOfOperRange, state->dataGlobal->TimeStepZone);
    EXPECT_NE(state->dataHeatBal->spaceRpt(spaceNum).ITEqTimeBelowDryBulbT, state->dataGlobal->TimeStepZone);
    EXPECT_NE(state->dataHeatBal->spaceRpt(spaceNum).ITEqTimeOutOfOperRange, state->dataGlobal->TimeStepZone);

    // if (TDPAirIn > DPMax[EnvClass])
    EXPECT_NE(state->dataHeatBal->ZoneITEq(Loop).TimeAboveDewpointT, state->dataGlobal->TimeStepZone);
    EXPECT_NE(state->dataHeatBal->ZoneITEq(Loop).TimeOutOfOperRange, state->dataGlobal->TimeStepZone);
    EXPECT_NE(state->dataHeatBal->ZoneITEq(Loop).DewpointTAboveDeltaT, TDPAirIn - DPMax[EnvClass]);
    EXPECT_NE(state->dataHeatBal->ZnRpt(NZ).ITEqTimeAboveDewpointT, state->dataGlobal->TimeStepZone);
    EXPECT_NE(state->dataHeatBal->ZnRpt(NZ).ITEqTimeOutOfOperRange, state->dataGlobal->TimeStepZone);
    EXPECT_NE(state->dataHeatBal->spaceRpt(spaceNum).ITEqTimeAboveDewpointT, state->dataGlobal->TimeStepZone);
    EXPECT_NE(state->dataHeatBal->spaceRpt(spaceNum).ITEqTimeOutOfOperRange, state->dataGlobal->TimeStepZone);

    // if (TDPAirIn < DPMin[EnvClass])
    EXPECT_NE(state->dataHeatBal->ZoneITEq(Loop).TimeBelowDewpointT, state->dataGlobal->TimeStepZone);
    EXPECT_NE(state->dataHeatBal->ZoneITEq(Loop).TimeOutOfOperRange, state->dataGlobal->TimeStepZone);
    EXPECT_NE(state->dataHeatBal->ZoneITEq(Loop).DewpointTBelowDeltaT, TDPAirIn - DPMin[EnvClass]);
    EXPECT_NE(state->dataHeatBal->ZnRpt(NZ).ITEqTimeBelowDewpointT, state->dataGlobal->TimeStepZone);
    EXPECT_NE(state->dataHeatBal->ZnRpt(NZ).ITEqTimeOutOfOperRange, state->dataGlobal->TimeStepZone);
    EXPECT_NE(state->dataHeatBal->spaceRpt(spaceNum).ITEqTimeBelowDewpointT, state->dataGlobal->TimeStepZone);
    EXPECT_NE(state->dataHeatBal->spaceRpt(spaceNum).ITEqTimeOutOfOperRange, state->dataGlobal->TimeStepZone);

    // if (RHAirIn > RHMax[EnvClass])
    EXPECT_NE(state->dataHeatBal->ZoneITEq(Loop).TimeAboveRH, state->dataGlobal->TimeStepZone);
    EXPECT_NE(state->dataHeatBal->ZoneITEq(Loop).TimeOutOfOperRange, state->dataGlobal->TimeStepZone);
    EXPECT_NE(state->dataHeatBal->ZoneITEq(Loop).RHAboveDeltaRH, RHAirIn - RHMax[EnvClass]);
    EXPECT_NE(state->dataHeatBal->ZnRpt(NZ).ITEqTimeAboveRH, state->dataGlobal->TimeStepZone);
    EXPECT_NE(state->dataHeatBal->ZnRpt(NZ).ITEqTimeOutOfOperRange, state->dataGlobal->TimeStepZone);
    EXPECT_NE(state->dataHeatBal->spaceRpt(spaceNum).ITEqTimeAboveRH, state->dataGlobal->TimeStepZone);
    EXPECT_NE(state->dataHeatBal->spaceRpt(spaceNum).ITEqTimeOutOfOperRange, state->dataGlobal->TimeStepZone);

    // if (RHAirIn < RHMin[EnvClass])
    EXPECT_NE(state->dataHeatBal->ZoneITEq(Loop).TimeBelowRH, state->dataGlobal->TimeStepZone);
    EXPECT_NE(state->dataHeatBal->ZoneITEq(Loop).TimeOutOfOperRange, state->dataGlobal->TimeStepZone);
    EXPECT_NE(state->dataHeatBal->ZoneITEq(Loop).RHBelowDeltaRH, RHAirIn - RHMin[EnvClass]);
    EXPECT_NE(state->dataHeatBal->ZnRpt(NZ).ITEqTimeBelowRH, state->dataGlobal->TimeStepZone);
    EXPECT_NE(state->dataHeatBal->ZnRpt(NZ).ITEqTimeOutOfOperRange, state->dataGlobal->TimeStepZone);
    EXPECT_NE(state->dataHeatBal->spaceRpt(spaceNum).ITEqTimeBelowRH, state->dataGlobal->TimeStepZone);
    EXPECT_NE(state->dataHeatBal->spaceRpt(spaceNum).ITEqTimeOutOfOperRange, state->dataGlobal->TimeStepZone);
>>>>>>> b2e2c556
}<|MERGE_RESOLUTION|>--- conflicted
+++ resolved
@@ -2475,6 +2475,56 @@
     ASSERT_FALSE(ErrorsFound);
 }
 
+TEST_F(EnergyPlusFixture, InternalHeatGains_GetHeatColdStressTemp)
+{
+    std::string const idf_objects = delimited_string({
+
+        "ScheduleTypeLimits,SchType1,0.0,1.0,Continuous,Dimensionless;",
+
+        "Schedule:Constant,Schedule1,,1.0;",
+
+        "People,",
+        "  Main Zone People,        !- Name",
+        "  Main Zone,               !- Zone or ZoneList Name",
+        "  Schedule1,               !- Number of People Schedule Name",
+        "  people,                  !- Number of People Calculation Method",
+        "  3.000000,                !- Number of People",
+        "  ,                        !- People per Zone Floor Area{ person / m2 }",
+        "  ,                        !- Zone Floor Area per Person{ m2 / person }",
+        "  0.3000000,               !- Fraction Radiant",
+        "  0.5,                     !- Sensible Heat Fraction",
+        "  Schedule1,               !- Activity Level Schedule Name",
+        "  3.82E-8,                 !- Carbon Dioxide Generation Rate{ m3 / s - W }",
+        "  11.5,                    !- Cold Stress Temperature Threshold [C]",
+        "  30.5;                    !- Heat Stress Temperature Threshold [C]",
+
+        "Zone,",
+        "  Main Zone,               !- Name",
+        "  0,                       !- Direction of Relative North {deg}",
+        "  0,                       !- X Origin {m}",
+        "  0,                       !- Y Origin {m}",
+        "  0,                       !- Z Origin {m}",
+        "  1,                       !- Type",
+        "  1,                       !- Multiplier",
+        "  autocalculate,           !- Ceiling Height {m}",
+        "  autocalculate;           !- Volume {m3}",
+    });
+
+    ASSERT_TRUE(process_idf(idf_objects));
+
+    bool ErrorsFound(false);
+    state->dataGlobal->NumOfTimeStepInHour = 1;
+    state->dataGlobal->MinutesPerTimeStep = 60;
+    ScheduleManager::ProcessScheduleInput(*state); // read schedules
+    HeatBalanceManager::GetZoneData(*state, ErrorsFound);
+    ASSERT_FALSE(ErrorsFound);
+
+    // cold and heat threshold is properly read
+    InternalHeatGains::GetInternalHeatGainsInput(*state);
+    EXPECT_EQ(state->dataHeatBal->People(1).ColdStressTempThresh, 11.5);
+    EXPECT_EQ(state->dataHeatBal->People(1).HeatStressTempThresh, 30.5);
+}
+
 TEST_F(EnergyPlusFixture, ITEwithUncontrolledZoneTest)
 {
     std::string const idf_objects = delimited_string({
@@ -2603,33 +2653,6 @@
     EXPECT_NEAR(calculatedResult4, expectedResult4, tol);
 }
 
-<<<<<<< HEAD
-TEST_F(EnergyPlusFixture, InternalHeatGains_GetHeatColdStressTemp)
-{
-    std::string const idf_objects = delimited_string({
-
-        "ScheduleTypeLimits,SchType1,0.0,1.0,Continuous,Dimensionless;",
-
-        "Schedule:Constant,Schedule1,,1.0;",
-
-        "People,",
-        "  Main Zone People,        !- Name",
-        "  Main Zone,               !- Zone or ZoneList Name",
-        "  Schedule1,               !- Number of People Schedule Name",
-        "  people,                  !- Number of People Calculation Method",
-        "  3.000000,                !- Number of People",
-        "  ,                        !- People per Zone Floor Area{ person / m2 }",
-        "  ,                        !- Zone Floor Area per Person{ m2 / person }",
-        "  0.3000000,               !- Fraction Radiant",
-        "  0.5,                     !- Sensible Heat Fraction",
-        "  Schedule1,               !- Activity Level Schedule Name",
-        "  3.82E-8,                 !- Carbon Dioxide Generation Rate{ m3 / s - W }",
-        "  11.5,                    !- Cold Stress Temperature Threshold [C]",
-        "  30.5;                    !- Heat Stress Temperature Threshold [C]",
-
-        "Zone,",
-        "  Main Zone,               !- Name",
-=======
 TEST_F(EnergyPlusFixture, ITE_Env_Class_Fix_41C)
 {
     // Test PR 9541 for Issue 9538
@@ -2838,7 +2861,6 @@
     std::string const idf_objects = delimited_string({
         " Zone,",
         "  ZONE ONE,                !- Name",
->>>>>>> b2e2c556
         "  0,                       !- Direction of Relative North {deg}",
         "  0,                       !- X Origin {m}",
         "  0,                       !- Y Origin {m}",
@@ -2847,10 +2869,6 @@
         "  1,                       !- Multiplier",
         "  autocalculate,           !- Ceiling Height {m}",
         "  autocalculate;           !- Volume {m3}",
-<<<<<<< HEAD
-    });
-
-=======
 
         " ElectricEquipment:ITE:AirCooled,",
         "  Data Center Servers,     !- Name",
@@ -2938,22 +2956,11 @@
     static constexpr std::array<Real64, 7> RHMin = {0.0, 20.0, 20.0, 8.0, 8.0, 8.0, 8.0};             // Minimum relative humidity [%]
     static constexpr std::array<Real64, 7> RHMax = {99.0, 80.0, 80.0, 85.0, 90.0, 80.0, 80.0};        // Maximum relative humidity [%]
 
->>>>>>> b2e2c556
     ASSERT_TRUE(process_idf(idf_objects));
 
     bool ErrorsFound(false);
     state->dataGlobal->NumOfTimeStepInHour = 1;
     state->dataGlobal->MinutesPerTimeStep = 60;
-<<<<<<< HEAD
-    ScheduleManager::ProcessScheduleInput(*state); // read schedules
-    HeatBalanceManager::GetZoneData(*state, ErrorsFound);
-    ASSERT_FALSE(ErrorsFound);
-
-    // cold and heat threshold is properly read
-    InternalHeatGains::GetInternalHeatGainsInput(*state);
-    EXPECT_EQ(state->dataHeatBal->People(1).ColdStressTempThresh, 11.5);
-    EXPECT_EQ(state->dataHeatBal->People(1).HeatStressTempThresh, 30.5);
-=======
 
     state->dataGlobal->TimeStepZone = 1.0;
 
@@ -3049,5 +3056,4 @@
     EXPECT_NE(state->dataHeatBal->ZnRpt(NZ).ITEqTimeOutOfOperRange, state->dataGlobal->TimeStepZone);
     EXPECT_NE(state->dataHeatBal->spaceRpt(spaceNum).ITEqTimeBelowRH, state->dataGlobal->TimeStepZone);
     EXPECT_NE(state->dataHeatBal->spaceRpt(spaceNum).ITEqTimeOutOfOperRange, state->dataGlobal->TimeStepZone);
->>>>>>> b2e2c556
 }