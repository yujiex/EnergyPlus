--- conflicted
+++ resolved
@@ -5,11 +5,8 @@
 from pyenergyplus.func import Functional
 from pyenergyplus.datatransfer import DataExchange
 from pyenergyplus.runtime import Runtime
-<<<<<<< HEAD
+from pyenergyplus.state import StateManager
 from pyenergyplus.autosizing import Autosizing
-=======
-from pyenergyplus.state import StateManager
->>>>>>> b40fedca
 
 
 def api_path() -> str:
