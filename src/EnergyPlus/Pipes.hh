// EnergyPlus, Copyright (c) 1996-2021, The Board of Trustees of the University of Illinois,
// The Regents of the University of California, through Lawrence Berkeley National Laboratory
// (subject to receipt of any required approvals from the U.S. Dept. of Energy), Oak Ridge
// National Laboratory, managed by UT-Battelle, Alliance for Sustainable Energy, LLC, and other
// contributors. All rights reserved.
//
// NOTICE: This Software was developed under funding from the U.S. Department of Energy and the
// U.S. Government consequently retains certain rights. As such, the U.S. Government has been
// granted for itself and others acting on its behalf a paid-up, nonexclusive, irrevocable,
// worldwide license in the Software to reproduce, distribute copies to the public, prepare
// derivative works, and perform publicly and display publicly, and to permit others to do so.
//
// Redistribution and use in source and binary forms, with or without modification, are permitted
// provided that the following conditions are met:
//
// (1) Redistributions of source code must retain the above copyright notice, this list of
//     conditions and the following disclaimer.
//
// (2) Redistributions in binary form must reproduce the above copyright notice, this list of
//     conditions and the following disclaimer in the documentation and/or other materials
//     provided with the distribution.
//
// (3) Neither the name of the University of California, Lawrence Berkeley National Laboratory,
//     the University of Illinois, U.S. Dept. of Energy nor the names of its contributors may be
//     used to endorse or promote products derived from this software without specific prior
//     written permission.
//
// (4) Use of EnergyPlus(TM) Name. If Licensee (i) distributes the software in stand-alone form
//     without changes from the version obtained under this License, or (ii) Licensee makes a
//     reference solely to the software portion of its product, Licensee must refer to the
//     software as "EnergyPlus version X" software, where "X" is the version number Licensee
//     obtained under this License and may not use a different name for the software. Except as
//     specifically required in this Section (4), Licensee shall not use in a company name, a
//     product name, in advertising, publicity, or other promotional activities any name, trade
//     name, trademark, logo, or other designation of "EnergyPlus", "E+", "e+" or confusingly
//     similar designation, without the U.S. Department of Energy's prior written consent.
//
// THIS SOFTWARE IS PROVIDED BY THE COPYRIGHT HOLDERS AND CONTRIBUTORS "AS IS" AND ANY EXPRESS OR
// IMPLIED WARRANTIES, INCLUDING, BUT NOT LIMITED TO, THE IMPLIED WARRANTIES OF MERCHANTABILITY
// AND FITNESS FOR A PARTICULAR PURPOSE ARE DISCLAIMED. IN NO EVENT SHALL THE COPYRIGHT OWNER OR
// CONTRIBUTORS BE LIABLE FOR ANY DIRECT, INDIRECT, INCIDENTAL, SPECIAL, EXEMPLARY, OR
// CONSEQUENTIAL DAMAGES (INCLUDING, BUT NOT LIMITED TO, PROCUREMENT OF SUBSTITUTE GOODS OR
// SERVICES; LOSS OF USE, DATA, OR PROFITS; OR BUSINESS INTERRUPTION) HOWEVER CAUSED AND ON ANY
// THEORY OF LIABILITY, WHETHER IN CONTRACT, STRICT LIABILITY, OR TORT (INCLUDING NEGLIGENCE OR
// OTHERWISE) ARISING IN ANY WAY OUT OF THE USE OF THIS SOFTWARE, EVEN IF ADVISED OF THE
// POSSIBILITY OF SUCH DAMAGE.

#ifndef Pipes_hh_INCLUDED
#define Pipes_hh_INCLUDED

// ObjexxFCL Headers
#include <ObjexxFCL/Array1D.hh>

// EnergyPlus Headers
#include <EnergyPlus/Data/BaseData.hh>
#include <EnergyPlus/DataGlobals.hh>
#include <EnergyPlus/EnergyPlus.hh>
#include <EnergyPlus/PlantComponent.hh>
#include <EnergyPlus/SimpleArray1D.hh>

namespace EnergyPlus {

// Forward declarations
struct EnergyPlusData;
struct PlantLocation;

namespace Pipes {

    struct LocalPipeData : public PlantComponent
    {
        virtual ~LocalPipeData() = default;

        // Members
        std::string Name;
        int TypeOf;        // type of pipe
        int InletNodeNum;  // Node number on the inlet side of the plant
        int OutletNodeNum; // Node number on the inlet side of the plant
        int LoopNum;       // Index of plant loop where this pipe resides
        int LoopSide;      // Index of plant loop side where this pipe resides
        int BranchIndex;   // Index of plant Branch index where this pipe resides
        int CompIndex;     // Index of plant Comp index where this pipe resides
        bool OneTimeInit;
        bool CheckEquipName;
        bool EnvrnFlag;

        // Default Constructor
        LocalPipeData()
            : TypeOf(0), InletNodeNum(0), OutletNodeNum(0), LoopNum(0), LoopSide(0), BranchIndex(0), CompIndex(0), OneTimeInit(true),
              CheckEquipName(true), EnvrnFlag(true)
        {
        }

        static PlantComponent *factory(EnergyPlusData &state, int objectType, std::string const &objectName);
        void simulate([[maybe_unused]] EnergyPlusData &states,
                      const PlantLocation &calledFromLocation,
                      bool FirstHVACIteration,
                      Real64 &CurLoad,
                      bool RunFlag) override;
        void oneTimeInit(EnergyPlusData &state) override;
        void initEachEnvironment(EnergyPlusData &state) const;
    };

    void GetPipeInput(EnergyPlusData &state);

} // namespace Pipes

<<<<<<< HEAD
    struct PipesData : BaseGlobalStruct {
        bool GetPipeInputFlag = true;
        SimpleArray1D<Pipes::LocalPipeData> LocalPipe;
        std::unordered_map<std::string, std::string> LocalPipeUniqueNames;
=======
struct PipesData : BaseGlobalStruct
{
    bool GetPipeInputFlag = true;
    Array1D<Pipes::LocalPipeData> LocalPipe;
    std::unordered_map<std::string, std::string> LocalPipeUniqueNames;
>>>>>>> 823dd301

    void clear_state() override
    {
        this->GetPipeInputFlag = true;
        this->LocalPipe.deallocate();
        this->LocalPipeUniqueNames.clear();
    }
};

} // namespace EnergyPlus

#endif<|MERGE_RESOLUTION|>--- conflicted
+++ resolved
@@ -104,18 +104,11 @@
 
 } // namespace Pipes
 
-<<<<<<< HEAD
-    struct PipesData : BaseGlobalStruct {
-        bool GetPipeInputFlag = true;
-        SimpleArray1D<Pipes::LocalPipeData> LocalPipe;
-        std::unordered_map<std::string, std::string> LocalPipeUniqueNames;
-=======
 struct PipesData : BaseGlobalStruct
 {
     bool GetPipeInputFlag = true;
-    Array1D<Pipes::LocalPipeData> LocalPipe;
+    SimpleArray1D<Pipes::LocalPipeData> LocalPipe;
     std::unordered_map<std::string, std::string> LocalPipeUniqueNames;
->>>>>>> 823dd301
 
     void clear_state() override
     {
