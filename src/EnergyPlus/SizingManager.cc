--- conflicted
+++ resolved
@@ -229,222 +229,23 @@
 
         if (state.dataGlobal->DoDesDaySim || state.dataGlobal->DoWeathSim) {
             state.dataGlobal->DoOutputReporting = false;
-<<<<<<< HEAD
-            state.dataGlobal->ZoneSizingCalc = true;
-            Available = true;
-
-            if (SizingFileColSep == CharComma) {
-                state.files.zsz.filePath = state.files.outputZszCsvFilePath;
-            } else if (SizingFileColSep == CharTab) {
-                state.files.zsz.filePath = state.files.outputZszTabFilePath;
-            } else {
-                state.files.zsz.filePath = state.files.outputZszTxtFilePath;
-            }
-
-            state.files.zsz.ensure_open(state, "ManageSizing", state.files.outputControl.zsz);
-
-            ShowMessage(state, "Beginning Zone Sizing Calculations");
-
-            ResetEnvironmentCounter(state);
-            state.dataGlobal->KickOffSizing = true;
-            SetupZoneSizing(state, ErrorsFound); // Should only be done ONCE
-            state.dataGlobal->KickOffSizing = false;
-
-            for (iZoneCalcIter = 1; iZoneCalcIter <= numZoneSizeIter; ++iZoneCalcIter) { // normally this is performed once but if load component
-                // report is requested, these are repeated with a pulse in
-                // each zone.
-
-                // set flag if performing a "pulse" set of sizing calcs
-                // the pulse simulation needs to be done first (the 1 in the following line) otherwise
-                // the difference seen in the loads in the epluspls and epluszsz files are not
-                // simple decreasing curves but appear as amost random fluctuations.
-                state.dataGlobal->isPulseZoneSizing = (state.dataGlobal->CompLoadReportIsReq && (iZoneCalcIter == 1));
-
-                Available = true;
-
-                ResetEnvironmentCounter(state);
-                CurOverallSimDay = 0;
-                NumSizingPeriodsPerformed = 0;
-                while (Available) { // loop over environments
-
-                    GetNextEnvironment(state, Available, ErrorsFound); // get an environment
-
-                    if (!Available) break;
-                    if (ErrorsFound) break;
-
-                    // check that environment is one of the design days
-                    if (state.dataGlobal->KindOfSim == DataGlobalConstants::KindOfSim::RunPeriodWeather) {
-                        continue;
-                    }
-
-                    ++NumSizingPeriodsPerformed;
-
-                    state.dataGlobal->BeginEnvrnFlag = true;
-                    if ((state.dataGlobal->KindOfSim == DataGlobalConstants::KindOfSim::DesignDay) && (state.dataWeatherManager->DesDayInput(state.dataWeatherManager->Environment(state.dataWeatherManager->Envrn).DesignDayNum).suppressBegEnvReset)) {
-                        // user has input in SizingPeriod:DesignDay directing to skip begin environment rests, for accuracy-with-speed as zones can
-                        // more easily converge fewer warmup days are allowed
-                        DisplayString(state, "Suppressing Initialization of New Environment Parameters");
-                        state.dataGlobal->beginEnvrnWarmStartFlag = true;
-                    } else {
-                        state.dataGlobal->beginEnvrnWarmStartFlag = false;
-                    }
-                    state.dataGlobal->EndEnvrnFlag = false;
-                    state.dataEnvrn->EndMonthFlag = false;
-                    state.dataGlobal->WarmupFlag = true;
-                    state.dataGlobal->DayOfSim = 0;
-                    state.dataGlobal->DayOfSimChr = "0";
-                    CurEnvirNumSimDay = 1;
-                    ++CurOverallSimDay;
-                    while ((state.dataGlobal->DayOfSim < state.dataGlobal->NumOfDayInEnvrn) || (state.dataGlobal->WarmupFlag)) { // Begin day loop ...
-
-                        ++state.dataGlobal->DayOfSim;
-                        if (!state.dataGlobal->WarmupFlag && state.dataGlobal->DayOfSim > 1) {
-                            ++CurEnvirNumSimDay;
-                        }
-
-                        state.dataGlobal->DayOfSimChr = fmt::to_string(state.dataGlobal->DayOfSim);
-                        state.dataGlobal->BeginDayFlag = true;
-                        state.dataGlobal->EndDayFlag = false;
-
-                        if (state.dataGlobal->WarmupFlag) {
-                            DisplayString(state, "Warming up");
-                        } else { // (.NOT.WarmupFlag)
-                            if (state.dataGlobal->DayOfSim == 1) {
-                                if (!state.dataGlobal->isPulseZoneSizing) {
-                                    DisplayString(state, "Performing Zone Sizing Simulation");
-                                } else {
-                                    DisplayString(state, "Performing Zone Sizing Simulation for Load Component Report");
-                                }
-                                DisplayString(state, fmt::format("...for Sizing Period: #{} {}", NumSizingPeriodsPerformed, state.dataEnvrn->EnvironmentName));
-                            }
-                            UpdateZoneSizing(state, DataGlobalConstants::CallIndicator::BeginDay);
-                            UpdateFacilitySizing(state, DataGlobalConstants::CallIndicator::BeginDay);
-                        }
-
-                        for (state.dataGlobal->HourOfDay = 1; state.dataGlobal->HourOfDay <= 24; ++state.dataGlobal->HourOfDay) { // Begin hour loop ...
-
-                            state.dataGlobal->BeginHourFlag = true;
-                            state.dataGlobal->EndHourFlag = false;
-
-                            for (state.dataGlobal->TimeStep = 1; state.dataGlobal->TimeStep <= state.dataGlobal->NumOfTimeStepInHour; ++state.dataGlobal->TimeStep) { // Begin time step (TINC) loop ...
-
-                                state.dataGlobal->BeginTimeStepFlag = true;
-
-                                // Set the End__Flag variables to true if necessary.  Note that
-                                // each flag builds on the previous level.  EndDayFlag cannot be
-                                // .TRUE. unless EndHourFlag is also .TRUE., etc.  Note that the
-                                // EndEnvrnFlag and the EndSimFlag cannot be set during warmup.
-                                // Note also that BeginTimeStepFlag, EndTimeStepFlag, and the
-                                // SubTimeStepFlags can/will be set/reset in the HVAC Manager.
-
-                                if (state.dataGlobal->TimeStep == state.dataGlobal->NumOfTimeStepInHour) {
-                                    state.dataGlobal->EndHourFlag = true;
-                                    if (state.dataGlobal->HourOfDay == 24) {
-                                        state.dataGlobal->EndDayFlag = true;
-                                        if ((!state.dataGlobal->WarmupFlag) && (state.dataGlobal->DayOfSim == state.dataGlobal->NumOfDayInEnvrn)) {
-                                            state.dataGlobal->EndEnvrnFlag = true;
-                                        }
-                                    }
-                                }
-
-                                // set flag for pulse used in load component reporting
-                                state.dataGlobal->doLoadComponentPulseNow =
-                                    CalcdoLoadComponentPulseNow(state, state.dataGlobal->isPulseZoneSizing, state.dataGlobal->WarmupFlag, state.dataGlobal->HourOfDay, state.dataGlobal->TimeStep, state.dataGlobal->KindOfSim);
-
-                                ManageWeather(state);
-
-                                if (!state.dataGlobal->WarmupFlag) {
-                                    TimeStepInDay = (state.dataGlobal->HourOfDay - 1) * state.dataGlobal->NumOfTimeStepInHour + state.dataGlobal->TimeStep;
-                                    if (state.dataGlobal->HourOfDay == 1 && state.dataGlobal->TimeStep == 1) {
-                                        DesDayWeath(CurOverallSimDay).DateString = fmt::format("{}/{}", state.dataEnvrn->Month, state.dataEnvrn->DayOfMonth);
-                                    }
-                                    DesDayWeath(CurOverallSimDay).Temp(TimeStepInDay) = state.dataEnvrn->OutDryBulbTemp;
-                                    DesDayWeath(CurOverallSimDay).HumRat(TimeStepInDay) = state.dataEnvrn->OutHumRat;
-                                    DesDayWeath(CurOverallSimDay).Press(TimeStepInDay) = state.dataEnvrn->OutBaroPress;
-                                }
-
-                                ManageHeatBalance(state);
-
-                                state.dataGlobal->BeginHourFlag = false;
-                                state.dataGlobal->BeginDayFlag = false;
-                                state.dataGlobal->BeginEnvrnFlag = false;
-                                state.dataGlobal->BeginSimFlag = false;
-
-                            } // ... End time step (TINC) loop.
-
-                            state.dataGlobal->PreviousHour = state.dataGlobal->HourOfDay;
-
-                        } // ... End hour loop.
-
-                        if (state.dataGlobal->EndDayFlag) {
-                            UpdateZoneSizing(state, DataGlobalConstants::CallIndicator::EndDay);
-                            UpdateFacilitySizing(state, DataGlobalConstants::CallIndicator::EndDay);
-                        }
-
-                        if (!state.dataGlobal->WarmupFlag && (state.dataGlobal->DayOfSim > 0) && (state.dataGlobal->DayOfSim < state.dataGlobal->NumOfDayInEnvrn)) {
-                            ++CurOverallSimDay;
-                        }
-
-                    } // ... End day loop.
-
-                    LastMonth = state.dataEnvrn->Month;
-                    LastDayOfMonth = state.dataEnvrn->DayOfMonth;
-
-                } // ... End environment loop
-
-                if (NumSizingPeriodsPerformed > 0) {
-                    UpdateZoneSizing(state, DataGlobalConstants::CallIndicator::EndZoneSizingCalc);
-                    UpdateFacilitySizing(state, DataGlobalConstants::CallIndicator::EndZoneSizingCalc);
-                    ZoneSizingRunDone = true;
-                } else {
-                    ShowSevereError(state, RoutineName + "No Sizing periods were performed for Zone Sizing. No Zone Sizing calculations saved.");
-                    ErrorsFound = true;
-                }
-
-                if (state.dataGlobal->isPulseZoneSizing && state.dataSizingManager->runZeroingOnce) {
-                    RezeroZoneSizingArrays(state); // zero all arrays related to zone sizing.
-                    state.dataSizingManager->runZeroingOnce = false;
-                }
-            } // loop that repeats the zone sizing calcs for the load component report, if requested
-
-            // both the pulse and normal zone sizing is complete so now post processing of the results is performed
-            if (state.dataGlobal->CompLoadReportIsReq) {
-                // call the routine that computes the decay curve
-                ComputeLoadComponentDecayCurve(state);
-                // remove some of the arrays used to derive the decay curves
-                DeallocateLoadComponentArrays(state);
-            }
-=======
->>>>>>> b622e27c
         }
         state.dataGlobal->DoOutputReporting = false;
         state.dataGlobal->ZoneSizingCalc = true;
         Available = true;
 
         if (state.dataSize->SizingFileColSep == CharComma) {
-            state.files.zsz.fileName = state.files.outputZszCsvFileName;
+            state.files.zsz.filePath = state.files.outputZszCsvFilePath;
         } else if (state.dataSize->SizingFileColSep == CharTab) {
-            state.files.zsz.fileName = state.files.outputZszTabFileName;
+            state.files.zsz.filePath = state.files.outputZszTabFilePath;
         } else {
-            state.files.zsz.fileName = state.files.outputZszTxtFileName;
+            state.files.zsz.filePath = state.files.outputZszTxtFilePath;
         }
 
         state.files.zsz.ensure_open(state, "ManageSizing", state.files.outputControl.zsz);
 
         ShowMessage(state, "Beginning Zone Sizing Calculations");
 
-<<<<<<< HEAD
-            state.dataGlobal->SysSizingCalc = true;
-            Available = true;
-            if (SizingFileColSep == CharComma) {
-                state.files.ssz.filePath = state.files.outputSszCsvFilePath;
-            } else if (SizingFileColSep == CharTab) {
-                state.files.ssz.filePath = state.files.outputSszTabFilePath;
-            } else {
-                state.files.ssz.filePath = state.files.outputSszTxtFilePath;
-            }
-            state.files.ssz.ensure_open(state, "ManageSizing", state.files.outputControl.ssz);
-=======
         ResetEnvironmentCounter(state);
         state.dataGlobal->KickOffSizing = true;
         SetupZoneSizing(state, ErrorsFound); // Should only be done ONCE
@@ -453,7 +254,6 @@
         for (iZoneCalcIter = 1; iZoneCalcIter <= numZoneSizeIter; ++iZoneCalcIter) { // normally this is performed once but if load component
             // report is requested, these are repeated with a pulse in
             // each zone.
->>>>>>> b622e27c
 
             // set flag if performing a "pulse" set of sizing calcs
             // the pulse simulation needs to be done first (the 1 in the following line) otherwise
@@ -647,11 +447,11 @@
         state.dataGlobal->SysSizingCalc = true;
         Available = true;
         if (state.dataSize->SizingFileColSep == CharComma) {
-            state.files.ssz.fileName = state.files.outputSszCsvFileName;
+            state.files.ssz.filePath = state.files.outputSszCsvFilePath;
         } else if (state.dataSize->SizingFileColSep == CharTab) {
-            state.files.ssz.fileName = state.files.outputSszTabFileName;
+            state.files.ssz.filePath = state.files.outputSszTabFilePath;
         } else {
-            state.files.ssz.fileName = state.files.outputSszTxtFileName;
+            state.files.ssz.filePath = state.files.outputSszTxtFilePath;
         }
         state.files.ssz.ensure_open(state, "ManageSizing", state.files.outputControl.ssz);
 
