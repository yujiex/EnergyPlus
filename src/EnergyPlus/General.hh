--- conflicted
+++ resolved
@@ -83,11 +83,7 @@
                    Real64 Eps,   // required absolute accuracy
                    int MaxIte,   // maximum number of allowed iterations
                    int &Flag,    // integer storing exit status
-<<<<<<< HEAD
-                   Real64 &XRes, // value of x that solves f(x [,Par]) = 0
-=======
                    Real64 &XRes, // value of x that solves f(x,Par) = 0
->>>>>>> 3dd857ab
                    std::function<Real64(Real64 const, std::vector<Real64> const &)> f,
                    Real64 X_0,                    // 1st bound of interval that contains the solution
                    Real64 X_1,                    // 2nd bound of interval that contains the solution
@@ -98,8 +94,6 @@
                    Real64 Eps,   // required absolute accuracy
                    int MaxIte,   // maximum number of allowed iterations
                    int &Flag,    // integer storing exit status
-<<<<<<< HEAD
-=======
                    Real64 &XRes, // value of x that solves f(x,Par) = 0
                    std::function<Real64(EnergyPlusData &state, Real64 const, std::vector<Real64> const &)> f,
                    Real64 X_0,                    // 1st bound of interval that contains the solution
@@ -111,7 +105,6 @@
                    Real64 Eps,   // required absolute accuracy
                    int MaxIte,   // maximum number of allowed iterations
                    int &Flag,    // integer storing exit status
->>>>>>> 3dd857ab
                    Real64 &XRes, // value of x that solves f(x [,Par]) = 0
                    std::function<Real64(Real64 const, Array1D<Real64> const &)> f,
                    Real64 X_0,                // 1st bound of interval that contains the solution
@@ -219,19 +212,6 @@
                               Real64 SlatThickness   // Slat thickness (m)
     );
 
-<<<<<<< HEAD
-    Real64 POLYF(Real64 X,         // Cosine of angle of incidence
-                 Array1A<Real64> A // Polynomial coefficients
-    );
-
-    Real64 POLYF(Real64 X,               // Cosine of angle of incidence
-                 Array1<Real64> const &A // Polynomial coefficients
-    );
-
-    Real64 POLYF(Real64 X,                // Cosine of angle of incidence
-                 Array1S<Real64> const &A // Polynomial coefficients
-    );
-=======
     constexpr Real64 POLYF(Real64 const X,          // Cosine of angle of incidence
                            Array1D<Real64> const &A // Polynomial coefficients
     )
@@ -242,7 +222,6 @@
             return X * (A(1) + X * (A(2) + X * (A(3) + X * (A(4) + X * (A(5) + X * A(6))))));
         }
     }
->>>>>>> 3dd857ab
 
     std::string &strip_trailing_zeros(std::string &InputString);
 
@@ -386,11 +365,7 @@
     }
 
     void CheckCreatedZoneItemName(EnergyPlusData &state,
-<<<<<<< HEAD
                                   std::string_view const calledFrom,        // routine called from
-=======
-                                  std::string const &calledFrom,            // routine called from
->>>>>>> 3dd857ab
                                   std::string const &CurrentObject,         // object being parsed
                                   std::string const &ZoneName,              // Zone Name associated
                                   std::string::size_type MaxZoneNameLength, // maximum length of zonelist zone names
