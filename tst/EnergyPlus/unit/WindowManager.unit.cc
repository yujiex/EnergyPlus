// EnergyPlus, Copyright (c) 1996-2021, The Board of Trustees of the University of Illinois,
// The Regents of the University of California, through Lawrence Berkeley National Laboratory
// (subject to receipt of any required approvals from the U.S. Dept. of Energy), Oak Ridge
// National Laboratory, managed by UT-Battelle, Alliance for Sustainable Energy, LLC, and other
// contributors. All rights reserved.
//
// NOTICE: This Software was developed under funding from the U.S. Department of Energy and the
// U.S. Government consequently retains certain rights. As such, the U.S. Government has been
// granted for itself and others acting on its behalf a paid-up, nonexclusive, irrevocable,
// worldwide license in the Software to reproduce, distribute copies to the public, prepare
// derivative works, and perform publicly and display publicly, and to permit others to do so.
//
// Redistribution and use in source and binary forms, with or without modification, are permitted
// provided that the following conditions are met:
//
// (1) Redistributions of source code must retain the above copyright notice, this list of
//     conditions and the following disclaimer.
//
// (2) Redistributions in binary form must reproduce the above copyright notice, this list of
//     conditions and the following disclaimer in the documentation and/or other materials
//     provided with the distribution.
//
// (3) Neither the name of the University of California, Lawrence Berkeley National Laboratory,
//     the University of Illinois, U.S. Dept. of Energy nor the names of its contributors may be
//     used to endorse or promote products derived from this software without specific prior
//     written permission.
//
// (4) Use of EnergyPlus(TM) Name. If Licensee (i) distributes the software in stand-alone form
//     without changes from the version obtained under this License, or (ii) Licensee makes a
//     reference solely to the software portion of its product, Licensee must refer to the
//     software as "EnergyPlus version X" software, where "X" is the version number Licensee
//     obtained under this License and may not use a different name for the software. Except as
//     specifically required in this Section (4), Licensee shall not use in a company name, a
//     product name, in advertising, publicity, or other promotional activities any name, trade
//     name, trademark, logo, or other designation of "EnergyPlus", "E+", "e+" or confusingly
//     similar designation, without the U.S. Department of Energy's prior written consent.
//
// THIS SOFTWARE IS PROVIDED BY THE COPYRIGHT HOLDERS AND CONTRIBUTORS "AS IS" AND ANY EXPRESS OR
// IMPLIED WARRANTIES, INCLUDING, BUT NOT LIMITED TO, THE IMPLIED WARRANTIES OF MERCHANTABILITY
// AND FITNESS FOR A PARTICULAR PURPOSE ARE DISCLAIMED. IN NO EVENT SHALL THE COPYRIGHT OWNER OR
// CONTRIBUTORS BE LIABLE FOR ANY DIRECT, INDIRECT, INCIDENTAL, SPECIAL, EXEMPLARY, OR
// CONSEQUENTIAL DAMAGES (INCLUDING, BUT NOT LIMITED TO, PROCUREMENT OF SUBSTITUTE GOODS OR
// SERVICES; LOSS OF USE, DATA, OR PROFITS; OR BUSINESS INTERRUPTION) HOWEVER CAUSED AND ON ANY
// THEORY OF LIABILITY, WHETHER IN CONTRACT, STRICT LIABILITY, OR TORT (INCLUDING NEGLIGENCE OR
// OTHERWISE) ARISING IN ANY WAY OUT OF THE USE OF THIS SOFTWARE, EVEN IF ADVISED OF THE
// POSSIBILITY OF SUCH DAMAGE.

// EnergyPlus::WindowManager unit tests

// C++ Headers
#include <iostream>

// Google Test Headers
#include <gtest/gtest.h>

// ObjexxFCL Headers
#include <ObjexxFCL/Array1D.hh>

// EnergyPlus Headers
#include <EnergyPlus/Construction.hh>
#include <EnergyPlus/ConvectionCoefficients.hh>
#include <EnergyPlus/CurveManager.hh>
#include <EnergyPlus/DataEnvironment.hh>
#include <EnergyPlus/DataGlobals.hh>
#include <EnergyPlus/DataHeatBalFanSys.hh>
#include <EnergyPlus/DataHeatBalSurface.hh>
#include <EnergyPlus/DataHeatBalance.hh>
#include <EnergyPlus/DataIPShortCuts.hh>
#include <EnergyPlus/DataLoopNode.hh>
#include <EnergyPlus/DataSurfaces.hh>
#include <EnergyPlus/DataZoneEquipment.hh>
#include <EnergyPlus/ElectricPowerServiceManager.hh>
#include <EnergyPlus/HeatBalanceIntRadExchange.hh>
#include <EnergyPlus/HeatBalanceManager.hh>
#include <EnergyPlus/HeatBalanceSurfaceManager.hh>
#include <EnergyPlus/IOFiles.hh>
#include <EnergyPlus/Psychrometrics.hh>
#include <EnergyPlus/ScheduleManager.hh>
#include <EnergyPlus/SimulationManager.hh>
#include <EnergyPlus/SolarShading.hh>
#include <EnergyPlus/SurfaceGeometry.hh>
#include <EnergyPlus/WindowManager.hh>

#include "Fixtures/EnergyPlusFixture.hh"

using namespace EnergyPlus;
using namespace EnergyPlus::WindowManager;

TEST_F(EnergyPlusFixture, WindowFrameTest)
{

    state->dataIPShortCut->lAlphaFieldBlanks = true;

    std::string const idf_objects =
        delimited_string({"Material,",
                          "  Concrete Block,          !- Name",
                          "  MediumRough,             !- Roughness",
                          "  0.1014984,               !- Thickness {m}",
                          "  0.3805070,               !- Conductivity {W/m-K}",
                          "  608.7016,                !- Density {kg/m3}",
                          "  836.8000;                !- Specific Heat {J/kg-K}",
                          "Construction,",
                          "  WallConstruction,        !- Name",
                          "  Concrete Block;          !- Outside Layer",
                          "WindowMaterial:SimpleGlazingSystem,",
                          "  WindowMaterial,          !- Name",
                          "  5.778,                   !- U-Factor {W/m2-K}",
                          "  0.819,                   !- Solar Heat Gain Coefficient",
                          "  0.881;                   !- Visible Transmittance",
                          "Construction,",
                          "  WindowConstruction,      !- Name",
                          "  WindowMaterial;          !- Outside Layer",
                          "WindowProperty:FrameAndDivider,",
                          "  WindowFrame,             !- Name",
                          "  0.05,                    !- Frame Width {m}",
                          "  0.00,                    !- Frame Outside Projection {m}",
                          "  0.00,                    !- Frame Inside Projection {m}",
                          "  5.0,                     !- Frame Conductance {W/m2-K}",
                          "  1.2,                     !- Ratio of Frame-Edge Glass Conductance to Center-Of-Glass Conductance",
                          "  0.8,                     !- Frame Solar Absorptance",
                          "  0.8,                     !- Frame Visible Absorptance",
                          "  0.9,                     !- Frame Thermal Hemispherical Emissivity",
                          "  DividedLite,             !- Divider Type",
                          "  0.02,                    !- Divider Width {m}",
                          "  2,                       !- Number of Horizontal Dividers",
                          "  2,                       !- Number of Vertical Dividers",
                          "  0.00,                    !- Divider Outside Projection {m}",
                          "  0.00,                    !- Divider Inside Projection {m}",
                          "  5.0,                     !- Divider Conductance {W/m2-K}",
                          "  1.2,                     !- Ratio of Divider-Edge Glass Conductance to Center-Of-Glass Conductance",
                          "  0.8,                     !- Divider Solar Absorptance",
                          "  0.8,                     !- Divider Visible Absorptance",
                          "  0.9;                     !- Divider Thermal Hemispherical Emissivity",
                          "FenestrationSurface:Detailed,",
                          "  FenestrationSurface,     !- Name",
                          "  Window,                  !- Surface Type",
                          "  WindowConstruction,      !- Construction Name",
                          "  Wall,                    !- Building Surface Name",
                          "  ,                        !- Outside Boundary Condition Object",
                          "  0.5000000,               !- View Factor to Ground",
                          "  WindowFrame,             !- Frame and Divider Name",
                          "  1.0,                     !- Multiplier",
                          "  4,                       !- Number of Vertices",
                          "  0.200000,0.000000,9.900000,  !- X,Y,Z ==> Vertex 1 {m}",
                          "  0.200000,0.000000,0.1000000,  !- X,Y,Z ==> Vertex 2 {m}",
                          "  9.900000,0.000000,0.1000000,  !- X,Y,Z ==> Vertex 3 {m}",
                          "  9.900000,0.000000,9.900000;  !- X,Y,Z ==> Vertex 4 {m}",
                          "BuildingSurface:Detailed,",
                          "  Wall,                    !- Name",
                          "  Wall,                    !- Surface Type",
                          "  WallConstruction,        !- Construction Name",
                          "  Zone,                    !- Zone Name",
                          "    ,                        !- Space Name",
                          "  Outdoors,                !- Outside Boundary Condition",
                          "  ,                        !- Outside Boundary Condition Object",
                          "  SunExposed,              !- Sun Exposure",
                          "  WindExposed,             !- Wind Exposure",
                          "  0.5000000,               !- View Factor to Ground",
                          "  4,                       !- Number of Vertices",
                          "  0.000000,0.000000,10.00000,  !- X,Y,Z ==> Vertex 1 {m}",
                          "  0.000000,0.000000,0,  !- X,Y,Z ==> Vertex 2 {m}",
                          "  10.00000,0.000000,0,  !- X,Y,Z ==> Vertex 3 {m}",
                          "  10.00000,0.000000,10.00000;  !- X,Y,Z ==> Vertex 4 {m}",
                          "BuildingSurface:Detailed,",
                          "  Floor,                   !- Name",
                          "  Floor,                   !- Surface Type",
                          "  WallConstruction,        !- Construction Name",
                          "  Zone,                    !- Zone Name",
                          "    ,                        !- Space Name",
                          "  Outdoors,                !- Outside Boundary Condition",
                          "  ,                        !- Outside Boundary Condition Object",
                          "  NoSun,                   !- Sun Exposure",
                          "  NoWind,                  !- Wind Exposure",
                          "  1.0,                     !- View Factor to Ground",
                          "  4,                       !- Number of Vertices",
                          "  0.000000,0.000000,0,  !- X,Y,Z ==> Vertex 1 {m}",
                          "  0.000000,10.000000,0,  !- X,Y,Z ==> Vertex 2 {m}",
                          "  10.00000,10.000000,0,  !- X,Y,Z ==> Vertex 3 {m}",
                          "  10.00000,0.000000,0;  !- X,Y,Z ==> Vertex 4 {m}",
                          "Zone,",
                          "  Zone,                    !- Name",
                          "  0,                       !- Direction of Relative North {deg}",
                          "  6.000000,                !- X Origin {m}",
                          "  6.000000,                !- Y Origin {m}",
                          "  0,                       !- Z Origin {m}",
                          "  1,                       !- Type",
                          "  1,                       !- Multiplier",
                          "  autocalculate,           !- Ceiling Height {m}",
                          "  autocalculate;           !- Volume {m3}"});

    ASSERT_TRUE(process_idf(idf_objects));

    createFacilityElectricPowerServiceObject(*state);
    HeatBalanceManager::SetPreConstructionInputParameters(*state);

    Psychrometrics::InitializePsychRoutines(*state);

    state->dataGlobal->TimeStep = 1;
    state->dataGlobal->TimeStepZone = 1;
    state->dataGlobal->HourOfDay = 1;
    state->dataGlobal->NumOfTimeStepInHour = 1;
    state->dataGlobal->BeginSimFlag = true;
    state->dataGlobal->BeginEnvrnFlag = true;
    state->dataEnvrn->OutBaroPress = 100000;

    state->dataHeatBalFanSys->ZTAV.allocate(1);
    state->dataHeatBalFanSys->ZT.allocate(1);
    state->dataHeatBal->ZoneMRT.allocate(1);
    state->dataHeatBalFanSys->ZoneAirHumRatAvg.allocate(1);

    state->dataHeatBalFanSys->ZT(1) = 0.0;
    state->dataHeatBalFanSys->ZTAV(1) = 0.0;
    state->dataHeatBal->ZoneMRT(1) = 0.0;
    state->dataHeatBalFanSys->ZoneAirHumRatAvg(1) = 0.0;

    HeatBalanceManager::ManageHeatBalance(*state);

    // This test will emulate NFRC 100 U-factor test
    int winNum;

    for (size_t i = 1; i <= state->dataSurface->Surface.size(); ++i) {
        if (state->dataSurface->Surface(i).Class == DataSurfaces::SurfaceClass::Window) {
            winNum = i;
        }
    }

    int cNum;

    for (size_t i = 1; i <= state->dataConstruction->Construct.size(); ++i) {
        if (state->dataConstruction->Construct(i).TypeIsWindow) {
            cNum = i;
        }
    }

    Real64 T_in = 21.0;
    Real64 T_out = -18.0;
    Real64 I_s = 0.0;
    Real64 v_ws = 5.5;

    // Overrides for testing
    state->dataHeatBal->SurfCosIncAng.dimension(1, 1, 3, 1.0);
    state->dataHeatBal->SurfSunlitFrac.dimension(1, 1, 3, 1.0);
    state->dataHeatBal->SurfSunlitFracWithoutReveal.dimension(1, 1, 3, 1.0);

    state->dataSurface->SurfOutDryBulbTemp(winNum) = T_out;
    state->dataHeatBal->SurfTempEffBulkAir(winNum) = T_in;
    state->dataSurface->SurfWinIRfromParentZone(winNum) = DataGlobalConstants::StefanBoltzmann * std::pow(T_in + DataGlobalConstants::KelvinConv, 4);
    state->dataHeatBalFanSys->ZoneAirHumRatAvg.dimension(1, 0.01);
    state->dataHeatBalFanSys->ZoneAirHumRat.dimension(1, 0.01);
    state->dataHeatBalFanSys->MAT.dimension(1, T_in);

    // initial guess temperatures
    int numTemps = 2 + 2 * state->dataConstruction->Construct(cNum).TotGlassLayers;
    Real64 inSurfTemp = T_in - (1.0 / (numTemps - 1)) * (T_in - T_out);
    Real64 outSurfTemp = T_out + (1.0 / (numTemps - 1)) * (T_in - T_out);

    Real64 h_exterior_f = 4 + v_ws * 4;
    Real64 h_exterior;

    state->dataEnvrn->BeamSolarRad = I_s;

    if (I_s > 0.0) {
        state->dataEnvrn->SunIsUp = true;
    }

    HeatBalanceSurfaceManager::InitSolarHeatGains(*state);
    SolarShading::CalcInteriorSolarDistribution(*state);

    // Calculate heat balance (iteratively solve for surface temperatures)
    Real64 outSurfTempPrev = outSurfTemp;
    Real64 inSurfTempPrev = inSurfTemp;

    Real64 outSurfTempDiff;
    Real64 inSurfTempDiff;

    int maxIterations = 20;
    Real64 tolerance = 0.1; // deg C

    // Save tilt information for natural convection calculations
    Real64 tiltSave = state->dataSurface->Surface(winNum).Tilt;

    for (int i = 0; i < maxIterations; i++) {

        // Use complementary angle for exterior natural convection calculations
        state->dataSurface->Surface(1).Tilt = 180 - tiltSave;
        state->dataSurface->Surface(1).CosTilt = cos(state->dataSurface->Surface(winNum).Tilt * DataGlobalConstants::Pi / 180);
        state->dataSurface->Surface(1).SinTilt = sin(state->dataSurface->Surface(winNum).Tilt * DataGlobalConstants::Pi / 180);
        ConvectionCoefficients::CalcISO15099WindowIntConvCoeff(
            *state,
            winNum,
            outSurfTemp,
            T_out); // This subroutine sets the global HConvIn( 1 ) variable. We will use it to set the exterior natural convection.
        h_exterior = h_exterior_f + state->dataHeatBalSurf->SurfHConvInt(winNum); // add natural convection

        // revert tilt for interior natural convection calculations
        state->dataSurface->Surface(1).Tilt = tiltSave;
        state->dataSurface->Surface(1).CosTilt = cos(tiltSave * DataGlobalConstants::Pi / 180);
        state->dataSurface->Surface(1).SinTilt = sin(tiltSave * DataGlobalConstants::Pi / 180);
        ConvectionCoefficients::CalcISO15099WindowIntConvCoeff(
            *state,
            winNum,
            inSurfTemp,
            T_in); // This time it's actually being used as intended. HConvIn( 1 ) is referenced from the actual heat balance calculation.

        WindowManager::CalcWindowHeatBalance(*state, winNum, h_exterior, inSurfTemp, outSurfTemp);

        outSurfTempDiff = std::fabs(outSurfTemp - outSurfTempPrev);
        inSurfTempDiff = std::fabs(inSurfTemp - inSurfTempPrev);

        if ((outSurfTempDiff < tolerance) && (inSurfTempDiff < tolerance)) {
            break;
        }

        outSurfTempPrev = outSurfTemp;
        inSurfTempPrev = inSurfTemp;
    }

    EXPECT_GT(state->dataSurface->SurfWinHeatLossRep(winNum), state->dataSurface->SurfWinHeatTransfer(winNum));
}

TEST_F(EnergyPlusFixture, WindowManager_TransAndReflAtPhi)
{

    Real64 cs = 0.86603; // Cosine of incidence angle
    Real64 tf0 = 0.8980; // Transmittance at zero incidence angle
    Real64 rf0 = 0.0810; // Front reflectance at zero incidence angle
    Real64 rb0 = 0.0810; // Back reflectance at zero incidence angle

    Real64 tfp = 0.; // Transmittance at cs
    Real64 rfp = 0.; // Front reflectance at cs
    Real64 rbp = 0.; // Back reflectance at cs

    bool SimpleGlazingSystem = false; // .TRUE. if simple block model being used
    Real64 SimpleGlazingSHGC = 0.;    // SHGC value to use in alternate model for simple glazing system
    Real64 SimpleGlazingU = 0.;       // U-factor value to use in alternate model for simple glazing system

    TransAndReflAtPhi(cs, tf0, rf0, rb0, tfp, rfp, rbp, SimpleGlazingSystem, SimpleGlazingSHGC, SimpleGlazingU);

    EXPECT_NEAR(tfp, 0.89455, 0.0001);
    EXPECT_NEAR(rfp, 0.08323, 0.0001);
    EXPECT_NEAR(rbp, 0.08323, 0.0001);

    tf0 = 0.25; // Transmittance at zero incidence angle
    rf0 = 0.55; // Front reflectance at zero incidence angle
    rb0 = 0.55; // Back reflectance at zero incidence angle

    tfp = 0.; // Transmittance at cs
    rfp = 0.; // Front reflectance at cs
    rbp = 0.; // Back reflectance at cs

    SimpleGlazingSystem = true; // .TRUE. if simple block model being used
    SimpleGlazingSHGC = 0.335;  // SHGC value to use in alternate model for simple glazing system
    SimpleGlazingU = 1.704;     // U-factor value to use in alternate model for simple glazing system

    for (Real64 theta = 0.0; theta <= DataGlobalConstants::PiOvr2; theta += DataGlobalConstants::PiOvr2 / 10.0) {
        cs = std::cos(theta); // Cosine of incidence angle
        TransAndReflAtPhi(cs, tf0, rf0, rb0, tfp, rfp, rbp, SimpleGlazingSystem, SimpleGlazingSHGC, SimpleGlazingU);
        Real64 afp = 1. - tfp - rfp;

        EXPECT_GE(afp, 0.00);
    }
}

TEST_F(EnergyPlusFixture, WindowManager_RefAirTempTest)
{
    // GitHub issue 6037
    bool ErrorsFound(false);

    std::string const idf_objects =
        delimited_string({"Material,",
                          "  Concrete Block,          !- Name",
                          "  MediumRough,             !- Roughness",
                          "  0.1014984,               !- Thickness {m}",
                          "  0.3805070,               !- Conductivity {W/m-K}",
                          "  608.7016,                !- Density {kg/m3}",
                          "  836.8000;                !- Specific Heat {J/kg-K}",
                          "Construction,",
                          "  WallConstruction,        !- Name",
                          "  Concrete Block;          !- Outside Layer",
                          "WindowMaterial:SimpleGlazingSystem,",
                          "  WindowMaterial,          !- Name",
                          "  5.778,                   !- U-Factor {W/m2-K}",
                          "  0.819,                   !- Solar Heat Gain Coefficient",
                          "  0.881;                   !- Visible Transmittance",
                          "Construction,",
                          "  WindowConstruction,      !- Name",
                          "  WindowMaterial;          !- Outside Layer",
                          "WindowProperty:FrameAndDivider,",
                          "  WindowFrame,             !- Name",
                          "  0.05,                    !- Frame Width {m}",
                          "  0.00,                    !- Frame Outside Projection {m}",
                          "  0.00,                    !- Frame Inside Projection {m}",
                          "  5.0,                     !- Frame Conductance {W/m2-K}",
                          "  1.2,                     !- Ratio of Frame-Edge Glass Conductance to Center-Of-Glass Conductance",
                          "  0.8,                     !- Frame Solar Absorptance",
                          "  0.8,                     !- Frame Visible Absorptance",
                          "  0.9,                     !- Frame Thermal Hemispherical Emissivity",
                          "  DividedLite,             !- Divider Type",
                          "  0.02,                    !- Divider Width {m}",
                          "  2,                       !- Number of Horizontal Dividers",
                          "  2,                       !- Number of Vertical Dividers",
                          "  0.00,                    !- Divider Outside Projection {m}",
                          "  0.00,                    !- Divider Inside Projection {m}",
                          "  5.0,                     !- Divider Conductance {W/m2-K}",
                          "  1.2,                     !- Ratio of Divider-Edge Glass Conductance to Center-Of-Glass Conductance",
                          "  0.8,                     !- Divider Solar Absorptance",
                          "  0.8,                     !- Divider Visible Absorptance",
                          "  0.9;                     !- Divider Thermal Hemispherical Emissivity",
                          "FenestrationSurface:Detailed,",
                          "  FenestrationSurface,     !- Name",
                          "  Window,                  !- Surface Type",
                          "  WindowConstruction,      !- Construction Name",
                          "  Wall,                    !- Building Surface Name",
                          "  ,                        !- Outside Boundary Condition Object",
                          "  0.5000000,               !- View Factor to Ground",
                          "  WindowFrame,             !- Frame and Divider Name",
                          "  1.0,                     !- Multiplier",
                          "  4,                       !- Number of Vertices",
                          "  0.200000,0.000000,9.900000,  !- X,Y,Z ==> Vertex 1 {m}",
                          "  0.200000,0.000000,0.1000000,  !- X,Y,Z ==> Vertex 2 {m}",
                          "  9.900000,0.000000,0.1000000,  !- X,Y,Z ==> Vertex 3 {m}",
                          "  9.900000,0.000000,9.900000;  !- X,Y,Z ==> Vertex 4 {m}",
                          "BuildingSurface:Detailed,",
                          "  Wall,                    !- Name",
                          "  Wall,                    !- Surface Type",
                          "  WallConstruction,        !- Construction Name",
                          "  Zone,                    !- Zone Name",
                          "    ,                        !- Space Name",
                          "  Outdoors,                !- Outside Boundary Condition",
                          "  ,                        !- Outside Boundary Condition Object",
                          "  SunExposed,              !- Sun Exposure",
                          "  WindExposed,             !- Wind Exposure",
                          "  0.5000000,               !- View Factor to Ground",
                          "  4,                       !- Number of Vertices",
                          "  0.000000,0.000000,10.00000,  !- X,Y,Z ==> Vertex 1 {m}",
                          "  0.000000,0.000000,0,  !- X,Y,Z ==> Vertex 2 {m}",
                          "  10.00000,0.000000,0,  !- X,Y,Z ==> Vertex 3 {m}",
                          "  10.00000,0.000000,10.00000;  !- X,Y,Z ==> Vertex 4 {m}",
                          "BuildingSurface:Detailed,",
                          "  Floor,                   !- Name",
                          "  Floor,                   !- Surface Type",
                          "  WallConstruction,        !- Construction Name",
                          "  Zone,                    !- Zone Name",
                          "    ,                        !- Space Name",
                          "  Outdoors,                !- Outside Boundary Condition",
                          "  ,                        !- Outside Boundary Condition Object",
                          "  NoSun,                   !- Sun Exposure",
                          "  NoWind,                  !- Wind Exposure",
                          "  1.0,                     !- View Factor to Ground",
                          "  4,                       !- Number of Vertices",
                          "  0.000000,0.000000,0,  !- X,Y,Z ==> Vertex 1 {m}",
                          "  0.000000,10.000000,0,  !- X,Y,Z ==> Vertex 2 {m}",
                          "  10.00000,10.000000,0,  !- X,Y,Z ==> Vertex 3 {m}",
                          "  10.00000,0.000000,0;  !- X,Y,Z ==> Vertex 4 {m}",
                          "Zone,",
                          "  Zone,                    !- Name",
                          "  0,                       !- Direction of Relative North {deg}",
                          "  6.000000,                !- X Origin {m}",
                          "  6.000000,                !- Y Origin {m}",
                          "  0,                       !- Z Origin {m}",
                          "  1,                       !- Type",
                          "  1,                       !- Multiplier",
                          "  autocalculate,           !- Ceiling Height {m}",
                          "  autocalculate;           !- Volume {m3}"});

    ASSERT_TRUE(process_idf(idf_objects));

    state->dataHeatBal->ZoneIntGain.allocate(1);

    createFacilityElectricPowerServiceObject(*state);
    HeatBalanceManager::SetPreConstructionInputParameters(*state);
    HeatBalanceManager::GetProjectControlData(*state, ErrorsFound);
    HeatBalanceManager::GetFrameAndDividerData(*state, ErrorsFound);
    HeatBalanceManager::GetMaterialData(*state, ErrorsFound);
    HeatBalanceManager::GetConstructData(*state, ErrorsFound);
    HeatBalanceManager::GetBuildingData(*state, ErrorsFound);

    Psychrometrics::InitializePsychRoutines(*state);

    state->dataGlobal->TimeStep = 1;
    state->dataGlobal->TimeStepZone = 1;
    state->dataGlobal->HourOfDay = 1;
    state->dataGlobal->NumOfTimeStepInHour = 1;
    state->dataGlobal->BeginSimFlag = true;
    state->dataGlobal->BeginEnvrnFlag = true;
    state->dataEnvrn->OutBaroPress = 100000;

    state->dataZoneEquip->ZoneEquipConfig.allocate(1);
    state->dataZoneEquip->ZoneEquipConfig(1).ZoneName = "Zone";
    state->dataZoneEquip->ZoneEquipConfig(1).ActualZoneNum = 1;
    state->dataHeatBal->Zone(1).ZoneEqNum = 1;
    state->dataHeatBal->Zone(1).IsControlled = true;
    state->dataZoneEquip->ZoneEquipConfig(1).NumInletNodes = 2;
    state->dataZoneEquip->ZoneEquipConfig(1).InletNode.allocate(2);
    state->dataZoneEquip->ZoneEquipConfig(1).InletNode(1) = 1;
    state->dataZoneEquip->ZoneEquipConfig(1).InletNode(2) = 2;
    state->dataZoneEquip->ZoneEquipConfig(1).NumExhaustNodes = 1;
    state->dataZoneEquip->ZoneEquipConfig(1).ExhaustNode.allocate(1);
    state->dataZoneEquip->ZoneEquipConfig(1).ExhaustNode(1) = 3;
    state->dataZoneEquip->ZoneEquipConfig(1).NumReturnNodes = 1;
    state->dataZoneEquip->ZoneEquipConfig(1).ReturnNode.allocate(1);
    state->dataZoneEquip->ZoneEquipConfig(1).ReturnNode(1) = 4;
    state->dataZoneEquip->ZoneEquipConfig(1).FixedReturnFlow.allocate(1);

    state->dataLoopNodes->Node.allocate(4);
    state->dataHeatBal->SurfTempEffBulkAir.allocate(3);
    state->dataHeatBalSurf->SurfTempInTmp.allocate(3);
    state->dataHeatBalSurf->SurfHAirExt.allocate(3);

    int surfNum1 = UtilityRoutines::FindItemInList("WALL", state->dataSurface->Surface);
    int surfNum2 = UtilityRoutines::FindItemInList("FENESTRATIONSURFACE", state->dataSurface->Surface);
    int surfNum3 = UtilityRoutines::FindItemInList("FLOOR", state->dataSurface->Surface);

    state->dataSurface->Surface(surfNum1).HeatTransSurf = true;
    state->dataSurface->Surface(surfNum2).HeatTransSurf = true;
    state->dataSurface->Surface(surfNum3).HeatTransSurf = true;
    state->dataSurface->Surface(surfNum1).Area = 10.0;
    state->dataSurface->Surface(surfNum2).Area = 10.0;
    state->dataSurface->Surface(surfNum3).Area = 10.0;
    state->dataSurface->Surface(surfNum1).SolarEnclIndex = 1;
    state->dataSurface->Surface(surfNum2).SolarEnclIndex = 1;
    state->dataSurface->Surface(surfNum3).SolarEnclIndex = 1;
    state->dataHeatBalSurf->SurfTempInTmp(surfNum1) = 15.0;
    state->dataHeatBalSurf->SurfTempInTmp(surfNum2) = 20.0;
    state->dataHeatBalSurf->SurfTempInTmp(surfNum3) = 25.0;
    state->dataHeatBal->SurfTempEffBulkAir(surfNum1) = 10.0;
    state->dataHeatBal->SurfTempEffBulkAir(surfNum2) = 10.0;
    state->dataHeatBal->SurfTempEffBulkAir(surfNum3) = 10.0;

    state->dataLoopNodes->Node(1).Temp = 20.0;
    state->dataLoopNodes->Node(2).Temp = 20.0;
    state->dataLoopNodes->Node(3).Temp = 20.0;
    state->dataLoopNodes->Node(4).Temp = 20.0;
    state->dataLoopNodes->Node(1).MassFlowRate = 0.1;
    state->dataLoopNodes->Node(2).MassFlowRate = 0.1;
    state->dataLoopNodes->Node(3).MassFlowRate = 0.1;
    state->dataLoopNodes->Node(4).MassFlowRate = 0.1;

    state->dataHeatBalSurf->SurfHConvInt.allocate(3);
    state->dataHeatBalSurf->SurfHConvInt(surfNum1) = 0.5;
    state->dataHeatBalSurf->SurfHConvInt(surfNum2) = 0.5;
    state->dataHeatBalSurf->SurfHConvInt(surfNum3) = 0.5;
    state->dataHeatBal->Zone(1).IsControlled = true;
    state->dataHeatBalFanSys->ZoneAirHumRat.allocate(1);
    state->dataHeatBalFanSys->ZoneAirHumRat(1) = 0.011;
    state->dataHeatBalFanSys->ZoneAirHumRatAvg.allocate(1);
    state->dataHeatBalFanSys->ZoneAirHumRatAvg(1) = state->dataHeatBalFanSys->ZoneAirHumRat(1) = 0.011;

    state->dataHeatBalFanSys->MAT.allocate(1);
    state->dataHeatBalFanSys->MAT(1) = 25.0;
    state->dataHeatBalSurf->SurfQdotRadHVACInPerArea.allocate(3);
    state->dataHeatBal->SurfWinQRadSWwinAbs.allocate(3, 1);
    state->dataHeatBal->SurfQdotRadIntGainsInPerArea.allocate(3);
    state->dataHeatBal->SurfQRadSWOutIncident.allocate(3);
    state->dataSurface->SurfWinTransSolar.allocate(3);
    state->dataHeatBal->ZoneWinHeatGain.allocate(1);
    state->dataHeatBal->ZoneWinHeatGainRep.allocate(1);
    state->dataHeatBal->ZoneWinHeatGainRepEnergy.allocate(1);
    state->dataSurface->SurfWinHeatGain.allocate(3);
    state->dataSurface->SurfWinHeatTransfer.allocate(3);
    state->dataSurface->SurfWinGainConvGlazToZoneRep.allocate(3);
    state->dataSurface->SurfWinGainIRGlazToZoneRep.allocate(3);
    state->dataSurface->SurfWinGapConvHtFlowRep.allocate(3);
    state->dataSurface->SurfWinGapConvHtFlowRepEnergy.allocate(3);
    state->dataHeatBal->EnclSolQSWRad.allocate(1);
    state->dataSurface->SurfWinLossSWZoneToOutWinRep.allocate(3);
    state->dataSurface->SurfWinSysSolTransmittance.allocate(3);
    state->dataSurface->SurfWinSysSolAbsorptance.allocate(3);
    state->dataSurface->SurfWinSysSolReflectance.allocate(3);
    state->dataSurface->SurfWinInsideGlassCondensationFlag.allocate(3);
    state->dataSurface->SurfWinGainFrameDividerToZoneRep.allocate(3);
    state->dataSurface->SurfWinInsideFrameCondensationFlag.allocate(3);
    state->dataSurface->SurfWinInsideDividerCondensationFlag.allocate(3);

    state->dataSurface->SurfTAirRef(surfNum1) = DataSurfaces::ZoneMeanAirTemp;
    state->dataSurface->SurfTAirRef(surfNum2) = DataSurfaces::ZoneSupplyAirTemp;
    state->dataSurface->SurfTAirRef(surfNum3) = DataSurfaces::AdjacentAirTemp;

    state->dataHeatBalSurf->SurfWinCoeffAdjRatio.allocate(3);
    state->dataHeatBalSurf->SurfWinCoeffAdjRatio(surfNum2) = 1.0;

    state->dataHeatBalSurf->QdotConvOutRep.allocate(3);
    state->dataHeatBalSurf->SurfQdotConvOutPerArea.allocate(3);
    state->dataHeatBalSurf->QConvOutReport.allocate(3);
    state->dataHeatBalSurf->QdotRadOutRep.allocate(3);
    state->dataHeatBalSurf->QdotRadOutRepPerArea.allocate(3);
    state->dataHeatBalSurf->QRadOutReport.allocate(3);
    state->dataHeatBalSurf->SurfQRadLWOutSrdSurfs.allocate(3);
    state->dataHeatBalSurf->QAirExtReport.allocate(3);
    state->dataHeatBalSurf->QHeatEmiReport.allocate(3);

    state->dataHeatBal->SurfQRadSWOutIncident = 0.0;
    state->dataHeatBal->SurfWinQRadSWwinAbs = 0.0;
    state->dataHeatBal->SurfQdotRadIntGainsInPerArea = 0.0;

    state->dataHeatBalSurf->SurfQdotRadHVACInPerArea = 0.0;
    state->dataSurface->SurfWinTransSolar = 0.0;
    state->dataHeatBal->EnclSolQSWRad = 0.0;

    Real64 inSurfTemp;
    Real64 outSurfTemp;

    // Calculate temperature based on supply flow rate
    WindowManager::CalcWindowHeatBalance(*state, surfNum2, state->dataHeatBalSurf->SurfHConvInt(surfNum2), inSurfTemp, outSurfTemp);
    EXPECT_NEAR(20.0, state->dataHeatBal->SurfTempEffBulkAir(surfNum2), 0.0001);
    // Calculate temperature based on zone temperature with supply flow rate = 0
    state->dataLoopNodes->Node(1).MassFlowRate = 0.0;
    state->dataLoopNodes->Node(2).MassFlowRate = 0.0;
    WindowManager::CalcWindowHeatBalance(*state, surfNum2, state->dataHeatBalSurf->SurfHConvInt(surfNum2), inSurfTemp, outSurfTemp);
    EXPECT_NEAR(25.0, state->dataHeatBal->SurfTempEffBulkAir(surfNum2), 0.0001);

    // Adjacent surface
    state->dataLoopNodes->Node(1).MassFlowRate = 0.1;
    state->dataLoopNodes->Node(2).MassFlowRate = 0.1;
    state->dataSurface->Surface(1).ExtBoundCond = 2;
    WindowManager::CalcWindowHeatBalance(*state, surfNum2, state->dataHeatBalSurf->SurfHConvInt(surfNum2), inSurfTemp, outSurfTemp);
    EXPECT_NEAR(20.0, state->dataHeatBal->SurfTempEffBulkAir(surfNum2), 0.0001);

    state->dataLoopNodes->Node(1).MassFlowRate = 0.0;
    state->dataLoopNodes->Node(2).MassFlowRate = 0.0;
    state->dataSurface->Surface(1).ExtBoundCond = 2;
    state->dataSurface->Surface(2).ExtBoundCond = 1;
    state->dataSurface->SurfTAirRef(1) = DataSurfaces::ZoneSupplyAirTemp;
    WindowManager::CalcWindowHeatBalance(*state, surfNum2, state->dataHeatBalSurf->SurfHConvInt(surfNum2), inSurfTemp, outSurfTemp);
    EXPECT_NEAR(25.0, state->dataHeatBal->SurfTempEffBulkAir(surfNum2), 0.0001);
}

TEST_F(EnergyPlusFixture, SpectralAngularPropertyTest)
{
    state->dataIPShortCut->lAlphaFieldBlanks = true;

    std::string const idf_objects = delimited_string({

        "  Building,",
        "    Small Office with AirflowNetwork model,  !- Name",
        "    0,                       !- North Axis {deg}",
        "    Suburbs,                 !- Terrain",
        "    0.001,                   !- Loads Convergence Tolerance Value",
        "    0.0050000,               !- Temperature Convergence Tolerance Value {deltaC}",
        "    FullInteriorAndExterior, !- Solar Distribution",
        "    25,                      !- Maximum Number of Warmup Days",
        "    6;                       !- Minimum Number of Warmup Days",

        "  Timestep,6;",

        "  SurfaceConvectionAlgorithm:Inside,TARP;",

        "  SurfaceConvectionAlgorithm:Outside,DOE-2;",

        "  HeatBalanceAlgorithm,ConductionTransferFunction;",

        "  ZoneCapacitanceMultiplier:ResearchSpecial,",
        "    Multiplier,              !- Name",
        "    ,                        !- Zone or ZoneList Name",
        "    1.0,                     !- Temperature Capacity Multiplier",
        "    1.0,                     !- Humidity Capacity Multiplier",
        "    1.0,                     !- Carbon Dioxide Capacity Multiplier",
        "    ;                        !- Generic Contaminant Capacity Multiplier",

        "  SimulationControl,",
        "    No,                      !- Do Zone Sizing Calculation",
        "    No,                      !- Do System Sizing Calculation",
        "    No,                      !- Do Plant Sizing Calculation",
        "    Yes,                     !- Run Simulation for Sizing Periods",
        "    No;                      !- Run Simulation for Weather File Run Periods",

        "  RunPeriod,",
        "    WinterDay,               !- Name",
        "    1,                       !- Begin Month",
        "    14,                      !- Begin Day of Month",
        "    ,                        !- Begin Year",
        "    1,                       !- End Month",
        "    14,                      !- End Day of Month",
        "    ,                        !- End Year",
        "    Tuesday,                 !- Day of Week for Start Day",
        "    Yes,                     !- Use Weather File Holidays and Special Days",
        "    Yes,                     !- Use Weather File Daylight Saving Period",
        "    No,                      !- Apply Weekend Holiday Rule",
        "    Yes,                     !- Use Weather File Rain Indicators",
        "    Yes;                     !- Use Weather File Snow Indicators",

        "  RunPeriod,",
        "    SummerDay,               !- Name",
        "    7,                       !- Begin Month",
        "    7,                       !- Begin Day of Month",
        "    ,                        !- Begin Year",
        "    7,                       !- End Month",
        "    7,                       !- End Day of Month",
        "    ,                        !- End Year",
        "    Tuesday,                 !- Day of Week for Start Day",
        "    Yes,                     !- Use Weather File Holidays and Special Days",
        "    Yes,                     !- Use Weather File Daylight Saving Period",
        "    No,                      !- Apply Weekend Holiday Rule",
        "    Yes,                     !- Use Weather File Rain Indicators",
        "    No;                      !- Use Weather File Snow Indicators",

        "  Site:Location,",
        "    CHICAGO_IL_USA TMY2-94846,  !- Name",
        "    41.78,                   !- Latitude {deg}",
        "    -87.75,                  !- Longitude {deg}",
        "    -6.00,                   !- Time Zone {hr}",
        "    190.00;                  !- Elevation {m}",

        "  SizingPeriod:DesignDay,",
        "    CHICAGO_IL_USA Annual Heating 99% Design Conditions DB,  !- Name",
        "    1,                       !- Month",
        "    21,                      !- Day of Month",
        "    WinterDesignDay,         !- Day Type",
        "    -17.3,                   !- Maximum Dry-Bulb Temperature {C}",
        "    0.0,                     !- Daily Dry-Bulb Temperature Range {deltaC}",
        "    ,                        !- Dry-Bulb Temperature Range Modifier Type",
        "    ,                        !- Dry-Bulb Temperature Range Modifier Day Schedule Name",
        "    Wetbulb,                 !- Humidity Condition Type",
        "    -17.3,                   !- Wetbulb or DewPoint at Maximum Dry-Bulb {C}",
        "    ,                        !- Humidity Condition Day Schedule Name",
        "    ,                        !- Humidity Ratio at Maximum Dry-Bulb {kgWater/kgDryAir}",
        "    ,                        !- Enthalpy at Maximum Dry-Bulb {J/kg}",
        "    ,                        !- Daily Wet-Bulb Temperature Range {deltaC}",
        "    99063.,                  !- Barometric Pressure {Pa}",
        "    4.9,                     !- Wind Speed {m/s}",
        "    270,                     !- Wind Direction {deg}",
        "    No,                      !- Rain Indicator",
        "    No,                      !- Snow Indicator",
        "    No,                      !- Daylight Saving Time Indicator",
        "    ASHRAEClearSky,          !- Solar Model Indicator",
        "    ,                        !- Beam Solar Day Schedule Name",
        "    ,                        !- Diffuse Solar Day Schedule Name",
        "    ,                        !- ASHRAE Clear Sky Optical Depth for Beam Irradiance (taub) {dimensionless}",
        "    ,                        !- ASHRAE Clear Sky Optical Depth for Diffuse Irradiance (taud) {dimensionless}",
        "    0.0;                     !- Sky Clearness",

        "  SizingPeriod:DesignDay,",
        "    CHICAGO_IL_USA Annual Cooling 1% Design Conditions DB/MCWB,  !- Name",
        "    7,                       !- Month",
        "    21,                      !- Day of Month",
        "    SummerDesignDay,         !- Day Type",
        "    31.5,                    !- Maximum Dry-Bulb Temperature {C}",
        "    10.7,                    !- Daily Dry-Bulb Temperature Range {deltaC}",
        "    ,                        !- Dry-Bulb Temperature Range Modifier Type",
        "    ,                        !- Dry-Bulb Temperature Range Modifier Day Schedule Name",
        "    Wetbulb,                 !- Humidity Condition Type",
        "    23.0,                    !- Wetbulb or DewPoint at Maximum Dry-Bulb {C}",
        "    ,                        !- Humidity Condition Day Schedule Name",
        "    ,                        !- Humidity Ratio at Maximum Dry-Bulb {kgWater/kgDryAir}",
        "    ,                        !- Enthalpy at Maximum Dry-Bulb {J/kg}",
        "    ,                        !- Daily Wet-Bulb Temperature Range {deltaC}",
        "    99063.,                  !- Barometric Pressure {Pa}",
        "    5.3,                     !- Wind Speed {m/s}",
        "    230,                     !- Wind Direction {deg}",
        "    No,                      !- Rain Indicator",
        "    No,                      !- Snow Indicator",
        "    No,                      !- Daylight Saving Time Indicator",
        "    ASHRAEClearSky,          !- Solar Model Indicator",
        "    ,                        !- Beam Solar Day Schedule Name",
        "    ,                        !- Diffuse Solar Day Schedule Name",
        "    ,                        !- ASHRAE Clear Sky Optical Depth for Beam Irradiance (taub) {dimensionless}",
        "    ,                        !- ASHRAE Clear Sky Optical Depth for Diffuse Irradiance (taud) {dimensionless}",
        "    1.0;                     !- Sky Clearness",

        "  Site:GroundTemperature:BuildingSurface,20.03,20.03,20.13,20.30,20.43,20.52,20.62,20.77,20.78,20.55,20.44,20.20;",

        "  Material,",
        "    A1 - 1 IN STUCCO,        !- Name",
        "    Smooth,                  !- Roughness",
        "    2.5389841E-02,           !- Thickness {m}",
        "    0.6918309,               !- Conductivity {W/m-K}",
        "    1858.142,                !- Density {kg/m3}",
        "    836.8000,                !- Specific Heat {J/kg-K}",
        "    0.9000000,               !- Thermal Absorptance",
        "    0.9200000,               !- Solar Absorptance",
        "    0.9200000;               !- Visible Absorptance",

        "  Material,",
        "    C4 - 4 IN COMMON BRICK,  !- Name",
        "    Rough,                   !- Roughness",
        "    0.1014984,               !- Thickness {m}",
        "    0.7264224,               !- Conductivity {W/m-K}",
        "    1922.216,                !- Density {kg/m3}",
        "    836.8000,                !- Specific Heat {J/kg-K}",
        "    0.9000000,               !- Thermal Absorptance",
        "    0.7600000,               !- Solar Absorptance",
        "    0.7600000;               !- Visible Absorptance",

        "  Material,",
        "    E1 - 3 / 4 IN PLASTER OR GYP BOARD,  !- Name",
        "    Smooth,                  !- Roughness",
        "    1.9050000E-02,           !- Thickness {m}",
        "    0.7264224,               !- Conductivity {W/m-K}",
        "    1601.846,                !- Density {kg/m3}",
        "    836.8000,                !- Specific Heat {J/kg-K}",
        "    0.9000000,               !- Thermal Absorptance",
        "    0.9200000,               !- Solar Absorptance",
        "    0.9200000;               !- Visible Absorptance",

        "  Material,",
        "    C6 - 8 IN CLAY TILE,     !- Name",
        "    Smooth,                  !- Roughness",
        "    0.2033016,               !- Thickness {m}",
        "    0.5707605,               !- Conductivity {W/m-K}",
        "    1121.292,                !- Density {kg/m3}",
        "    836.8000,                !- Specific Heat {J/kg-K}",
        "    0.9000000,               !- Thermal Absorptance",
        "    0.8200000,               !- Solar Absorptance",
        "    0.8200000;               !- Visible Absorptance",

        "  Material,",
        "    C10 - 8 IN HW CONCRETE,  !- Name",
        "    MediumRough,             !- Roughness",
        "    0.2033016,               !- Thickness {m}",
        "    1.729577,                !- Conductivity {W/m-K}",
        "    2242.585,                !- Density {kg/m3}",
        "    836.8000,                !- Specific Heat {J/kg-K}",
        "    0.9000000,               !- Thermal Absorptance",
        "    0.6500000,               !- Solar Absorptance",
        "    0.6500000;               !- Visible Absorptance",

        "  Material,",
        "    E2 - 1 / 2 IN SLAG OR STONE,  !- Name",
        "    Rough,                   !- Roughness",
        "    1.2710161E-02,           !- Thickness {m}",
        "    1.435549,                !- Conductivity {W/m-K}",
        "    881.0155,                !- Density {kg/m3}",
        "    1673.600,                !- Specific Heat {J/kg-K}",
        "    0.9000000,               !- Thermal Absorptance",
        "    0.5500000,               !- Solar Absorptance",
        "    0.5500000;               !- Visible Absorptance",

        "  Material,",
        "    E3 - 3 / 8 IN FELT AND MEMBRANE,  !- Name",
        "    Rough,                   !- Roughness",
        "    9.5402403E-03,           !- Thickness {m}",
        "    0.1902535,               !- Conductivity {W/m-K}",
        "    1121.292,                !- Density {kg/m3}",
        "    1673.600,                !- Specific Heat {J/kg-K}",
        "    0.9000000,               !- Thermal Absorptance",
        "    0.7500000,               !- Solar Absorptance",
        "    0.7500000;               !- Visible Absorptance",

        "  Material,",
        "    B5 - 1 IN DENSE INSULATION,  !- Name",
        "    VeryRough,               !- Roughness",
        "    2.5389841E-02,           !- Thickness {m}",
        "    4.3239430E-02,           !- Conductivity {W/m-K}",
        "    91.30524,                !- Density {kg/m3}",
        "    836.8000,                !- Specific Heat {J/kg-K}",
        "    0.9000000,               !- Thermal Absorptance",
        "    0.5000000,               !- Solar Absorptance",
        "    0.5000000;               !- Visible Absorptance",

        "  Material,",
        "    C12 - 2 IN HW CONCRETE,  !- Name",
        "    MediumRough,             !- Roughness",
        "    5.0901599E-02,           !- Thickness {m}",
        "    1.729577,                !- Conductivity {W/m-K}",
        "    2242.585,                !- Density {kg/m3}",
        "    836.8000,                !- Specific Heat {J/kg-K}",
        "    0.9000000,               !- Thermal Absorptance",
        "    0.6500000,               !- Solar Absorptance",
        "    0.6500000;               !- Visible Absorptance",

        "  Material,",
        "    1.375in-Solid-Core,      !- Name",
        "    Smooth,                  !- Roughness",
        "    3.4925E-02,              !- Thickness {m}",
        "    0.1525000,               !- Conductivity {W/m-K}",
        "    614.5000,                !- Density {kg/m3}",
        "    1630.0000,               !- Specific Heat {J/kg-K}",
        "    0.9000000,               !- Thermal Absorptance",
        "    0.9200000,               !- Solar Absorptance",
        "    0.9200000;               !- Visible Absorptance",

        "  WindowMaterial:Glazing,",
        "    SPECTRAL GLASS INNER PANE,  !- Name",
        "    Spectral,                !- Optical Data Type",
        "    TestSpectralDataSet,     !- Window Glass Spectral Data Set Name",
        "    0.0099,                  !- Thickness {m}",
        "    0.0,                     !- Solar Transmittance at Normal Incidence",
        "    0.0,                     !- Front Side Solar Reflectance at Normal Incidence",
        "    0.0,                     !- Back Side Solar Reflectance at Normal Incidence",
        "    0.0,                     !- Visible Transmittance at Normal Incidence",
        "    0.0,                     !- Front Side Visible Reflectance at Normal Incidence",
        "    0.0,                     !- Back Side Visible Reflectance at Normal Incidence",
        "    0.0,                     !- Infrared Transmittance at Normal Incidence",
        "    0.84,                    !- Front Side Infrared Hemispherical Emissivity",
        "    0.84,                    !- Back Side Infrared Hemispherical Emissivity",
        "    0.798;                   !- Conductivity {W/m-K}",

        "  WindowMaterial:Glazing,",
        "    ELECTRO GLASS DARK STATE,!- Name",
        "    SpectralAverage,         !- Optical Data Type",
        "    ,                        !- Window Glass Spectral Data Set Name",
        "    0.006,                   !- Thickness {m}",
        "    0.111,                   !- Solar Transmittance at Normal Incidence",
        "    0.179,                   !- Front Side Solar Reflectance at Normal Incidence",
        "    0.179,                   !- Back Side Solar Reflectance at Normal Incidence",
        "    0.128,                   !- Visible Transmittance at Normal Incidence",
        "    0.081,                   !- Front Side Visible Reflectance at Normal Incidence",
        "    0.081,                   !- Back Side Visible Reflectance at Normal Incidence",
        "    0.0,                     !- Infrared Transmittance at Normal Incidence",
        "    0.84,                    !- Front Side Infrared Hemispherical Emissivity",
        "    0.84,                    !- Back Side Infrared Hemispherical Emissivity",
        "    0.9;                     !- Conductivity {W/m-K}",

        "  WindowMaterial:Glazing,",
        "    ELECTRO GLASS LIGHT STATE,  !- Name",
        "    SpectralAndAngle,         !- Optical Data Type",
        "    ,                        !- Window Glass Spectral Data Set Name",
        "    0.0099,                  !- Thickness {m}",
        "    0.0,                     !- Solar Transmittance at Normal Incidence",
        "    0.0,                     !- Front Side Solar Reflectance at Normal Incidence",
        "    0.0,                     !- Back Side Solar Reflectance at Normal Incidence",
        "    0.0,                     !- Visible Transmittance at Normal Incidence",
        "    0.0,                     !- Front Side Visible Reflectance at Normal Incidence",
        "    0.0,                     !- Back Side Visible Reflectance at Normal Incidence",
        "    0.0,                     !- Infrared Transmittance at Normal Incidence",
        "    0.84,                    !- Front Side Infrared Hemispherical Emissivity",
        "    0.84,                    !- Back Side Infrared Hemispherical Emissivity",
        "    0.798,                   !- Conductivity {W/m-K}",
        "    ,      !- Dirt Correction Factor for Solar and Visible Transmittance",
        "    ,      !- Solar Diffusing",
        "    ,      !- Young's modulus",
        "    ,      !- Poisson's ratio",
        "    TransmittanceData,       !- Window Glass Spectral and Incident Angle Transmittance Data Set Table Name",
        "    FrontReflectanceData,    !- Window Glass Spectral and Incident Angle Front Reflectance Data Set Table Name",
        "    BackRefelectanceData;    !- Window Glass Spectral and Incident Angle Back Reflectance Data Set Table Name",

        "Table:IndependentVariable,",
        "  Incidence Angles,          !- Name",
        "  Linear,                    !- Interpolation Method",
        "  Constant,                  !- Extrapolation Method",
        "  0,                         !- Minimum Value",
        "  90,                        !- Maximum Value",
        "  ,                          !- Normalization Reference Value",
        "  ,                          !- Unit Type",
        "  ,                          !- External File Name",
        "  ,                          !- External File Column Number",
        "  ,                          !- External File Starting Row Number",
        "  0,                         !- Value 1",
        "  90;",

        "Table:IndependentVariable,",
        "  Wavelengths,               !- Name",
        "  Linear,                    !- Interpolation Method",
        "  Constant,                  !- Extrapolation Method",
        "  0.30,                      !- Minimum Value",
        "  2.50,                      !- Maximum Value",
        "  ,                          !- Normalization Reference Value",
        "  ,                          !- Unit Type",
        "  ,                          !- External File Name",
        "  ,                          !- External File Column Number",
        "  ,                          !- External File Starting Row Number",
        "  0.300,                     !- Value 1",
        "  0.310,",
        "  0.320,",
        "  0.330,",
        "  0.340,",
        "  0.350,",
        "  0.360,",
        "  0.370,",
        "  0.380,",
        "  0.390,",
        "  0.400,",
        "  0.410,",
        "  0.420,",
        "  0.430,",
        "  0.440,",
        "  0.450,",
        "  0.460,",
        "  0.470,",
        "  0.480,",
        "  0.490,",
        "  0.500,",
        "  0.510,",
        "  0.520,",
        "  0.530,",
        "  0.540,",
        "  0.550,",
        "  0.560,",
        "  0.570,",
        "  0.580,",
        "  0.590,",
        "  0.600,",
        "  0.610,",
        "  0.620,",
        "  0.630,",
        "  0.640,",
        "  0.650,",
        "  0.660,",
        "  0.670,",
        "  0.680,",
        "  0.690,",
        "  0.700,",
        "  0.710,",
        "  0.720,",
        "  0.730,",
        "  0.740,",
        "  0.750,",
        "  0.760,",
        "  0.770,",
        "  0.780,",
        "  0.790,",
        "  0.800,",
        "  0.810,",
        "  0.820,",
        "  0.830,",
        "  0.840,",
        "  0.850,",
        "  0.860,",
        "  0.870,",
        "  0.880,",
        "  0.890,",
        "  0.900,",
        "  0.950,",
        "  1.000,",
        "  1.050,",
        "  1.100,",
        "  1.150,",
        "  1.200,",
        "  1.250,",
        "  1.300,",
        "  1.350,",
        "  1.400,",
        "  1.450,",
        "  1.500,",
        "  1.550,",
        "  1.600,",
        "  1.650,",
        "  1.700,",
        "  1.750,",
        "  1.800,",
        "  1.850,",
        "  1.900,",
        "  1.950,",
        "  2.000,",
        "  2.050,",
        "  2.100,",
        "  2.150,",
        "  2.200,",
        "  2.250,",
        "  2.300,",
        "  2.350,",
        "  2.400,",
        "  2.450,",
        "  2.500;",

        "Table:IndependentVariableList,",
        "  Spectral and Incident Angle Data Set,  !- Name",
        "  Incidence Angles,     !- Independent Variable 1 Name",
        "  Wavelengths;          !- Independent Variable 2 Name",

        "Table:Lookup,",
        "  TransmittanceData,         !- Name",
        "  Spectral and Incident Angle Data Set,  !- Independent Variable List Name",
        "  ,                          !- Normalization Method",
        "  ,                          !- Normalization Divisor",
        "  0.0,                       !- Minimum Output",
        "  1.0,                       !- Maximum Output",
        "  Dimensionless,             !- Output Unit Type",
        "  ,                          !- External File Name",
        "  ,                          !- External File Column Number",
        "  ,                          !- External File Starting Row Number",
        "  0.00100,                   !- Output Value 1",
        "  0.00100,",
        "  0.00100,",
        "  0.00100,",
        "  0.00100,",
        "  0.00100,",
        "  0.00900,",
        "  0.12000,",
        "  0.49200,",
        "  0.78200,",
        "  0.85600,",
        "  0.85800,",
        "  0.85800,",
        "  0.86000,",
        "  0.86100,",
        "  0.87100,",
        "  0.88000,",
        "  0.88300,",
        "  0.88700,",
        "  0.89000,",
        "  0.89000,",
        "  0.89100,",
        "  0.88700,",
        "  0.89000,",
        "  0.88300,",
        "  0.88800,",
        "  0.88200,",
        "  0.88100,",
        "  0.86500,",
        "  0.85800,",
        "  0.86500,",
        "  0.85600,",
        "  0.84500,",
        "  0.83700,",
        "  0.82700,",
        "  0.82000,",
        "  0.80700,",
        "  0.79800,",
        "  0.79100,",
        "  0.78100,",
        "  0.76800,",
        "  0.76100,",
        "  0.74400,",
        "  0.71300,",
        "  0.70300,",
        "  0.69400,",
        "  0.68500,",
        "  0.67500,",
        "  0.66700,",
        "  0.65500,",
        "  0.64600,",
        "  0.63800,",
        "  0.62900,",
        "  0.62300,",
        "  0.61400,",
        "  0.60800,",
        "  0.60100,",
        "  0.59700,",
        "  0.59200,",
        "  0.58700,",
        "  0.58200,",
        "  0.56800,",
        "  0.56200,",
        "  0.55600,",
        "  0.56300,",
        "  0.55600,",
        "  0.54700,",
        "  0.57700,",
        "  0.59800,",
        "  0.60800,",
        "  0.60300,",
        "  0.61400,",
        "  0.64800,",
        "  0.68000,",
        "  0.69900,",
        "  0.70600,",
        "  0.57000,",
        "  0.58500,",
        "  0.63700,",
        "  0.65500,",
        "  0.63700,",
        "  0.63400,",
        "  0.63400,",
        "  0.58600,",
        "  0.58800,",
        "  0.59700,",
        "  0.57600,",
        "  0.40400,",
        "  0.17900,",
        "  0.21900,",
        "  0.24000,",
        "  0.20000,",
        "  0.21400,",
        "  0.00000,",
        "  0.00000,",
        "  0.00000,",
        "  0.00000,",
        "  0.00000,",
        "  0.00000,",
        "  0.00000,",
        "  0.00000,",
        "  0.00000,",
        "  0.00000,",
        "  0.00000,",
        "  0.00000,",
        "  0.00000,",
        "  0.00000,",
        "  0.00000,",
        "  0.00000,",
        "  0.00000,",
        "  0.00000,",
        "  0.00000,",
        "  0.00000,",
        "  0.00000,",
        "  0.00000,",
        "  0.00000,",
        "  0.00000,",
        "  0.00000,",
        "  0.00000,",
        "  0.00000,",
        "  0.00000,",
        "  0.00000,",
        "  0.00000,",
        "  0.00000,",
        "  0.00000,",
        "  0.00000,",
        "  0.00000,",
        "  0.00000,",
        "  0.00000,",
        "  0.00000,",
        "  0.00000,",
        "  0.00000,",
        "  0.00000,",
        "  0.00000,",
        "  0.00000,",
        "  0.00000,",
        "  0.00000,",
        "  0.00000,",
        "  0.00000,",
        "  0.00000,",
        "  0.00000,",
        "  0.00000,",
        "  0.00000,",
        "  0.00000,",
        "  0.00000,",
        "  0.00000,",
        "  0.00000,",
        "  0.00000,",
        "  0.00000,",
        "  0.00000,",
        "  0.00000,",
        "  0.00000,",
        "  0.00000,",
        "  0.00000,",
        "  0.00000,",
        "  0.00000,",
        "  0.00000,",
        "  0.00000,",
        "  0.00000,",
        "  0.00000,",
        "  0.00000,",
        "  0.00000,",
        "  0.00000,",
        "  0.00000,",
        "  0.00000,",
        "  0.00000,",
        "  0.00000,",
        "  0.00000,",
        "  0.00000,",
        "  0.00000,",
        "  0.00000,",
        "  0.00000,",
        "  0.00000,",
        "  0.00000,",
        "  0.00000,",
        "  0.00000,",
        "  0.00000,",
        "  0.00000,",
        "  0.00000,",
        "  0.00000,",
        "  0.00000,",
        "  0.00000,",
        "  0.00000,",
        "  0.00000,",
        "  0.00000,",
        "  0.00000;",

        "Table:Lookup,",
        "  FrontReflectanceData,      !- Name",
        "  Spectral and Incident Angle Data Set,  !- Independent Variable List Name",
        "  ,                          !- Normalization Method",
        "  ,                          !- Normalization Divisor",
        "  0.0,                       !- Minimum Output",
        "  1.0,                       !- Maximum Output",
        "  Dimensionless,             !- Output Unit Type",
        "  ,                          !- External File Name",
        "  ,                          !- External File Column Number",
        "  ,                          !- External File Starting Row Number",
        "  0.04500,                   !- Output Value 1",
        "  0.04400,",
        "  0.04400,",
        "  0.04200,",
        "  0.04100,",
        "  0.04000,",
        "  0.04000,",
        "  0.04000,",
        "  0.05100,",
        "  0.07000,",
        "  0.07500,",
        "  0.07500,",
        "  0.07500,",
        "  0.07500,",
        "  0.07500,",
        "  0.07500,",
        "  0.07600,",
        "  0.07500,",
        "  0.07600,",
        "  0.07500,",
        "  0.07500,",
        "  0.07500,",
        "  0.07500,",
        "  0.07500,",
        "  0.07400,",
        "  0.07400,",
        "  0.07400,",
        "  0.07400,",
        "  0.07100,",
        "  0.07000,",
        "  0.07000,",
        "  0.07000,",
        "  0.07000,",
        "  0.07000,",
        "  0.06900,",
        "  0.06700,",
        "  0.06700,",
        "  0.06500,",
        "  0.06500,",
        "  0.06500,",
        "  0.06400,",
        "  0.06400,",
        "  0.06200,",
        "  0.06400,",
        "  0.06200,",
        "  0.06100,",
        "  0.06100,",
        "  0.06000,",
        "  0.06000,",
        "  0.06000,",
        "  0.05900,",
        "  0.05900,",
        "  0.05700,",
        "  0.05700,",
        "  0.05600,",
        "  0.05600,",
        "  0.05500,",
        "  0.05400,",
        "  0.05400,",
        "  0.05400,",
        "  0.05500,",
        "  0.05100,",
        "  0.05100,",
        "  0.05000,",
        "  0.05100,",
        "  0.05000,",
        "  0.05000,",
        "  0.05100,",
        "  0.05400,",
        "  0.05500,",
        "  0.05200,",
        "  0.05500,",
        "  0.05700,",
        "  0.05900,",
        "  0.06000,",
        "  0.06000,",
        "  0.05100,",
        "  0.05100,",
        "  0.05500,",
        "  0.05700,",
        "  0.05700,",
        "  0.05700,",
        "  0.05700,",
        "  0.05200,",
        "  0.05400,",
        "  0.05400,",
        "  0.05100,",
        "  0.04500,",
        "  0.03700,",
        "  0.03700,",
        "  0.03900,",
        "  0.04000,",
        "  0.03900,",
        "  1.00000,",
        "  1.00000,",
        "  1.00000,",
        "  1.00000,",
        "  1.00000,",
        "  1.00000,",
        "  1.00000,",
        "  1.00000,",
        "  1.00000,",
        "  1.00000,",
        "  1.00000,",
        "  1.00000,",
        "  1.00000,",
        "  1.00000,",
        "  1.00000,",
        "  1.00000,",
        "  1.00000,",
        "  1.00000,",
        "  1.00000,",
        "  1.00000,",
        "  1.00000,",
        "  1.00000,",
        "  1.00000,",
        "  1.00000,",
        "  1.00000,",
        "  1.00000,",
        "  1.00000,",
        "  1.00000,",
        "  1.00000,",
        "  1.00000,",
        "  1.00000,",
        "  1.00000,",
        "  1.00000,",
        "  1.00000,",
        "  1.00000,",
        "  1.00000,",
        "  1.00000,",
        "  1.00000,",
        "  1.00000,",
        "  1.00000,",
        "  1.00000,",
        "  1.00000,",
        "  1.00000,",
        "  1.00000,",
        "  1.00000,",
        "  1.00000,",
        "  1.00000,",
        "  1.00000,",
        "  1.00000,",
        "  1.00000,",
        "  1.00000,",
        "  1.00000,",
        "  1.00000,",
        "  1.00000,",
        "  1.00000,",
        "  1.00000,",
        "  1.00000,",
        "  1.00000,",
        "  1.00000,",
        "  1.00000,",
        "  1.00000,",
        "  1.00000,",
        "  1.00000,",
        "  1.00000,",
        "  1.00000,",
        "  1.00000,",
        "  1.00000,",
        "  1.00000,",
        "  1.00000,",
        "  1.00000,",
        "  1.00000,",
        "  1.00000,",
        "  1.00000,",
        "  1.00000,",
        "  1.00000,",
        "  1.00000,",
        "  1.00000,",
        "  1.00000,",
        "  1.00000,",
        "  1.00000,",
        "  1.00000,",
        "  1.00000,",
        "  1.00000,",
        "  1.00000,",
        "  1.00000,",
        "  1.00000,",
        "  1.00000,",
        "  1.00000,",
        "  1.00000,",
        "  1.00000,",
        "  1.00000,",
        "  1.00000,",
        "  1.00000;",

        "Table:Lookup,",
        "  BackRefelectanceData,      !- Name",
        "  Spectral and Incident Angle Data Set,  !- Independent Variable List Name",
        "  ,                          !- Normalization Method",
        "  ,                          !- Normalization Divisor",
        "  0.0,                       !- Minimum Output",
        "  1.0,                       !- Maximum Output",
        "  Dimensionless,             !- Output Unit Type",
        "  ,                          !- External File Name",
        "  ,                          !- External File Column Number",
        "  ,                          !- External File Starting Row Number",
        "  0.04500,                   !- Output Value 1",
        "  0.04400,",
        "  0.04400,",
        "  0.04200,",
        "  0.04100,",
        "  0.04000,",
        "  0.04000,",
        "  0.04000,",
        "  0.05100,",
        "  0.07000,",
        "  0.07500,",
        "  0.07500,",
        "  0.07500,",
        "  0.07500,",
        "  0.07500,",
        "  0.07500,",
        "  0.07600,",
        "  0.07500,",
        "  0.07600,",
        "  0.07500,",
        "  0.07500,",
        "  0.07500,",
        "  0.07500,",
        "  0.07500,",
        "  0.07400,",
        "  0.07400,",
        "  0.07400,",
        "  0.07400,",
        "  0.07100,",
        "  0.07000,",
        "  0.07000,",
        "  0.07000,",
        "  0.07000,",
        "  0.07000,",
        "  0.06900,",
        "  0.06700,",
        "  0.06700,",
        "  0.06500,",
        "  0.06500,",
        "  0.06500,",
        "  0.06400,",
        "  0.06400,",
        "  0.06200,",
        "  0.06400,",
        "  0.06200,",
        "  0.06100,",
        "  0.06100,",
        "  0.06000,",
        "  0.06000,",
        "  0.06000,",
        "  0.05900,",
        "  0.05900,",
        "  0.05700,",
        "  0.05700,",
        "  0.05600,",
        "  0.05600,",
        "  0.05500,",
        "  0.05400,",
        "  0.05400,",
        "  0.05400,",
        "  0.05500,",
        "  0.05100,",
        "  0.05100,",
        "  0.05000,",
        "  0.05100,",
        "  0.05000,",
        "  0.05000,",
        "  0.05100,",
        "  0.05400,",
        "  0.05500,",
        "  0.05200,",
        "  0.05500,",
        "  0.05700,",
        "  0.05900,",
        "  0.06000,",
        "  0.06000,",
        "  0.05100,",
        "  0.05100,",
        "  0.05500,",
        "  0.05700,",
        "  0.05700,",
        "  0.05700,",
        "  0.05700,",
        "  0.05200,",
        "  0.05400,",
        "  0.05400,",
        "  0.05100,",
        "  0.04500,",
        "  0.03700,",
        "  0.03700,",
        "  0.03900,",
        "  0.04000,",
        "  0.03900,",
        "  1.00000,",
        "  1.00000,",
        "  1.00000,",
        "  1.00000,",
        "  1.00000,",
        "  1.00000,",
        "  1.00000,",
        "  1.00000,",
        "  1.00000,",
        "  1.00000,",
        "  1.00000,",
        "  1.00000,",
        "  1.00000,",
        "  1.00000,",
        "  1.00000,",
        "  1.00000,",
        "  1.00000,",
        "  1.00000,",
        "  1.00000,",
        "  1.00000,",
        "  1.00000,",
        "  1.00000,",
        "  1.00000,",
        "  1.00000,",
        "  1.00000,",
        "  1.00000,",
        "  1.00000,",
        "  1.00000,",
        "  1.00000,",
        "  1.00000,",
        "  1.00000,",
        "  1.00000,",
        "  1.00000,",
        "  1.00000,",
        "  1.00000,",
        "  1.00000,",
        "  1.00000,",
        "  1.00000,",
        "  1.00000,",
        "  1.00000,",
        "  1.00000,",
        "  1.00000,",
        "  1.00000,",
        "  1.00000,",
        "  1.00000,",
        "  1.00000,",
        "  1.00000,",
        "  1.00000,",
        "  1.00000,",
        "  1.00000,",
        "  1.00000,",
        "  1.00000,",
        "  1.00000,",
        "  1.00000,",
        "  1.00000,",
        "  1.00000,",
        "  1.00000,",
        "  1.00000,",
        "  1.00000,",
        "  1.00000,",
        "  1.00000,",
        "  1.00000,",
        "  1.00000,",
        "  1.00000,",
        "  1.00000,",
        "  1.00000,",
        "  1.00000,",
        "  1.00000,",
        "  1.00000,",
        "  1.00000,",
        "  1.00000,",
        "  1.00000,",
        "  1.00000,",
        "  1.00000,",
        "  1.00000,",
        "  1.00000,",
        "  1.00000,",
        "  1.00000,",
        "  1.00000,",
        "  1.00000,",
        "  1.00000,",
        "  1.00000,",
        "  1.00000,",
        "  1.00000,",
        "  1.00000,",
        "  1.00000,",
        "  1.00000,",
        "  1.00000,",
        "  1.00000,",
        "  1.00000,",
        "  1.00000,",
        "  1.00000,",
        "  1.00000;",

        "  WindowMaterial:Gas,",
        "    WinAirGap,               !- Name",
        "    AIR,                     !- Gas Type",
        "    0.013;                   !- Thickness {m}",

        "  MaterialProperty:GlazingSpectralData,",
        "    TestSpectralDataSet,     !- Name",
        "    0.300,0.000,0.045,0.045,",
        "    0.310,0.000,0.044,0.044,",
        "    0.320,0.000,0.044,0.044,",
        "    0.330,0.000,0.042,0.042,",
        "    0.340,0.000,0.041,0.041,",
        "    0.350,0.000,0.040,0.040,",
        "    0.360,0.009,0.040,0.040,",
        "    0.370,0.120,0.040,0.040,",
        "    0.380,0.492,0.051,0.051,",
        "    0.390,0.782,0.070,0.070,",
        "    0.400,0.856,0.075,0.075,",
        "    0.410,0.858,0.075,0.075,",
        "    0.420,0.858,0.075,0.075,",
        "    0.430,0.860,0.075,0.075,",
        "    0.440,0.861,0.075,0.075,",
        "    0.450,0.871,0.075,0.075,",
        "    0.460,0.880,0.076,0.076,",
        "    0.470,0.883,0.075,0.075,",
        "    0.480,0.887,0.076,0.076,",
        "    0.490,0.890,0.075,0.075,",
        "    0.500,0.890,0.075,0.075,",
        "    0.510,0.891,0.075,0.075,",
        "    0.520,0.887,0.075,0.075,",
        "    0.530,0.890,0.075,0.075,",
        "    0.540,0.883,0.074,0.074,",
        "    0.550,0.888,0.074,0.074,",
        "    0.560,0.882,0.074,0.074,",
        "    0.570,0.881,0.074,0.074,",
        "    0.580,0.865,0.071,0.071,",
        "    0.590,0.858,0.070,0.070,",
        "    0.600,0.865,0.070,0.070,",
        "    0.610,0.856,0.070,0.070,",
        "    0.620,0.845,0.070,0.070,",
        "    0.630,0.837,0.070,0.070,",
        "    0.640,0.827,0.069,0.069,",
        "    0.650,0.820,0.067,0.067,",
        "    0.660,0.807,0.067,0.067,",
        "    0.670,0.798,0.065,0.065,",
        "    0.680,0.791,0.065,0.065,",
        "    0.690,0.781,0.065,0.065,",
        "    0.700,0.768,0.064,0.064,",
        "    0.710,0.761,0.064,0.064,",
        "    0.720,0.744,0.062,0.062,",
        "    0.730,0.713,0.064,0.064,",
        "    0.740,0.703,0.062,0.062,",
        "    0.750,0.694,0.061,0.061,",
        "    0.760,0.685,0.061,0.061,",
        "    0.770,0.675,0.060,0.060,",
        "    0.780,0.667,0.060,0.060,",
        "    0.790,0.655,0.060,0.060,",
        "    0.800,0.646,0.059,0.059,",
        "    0.810,0.638,0.059,0.059,",
        "    0.820,0.629,0.057,0.057,",
        "    0.830,0.623,0.057,0.057,",
        "    0.840,0.614,0.056,0.056,",
        "    0.850,0.608,0.056,0.056,",
        "    0.860,0.601,0.055,0.055,",
        "    0.870,0.597,0.054,0.054,",
        "    0.880,0.592,0.054,0.054,",
        "    0.890,0.587,0.054,0.054,",
        "    0.900,0.582,0.055,0.055,",
        "    0.950,0.568,0.051,0.051,",
        "    1.000,0.562,0.051,0.051,",
        "    1.050,0.556,0.050,0.050,",
        "    1.100,0.563,0.051,0.051,",
        "    1.150,0.556,0.050,0.050,",
        "    1.200,0.547,0.050,0.050,",
        "    1.250,0.577,0.051,0.051,",
        "    1.300,0.598,0.054,0.054,",
        "    1.350,0.608,0.055,0.055,",
        "    1.400,0.603,0.052,0.052,",
        "    1.450,0.614,0.055,0.055,",
        "    1.500,0.648,0.057,0.057,",
        "    1.550,0.680,0.059,0.059,",
        "    1.600,0.699,0.060,0.060,",
        "    1.650,0.706,0.060,0.060,",
        "    1.700,0.570,0.051,0.051,",
        "    1.750,0.585,0.051,0.051,",
        "    1.800,0.637,0.055,0.055,",
        "    1.850,0.655,0.057,0.057,",
        "    1.900,0.637,0.057,0.057,",
        "    1.950,0.634,0.057,0.057,",
        "    2.000,0.634,0.057,0.057,",
        "    2.050,0.586,0.052,0.052,",
        "    2.100,0.588,0.054,0.054,",
        "    2.150,0.597,0.054,0.054,",
        "    2.200,0.576,0.051,0.051,",
        "    2.250,0.404,0.045,0.045,",
        "    2.300,0.179,0.037,0.037,",
        "    2.350,0.219,0.037,0.037,",
        "    2.400,0.240,0.039,0.039,",
        "    2.450,0.200,0.040,0.040,",
        "    2.500,0.214,0.039,0.039;",
        "  Construction,",
        "    EXTWALL80,               !- Name",
        "    A1 - 1 IN STUCCO,        !- Outside Layer",
        "    C4 - 4 IN COMMON BRICK,  !- Layer 2",
        "    E1 - 3 / 4 IN PLASTER OR GYP BOARD;  !- Layer 3",

        "  Construction,",
        "    PARTITION06,             !- Name",
        "    E1 - 3 / 4 IN PLASTER OR GYP BOARD,  !- Outside Layer",
        "    C6 - 8 IN CLAY TILE,     !- Layer 2",
        "    E1 - 3 / 4 IN PLASTER OR GYP BOARD;  !- Layer 3",

        "  Construction,",
        "    FLOOR SLAB 8 IN,         !- Name",
        "    C10 - 8 IN HW CONCRETE;  !- Outside Layer",

        "  Construction,",
        "    ROOF34,                  !- Name",
        "    E2 - 1 / 2 IN SLAG OR STONE,  !- Outside Layer",
        "    E3 - 3 / 8 IN FELT AND MEMBRANE,  !- Layer 2",
        "    C12 - 2 IN HW CONCRETE;  !- Layer 3",

        "  Construction,",
        "    CEILING:ZONE,            !- Name",
        "    B5 - 1 IN DENSE INSULATION,  !- Outside Layer",
        "    E1 - 3 / 4 IN PLASTER OR GYP BOARD;  !- Layer 2",

        "  Construction,",
        "    CEILING:ATTIC,           !- Name",
        "    E1 - 3 / 4 IN PLASTER OR GYP BOARD,  !- Outside Layer",
        "    B5 - 1 IN DENSE INSULATION;  !- Layer 2",

        "  Construction,",
        "    ELECTRO-CON-LIGHT,       !- Name",
        "    ELECTRO GLASS LIGHT STATE,  !- Outside Layer",
        "    WinAirGap,               !- Layer 2",
        "    SPECTRAL GLASS INNER PANE;  !- Layer 3",

        "  Construction,",
        "    ELECTRO-CON-DARK,        !- Name",
        "    ELECTRO GLASS LIGHT STATE,  !- Outside Layer",
        "    WinAirGap,               !- Layer 2",
        "    SPECTRAL GLASS INNER PANE;  !- Layer 3",

        "  Construction,",
        "    DOOR-CON,                !- Name",
        "    1.375in-Solid-Core;      !- Outside Layer",

        "  Zone,",
        "    West Zone,               !- Name",
        "    0,                       !- Direction of Relative North {deg}",
        "    0,                       !- X Origin {m}",
        "    0,                       !- Y Origin {m}",
        "    0,                       !- Z Origin {m}",
        "    1,                       !- Type",
        "    1,                       !- Multiplier",
        "    autocalculate,           !- Ceiling Height {m}",
        "    autocalculate;           !- Volume {m3}",

        "  Zone,",
        "    EAST ZONE,               !- Name",
        "    0,                       !- Direction of Relative North {deg}",
        "    0,                       !- X Origin {m}",
        "    0,                       !- Y Origin {m}",
        "    0,                       !- Z Origin {m}",
        "    1,                       !- Type",
        "    1,                       !- Multiplier",
        "    autocalculate,           !- Ceiling Height {m}",
        "    autocalculate;           !- Volume {m3}",

        "  Zone,",
        "    NORTH ZONE,              !- Name",
        "    0,                       !- Direction of Relative North {deg}",
        "    0,                       !- X Origin {m}",
        "    0,                       !- Y Origin {m}",
        "    0,                       !- Z Origin {m}",
        "    1,                       !- Type",
        "    1,                       !- Multiplier",
        "    autocalculate,           !- Ceiling Height {m}",
        "    autocalculate;           !- Volume {m3}",

        "  Zone,",
        "    ATTIC ZONE,              !- Name",
        "    0,                       !- Direction of Relative North {deg}",
        "    0,                       !- X Origin {m}",
        "    0,                       !- Y Origin {m}",
        "    0,                       !- Z Origin {m}",
        "    1,                       !- Type",
        "    1,                       !- Multiplier",
        "    autocalculate,           !- Ceiling Height {m}",
        "    autocalculate;           !- Volume {m3}",

        "  GlobalGeometryRules,",
        "    UpperLeftCorner,         !- Starting Vertex Position",
        "    CounterClockWise,        !- Vertex Entry Direction",
        "    World;                   !- Coordinate System",

        "  BuildingSurface:Detailed,",
        "    Zn001:Wall001,           !- Name",
        "    Wall,                    !- Surface Type",
        "    EXTWALL80,               !- Construction Name",
        "    West Zone,               !- Zone Name",
        "    ,                        !- Space Name",
        "    Outdoors,                !- Outside Boundary Condition",
        "    ,                        !- Outside Boundary Condition Object",
        "    SunExposed,              !- Sun Exposure",
        "    WindExposed,             !- Wind Exposure",
        "    0.5000000,               !- View Factor to Ground",
        "    4,                       !- Number of Vertices",
        "    0,0,3.048000,  !- X,Y,Z ==> Vertex 1 {m}",
        "    0,0,0,  !- X,Y,Z ==> Vertex 2 {m}",
        "    6.096000,0,0,  !- X,Y,Z ==> Vertex 3 {m}",
        "    6.096000,0,3.048000;  !- X,Y,Z ==> Vertex 4 {m}",

        "  BuildingSurface:Detailed,",
        "    Zn001:Wall002,           !- Name",
        "    Wall,                    !- Surface Type",
        "    EXTWALL80,               !- Construction Name",
        "    West Zone,               !- Zone Name",
        "    ,                        !- Space Name",
        "    Outdoors,                !- Outside Boundary Condition",
        "    ,                        !- Outside Boundary Condition Object",
        "    SunExposed,              !- Sun Exposure",
        "    WindExposed,             !- Wind Exposure",
        "    0.5000000,               !- View Factor to Ground",
        "    4,                       !- Number of Vertices",
        "    0,6.096000,3.048000,  !- X,Y,Z ==> Vertex 1 {m}",
        "    0,6.096000,0,  !- X,Y,Z ==> Vertex 2 {m}",
        "    0,0,0,  !- X,Y,Z ==> Vertex 3 {m}",
        "    0,0,3.048000;  !- X,Y,Z ==> Vertex 4 {m}",

        "  BuildingSurface:Detailed,",
        "    Zn001:Wall003,           !- Name",
        "    Wall,                    !- Surface Type",
        "    PARTITION06,             !- Construction Name",
        "    West Zone,               !- Zone Name",
        "    ,                        !- Space Name",
        "    Surface,                 !- Outside Boundary Condition",
        "    Zn003:Wall004,           !- Outside Boundary Condition Object",
        "    NoSun,                   !- Sun Exposure",
        "    NoWind,                  !- Wind Exposure",
        "    0.5000000,               !- View Factor to Ground",
        "    4,                       !- Number of Vertices",
        "    6.096000,6.096000,3.048000,  !- X,Y,Z ==> Vertex 1 {m}",
        "    6.096000,6.096000,0,  !- X,Y,Z ==> Vertex 2 {m}",
        "    0,6.096000,0,  !- X,Y,Z ==> Vertex 3 {m}",
        "    0,6.096000,3.048000;  !- X,Y,Z ==> Vertex 4 {m}",

        "  BuildingSurface:Detailed,",
        "    Zn001:Wall004,           !- Name",
        "    Wall,                    !- Surface Type",
        "    PARTITION06,             !- Construction Name",
        "    West Zone,               !- Zone Name",
        "    ,                        !- Space Name",
        "    Surface,                 !- Outside Boundary Condition",
        "    Zn002:Wall004,           !- Outside Boundary Condition Object",
        "    NoSun,                   !- Sun Exposure",
        "    NoWind,                  !- Wind Exposure",
        "    0.5000000,               !- View Factor to Ground",
        "    4,                       !- Number of Vertices",
        "    6.096000,0,3.048000,  !- X,Y,Z ==> Vertex 1 {m}",
        "    6.096000,0,0,  !- X,Y,Z ==> Vertex 2 {m}",
        "    6.096000,6.096000,0,  !- X,Y,Z ==> Vertex 3 {m}",
        "    6.096000,6.096000,3.048000;  !- X,Y,Z ==> Vertex 4 {m}",

        "  BuildingSurface:Detailed,",
        "    Zn001:Flr001,            !- Name",
        "    Floor,                   !- Surface Type",
        "    FLOOR SLAB 8 IN,         !- Construction Name",
        "    West Zone,               !- Zone Name",
        "    ,                        !- Space Name",
        "    Surface,                 !- Outside Boundary Condition",
        "    Zn001:Flr001,            !- Outside Boundary Condition Object",
        "    NoSun,                   !- Sun Exposure",
        "    NoWind,                  !- Wind Exposure",
        "    1.000000,                !- View Factor to Ground",
        "    4,                       !- Number of Vertices",
        "    0,0,0,  !- X,Y,Z ==> Vertex 1 {m}",
        "    0,6.096000,0,  !- X,Y,Z ==> Vertex 2 {m}",
        "    6.096000,6.096000,0,  !- X,Y,Z ==> Vertex 3 {m}",
        "    6.096000,0,0;  !- X,Y,Z ==> Vertex 4 {m}",

        "  BuildingSurface:Detailed,",
        "    Zn001:Ceil001,           !- Name",
        "    CEILING,                 !- Surface Type",
        "    CEILING:ZONE,            !- Construction Name",
        "    West Zone,               !- Zone Name",
        "    ,                        !- Space Name",
        "    Surface,                 !- Outside Boundary Condition",
        "    Zn004:Flr001,            !- Outside Boundary Condition Object",
        "    NoSun,                   !- Sun Exposure",
        "    NoWind,                  !- Wind Exposure",
        "    0,                       !- View Factor to Ground",
        "    4,                       !- Number of Vertices",
        "    0,6.096000,3.048000,  !- X,Y,Z ==> Vertex 1 {m}",
        "    0,0,3.048000,  !- X,Y,Z ==> Vertex 2 {m}",
        "    6.096000,0,3.048000,  !- X,Y,Z ==> Vertex 3 {m}",
        "    6.096000,6.096000,3.048000;  !- X,Y,Z ==> Vertex 4 {m}",

        "  BuildingSurface:Detailed,",
        "    Zn002:Wall001,           !- Name",
        "    Wall,                    !- Surface Type",
        "    EXTWALL80,               !- Construction Name",
        "    EAST ZONE,               !- Zone Name",
        "    ,                        !- Space Name",
        "    Outdoors,                !- Outside Boundary Condition",
        "    ,                        !- Outside Boundary Condition Object",
        "    SunExposed,              !- Sun Exposure",
        "    WindExposed,             !- Wind Exposure",
        "    0.5000000,               !- View Factor to Ground",
        "    4,                       !- Number of Vertices",
        "    12.19200,6.096000,3.048000,  !- X,Y,Z ==> Vertex 1 {m}",
        "    12.19200,6.096000,0,  !- X,Y,Z ==> Vertex 2 {m}",
        "    9.144000,6.096000,0,  !- X,Y,Z ==> Vertex 3 {m}",
        "    9.144000,6.096000,3.048000;  !- X,Y,Z ==> Vertex 4 {m}",

        "  BuildingSurface:Detailed,",
        "    Zn002:Wall002,           !- Name",
        "    Wall,                    !- Surface Type",
        "    EXTWALL80,               !- Construction Name",
        "    EAST ZONE,               !- Zone Name",
        "    ,                        !- Space Name",
        "    Outdoors,                !- Outside Boundary Condition",
        "    ,                        !- Outside Boundary Condition Object",
        "    SunExposed,              !- Sun Exposure",
        "    WindExposed,             !- Wind Exposure",
        "    0.5000000,               !- View Factor to Ground",
        "    4,                       !- Number of Vertices",
        "    6.096000,0,3.048000,  !- X,Y,Z ==> Vertex 1 {m}",
        "    6.096000,0,0,  !- X,Y,Z ==> Vertex 2 {m}",
        "    12.19200,0,0,  !- X,Y,Z ==> Vertex 3 {m}",
        "    12.19200,0,3.048000;  !- X,Y,Z ==> Vertex 4 {m}",

        "  BuildingSurface:Detailed,",
        "    Zn002:Wall003,           !- Name",
        "    Wall,                    !- Surface Type",
        "    EXTWALL80,               !- Construction Name",
        "    EAST ZONE,               !- Zone Name",
        "    ,                        !- Space Name",
        "    Outdoors,                !- Outside Boundary Condition",
        "    ,                        !- Outside Boundary Condition Object",
        "    SunExposed,              !- Sun Exposure",
        "    WindExposed,             !- Wind Exposure",
        "    0.5000000,               !- View Factor to Ground",
        "    4,                       !- Number of Vertices",
        "    12.19200,0,3.048000,  !- X,Y,Z ==> Vertex 1 {m}",
        "    12.19200,0,0,  !- X,Y,Z ==> Vertex 2 {m}",
        "    12.19200,6.096000,0,  !- X,Y,Z ==> Vertex 3 {m}",
        "    12.19200,6.096000,3.048000;  !- X,Y,Z ==> Vertex 4 {m}",

        "  BuildingSurface:Detailed,",
        "    Zn002:Wall004,           !- Name",
        "    Wall,                    !- Surface Type",
        "    PARTITION06,             !- Construction Name",
        "    EAST ZONE,               !- Zone Name",
        "    ,                        !- Space Name",
        "    Surface,                 !- Outside Boundary Condition",
        "    Zn001:Wall004,           !- Outside Boundary Condition Object",
        "    NoSun,                   !- Sun Exposure",
        "    NoWind,                  !- Wind Exposure",
        "    0.5000000,               !- View Factor to Ground",
        "    4,                       !- Number of Vertices",
        "    6.096000,6.096000,3.048000,  !- X,Y,Z ==> Vertex 1 {m}",
        "    6.096000,6.096000,0,  !- X,Y,Z ==> Vertex 2 {m}",
        "    6.096000,0,0,  !- X,Y,Z ==> Vertex 3 {m}",
        "    6.096000,0,3.048000;  !- X,Y,Z ==> Vertex 4 {m}",

        "  BuildingSurface:Detailed,",
        "    Zn002:Wall005,           !- Name",
        "    Wall,                    !- Surface Type",
        "    PARTITION06,             !- Construction Name",
        "    EAST ZONE,               !- Zone Name",
        "    ,                        !- Space Name",
        "    Surface,                 !- Outside Boundary Condition",
        "    Zn003:Wall005,           !- Outside Boundary Condition Object",
        "    NoSun,                   !- Sun Exposure",
        "    NoWind,                  !- Wind Exposure",
        "    0.5000000,               !- View Factor to Ground",
        "    4,                       !- Number of Vertices",
        "    9.144000,6.096000,3.048000,  !- X,Y,Z ==> Vertex 1 {m}",
        "    9.144000,6.096000,0,  !- X,Y,Z ==> Vertex 2 {m}",
        "    6.096000,6.096000,0,  !- X,Y,Z ==> Vertex 3 {m}",
        "    6.096000,6.096000,3.048000;  !- X,Y,Z ==> Vertex 4 {m}",

        "  BuildingSurface:Detailed,",
        "    Zn002:Flr001,            !- Name",
        "    Floor,                   !- Surface Type",
        "    FLOOR SLAB 8 IN,         !- Construction Name",
        "    EAST ZONE,               !- Zone Name",
        "    ,                        !- Space Name",
        "    Surface,                 !- Outside Boundary Condition",
        "    Zn002:Flr001,            !- Outside Boundary Condition Object",
        "    NoSun,                   !- Sun Exposure",
        "    NoWind,                  !- Wind Exposure",
        "    1.000000,                !- View Factor to Ground",
        "    4,                       !- Number of Vertices",
        "    6.096000,0,0,  !- X,Y,Z ==> Vertex 1 {m}",
        "    6.096000,6.096000,0,  !- X,Y,Z ==> Vertex 2 {m}",
        "    12.19200,6.096000,0,  !- X,Y,Z ==> Vertex 3 {m}",
        "    12.19200,0,0;  !- X,Y,Z ==> Vertex 4 {m}",

        "  BuildingSurface:Detailed,",
        "    Zn002:Ceil001,           !- Name",
        "    CEILING,                 !- Surface Type",
        "    CEILING:ZONE,            !- Construction Name",
        "    EAST ZONE,               !- Zone Name",
        "    ,                        !- Space Name",
        "    Surface,                 !- Outside Boundary Condition",
        "    Zn004:Flr002,            !- Outside Boundary Condition Object",
        "    NoSun,                   !- Sun Exposure",
        "    NoWind,                  !- Wind Exposure",
        "    0,                       !- View Factor to Ground",
        "    4,                       !- Number of Vertices",
        "    6.096000,6.096000,3.048000,  !- X,Y,Z ==> Vertex 1 {m}",
        "    6.096000,0,3.048000,  !- X,Y,Z ==> Vertex 2 {m}",
        "    12.19200,0,3.048000,  !- X,Y,Z ==> Vertex 3 {m}",
        "    12.19200,6.096000,3.048000;  !- X,Y,Z ==> Vertex 4 {m}",

        "  BuildingSurface:Detailed,",
        "    Zn003:Wall001,           !- Name",
        "    Wall,                    !- Surface Type",
        "    EXTWALL80,               !- Construction Name",
        "    NORTH ZONE,              !- Zone Name",
        "    ,                        !- Space Name",
        "    Outdoors,                !- Outside Boundary Condition",
        "    ,                        !- Outside Boundary Condition Object",
        "    SunExposed,              !- Sun Exposure",
        "    WindExposed,             !- Wind Exposure",
        "    0.5000000,               !- View Factor to Ground",
        "    4,                       !- Number of Vertices",
        "    0,12.19200,3.048000,  !- X,Y,Z ==> Vertex 1 {m}",
        "    0,12.19200,0,  !- X,Y,Z ==> Vertex 2 {m}",
        "    0,6.096000,0,  !- X,Y,Z ==> Vertex 3 {m}",
        "    0,6.096000,3.048000;  !- X,Y,Z ==> Vertex 4 {m}",

        "  BuildingSurface:Detailed,",
        "    Zn003:Wall002,           !- Name",
        "    Wall,                    !- Surface Type",
        "    EXTWALL80,               !- Construction Name",
        "    NORTH ZONE,              !- Zone Name",
        "    ,                        !- Space Name",
        "    Outdoors,                !- Outside Boundary Condition",
        "    ,                        !- Outside Boundary Condition Object",
        "    SunExposed,              !- Sun Exposure",
        "    WindExposed,             !- Wind Exposure",
        "    0.5000000,               !- View Factor to Ground",
        "    4,                       !- Number of Vertices",
        "    9.144000,12.19200,3.048000,  !- X,Y,Z ==> Vertex 1 {m}",
        "    9.144000,12.19200,0,  !- X,Y,Z ==> Vertex 2 {m}",
        "    0,12.19200,0,  !- X,Y,Z ==> Vertex 3 {m}",
        "    0,12.19200,3.048000;  !- X,Y,Z ==> Vertex 4 {m}",

        "  BuildingSurface:Detailed,",
        "    Zn003:Wall003,           !- Name",
        "    Wall,                    !- Surface Type",
        "    EXTWALL80,               !- Construction Name",
        "    NORTH ZONE,              !- Zone Name",
        "    ,                        !- Space Name",
        "    Outdoors,                !- Outside Boundary Condition",
        "    ,                        !- Outside Boundary Condition Object",
        "    SunExposed,              !- Sun Exposure",
        "    WindExposed,             !- Wind Exposure",
        "    0.5000000,               !- View Factor to Ground",
        "    4,                       !- Number of Vertices",
        "    9.144000,6.096000,3.048000,  !- X,Y,Z ==> Vertex 1 {m}",
        "    9.144000,6.096000,0,  !- X,Y,Z ==> Vertex 2 {m}",
        "    9.144000,12.19200,0,  !- X,Y,Z ==> Vertex 3 {m}",
        "    9.144000,12.19200,3.048000;  !- X,Y,Z ==> Vertex 4 {m}",

        "  BuildingSurface:Detailed,",
        "    Zn003:Wall004,           !- Name",
        "    Wall,                    !- Surface Type",
        "    PARTITION06,             !- Construction Name",
        "    NORTH ZONE,              !- Zone Name",
        "    ,                        !- Space Name",
        "    Surface,                 !- Outside Boundary Condition",
        "    Zn001:Wall003,           !- Outside Boundary Condition Object",
        "    NoSun,                   !- Sun Exposure",
        "    NoWind,                  !- Wind Exposure",
        "    0.5000000,               !- View Factor to Ground",
        "    4,                       !- Number of Vertices",
        "    0,6.096000,3.048000,  !- X,Y,Z ==> Vertex 1 {m}",
        "    0,6.096000,0,  !- X,Y,Z ==> Vertex 2 {m}",
        "    6.096000,6.096000,0,  !- X,Y,Z ==> Vertex 3 {m}",
        "    6.096000,6.096000,3.048000;  !- X,Y,Z ==> Vertex 4 {m}",

        "  BuildingSurface:Detailed,",
        "    Zn003:Wall005,           !- Name",
        "    Wall,                    !- Surface Type",
        "    PARTITION06,             !- Construction Name",
        "    NORTH ZONE,              !- Zone Name",
        "    ,                        !- Space Name",
        "    Surface,                 !- Outside Boundary Condition",
        "    Zn002:Wall005,           !- Outside Boundary Condition Object",
        "    NoSun,                   !- Sun Exposure",
        "    NoWind,                  !- Wind Exposure",
        "    0.5000000,               !- View Factor to Ground",
        "    4,                       !- Number of Vertices",
        "    6.096000,6.096000,3.048000,  !- X,Y,Z ==> Vertex 1 {m}",
        "    6.096000,6.096000,0,  !- X,Y,Z ==> Vertex 2 {m}",
        "    9.144000,6.096000,0,  !- X,Y,Z ==> Vertex 3 {m}",
        "    9.144000,6.096000,3.048000;  !- X,Y,Z ==> Vertex 4 {m}",

        "  BuildingSurface:Detailed,",
        "    Zn003:Flr001,            !- Name",
        "    Floor,                   !- Surface Type",
        "    FLOOR SLAB 8 IN,         !- Construction Name",
        "    NORTH ZONE,              !- Zone Name",
        "    ,                        !- Space Name",
        "    Surface,                 !- Outside Boundary Condition",
        "    Zn003:Flr001,            !- Outside Boundary Condition Object",
        "    NoSun,                   !- Sun Exposure",
        "    NoWind,                  !- Wind Exposure",
        "    1.000000,                !- View Factor to Ground",
        "    4,                       !- Number of Vertices",
        "    0,6.096000,0,  !- X,Y,Z ==> Vertex 1 {m}",
        "    0,12.19200,0,  !- X,Y,Z ==> Vertex 2 {m}",
        "    9.144000,12.19200,0,  !- X,Y,Z ==> Vertex 3 {m}",
        "    9.144000,6.096000,0;  !- X,Y,Z ==> Vertex 4 {m}",

        "  BuildingSurface:Detailed,",
        "    Zn003:Ceil001,           !- Name",
        "    CEILING,                 !- Surface Type",
        "    CEILING:ZONE,            !- Construction Name",
        "    NORTH ZONE,              !- Zone Name",
        "    ,                        !- Space Name",
        "    Surface,                 !- Outside Boundary Condition",
        "    Zn004:Flr003,            !- Outside Boundary Condition Object",
        "    NoSun,                   !- Sun Exposure",
        "    NoWind,                  !- Wind Exposure",
        "    0,                       !- View Factor to Ground",
        "    4,                       !- Number of Vertices",
        "    0,12.19200,3.048000,  !- X,Y,Z ==> Vertex 1 {m}",
        "    0,6.096000,3.048000,  !- X,Y,Z ==> Vertex 2 {m}",
        "    9.144000,6.096000,3.048000,  !- X,Y,Z ==> Vertex 3 {m}",
        "    9.144000,12.19200,3.048000;  !- X,Y,Z ==> Vertex 4 {m}",

        "  BuildingSurface:Detailed,",
        "    Zn004:Wall001,           !- Name",
        "    Wall,                    !- Surface Type",
        "    EXTWALL80,               !- Construction Name",
        "    ATTIC ZONE,              !- Zone Name",
        "    ,                        !- Space Name",
        "    Outdoors,                !- Outside Boundary Condition",
        "    ,                        !- Outside Boundary Condition Object",
        "    SunExposed,              !- Sun Exposure",
        "    WindExposed,             !- Wind Exposure",
        "    0.5000000,               !- View Factor to Ground",
        "    4,                       !- Number of Vertices",
        "    0,0,3.962400,  !- X,Y,Z ==> Vertex 1 {m}",
        "    0,0,3.048000,  !- X,Y,Z ==> Vertex 2 {m}",
        "    6.096000,0,3.048000,  !- X,Y,Z ==> Vertex 3 {m}",
        "    6.096000,0,3.962400;  !- X,Y,Z ==> Vertex 4 {m}",

        "  BuildingSurface:Detailed,",
        "    Zn004:Wall002,           !- Name",
        "    Wall,                    !- Surface Type",
        "    EXTWALL80,               !- Construction Name",
        "    ATTIC ZONE,              !- Zone Name",
        "    ,                        !- Space Name",
        "    Outdoors,                !- Outside Boundary Condition",
        "    ,                        !- Outside Boundary Condition Object",
        "    SunExposed,              !- Sun Exposure",
        "    WindExposed,             !- Wind Exposure",
        "    0.5000000,               !- View Factor to Ground",
        "    4,                       !- Number of Vertices",
        "    6.096000,0,3.962400,  !- X,Y,Z ==> Vertex 1 {m}",
        "    6.096000,0,3.048000,  !- X,Y,Z ==> Vertex 2 {m}",
        "    12.19200,0,3.048000,  !- X,Y,Z ==> Vertex 3 {m}",
        "    12.19200,0,3.962400;  !- X,Y,Z ==> Vertex 4 {m}",

        "  BuildingSurface:Detailed,",
        "    Zn004:Wall003,           !- Name",
        "    Wall,                    !- Surface Type",
        "    EXTWALL80,               !- Construction Name",
        "    ATTIC ZONE,              !- Zone Name",
        "    ,                        !- Space Name",
        "    Outdoors,                !- Outside Boundary Condition",
        "    ,                        !- Outside Boundary Condition Object",
        "    SunExposed,              !- Sun Exposure",
        "    WindExposed,             !- Wind Exposure",
        "    0.5000000,               !- View Factor to Ground",
        "    4,                       !- Number of Vertices",
        "    12.19200,0,3.962400,  !- X,Y,Z ==> Vertex 1 {m}",
        "    12.19200,0,3.048000,  !- X,Y,Z ==> Vertex 2 {m}",
        "    12.19200,6.096000,3.048000,  !- X,Y,Z ==> Vertex 3 {m}",
        "    12.19200,6.096000,3.962400;  !- X,Y,Z ==> Vertex 4 {m}",

        "  BuildingSurface:Detailed,",
        "    Zn004:Wall004,           !- Name",
        "    Wall,                    !- Surface Type",
        "    EXTWALL80,               !- Construction Name",
        "    ATTIC ZONE,              !- Zone Name",
        "    ,                        !- Space Name",
        "    Outdoors,                !- Outside Boundary Condition",
        "    ,                        !- Outside Boundary Condition Object",
        "    SunExposed,              !- Sun Exposure",
        "    WindExposed,             !- Wind Exposure",
        "    0.5000000,               !- View Factor to Ground",
        "    4,                       !- Number of Vertices",
        "    12.19200,6.096000,3.962400,  !- X,Y,Z ==> Vertex 1 {m}",
        "    12.19200,6.096000,3.048000,  !- X,Y,Z ==> Vertex 2 {m}",
        "    9.144000,6.096000,3.048000,  !- X,Y,Z ==> Vertex 3 {m}",
        "    9.144000,6.096000,3.962400;  !- X,Y,Z ==> Vertex 4 {m}",

        "  BuildingSurface:Detailed,",
        "    Zn004:Wall005,           !- Name",
        "    Wall,                    !- Surface Type",
        "    EXTWALL80,               !- Construction Name",
        "    ATTIC ZONE,              !- Zone Name",
        "    ,                        !- Space Name",
        "    Outdoors,                !- Outside Boundary Condition",
        "    ,                        !- Outside Boundary Condition Object",
        "    SunExposed,              !- Sun Exposure",
        "    WindExposed,             !- Wind Exposure",
        "    0.5000000,               !- View Factor to Ground",
        "    4,                       !- Number of Vertices",
        "    9.144000,6.096000,3.962400,  !- X,Y,Z ==> Vertex 1 {m}",
        "    9.144000,6.096000,3.048000,  !- X,Y,Z ==> Vertex 2 {m}",
        "    9.144000,12.19200,3.048000,  !- X,Y,Z ==> Vertex 3 {m}",
        "    9.144000,12.19200,3.962400;  !- X,Y,Z ==> Vertex 4 {m}",

        "  BuildingSurface:Detailed,",
        "    Zn004:Wall006,           !- Name",
        "    Wall,                    !- Surface Type",
        "    EXTWALL80,               !- Construction Name",
        "    ATTIC ZONE,              !- Zone Name",
        "    ,                        !- Space Name",
        "    Outdoors,                !- Outside Boundary Condition",
        "    ,                        !- Outside Boundary Condition Object",
        "    SunExposed,              !- Sun Exposure",
        "    WindExposed,             !- Wind Exposure",
        "    0.5000000,               !- View Factor to Ground",
        "    4,                       !- Number of Vertices",
        "    9.144000,12.19200,3.962400,  !- X,Y,Z ==> Vertex 1 {m}",
        "    9.144000,12.19200,3.048000,  !- X,Y,Z ==> Vertex 2 {m}",
        "    0,12.19200,3.048000,  !- X,Y,Z ==> Vertex 3 {m}",
        "    0,12.19200,3.962400;  !- X,Y,Z ==> Vertex 4 {m}",

        "  BuildingSurface:Detailed,",
        "    Zn004:Wall007,           !- Name",
        "    Wall,                    !- Surface Type",
        "    EXTWALL80,               !- Construction Name",
        "    ATTIC ZONE,              !- Zone Name",
        "    ,                        !- Space Name",
        "    Outdoors,                !- Outside Boundary Condition",
        "    ,                        !- Outside Boundary Condition Object",
        "    SunExposed,              !- Sun Exposure",
        "    WindExposed,             !- Wind Exposure",
        "    0.5000000,               !- View Factor to Ground",
        "    4,                       !- Number of Vertices",
        "    0,12.19200,3.962400,  !- X,Y,Z ==> Vertex 1 {m}",
        "    0,12.19200,3.048000,  !- X,Y,Z ==> Vertex 2 {m}",
        "    0,6.096000,3.048000,  !- X,Y,Z ==> Vertex 3 {m}",
        "    0,6.096000,3.962400;  !- X,Y,Z ==> Vertex 4 {m}",

        "  BuildingSurface:Detailed,",
        "    Zn004:Wall008,           !- Name",
        "    Wall,                    !- Surface Type",
        "    EXTWALL80,               !- Construction Name",
        "    ATTIC ZONE,              !- Zone Name",
        "    ,                        !- Space Name",
        "    Outdoors,                !- Outside Boundary Condition",
        "    ,                        !- Outside Boundary Condition Object",
        "    SunExposed,              !- Sun Exposure",
        "    WindExposed,             !- Wind Exposure",
        "    0.5000000,               !- View Factor to Ground",
        "    4,                       !- Number of Vertices",
        "    0,6.096000,3.962400,  !- X,Y,Z ==> Vertex 1 {m}",
        "    0,6.096000,3.048000,  !- X,Y,Z ==> Vertex 2 {m}",
        "    0,0,3.048000,  !- X,Y,Z ==> Vertex 3 {m}",
        "    0,0,3.962400;  !- X,Y,Z ==> Vertex 4 {m}",

        "  BuildingSurface:Detailed,",
        "    Zn004:Roof001,           !- Name",
        "    Roof,                    !- Surface Type",
        "    ROOF34,                  !- Construction Name",
        "    ATTIC ZONE,              !- Zone Name",
        "    ,                        !- Space Name",
        "    Outdoors,                !- Outside Boundary Condition",
        "    ,                        !- Outside Boundary Condition Object",
        "    SunExposed,              !- Sun Exposure",
        "    WindExposed,             !- Wind Exposure",
        "    0,                       !- View Factor to Ground",
        "    4,                       !- Number of Vertices",
        "    0,6.096000,3.962400,  !- X,Y,Z ==> Vertex 1 {m}",
        "    0,0,3.962400,  !- X,Y,Z ==> Vertex 2 {m}",
        "    6.096000,0,3.962400,  !- X,Y,Z ==> Vertex 3 {m}",
        "    6.096000,6.096000,3.962400;  !- X,Y,Z ==> Vertex 4 {m}",

        "  BuildingSurface:Detailed,",
        "    Zn004:Roof002,           !- Name",
        "    Roof,                    !- Surface Type",
        "    ROOF34,                  !- Construction Name",
        "    ATTIC ZONE,              !- Zone Name",
        "    ,                        !- Space Name",
        "    Outdoors,                !- Outside Boundary Condition",
        "    ,                        !- Outside Boundary Condition Object",
        "    SunExposed,              !- Sun Exposure",
        "    WindExposed,             !- Wind Exposure",
        "    0,                       !- View Factor to Ground",
        "    4,                       !- Number of Vertices",
        "    6.096000,6.096000,3.962400,  !- X,Y,Z ==> Vertex 1 {m}",
        "    6.096000,0,3.962400,  !- X,Y,Z ==> Vertex 2 {m}",
        "    12.19200,0,3.962400,  !- X,Y,Z ==> Vertex 3 {m}",
        "    12.19200,6.096000,3.962400;  !- X,Y,Z ==> Vertex 4 {m}",

        "  BuildingSurface:Detailed,",
        "    Zn004:Roof003,           !- Name",
        "    Roof,                    !- Surface Type",
        "    ROOF34,                  !- Construction Name",
        "    ATTIC ZONE,              !- Zone Name",
        "    ,                        !- Space Name",
        "    Outdoors,                !- Outside Boundary Condition",
        "    ,                        !- Outside Boundary Condition Object",
        "    SunExposed,              !- Sun Exposure",
        "    WindExposed,             !- Wind Exposure",
        "    0,                       !- View Factor to Ground",
        "    4,                       !- Number of Vertices",
        "    0,12.19200,3.962400,  !- X,Y,Z ==> Vertex 1 {m}",
        "    0,6.096000,3.962400,  !- X,Y,Z ==> Vertex 2 {m}",
        "    9.144000,6.096000,3.962400,  !- X,Y,Z ==> Vertex 3 {m}",
        "    9.144000,12.19200,3.962400;  !- X,Y,Z ==> Vertex 4 {m}",

        "  BuildingSurface:Detailed,",
        "    Zn004:Flr001,            !- Name",
        "    Floor,                   !- Surface Type",
        "    CEILING:ATTIC,           !- Construction Name",
        "    ATTIC ZONE,              !- Zone Name",
        "    ,                        !- Space Name",
        "    Surface,                 !- Outside Boundary Condition",
        "    Zn001:Ceil001,           !- Outside Boundary Condition Object",
        "    NoSun,                   !- Sun Exposure",
        "    NoWind,                  !- Wind Exposure",
        "    1.000000,                !- View Factor to Ground",
        "    4,                       !- Number of Vertices",
        "    0,0,3.048000,  !- X,Y,Z ==> Vertex 1 {m}",
        "    0,6.096000,3.048000,  !- X,Y,Z ==> Vertex 2 {m}",
        "    6.096000,6.096000,3.048000,  !- X,Y,Z ==> Vertex 3 {m}",
        "    6.096000,0,3.048000;  !- X,Y,Z ==> Vertex 4 {m}",

        "  BuildingSurface:Detailed,",
        "    Zn004:Flr002,            !- Name",
        "    Floor,                   !- Surface Type",
        "    CEILING:ATTIC,           !- Construction Name",
        "    ATTIC ZONE,              !- Zone Name",
        "    ,                        !- Space Name",
        "    Surface,                 !- Outside Boundary Condition",
        "    Zn002:Ceil001,           !- Outside Boundary Condition Object",
        "    NoSun,                   !- Sun Exposure",
        "    NoWind,                  !- Wind Exposure",
        "    1.000000,                !- View Factor to Ground",
        "    4,                       !- Number of Vertices",
        "    6.096000,0,3.048000,  !- X,Y,Z ==> Vertex 1 {m}",
        "    6.096000,6.096000,3.048000,  !- X,Y,Z ==> Vertex 2 {m}",
        "    12.19200,6.096000,3.048000,  !- X,Y,Z ==> Vertex 3 {m}",
        "    12.19200,0,3.048000;  !- X,Y,Z ==> Vertex 4 {m}",

        "  BuildingSurface:Detailed,",
        "    Zn004:Flr003,            !- Name",
        "    Floor,                   !- Surface Type",
        "    CEILING:ATTIC,           !- Construction Name",
        "    ATTIC ZONE,              !- Zone Name",
        "    ,                        !- Space Name",
        "    Surface,                 !- Outside Boundary Condition",
        "    Zn003:Ceil001,           !- Outside Boundary Condition Object",
        "    NoSun,                   !- Sun Exposure",
        "    NoWind,                  !- Wind Exposure",
        "    1.000000,                !- View Factor to Ground",
        "    4,                       !- Number of Vertices",
        "    0,6.096000,3.048000,  !- X,Y,Z ==> Vertex 1 {m}",
        "    0,12.19200,3.048000,  !- X,Y,Z ==> Vertex 2 {m}",
        "    9.144000,12.19200,3.048000,  !- X,Y,Z ==> Vertex 3 {m}",
        "    9.144000,6.096000,3.048000;  !- X,Y,Z ==> Vertex 4 {m}",

        "  FenestrationSurface:Detailed,",
        "    Zn001:Wall001:Win001,    !- Name",
        "    Window,                  !- Surface Type",
        "    ELECTRO-CON-LIGHT,       !- Construction Name",
        "    Zn001:Wall001,           !- Building Surface Name",
        "    ,                        !- Outside Boundary Condition Object",
        "    0.5000000,               !- View Factor to Ground",
        "    TestFrameAndDivider,     !- Frame and Divider Name",
        "    1.0,                     !- Multiplier",
        "    4,                       !- Number of Vertices",
        "    0.548000,0,2.5000,  !- X,Y,Z ==> Vertex 1 {m}",
        "    0.548000,0,0.5000,  !- X,Y,Z ==> Vertex 2 {m}",
        "    5.548000,0,0.5000,  !- X,Y,Z ==> Vertex 3 {m}",
        "    5.548000,0,2.5000;  !- X,Y,Z ==> Vertex 4 {m}",

        "  FenestrationSurface:Detailed,",
        "    Zn001:Wall003:Door001,   !- Name",
        "    DOOR,                    !- Surface Type",
        "    DOOR-CON,                !- Construction Name",
        "    Zn001:Wall003,           !- Building Surface Name",
        "    Zn003:Wall004:Door001,   !- Outside Boundary Condition Object",
        "    0.5000000,               !- View Factor to Ground",
        "    ,                        !- Frame and Divider Name",
        "    1.0,                     !- Multiplier",
        "    4,                       !- Number of Vertices",
        "    3.500,6.096000,2.0,  !- X,Y,Z ==> Vertex 1 {m}",
        "    3.500,6.096000,0.0,  !- X,Y,Z ==> Vertex 2 {m}",
        "    2.500,6.096000,0.0,  !- X,Y,Z ==> Vertex 3 {m}",
        "    2.500,6.096000,2.0;  !- X,Y,Z ==> Vertex 4 {m}",

        "  FenestrationSurface:Detailed,",
        "    Zn003:Wall002:Win001,    !- Name",
        "    Window,                  !- Surface Type",
        "    ELECTRO-CON-LIGHT,       !- Construction Name",
        "    Zn003:Wall002,           !- Building Surface Name",
        "    ,                        !- Outside Boundary Condition Object",
        "    0.5000000,               !- View Factor to Ground",
        "    TestFrameAndDivider,     !- Frame and Divider Name",
        "    1.0,                     !- Multiplier",
        "    4,                       !- Number of Vertices",
        "    5.548000,12.19200,2.5000,  !- X,Y,Z ==> Vertex 1 {m}",
        "    5.548000,12.19200,0.5000,  !- X,Y,Z ==> Vertex 2 {m}",
        "    0.548000,12.19200,0.5000,  !- X,Y,Z ==> Vertex 3 {m}",
        "    0.548000,12.19200,2.5000;  !- X,Y,Z ==> Vertex 4 {m}",

        "  FenestrationSurface:Detailed,",
        "    Zn003:Wall004:Door001,   !- Name",
        "    DOOR,                    !- Surface Type",
        "    DOOR-CON,                !- Construction Name",
        "    Zn003:Wall004,           !- Building Surface Name",
        "    Zn001:Wall003:Door001,   !- Outside Boundary Condition Object",
        "    0.5000000,               !- View Factor to Ground",
        "    ,                        !- Frame and Divider Name",
        "    1.0,                     !- Multiplier",
        "    4,                       !- Number of Vertices",
        "    2.500,6.096000,2.0,  !- X,Y,Z ==> Vertex 1 {m}",
        "    2.500,6.096000,0.0,  !- X,Y,Z ==> Vertex 2 {m}",
        "    3.500,6.096000,0.0,  !- X,Y,Z ==> Vertex 3 {m}",
        "    3.500,6.096000,2.0;  !- X,Y,Z ==> Vertex 4 {m}",

        "  WindowShadingControl,",
        "    WIN-CONTROL-GLARE,       !- Name",
        "    West Zone,               !- Zone Name",
        "    1,                       !- Shading Control Sequence Number ",
        "    SwitchableGlazing,       !- Shading Type",
        "    ELECTRO-CON-DARK,        !- Construction with Shading Name",
        "    OnIfHighGlare,           !- Shading Control Type",
        "    ,                        !- Schedule Name",
        "    0.0,                     !- Setpoint {W/m2, W or deg C}",
        "    No,                      !- Shading Control Is Scheduled",
        "    YES,                     !- Glare Control Is Active",
        "    ,                        !- Shading Device Material Name",
        "    FixedSlatAngle,          !- Type of Slat Angle Control for Blinds",
        "    ,                        !- Slat Angle Schedule Name",
        "    ,                        !- Setpoint 2",
        "    ,                        !- Daylighting Control Object Name",
        "    ,                        !- Multiple Surface Control Type",
        "    Zn001:Wall001:Win001;    !- Fenestration Surface 1 Name",

        "  WindowProperty:FrameAndDivider,",
        "    TestFrameAndDivider,     !- Name",
        "    0.05,                    !- Frame Width {m}",
        "    0.05,                    !- Frame Outside Projection {m}",
        "    0.05,                    !- Frame Inside Projection {m}",
        "    5.0,                     !- Frame Conductance {W/m2-K}",
        "    1.2,                     !- Ratio of Frame-Edge Glass Conductance to Center-Of-Glass Conductance",
        "    0.8,                     !- Frame Solar Absorptance",
        "    0.8,                     !- Frame Visible Absorptance",
        "    0.9,                     !- Frame Thermal Hemispherical Emissivity",
        "    DividedLite,             !- Divider Type",
        "    0.02,                    !- Divider Width {m}",
        "    2,                       !- Number of Horizontal Dividers",
        "    2,                       !- Number of Vertical Dividers",
        "    0.02,                    !- Divider Outside Projection {m}",
        "    0.02,                    !- Divider Inside Projection {m}",
        "    5.0,                     !- Divider Conductance {W/m2-K}",
        "    1.2,                     !- Ratio of Divider-Edge Glass Conductance to Center-Of-Glass Conductance",
        "    0.8,                     !- Divider Solar Absorptance",
        "    0.8,                     !- Divider Visible Absorptance",
        "    0.9;                     !- Divider Thermal Hemispherical Emissivity",
    });

    ASSERT_TRUE(process_idf(idf_objects));

    SimulationManager::GetProjectData(*state);
    bool FoundError = false;

    HeatBalanceManager::GetProjectControlData(*state, FoundError); // read project control data
    EXPECT_FALSE(FoundError);                                      // expect no errors

    HeatBalanceManager::SetPreConstructionInputParameters(*state);
    CurveManager::GetCurveInput(*state);
    state->dataCurveManager->GetCurvesInputFlag = false;

    HeatBalanceManager::GetWindowGlassSpectralData(*state, FoundError);
    EXPECT_FALSE(FoundError);
    HeatBalanceManager::GetMaterialData(*state, FoundError);
    EXPECT_FALSE(FoundError);

    HeatBalanceManager::GetFrameAndDividerData(*state, FoundError);
    EXPECT_FALSE(FoundError);

    HeatBalanceManager::GetConstructData(*state, FoundError);
    EXPECT_FALSE(FoundError);

    HeatBalanceManager::GetZoneData(*state, FoundError); // Read Zone data from input file
    EXPECT_FALSE(FoundError);

    SurfaceGeometry::GetGeometryParameters(*state, FoundError);
    EXPECT_FALSE(FoundError);

    state->dataSurfaceGeometry->CosZoneRelNorth.allocate(4);
    state->dataSurfaceGeometry->SinZoneRelNorth.allocate(4);

    state->dataSurfaceGeometry->CosZoneRelNorth(1) = std::cos(-state->dataHeatBal->Zone(1).RelNorth * DataGlobalConstants::DegToRadians);
    state->dataSurfaceGeometry->CosZoneRelNorth(2) = std::cos(-state->dataHeatBal->Zone(2).RelNorth * DataGlobalConstants::DegToRadians);
    state->dataSurfaceGeometry->CosZoneRelNorth(3) = std::cos(-state->dataHeatBal->Zone(3).RelNorth * DataGlobalConstants::DegToRadians);
    state->dataSurfaceGeometry->CosZoneRelNorth(4) = std::cos(-state->dataHeatBal->Zone(4).RelNorth * DataGlobalConstants::DegToRadians);
    state->dataSurfaceGeometry->SinZoneRelNorth(1) = std::sin(-state->dataHeatBal->Zone(1).RelNorth * DataGlobalConstants::DegToRadians);
    state->dataSurfaceGeometry->SinZoneRelNorth(2) = std::sin(-state->dataHeatBal->Zone(2).RelNorth * DataGlobalConstants::DegToRadians);
    state->dataSurfaceGeometry->SinZoneRelNorth(3) = std::sin(-state->dataHeatBal->Zone(3).RelNorth * DataGlobalConstants::DegToRadians);
    state->dataSurfaceGeometry->SinZoneRelNorth(4) = std::sin(-state->dataHeatBal->Zone(4).RelNorth * DataGlobalConstants::DegToRadians);

    state->dataSurfaceGeometry->CosBldgRelNorth = 1.0;
    state->dataSurfaceGeometry->SinBldgRelNorth = 0.0;

    state->dataSurfaceGeometry->CosBldgRotAppGonly = 1.0;
    state->dataSurfaceGeometry->SinBldgRotAppGonly = 0.0;

    SurfaceGeometry::GetSurfaceData(*state, FoundError); // setup zone geometry and get zone data
    EXPECT_FALSE(FoundError);                            // expect no errors

    // allocate surface level adj ratio data member
    state->dataHeatBalSurf->SurfWinCoeffAdjRatio.dimension(34, 1.0);
    WindowManager::InitGlassOpticalCalculations(*state);

    int NumAngles = 10; // Number of incident angles
    Real64 sum;
    // total transmittance
    Array1D<Real64> correctT(
        NumAngles, {0.529017128, 0.472866571, 0.414862350, 0.355230972, 0.294204731, 0.232087506, 0.169331950, 0.10672958, 0.04626078, 0.0});
    // total reflectance
    Array1D<Real64> correctR(
        NumAngles, {0.097222311, 0.194253146, 0.29213968, 0.39110239, 0.491349618, 0.59297952, 0.695822715, 0.79917258, 0.90138662, 1.00000000});
    // Layer 1 absortance
    Array1D<Real64> correctabs1(
        NumAngles, {0.242079608, 0.214464137, 0.187033583, 0.159840540, 0.132932950, 0.10633161, 0.079994699, 0.053758780, 0.027261664, 0.0});
    // Layer 2 absortance
    Array1D<Real64> correctabs2(
        NumAngles, {0.131680954, 0.118416146, 0.105964377, 0.093826087, 0.08151269, 0.068601358, 0.054850634, 0.040339052, 0.025090929, 0.0});

    for (int i = 1; i <= NumAngles; i++) {
        EXPECT_NEAR(correctT(i), state->dataWindowManager->tsolPhi(i), 0.0001);
        EXPECT_NEAR(correctR(i), state->dataWindowManager->rfsolPhi(i), 0.0001);
        EXPECT_NEAR(correctabs1(i), state->dataWindowManager->solabsPhi(1, i), 0.0001);
        EXPECT_NEAR(correctabs2(i), state->dataWindowManager->solabsPhi(2, i), 0.0001);
        sum = state->dataWindowManager->tsolPhi(i) + state->dataWindowManager->rfsolPhi(i) + state->dataWindowManager->solabsPhi(1, i) +
              state->dataWindowManager->solabsPhi(2, i);
        EXPECT_NEAR(sum, 1.0, 0.0001);
    }

    state->dataSurfaceGeometry->CosZoneRelNorth.deallocate();
    state->dataSurfaceGeometry->SinZoneRelNorth.deallocate();
}

TEST_F(EnergyPlusFixture, WindowManager_SrdLWRTest)
{
    // GitHub issue 6037
    bool ErrorsFound(false);

    std::string const idf_objects =
        delimited_string({"Material,",
                          "  Concrete Block,          !- Name",
                          "  MediumRough,             !- Roughness",
                          "  0.1014984,               !- Thickness {m}",
                          "  0.3805070,               !- Conductivity {W/m-K}",
                          "  608.7016,                !- Density {kg/m3}",
                          "  836.8000;                !- Specific Heat {J/kg-K}",
                          "Construction,",
                          "  WallConstruction,        !- Name",
                          "  Concrete Block;          !- Outside Layer",
                          "WindowMaterial:SimpleGlazingSystem,",
                          "  WindowMaterial,          !- Name",
                          "  5.778,                   !- U-Factor {W/m2-K}",
                          "  0.819,                   !- Solar Heat Gain Coefficient",
                          "  0.881;                   !- Visible Transmittance",
                          "Construction,",
                          "  WindowConstruction,      !- Name",
                          "  WindowMaterial;          !- Outside Layer",
                          "WindowProperty:FrameAndDivider,",
                          "  WindowFrame,             !- Name",
                          "  0.05,                    !- Frame Width {m}",
                          "  0.00,                    !- Frame Outside Projection {m}",
                          "  0.00,                    !- Frame Inside Projection {m}",
                          "  5.0,                     !- Frame Conductance {W/m2-K}",
                          "  1.2,                     !- Ratio of Frame-Edge Glass Conductance to Center-Of-Glass Conductance",
                          "  0.8,                     !- Frame Solar Absorptance",
                          "  0.8,                     !- Frame Visible Absorptance",
                          "  0.9,                     !- Frame Thermal Hemispherical Emissivity",
                          "  DividedLite,             !- Divider Type",
                          "  0.02,                    !- Divider Width {m}",
                          "  2,                       !- Number of Horizontal Dividers",
                          "  2,                       !- Number of Vertical Dividers",
                          "  0.00,                    !- Divider Outside Projection {m}",
                          "  0.00,                    !- Divider Inside Projection {m}",
                          "  5.0,                     !- Divider Conductance {W/m2-K}",
                          "  1.2,                     !- Ratio of Divider-Edge Glass Conductance to Center-Of-Glass Conductance",
                          "  0.8,                     !- Divider Solar Absorptance",
                          "  0.8,                     !- Divider Visible Absorptance",
                          "  0.9;                     !- Divider Thermal Hemispherical Emissivity",
                          "FenestrationSurface:Detailed,",
                          "  FenestrationSurface,     !- Name",
                          "  Window,                  !- Surface Type",
                          "  WindowConstruction,      !- Construction Name",
                          "  Wall,                    !- Building Surface Name",
                          "  ,                        !- Outside Boundary Condition Object",
                          "  0.5000000,               !- View Factor to Ground",
                          "  WindowFrame,             !- Frame and Divider Name",
                          "  1.0,                     !- Multiplier",
                          "  4,                       !- Number of Vertices",
                          "  0.200000,0.000000,9.900000,  !- X,Y,Z ==> Vertex 1 {m}",
                          "  0.200000,0.000000,0.1000000,  !- X,Y,Z ==> Vertex 2 {m}",
                          "  9.900000,0.000000,0.1000000,  !- X,Y,Z ==> Vertex 3 {m}",
                          "  9.900000,0.000000,9.900000;  !- X,Y,Z ==> Vertex 4 {m}",
                          "SurfaceProperty:LocalEnvironment,",
                          "  LocEnv:FenestrationSurface,          !- Name",
                          "  FenestrationSurface,                 !- Exterior Surface Name",
                          "  ,                             !- External Shading Fraction Schedule Name",
                          "  SrdSurfs:FenestrationSurface,        !- Surrounding Surfaces Object Name",
                          "  ;                             !- Outdoor Air Node Name",
                          "SurfaceProperty:SurroundingSurfaces,",
                          "  SrdSurfs:FenestrationSurface, !- Name",
                          "  0.3,",
                          "  Sky Temp Sch,",
                          "  0.1,",
                          "  Ground Temp Sch,",
                          "  SurroundingSurface1,",
                          "  0.6,",
                          "  Surrounding Temp Sch 1;",
                          "Schedule:Compact,",
                          "  Surrounding Temp Sch 1,       !- Name",
                          "  Any Number,                   !- Schedule Type Limits Name",
                          "  Through: 12/31,               !- Field 1",
                          "  For: AllDays,                 !- Field 2",
                          "  Until: 24:00, 15.0;           !- Field 3",
                          "BuildingSurface:Detailed,",
                          "  Wall,                    !- Name",
                          "  Wall,                    !- Surface Type",
                          "  WallConstruction,        !- Construction Name",
                          "  Zone,                    !- Zone Name",
                          "    ,                        !- Space Name",
                          "  Outdoors,                !- Outside Boundary Condition",
                          "  ,                        !- Outside Boundary Condition Object",
                          "  SunExposed,              !- Sun Exposure",
                          "  WindExposed,             !- Wind Exposure",
                          "  0.5000000,               !- View Factor to Ground",
                          "  4,                       !- Number of Vertices",
                          "  0.000000,0.000000,10.00000,  !- X,Y,Z ==> Vertex 1 {m}",
                          "  0.000000,0.000000,0,  !- X,Y,Z ==> Vertex 2 {m}",
                          "  10.00000,0.000000,0,  !- X,Y,Z ==> Vertex 3 {m}",
                          "  10.00000,0.000000,10.00000;  !- X,Y,Z ==> Vertex 4 {m}",
                          "BuildingSurface:Detailed,"
                          "  Floor,                   !- Name",
                          "  Floor,                   !- Surface Type",
                          "  WallConstruction,        !- Construction Name",
                          "  Zone,                    !- Zone Name",
                          "    ,                        !- Space Name",
                          "  Outdoors,                !- Outside Boundary Condition",
                          "  ,                        !- Outside Boundary Condition Object",
                          "  NoSun,                   !- Sun Exposure",
                          "  NoWind,                  !- Wind Exposure",
                          "  1.0,                     !- View Factor to Ground",
                          "  4,                       !- Number of Vertices",
                          "  0.000000,0.000000,0,  !- X,Y,Z ==> Vertex 1 {m}",
                          "  0.000000,10.000000,0,  !- X,Y,Z ==> Vertex 2 {m}",
                          "  10.00000,10.000000,0,  !- X,Y,Z ==> Vertex 3 {m}",
                          "  10.00000,0.000000,0;  !- X,Y,Z ==> Vertex 4 {m}",
                          "Zone,"
                          "  Zone,                    !- Name",
                          "  0,                       !- Direction of Relative North {deg}",
                          "  6.000000,                !- X Origin {m}",
                          "  6.000000,                !- Y Origin {m}",
                          "  0,                       !- Z Origin {m}",
                          "  1,                       !- Type",
                          "  1,                       !- Multiplier",
                          "  autocalculate,           !- Ceiling Height {m}",
                          "  autocalculate;           !- Volume {m3}"});

    ASSERT_TRUE(process_idf(idf_objects));
    ScheduleManager::ProcessScheduleInput(*state);
    state->dataHeatBal->ZoneIntGain.allocate(1);

    createFacilityElectricPowerServiceObject(*state);
    HeatBalanceManager::SetPreConstructionInputParameters(*state);
    HeatBalanceManager::GetProjectControlData(*state, ErrorsFound);
    HeatBalanceManager::GetFrameAndDividerData(*state, ErrorsFound);
    HeatBalanceManager::GetMaterialData(*state, ErrorsFound);
    HeatBalanceManager::GetConstructData(*state, ErrorsFound);
    HeatBalanceManager::GetBuildingData(*state, ErrorsFound);

    state->dataGlobal->TimeStep = 1;
    state->dataGlobal->TimeStepZone = 1;
    state->dataGlobal->TimeStepZoneSec = 3600.0;
    state->dataGlobal->HourOfDay = 1;
    state->dataGlobal->NumOfTimeStepInHour = 1;
    state->dataGlobal->BeginSimFlag = true;
    state->dataGlobal->BeginEnvrnFlag = true;
    state->dataEnvrn->OutBaroPress = 100000;

    HeatBalanceManager::AllocateHeatBalArrays(*state);
    SolarShading::AllocateModuleArrays(*state);
    HeatBalanceSurfaceManager::AllocateSurfaceHeatBalArrays(*state);

    EXPECT_TRUE(state->dataGlobal->AnyLocalEnvironmentsInModel);

    Psychrometrics::InitializePsychRoutines(*state);

    state->dataZoneEquip->ZoneEquipConfig.allocate(1);
    state->dataZoneEquip->ZoneEquipConfig(1).ZoneName = "Zone";
    state->dataZoneEquip->ZoneEquipConfig(1).ActualZoneNum = 1;
    std::vector<int> controlledZoneEquipConfigNums;
    controlledZoneEquipConfigNums.push_back(1);

    state->dataZoneEquip->ZoneEquipConfig(1).NumInletNodes = 2;
    state->dataZoneEquip->ZoneEquipConfig(1).InletNode.allocate(2);
    state->dataZoneEquip->ZoneEquipConfig(1).InletNode(1) = 1;
    state->dataZoneEquip->ZoneEquipConfig(1).InletNode(2) = 2;
    state->dataZoneEquip->ZoneEquipConfig(1).NumExhaustNodes = 1;
    state->dataZoneEquip->ZoneEquipConfig(1).ExhaustNode.allocate(1);
    state->dataZoneEquip->ZoneEquipConfig(1).ExhaustNode(1) = 3;
    state->dataZoneEquip->ZoneEquipConfig(1).NumReturnNodes = 1;
    state->dataZoneEquip->ZoneEquipConfig(1).ReturnNode.allocate(1);
    state->dataZoneEquip->ZoneEquipConfig(1).ReturnNode(1) = 4;
    state->dataZoneEquip->ZoneEquipConfig(1).FixedReturnFlow.allocate(1);

    state->dataLoopNodes->Node.allocate(4);

    int surfNum1 = UtilityRoutines::FindItemInList("WALL", state->dataSurface->Surface);
    int surfNum2 = UtilityRoutines::FindItemInList("FENESTRATIONSURFACE", state->dataSurface->Surface);
    int surfNum3 = UtilityRoutines::FindItemInList("FLOOR", state->dataSurface->Surface);

    state->dataSurface->Surface(surfNum1).HeatTransSurf = true;
    state->dataSurface->Surface(surfNum2).HeatTransSurf = true;
    state->dataSurface->Surface(surfNum3).HeatTransSurf = true;
    state->dataSurface->SurfActiveConstruction(surfNum1) = state->dataSurface->Surface(surfNum1).Construction;
    state->dataSurface->SurfActiveConstruction(surfNum2) = state->dataSurface->Surface(surfNum2).Construction;
    state->dataSurface->SurfActiveConstruction(surfNum3) = state->dataSurface->Surface(surfNum3).Construction;
    state->dataSurface->Surface(surfNum1).Area = 10.0;
    state->dataSurface->Surface(surfNum2).Area = 10.0;
    state->dataSurface->Surface(surfNum3).Area = 10.0;
    state->dataSurface->Surface(surfNum1).SolarEnclIndex = 1;
    state->dataSurface->Surface(surfNum2).SolarEnclIndex = 1;
    state->dataSurface->Surface(surfNum3).SolarEnclIndex = 1;
    state->dataHeatBalSurf->SurfTempInTmp(surfNum1) = 15.0;
    state->dataHeatBalSurf->SurfTempInTmp(surfNum2) = 20.0;
    state->dataHeatBalSurf->SurfTempInTmp(surfNum3) = 25.0;
    state->dataHeatBal->SurfTempEffBulkAir(surfNum1) = 10.0;
    state->dataHeatBal->SurfTempEffBulkAir(surfNum2) = 10.0;
    state->dataHeatBal->SurfTempEffBulkAir(surfNum3) = 10.0;

    state->dataLoopNodes->Node(1).Temp = 20.0;
    state->dataLoopNodes->Node(2).Temp = 20.0;
    state->dataLoopNodes->Node(3).Temp = 20.0;
    state->dataLoopNodes->Node(4).Temp = 20.0;
    state->dataLoopNodes->Node(1).MassFlowRate = 0.1;
    state->dataLoopNodes->Node(2).MassFlowRate = 0.1;
    state->dataLoopNodes->Node(3).MassFlowRate = 0.1;
    state->dataLoopNodes->Node(4).MassFlowRate = 0.1;

    state->dataHeatBalSurf->SurfHConvInt(surfNum1) = 0.5;
    state->dataHeatBalSurf->SurfHConvInt(surfNum2) = 0.5;
    state->dataHeatBalSurf->SurfHConvInt(surfNum3) = 0.5;
    state->dataHeatBal->Zone(1).IsControlled = true;
    state->dataHeatBalFanSys->ZoneAirHumRat(1) = 0.011;
    state->dataHeatBalFanSys->ZoneAirHumRatAvg(1) = state->dataHeatBalFanSys->ZoneAirHumRat(1) = 0.011;

<<<<<<< HEAD
    // initialize simple glazing adjustment ratio
    state->dataHeatBalSurf->SurfWinCoeffAdjRatio.allocate(3);
    state->dataHeatBalSurf->SurfWinCoeffAdjRatio(surfNum2) = 1.0024;

    state->dataHeatBalFanSys->MAT.allocate(1);
=======
>>>>>>> e2a42954
    state->dataHeatBalFanSys->MAT(1) = 25.0;
    state->dataSurface->SurfTAirRef(surfNum1) = DataSurfaces::ZoneMeanAirTemp;
    state->dataSurface->SurfTAirRef(surfNum2) = DataSurfaces::ZoneSupplyAirTemp;
    state->dataSurface->SurfTAirRef(surfNum3) = DataSurfaces::AdjacentAirTemp;

    state->dataHeatBal->SurfQRadSWOutIncident = 0.0;
    state->dataHeatBal->SurfWinQRadSWwinAbs = 0.0;
    state->dataHeatBal->SurfQdotRadIntGainsInPerArea = 0.0;

    state->dataHeatBalSurf->SurfQdotRadHVACInPerArea = 0.0;
    state->dataSurface->SurfWinTransSolar = 0.0;
    state->dataHeatBal->EnclSolQSWRad = 0.0;

    Real64 inSurfTemp;
    Real64 outSurfTemp;
    state->dataScheduleMgr->Schedule(1).CurrentValue = 25.0; // Srd Srfs Temp
    // Calculate temperature based on supply flow rate

    WindowManager::CalcWindowHeatBalance(*state, surfNum2, state->dataHeatBalSurf->SurfHConvInt(surfNum2), inSurfTemp, outSurfTemp);

    state->dataHeatBalSurf->SurfTempOut(surfNum2) = outSurfTemp;

    HeatBalanceSurfaceManager::ReportSurfaceHeatBalance(*state);

    // Test if LWR from surrounding surfaces correctly calculated
    EXPECT_DOUBLE_EQ(DataGlobalConstants::StefanBoltzmann * 0.84 * 0.6 *
                         (pow_4(25.0 + DataGlobalConstants::KelvinConv) - pow_4(state->dataWindowManager->thetas(1))),
                     state->dataHeatBalSurf->SurfQRadLWOutSrdSurfs(surfNum2));
    EXPECT_NEAR(-24.9342, state->dataHeatBalSurf->QHeatEmiReport(surfNum2), 3);
}

TEST_F(EnergyPlusFixture, WindowManager_CalcNominalWindowCondAdjRatioTest)
{

    std::string const idf_objects = delimited_string({
        "WindowMaterial:SimpleGlazingSystem,",
        "NonRes Fixed Assembly Window,  !- Name",
        "6.9000,                  !- U-Factor {W/m2-K}",
        "0.39;                    !- Solar Heat Gain Coefficient",
        "Material:NoMass,",
        "R13LAYER,                !- Name",
        "Rough,                   !- Roughness",
        "2.290965,                !- Thermal Resistance {m2-K/W}",
        "0.9000000,               !- Thermal Absorptance",
        "0.7500000,               !- Solar Absorptance",
        "0.7500000;               !- Visible Absorptance",
        "Material:NoMass,",
        "R31LAYER,                !- Name",
        "Rough,                   !- Roughness",
        "5.456,                   !- Thermal Resistance {m2-K/W}",
        "0.9000000,               !- Thermal Absorptance",
        "0.7500000,               !- Solar Absorptance",
        "0.7500000;               !- Visible Absorptance",
        "Material,",
        "C5 - 4 IN HW CONCRETE,   !- Name",
        "MediumRough,             !- Roughness",
        "0.1014984,               !- Thickness {m}",
        "1.729577,                !- Conductivity {W/m-K}",
        "2242.585,                !- Density {kg/m3}",
        "836.8000,                !- Specific Heat {J/kg-K}",
        "0.9000000,               !- Thermal Absorptance",
        "0.6500000,               !- Solar Absorptance",
        "0.6500000;               !- Visible Absorptance",
        "Construction,",
        "R13WALL,                 !- Name",
        "R13LAYER;                !- Outside Layer",
        "Construction,",
        "FLOOR,                   !- Name",
        "C5 - 4 IN HW CONCRETE;   !- Outside Layer",
        "Construction,",
        "ROOF31,                  !- Name",
        "R31LAYER;                !- Outside Layer",
        "Construction,",
        "Window Non-res Fixed,    !- Name",
        "NonRes Fixed Assembly Window;  !- Outside Layer",
        "Zone,",
        "ZONE ONE,                !- Name",
        "0,                       !- Direction of Relative North {deg}",
        "0,                       !- X Origin {m}",
        "0,                       !- Y Origin {m}",
        "0,                       !- Z Origin {m}",
        "1,                       !- Type",
        "1,                       !- Multiplier",
        "autocalculate,           !- Ceiling Height {m}",
        "autocalculate;           !- Volume {m3}",
        "ScheduleTypeLimits,",
        "Fraction,                !- Name",
        "0.0,                     !- Lower Limit Value",
        "1.0,                     !- Upper Limit Value",
        "CONTINUOUS;              !- Numeric Type",
        "GlobalGeometryRules,",
        "UpperLeftCorner,         !- Starting Vertex Position",
        "CounterClockWise,        !- Vertex Entry Direction",
        "World;                   !- Coordinate System",
        "FenestrationSurface:Detailed,",
        "Zn001:Wall001:Win001,    !- Name",
        "Window,                  !- Surface Type",
        "Window Non-res Fixed,    !- Construction Name",
        "Zn001:Wall001,           !- Building Surface Name",
        ",                        !- Outside Boundary Condition Object",
        "0.5000000,               !- View Factor to Ground",
        ",                        !- Frame and Divider Name",
        "1.0,                     !- Multiplier",
        "4,                       !- Number of Vertices",
        "0.548000,0,2.5000,  !- X,Y,Z ==> Vertex 1 {m}",
        "0.548000,0,0.5000,  !- X,Y,Z ==> Vertex 2 {m}",
        "5.548000,0,0.5000,  !- X,Y,Z ==> Vertex 3 {m}",
        "5.548000,0,2.5000;  !- X,Y,Z ==> Vertex 4 {m}",
        "BuildingSurface:Detailed,",
        "Zn001:Wall001,           !- Name",
        "Wall,                    !- Surface Type",
        "R13WALL,                 !- Construction Name",
        "ZONE ONE,                !- Zone Name",
        ",                        !- Space Name",
        "Outdoors,                !- Outside Boundary Condition",
        ",                        !- Outside Boundary Condition Object",
        "SunExposed,              !- Sun Exposure",
        "WindExposed,             !- Wind Exposure",
        "0.5000000,               !- View Factor to Ground",
        "4,                       !- Number of Vertices",
        "0,0,4.572000,  !- X,Y,Z ==> Vertex 1 {m}",
        "0,0,0,  !- X,Y,Z ==> Vertex 2 {m}",
        "15.24000,0,0,  !- X,Y,Z ==> Vertex 3 {m}",
        "15.24000,0,4.572000;  !- X,Y,Z ==> Vertex 4 {m}",
        "BuildingSurface:Detailed,",
        "Zn001:Wall002,           !- Name",
        "Wall,                    !- Surface Type",
        "R13WALL,                 !- Construction Name",
        "ZONE ONE,                !- Zone Name",
        ",                        !- Space Name",
        "Outdoors,                !- Outside Boundary Condition",
        ",                        !- Outside Boundary Condition Object",
        "SunExposed,              !- Sun Exposure",
        "WindExposed,             !- Wind Exposure",
        "0.5000000,               !- View Factor to Ground",
        "4,                       !- Number of Vertices",
        "15.24000,0,4.572000,  !- X,Y,Z ==> Vertex 1 {m}",
        "15.24000,0,0,  !- X,Y,Z ==> Vertex 2 {m}",
        "15.24000,15.24000,0,  !- X,Y,Z ==> Vertex 3 {m}",
        "15.24000,15.24000,4.572000;  !- X,Y,Z ==> Vertex 4 {m}",
        "BuildingSurface:Detailed,",
        "Zn001:Wall003,           !- Name",
        "Wall,                    !- Surface Type",
        "R13WALL,                 !- Construction Name",
        "ZONE ONE,                !- Zone Name",
        ",                        !- Space Name",
        "Outdoors,                !- Outside Boundary Condition",
        ",                        !- Outside Boundary Condition Object",
        "SunExposed,              !- Sun Exposure",
        "WindExposed,             !- Wind Exposure",
        "0.5000000,               !- View Factor to Ground",
        "4,                       !- Number of Vertices",
        "15.24000,15.24000,4.572000,  !- X,Y,Z ==> Vertex 1 {m}",
        "15.24000,15.24000,0,  !- X,Y,Z ==> Vertex 2 {m}",
        "0,15.24000,0,  !- X,Y,Z ==> Vertex 3 {m}",
        "0,15.24000,4.572000;  !- X,Y,Z ==> Vertex 4 {m}",
        "BuildingSurface:Detailed,",
        "Zn001:Wall004,           !- Name",
        "Wall,                    !- Surface Type",
        "R13WALL,                 !- Construction Name",
        "ZONE ONE,                !- Zone Name",
        ",                        !- Space Name",
        "Outdoors,                !- Outside Boundary Condition",
        ",                        !- Outside Boundary Condition Object",
        "SunExposed,              !- Sun Exposure",
        "WindExposed,             !- Wind Exposure",
        "0.5000000,               !- View Factor to Ground",
        "4,                       !- Number of Vertices",
        "0,15.24000,4.572000,  !- X,Y,Z ==> Vertex 1 {m}",
        "0,15.24000,0,  !- X,Y,Z ==> Vertex 2 {m}",
        "0,0,0,  !- X,Y,Z ==> Vertex 3 {m}",
        "0,0,4.572000;  !- X,Y,Z ==> Vertex 4 {m}",
        "BuildingSurface:Detailed,",
        "Zn001:Flr001,            !- Name",
        "Floor,                   !- Surface Type",
        "FLOOR,                   !- Construction Name",
        "ZONE ONE,                !- Zone Name",
        ",                        !- Space Name",
        "Adiabatic,               !- Outside Boundary Condition",
        ",                        !- Outside Boundary Condition Object",
        "NoSun,                   !- Sun Exposure",
        "NoWind,                  !- Wind Exposure",
        "1.000000,                !- View Factor to Ground",
        "4,                       !- Number of Vertices",
        "15.24000,0.000000,0.0,  !- X,Y,Z ==> Vertex 1 {m}",
        "0.000000,0.000000,0.0,  !- X,Y,Z ==> Vertex 2 {m}",
        "0.000000,15.24000,0.0,  !- X,Y,Z ==> Vertex 3 {m}",
        "15.24000,15.24000,0.0;  !- X,Y,Z ==> Vertex 4 {m}",
        "BuildingSurface:Detailed,",
        "Zn001:Roof001,           !- Name",
        "Roof,                    !- Surface Type",
        "ROOF31,                  !- Construction Name",
        "ZONE ONE,                !- Zone Name",
        ",                        !- Space Name",
        "Outdoors,                !- Outside Boundary Condition",
        ",                        !- Outside Boundary Condition Object",
        "SunExposed,              !- Sun Exposure",
        "WindExposed,             !- Wind Exposure",
        "0,                       !- View Factor to Ground",
        "4,                       !- Number of Vertices",
        "0.000000,15.24000,4.572,  !- X,Y,Z ==> Vertex 1 {m}",
        "0.000000,0.000000,4.572,  !- X,Y,Z ==> Vertex 2 {m}",
        "15.24000,0.000000,4.572,  !- X,Y,Z ==> Vertex 3 {m}",
        "15.24000,15.24000,4.572;  !- X,Y,Z ==> Vertex 4 {m}",
    });

    ASSERT_TRUE(process_idf(idf_objects));

    bool ErrorsFound(false);
    HeatBalanceManager::SetPreConstructionInputParameters(*state);
    HeatBalanceManager::GetMaterialData(*state, ErrorsFound);
    HeatBalanceManager::GetConstructData(*state, ErrorsFound);
    WindowManager::InitGlassOpticalCalculations(*state);

    Real64 SHGC;         // Center-of-glass solar heat gain coefficient for ASHRAE
    Real64 TransSolNorm; // Window construction solar transmittance at normal incidence
    Real64 TransVisNorm; // Window construction visible transmittance at normal incidence
    int errFlag = 0;     // Error flag
    int ConstrNum = 4;
    int MaterNum;
    Real64 NominalConductanceWinter;
    Real64 NominalConductanceSummer;

    MaterNum = state->dataConstruction->Construct(ConstrNum).LayerPoint(1);
    // summer, adj ratio should stay the same, only change for winter
    state->dataHeatBal->CoeffAdjRatio(ConstrNum) = 1.5;
    CalcNominalWindowCond(*state, ConstrNum, 2, NominalConductanceSummer, SHGC, TransSolNorm, TransVisNorm, errFlag);
    EXPECT_EQ(state->dataHeatBal->CoeffAdjRatio(ConstrNum), 1.5);

    // winter
    // for legal input U values, the adjusted NominalConductance should be close to input U
    std::array<Real64, 3> legalInputUs = {3.0, 5.0, 7.0};
    for (auto varyInputU : legalInputUs) {
        state->dataMaterial->Material(MaterNum).SimpleWindowUfactor = varyInputU;
        HeatBalanceManager::SetupSimpleWindowGlazingSystem(*state, MaterNum);
        state->dataWindowManager->scon(1) = state->dataMaterial->Material(MaterNum).Conductivity / state->dataMaterial->Material(MaterNum).Thickness;
        CalcNominalWindowCond(*state, ConstrNum, 1, NominalConductanceWinter, SHGC, TransSolNorm, TransVisNorm, errFlag);
        EXPECT_NEAR(NominalConductanceWinter, varyInputU, 0.01);
    }

    // winter
    // illegal inputs, the adjustment ratio should stay as default 1.0
    std::array<Real64, 2> illegalInputUs = {0.0, -2.0};
    for (auto varyInputU : illegalInputUs) {
        state->dataHeatBal->CoeffAdjRatio(ConstrNum) = 1.0;
        state->dataMaterial->Material(MaterNum).SimpleWindowUfactor = varyInputU;
        CalcNominalWindowCond(*state, ConstrNum, 1, NominalConductanceWinter, SHGC, TransSolNorm, TransVisNorm, errFlag);
        // expect adjustment ratio equal to 1
        EXPECT_EQ(state->dataHeatBal->CoeffAdjRatio(ConstrNum), 1.0);
    }
}

TEST_F(EnergyPlusFixture, WindowMaterialComplexShadeTest)
{

    std::string const idf_objects = delimited_string({"WindowMaterial:ComplexShade,",
                                                      "Shade_14_Layer,          !- Name",
                                                      "VenetianHorizontal,      !- Layer Type",
                                                      "1.016000e-003,           !- Thickness {m}",
                                                      "1.592276e+002,           !- Conductivity {W / m - K}",
                                                      "0.000000e+000,           !- IR Transmittance",
                                                      "0.9,                     !- Front Emissivity",
                                                      "0.9,                       !- Back Emissivity",
                                                      "0.000000e+000,           !- Top Opening Multiplier",
                                                      "0.000000e+000,           !- Bottom Opening Multiplier",
                                                      "0.000000e+000,           !- Left Side Opening Multiplier",
                                                      "0.000000e+000,           !- Right Side Opening Multiplier",
                                                      "5.000000e-002,           !- Front Opening Multiplier",
                                                      "0.0254,                  !- Slat Width {m}",
                                                      "0.0201,                  !- Slat Spacing {m}",
                                                      "0.0010,                  !- Slat Thickness {m}",
                                                      "45.0000,                 !- Slat Angle {deg}",
                                                      "159.2276,                !- Slat Conductivity {W / m - K}",
                                                      "0.0000;                  !- Slat Curve {m}"});

    ASSERT_TRUE(process_idf(idf_objects));
    bool errors_found = false;
    HeatBalanceManager::GetMaterialData(*state, errors_found);
    EXPECT_FALSE(errors_found);
    EXPECT_EQ(state->dataHeatBal->ComplexShade(1).Name, "SHADE_14_LAYER");
    EXPECT_TRUE(compare_enums(state->dataHeatBal->ComplexShade(1).LayerType, TARCOGParams::TARCOGLayerType::VENETBLIND_HORIZ));
    EXPECT_NEAR(state->dataHeatBal->ComplexShade(1).Thickness, 1.016000e-003, 1e-5);
    EXPECT_NEAR(state->dataHeatBal->ComplexShade(1).Conductivity, 1.592276e+002, 1e-5);
    EXPECT_NEAR(state->dataHeatBal->ComplexShade(1).IRTransmittance, 0, 1e-5);
    EXPECT_NEAR(state->dataHeatBal->ComplexShade(1).FrontEmissivity, 0.9, 1e-5);
    EXPECT_NEAR(state->dataHeatBal->ComplexShade(1).BackEmissivity, 0.9, 1e-5);
    EXPECT_NEAR(state->dataHeatBal->ComplexShade(1).TopOpeningMultiplier, 0, 1e-5);
    EXPECT_NEAR(state->dataHeatBal->ComplexShade(1).BottomOpeningMultiplier, 0, 1e-5);
    EXPECT_NEAR(state->dataHeatBal->ComplexShade(1).LeftOpeningMultiplier, 0, 1e-5);
    EXPECT_NEAR(state->dataHeatBal->ComplexShade(1).RightOpeningMultiplier, 0, 1e-5);
    EXPECT_NEAR(state->dataHeatBal->ComplexShade(1).FrontOpeningMultiplier, 5.000000e-002, 1e-5);
    EXPECT_NEAR(state->dataHeatBal->ComplexShade(1).SlatWidth, 0.0254, 1e-5);
    EXPECT_NEAR(state->dataHeatBal->ComplexShade(1).SlatSpacing, 0.0201, 1e-5);
    EXPECT_NEAR(state->dataHeatBal->ComplexShade(1).SlatThickness, 0.0010, 1e-5);
    EXPECT_NEAR(state->dataHeatBal->ComplexShade(1).SlatAngle, 45.0, 1e-5);
    EXPECT_NEAR(state->dataHeatBal->ComplexShade(1).SlatConductivity, 159.2276, 1e-5);
    EXPECT_NEAR(state->dataHeatBal->ComplexShade(1).SlatCurve, 0, 1e-5);
}<|MERGE_RESOLUTION|>--- conflicted
+++ resolved
@@ -2813,14 +2813,12 @@
     state->dataHeatBalFanSys->ZoneAirHumRat(1) = 0.011;
     state->dataHeatBalFanSys->ZoneAirHumRatAvg(1) = state->dataHeatBalFanSys->ZoneAirHumRat(1) = 0.011;
 
-<<<<<<< HEAD
     // initialize simple glazing adjustment ratio
     state->dataHeatBalSurf->SurfWinCoeffAdjRatio.allocate(3);
     state->dataHeatBalSurf->SurfWinCoeffAdjRatio(surfNum2) = 1.0024;
 
     state->dataHeatBalFanSys->MAT.allocate(1);
-=======
->>>>>>> e2a42954
+
     state->dataHeatBalFanSys->MAT(1) = 25.0;
     state->dataSurface->SurfTAirRef(surfNum1) = DataSurfaces::ZoneMeanAirTemp;
     state->dataSurface->SurfTAirRef(surfNum2) = DataSurfaces::ZoneSupplyAirTemp;
