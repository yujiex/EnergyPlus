--- conflicted
+++ resolved
@@ -1265,11 +1265,7 @@
     SplitterComponent::GetSplitterInput();
     BranchInputManager::GetMixerInput(state);
     BranchInputManager::ManageBranchInput(state);
-<<<<<<< HEAD
-    GetZoneAirLoopEquipment(state, state.dataZoneAirLoopEquipmentManager);
-=======
     GetZoneAirLoopEquipment(state, *state.dataZoneAirLoopEquipmentManager);
->>>>>>> 5ae249aa
     SingleDuct::GetSysInput(state);
 
     // Get Air Loop HVAC Data
