// EnergyPlus, Copyright (c) 1996-2021, The Board of Trustees of the University of Illinois,
// The Regents of the University of California, through Lawrence Berkeley National Laboratory
// (subject to receipt of any required approvals from the U.S. Dept. of Energy), Oak Ridge
// National Laboratory, managed by UT-Battelle, Alliance for Sustainable Energy, LLC, and other
// contributors. All rights reserved.
//
// NOTICE: This Software was developed under funding from the U.S. Department of Energy and the
// U.S. Government consequently retains certain rights. As such, the U.S. Government has been
// granted for itself and others acting on its behalf a paid-up, nonexclusive, irrevocable,
// worldwide license in the Software to reproduce, distribute copies to the public, prepare
// derivative works, and perform publicly and display publicly, and to permit others to do so.
//
// Redistribution and use in source and binary forms, with or without modification, are permitted
// provided that the following conditions are met:
//
// (1) Redistributions of source code must retain the above copyright notice, this list of
//     conditions and the following disclaimer.
//
// (2) Redistributions in binary form must reproduce the above copyright notice, this list of
//     conditions and the following disclaimer in the documentation and/or other materials
//     provided with the distribution.
//
// (3) Neither the name of the University of California, Lawrence Berkeley National Laboratory,
//     the University of Illinois, U.S. Dept. of Energy nor the names of its contributors may be
//     used to endorse or promote products derived from this software without specific prior
//     written permission.
//
// (4) Use of EnergyPlus(TM) Name. If Licensee (i) distributes the software in stand-alone form
//     without changes from the version obtained under this License, or (ii) Licensee makes a
//     reference solely to the software portion of its product, Licensee must refer to the
//     software as "EnergyPlus version X" software, where "X" is the version number Licensee
//     obtained under this License and may not use a different name for the software. Except as
//     specifically required in this Section (4), Licensee shall not use in a company name, a
//     product name, in advertising, publicity, or other promotional activities any name, trade
//     name, trademark, logo, or other designation of "EnergyPlus", "E+", "e+" or confusingly
//     similar designation, without the U.S. Department of Energy's prior written consent.
//
// THIS SOFTWARE IS PROVIDED BY THE COPYRIGHT HOLDERS AND CONTRIBUTORS "AS IS" AND ANY EXPRESS OR
// IMPLIED WARRANTIES, INCLUDING, BUT NOT LIMITED TO, THE IMPLIED WARRANTIES OF MERCHANTABILITY
// AND FITNESS FOR A PARTICULAR PURPOSE ARE DISCLAIMED. IN NO EVENT SHALL THE COPYRIGHT OWNER OR
// CONTRIBUTORS BE LIABLE FOR ANY DIRECT, INDIRECT, INCIDENTAL, SPECIAL, EXEMPLARY, OR
// CONSEQUENTIAL DAMAGES (INCLUDING, BUT NOT LIMITED TO, PROCUREMENT OF SUBSTITUTE GOODS OR
// SERVICES; LOSS OF USE, DATA, OR PROFITS; OR BUSINESS INTERRUPTION) HOWEVER CAUSED AND ON ANY
// THEORY OF LIABILITY, WHETHER IN CONTRACT, STRICT LIABILITY, OR TORT (INCLUDING NEGLIGENCE OR
// OTHERWISE) ARISING IN ANY WAY OUT OF THE USE OF THIS SOFTWARE, EVEN IF ADVISED OF THE
// POSSIBILITY OF SUCH DAMAGE.

#ifndef MixedAir_hh_INCLUDED
#define MixedAir_hh_INCLUDED

// C++ Headers
#include <unordered_set>

// ObjexxFCL Headers
#include <ObjexxFCL/Array1D.hh>
#include <ObjexxFCL/Optional.hh>

// EnergyPlus Headers
#include <EnergyPlus/Data/BaseData.hh>
#include <EnergyPlus/DataGlobals.hh>
#include <EnergyPlus/DataHVACGlobals.hh>
#include <EnergyPlus/EPVector.hh>
#include <EnergyPlus/EnergyPlus.hh>
#include <EnergyPlus/SimAirServingZones.hh>

namespace EnergyPlus {

// Forward declarations
struct EnergyPlusData;

namespace MixedAir {

    // Using/Aliasing
    using DataHVACGlobals::BypassWhenWithinEconomizerLimits;

    // Data
    // MODULE PARAMETER DEFINITIONS

    enum class iLockoutType
    {
        Unassigned = -1,
        NoLockoutPossible,
        LockoutWithHeatingPossible,
        LockoutWithCompressorPossible,
    };

    enum class iEconoOp
    {
        Unassigned = -1,
        NoEconomizer,
        FixedDryBulb,
        FixedEnthalpy,
        DifferentialDryBulb,
        DifferentialEnthalpy,
        FixedDewPointAndDryBulb,
        ElectronicEnthalpy,
        DifferentialDryBulbAndEnthalpy,
    };

    // coil operation
    constexpr int On(1);  // normal coil operation
    constexpr int Off(0); // signal coil shouldn't run

<<<<<<< HEAD
    // component types addressed by this module
    enum class ComponentType
    {
        Unassigned = -1,
        None,
        OAMixer_Num,
        Fan_Simple_CV,
        Fan_Simple_VAV,
        WaterCoil_SimpleCool,
        WaterCoil_Cooling,
        WaterCoil_SimpleHeat,
        SteamCoil_AirHeat,
        WaterCoil_DetailedCool,
        Coil_ElectricHeat,
        Coil_GasHeat,
        WaterCoil_CoolingHXAsst,
        DXSystem,
        HeatXchngr,
        Desiccant,
        Unglazed_SolarCollector,
        EvapCooler,
        PVT_AirBased,
        Fan_ComponentModel,
        DXHeatPumpSystem,
        Coil_UserDefined,
        Humidifier,
        Fan_System_Object,
        UnitarySystemModel,
        VRFTerminalUnit,
        CoilSystemWater
    };
    constexpr int CoilSystemWater(25);

=======
>>>>>>> 5af22b9e
    enum class iControllerType
    {
        None,
        ControllerSimple,
        ControllerOutsideAir,
        ControllerStandAloneERV,
    };

    // Parameters below (CMO - Current Module Object.  used primarily in Get Inputs)
    // Multiple Get Input routines in this module or these would be in individual routines.
    enum class CMO
    {
        Unassigned = -1,
        None,
        OASystem,
        AirLoopEqList,
        ControllerList,
        SysAvailMgrList,
        OAController,
        ERVController,
        MechVentilation,
        OAMixer
    };

    // OA Controller Limiting Factor (used for integer output variable values for OAControllerProps::OALimitingFactor
    constexpr int limitFactorNone = 0;        // No limit other than fixed OA amount
    constexpr int limitFactorLimits = 1;      // Limits and scheduled limits
    constexpr int limitFactorEconomizer = 2;  // Economizer operation
    constexpr int limitFactorExhaust = 3;     // Exhaust flow
    constexpr int limitFactorMixedAir = 4;    // Mixed air flow rate
    constexpr int limitFactorHighHum = 5;     // High humidity economizer control
    constexpr int limitFactorDCV = 6;         // Demand-controlled ventilation
    constexpr int limitFactorNightVent = 7;   // Night ventilation
    constexpr int limitFactorDemandLimit = 8; // Demand-limiting
    constexpr int limitFactorEMS = 9;         // EMS override

    extern Array1D_string const CurrentModuleObjects;

    struct ControllerListProps
    {
        // Members
        std::string Name;
        int NumControllers; // number of controllers on list
        Array1D_string ControllerType;
        Array1D_string ControllerName;

        // Default Constructor
        ControllerListProps() : NumControllers(0)
        {
        }
    };

    struct OAControllerProps // Derived type for Outside Air Controller data
    {
        // Members
        std::string Name;
        std::string ControllerType;
        iControllerType ControllerType_Num; // Parameter equivalent of controller type
        int OACtrlIndex;
        iLockoutType Lockout; // 0=NoLockoutPossible; 1=LockoutWithHeatingPossible;
        // 2=LockoutWithCompressorPossible;
        bool FixedMin;        // Fixed Minimum or Proportional Minimum
        Real64 TempLim;       // Temperature Limit
        Real64 TempLowLim;    // Temperature Lower Limit
        Real64 EnthLim;       // Enthalpy Limit
        Real64 DPTempLim;     // Dew Point Temperature Limit
        int EnthalpyCurvePtr; // Electronic Enthalpy Curve Index (max HumRat = f[OAT])
        Real64 MinOA;         // Minimum outside air flow (m3/sec)
        Real64 MaxOA;         // Maximum outside air flow (m3/sec)
        iEconoOp Econo;       // 0 = NoEconomizer, 1 = FixedDryBulb, 2 = FixedEnthalpy, 3=DifferentialDryBulb,
        // 4=DifferentialEnthalpy, 5=FixedDewPointAndDryBulb, 6 = ElectronicEnthalpy,
        // 7 =DifferentialDryBulbAndEnthalpy
        bool EconBypass;      // ModulateFlow =FALSE , MinimumFlowWithBypass =TRUE
        int MixNode;          // Controlled node (mixed air node)
        int OANode;           // Actuated node (outside air node)
        int InletNode;        // Inlet Air Node for into Mixer  (BTG Nov 2004)
        int RelNode;          // Relief Air Node Number
        int RetNode;          // Return Air Node Number
        std::string MinOASch; // Name of the minimum outside air schedule
        int MinOASchPtr;      // Index to the minimum outside air schedule
        Real64 RelMassFlow;
        Real64 OAMassFlow;
        Real64 ExhMassFlow;
        Real64 MixMassFlow;
        Real64 InletTemp;
        Real64 InletEnth;
        Real64 InletPress;
        Real64 InletHumRat;
        Real64 OATemp;
        Real64 OAEnth;
        Real64 OAPress;
        Real64 OAHumRat;
        Real64 RetTemp;
        Real64 RetEnth;
        Real64 MixSetTemp;
        Real64 MinOAMassFlowRate; // Minimum outside air flow (kg/s)
        Real64 MaxOAMassFlowRate; // Maximum outside air flow (kg/s)
        Real64 RelTemp;
        Real64 RelEnth;
        Real64 RelSensiLossRate; // Heat lost to ambient from relief air (W)
        Real64 RelLatentLossRate;
        Real64 RelTotalLossRate;

        int ZoneEquipZoneNum;
        std::string VentilationMechanicalName; // Name of ventilation:mechanical object used for DCV
        int VentMechObjectNum;                 // Index to VENTILATION:MECHANICAL object for this controller
        int HumidistatZoneNum;                 // zone number where humidistat is located
        int NodeNumofHumidistatZone;           // node number of zone where humidistat is located
        Real64 HighRHOAFlowRatio;              // Modify ratio with respect to maximum outdoor air flow rate (high RH)
        bool ModifyDuringHighOAMoisture; // flag to Modify outdoor air flow, TRUE when modify any time, FALSE when modify only when indoor air humrat
                                         // is less than outdoor HR
        int EconomizerOASchedPtr;        // schedule to modify outdoor air flow
        std::string MinOAflowSch;        // Name of the Minimum fraction of Design/Mixed Mass of air
        std::string MaxOAflowSch;        // Name of the Maximum fraction of Design/Mixed Mass of air
        int MinOAflowSchPtr;             // Index to the Minimum Fraction of Outdoor Air Schedule
        int MaxOAflowSchPtr;             // Index to the Maximum Fraction of Outdoor Air Schedule
        //   Economizer Status, which is currently following the EconomizerOperationFlag, might be something like "Economizer status
        //   indicates when the conditions are favorable for the economizer to operate (i.e., none of the control limits have been exceeded).
        //   While this status signal indicates favorable conditions for economizer operation, it does not guarantee that the air-side
        //   economizer has increased outdoor air flow above the minimum level since the actual outdoor air flow rate is also governed
        //   by other controls (e.g., mixed air setpoint tempeature, time of day economizer control, etc.).
        int EconomizerStatus;           // Air Economizer status (1 = on, 0 = off or economizer not exists)
        int HeatRecoveryBypassStatus;   // OA Sys Heat Recovery Bypass status (1 = on, 0 = off or economizer not exists)
        int HRHeatingCoilActive;        // OA Sys Heat Recovery Heating Coil Was Active status (1 = on, 0 = off)
        Real64 MixedAirTempAtMinOAFlow; // calculated mixed air temp when using special HX bypass control
        int HighHumCtrlStatus;          // High Humidity Control status (1 = on, 0 = off or high hum ctrl not used)
        Real64 OAFractionRpt;           // Actual outdoor air fraction for reporting (based on mixed air flow rate),
        // 0 to 1 (normally)
        Real64 MinOAFracLimit;             // Minimum OA fraction limit
        Real64 MechVentOAMassFlowRequest;  // outside air mass flow rate calculated by mechanical ventilation object [kg/s]
        bool EMSOverrideOARate;            // if true, EMS is calling to override OA rate
        Real64 EMSOARateValue;             // Value EMS is directing to use. [kg/s]
        int HeatRecoveryBypassControlType; // User input selects type of heat recovery optimization
        bool ManageDemand;                 // Used by demand manager to manage ventilation
        Real64 DemandLimitFlowRate;        // Current demand limit if demand manager is ON
        Real64 MaxOAFracBySetPoint;        // The maximum OA fraction due to freezing cooling coil check
        int MixedAirSPMNum;                // index of mixed air setpoint manager
        bool CoolCoilFreezeCheck;          // if true, cooling coil freezing is prevented by recalculating the amount of OA
        bool EconoActive;                  // if true economizer is active
        bool HighHumCtrlActive;            // if true high humidity control is active
        Array1D_int EconmizerFaultNum;     // index to economizer fault
        int NumFaultyEconomizer;           // total number of economizer faults
        int CountMechVentFrac;             // Count when OA min fraction > mech vent fraction
        int IndexMechVentFrac;             // Index when OA min fraction > mech vent fraction
        int OALimitingFactor; // OA controller limiting factor: 0=none, 1=limits, 2=exhaust flow, 3=economizer, 4=DCV, 5=high hum, 6=night vent,
                              // 7=demand limiting, 8=EMS

        // Default Constructor
        OAControllerProps()
            : ControllerType_Num(iControllerType::None), OACtrlIndex(0), Lockout(iLockoutType::NoLockoutPossible), FixedMin(true), TempLim(0.0),
              TempLowLim(0.0), EnthLim(0.0), DPTempLim(0.0), EnthalpyCurvePtr(0), MinOA(0.0), MaxOA(0.0), Econo(iEconoOp::NoEconomizer),
              EconBypass(false), MixNode(0), OANode(0), InletNode(0), RelNode(0), RetNode(0), MinOASchPtr(0), RelMassFlow(0.0), OAMassFlow(0.0),
              ExhMassFlow(0.0), MixMassFlow(0.0), InletTemp(0.0), InletEnth(0.0), InletPress(0.0), InletHumRat(0.0), OATemp(0.0), OAEnth(0.0),
              OAPress(0.0), OAHumRat(0.0), RetTemp(0.0), RetEnth(0.0), MixSetTemp(0.0), MinOAMassFlowRate(0.0), MaxOAMassFlowRate(0.0), RelTemp(0.0),
              RelEnth(0.0), RelSensiLossRate(0.0), RelLatentLossRate(0.0), RelTotalLossRate(0.0), ZoneEquipZoneNum(0), VentMechObjectNum(0),
              HumidistatZoneNum(0), NodeNumofHumidistatZone(0), HighRHOAFlowRatio(1.0), ModifyDuringHighOAMoisture(false), EconomizerOASchedPtr(0),
              MinOAflowSchPtr(0), MaxOAflowSchPtr(0), EconomizerStatus(0), HeatRecoveryBypassStatus(0), HRHeatingCoilActive(0),
              MixedAirTempAtMinOAFlow(0.0), HighHumCtrlStatus(0), OAFractionRpt(0.0), MinOAFracLimit(0.0), MechVentOAMassFlowRequest(0.0),
              EMSOverrideOARate(false), EMSOARateValue(0.0), HeatRecoveryBypassControlType(BypassWhenWithinEconomizerLimits), ManageDemand(false),
              DemandLimitFlowRate(0.0), MaxOAFracBySetPoint(0), MixedAirSPMNum(0), CoolCoilFreezeCheck(false), EconoActive(false),
              HighHumCtrlActive(false), EconmizerFaultNum(0), NumFaultyEconomizer(0), CountMechVentFrac(0), IndexMechVentFrac(0), OALimitingFactor(0)
        {
        }

        void CalcOAController(EnergyPlusData &state, int const AirLoopNum, bool const FirstHVACIteration);

        void CalcOAEconomizer(EnergyPlusData &state,
                              int const AirLoopNum,
                              Real64 const OutAirMinFrac,
                              Real64 &OASignal,
                              bool &HighHumidityOperationFlag,
                              bool const FirstHVACIteration);

        void SizeOAController(EnergyPlusData &state);

        void UpdateOAController(EnergyPlusData &state);

        void Checksetpoints(EnergyPlusData &state,
                            Real64 const OutAirMinFrac,   // Local variable used to calculate min OA fraction
                            Real64 &OutAirSignal,         // Used to set OA mass flow rate
                            bool &EconomizerOperationFlag // logical used to show economizer status
        );
    };

    struct VentilationMechanicalProps // Derived type for Ventilation:Mechanical data
    {
        // Members
        std::string Name;                       // Name of Ventilation:Mechanical object
        std::string SchName;                    // Name of the mechanical ventilation schedule
        int SchPtr;                             // Index to the mechanical ventilation schedule
        bool DCVFlag;                           // if true, implement OA based on demand controlled ventilation
        int NumofVentMechZones;                 // Number of zones with mechanical ventilation
        Real64 TotAreaOAFlow;                   // Total outdoor air flow rate for all zones per area (m3/s/m2)
        Real64 TotPeopleOAFlow;                 // Total outdoor air flow rate for all PEOPLE objects in zones (m3/s)
        Real64 TotZoneOAFlow;                   // Total outdoor air flow rate for all zones (m3/s)
        Real64 TotZoneOAACH;                    // Total outdoor air flow rate for all zones Air Changes per hour (m3/s/m3)
        int SystemOAMethod;                     // System Outdoor Air Method - SOAM_ZoneSum, SOAM_VRP
        Real64 ZoneMaxOAFraction;               // Zone maximum outdoor air fraction
        Array1D<Real64> ZoneOAAreaRate;         // Mechanical ventilation rate (m3/s/m2) for each zone
        Array1D<Real64> ZoneOAPeopleRate;       // Mechanical ventilation rate (m3/s/person) for each zone
        Array1D<Real64> ZoneOAFlowRate;         // OA Flow Rate (m3/s/zone) for each zone
        Array1D<Real64> ZoneOAACHRate;          // OA ACH (m3/s/volume) for each zone
        Array1D_int VentMechZone;               // Zones requiring mechanical ventilation
        Array1D_string VentMechZoneName;        // name of mech vent zone
        Array1D_int ZoneDesignSpecOAObjIndex;   // index of the design specification outdoor air object for each zone
        Array1D_string ZoneDesignSpecOAObjName; // name of the design specification outdoor air object for each zone
        int CO2MaxMinLimitErrorCount;           // Counter when max CO2 concentration < min CO2 concentration for SOAM_ProportionalControlSchOcc
        int CO2MaxMinLimitErrorIndex;           // Index for max CO2 concentration < min CO2 concentration recurring error message for
                                                // SOAM_ProportionalControlSchOcc
        int CO2GainErrorCount;                  // Counter when CO2 generation from people is zero for SOAM_ProportionalControlSchOcc
        int CO2GainErrorIndex;       // Index for recurring error message when CO2 generation from people is zero for SOAM_ProportionalControlSchOcc
        int OAMaxMinLimitErrorCount; // Counter when max OA < min OA for SOAM_ProportionalControlDesOARate
        int OAMaxMinLimitErrorIndex; // Index for max OA < min OA recurring error message for SOAM_ProportionalControlDesOARate
        Array1D<Real64> ZoneADEffCooling;           // Zone air distribution effectiveness in cooling mode for each zone
        Array1D<Real64> ZoneADEffHeating;           // Zone air distribution effectiveness in heating mode for each zone
        Array1D_int ZoneADEffSchPtr;                // Pointer to the zone air distribution effectiveness schedule for each zone
        Array1D_int ZoneDesignSpecADObjIndex;       // index of the design specification zone air distribution object for each zone
        Array1D_string ZoneDesignSpecADObjName;     // name of the design specification zone air distribution object for each zone
        Array1D<Real64> ZoneSecondaryRecirculation; // zone air secondary recirculation ratio for each zone
        Array1D_int ZoneOAFlowMethod;               // OA flow method for each zone
        Array1D_int ZoneOASchPtr;               // Index to the outdoor air schedule for each zone (from DesignSpecification:OutdoorAir or default)
        Array1D<Real64> OAPropCtlMinRateSchPtr; // Outdoor design OA flow rate schedule from DesignSpecification:OutdoorAir
        Real64 Ep = 1.0;                        // zone primary air fraction
        Real64 Er = 0.0;                        // zone secondary recirculation fraction
        Real64 Fa = 1.0;                        // temporary variable used in multi-path VRP calc
        Real64 Fb = 1.0;
        Real64 Fc = 1.0;
        Real64 Xs = 1.0;  // uncorrected system outdoor air fraction
        Real64 Evz = 1.0; // zone ventilation efficiency

        // Default Constructor
        VentilationMechanicalProps()
            : SchPtr(0), DCVFlag(false), NumofVentMechZones(0), TotAreaOAFlow(0.0), TotPeopleOAFlow(0.0), TotZoneOAFlow(0.0), TotZoneOAACH(0.0),
              SystemOAMethod(0), ZoneMaxOAFraction(1.0), CO2MaxMinLimitErrorCount(0), CO2MaxMinLimitErrorIndex(0), CO2GainErrorCount(0),
              CO2GainErrorIndex(0), OAMaxMinLimitErrorCount(0), OAMaxMinLimitErrorIndex(0)
        {
        }

        void CalcMechVentController(EnergyPlusData &state,
                                    Real64 &SysSA,             // System supply air mass flow rate [kg/s]
                                    Real64 &MechVentOAMassFlow // outside air mass flow rate calculated by mechanical ventilation object [kg/s]
        );
    };

    struct OAMixerProps // Derived type for Outside Air Mixing Component
    {
        // Members
        std::string Name;
        int MixerIndex; // Set on first call...
        int MixNode;    // Outlet node - mixed air
        int InletNode;  // Inlet node for outside air stream (Nov. 2004 BTG was OANode )
        int RelNode;    // Outlet node - relief air
        int RetNode;    // Inlet node - return air
        Real64 MixTemp;
        Real64 MixHumRat;
        Real64 MixEnthalpy;
        Real64 MixPressure;
        Real64 MixMassFlowRate;
        Real64 OATemp;
        Real64 OAHumRat;
        Real64 OAEnthalpy;
        Real64 OAPressure;
        Real64 OAMassFlowRate;
        Real64 RelTemp;
        Real64 RelHumRat;
        Real64 RelEnthalpy;
        Real64 RelPressure;
        Real64 RelMassFlowRate;
        Real64 RetTemp;
        Real64 RetHumRat;
        Real64 RetEnthalpy;
        Real64 RetPressure;
        Real64 RetMassFlowRate;

        // Default Constructor
        OAMixerProps()
            : MixerIndex(0), MixNode(0), InletNode(0), RelNode(0), RetNode(0), MixTemp(0.0), MixHumRat(0.0), MixEnthalpy(0.0), MixPressure(0.0),
              MixMassFlowRate(0.0), OATemp(0.0), OAHumRat(0.0), OAEnthalpy(0.0), OAPressure(0.0), OAMassFlowRate(0.0), RelTemp(0.0), RelHumRat(0.0),
              RelEnthalpy(0.0), RelPressure(0.0), RelMassFlowRate(0.0), RetTemp(0.0), RetHumRat(0.0), RetEnthalpy(0.0), RetPressure(0.0),
              RetMassFlowRate(0.0)
        {
        }
    };

    // Functions

    Real64 OAGetFlowRate(EnergyPlusData &state, int OAPtr);

    Real64 OAGetMinFlowRate(EnergyPlusData &state, int OAPtr);

    void OASetDemandManagerVentilationState(EnergyPlusData &state, int OAPtr, bool aState);

    void OASetDemandManagerVentilationFlow(EnergyPlusData &state, int OAPtr, Real64 aFlow);

    int GetOAController(EnergyPlusData &state, std::string const &OAName);

    void
    ManageOutsideAirSystem(EnergyPlusData &state, std::string const &OASysName, bool const FirstHVACIteration, int const AirLoopNum, int &OASysNum);

    void SimOutsideAirSys(EnergyPlusData &state, int const OASysNum, bool const FirstHVACIteration, int const AirLoopNum);

    void SimOASysComponents(EnergyPlusData &state, int const OASysNum, bool const FirstHVACIteration, int const AirLoopNum);

    void SimOAComponent(EnergyPlusData &state,
                        std::string const &CompType,                    // the component type
                        std::string const &CompName,                    // the component Name
                        SimAirServingZones::CompType const CompTypeNum, // Component Type -- Integerized for this module
                        bool const FirstHVACIteration,
                        int &CompIndex,
                        int const AirLoopNum, // air loop index for economizer lockout coordination
                        bool const Sim,       // if TRUE, simulate component; if FALSE, just set the coil exisitence flags
                        int const OASysNum,   // index to outside air system
                        bool &OAHeatingCoil,  // TRUE indicates a heating coil has been found
                        bool &OACoolingCoil,  // TRUE indicates a cooling coil has been found
                        bool &OAHX            // TRUE indicates a heat exchanger has been found
    );

    void SimOAMixer(EnergyPlusData &state, std::string const &CompName, bool const FirstHVACIteration, int &CompIndex);

    void SimOAController(EnergyPlusData &state, std::string const &CtrlName, int &CtrlIndex, bool const FirstHVACIteration, int const AirLoopNum);

    // Get Input Section of the Module
    //******************************************************************************

    void GetOutsideAirSysInputs(EnergyPlusData &state);

    void GetOAControllerInputs(EnergyPlusData &state);

    void AllocateOAControllers(EnergyPlusData &state);

    void GetOAMixerInputs(EnergyPlusData &state);

    void ProcessOAControllerInputs(EnergyPlusData &state,
                                   std::string const &CurrentModuleObject,
                                   int const OutAirNum,
                                   Array1D_string const &AlphArray,
                                   int &NumAlphas,
                                   Array1D<Real64> const &NumArray,
                                   int &NumNums,
                                   Array1D_bool const &lNumericBlanks, // Unused
                                   Array1D_bool const &lAlphaBlanks,
                                   Array1D_string const &cAlphaFields,
                                   Array1D_string const &cNumericFields, // Unused
                                   bool &ErrorsFound                     // If errors found in input
    );

    // End of Get Input subroutines for the Module
    //******************************************************************************

    // Beginning Initialization Section of the Module
    //******************************************************************************

    void InitOutsideAirSys(EnergyPlusData &state, int const OASysNum, bool const FirstHVACIteration, int const AirLoopNum);

    void InitOAController(EnergyPlusData &state, int const OAControllerNum, bool const FirstHVACIteration, int const AirLoopNum);

    void InitOAMixer(EnergyPlusData &state, int const OAMixerNum, bool const FirstHVACIteration);

    // End of Initialization Section of the Module
    //******************************************************************************

    // Beginning Calculation Section of the Module
    //******************************************************************************

    void CalcOAMixer(EnergyPlusData &state, int const OAMixerNum);

    // End of Calculation/Simulation Section of the Module
    //******************************************************************************

    // Beginning Sizing Section of the Module
    //******************************************************************************

    // End of Sizing Section of the Module
    //******************************************************************************

    // Beginning Update/Reporting Section of the Module
    //******************************************************************************

    void UpdateOAMixer(EnergyPlusData &state, int const OAMixerNum);

    void ReportOAMixer(int const OAMixerNum); // unused1208

    // End of Sizing Section of the Module
    //******************************************************************************

    // Beginning Utility Section of the Module
    //******************************************************************************

    Real64 MixedAirControlTempResidual(EnergyPlusData &state,
                                       Real64 const OASignal,     // Relative outside air flow rate (0 to 1)
                                       Array1D<Real64> const &Par // par(1) = mixed node number
    );

    Real64 MultiCompControlTempResidual(EnergyPlusData &state,
                                        Real64 const OASignal,     // Relative outside air flow rate (0 to 1)
                                        Array1D<Real64> const &Par // par(1) = mixed node number
    );

    Array1D_int GetOAMixerNodeNumbers(EnergyPlusData &state,
                                      std::string const &OAMixerName, // must match OA mixer names for the OA mixer type
                                      bool &ErrorsFound               // set to true if problem
    );

    int GetNumOAMixers(EnergyPlusData &state);

    int GetNumOAControllers(EnergyPlusData &state);

    int GetOAMixerReliefNodeNumber(EnergyPlusData &state, int const OAMixerNum); // Which Mixer

    int GetOASysControllerListIndex(EnergyPlusData &state, int const OASysNumber); // OA Sys Number

    int GetOASysNumSimpControllers(EnergyPlusData &state, int const OASysNumber); // OA Sys Number

    int GetOASysNumHeatingCoils(EnergyPlusData &state, int const OASysNumber); // OA Sys Number

    int GetOASysNumHXs(EnergyPlusData &state, int const OASysNumber); // OA Sys Number

    int GetOASysNumCoolingCoils(EnergyPlusData &state, int const OASysNumber); // OA Sys Number

    int GetOASystemNumber(EnergyPlusData &state, std::string const &OASysName); // OA Sys Name

    int FindOAMixerMatchForOASystem(EnergyPlusData &state, int const OASysNumber); // Which OA System

    int GetOAMixerIndex(EnergyPlusData &state, std::string const &OAMixerName); // Which Mixer

    int GetOAMixerInletNodeNumber(EnergyPlusData &state, int const OAMixerNumber); // Which Mixer

    int GetOAMixerReturnNodeNumber(EnergyPlusData &state, int const OAMixerNumber); // Which Mixer

    int GetOAMixerMixedNodeNumber(EnergyPlusData &state, int const OAMixerNumber); // Which Mixer

    bool CheckForControllerWaterCoil(EnergyPlusData &state,
                                     std::string const &ControllerType, // should be passed in as UPPERCASE
                                     std::string const &ControllerName  // should be passed in as UPPERCASE
    );

    void CheckControllerLists(EnergyPlusData &state, bool &ErrFound);

    void CheckOAControllerName(
        EnergyPlusData &state, std::string &OAControllerName, std::string const &ObjectType, std::string const &FieldName, bool &ErrorsFound);

    int GetNumOASystems(EnergyPlusData &state);

    int GetOACompListNumber(EnergyPlusData &state, int const OASysNum); // OA Sys Number

    std::string GetOACompName(EnergyPlusData &state,
                              int const OASysNum, // OA Sys Number
                              int const InListNum // In-list Number
    );

    std::string GetOACompType(EnergyPlusData &state,
                              int const OASysNum, // OA Sys Number
                              int const InListNum // In-list Number
    );

    SimAirServingZones::CompType GetOACompTypeNum(EnergyPlusData &state,
                                                  int const OASysNum, // OA Sys Number
                                                  int const InListNum // In-list Number
    );

    int GetOAMixerNumber(EnergyPlusData &state, std::string const &OAMixerName); // must match OA mixer names for the OA mixer type

    // End of Utility Section of the Module
    //******************************************************************************

} // namespace MixedAir

struct MixedAirData : BaseGlobalStruct
{

    int NumControllerLists = 0;     // Number of Controller Lists
    int NumOAControllers = 0;       // Number of OA Controllers (includes ERV controllers)
    int NumERVControllers = 0;      // Number of ERV Controllers
    int NumOAMixers = 0;            // Number of Outdoor Air Mixers
    int NumVentMechControllers = 0; // Number of Controller:MechanicalVentilation objects in input deck
    Array1D_bool MyOneTimeErrorFlag;
    Array1D_bool MyOneTimeCheckUnitarySysFlag;
    Array1D_bool initOASysFlag;
    bool GetOASysInputFlag = true;
    bool GetOAMixerInputFlag = true;
    bool GetOAControllerInputFlag = true;
    bool InitOAControllerOneTimeFlag = true;
    Array1D_bool InitOAControllerSetPointCheckFlag;
    bool InitOAControllerSetUpAirLoopHVACVariables = true;
    bool AllocateOAControllersFlag = true;
    Array1D_string DesignSpecOAObjName;     // name of the design specification outdoor air object
    Array1D_int DesignSpecOAObjIndex;       // index of the design specification outdoor air object
    Array1D_string VentMechZoneOrListName;  // Zone or Zone List to apply mechanical ventilation rate
    Array1D_string DesignSpecZoneADObjName; // name of the design specification zone air distribution object
    Array1D_int DesignSpecZoneADObjIndex;   // index of the design specification zone air distribution object
    EPVector<MixedAir::ControllerListProps> ControllerLists;
    EPVector<MixedAir::OAControllerProps> OAController;
    EPVector<MixedAir::OAMixerProps> OAMixer;
    EPVector<MixedAir::VentilationMechanicalProps> VentilationMechanical;
    std::unordered_set<std::string> ControllerListUniqueNames;
    std::unordered_map<std::string, std::string> OAControllerUniqueNames;
    std::string CompType;
    std::string CompName;
    std::string CtrlName;
    Array1D_bool OAControllerMyOneTimeFlag;
    Array1D_bool OAControllerMyEnvrnFlag;
    Array1D_bool OAControllerMySizeFlag;
    Array1D_bool MechVentCheckFlag;
    Array1D<Real64> Par = Array1D<Real64>(6);

    void clear_state() override
    {
        this->NumControllerLists = 0;
        this->NumOAControllers = 0;
        this->NumERVControllers = 0;
        this->NumOAMixers = 0;
        this->NumVentMechControllers = 0;
        this->MyOneTimeErrorFlag.deallocate();
        this->MyOneTimeCheckUnitarySysFlag.deallocate();
        this->initOASysFlag.deallocate();
        this->GetOASysInputFlag = true;
        this->GetOAMixerInputFlag = true;
        this->GetOAControllerInputFlag = true;
        this->InitOAControllerOneTimeFlag = true;
        this->InitOAControllerSetPointCheckFlag.deallocate();
        this->InitOAControllerSetUpAirLoopHVACVariables = true;
        this->AllocateOAControllersFlag = true;
        this->DesignSpecOAObjName.deallocate();
        this->DesignSpecOAObjIndex.deallocate();
        this->VentMechZoneOrListName.deallocate();
        this->DesignSpecZoneADObjName.deallocate();
        this->DesignSpecZoneADObjIndex.deallocate();
        this->ControllerLists.deallocate();
        this->OAController.deallocate();
        this->OAMixer.deallocate();
        this->VentilationMechanical.deallocate();
        this->ControllerListUniqueNames.clear();
        this->OAControllerUniqueNames.clear();
        this->OAControllerMyOneTimeFlag.clear();
        this->OAControllerMyEnvrnFlag.clear();
        this->OAControllerMySizeFlag.clear();
        this->MechVentCheckFlag.clear();
    }
};

} // namespace EnergyPlus

#endif<|MERGE_RESOLUTION|>--- conflicted
+++ resolved
@@ -101,7 +101,6 @@
     constexpr int On(1);  // normal coil operation
     constexpr int Off(0); // signal coil shouldn't run
 
-<<<<<<< HEAD
     // component types addressed by this module
     enum class ComponentType
     {
@@ -133,10 +132,7 @@
         VRFTerminalUnit,
         CoilSystemWater
     };
-    constexpr int CoilSystemWater(25);
-
-=======
->>>>>>> 5af22b9e
+
     enum class iControllerType
     {
         None,
