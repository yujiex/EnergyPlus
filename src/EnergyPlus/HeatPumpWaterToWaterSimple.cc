--- conflicted
+++ resolved
@@ -102,15 +102,6 @@
     // USE STATEMENTS:
     // Use statements for data only modules
     // Using/Aliasing
-<<<<<<< HEAD
-    using DataGlobals::HourOfDay;
-    using DataGlobals::TimeStep;
-    using DataGlobals::TimeStepZone;
-    using DataGlobals::WarmupFlag;
-
-=======
-    using General::TrimSigDigits;
->>>>>>> d143d2bd
     using namespace DataLoopNode;
 
     // MODULE PARAMETER DEFINITIONS
