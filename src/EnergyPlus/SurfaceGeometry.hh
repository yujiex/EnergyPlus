// EnergyPlus, Copyright (c) 1996-2020, The Board of Trustees of the University of Illinois,
// The Regents of the University of California, through Lawrence Berkeley National Laboratory
// (subject to receipt of any required approvals from the U.S. Dept. of Energy), Oak Ridge
// National Laboratory, managed by UT-Battelle, Alliance for Sustainable Energy, LLC, and other
// contributors. All rights reserved.
//
// NOTICE: This Software was developed under funding from the U.S. Department of Energy and the
// U.S. Government consequently retains certain rights. As such, the U.S. Government has been
// granted for itself and others acting on its behalf a paid-up, nonexclusive, irrevocable,
// worldwide license in the Software to reproduce, distribute copies to the public, prepare
// derivative works, and perform publicly and display publicly, and to permit others to do so.
//
// Redistribution and use in source and binary forms, with or without modification, are permitted
// provided that the following conditions are met:
//
// (1) Redistributions of source code must retain the above copyright notice, this list of
//     conditions and the following disclaimer.
//
// (2) Redistributions in binary form must reproduce the above copyright notice, this list of
//     conditions and the following disclaimer in the documentation and/or other materials
//     provided with the distribution.
//
// (3) Neither the name of the University of California, Lawrence Berkeley National Laboratory,
//     the University of Illinois, U.S. Dept. of Energy nor the names of its contributors may be
//     used to endorse or promote products derived from this software without specific prior
//     written permission.
//
// (4) Use of EnergyPlus(TM) Name. If Licensee (i) distributes the software in stand-alone form
//     without changes from the version obtained under this License, or (ii) Licensee makes a
//     reference solely to the software portion of its product, Licensee must refer to the
//     software as "EnergyPlus version X" software, where "X" is the version number Licensee
//     obtained under this License and may not use a different name for the software. Except as
//     specifically required in this Section (4), Licensee shall not use in a company name, a
//     product name, in advertising, publicity, or other promotional activities any name, trade
//     name, trademark, logo, or other designation of "EnergyPlus", "E+", "e+" or confusingly
//     similar designation, without the U.S. Department of Energy's prior written consent.
//
// THIS SOFTWARE IS PROVIDED BY THE COPYRIGHT HOLDERS AND CONTRIBUTORS "AS IS" AND ANY EXPRESS OR
// IMPLIED WARRANTIES, INCLUDING, BUT NOT LIMITED TO, THE IMPLIED WARRANTIES OF MERCHANTABILITY
// AND FITNESS FOR A PARTICULAR PURPOSE ARE DISCLAIMED. IN NO EVENT SHALL THE COPYRIGHT OWNER OR
// CONTRIBUTORS BE LIABLE FOR ANY DIRECT, INDIRECT, INCIDENTAL, SPECIAL, EXEMPLARY, OR
// CONSEQUENTIAL DAMAGES (INCLUDING, BUT NOT LIMITED TO, PROCUREMENT OF SUBSTITUTE GOODS OR
// SERVICES; LOSS OF USE, DATA, OR PROFITS; OR BUSINESS INTERRUPTION) HOWEVER CAUSED AND ON ANY
// THEORY OF LIABILITY, WHETHER IN CONTRACT, STRICT LIABILITY, OR TORT (INCLUDING NEGLIGENCE OR
// OTHERWISE) ARISING IN ANY WAY OUT OF THE USE OF THIS SOFTWARE, EVEN IF ADVISED OF THE
// POSSIBILITY OF SUCH DAMAGE.

#ifndef SurfaceGeometry_hh_INCLUDED
#define SurfaceGeometry_hh_INCLUDED

// ObjexxFCL Headers
#include <ObjexxFCL/Array1S.hh>

// EnergyPlus Headers
#include <EnergyPlus/DataSurfaces.hh>
#include <EnergyPlus/DataVectorTypes.hh>
#include <EnergyPlus/DataViewFactorInformation.hh>
#include <EnergyPlus/EnergyPlus.hh>
#include <EnergyPlus/HeatBalanceKivaManager.hh>

// C++ Headers
#include <map>

namespace EnergyPlus {

    // Forward declarations
    struct EnergyPlusData;
    struct ZoneTempPredictorCorrectorData;
    class IOFiles;

namespace SurfaceGeometry {

    // Using/Aliasing
    using DataSurfaces::SurfaceData;
    using DataVectorTypes::Vector;

    // Data
    // MODULE PARAMETER DEFINITIONS
    extern Array1D_string const BaseSurfCls;
    extern Array1D_string const SubSurfCls;
    extern Array1D_int const BaseSurfIDs;

    extern Array1D_int const SubSurfIDs;

    extern int const UnenteredAdjacentZoneSurface; // allows users to enter one zone surface ("Zone")
    // referencing another in adjacent zone
    extern int const UnreconciledZoneSurface; // interim value between entering surfaces ("Surface") and reconciling
    // surface names in other zones

    enum enclosureType
    {
        RadiantEnclosures,
        SolarEnclosures
    };
    
    // DERIVED TYPE DEFINITIONS

    // MODULE VARIABLE DECLARATIONS:
    // Following are used only during getting vertices, so are module variables here.
    extern Real64 CosBldgRelNorth;          // Cosine of the building rotation (relative north) (includes appendix G rotation)
    extern Real64 SinBldgRelNorth;          // Sine of the building rotation (relative north)   (includes appendix G rotation)
    extern Real64 CosBldgRotAppGonly;       // Cosine of the building rotation for appendix G only(relative north)
    extern Real64 SinBldgRotAppGonly;       // Sine of the building rotation for appendix G only (relative north)
    extern Array1D<Real64> CosZoneRelNorth; // Cosine of the zone rotation (relative north)
    extern Array1D<Real64> SinZoneRelNorth; // Sine of the zone rotation (relative north)

    extern bool NoGroundTempObjWarning; // This will cause a warning to be issued if surfaces with "Ground"
    // outside environment are used but no ground temperature object was input.
    extern bool NoFCGroundTempObjWarning; // This will cause a warning to be issued if surfaces with "GroundFCfactorMethod"
    // outside environment are used but no FC ground temperatures was input.
    extern bool RectSurfRefWorldCoordSystem; // GlobalGeometryRules=World (true) or Relative (false)
    extern int Warning1Count;                // counts of Modify Window 5/6 windows
    extern int Warning2Count;                // counts of overriding exterior windows with Window 5/6 glazing systems
    extern int Warning3Count;                // counts of overriding interior windows with Window 5/6 glazing systems

    // SUBROUTINE SPECIFICATIONS FOR MODULE SurfaceGeometry

    // Object Data
    extern Array1D<SurfaceData> SurfaceTmp; // Allocated/Deallocated during input processing
    extern HeatBalanceKivaManager::KivaManager kivaManager;

    // Functions

    // Clears the global data in HeatBalanceManager.
    // Needed for unit tests, should not be normally called.
    void clear_state();

    void SetupZoneGeometry(EnergyPlusData &state, bool &ErrorsFound);

    void AllocateModuleArrays();

<<<<<<< HEAD
    void GetSurfaceData(EnergyPlusData &state, IOFiles &ioFiles, bool &ErrorsFound); // If errors found in input
=======
    void AllocateSurfaceWindows(int NumSurfaces);

    void GetSurfaceData(ZoneTempPredictorCorrectorData &dataZoneTempPredictorCorrector, IOFiles &ioFiles, bool &ErrorsFound); // If errors found in input
>>>>>>> bb15ded1

    void checkSubSurfAzTiltNorm(SurfaceData &baseSurface, // Base surface data (in)
                                SurfaceData &subSurface,  // Subsurface data (in)
                                bool &surfaceError        // True if there is subsurface error that requires a fatal
    );

    void GetGeometryParameters(IOFiles &ioFiles, bool &ErrorsFound); // set to true if errors found during input

    void GetDetShdSurfaceData(IOFiles &ioFiles,
                              bool &ErrorsFound,          // Error flag indicator (true if errors found)
                              int &SurfNum,               // Count of Current SurfaceNumber
                              int const TotDetachedFixed, // Number of Fixed Detached Shading Surfaces to obtain
                              int const TotDetachedBldg   // Number of Building Detached Shading Surfaces to obtain
    );

    void GetRectDetShdSurfaceData(bool &ErrorsFound,              // Error flag indicator (true if errors found)
                                  int &SurfNum,                   // Count of Current SurfaceNumber
                                  int const TotRectDetachedFixed, // Number of Fixed Detached Shading Surfaces to obtain
                                  int const TotRectDetachedBldg   // Number of Building Detached Shading Surfaces to obtain
    );

    void GetHTSurfaceData(EnergyPlusData &state, IOFiles &ioFiles,
                          bool &ErrorsFound,                // Error flag indicator (true if errors found)
                          int &SurfNum,                     // Count of Current SurfaceNumber
                          int const TotHTSurfs,             // Number of Heat Transfer Base Surfaces to obtain
                          int const TotDetailedWalls,       // Number of Wall:Detailed items to obtain
                          int const TotDetailedRoofs,       // Number of RoofCeiling:Detailed items to obtain
                          int const TotDetailedFloors,      // Number of Floor:Detailed items to obtain
                          const Array1D_string &BaseSurfCls, // Valid Classes for Base Surfaces
                          const Array1D_int &BaseSurfIDs,
                          int &NeedToAddSurfaces // Number of surfaces to add, based on unentered IZ surfaces
    );

    void GetRectSurfaces(bool &ErrorsFound,             // Error flag indicator (true if errors found)
                         int &SurfNum,                  // Count of Current SurfaceNumber
                         int const TotRectExtWalls,     // Number of Exterior Walls to obtain
                         int const TotRectIntWalls,     // Number of Adiabatic Walls to obtain
                         int const TotRectIZWalls,      // Number of Interzone Walls to obtain
                         int const TotRectUGWalls,      // Number of Underground to obtain
                         int const TotRectRoofs,        // Number of Roofs to obtain
                         int const TotRectCeilings,     // Number of Adiabatic Ceilings to obtain
                         int const TotRectIZCeilings,   // Number of Interzone Ceilings to obtain
                         int const TotRectGCFloors,     // Number of Floors with Ground Contact to obtain
                         int const TotRectIntFloors,    // Number of Adiabatic Walls to obtain
                         int const TotRectIZFloors,     // Number of Interzone Floors to obtain
                         const Array1D_int &BaseSurfIDs, // ID Assignments for valid surface classes
                         int &NeedToAddSurfaces         // Number of surfaces to add, based on unentered IZ surfaces
    );

    void MakeRectangularVertices(int const SurfNum,
                                 Real64 const XCoord,
                                 Real64 const YCoord,
                                 Real64 const ZCoord,
                                 Real64 const Length,
                                 Real64 const Height,
                                 bool const SurfWorldCoordSystem);

    void GetHTSubSurfaceData(IOFiles &ioFiles,
                             bool &ErrorsFound,               // Error flag indicator (true if errors found)
                             int &SurfNum,                    // Count of Current SurfaceNumber
                             int const TotHTSubs,             // Number of Heat Transfer SubSurfaces to obtain
                             const Array1D_string &SubSurfCls, // Valid Classes for Sub Surfaces
                             const Array1D_int &SubSurfIDs,    // ID Assignments for valid sub surface classes
                             int &AddedSubSurfaces,           // Subsurfaces added when windows reference Window5
                             int &NeedToAddSurfaces           // Number of surfaces to add, based on unentered IZ surfaces
    );

    void GetRectSubSurfaces(bool &ErrorsFound,            // Error flag indicator (true if errors found)
                            int &SurfNum,                 // Count of Current SurfaceNumber
                            int const TotWindows,         // Number of Window SubSurfaces to obtain
                            int const TotDoors,           // Number of Door SubSurfaces to obtain
                            int const TotGlazedDoors,     // Number of Glass Door SubSurfaces to obtain
                            int const TotIZWindows,       // Number of Interzone Window SubSurfaces to obtain
                            int const TotIZDoors,         // Number of Interzone Door SubSurfaces to obtain
                            int const TotIZGlazedDoors,   // Number of Interzone Glass Door SubSurfaces to obtain
                            const Array1D_int &SubSurfIDs, // ID Assignments for valid sub surface classes
                            int &AddedSubSurfaces,        // Subsurfaces added when windows reference Window5
                            int &NeedToAddSubSurfaces     // Number of surfaces to add, based on unentered IZ surfaces
    );

    void CheckWindowShadingControlFrameDivider(std::string const &cRoutineName, // routine name calling this one (for error messages)
                                               bool &ErrorsFound,               // true if errors have been found or are found here
                                               int const SurfNum,               // current surface number
                                               int const FrameField             // field number for frame/divider
    );

    void CheckSubSurfaceMiscellaneous(std::string const &cRoutineName,           // routine name calling this one (for error messages)
                                      bool &ErrorsFound,                         // true if errors have been found or are found here
                                      int const SurfNum,                         // current surface number
                                      std::string const &SubSurfaceName,         // name of the surface
                                      std::string const &SubSurfaceConstruction, // name of the construction
                                      int &AddedSubSurfaces);

    void MakeRelativeRectangularVertices(int const BaseSurfNum, // Base surface
                                         int const SurfNum,
                                         Real64 const XCoord,
                                         Real64 const ZCoord,
                                         Real64 const Length,
                                         Real64 const Height);

    void MakeEquivalentRectangle(int const SurfNum, // Surface number
                                 bool &ErrorsFound  // Error flag indicator (true if errors found)
    );

    void GetAttShdSurfaceData(IOFiles &ioFiles,
                              bool &ErrorsFound,   // Error flag indicator (true if errors found)
                              int &SurfNum,        // Count of Current SurfaceNumber
                              int const TotShdSubs // Number of Attached Shading SubSurfaces to obtain
    );

    void GetSimpleShdSurfaceData(bool &ErrorsFound,                // Error flag indicator (true if errors found)
                                 int &SurfNum,                     // Count of Current SurfaceNumber
                                 int const TotOverhangs,           // Number of Overhangs to obtain
                                 int const TotOverhangsProjection, // Number of Overhangs (projection) to obtain
                                 int const TotFins,                // Number of Fins to obtain
                                 int const TotFinsProjection       // Number of Fins (projection) to obtain
    );

    void GetIntMassSurfaceData(bool &ErrorsFound, // Error flag indicator (true if errors found)
                               int &SurfNum       // Count of Current SurfaceNumber
    );

    int GetNumIntMassSurfaces(); // Number of Internal Mass Surfaces to obtain

    void GetShadingSurfReflectanceData(IOFiles &ioFiles, bool &ErrorsFound); // If errors found in input

    void GetSurfaceSrdSurfsData(bool &ErrorsFound); // Error flag indicator (true if errors found)

    void GetSurfaceLocalEnvData(bool &ErrorsFound); // Error flag indicator (true if errors found)

    void GetHTSurfExtVentedCavityData(bool &ErrorsFound); // Error flag indicator (true if errors found)

    void GetSurfaceHeatTransferAlgorithmOverrides(EnergyPlusData &state, IOFiles &ioFiles, bool &ErrorsFound);

    class ExposedFoundationPerimeter
    {
    public:
        void getData(bool &ErrorsFound);
        struct Data
        {
            double exposedFraction = -1; // hush up cppcheck
            std::vector<bool> isExposedPerimeter;
            bool useDetailedExposedPerimeter;
        };
        std::map<int, Data> surfaceMap;
    };

    extern ExposedFoundationPerimeter exposedFoundationPerimeter;

    void GetVertices(IOFiles &ioFiles,
                     int const SurfNum,             // Current surface number
                     int const NSides,              // Number of sides to figure
                     Array1S<Real64> const Vertices // Vertices, in specified order
    );

    void ReverseAndRecalculate(IOFiles &ioFiles,
                               int const SurfNum,   // Surface number for the surface
                               int const NSides,    // number of sides to surface
                               Real64 &SurfAzimuth, // Surface Facing angle (will be 0 for roofs/floors)
                               Real64 &SurfTilt     // Surface tilt (
    );

    void MakeMirrorSurface(int &SurfNum); // In=>Surface to Mirror, Out=>new Surface index

    void GetWindowShadingControlData(bool &ErrorsFound); // If errors found in input

    void InitialAssociateWindowShadingControlFenestration(bool &ErrorsFound, int &SurfNum);

    void FinalAssociateWindowShadingControlFenestration(bool &ErrorsFound);

    void GetStormWindowData(bool &ErrorsFound); // If errors found in input

    void GetWindowGapAirflowControlData(EnergyPlusData &state, bool &ErrorsFound); // If errors found in input

    void GetOSCData(IOFiles &ioFiles, bool &ErrorsFound);

    void GetOSCMData(IOFiles &ioFiles, bool &ErrorsFound);

    void GetFoundationData(bool &ErrorsFound);

    void GetMovableInsulationData(bool &ErrorsFound); // If errors found in input

    void CalculateZoneVolume(IOFiles &ioFiles, const Array1D_bool &CeilingHeightEntered);

    struct EdgeOfSurf
    {
        int surfNum;
        Vector start;
        Vector end;
        EdgeOfSurf() : surfNum(0), start(Vector(0., 0., 0.)), end(Vector(0., 0., 0.))
        {
        }
    };

    bool isEnclosedVolume(DataVectorTypes::Polyhedron const &zonePoly, std::vector<EdgeOfSurf> &edgeNot2);

    std::vector<EdgeOfSurf> edgesInBoth(std::vector<EdgeOfSurf> edges1, std::vector<EdgeOfSurf> edges2);

    bool edgesEqualOnSameSurface(EdgeOfSurf a, EdgeOfSurf b);

    std::vector<EdgeOfSurf> edgesNotTwoForEnclosedVolumeTest(DataVectorTypes::Polyhedron const &zonePoly, std::vector<Vector> const &uniqueVertices);

    void makeListOfUniqueVertices(DataVectorTypes::Polyhedron const &zonePoly, std::vector<Vector> &uniqVertices);

    DataVectorTypes::Polyhedron updateZonePolygonsForMissingColinearPoints(DataVectorTypes::Polyhedron const &zonePoly,
                                                                           std::vector<Vector> const &uniqVertices);

    void insertVertexOnFace(DataVectorTypes::Face &face, int const &indexBefore, DataVectorTypes::Vector const &vertexToInsert);

    bool areFloorAndCeilingSame(DataVectorTypes::Polyhedron const &zonePoly);

    bool areWallHeightSame(DataVectorTypes::Polyhedron const &zonePoly);

    std::tuple<bool, bool, bool> areSurfaceHorizAndVert(DataVectorTypes::Polyhedron const &zonePoly);

    bool areOppositeWallsSame(DataVectorTypes::Polyhedron const &zonePoly, Real64 &oppositeWallArea, Real64 &distanceBetweenOppositeWalls);

    std::vector<int> listOfFacesFacingAzimuth(DataVectorTypes::Polyhedron const &zonePoly, Real64 const &azimuth);

    int findPossibleOppositeFace(DataVectorTypes::Polyhedron const &zonePoly, int const &faceIndex);

    bool areCornersEquidistant(DataVectorTypes::Polyhedron const &zonePoly, int const &faceIndex, int const &opFaceIndex, Real64 &distanceBetween);

    bool isAlmostEqual3dPt(DataVectorTypes::Vector v1, DataVectorTypes::Vector v2);

    bool isAlmostEqual2dPt(DataVectorTypes::Vector_2d v1, DataVectorTypes::Vector_2d v2);

    int findIndexOfVertex(DataVectorTypes::Vector vertexToFind, std::vector<DataVectorTypes::Vector> listOfVertices);

    Real64 distance(DataVectorTypes::Vector v1, DataVectorTypes::Vector v2);

    bool isPointOnLineBetweenPoints(DataVectorTypes::Vector start, DataVectorTypes::Vector end, DataVectorTypes::Vector test);

    void ProcessSurfaceVertices(IOFiles &ioFiles, int const ThisSurf, bool &ErrorsFound);

    void CalcCoordinateTransformation(int const SurfNum,            // Surface Number
                                      Vector &CompCoordTranslVector // Coordinate Translation Vector
    );

    void CreateShadedWindowConstruction(int const SurfNum, // Surface number
                                        int const WSCPtr,  // Pointer to WindowShadingControl for SurfNum
                                        int const ShDevNum // Shading device material number for WSCptr
    );

    void CreateStormWindowConstructions();

    void ModifyWindow(int const SurfNum,    // SurfNum has construction of glazing system from Window5 Data File;
                      bool &ErrorsFound,    // Set to true if errors found
                      int &AddedSubSurfaces // Subsurfaces added when window references a
    );

    void AddWindow(int const SurfNum,    // SurfNum has construction of glazing system from Window5 Data File;
                   bool &ErrorsFound,    // Set to true if errors found
                   int &AddedSubSurfaces // Subsurfaces added when window references a
    );

    void TransformVertsByAspect(int const SurfNum, // Current surface number
                                int const NSides   // Number of sides to figure
    );

    void CalcSurfaceCentroid();

    void SetupShadeSurfacesForSolarCalcs();

    void SetupEnclosuresAndAirBoundaries(Array1D<DataViewFactorInformation::ZoneViewFactorInformation> &Enclosures, // Radiant or Solar Enclosures
                                         SurfaceGeometry::enclosureType const &EnclosureType,                       // Radiant or Solar
                                         bool &ErrorsFound);                                                        // Set to true if errors found

    void CheckConvexity(int const SurfNum, // Current surface number
                        int const NSides   // Number of sides to figure
    );

    bool isRectangle(int const ThisSurf // Current surface number
    );

    void CheckForReversedLayers(bool &RevLayerDiffs,    // true when differences are discovered in interzone constructions
                                int const ConstrNum,    // construction index
                                int const ConstrNumRev, // construction index for reversed construction
                                int const TotalLayers   // total layers for construction definition
    );
    
} // namespace SurfaceGeometry

} // namespace EnergyPlus

#endif<|MERGE_RESOLUTION|>--- conflicted
+++ resolved
@@ -92,7 +92,7 @@
         RadiantEnclosures,
         SolarEnclosures
     };
-    
+
     // DERIVED TYPE DEFINITIONS
 
     // MODULE VARIABLE DECLARATIONS:
@@ -129,13 +129,9 @@
 
     void AllocateModuleArrays();
 
-<<<<<<< HEAD
+    void AllocateSurfaceWindows(int NumSurfaces);
+
     void GetSurfaceData(EnergyPlusData &state, IOFiles &ioFiles, bool &ErrorsFound); // If errors found in input
-=======
-    void AllocateSurfaceWindows(int NumSurfaces);
-
-    void GetSurfaceData(ZoneTempPredictorCorrectorData &dataZoneTempPredictorCorrector, IOFiles &ioFiles, bool &ErrorsFound); // If errors found in input
->>>>>>> bb15ded1
 
     void checkSubSurfAzTiltNorm(SurfaceData &baseSurface, // Base surface data (in)
                                 SurfaceData &subSurface,  // Subsurface data (in)
@@ -416,7 +412,7 @@
                                 int const ConstrNumRev, // construction index for reversed construction
                                 int const TotalLayers   // total layers for construction definition
     );
-    
+
 } // namespace SurfaceGeometry
 
 } // namespace EnergyPlus
