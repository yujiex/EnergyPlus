// EnergyPlus, Copyright (c) 1996-2020, The Board of Trustees of the University of Illinois,
// The Regents of the University of California, through Lawrence Berkeley National Laboratory
// (subject to receipt of any required approvals from the U.S. Dept. of Energy), Oak Ridge
// National Laboratory, managed by UT-Battelle, Alliance for Sustainable Energy, LLC, and other
// contributors. All rights reserved.
//
// NOTICE: This Software was developed under funding from the U.S. Department of Energy and the
// U.S. Government consequently retains certain rights. As such, the U.S. Government has been
// granted for itself and others acting on its behalf a paid-up, nonexclusive, irrevocable,
// worldwide license in the Software to reproduce, distribute copies to the public, prepare
// derivative works, and perform publicly and display publicly, and to permit others to do so.
//
// Redistribution and use in source and binary forms, with or without modification, are permitted
// provided that the following conditions are met:
//
// (1) Redistributions of source code must retain the above copyright notice, this list of
//     conditions and the following disclaimer.
//
// (2) Redistributions in binary form must reproduce the above copyright notice, this list of
//     conditions and the following disclaimer in the documentation and/or other materials
//     provided with the distribution.
//
// (3) Neither the name of the University of California, Lawrence Berkeley National Laboratory,
//     the University of Illinois, U.S. Dept. of Energy nor the names of its contributors may be
//     used to endorse or promote products derived from this software without specific prior
//     written permission.
//
// (4) Use of EnergyPlus(TM) Name. If Licensee (i) distributes the software in stand-alone form
//     without changes from the version obtained under this License, or (ii) Licensee makes a
//     reference solely to the software portion of its product, Licensee must refer to the
//     software as "EnergyPlus version X" software, where "X" is the version number Licensee
//     obtained under this License and may not use a different name for the software. Except as
//     specifically required in this Section (4), Licensee shall not use in a company name, a
//     product name, in advertising, publicity, or other promotional activities any name, trade
//     name, trademark, logo, or other designation of "EnergyPlus", "E+", "e+" or confusingly
//     similar designation, without the U.S. Department of Energy's prior written consent.
//
// THIS SOFTWARE IS PROVIDED BY THE COPYRIGHT HOLDERS AND CONTRIBUTORS "AS IS" AND ANY EXPRESS OR
// IMPLIED WARRANTIES, INCLUDING, BUT NOT LIMITED TO, THE IMPLIED WARRANTIES OF MERCHANTABILITY
// AND FITNESS FOR A PARTICULAR PURPOSE ARE DISCLAIMED. IN NO EVENT SHALL THE COPYRIGHT OWNER OR
// CONTRIBUTORS BE LIABLE FOR ANY DIRECT, INDIRECT, INCIDENTAL, SPECIAL, EXEMPLARY, OR
// CONSEQUENTIAL DAMAGES (INCLUDING, BUT NOT LIMITED TO, PROCUREMENT OF SUBSTITUTE GOODS OR
// SERVICES; LOSS OF USE, DATA, OR PROFITS; OR BUSINESS INTERRUPTION) HOWEVER CAUSED AND ON ANY
// THEORY OF LIABILITY, WHETHER IN CONTRACT, STRICT LIABILITY, OR TORT (INCLUDING NEGLIGENCE OR
// OTHERWISE) ARISING IN ANY WAY OUT OF THE USE OF THIS SOFTWARE, EVEN IF ADVISED OF THE
// POSSIBILITY OF SUCH DAMAGE.

// C++ Headers
#include <cmath>

// ObjexxFCL Headers
#include <ObjexxFCL/Array.functions.hh>
#include <ObjexxFCL/Fmath.hh>

// EnergyPlus Headers
#include <EnergyPlus/BaseboardRadiator.hh>
#include <EnergyPlus/BranchNodeConnections.hh>
#include <EnergyPlus/Data/EnergyPlusData.hh>
#include <EnergyPlus/DataEnvironment.hh>
#include <EnergyPlus/DataHVACGlobals.hh>
#include <EnergyPlus/DataHeatBalance.hh>
#include <EnergyPlus/DataIPShortCuts.hh>
#include <EnergyPlus/DataLoopNode.hh>
#include <EnergyPlus/DataPrecisionGlobals.hh>
#include <EnergyPlus/DataSizing.hh>
#include <EnergyPlus/DataZoneEnergyDemands.hh>
#include <EnergyPlus/DataZoneEquipment.hh>
#include <EnergyPlus/FluidProperties.hh>
#include <EnergyPlus/General.hh>
#include <EnergyPlus/GeneralRoutines.hh>
#include <EnergyPlus/GlobalNames.hh>
#include <EnergyPlus/InputProcessing/InputProcessor.hh>
#include <EnergyPlus/NodeInputManager.hh>
#include <EnergyPlus/OutputProcessor.hh>
#include <EnergyPlus/Plant/DataPlant.hh>
#include <EnergyPlus/PlantUtilities.hh>
#include <EnergyPlus/Psychrometrics.hh>
#include <EnergyPlus/ReportSizingManager.hh>
#include <EnergyPlus/ScheduleManager.hh>
#include <EnergyPlus/TempSolveRoot.hh>
#include <EnergyPlus/UtilityRoutines.hh>

namespace EnergyPlus {

// Note: This file contains two modules:
// Module BaseboardRadiator -- (ref: Object: ZoneHVAC:Baseboard:Convective:Water)
// Module BaseboardElectric -- (ref: Object: ZoneHVAC:Baseboard:Convective:Electric)

namespace BaseboardRadiator {
    // Module containing the routines dealing with the BASEBOARD HEATER
    // component(s).

    // MODULE INFORMATION:
    //       AUTHOR         Russ Taylor
    //       DATE WRITTEN   Jan 1998
    //       MODIFIED       Fred Buhl, October 1999
    //       RE-ENGINEERED  na

    // Using/Aliasing
    using namespace DataPrecisionGlobals;
    using namespace DataGlobals;
    using DataEnvironment::StdRhoAir;
    using DataHVACGlobals::SmallLoad;
    using DataPlant::PlantLoop;
    using DataPlant::TypeOf_Baseboard_Conv_Water;

    // Use statements for access to subroutines in other modules
    using namespace ScheduleManager;
    using FluidProperties::GetDensityGlycol;
    using FluidProperties::GetSpecificHeatGlycol;
    using Psychrometrics::PsyCpAirFnW;
    using Psychrometrics::PsyRhoAirFnPbTdbW;

    static std::string const cCMO_BBRadiator_Water("ZoneHVAC:Baseboard:Convective:Water");

    void SimBaseboard(EnergyPlusData &state, std::string const &EquipName,
                      int const ActualZoneNum,
                      int const ControlledZoneNum,
                      bool const FirstHVACIteration,
                      Real64 &PowerMet,
                      int &CompIndex)
    {

        // SUBROUTINE INFORMATION:
        //       AUTHOR         Russ Taylor
        //       DATE WRITTEN   Nov 1997
        //       MODIFIED       na
        //       RE-ENGINEERED  na

        // PURPOSE OF THIS SUBROUTINE:
        // This subroutine simulates the Baseboard Radiators.

        // Using/Aliasing
        using DataLoopNode::Node;
        using DataZoneEnergyDemands::ZoneSysEnergyDemand;
        using General::TrimSigDigits;
        using PlantUtilities::SetActuatedBranchFlowRate;

        int BaseboardNum;               // index of unit in baseboard array
        Real64 QZnReq;                  // zone load not yet satisfied
        Real64 MaxWaterFlow;
        Real64 MinWaterFlow;
        Real64 DummyMdot;

        auto &baseboard = state.dataBaseboardRadiator;

        if (baseboard->getInputFlag) {
<<<<<<< HEAD
            GetBaseboardInput(*baseboard);
=======
            GetBaseboardInput(state);
>>>>>>> 96258008
            baseboard->getInputFlag = false;
        }

        // Find the correct Baseboard Equipment
        if (CompIndex == 0) {
            BaseboardNum = UtilityRoutines::FindItemInList(EquipName, baseboard->Baseboard, &BaseboardParams::EquipID);
            if (BaseboardNum == 0) {
                ShowFatalError("SimBaseboard: Unit not found=" + EquipName);
            }
            CompIndex = BaseboardNum;
        } else {
            BaseboardNum = CompIndex;
            if (BaseboardNum > baseboard->NumBaseboards || BaseboardNum < 1) {
                ShowFatalError("SimBaseboard:  Invalid CompIndex passed=" + TrimSigDigits(BaseboardNum) +
                               ", Number of Units=" + TrimSigDigits(baseboard->NumBaseboards) + ", Entered Unit name=" + EquipName);
            }
            if (baseboard->Baseboard(BaseboardNum).CheckEquipName) {
                if (EquipName != baseboard->Baseboard(BaseboardNum).EquipID) {
                    ShowFatalError("SimBaseboard: Invalid CompIndex passed=" + TrimSigDigits(BaseboardNum) + ", Unit name=" + EquipName +
                                   ", stored Unit Name for that index=" + baseboard->Baseboard(BaseboardNum).EquipID);
                }
                baseboard->Baseboard(BaseboardNum).CheckEquipName = false;
            }
        }

        InitBaseboard(state, BaseboardNum, ControlledZoneNum);

        QZnReq = ZoneSysEnergyDemand(ActualZoneNum).RemainingOutputReqToHeatSP;

        if ((QZnReq < SmallLoad) || (baseboard->Baseboard(BaseboardNum).WaterInletTemp <= baseboard->Baseboard(BaseboardNum).AirInletTemp)) {
            //  IF (Baseboard(BaseboardNum)%WaterInletTemp <= Baseboard(BaseboardNum)%AirInletTemp) THEN
            // The baseboard cannot provide cooling.  Thus, if the zone required load is negative or the water inlet
            // temperature is lower than the zone air temperature, then we need to shut down the baseboard unit

            baseboard->Baseboard(BaseboardNum).WaterOutletTemp = baseboard->Baseboard(BaseboardNum).WaterInletTemp;
            baseboard->Baseboard(BaseboardNum).AirOutletTemp = baseboard->Baseboard(BaseboardNum).AirInletTemp;
            baseboard->Baseboard(BaseboardNum).Power = 0.0;
            baseboard->Baseboard(BaseboardNum).WaterMassFlowRate = 0.0;
            // init hot water flow rate to zero
            DummyMdot = 0.0;
            SetActuatedBranchFlowRate(DummyMdot,
                                      baseboard->Baseboard(BaseboardNum).WaterInletNode,
                                      baseboard->Baseboard(BaseboardNum).LoopNum,
                                      baseboard->Baseboard(BaseboardNum).LoopSideNum,
                                      baseboard->Baseboard(BaseboardNum).BranchNum,
                                      false);

        } else {
            // init hot water flow rate to zero
            DummyMdot = 0.0;
            SetActuatedBranchFlowRate(DummyMdot,
                                      baseboard->Baseboard(BaseboardNum).WaterInletNode,
                                      baseboard->Baseboard(BaseboardNum).LoopNum,
                                      baseboard->Baseboard(BaseboardNum).LoopSideNum,
                                      baseboard->Baseboard(BaseboardNum).BranchNum,
                                      true);

            // On the first HVAC iteration the system values are given to the controller, but after that
            // the demand limits are in place and there needs to be feedback to the Zone Equipment
            if (FirstHVACIteration) {
                MaxWaterFlow = baseboard->Baseboard(BaseboardNum).WaterMassFlowRateMax;
                MinWaterFlow = 0.0;
            } else {
                MaxWaterFlow = Node(baseboard->Baseboard(BaseboardNum).WaterInletNode).MassFlowRateMaxAvail;
                MinWaterFlow = Node(baseboard->Baseboard(BaseboardNum).WaterInletNode).MassFlowRateMinAvail;
            }

            ControlCompOutput(state, baseboard->Baseboard(BaseboardNum).EquipID,
                              cCMO_BBRadiator_Water,
                              BaseboardNum,
                              FirstHVACIteration,
                              QZnReq,
                              baseboard->Baseboard(BaseboardNum).WaterInletNode,
                              MaxWaterFlow,
                              MinWaterFlow,
                              baseboard->Baseboard(BaseboardNum).Offset,
                              baseboard->Baseboard(BaseboardNum).ControlCompTypeNum,
                              baseboard->Baseboard(BaseboardNum).CompErrIndex,
                              _,
                              _,
                              _,
                              _,
                              _,
                              baseboard->Baseboard(BaseboardNum).LoopNum,
                              baseboard->Baseboard(BaseboardNum).LoopSideNum,
                              baseboard->Baseboard(BaseboardNum).BranchNum);

            PowerMet = baseboard->Baseboard(BaseboardNum).Power;
        }

<<<<<<< HEAD
        UpdateBaseboard(*baseboard, BaseboardNum);
=======
        UpdateBaseboard(state, BaseboardNum);
>>>>>>> 96258008
        baseboard->Baseboard(BaseboardNum).Energy = baseboard->Baseboard(BaseboardNum).Power * DataHVACGlobals::TimeStepSys * SecInHour;

    }

    void GetBaseboardInput(EnergyPlusData &state)
    {

        // SUBROUTINE INFORMATION:
        //       AUTHOR         Russ Taylor
        //       DATE WRITTEN   Nov 1997
        //       MODIFIED       na
        //       RE-ENGINEERED  na

        // PURPOSE OF THIS SUBROUTINE:
        // This subroutine gets the input for the Baseboard units.

        // METHODOLOGY EMPLOYED:
        // Standard input processor calls.

        // Using/Aliasing
        using BranchNodeConnections::TestCompSet;
        using NodeInputManager::GetOnlySingleNode;
        using namespace DataLoopNode;
        using GlobalNames::VerifyUniqueBaseboardName;
        using namespace DataIPShortCuts;
        using namespace DataSizing;
        using General::TrimSigDigits;

        // SUBROUTINE PARAMETER DEFINITIONS:
        static std::string const RoutineName("GetBaseboardInput: "); // include trailing blank space
        int const iHeatCAPMAlphaNum(5);             // get input index to water baseboard Radiator system heating capacity sizing method
        int const iHeatDesignCapacityNumericNum(1); // get input index to water baseboard Radiator system electric heating capacity
        int const iHeatCapacityPerFloorAreaNumericNum(
            2); // get input index to water baseboard Radiator system electric heating capacity per floor area sizing
        int const iHeatFracOfAutosizedCapacityNumericNum(
            3); //  get input index to water baseboard Radiator system electric heating capacity sizing as fraction of autozized heating capacity

        // SUBROUTINE LOCAL VARIABLE DECLARATIONS:
        int BaseboardNum;
        int NumConvHWBaseboards;
        int ConvHWBaseboardNum;
        int NumAlphas;
        int NumNums;
        int IOStat;
        bool ErrorsFound(false); // If errors detected in input

        auto & baseboard = state.dataBaseboardRadiator;
        
        cCurrentModuleObject = cCMO_BBRadiator_Water;

        NumConvHWBaseboards = inputProcessor->getNumObjectsFound(cCurrentModuleObject);

        // Calculate total number of baseboard units
        baseboard->NumBaseboards = NumConvHWBaseboards;

        baseboard->Baseboard.allocate(baseboard->NumBaseboards);
        baseboard->BaseboardParamsNumericFields.allocate(baseboard->NumBaseboards);

        if (NumConvHWBaseboards > 0) { // Get the data for cooling schemes
            BaseboardNum = 0;
            for (ConvHWBaseboardNum = 1; ConvHWBaseboardNum <= NumConvHWBaseboards; ++ConvHWBaseboardNum) {

                inputProcessor->getObjectItem(cCurrentModuleObject,
                                              ConvHWBaseboardNum,
                                              cAlphaArgs,
                                              NumAlphas,
                                              rNumericArgs,
                                              NumNums,
                                              IOStat,
                                              lNumericFieldBlanks,
                                              lAlphaFieldBlanks,
                                              cAlphaFieldNames,
                                              cNumericFieldNames);

                baseboard->BaseboardParamsNumericFields(ConvHWBaseboardNum).FieldNames.allocate(NumNums);
                baseboard->BaseboardParamsNumericFields(ConvHWBaseboardNum).FieldNames = "";
                baseboard->BaseboardParamsNumericFields(ConvHWBaseboardNum).FieldNames = cNumericFieldNames;

                if (UtilityRoutines::IsNameEmpty(cAlphaArgs(1), cCurrentModuleObject, ErrorsFound)) {
                    continue;
                }

                // ErrorsFound will be set to True if problem was found, left untouched otherwise
                VerifyUniqueBaseboardName(cCurrentModuleObject, cAlphaArgs(1), ErrorsFound, cCurrentModuleObject + " Name");

                ++BaseboardNum;
                baseboard->Baseboard(BaseboardNum).EquipID = cAlphaArgs(1); // name of this baseboard
                baseboard->Baseboard(BaseboardNum).EquipType = TypeOf_Baseboard_Conv_Water;
                baseboard->Baseboard(BaseboardNum).Schedule = cAlphaArgs(2);
                if (lAlphaFieldBlanks(2)) {
                    baseboard->Baseboard(BaseboardNum).SchedPtr = ScheduleAlwaysOn;
                } else {
                    baseboard->Baseboard(BaseboardNum).SchedPtr = GetScheduleIndex(cAlphaArgs(2));
                    if (baseboard->Baseboard(BaseboardNum).SchedPtr == 0) {
                        ShowSevereError(RoutineName + cCurrentModuleObject + ": invalid " + cAlphaFieldNames(2) + " entered =" + cAlphaArgs(2) +
                                        " for " + cAlphaFieldNames(1) + '=' + cAlphaArgs(1));
                        ErrorsFound = true;
                    }
                }
                // get inlet node number
                baseboard->Baseboard(BaseboardNum).WaterInletNode = GetOnlySingleNode(
                    cAlphaArgs(3), ErrorsFound, cCurrentModuleObject, cAlphaArgs(1), NodeType_Water, NodeConnectionType_Inlet, 1, ObjectIsNotParent);
                // get outlet node number
                baseboard->Baseboard(BaseboardNum).WaterOutletNode = GetOnlySingleNode(
                    cAlphaArgs(4), ErrorsFound, cCurrentModuleObject, cAlphaArgs(1), NodeType_Water, NodeConnectionType_Outlet, 1, ObjectIsNotParent);

                TestCompSet(cCMO_BBRadiator_Water, cAlphaArgs(1), cAlphaArgs(3), cAlphaArgs(4), "Hot Water Nodes");

                // Determine steam baseboard radiator system heating design capacity sizing method
                if (UtilityRoutines::SameString(cAlphaArgs(iHeatCAPMAlphaNum), "HeatingDesignCapacity")) {
                    baseboard->Baseboard(BaseboardNum).HeatingCapMethod = HeatingDesignCapacity;
                    if (!lNumericFieldBlanks(iHeatDesignCapacityNumericNum)) {
                        baseboard->Baseboard(BaseboardNum).ScaledHeatingCapacity = rNumericArgs(iHeatDesignCapacityNumericNum);
                        if (baseboard->Baseboard(BaseboardNum).ScaledHeatingCapacity < 0.0 && baseboard->Baseboard(BaseboardNum).ScaledHeatingCapacity != AutoSize) {
                            ShowSevereError(cCMO_BBRadiator_Water + " = " + baseboard->Baseboard(BaseboardNum).EquipID);
                            ShowContinueError("Illegal " + cNumericFieldNames(iHeatDesignCapacityNumericNum) + " = " +
                                              TrimSigDigits(rNumericArgs(iHeatDesignCapacityNumericNum), 7));
                            ErrorsFound = true;
                        }
                    } else {
                        ShowSevereError(cCMO_BBRadiator_Water + " = " + baseboard->Baseboard(BaseboardNum).EquipID);
                        ShowContinueError("Input for " + cAlphaFieldNames(iHeatCAPMAlphaNum) + " = " + cAlphaArgs(iHeatCAPMAlphaNum));
                        ShowContinueError("Blank field not allowed for " + cNumericFieldNames(iHeatDesignCapacityNumericNum));
                        ErrorsFound = true;
                    }
                } else if (UtilityRoutines::SameString(cAlphaArgs(iHeatCAPMAlphaNum), "CapacityPerFloorArea")) {
                    baseboard->Baseboard(BaseboardNum).HeatingCapMethod = CapacityPerFloorArea;
                    if (!lNumericFieldBlanks(iHeatCapacityPerFloorAreaNumericNum)) {
                        baseboard->Baseboard(BaseboardNum).ScaledHeatingCapacity = rNumericArgs(iHeatCapacityPerFloorAreaNumericNum);
                        if (baseboard->Baseboard(BaseboardNum).ScaledHeatingCapacity <= 0.0) {
                            ShowSevereError(cCMO_BBRadiator_Water + " = " + baseboard->Baseboard(BaseboardNum).EquipID);
                            ShowContinueError("Input for " + cAlphaFieldNames(iHeatCAPMAlphaNum) + " = " + cAlphaArgs(iHeatCAPMAlphaNum));
                            ShowContinueError("Illegal " + cNumericFieldNames(iHeatCapacityPerFloorAreaNumericNum) + " = " +
                                              TrimSigDigits(rNumericArgs(iHeatCapacityPerFloorAreaNumericNum), 7));
                            ErrorsFound = true;
                        } else if (baseboard->Baseboard(BaseboardNum).ScaledHeatingCapacity == AutoSize) {
                            ShowSevereError(cCMO_BBRadiator_Water + " = " + baseboard->Baseboard(BaseboardNum).EquipID);
                            ShowContinueError("Input for " + cAlphaFieldNames(iHeatCAPMAlphaNum) + " = " + cAlphaArgs(iHeatCAPMAlphaNum));
                            ShowContinueError("Illegal " + cNumericFieldNames(iHeatCapacityPerFloorAreaNumericNum) + " = Autosize");
                            ErrorsFound = true;
                        }
                    } else {
                        ShowSevereError(cCMO_BBRadiator_Water + " = " + baseboard->Baseboard(BaseboardNum).EquipID);
                        ShowContinueError("Input for " + cAlphaFieldNames(iHeatCAPMAlphaNum) + " = " + cAlphaArgs(iHeatCAPMAlphaNum));
                        ShowContinueError("Blank field not allowed for " + cNumericFieldNames(iHeatCapacityPerFloorAreaNumericNum));
                        ErrorsFound = true;
                    }
                } else if (UtilityRoutines::SameString(cAlphaArgs(iHeatCAPMAlphaNum), "FractionOfAutosizedHeatingCapacity")) {
                    baseboard->Baseboard(BaseboardNum).HeatingCapMethod = FractionOfAutosizedHeatingCapacity;
                    if (!lNumericFieldBlanks(iHeatFracOfAutosizedCapacityNumericNum)) {
                        baseboard->Baseboard(BaseboardNum).ScaledHeatingCapacity = rNumericArgs(iHeatFracOfAutosizedCapacityNumericNum);
                        if (baseboard->Baseboard(BaseboardNum).ScaledHeatingCapacity < 0.0) {
                            ShowSevereError(cCMO_BBRadiator_Water + " = " + baseboard->Baseboard(BaseboardNum).EquipID);
                            ShowContinueError("Illegal " + cNumericFieldNames(iHeatFracOfAutosizedCapacityNumericNum) + " = " +
                                              TrimSigDigits(rNumericArgs(iHeatFracOfAutosizedCapacityNumericNum), 7));
                            ErrorsFound = true;
                        }
                    } else {
                        ShowSevereError(cCMO_BBRadiator_Water + " = " + baseboard->Baseboard(BaseboardNum).EquipID);
                        ShowContinueError("Input for " + cAlphaFieldNames(iHeatCAPMAlphaNum) + " = " + cAlphaArgs(iHeatCAPMAlphaNum));
                        ShowContinueError("Blank field not allowed for " + cNumericFieldNames(iHeatFracOfAutosizedCapacityNumericNum));
                        ErrorsFound = true;
                    }
                } else {
                    ShowSevereError(cCMO_BBRadiator_Water + " = " + baseboard->Baseboard(BaseboardNum).EquipID);
                    ShowContinueError("Illegal " + cAlphaFieldNames(iHeatCAPMAlphaNum) + " = " + cAlphaArgs(iHeatCAPMAlphaNum));
                    ErrorsFound = true;
                }

                baseboard->Baseboard(BaseboardNum).UA = rNumericArgs(4);
                baseboard->Baseboard(BaseboardNum).WaterVolFlowRateMax = rNumericArgs(5);
                baseboard->Baseboard(BaseboardNum).Offset = rNumericArgs(6);
                // Set default convergence tolerance
                if (baseboard->Baseboard(BaseboardNum).Offset <= 0.0) {
                    baseboard->Baseboard(BaseboardNum).Offset = 0.001;
                }
            }

            if (ErrorsFound) {
                ShowFatalError(RoutineName + "Errors found in getting input.  Preceding condition(s) cause termination.");
            }
        }

        for (BaseboardNum = 1; BaseboardNum <= baseboard->NumBaseboards; ++BaseboardNum) {

            // Setup Report variables for the unit
            // CurrentModuleObject='ZoneHVAC:Baseboard:Convective:Water'
            SetupOutputVariable("Baseboard Total Heating Energy",
                                OutputProcessor::Unit::J,
                                baseboard->Baseboard(BaseboardNum).Energy,
                                "System",
                                "Sum",
                                baseboard->Baseboard(BaseboardNum).EquipID,
                                _,
                                "ENERGYTRANSFER",
                                "BASEBOARD",
                                _,
                                "System");

            SetupOutputVariable("Baseboard Hot Water Energy",
                                OutputProcessor::Unit::J,
                                baseboard->Baseboard(BaseboardNum).Energy,
                                "System",
                                "Sum",
                                baseboard->Baseboard(BaseboardNum).EquipID,
                                _,
                                "PLANTLOOPHEATINGDEMAND",
                                "BASEBOARD",
                                _,
                                "System");

            SetupOutputVariable("Baseboard Total Heating Rate",
                                OutputProcessor::Unit::W,
                                baseboard->Baseboard(BaseboardNum).Power,
                                "System",
                                "Average",
                                baseboard->Baseboard(BaseboardNum).EquipID);

            SetupOutputVariable("Baseboard Hot Water Mass Flow Rate",
                                OutputProcessor::Unit::kg_s,
                                baseboard->Baseboard(BaseboardNum).WaterMassFlowRate,
                                "System",
                                "Average",
                                baseboard->Baseboard(BaseboardNum).EquipID);

            SetupOutputVariable("Baseboard Air Mass Flow Rate",
                                OutputProcessor::Unit::kg_s,
                                baseboard->Baseboard(BaseboardNum).AirMassFlowRate,
                                "System",
                                "Average",
                                baseboard->Baseboard(BaseboardNum).EquipID);

            SetupOutputVariable("Baseboard Air Inlet Temperature",
                                OutputProcessor::Unit::C,
                                baseboard->Baseboard(BaseboardNum).AirInletTemp,
                                "System",
                                "Average",
                                baseboard->Baseboard(BaseboardNum).EquipID);

            SetupOutputVariable("Baseboard Air Outlet Temperature",
                                OutputProcessor::Unit::C,
                                baseboard->Baseboard(BaseboardNum).AirOutletTemp,
                                "System",
                                "Average",
                                baseboard->Baseboard(BaseboardNum).EquipID);

            SetupOutputVariable("Baseboard Water Inlet Temperature",
                                OutputProcessor::Unit::C,
                                baseboard->Baseboard(BaseboardNum).WaterInletTemp,
                                "System",
                                "Average",
                                baseboard->Baseboard(BaseboardNum).EquipID);

            SetupOutputVariable("Baseboard Water Outlet Temperature",
                                OutputProcessor::Unit::C,
                                baseboard->Baseboard(BaseboardNum).WaterOutletTemp,
                                "System",
                                "Average",
                                baseboard->Baseboard(BaseboardNum).EquipID);
        }
    }

    void InitBaseboard(EnergyPlusData &state, int const BaseboardNum, int const ControlledZoneNumSub)
    {

        // SUBROUTINE INFORMATION:
        //       AUTHOR         Russ Taylor
        //       DATE WRITTEN   Nov 1997
        //       MODIFIED       na
        //       RE-ENGINEERED  na

        // PURPOSE OF THIS SUBROUTINE:
        // This subroutine initializes the Baseboard units during simulation.

        // Using/Aliasing
        using DataLoopNode::Node;
        using DataZoneEquipment::CheckZoneEquipmentList;
        using DataZoneEquipment::ZoneEquipConfig;
        using DataZoneEquipment::ZoneEquipInputsFilled;
        using PlantUtilities::InitComponentNodes;
        using PlantUtilities::ScanPlantLoopsForObject;

        // SUBROUTINE PARAMETER DEFINITIONS:
        static std::string const RoutineName("BaseboardRadiator:InitBaseboard");

        // SUBROUTINE LOCAL VARIABLE DECLARATIONS:
        int WaterInletNode;
        int ZoneNode;
        int Loop;
        Real64 rho; // local fluid density
        Real64 Cp;  // local fluid specific heat
        bool errFlag;

        auto &baseboard = state.dataBaseboardRadiator;

        if (baseboard->Baseboard(BaseboardNum).ZonePtr <= 0) baseboard->Baseboard(BaseboardNum).ZonePtr = ZoneEquipConfig(ControlledZoneNumSub).ActualZoneNum;

        if (baseboard->Baseboard(BaseboardNum).SetLoopIndexFlag && allocated(PlantLoop)) {
            errFlag = false;
            ScanPlantLoopsForObject(state.dataBranchInputManager,
                                    baseboard->Baseboard(BaseboardNum).EquipID,
                                    baseboard->Baseboard(BaseboardNum).EquipType,
                                    baseboard->Baseboard(BaseboardNum).LoopNum,
                                    baseboard->Baseboard(BaseboardNum).LoopSideNum,
                                    baseboard->Baseboard(BaseboardNum).BranchNum,
                                    baseboard->Baseboard(BaseboardNum).CompNum,
                                    errFlag,
                                    _,
                                    _,
                                    _,
                                    _,
                                    _);
            if (errFlag) {
                ShowFatalError("InitBaseboard: Program terminated for previous conditions.");
            }
            baseboard->Baseboard(BaseboardNum).SetLoopIndexFlag = false;
        }
        // need to check all units to see if they are on ZoneHVAC:EquipmentList or issue warning
        if (!baseboard->ZoneEquipmentListChecked && ZoneEquipInputsFilled) {
            baseboard->ZoneEquipmentListChecked = true;
            for (Loop = 1; Loop <= baseboard->NumBaseboards; ++Loop) {
                if (CheckZoneEquipmentList(cCMO_BBRadiator_Water, baseboard->Baseboard(Loop).EquipID)) continue;
                ShowSevereError("InitBaseboard: Unit=[" + cCMO_BBRadiator_Water + ',' + baseboard->Baseboard(Loop).EquipID +
                                "] is not on any ZoneHVAC:EquipmentList.  It will not be simulated.");
            }
        }

        if (!SysSizingCalc && baseboard->Baseboard(BaseboardNum).MySizeFlag && !baseboard->Baseboard(BaseboardNum).SetLoopIndexFlag) {
            // for each coil, do the sizing once.
            SizeBaseboard(state, BaseboardNum);

            baseboard->Baseboard(BaseboardNum).MySizeFlag = false;
        }

        // Do the Begin Environment initializations
        if (BeginEnvrnFlag && baseboard->Baseboard(BaseboardNum).MyEnvrnFlag && !baseboard->Baseboard(BaseboardNum).SetLoopIndexFlag) {
            WaterInletNode = baseboard->Baseboard(BaseboardNum).WaterInletNode;
            rho = GetDensityGlycol(PlantLoop(baseboard->Baseboard(BaseboardNum).LoopNum).FluidName,
                                   DataGlobals::HWInitConvTemp,
                                   PlantLoop(baseboard->Baseboard(BaseboardNum).LoopNum).FluidIndex,
                                   RoutineName);
            baseboard->Baseboard(BaseboardNum).WaterMassFlowRateMax = rho * baseboard->Baseboard(BaseboardNum).WaterVolFlowRateMax;
            InitComponentNodes(0.0,
                               baseboard->Baseboard(BaseboardNum).WaterMassFlowRateMax,
                               baseboard->Baseboard(BaseboardNum).WaterInletNode,
                               baseboard->Baseboard(BaseboardNum).WaterOutletNode,
                               baseboard->Baseboard(BaseboardNum).LoopNum,
                               baseboard->Baseboard(BaseboardNum).LoopSideNum,
                               baseboard->Baseboard(BaseboardNum).BranchNum,
                               baseboard->Baseboard(BaseboardNum).CompNum);
            Node(WaterInletNode).Temp = DataGlobals::HWInitConvTemp;
            Cp = GetSpecificHeatGlycol(PlantLoop(baseboard->Baseboard(BaseboardNum).LoopNum).FluidName,
                                       Node(WaterInletNode).Temp,
                                       PlantLoop(baseboard->Baseboard(BaseboardNum).LoopNum).FluidIndex,
                                       RoutineName);
            Node(WaterInletNode).Enthalpy = Cp * Node(WaterInletNode).Temp;
            Node(WaterInletNode).Quality = 0.0;
            Node(WaterInletNode).Press = 0.0;
            Node(WaterInletNode).HumRat = 0.0;
            // pick a mass flow rate that depends on the max water mass flow rate. CR 8842 changed to factor of 2.0
            if (baseboard->Baseboard(BaseboardNum).AirMassFlowRate <= 0.0) {
                baseboard->Baseboard(BaseboardNum).AirMassFlowRate = 2.0 * baseboard->Baseboard(BaseboardNum).WaterMassFlowRateMax;
            }
            baseboard->Baseboard(BaseboardNum).MyEnvrnFlag = false;
        }

        if (!BeginEnvrnFlag) {
            baseboard->Baseboard(BaseboardNum).MyEnvrnFlag = true;
        }

        // Do the every time step initializations
        WaterInletNode = baseboard->Baseboard(BaseboardNum).WaterInletNode;
        ZoneNode = ZoneEquipConfig(ControlledZoneNumSub).ZoneNode;
        baseboard->Baseboard(BaseboardNum).WaterMassFlowRate = Node(WaterInletNode).MassFlowRate;
        baseboard->Baseboard(BaseboardNum).WaterInletTemp = Node(WaterInletNode).Temp;
        baseboard->Baseboard(BaseboardNum).WaterInletEnthalpy = Node(WaterInletNode).Enthalpy;
        baseboard->Baseboard(BaseboardNum).AirInletTemp = Node(ZoneNode).Temp;
        baseboard->Baseboard(BaseboardNum).AirInletHumRat = Node(ZoneNode).HumRat;
    }

    void SizeBaseboard(EnergyPlusData &state, int const BaseboardNum)
    {

        // SUBROUTINE INFORMATION:
        //       AUTHOR         Fred Buhl
        //       DATE WRITTEN   February 2002
        //       MODIFIED       August 2013 Daeho Kang, add component sizing table entries
        //                      July 2014, B.Nigusse, added scalable sizing
        //       RE-ENGINEERED  na

        // PURPOSE OF THIS SUBROUTINE:
        // This subroutine is for sizing hot water baseboard components for which flow rates and UAs have not been
        // specified in the input.

        // METHODOLOGY EMPLOYED:
        // Obtains flow rates from the zone sizing arrays and plant sizing data. UAs are
        // calculated by numerically inverting the baseboard calculation routine.

        // Using/Aliasing
        using namespace DataSizing;
        using DataHeatBalance::Zone;
        using DataHVACGlobals::HeatingCapacitySizing;
        using DataLoopNode::Node;
        using General::RoundSigDigits;
        using General::SolveRoot;
        using PlantUtilities::RegisterPlantCompDesignFlow;
        using ReportSizingManager::ReportSizingOutput;
        using ReportSizingManager::RequestSizing;

        // SUBROUTINE PARAMETER DEFINITIONS:
        Real64 const Acc(0.0001); // Accuracy of result
        int const MaxIte(500);    // Maximum number of iterations
        static std::string const RoutineName(cCMO_BBRadiator_Water + ":SizeBaseboard");

        // SUBROUTINE LOCAL VARIABLE DECLARATIONS:
        int WaterInletNode;
        int PltSizHeatNum(0); // index of plant sizing object for 1st heating loop
        Real64 DesCoilLoad(0.0);
        int SolFla; // Flag of solver
        Real64 UA0; // lower bound for UA
        Real64 UA1; // upper bound for UA
        Real64 UA;
        Array1D<Real64> Par(2);
        bool ErrorsFound(false);             // If errors detected in input
        Real64 rho;                          // local fluid density
        Real64 Cp;                           // local fluid specific heat
        bool FlowAutoSize(false);            // Indicator to autosizing water volume flow
        bool UAAutoSize(false);              // Indicator to autosizing UA
        Real64 WaterVolFlowRateMaxDes(0.0);  // Design water volume flow for reproting
        Real64 WaterVolFlowRateMaxUser(0.0); // User hard-sized volume flow for reporting
        Real64 UADes(0.0);                   // Design UA value for reproting
        Real64 UAUser(0.0);                  // User hard-sized value for reporting
        std::string CompName;                // component name
        std::string CompType;                // component type
        std::string SizingString;            // input field sizing description (e.g., Nominal Capacity)
        Real64 TempSize;                     // autosized value of coil input field
        int FieldNum = 1;                    // IDD numeric field number where input field description is found
        int SizingMethod;                    // Integer representation of sizing method name (HeatingCapacitySizing)
        bool PrintFlag;                      // TRUE when sizing information is reported in the eio file
        int CapSizingMethod(0); // capacity sizing methods (HeatingDesignCapacity, CapacityPerFloorArea, and FractionOfAutosizedHeatingCapacity )

        auto &baseboard = state.dataBaseboardRadiator;

        // find the appropriate heating Plant Sizing object
        PltSizHeatNum = PlantLoop(baseboard->Baseboard(BaseboardNum).LoopNum).PlantSizNum;

        if (PltSizHeatNum > 0) {

            DataScalableCapSizingON = false;

            if (CurZoneEqNum > 0) {

                if (baseboard->Baseboard(BaseboardNum).WaterVolFlowRateMax == AutoSize) {
                    FlowAutoSize = true;
                }
                if (!FlowAutoSize && !ZoneSizingRunDone) { // Simulation should continue
                    if (baseboard->Baseboard(BaseboardNum).WaterVolFlowRateMax > 0.0) {
                        ReportSizingOutput(cCMO_BBRadiator_Water,
                                           baseboard->Baseboard(BaseboardNum).EquipID,
                                           "User-Specified Maximum Water Flow Rate [m3/s]",
                                           baseboard->Baseboard(BaseboardNum).WaterVolFlowRateMax);
                    }
                } else {
                    CheckZoneSizing(cCMO_BBRadiator_Water, baseboard->Baseboard(BaseboardNum).EquipID);
                    CompType = cCMO_BBRadiator_Water;
                    CompName = baseboard->Baseboard(BaseboardNum).EquipID;
                    DataFracOfAutosizedHeatingCapacity = 1.0;
                    DataZoneNumber = baseboard->Baseboard(BaseboardNum).ZonePtr;
                    SizingMethod = HeatingCapacitySizing;
                    FieldNum = 1;
                    PrintFlag = false;
                    SizingString = baseboard->BaseboardParamsNumericFields(BaseboardNum).FieldNames(FieldNum) + " [W]";
                    CapSizingMethod = baseboard->Baseboard(BaseboardNum).HeatingCapMethod;
                    ZoneEqSizing(CurZoneEqNum).SizingMethod(SizingMethod) = CapSizingMethod;
                    if (CapSizingMethod == HeatingDesignCapacity || CapSizingMethod == CapacityPerFloorArea ||
                        CapSizingMethod == FractionOfAutosizedHeatingCapacity) {

                        if (CapSizingMethod == HeatingDesignCapacity) {
                            if (baseboard->Baseboard(BaseboardNum).ScaledHeatingCapacity == AutoSize) {
                                CheckZoneSizing(CompType, CompName);
                                ZoneEqSizing(CurZoneEqNum).DesHeatingLoad = FinalZoneSizing(CurZoneEqNum).NonAirSysDesHeatLoad;
                            } else {
                                ZoneEqSizing(CurZoneEqNum).DesHeatingLoad = baseboard->Baseboard(BaseboardNum).ScaledHeatingCapacity;
                            }
                            ZoneEqSizing(CurZoneEqNum).HeatingCapacity = true;
                            TempSize = ZoneEqSizing(CurZoneEqNum).DesHeatingLoad;
                        } else if (CapSizingMethod == CapacityPerFloorArea) {
                            ZoneEqSizing(CurZoneEqNum).HeatingCapacity = true;
                            ZoneEqSizing(CurZoneEqNum).DesHeatingLoad =
                                baseboard->Baseboard(BaseboardNum).ScaledHeatingCapacity * Zone(DataZoneNumber).FloorArea;
                            TempSize = ZoneEqSizing(CurZoneEqNum).DesHeatingLoad;
                            DataScalableCapSizingON = true;
                        } else if (CapSizingMethod == FractionOfAutosizedHeatingCapacity) {
                            CheckZoneSizing(CompType, CompName);
                            ZoneEqSizing(CurZoneEqNum).HeatingCapacity = true;
                            DataFracOfAutosizedHeatingCapacity = baseboard->Baseboard(BaseboardNum).ScaledHeatingCapacity;
                            ZoneEqSizing(CurZoneEqNum).DesHeatingLoad = FinalZoneSizing(CurZoneEqNum).NonAirSysDesHeatLoad;
                            TempSize = AutoSize;
                            DataScalableCapSizingON = true;
                        } else {
                            TempSize = baseboard->Baseboard(BaseboardNum).ScaledHeatingCapacity;
                        }
                        RequestSizing(state, CompType, CompName, SizingMethod, SizingString, TempSize, PrintFlag, RoutineName);
                        DesCoilLoad = TempSize;
                        DataScalableCapSizingON = false;
                    } else {
                        DesCoilLoad = 0.0;
                    }

                    if (DesCoilLoad >= SmallLoad) {
                        Cp = GetSpecificHeatGlycol(PlantLoop(baseboard->Baseboard(BaseboardNum).LoopNum).FluidName,
                                                   HWInitConvTemp,
                                                   PlantLoop(baseboard->Baseboard(BaseboardNum).LoopNum).FluidIndex,
                                                   RoutineName);
                        rho = GetDensityGlycol(PlantLoop(baseboard->Baseboard(BaseboardNum).LoopNum).FluidName,
                                               DataGlobals::HWInitConvTemp,
                                               PlantLoop(baseboard->Baseboard(BaseboardNum).LoopNum).FluidIndex,
                                               RoutineName);
                        WaterVolFlowRateMaxDes = DesCoilLoad / (PlantSizData(PltSizHeatNum).DeltaT * Cp * rho);
                    } else {
                        WaterVolFlowRateMaxDes = 0.0;
                    }

                    if (FlowAutoSize) {
                        baseboard->Baseboard(BaseboardNum).WaterVolFlowRateMax = WaterVolFlowRateMaxDes;
                        ReportSizingOutput(cCMO_BBRadiator_Water,
                                           baseboard->Baseboard(BaseboardNum).EquipID,
                                           "Design Size Maximum Water Flow Rate [m3/s]",
                                           WaterVolFlowRateMaxDes);
                    } else { // hard-sized with sizing data
                        if (baseboard->Baseboard(BaseboardNum).WaterVolFlowRateMax > 0.0 && WaterVolFlowRateMaxDes > 0.0) {
                            WaterVolFlowRateMaxUser = baseboard->Baseboard(BaseboardNum).WaterVolFlowRateMax;
                            ReportSizingOutput(cCMO_BBRadiator_Water,
                                               baseboard->Baseboard(BaseboardNum).EquipID,
                                               "Design Size Maximum Water Flow Rate [m3/s]",
                                               WaterVolFlowRateMaxDes,
                                               "User-Specified Maximum Water Flow Rate [m3/s]",
                                               WaterVolFlowRateMaxUser);
                            // Report a warning to note difference between the two
                            if (DisplayExtraWarnings) {
                                if ((std::abs(WaterVolFlowRateMaxDes - WaterVolFlowRateMaxUser) / WaterVolFlowRateMaxUser) >
                                    AutoVsHardSizingThreshold) {
                                    ShowMessage("SizeBaseboard: Potential issue with equipment sizing for ZoneHVAC:Baseboard:Convective:Water=\"" +
                                                baseboard->Baseboard(BaseboardNum).EquipID + "\".");
                                    ShowContinueError("User-Specified Maximum Water Flow Rate of " + RoundSigDigits(WaterVolFlowRateMaxUser, 5) +
                                                      " [m3/s]");
                                    ShowContinueError("differs from Design Size Maximum Water Flow Rate of " +
                                                      RoundSigDigits(WaterVolFlowRateMaxDes, 5) + " [m3/s]");
                                    ShowContinueError("This may, or may not, indicate mismatched component sizes.");
                                    ShowContinueError("Verify that the value entered is intended and is consistent with other components.");
                                }
                            }
                        }
                    }
                }

                // UA sizing
                // Set hard-sized values to the local variable to correct a false indication aftet SolFla function calculation
                if (baseboard->Baseboard(BaseboardNum).UA == AutoSize) {
                    UAAutoSize = true;
                } else {
                    UAUser = baseboard->Baseboard(BaseboardNum).UA;
                }
                if (!UAAutoSize && !ZoneSizingRunDone) { // Simulation should continue
                    if (baseboard->Baseboard(BaseboardNum).UA > 0.0) {
                        ReportSizingOutput(cCMO_BBRadiator_Water,
                                           baseboard->Baseboard(BaseboardNum).EquipID,
                                           "User-Specified U-Factor Times Area Value [W/K]",
                                           baseboard->Baseboard(BaseboardNum).UA);
                    }
                } else {
                    // CALL CheckZoneSizing(cCMO_BBRadiator_Water,baseboard->Baseboard(BaseboardNum)%EquipID)
                    baseboard->Baseboard(BaseboardNum).WaterInletTemp = PlantSizData(PltSizHeatNum).ExitTemp;
                    baseboard->Baseboard(BaseboardNum).AirInletTemp = FinalZoneSizing(CurZoneEqNum).ZoneTempAtHeatPeak;
                    baseboard->Baseboard(BaseboardNum).AirInletHumRat = FinalZoneSizing(CurZoneEqNum).ZoneHumRatAtHeatPeak;
                    WaterInletNode = baseboard->Baseboard(BaseboardNum).WaterInletNode;
                    rho = GetDensityGlycol(PlantLoop(baseboard->Baseboard(BaseboardNum).LoopNum).FluidName,
                                           DataGlobals::HWInitConvTemp,
                                           PlantLoop(baseboard->Baseboard(BaseboardNum).LoopNum).FluidIndex,
                                           RoutineName);
                    Node(WaterInletNode).MassFlowRate = rho * baseboard->Baseboard(BaseboardNum).WaterVolFlowRateMax;

                    CompType = cCMO_BBRadiator_Water;
                    CompName = baseboard->Baseboard(BaseboardNum).EquipID;
                    DataFracOfAutosizedHeatingCapacity = 1.0;
                    DataZoneNumber = baseboard->Baseboard(BaseboardNum).ZonePtr;
                    SizingMethod = HeatingCapacitySizing;
                    FieldNum = 1;
                    PrintFlag = false;
                    SizingString = baseboard->BaseboardParamsNumericFields(BaseboardNum).FieldNames(FieldNum) + " [W]";
                    CapSizingMethod = baseboard->Baseboard(BaseboardNum).HeatingCapMethod;
                    ZoneEqSizing(CurZoneEqNum).SizingMethod(SizingMethod) = CapSizingMethod;
                    if (CapSizingMethod == HeatingDesignCapacity || CapSizingMethod == CapacityPerFloorArea ||
                        CapSizingMethod == FractionOfAutosizedHeatingCapacity) {
                        if (CapSizingMethod == HeatingDesignCapacity) {
                            if (baseboard->Baseboard(BaseboardNum).ScaledHeatingCapacity == AutoSize) {
                                CheckZoneSizing(CompType, CompName);
                                ZoneEqSizing(CurZoneEqNum).DesHeatingLoad = FinalZoneSizing(CurZoneEqNum).NonAirSysDesHeatLoad;
                            } else {
                                ZoneEqSizing(CurZoneEqNum).DesHeatingLoad = baseboard->Baseboard(BaseboardNum).ScaledHeatingCapacity;
                            }
                            ZoneEqSizing(CurZoneEqNum).HeatingCapacity = true;
                            TempSize = ZoneEqSizing(CurZoneEqNum).DesHeatingLoad;
                        } else if (CapSizingMethod == CapacityPerFloorArea) {
                            ZoneEqSizing(CurZoneEqNum).HeatingCapacity = true;
                            ZoneEqSizing(CurZoneEqNum).DesHeatingLoad =
                                baseboard->Baseboard(BaseboardNum).ScaledHeatingCapacity * Zone(DataZoneNumber).FloorArea;
                            TempSize = ZoneEqSizing(CurZoneEqNum).DesHeatingLoad;
                            DataScalableCapSizingON = true;
                        } else if (CapSizingMethod == FractionOfAutosizedHeatingCapacity) {
                            CheckZoneSizing(CompType, CompName);
                            ZoneEqSizing(CurZoneEqNum).HeatingCapacity = true;
                            DataFracOfAutosizedHeatingCapacity = baseboard->Baseboard(BaseboardNum).ScaledHeatingCapacity;
                            ZoneEqSizing(CurZoneEqNum).DesHeatingLoad = FinalZoneSizing(CurZoneEqNum).NonAirSysDesHeatLoad;
                            TempSize = AutoSize;
                            DataScalableCapSizingON = true;
                        } else {
                            TempSize = baseboard->Baseboard(BaseboardNum).ScaledHeatingCapacity;
                        }
                        RequestSizing(state, CompType, CompName, SizingMethod, SizingString, TempSize, PrintFlag, RoutineName);
                        DesCoilLoad = TempSize;
                        DataScalableCapSizingON = false;
                    } else {
                        DesCoilLoad = 0.0; // FinalZoneSizing(CurZoneEqNum).NonAirSysDesHeatLoad;
                    }
                    if (DesCoilLoad >= SmallLoad) {
                        // pick an air  mass flow rate that is twice the water mass flow rate (CR8842)
                        baseboard->Baseboard(BaseboardNum).DesAirMassFlowRate = 2.0 * rho * baseboard->Baseboard(BaseboardNum).WaterVolFlowRateMax;
                        // pass along the coil number and the design load to the residual calculation
                        Par(1) = DesCoilLoad;
                        Par(2) = BaseboardNum;
                        // set the lower and upper limits on the UA
                        UA0 = 0.001 * DesCoilLoad;
                        UA1 = DesCoilLoad;

                        // before iterating on a design UA check output at lower UA bound
                        baseboard->Baseboard(BaseboardNum).UA = UA0;
                        Real64 LoadMet = 0.0;
                        int BBIndex = BaseboardNum;
<<<<<<< HEAD
                        SimHWConvective(*baseboard, BBIndex, LoadMet);
                        if (LoadMet < DesCoilLoad) { // baseboard output should be below design load
                            // now check output at max UA (where UA = design load)
                            baseboard->Baseboard(BaseboardNum).UA = UA1;
                            SimHWConvective(*baseboard, BBIndex, LoadMet);
=======
                        SimHWConvective(state, BBIndex, LoadMet);
                        if (LoadMet < DesCoilLoad) { // baseboard output should be below design load
                            // now check output at max UA (where UA = design load)
                            baseboard->Baseboard(BaseboardNum).UA = UA1;
                            SimHWConvective(state, BBIndex, LoadMet);
>>>>>>> 96258008

                            if (LoadMet > DesCoilLoad) { // if the load met is greater than design load, OK to iterate on UA
                                // Invert the baseboard model: given the design inlet conditions and the design load,
                                // find the design UA.
                                TempSolveRoot::SolveRoot(state, Acc, MaxIte, SolFla, UA, HWBaseboardUAResidual, UA0, UA1, Par);
                                // if the numerical inversion failed, issue error messages.
                                if (SolFla == -1) {
                                    ShowSevereError("SizeBaseboard: Autosizing of HW baseboard UA failed for " + cCMO_BBRadiator_Water + "=\"" +
                                                    baseboard->Baseboard(BaseboardNum).EquipID + "\"");
                                    ShowContinueError("Iteration limit exceeded in calculating coil UA");
                                    if (UAAutoSize) {
                                        ErrorsFound = true;
                                    } else {
                                        ShowContinueError(
                                            "Could not calculate design value for comparison to user value, and the simulation continues");
                                        UA = 0.0;
                                    }
                                } else if (SolFla == -2) {
                                    ShowSevereError("SizeBaseboard: Autosizing of HW baseboard UA failed for " + cCMO_BBRadiator_Water + "=\"" +
                                                    baseboard->Baseboard(BaseboardNum).EquipID + "\"");
                                    ShowContinueError("Bad starting values for UA");
                                    if (UAAutoSize) {
                                        ErrorsFound = true;
                                    } else {
                                        ShowContinueError(
                                            "Could not calculate design value for comparison to user value, and the simulation continues");
                                        UA = 0.0;
                                    }
                                }
                                UADes = UA; // baseboard->Baseboard(BaseboardNum)%UA = UA
                            } else {        // baseboard design load is greater than output at UA = design load so set UA = design load
                                UADes = UA1;
                                if (UAAutoSize) {
                                    ShowWarningError("SizeBaseboard: Autosizing of HW baseboard UA failed for " + cCMO_BBRadiator_Water + "=\"" +
                                                     baseboard->Baseboard(BaseboardNum).EquipID + "\"");
                                    ShowContinueError("Design UA set equal to design coil load for " + cCMO_BBRadiator_Water + "=\"" +
                                                      baseboard->Baseboard(BaseboardNum).EquipID + "\"");
                                    ShowContinueError("Design coil load used during sizing = " + RoundSigDigits(DesCoilLoad, 5) + " W.");
                                    ShowContinueError("Inlet water temperature used during sizing = " +
                                                      RoundSigDigits(baseboard->Baseboard(BaseboardNum).WaterInletTemp, 5) + " C.");
                                }
                            }
                        } else { // baseboard design load is less than output at UA = 0.001 * design load so set UA to minimum value
                            UADes = UA0;
                            if (UAAutoSize) {
                                ShowWarningError("SizeBaseboard: Autosizing of HW baseboard UA failed for " + cCMO_BBRadiator_Water + "=\"" +
                                                 baseboard->Baseboard(BaseboardNum).EquipID + "\"");
                                ShowContinueError("Design UA set equal to 0.001 * design coil load for " + cCMO_BBRadiator_Water + "=\"" +
                                                  baseboard->Baseboard(BaseboardNum).EquipID + "\"");
                                ShowContinueError("Design coil load used during sizing = " + RoundSigDigits(DesCoilLoad, 5) + " W.");
                                ShowContinueError("Inlet water temperature used during sizing = " +
                                                  RoundSigDigits(baseboard->Baseboard(BaseboardNum).WaterInletTemp, 5) + " C.");
                            }
                        }

                    } else {
                        UADes = 0.0;
                    }

                    if (UAAutoSize) {
                        baseboard->Baseboard(BaseboardNum).UA = UADes;
                        ReportSizingOutput(
                            cCMO_BBRadiator_Water, baseboard->Baseboard(BaseboardNum).EquipID, "Design Size U-Factor Times Area Value [W/K]", UADes);
                    } else {                                 // Hard-sized with sizing data
                        baseboard->Baseboard(BaseboardNum).UA = UAUser; // need to put this back as HWBaseboardUAResidual will have reset it, CR9377
                        if (UAUser > 0.0 && UADes > 0.0) {
                            ReportSizingOutput(cCMO_BBRadiator_Water,
                                               baseboard->Baseboard(BaseboardNum).EquipID,
                                               "Design Size U-Factor Times Area Value [W/K]",
                                               UADes,
                                               "User-Specified U-Factor Times Area Value [W/K]",
                                               UAUser);
                            // Report difference between design size and hard-sized values
                            if (DisplayExtraWarnings) {
                                if ((std::abs(UADes - UAUser) / UAUser) > AutoVsHardSizingThreshold) {
                                    ShowMessage("SizeBaseboard: Potential issue with equipment sizing for ZoneHVAC:Baseboard:Convective:Water=\"" +
                                                baseboard->Baseboard(BaseboardNum).EquipID + "\".");
                                    ShowContinueError("User-Specified U-Factor Times Area Value of " + RoundSigDigits(UAUser, 2) + " [W/K]");
                                    ShowContinueError("differs from Design Size U-Factor Times Area Value of " + RoundSigDigits(UADes, 2) + " [W/K]");
                                    ShowContinueError("This may, or may not, indicate mismatched component sizes.");
                                    ShowContinueError("Verify that the value entered is intended and is consistent with other components.");
                                }
                            }
                        }
                    }
                }
            }
        } else {
            // if there is no heating Sizing:Plant object and autosizng was requested, issue an error message
            if (FlowAutoSize || UAAutoSize) {
                ShowSevereError("SizeBaseboard: " + cCMO_BBRadiator_Water + "=\"" + baseboard->Baseboard(BaseboardNum).EquipID + "\"");
                ShowContinueError("...Autosizing of hot water baseboard requires a heating loop Sizing:Plant object");
                ErrorsFound = true;
            }
        }

        // save the design water flow rate for use by the water loop sizing algorithms
        RegisterPlantCompDesignFlow(baseboard->Baseboard(BaseboardNum).WaterInletNode, baseboard->Baseboard(BaseboardNum).WaterVolFlowRateMax);

        if (ErrorsFound) {
            ShowFatalError("SizeBaseboard: Preceding sizing errors cause program termination");
        }
    }

    void SimHWConvective(EnergyPlusData &state, int &BaseboardNum, Real64 &LoadMet)
    {
        // SUBROUTINE INFORMATION:
        //       AUTHOR         Russ Taylor
        //       DATE WRITTEN   Nov 1997
        //       MODIFIED       May 2000 Fred Buhl
        //       RE-ENGINEERED  na

        // PURPOSE OF THIS SUBROUTINE: This subroutine calculates the heat exchange rate
        // in a pure convective baseboard heater.  The heater is assumed to be crossflow
        // with both fluids unmixed. The air flow is bouyancy driven and a constant air
        // flow velocity of 0.5m/s is assumed. The solution is by the effectiveness-NTU
        // method found in Icropera and DeWitt, Fundamentals of Heat and Mass Transfer,
        // Chapter 11.4, p. 523, eq. 11.33

        // REFERENCES:
        // Icropera and DeWitt, Fundamentals of Heat and Mass Transfer,
        // Chapter 11.4, p. 523, eq. 11.33

        // Using/Aliasing
        using DataLoopNode::Node;
        using namespace DataSizing;
        using DataHVACGlobals::SmallLoad;
        using DataZoneEnergyDemands::CurDeadBandOrSetback;
        using DataZoneEnergyDemands::ZoneSysEnergyDemand;
        using PlantUtilities::SetActuatedBranchFlowRate;

        // SUBROUTINE PARAMETER DEFINITIONS:
        static std::string const RoutineName(cCMO_BBRadiator_Water + ":SimHWConvective");

        // SUBROUTINE LOCAL VARIABLE DECLARATIONS:
        int ZoneNum;
        Real64 WaterInletTemp;
        Real64 AirInletTemp;
        Real64 CpAir;
        Real64 CpWater;
        Real64 AirMassFlowRate;
        Real64 WaterMassFlowRate;
        Real64 CapacitanceAir;
        Real64 CapacitanceWater;
        Real64 CapacitanceMax;
        Real64 CapacitanceMin;
        Real64 CapacityRatio;
        Real64 NTU;
        Real64 Effectiveness;
        Real64 WaterOutletTemp;
        Real64 AirOutletTemp;
        Real64 AA;
        Real64 BB;
        Real64 CC;
        Real64 QZnReq;

        auto &baseboard = state.dataBaseboardRadiator;
        
        ZoneNum = baseboard->Baseboard(BaseboardNum).ZonePtr;
        QZnReq = ZoneSysEnergyDemand(ZoneNum).RemainingOutputReqToHeatSP;
        if (baseboard->Baseboard(BaseboardNum).MySizeFlag) QZnReq = FinalZoneSizing(CurZoneEqNum).NonAirSysDesHeatLoad; // If in sizing, assign design condition

        WaterInletTemp = baseboard->Baseboard(BaseboardNum).WaterInletTemp;
        AirInletTemp = baseboard->Baseboard(BaseboardNum).AirInletTemp;

        CpWater = GetSpecificHeatGlycol(
            PlantLoop(baseboard->Baseboard(BaseboardNum).LoopNum).FluidName, WaterInletTemp, PlantLoop(baseboard->Baseboard(BaseboardNum).LoopNum).FluidIndex, RoutineName);
        CpAir = PsyCpAirFnW(baseboard->Baseboard(BaseboardNum).AirInletHumRat);

        if (baseboard->Baseboard(BaseboardNum).DesAirMassFlowRate > 0.0) { // If UA is autosized, assign design condition
            AirMassFlowRate = baseboard->Baseboard(BaseboardNum).DesAirMassFlowRate;
        } else {
            AirMassFlowRate = baseboard->Baseboard(BaseboardNum).AirMassFlowRate;
            // pick a mass flow rate that depends on the max water mass flow rate. CR 8842 changed to factor of 2.0
            if (AirMassFlowRate <= 0.0) AirMassFlowRate = 2.0 * baseboard->Baseboard(BaseboardNum).WaterMassFlowRateMax;
        }

        WaterMassFlowRate = Node(baseboard->Baseboard(BaseboardNum).WaterInletNode).MassFlowRate;
        CapacitanceAir = CpAir * AirMassFlowRate;

        if (QZnReq > SmallLoad && (!CurDeadBandOrSetback(ZoneNum) || baseboard->Baseboard(BaseboardNum).MySizeFlag) &&
            (GetCurrentScheduleValue(baseboard->Baseboard(BaseboardNum).SchedPtr) > 0 || baseboard->Baseboard(BaseboardNum).MySizeFlag) && (WaterMassFlowRate > 0.0)) {
            CapacitanceWater = CpWater * WaterMassFlowRate;
            CapacitanceMax = max(CapacitanceAir, CapacitanceWater);
            CapacitanceMin = min(CapacitanceAir, CapacitanceWater);
            CapacityRatio = CapacitanceMin / CapacitanceMax;
            NTU = baseboard->Baseboard(BaseboardNum).UA / CapacitanceMin;
            // The effectiveness is given by the following formula:
            // Effectiveness = 1. - EXP((1./CapacityRatio)*(NTU)**0.22*(EXP(-CapacityRatio*(NTU)**0.78)-1.))
            // To prevent possible underflows (numbers smaller than the computer can handle) we must break
            // the calculation up into steps and check the size of the exponential arguments.
            AA = -CapacityRatio * std::pow(NTU, 0.78);
            if (AA < EXP_LowerLimit) {
                BB = 0.0;
            } else {
                BB = std::exp(AA);
            }
            CC = (1.0 / CapacityRatio) * std::pow(NTU, 0.22) * (BB - 1.0);
            if (CC < EXP_LowerLimit) {
                Effectiveness = 1.0;
            } else {
                Effectiveness = 1.0 - std::exp(CC);
            }
            AirOutletTemp = AirInletTemp + Effectiveness * CapacitanceMin * (WaterInletTemp - AirInletTemp) / CapacitanceAir;
            WaterOutletTemp = WaterInletTemp - CapacitanceAir * (AirOutletTemp - AirInletTemp) / CapacitanceWater;
            LoadMet = CapacitanceWater * (WaterInletTemp - WaterOutletTemp);
            baseboard->Baseboard(BaseboardNum).WaterOutletEnthalpy = baseboard->Baseboard(BaseboardNum).WaterInletEnthalpy - LoadMet / WaterMassFlowRate;
        } else {
            CapacitanceWater = 0.0;
            CapacitanceMax = CapacitanceAir;
            CapacitanceMin = 0.0;
            NTU = 0.0;
            Effectiveness = 0.0;
            AirOutletTemp = AirInletTemp;
            WaterOutletTemp = WaterInletTemp;
            LoadMet = 0.0;
            baseboard->Baseboard(BaseboardNum).WaterOutletEnthalpy = baseboard->Baseboard(BaseboardNum).WaterInletEnthalpy;
            WaterMassFlowRate = 0.0;

            SetActuatedBranchFlowRate(WaterMassFlowRate,
                                      baseboard->Baseboard(BaseboardNum).WaterInletNode,
                                      baseboard->Baseboard(BaseboardNum).LoopNum,
                                      baseboard->Baseboard(BaseboardNum).LoopSideNum,
                                      baseboard->Baseboard(BaseboardNum).BranchNum,
                                      false);
            AirMassFlowRate = 0.0;
        }

        baseboard->Baseboard(BaseboardNum).WaterOutletTemp = WaterOutletTemp;
        baseboard->Baseboard(BaseboardNum).AirOutletTemp = AirOutletTemp;
        baseboard->Baseboard(BaseboardNum).Power = LoadMet;
        baseboard->Baseboard(BaseboardNum).WaterMassFlowRate = WaterMassFlowRate;
        baseboard->Baseboard(BaseboardNum).AirMassFlowRate = AirMassFlowRate;
    }

    void UpdateBaseboard(EnergyPlusData &state, int &BaseboardNum)
    {

        // SUBROUTINE INFORMATION:
        //       AUTHOR         Russ Taylor
        //       DATE WRITTEN   Nov 1997
        //       MODIFIED       na
        //       RE-ENGINEERED  na

        // Using/Aliasing
        using DataLoopNode::Node;
        using PlantUtilities::SafeCopyPlantNode;

        // SUBROUTINE LOCAL VARIABLE DECLARATIONS:
        int WaterInletNode;
        int WaterOutletNode;

        auto & baseboard = state.dataBaseboardRadiator;
        
        WaterInletNode = baseboard->Baseboard(BaseboardNum).WaterInletNode;
        WaterOutletNode = baseboard->Baseboard(BaseboardNum).WaterOutletNode;

        SafeCopyPlantNode(WaterInletNode, WaterOutletNode);
        // Set the outlet air nodes of the Baseboard
        // Set the outlet water nodes for the Coil
        Node(WaterOutletNode).Temp = baseboard->Baseboard(BaseboardNum).WaterOutletTemp;
        Node(WaterOutletNode).Enthalpy = baseboard->Baseboard(BaseboardNum).WaterOutletEnthalpy;
    }

    Real64 HWBaseboardUAResidual(EnergyPlusData &state,
                                 Real64 const UA,           // UA of coil
                                 Array1D<Real64> const &Par // par(1) = design coil load [W]
    )
    {

        // FUNCTION INFORMATION:
        //       AUTHOR         Fred Buhl
        //       DATE WRITTEN   February 2002
        //       MODIFIED
        //       RE-ENGINEERED

        // PURPOSE OF THIS FUNCTION:
        // Calculates residual function (Design Coil Load - Coil Heating Output) / Design Coil Load.
        // Coil Heating Output depends on the UA which is being varied to zero the residual.

        // METHODOLOGY EMPLOYED:
        // Puts UA into the baseboard data structure, calls SimHWConvective, and calculates
        // the residual as defined above.

        // Return value
        Real64 Residuum; // residual to be minimized to zero

        // FUNCTION LOCAL VARIABLE DECLARATIONS:
        int BaseboardIndex;
        Real64 LoadMet;

        BaseboardIndex = int(Par(2));
        state.dataBaseboardRadiator->Baseboard(BaseboardIndex).UA = UA;
<<<<<<< HEAD
        SimHWConvective(*state.dataBaseboardRadiator, BaseboardIndex, LoadMet);
=======
        SimHWConvective(state, BaseboardIndex, LoadMet);
>>>>>>> 96258008
        Residuum = (Par(1) - LoadMet) / Par(1);

        return Residuum;
    }

} // namespace BaseboardRadiator

} // namespace EnergyPlus<|MERGE_RESOLUTION|>--- conflicted
+++ resolved
@@ -145,11 +145,7 @@
         auto &baseboard = state.dataBaseboardRadiator;
 
         if (baseboard->getInputFlag) {
-<<<<<<< HEAD
-            GetBaseboardInput(*baseboard);
-=======
             GetBaseboardInput(state);
->>>>>>> 96258008
             baseboard->getInputFlag = false;
         }
 
@@ -240,11 +236,7 @@
             PowerMet = baseboard->Baseboard(BaseboardNum).Power;
         }
 
-<<<<<<< HEAD
-        UpdateBaseboard(*baseboard, BaseboardNum);
-=======
         UpdateBaseboard(state, BaseboardNum);
->>>>>>> 96258008
         baseboard->Baseboard(BaseboardNum).Energy = baseboard->Baseboard(BaseboardNum).Power * DataHVACGlobals::TimeStepSys * SecInHour;
 
     }
@@ -884,19 +876,11 @@
                         baseboard->Baseboard(BaseboardNum).UA = UA0;
                         Real64 LoadMet = 0.0;
                         int BBIndex = BaseboardNum;
-<<<<<<< HEAD
-                        SimHWConvective(*baseboard, BBIndex, LoadMet);
-                        if (LoadMet < DesCoilLoad) { // baseboard output should be below design load
-                            // now check output at max UA (where UA = design load)
-                            baseboard->Baseboard(BaseboardNum).UA = UA1;
-                            SimHWConvective(*baseboard, BBIndex, LoadMet);
-=======
                         SimHWConvective(state, BBIndex, LoadMet);
                         if (LoadMet < DesCoilLoad) { // baseboard output should be below design load
                             // now check output at max UA (where UA = design load)
                             baseboard->Baseboard(BaseboardNum).UA = UA1;
                             SimHWConvective(state, BBIndex, LoadMet);
->>>>>>> 96258008
 
                             if (LoadMet > DesCoilLoad) { // if the load met is greater than design load, OK to iterate on UA
                                 // Invert the baseboard model: given the design inlet conditions and the design load,
@@ -1190,11 +1174,7 @@
 
         BaseboardIndex = int(Par(2));
         state.dataBaseboardRadiator->Baseboard(BaseboardIndex).UA = UA;
-<<<<<<< HEAD
-        SimHWConvective(*state.dataBaseboardRadiator, BaseboardIndex, LoadMet);
-=======
         SimHWConvective(state, BaseboardIndex, LoadMet);
->>>>>>> 96258008
         Residuum = (Par(1) - LoadMet) / Par(1);
 
         return Residuum;
