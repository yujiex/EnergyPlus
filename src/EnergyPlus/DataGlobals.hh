// EnergyPlus, Copyright (c) 1996-2020, The Board of Trustees of the University of Illinois,
// The Regents of the University of California, through Lawrence Berkeley National Laboratory
// (subject to receipt of any required approvals from the U.S. Dept. of Energy), Oak Ridge
// National Laboratory, managed by UT-Battelle, Alliance for Sustainable Energy, LLC, and other
// contributors. All rights reserved.
//
// NOTICE: This Software was developed under funding from the U.S. Department of Energy and the
// U.S. Government consequently retains certain rights. As such, the U.S. Government has been
// granted for itself and others acting on its behalf a paid-up, nonexclusive, irrevocable,
// worldwide license in the Software to reproduce, distribute copies to the public, prepare
// derivative works, and perform publicly and display publicly, and to permit others to do so.
//
// Redistribution and use in source and binary forms, with or without modification, are permitted
// provided that the following conditions are met:
//
// (1) Redistributions of source code must retain the above copyright notice, this list of
//     conditions and the following disclaimer.
//
// (2) Redistributions in binary form must reproduce the above copyright notice, this list of
//     conditions and the following disclaimer in the documentation and/or other materials
//     provided with the distribution.
//
// (3) Neither the name of the University of California, Lawrence Berkeley National Laboratory,
//     the University of Illinois, U.S. Dept. of Energy nor the names of its contributors may be
//     used to endorse or promote products derived from this software without specific prior
//     written permission.
//
// (4) Use of EnergyPlus(TM) Name. If Licensee (i) distributes the software in stand-alone form
//     without changes from the version obtained under this License, or (ii) Licensee makes a
//     reference solely to the software portion of its product, Licensee must refer to the
//     software as "EnergyPlus version X" software, where "X" is the version number Licensee
//     obtained under this License and may not use a different name for the software. Except as
//     specifically required in this Section (4), Licensee shall not use in a company name, a
//     product name, in advertising, publicity, or other promotional activities any name, trade
//     name, trademark, logo, or other designation of "EnergyPlus", "E+", "e+" or confusingly
//     similar designation, without the U.S. Department of Energy's prior written consent.
//
// THIS SOFTWARE IS PROVIDED BY THE COPYRIGHT HOLDERS AND CONTRIBUTORS "AS IS" AND ANY EXPRESS OR
// IMPLIED WARRANTIES, INCLUDING, BUT NOT LIMITED TO, THE IMPLIED WARRANTIES OF MERCHANTABILITY
// AND FITNESS FOR A PARTICULAR PURPOSE ARE DISCLAIMED. IN NO EVENT SHALL THE COPYRIGHT OWNER OR
// CONTRIBUTORS BE LIABLE FOR ANY DIRECT, INDIRECT, INCIDENTAL, SPECIAL, EXEMPLARY, OR
// CONSEQUENTIAL DAMAGES (INCLUDING, BUT NOT LIMITED TO, PROCUREMENT OF SUBSTITUTE GOODS OR
// SERVICES; LOSS OF USE, DATA, OR PROFITS; OR BUSINESS INTERRUPTION) HOWEVER CAUSED AND ON ANY
// THEORY OF LIABILITY, WHETHER IN CONTRACT, STRICT LIABILITY, OR TORT (INCLUDING NEGLIGENCE OR
// OTHERWISE) ARISING IN ANY WAY OUT OF THE USE OF THIS SOFTWARE, EVEN IF ADVISED OF THE
// POSSIBILITY OF SUCH DAMAGE.

#ifndef DataGlobals_hh_INCLUDED
#define DataGlobals_hh_INCLUDED

// C++ Headers
#include <iosfwd>
#include <string>

// EnergyPlus Headers
#include <EnergyPlus/Data/BaseData.hh>
#include <EnergyPlus/EnergyPlus.hh>
#include "OutputFiles.hh"

namespace EnergyPlus {

    struct EnergyPlusData;

namespace DataGlobals {

    // Data
    // -only module should be available to other modules and routines.
    // Thus, all variables in this module must be PUBLIC.

    extern bool runReadVars;
    extern bool DDOnlySimulation;
    extern bool outputEpJSONConversion;
    extern bool outputEpJSONConversionOnly;
    extern bool isEpJSON;
    extern bool isCBOR;
    extern bool isMsgPack;
    extern bool isUBJSON;
    extern bool isBSON;
    extern bool preserveIDFOrder;

    // MODULE PARAMETER DEFINITIONS:
    extern int const BeginDay;
    extern int const DuringDay;
    extern int const EndDay;
    extern int const EndSysSizingCalc;

    // Parameters for KindOfSim
    extern int const ksDesignDay;
    extern int const ksRunPeriodDesign;
    extern int const ksRunPeriodWeather;
    extern int const ksHVACSizeDesignDay;       // a regular design day run during HVAC Sizing Simulation
    extern int const ksHVACSizeRunPeriodDesign; // a weather period design day run during HVAC Sizing Simulation
    extern int const ksReadAllWeatherData;      // a weather period for reading all weather data prior to the simulation

    extern Real64 const MaxEXPArg; // maximum exponent in EXP() function
    extern Real64 const Pi;        // Pi 3.1415926535897932384626435
    extern Real64 const PiOvr2;    // Pi/2
    extern Real64 const TwoPi;     // 2*Pi 6.2831853071795864769252868
    extern Real64 const GravityConstant;
    extern Real64 const DegToRadians;                  // Conversion for Degrees to Radians
    extern Real64 const RadToDeg;                      // Conversion for Radians to Degrees
    extern Real64 const SecInHour;                     // Conversion for hours to seconds
    extern Real64 const HoursInDay;                    // Number of Hours in Day
    extern Real64 const SecsInDay;                     // Number of seconds in Day
    extern Real64 const BigNumber;                     // Max Number real used for initializations
    extern Real64 const rTinyValue;                    // Tiny value to replace use of TINY(x)
    extern std::string::size_type const MaxNameLength; // Maximum Name Length in Characters -- should be the same
    // as MaxAlphaArgLength in InputProcessor module

    extern Real64 const KelvinConv;        // Conversion factor for C to K and K to C
    extern Real64 const InitConvTemp;      // [deg C], standard init vol to mass flow conversion temp
    extern Real64 const AutoCalculate;     // automatically calculate some fields.
    extern Real64 const CWInitConvTemp;    // [deg C], standard init chilled water vol to mass flow conversion temp
    extern Real64 const HWInitConvTemp;    // [deg C], standard init hot water vol to mass flow conversion temp
    extern Real64 const SteamInitConvTemp; // [deg C], standard init steam vol to mass flow conversion temp

    extern Real64 const StefanBoltzmann;   // Stefan-Boltzmann constant in W/(m2*K4)
    extern Real64 const UniversalGasConst; // (J/mol*K)

    extern Real64 const convertJtoGJ; // Conversion factor for J to GJ

    // Parameters for EMS Calling Points
    extern int const emsCallFromZoneSizing;                           // Identity where EMS called from
    extern int const emsCallFromSystemSizing;                         // Identity where EMS called from
    extern int const emsCallFromBeginNewEvironment;                   // Identity where EMS called from
    extern int const emsCallFromBeginNewEvironmentAfterWarmUp;        // Identity where EMS called from
    extern int const emsCallFromBeginTimestepBeforePredictor;         // Identity where EMS called from
    extern int const emsCallFromBeforeHVACManagers;                   // Identity where EMS called from
    extern int const emsCallFromAfterHVACManagers;                    // Identity where EMS called from
    extern int const emsCallFromHVACIterationLoop;                    // Identity where EMS called from
    extern int const emsCallFromEndSystemTimestepBeforeHVACReporting; // Identity where EMS called from
    extern int const emsCallFromEndSystemTimestepAfterHVACReporting;  // Identity where EMS called from
    extern int const emsCallFromEndZoneTimestepBeforeZoneReporting;   // Identity where EMS called from
    extern int const emsCallFromEndZoneTimestepAfterZoneReporting;    // Identity where EMS called from
    extern int const emsCallFromSetupSimulation;                      // identify where EMS called from,
    // this is for input processing only
    extern int const emsCallFromExternalInterface;         // Identity where EMS called from
    extern int const emsCallFromComponentGetInput;         // EMS called from end of get input for a component
    extern int const emsCallFromUserDefinedComponentModel; // EMS called from inside a custom user component model
    extern int const emsCallFromUnitarySystemSizing;       // EMS called from unitary system compound component
    extern int const emsCallFromBeginZoneTimestepBeforeInitHeatBalance; // Identity where EMS called from
    extern int const emsCallFromBeginZoneTimestepAfterInitHeatBalance; // Identity where EMS called from

    extern int const ScheduleAlwaysOn; // Value when passed to schedule routines gives back 1.0 (on)

    // DERIVED TYPE DEFINITIONS:
    // na

    // INTERFACE BLOCK SPECIFICATIONS:
    // see DataOmterfaces fpr global interface statements

    // MODULE VARIABLE DECLARATIONS:

    struct JsonOutputStreams
    {
        std::ostream *json_stream = nullptr; // Internal stream used for json output
        std::ostream *json_TSstream_Zone = nullptr;
        std::ostream *json_TSstream_HVAC = nullptr;
        std::ostream *json_TSstream = nullptr;
        std::ostream *json_HRstream = nullptr;
        std::ostream *json_MNstream = nullptr;
        std::ostream *json_DYstream = nullptr;
        std::ostream *json_SMstream = nullptr;
        std::ostream *json_YRstream = nullptr;
        std::ostream *cbor_stream = nullptr; // Internal stream used for cbor output
        std::ostream *cbor_TSstream_Zone = nullptr;
        std::ostream *cbor_TSstream_HVAC = nullptr;
        std::ostream *cbor_TSstream = nullptr;
        std::ostream *cbor_HRstream = nullptr;
        std::ostream *cbor_MNstream = nullptr;
        std::ostream *cbor_DYstream = nullptr;
        std::ostream *cbor_SMstream = nullptr;
        std::ostream *cbor_YRstream = nullptr;
        std::ostream *msgpack_stream = nullptr; // Internal stream used for messagepack output
        std::ostream *msgpack_TSstream_Zone = nullptr;
        std::ostream *msgpack_TSstream_HVAC = nullptr;
        std::ostream *msgpack_TSstream = nullptr;
        std::ostream *msgpack_HRstream = nullptr;
        std::ostream *msgpack_MNstream = nullptr;
        std::ostream *msgpack_DYstream = nullptr;
        std::ostream *msgpack_SMstream = nullptr;
        std::ostream *msgpack_YRstream = nullptr;

        int OutputFileJson = 0; // Unit number for Schema output
        int OutputFileTSZoneJson = 0;
        int OutputFileTSHVACJson = 0;
        int OutputFileTSJson = 0;
        int OutputFileHRJson = 0;
        int OutputFileDYJson = 0;
        int OutputFileMNJson = 0;
        int OutputFileSMJson = 0;
        int OutputFileYRJson = 0;
        int OutputFileCBOR = 0; // Unit number for Schema output
        int OutputFileTSZoneCBOR = 0;
        int OutputFileTSHVACCBOR = 0;
        int OutputFileTSCBOR = 0;
        int OutputFileHRCBOR = 0;
        int OutputFileDYCBOR = 0;
        int OutputFileMNCBOR = 0;
        int OutputFileSMCBOR = 0;
        int OutputFileYRCBOR = 0;
        int OutputFileMsgPack = 0; // Unit number for Schema output
        int OutputFileTSZoneMsgPack = 0;
        int OutputFileTSHVACMsgPack = 0;
        int OutputFileTSMsgPack = 0;
        int OutputFileHRMsgPack = 0;
        int OutputFileDYMsgPack = 0;
        int OutputFileMNMsgPack = 0;
        int OutputFileSMMsgPack = 0;
        int OutputFileYRMsgPack = 0;
    };

    extern bool BeginDayFlag;           // True at the start of each day, False after first time step in day
    extern bool BeginEnvrnFlag;         // True at the start of each environment, False after first time step in environ
    extern bool beginEnvrnWarmStartFlag;  // Sizing Speed Up true if at the start of each environment, would rather retain thermal history and the like.
    extern bool BeginHourFlag;          // True at the start of each hour, False after first time step in hour
    extern bool BeginSimFlag;           // True until any actual simulation (full or sizing) has begun, False after first time step
    extern bool BeginFullSimFlag;       // True until full simulation has begun, False after first time step
    extern bool BeginTimeStepFlag;      // True at the start of each time step, False after first subtime step of time step
    extern int DayOfSim;                // Counter for days (during the simulation)
    extern int CalendarYear;            // Calendar year of the current day of simulation
    extern std::string CalendarYearChr; // Calendar year of the current day of simulation (character -- for reporting)
    extern bool EndEnvrnFlag;           // True at the end of each environment (last time step of last hour of last day of environ)
    extern bool EndDesignDayEnvrnsFlag; // True at the end of the last design day environment
    // (last time step of last hour of last day of environ which is a design day)
    extern bool EndDayFlag;                          // True at the end of each day (last time step of last hour of day)
    extern bool EndHourFlag;                         // True at the end of each hour (last time step of hour)
    extern int PreviousHour;                         // Previous Hour Index
    extern int HourOfDay;                            // Counter for hours in a simulation day
    extern Real64 WeightPreviousHour;                // Weighting of value for previous hour
    extern Real64 WeightNow;                         // Weighting of value for current hour
    extern int NumOfDayInEnvrn;                      // Number of days in the simulation for a particular environment
    extern int NumOfTimeStepInHour;                  // Number of time steps in each hour of the simulation
    extern int NumOfZones;                           // Total number of Zones for simulation
    extern int TimeStep;                             // Counter for time steps (fractional hours)
    extern Real64 TimeStepZone;                      // Zone time step in fractional hours
    extern bool WarmupFlag;                          // True during the warmup portion of a simulation
    extern JsonOutputStreams jsonOutputStreams;      // Internal streams used for json outputs
    extern int OutputStandardError;                  // Unit number for the standard error output file
    extern std::ostream *err_stream;                 // Internal stream used for err output (used for performance)
    extern int StdOutputRecordCount;                 // Count of Standard output records
    extern int OutputFilePerfLog;                    // Unit number for performance log outputs
    extern int StdMeterRecordCount;                  // Count of Meter output records
    extern bool ZoneSizingCalc;                      // TRUE if zone sizing calculation
    extern bool SysSizingCalc;                       // TRUE if system sizing calculation
    extern bool DoZoneSizing;                        // User input in SimulationControl object
    extern bool DoSystemSizing;                      // User input in SimulationControl object
    extern bool DoPlantSizing;                       // User input in SimulationControl object
    extern bool DoDesDaySim;                         // User input in SimulationControl object
    extern bool DoWeathSim;                          // User input in SimulationControl object
    extern bool DoHVACSizingSimulation;              // User input in SimulationControl object
    extern int HVACSizingSimMaxIterations;           // User input in SimulationControl object
    extern bool WeathSimReq;                         // Input has a RunPeriod request
    extern int KindOfSim;                            // See parameters. (ksDesignDay, ksRunPeriodDesign, ksRunPeriodWeather)
    extern bool DoOutputReporting;                   // TRUE if variables to be written out
    extern bool DoingSizing;                         // TRUE when "sizing" is being performed (some error messages won't be displayed)
    extern bool DoingHVACSizingSimulations;          // true when HVAC Sizing Simulations are being performed.
    extern bool DoingInputProcessing;                // TRUE when "IP" is being performed (some error messages are cached)
    extern bool DisplayAllWarnings;                  // True when selection for  "DisplayAllWarnings" is entered (turns on other warning flags)
    extern bool DisplayExtraWarnings;                // True when selection for  "DisplayExtraWarnings" is entered
    extern bool DisplayUnusedObjects;                // True when selection for  "DisplayUnusedObjects" is entered
    extern bool DisplayUnusedSchedules;              // True when selection for  "DisplayUnusedSchedules" is entered
    extern bool DisplayAdvancedReportVariables;      // True when selection for  "DisplayAdvancedReportVariables" is entered
    extern bool DisplayZoneAirHeatBalanceOffBalance; // True when selection for  "DisplayZoneAirHeatBalanceOffBalance" is entered
    extern bool DisplayInputInAudit;                 // True when environmental variable "DisplayInputInAudit" is used
    extern bool CreateMinimalSurfaceVariables;       // True when selection for  "CreateMinimalSurfaceVariables" is entered
    extern Real64 CurrentTime;                       // CurrentTime, in fractional hours, from start of day. Uses Loads time step.
    extern int SimTimeSteps;                         // Number of (Loads) timesteps since beginning of run period (environment).
    extern int MinutesPerTimeStep;                   // Minutes per time step calculated from NumTimeStepInHour (number of minutes per load time step)
    extern Real64 TimeStepZoneSec;                   // Seconds per time step
    extern bool MetersHaveBeenInitialized;
    extern bool KickOffSimulation;                 // Kick off simulation -- meaning run each environment for 1 or 2 time steps.
    extern bool KickOffSizing;                     // Kick off sizing -- meaning run each environment for 1 or 2 time steps.
    extern bool RedoSizesHVACSimulation;           // doing kick off simulation for redoing sizes as part of sizing
    extern bool FinalSizingHVACSizingSimIteration; // true if this will be no more HVAC sizing sim iterations
    extern bool AnyEnergyManagementSystemInModel;  // true if there is any EMS or Erl in model.  otherwise false
    extern bool AnyLocalEnvironmentsInModel;       // true if there is any local environmental data objected defined in model, otherwise false
    extern bool AnyPlantInModel;                   // true if there are any plant or condenser loops in model, otherwise false
    extern bool AnyIdealCondEntSetPointInModel;    // true if there is any ideal condenser entering set point manager in model.
    extern bool RunOptCondEntTemp;                 // true if the ideal condenser entering set point optimization is running
    extern bool CompLoadReportIsReq;               // true if the extra sizing calcs are performed to create a "pulse" for the load component report
    extern bool isPulseZoneSizing;                 // true during the set of zone sizing calcs that include the "pulse" for the load component report
    extern int
        OutputFileZonePulse; // file handle for special zone sizing report that contains the result of the "pulse" for the load component report
    extern bool doLoadComponentPulseNow; // true for the time step that is the "pulse" for the load component report
    extern bool ShowDecayCurvesInEIO;    // true if the Radiant to Convective Decay Curves should appear in the EIO file
    extern bool AnySlabsInModel;         // true if there are any zone-coupled ground domains in the input file
    extern bool AnyBasementsInModel;     // true if there are any basements in the input file
    extern bool DoCoilDirectSolutions;        //true if use coil direction solutions
    extern bool createPerfLog; //true if the _perflog.csv file should be created and a PerformancePrecisionTradeoffs object is used
    extern int Progress;
    extern void (*fProgressPtr)(int const);
    extern void (*fMessagePtr)(std::string const &);
    // these are the new ones
    extern void (*progressCallback)(int const);
    extern void (*messageCallback)(const char * message);
    extern void (*errorCallback)(const char * errorMessage);
    extern bool eplusRunningViaAPI; // a flag for capturing whether we are running via API - if so we can't do python plugins
<<<<<<< HEAD
=======

    extern double timer_solar;
>>>>>>> 9470a1cc
    // Clears the global data in DataGlobals.
    // Needed for unit tests, should not be normally called.
    extern double solar_timer;
    void clear_state(EnergyPlus::OutputFiles &outputFiles);

} // namespace DataGlobals

    struct DataGlobal : BaseGlobalStruct {
        // Data
        bool AnnualSimulation = false;

        // MODULE VARIABLE DECLARATIONS:
        std::string DayOfSimChr = "0";       // Counter for days (during the simulation) (character -- for reporting)

        // MODULE PARAMETER DEFINITIONS
        static constexpr int EndZoneSizingCalc = 4;

        void clear_state() override {
            AnnualSimulation = false;
            DayOfSimChr = "0";
        }
    };

} // namespace EnergyPlus

#endif<|MERGE_RESOLUTION|>--- conflicted
+++ resolved
@@ -296,14 +296,9 @@
     extern void (*messageCallback)(const char * message);
     extern void (*errorCallback)(const char * errorMessage);
     extern bool eplusRunningViaAPI; // a flag for capturing whether we are running via API - if so we can't do python plugins
-<<<<<<< HEAD
-=======
-
-    extern double timer_solar;
->>>>>>> 9470a1cc
     // Clears the global data in DataGlobals.
     // Needed for unit tests, should not be normally called.
-    extern double solar_timer;
+//    extern double solar_timer;
     void clear_state(EnergyPlus::OutputFiles &outputFiles);
 
 } // namespace DataGlobals
