--- conflicted
+++ resolved
@@ -286,25 +286,14 @@
     bool AirLoopInputsFilled = false; // Set to TRUE after first pass through air loop
     Real64 LoopDXCoilRTF = 0.0;       // OnOff fan run time fraction in an HVAC Air Loop
 
-<<<<<<< HEAD
-        SimpleArray1D<DataAirLoop::AirLoopZoneEquipConnectData> AirToZoneNodeInfo;
-        SimpleArray1D<DataAirLoop::AirLoopOutsideAirConnectData> AirToOANodeInfo;
-        SimpleArray1D<DataAirLoop::DefinePriAirSysAvailMgrs> PriAirSysAvailMgr;
-        SimpleArray1D<DataAirLoop::AirLooptoZoneData> AirLoopZoneInfo;
-        SimpleArray1D<DataAirLoop::AirLoopControlData> AirLoopControlInfo;
-        SimpleArray1D<DataAirLoop::AirLoopFlowData> AirLoopFlow;
-        SimpleArray1D<DataAirLoop::OutsideAirSysProps> OutsideAirSys;
-        SimpleArray1D<DataAirLoop::AirLoopAFNData> AirLoopAFNInfo;
-=======
-    Array1D<DataAirLoop::AirLoopZoneEquipConnectData> AirToZoneNodeInfo;
-    Array1D<DataAirLoop::AirLoopOutsideAirConnectData> AirToOANodeInfo;
-    Array1D<DataAirLoop::DefinePriAirSysAvailMgrs> PriAirSysAvailMgr;
-    Array1D<DataAirLoop::AirLooptoZoneData> AirLoopZoneInfo;
-    Array1D<DataAirLoop::AirLoopControlData> AirLoopControlInfo;
-    Array1D<DataAirLoop::AirLoopFlowData> AirLoopFlow;
-    Array1D<DataAirLoop::OutsideAirSysProps> OutsideAirSys;
-    Array1D<DataAirLoop::AirLoopAFNData> AirLoopAFNInfo;
->>>>>>> 823dd301
+    SimpleArray1D<DataAirLoop::AirLoopZoneEquipConnectData> AirToZoneNodeInfo;
+    SimpleArray1D<DataAirLoop::AirLoopOutsideAirConnectData> AirToOANodeInfo;
+    SimpleArray1D<DataAirLoop::DefinePriAirSysAvailMgrs> PriAirSysAvailMgr;
+    SimpleArray1D<DataAirLoop::AirLooptoZoneData> AirLoopZoneInfo;
+    SimpleArray1D<DataAirLoop::AirLoopControlData> AirLoopControlInfo;
+    SimpleArray1D<DataAirLoop::AirLoopFlowData> AirLoopFlow;
+    SimpleArray1D<DataAirLoop::OutsideAirSysProps> OutsideAirSys;
+    SimpleArray1D<DataAirLoop::AirLoopAFNData> AirLoopAFNInfo;
 
     void clear_state() override
     {
