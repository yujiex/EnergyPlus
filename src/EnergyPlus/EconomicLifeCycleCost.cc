--- conflicted
+++ resolved
@@ -95,14 +95,6 @@
 //   Systems", and "Engineering Economic Analysis, Ninth Edition", by
 //   Donald Newnan, Ted Eschenback, and Jerome Lavelle.
 
-<<<<<<< HEAD
-// OTHER NOTES:
-// na
-
-=======
->>>>>>> 3bbb554e
-// Functions
-
 void GetInputForLifeCycleCost(EnergyPlusData &state)
 {
     // SUBROUTINE INFORMATION:
@@ -865,12 +857,7 @@
             //       \key Water
             //       \key OtherFuel1
             //       \key OtherFuel2
-<<<<<<< HEAD
             elcc->UsePriceEscalation(iInObj).resource = Constant::AssignResourceTypeNum(AlphaArray(2)); // use function from DataGlobalConstants
-=======
-            elcc->UsePriceEscalation(iInObj).resource =
-                DataGlobalConstants::AssignResourceTypeNum(AlphaArray(2)); // use function from DataGlobalConstants
->>>>>>> 3bbb554e
             if (NumAlphas > 3) {
                 ShowWarningError(state, format("In {} contains more alpha fields than expected.", CurrentModuleObject));
             }
@@ -1020,11 +1007,7 @@
             //       \key Water
             //       \key OtherFuel1
             //       \key OtherFuel2
-<<<<<<< HEAD
             elcc->UseAdjustment(iInObj).resource = Constant::AssignResourceTypeNum(AlphaArray(2)); // use function from DataGlobalConstants
-=======
-            elcc->UseAdjustment(iInObj).resource = DataGlobalConstants::AssignResourceTypeNum(AlphaArray(2)); // use function from DataGlobalConstants
->>>>>>> 3bbb554e
             if (NumAlphas > 2) {
                 ShowWarningError(state, format("In {} contains more alpha fields than expected.", CurrentModuleObject));
             }
@@ -1073,37 +1056,17 @@
 
     std::map<int, std::array<Real64, static_cast<int>(Constant::ResourceType::Num)>> resourceCosts;
     for (int jMonth = 1; jMonth <= 12; ++jMonth) {
-<<<<<<< HEAD
         resourceCosts[jMonth] = std::array<Real64, static_cast<int>(Constant::ResourceType::Num)>();
         std::fill(resourceCosts[jMonth].begin(), resourceCosts[jMonth].end(), 0.0);
-=======
-        std::map<DataGlobalConstants::ResourceType, Real64> monthMap;
-        for (DataGlobalConstants::ResourceType iResource : state.dataGlobalConst->AllResourceTypes) {
-            monthMap.insert(std::pair<DataGlobalConstants::ResourceType, Real64>(iResource, 0.0));
-        }
-        resourceCosts.insert(std::pair<int, std::map<DataGlobalConstants::ResourceType, Real64>>(jMonth, monthMap));
->>>>>>> 3bbb554e
     }
 
     Array1D<Real64> curResourceCosts(12);
 
-<<<<<<< HEAD
-    std::array<bool, static_cast<int>(Constant::ResourceType::Num)> resourceCostNotZero;
+    std::array<bool, static_cast<int>(Constant::ResourceType::Num)> resourceCostNotZero{};
     std::fill(resourceCostNotZero.begin(), resourceCostNotZero.end(), false);
 
-    std::array<Real64, static_cast<int>(Constant::ResourceType::Num)> resourceCostAnnual;
+    std::array<Real64, static_cast<int>(Constant::ResourceType::Num)> resourceCostAnnual{};
     std::fill(resourceCostAnnual.begin(), resourceCostAnnual.end(), 0.0);
-=======
-    std::map<DataGlobalConstants::ResourceType, bool> resourceCostNotZero;
-    for (DataGlobalConstants::ResourceType iResource : state.dataGlobalConst->AllResourceTypes) {
-        resourceCostNotZero.insert(std::pair<DataGlobalConstants::ResourceType, bool>(iResource, false));
-    }
-
-    std::map<DataGlobalConstants::ResourceType, Real64> resourceCostAnnual;
-    for (DataGlobalConstants::ResourceType iResource : state.dataGlobalConst->AllResourceTypes) {
-        resourceCostAnnual.insert(std::pair<DataGlobalConstants::ResourceType, Real64>(iResource, 0.0));
-    }
->>>>>>> 3bbb554e
 
     Real64 annualCost;
     int found;
@@ -1136,13 +1099,8 @@
 
     // gather costs from EconomicTariff for each end use
     elcc->numResourcesUsed = 0;
-<<<<<<< HEAD
-    for (int iResource = 0; iResource < static_cast<int>(Constant::ResourceType::Num); ++iResource) { 
-        GetMonthlyCostForResource(state, static_cast<Constant::ResourceType>(iResource), curResourceCosts);
-=======
-    for (DataGlobalConstants::ResourceType iResource : state.dataGlobalConst->AllResourceTypes) {
-        EconomicTariff::GetMonthlyCostForResource(state, iResource, curResourceCosts);
->>>>>>> 3bbb554e
+    for (int iResource = 0; iResource < static_cast<int>(Constant::ResourceType::Num); ++iResource) {
+        EconomicTariff::GetMonthlyCostForResource(state, static_cast<Constant::ResourceType>(iResource), curResourceCosts);
         annualCost = 0.0;
         for (int jMonth = 1; jMonth <= 12; ++jMonth) {
             resourceCosts[jMonth][iResource] = curResourceCosts(jMonth);
@@ -1158,16 +1116,8 @@
     }
     // allocate the escalated energy cost arrays
     for (int year = 1; year <= elcc->lengthStudyYears; ++year) {
-<<<<<<< HEAD
         elcc->EscalatedEnergy[year] = std::array<Real64, static_cast<int>(Constant::ResourceType::Num)>();
         std::fill(elcc->EscalatedEnergy[year].begin(), elcc->EscalatedEnergy[year].end(), 0.0);
-=======
-        std::map<DataGlobalConstants::ResourceType, Real64> yearMap;
-        for (DataGlobalConstants::ResourceType iResource : state.dataGlobalConst->AllResourceTypes) {
-            yearMap.insert(std::pair<DataGlobalConstants::ResourceType, Real64>(iResource, 0.0));
-        }
-        elcc->EscalatedEnergy.insert(std::pair<int, std::map<DataGlobalConstants::ResourceType, Real64>>(year, yearMap));
->>>>>>> 3bbb554e
     }
 
     elcc->EscalatedTotEnergy.allocate(elcc->lengthStudyYears);
@@ -1179,7 +1129,7 @@
         monthlyInflationFactor = 1.0; // not really used but just in case
     } else if (elcc->inflationApproach == InflAppr::CurrentDollar) {
         // to allocate an interest rate (in this case inflation) cannot just use 1/12
-        // for the monthly value since it will be slightly wrong. Instead use inverse of
+        // for the monthly value since it will be slightly wrong. Instead, use inverse of
         // formula from Newnan (4-32) which is r = m x (ia + 1)^(1/m) - 1)
         inflationPerMonth = std::pow(elcc->inflation + 1.0, 1.0 / 12.0) - 1;
         for (int jMonth = 1; jMonth <= elcc->lengthStudyTotalMonths; ++jMonth) {
@@ -1254,13 +1204,8 @@
     // Put resource costs into cashflows
     // the first cash flow for resources should be after the categories, recurring and nonrecurring costs
     int cashFlowCounter = CostCategory::Num + elcc->numRecurringCosts + elcc->numNonrecurringCost - 1; // Since CashFlow starts at 0
-<<<<<<< HEAD
-    for (int iResource = 0; iResource < static_cast<int>(Constant::ResourceType::Num); ++iResource) { 
+    for (int iResource = 0; iResource < static_cast<int>(Constant::ResourceType::Num); ++iResource) {
         if (resourceCostNotZero[iResource]) {
-=======
-    for (DataGlobalConstants::ResourceType iResource : state.dataGlobalConst->AllResourceTypes) {
-        if (resourceCostNotZero.at(iResource)) {
->>>>>>> 3bbb554e
             ++cashFlowCounter;
 
             switch (static_cast<Constant::ResourceType>(iResource)) {
@@ -1381,13 +1326,8 @@
     }
     // generate a warning if resource referenced was not used
     for (int nUsePriceEsc = 1; nUsePriceEsc <= elcc->numUsePriceEscalation; ++nUsePriceEsc) {
-<<<<<<< HEAD
         Constant::ResourceType curResource = elcc->UsePriceEscalation(nUsePriceEsc).resource;
         if (!resourceCostNotZero[static_cast<int>(curResource)] && state.dataGlobal->DoWeathSim) {
-=======
-        DataGlobalConstants::ResourceType curResource = elcc->UsePriceEscalation(nUsePriceEsc).resource;
-        if (!resourceCostNotZero.at(curResource) && state.dataGlobal->DoWeathSim) {
->>>>>>> 3bbb554e
             ShowWarningError(state,
                              format("The resource referenced by LifeCycleCost:UsePriceEscalation= \"{}\" has no energy cost. ",
                                     elcc->UsePriceEscalation(nUsePriceEsc).name));
@@ -1406,17 +1346,10 @@
     for (int iCashFlow = 0; iCashFlow < elcc->numCashFlow; ++iCashFlow) {
         if (elcc->CashFlow[iCashFlow].pvKind == PrValKind::Energy) {
             // make sure this is not water
-<<<<<<< HEAD
             Constant::ResourceType curResource = elcc->CashFlow[iCashFlow].Resource;
             if (elcc->CashFlow[iCashFlow].Resource == Constant::ResourceType::Water ||
                 (elcc->CashFlow[iCashFlow].Resource >= Constant::ResourceType::OnSiteWater &&
                  elcc->CashFlow[iCashFlow].Resource <= Constant::ResourceType::Condensate)) {
-=======
-            DataGlobalConstants::ResourceType curResource = elcc->CashFlow[iCashFlow].Resource;
-            if (elcc->CashFlow[iCashFlow].Resource == DataGlobalConstants::ResourceType::Water ||
-                (elcc->CashFlow[iCashFlow].Resource >= DataGlobalConstants::ResourceType::OnSiteWater &&
-                 elcc->CashFlow[iCashFlow].Resource <= DataGlobalConstants::ResourceType::Condensate)) {
->>>>>>> 3bbb554e
                 continue;
             }
             if ((curResource != Constant::ResourceType::None)) {
@@ -1440,11 +1373,7 @@
             }
         }
     }
-<<<<<<< HEAD
     for (int kResource = 0; kResource < static_cast<int>(Constant::ResourceType::Num); ++kResource) {
-=======
-    for (DataGlobalConstants::ResourceType kResource : state.dataGlobalConst->AllResourceTypes) {
->>>>>>> 3bbb554e
         for (int jYear = 1; jYear <= elcc->lengthStudyYears; ++jYear) {
             elcc->EscalatedTotEnergy(jYear) += elcc->EscalatedEnergy[jYear][kResource];
         }
@@ -1524,19 +1453,11 @@
     // compute the Single Present Value factors based on the discount rate
     elcc->SPV.allocate(elcc->lengthStudyYears); // Should this be energySPV?
     for (int year = 1; year <= elcc->lengthStudyYears; ++year) {
-<<<<<<< HEAD
         elcc->energySPV[year] = std::array<Real64, static_cast<int>(Constant::ResourceType::Num)>();
         std::fill(elcc->energySPV[year].begin(), elcc->energySPV[year].end(), 0.0);
-=======
-        std::map<DataGlobalConstants::ResourceType, Real64> yearMap;
-        for (DataGlobalConstants::ResourceType iResource : state.dataGlobalConst->AllResourceTypes) {
-            yearMap.insert(std::pair<DataGlobalConstants::ResourceType, Real64>(iResource, 0.0));
-        }
-        elcc->energySPV.insert(std::pair<int, std::map<DataGlobalConstants::ResourceType, Real64>>(year, yearMap));
->>>>>>> 3bbb554e
-    }
-
-    // Depending if using Constant or Current Dollar analysis
+    }
+
+    // Depending on if using Constant or Current Dollar analysis
     // use the appropriate discount rate
     if (elcc->inflationApproach == InflAppr::ConstantDollar) {
         curDiscountRate = elcc->realDiscountRate;
@@ -1552,24 +1473,14 @@
     }
     // use SPV as default values for all energy types
     for (jYear = 1; jYear <= elcc->lengthStudyYears; ++jYear) {
-<<<<<<< HEAD
-        for (int iResource = 0; iResource < static_cast<int>(Constant::ResourceType::Num); ++iResource) { 
+        for (int iResource = 0; iResource < static_cast<int>(Constant::ResourceType::Num); ++iResource) {
             elcc->energySPV[jYear][iResource] = elcc->SPV(jYear);
-=======
-        for (DataGlobalConstants::ResourceType kResource : state.dataGlobalConst->AllResourceTypes) {
-            elcc->energySPV.at(jYear).at(kResource) = elcc->SPV(jYear);
->>>>>>> 3bbb554e
         }
     }
     // loop through the resources and if they match a UseEscalation use those values instead
     for (nUsePriceEsc = 1; nUsePriceEsc <= elcc->numUsePriceEscalation; ++nUsePriceEsc) {
-<<<<<<< HEAD
         Constant::ResourceType curResource = elcc->UsePriceEscalation(nUsePriceEsc).resource;
         if (curResource != Constant::ResourceType::None) {
-=======
-        DataGlobalConstants::ResourceType curResource = elcc->UsePriceEscalation(nUsePriceEsc).resource;
-        if (curResource != DataGlobalConstants::ResourceType::None) {
->>>>>>> 3bbb554e
             for (jYear = 1; jYear <= elcc->lengthStudyYears; ++jYear) {
                 // the following is based on UPV* formula from NIST 135 supplement but is for a single year
                 effectiveYear = double(jYear) - DiscConv2EffectiveYearAdjustment[static_cast<int>(elcc->discountConvention)];
@@ -1590,13 +1501,8 @@
             break;
         }
         case PrValKind::Energy: {
-<<<<<<< HEAD
             Constant::ResourceType curResource = elcc->CashFlow[iCashFlow].Resource;
             if (curResource != Constant::ResourceType::None) {
-=======
-            DataGlobalConstants::ResourceType curResource = elcc->CashFlow[iCashFlow].Resource;
-            if (curResource != DataGlobalConstants::ResourceType::None) {
->>>>>>> 3bbb554e
                 totalPV = 0.0;
                 for (jYear = 1; jYear <= elcc->lengthStudyYears; ++jYear) {
                     elcc->CashFlow[iCashFlow].yrPresVal(jYear) =
@@ -1703,7 +1609,7 @@
     // The MACRS valus are based on Modified Accelerated Cost Recovery System GDS for 3, 5, 7, 10 year
     // property are based on 200% depreciation method shown in Appendix A using half year. 15 and 20 are
     // based on 150% (Chart 1). For Straight Line depreciation GDS is used for 27 years (actually 27.5)
-    // 31 years (actually 31.5 years) and 39 years using mid month. For 40 years ADS is used (chart 2)
+    // 31 years (actually 31.5 years) and 39 years using mid-month. For 40 years ADS is used (chart 2)
     // Table A-1 is used for 3, 4, 5, 10, 15 and 20 years. Table A-6 is for 27 years. Table A-7 for 31 years.
     // Table A-7a for 39 years. Table A-13 for 40 years. These years are a classification of property
     // and should not be confused with the length of the study. For 27 years, 31 years, 39 years and 40 years
@@ -2001,17 +1907,10 @@
         for (int jObj = 0; jObj < elcc->numResourcesUsed; ++jObj) {
             int curCashFlow = CostCategory::Num + elcc->numRecurringCosts + elcc->numNonrecurringCost + jObj;
             columnHead(jObj + 1) = elcc->CashFlow[curCashFlow].name;
-<<<<<<< HEAD
             Constant::ResourceType curResource = elcc->CashFlow[curCashFlow].Resource;
             if (elcc->CashFlow[curCashFlow].Resource != Constant::ResourceType::Water) {
-                for (iYear = 1; iYear <= elcc->lengthStudyYears; ++iYear) {
-                    tableBody(jObj + 1, iYear) = RealToStr(elcc->EscalatedEnergy[iYear][static_cast<int>(curResource)], 2);
-=======
-            DataGlobalConstants::ResourceType curResource = elcc->CashFlow[curCashFlow].Resource;
-            if (elcc->CashFlow[curCashFlow].Resource != DataGlobalConstants::ResourceType::Water) {
                 for (int iYear = 1; iYear <= elcc->lengthStudyYears; ++iYear) {
-                    tableBody(jObj + 1, iYear) = OutputReportTabular::RealToStr(elcc->EscalatedEnergy.at(iYear).at(curResource), 2);
->>>>>>> 3bbb554e
+                    tableBody(jObj + 1, iYear) = OutputReportTabular::RealToStr(elcc->EscalatedEnergy[iYear][static_cast<int>(curResource)], 2);
                 }
             } else { // for water just use the original cashflow since not involved in escalation
                 for (int iYear = 1; iYear <= elcc->lengthStudyYears; ++iYear) {
