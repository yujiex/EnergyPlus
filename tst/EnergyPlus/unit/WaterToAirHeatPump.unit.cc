--- conflicted
+++ resolved
@@ -242,13 +242,8 @@
     int CyclingScheme(1);
     bool FirstHVACIteration(true);
     Real64 RuntimeFrac(1.0);
-<<<<<<< HEAD
-    int CompOp(1);
+    DataHVACGlobals::CompressorOperation CompressorOp = DataHVACGlobals::CompressorOperation::On;
     state->dataWaterToAirHeatPump->WatertoAirHP(HPNum).plantLoc.loopNum = 1;
-=======
-    DataHVACGlobals::CompressorOperation CompressorOp = DataHVACGlobals::CompressorOperation::On;
-    state->dataWaterToAirHeatPump->WatertoAirHP(HPNum).LoopNum = 1;
->>>>>>> d2fc75fa
 
     InitWatertoAirHP(
         *state, HPNum, InitFlag, MaxONOFFCyclesperHour, HPTimeConstant, FanDelayTime, SensLoad, LatentLoad, DesignAirflow, PartLoadRatio);
