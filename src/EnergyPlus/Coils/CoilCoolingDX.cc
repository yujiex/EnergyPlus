#include <ObjexxFCL/Array1D.hh> // needs to be in BranchNodeConnections.hh

#include <BranchNodeConnections.hh>
#include <Coils/CoilCoolingDX.hh>
#include <DataAirLoop.hh>
#include <DataGlobals.hh>
#include <DataHVACGlobals.hh>
#include <DataIPShortCuts.hh>
#include <DataLoopNode.hh>
#include <DataWater.hh>
#include <InputProcessing/InputProcessor.hh>
#include <NodeInputManager.hh>
#include <OutAirNodeManager.hh>
#include <OutputProcessor.hh>
#include <Psychrometrics.hh>
#include <ScheduleManager.hh>
#include <WaterManager.hh>
#include <EnergyPlus/DataEnvironment.hh>

using namespace EnergyPlus;
using namespace DataIPShortCuts;

namespace EnergyPlus {
std::vector<CoilCoolingDX> coilCoolingDXs;
}

void CoilCoolingDX::instantiateFromInputSpec(CoilCoolingDXInputSpecification input_data)
{
    static const std::string routineName("CoilCoolingDX::instantiateFromInputSpec: ");
    this->original_input_specs = input_data;
    bool errorsFound = false;
    this->name = input_data.name;
    this->performance = CoilCoolingDXCurveFitPerformance(input_data.performance_object_name);

    // other construction below
    this->evapInletNodeIndex = NodeInputManager::GetOnlySingleNode(input_data.evaporator_inlet_node_name,
                                                                   errorsFound,
                                                                   this->object_name,
                                                                   input_data.name,
                                                                   DataLoopNode::NodeType_Air,
                                                                   DataLoopNode::NodeConnectionType_Inlet,
                                                                   1,
                                                                   DataLoopNode::ObjectIsNotParent);
    this->evapOutletNodeIndex = NodeInputManager::GetOnlySingleNode(input_data.evaporator_outlet_node_name,
                                                                    errorsFound,
                                                                    this->object_name,
                                                                    input_data.name,
                                                                    DataLoopNode::NodeType_Air,
                                                                    DataLoopNode::NodeConnectionType_Outlet,
                                                                    1,
                                                                    DataLoopNode::ObjectIsNotParent);
    if (!input_data.condenser_inlet_node_name.empty()) {
        this->condInletNodeIndex = NodeInputManager::GetOnlySingleNode(input_data.condenser_inlet_node_name,
                                                                       errorsFound,
                                                                       this->object_name,
                                                                       input_data.name,
                                                                       DataLoopNode::NodeType_Air,
                                                                       DataLoopNode::NodeConnectionType_Inlet,
                                                                       2,
                                                                       DataLoopNode::ObjectIsNotParent);
        if (!OutAirNodeManager::CheckOutAirNodeNumber(this->condInletNodeIndex)) {
            ShowWarningError(routineName + this->object_name + "=\"" + this->name + "\", may be invalid");
            ShowContinueError("Condenser Inlet Node Name=\"" + input_data.condenser_inlet_node_name +
                "\", node does not appear in an OutdoorAir:NodeList or as an OutdoorAir:Node.");
            ShowContinueError(
                "This node needs to be included in an air system or the coil model will not be valid, and the simulation continues");
        }

    } else {
        this->condInletNodeIndex = 0;
    }
    if (!input_data.condenser_outlet_node_name.empty()) {
        this->condOutletNodeIndex = NodeInputManager::GetOnlySingleNode(input_data.condenser_outlet_node_name,
                                                                        errorsFound,
                                                                        this->object_name,
                                                                        input_data.name,
                                                                        DataLoopNode::NodeType_Air,
                                                                        DataLoopNode::NodeConnectionType_Outlet,
                                                                        2,
                                                                        DataLoopNode::ObjectIsNotParent);
    } else {
        this->condOutletNodeIndex = 0;
    }

    if (!input_data.condensate_collection_water_storage_tank_name.empty()) {
        WaterManager::SetupTankSupplyComponent(this->name,
                                 this->object_name,
                                 input_data.condensate_collection_water_storage_tank_name,
                                 errorsFound,
                                 this->condensateTankIndex,
                                 this->condensateTankSupplyARRID);
    }

    if (!input_data.evaporative_condenser_supply_water_storage_tank_name.empty()) {
        WaterManager::SetupTankDemandComponent(this->name,
                                 this->object_name,
                                 input_data.evaporative_condenser_supply_water_storage_tank_name,
                                 errorsFound,
                                 this->evaporativeCondSupplyTankIndex,
                                 this->evaporativeCondSupplyTankARRID);
    }

    if (input_data.availability_schedule_name.empty()) {
      this->availScheduleIndex = DataGlobals::ScheduleAlwaysOn;
    } else {
      this->availScheduleIndex = ScheduleManager::GetScheduleIndex(input_data.availability_schedule_name);
    }
    if (this->availScheduleIndex == 0) {
        ShowSevereError(routineName + this->object_name + "=\"" + this->name + "\", invalid");
        ShowContinueError("...Availability Schedule Name=\"" + input_data.availability_schedule_name + "\".");
        errorsFound = true;
    }

    BranchNodeConnections::TestCompSet(
        CoilCoolingDX::object_name, this->name, input_data.evaporator_inlet_node_name, input_data.evaporator_outlet_node_name, "Air Nodes");

    if (errorsFound) {
        ShowFatalError(routineName + "Errors found in getting " + this->object_name + " input. Preceding condition(s) causes termination.");
    }

}

void CoilCoolingDX::oneTimeInit(){

    // setup output variables, needs to be done after object is instantiated and emplaced
    SetupOutputVariable("Cooling Coil Total Cooling Rate", OutputProcessor::Unit::W, this->totalCoolingEnergyRate, "System", "Average", this->name);
    SetupOutputVariable("Cooling Coil Total Cooling Energy",
                        OutputProcessor::Unit::J,
                        this->totalCoolingEnergy,
                        "System",
                        "Sum",
                        this->name,
                        _,
                        "ENERGYTRANSFER",
                        "COOLINGCOILS",
                        _,
                        "System");
    SetupOutputVariable("Cooling Coil Sensible Cooling Rate", OutputProcessor::Unit::W, this->sensCoolingEnergyRate, "System", "Average", this->name);
    SetupOutputVariable("Cooling Coil Sensible Cooling Energy", OutputProcessor::Unit::J, this->sensCoolingEnergy, "System", "Sum", this->name);
    SetupOutputVariable("Cooling Coil Latent Cooling Rate", OutputProcessor::Unit::W, this->latCoolingEnergyRate, "System", "Average", this->name);
    SetupOutputVariable("Cooling Coil Latent Cooling Energy", OutputProcessor::Unit::J, this->latCoolingEnergy, "System", "Sum", this->name);
    SetupOutputVariable("Cooling Coil Electric Power", OutputProcessor::Unit::W, this->performance.powerUse, "System", "Average", this->name);
    SetupOutputVariable("Cooling Coil Electric Energy",
                        OutputProcessor::Unit::J,
                        this->performance.electricityConsumption,
                        "System",
                        "Sum",
                        this->name,
                        _,
                        "Electric",
                        "COOLING",
                        _,
                        "System");
    SetupOutputVariable(
        "Cooling Coil Runtime Fraction", OutputProcessor::Unit::None, this->performance.RTF, "System", "Average", this->name);
    SetupOutputVariable("Cooling Coil Crankcase Heater Electric Power",
                        OutputProcessor::Unit::W,
                        this->performance.crankcaseHeaterPower,
                        "System",
                        "Average",
                        this->name);
    SetupOutputVariable("Cooling Coil Crankcase Heater Electric Energy",
                        OutputProcessor::Unit::J,
                        this->performance.crankcaseHeaterElectricityConsumption,
                        "System",
                        "Sum",
                        this->name,
                        _,
                        "Electric",
                        "DHW",
                        _,
                        "Plant");
    if (this->performance.evapCondBasinHeatCap > 0) {
        SetupOutputVariable("Cooling Coil Basin Heater Electric Power",
                            OutputProcessor::Unit::W,
                            this->performance.basinHeaterPower,
                            "System",
                            "Average",
                            this->name);
        SetupOutputVariable("Cooling Coil Basin Heater Electric Energy",
                            OutputProcessor::Unit::J,
                            this->performance.basinHeaterElectricityConsumption,
                            "System",
                            "Sum",
                            this->name,
                            _,
                            "Electric",
                            "COOLING",
                            _,
                            "System");
    }
    if (this->condensateTankIndex > 0) {
        SetupOutputVariable(
                "Cooling Coil Condensate Volume Flow Rate", OutputProcessor::Unit::m3_s, this->condensateVolumeFlow, "System", "Average", this->name);
        SetupOutputVariable("Cooling Coil Condensate Volume",
                            OutputProcessor::Unit::m3,
                            this->condensateVolumeConsumption,
                            "System",
                            "Sum",
                            this->name,
                            _,
                            "OnSiteWater",
                            "Condensate",
                            _,
                            "System");
    }
    if (this->evaporativeCondSupplyTankIndex > 0) {
        SetupOutputVariable("Cooling Coil Evaporative Condenser Pump Electric Power",
                            OutputProcessor::Unit::W,
                            this->evapCondPumpElecPower,
                            "System",
                            "Average",
                            this->name);
        SetupOutputVariable("Cooling Coil Evaporative Condenser Pump Electric Energy",
                            OutputProcessor::Unit::J,
                            this->evapCondPumpElecConsumption,
                            "System",
                            "Sum",
                            this->name,
                            _,
                            "Electric",
                            "COOLING",
                            _,
                            "System");
    }
}

CoilCoolingDX::CoilCoolingDX(std::string name_to_find)
{
    int numCoolingCoilDXs = inputProcessor->getNumObjectsFound(CoilCoolingDX::object_name);
    if (numCoolingCoilDXs <= 0) {
        // error
    }
    bool found_it = false;
    for (int coilNum = 1; coilNum <= numCoolingCoilDXs; ++coilNum) {
        int NumAlphas;  // Number of Alphas for each GetObjectItem call
        int NumNumbers; // Number of Numbers for each GetObjectItem call
        int IOStatus;
        inputProcessor->getObjectItem(CoilCoolingDX::object_name, coilNum, cAlphaArgs, NumAlphas, rNumericArgs, NumNumbers, IOStatus);
        if (!UtilityRoutines::SameString(name_to_find, cAlphaArgs(1))) {
            continue;
        }
        found_it = true;

        CoilCoolingDXInputSpecification input_specs;
        input_specs.name = cAlphaArgs(1);
        input_specs.evaporator_inlet_node_name = cAlphaArgs(2);
        input_specs.evaporator_outlet_node_name = cAlphaArgs(3);
        input_specs.availability_schedule_name = cAlphaArgs(4);
        input_specs.condenser_zone_name = cAlphaArgs(5);
        input_specs.condenser_inlet_node_name = cAlphaArgs(6);
        input_specs.condenser_outlet_node_name = cAlphaArgs(7);
        input_specs.performance_object_name = cAlphaArgs(8);
        input_specs.condensate_collection_water_storage_tank_name = cAlphaArgs(9);
        input_specs.evaporative_condenser_supply_water_storage_tank_name = cAlphaArgs(10);

        this->instantiateFromInputSpec(input_specs);
        break;
    }

    if (!found_it) {
        // error
    }
}

void CoilCoolingDX::simulate(bool useAlternateMode, Real64 PLR, int speedNum, Real64 speedRatio, int fanOpMode)
{
    if (this->myOneTimeInitFlag) {
        this->oneTimeInit();
        this->myOneTimeInitFlag = false;
    }

    // get inlet conditions from inlet node
    auto &evapInletNode = DataLoopNode::Node(this->evapInletNodeIndex);
    auto &evapOutletNode = DataLoopNode::Node(this->evapOutletNodeIndex);

    // call the simulation, which returns useful data
    this->performance.simulate(evapInletNode, evapOutletNode, useAlternateMode, PLR, speedNum, speedRatio, fanOpMode);
    this->passThroughNodeData(evapInletNode, evapOutletNode);

    // calculate energy conversion factor
    Real64 reportingConstant = DataHVACGlobals::TimeStepSys * DataGlobals::SecInHour;

    // update condensate collection tank
    if (this->condensateTankIndex > 0) {
        // calculate and report condensation rates  (how much water extracted from the air stream)
        // water flow of water in m3/s for water system interactions
        Real64 averageTemp = (evapInletNode.Temp - evapOutletNode.Temp) / 2.0;
        Real64 waterDensity = Psychrometrics::RhoH2O(averageTemp);
        Real64 inHumidityRatio = evapInletNode.HumRat;
        Real64 outHumidityRatio = evapOutletNode.HumRat;
        //  mdot * del HumRat / rho water
        this->condensateVolumeFlow = max(0.0, (evapInletNode.MassFlowRate * (inHumidityRatio - outHumidityRatio) / waterDensity));
        this->condensateVolumeConsumption = this->condensateVolumeFlow * reportingConstant;

        DataWater::WaterStorage(this->condensateTankIndex).VdotAvailSupply(this->condensateTankSupplyARRID) = this->condensateVolumeFlow;
        DataWater::WaterStorage(this->condensateTankIndex).TwaterSupply(this->condensateTankSupplyARRID) = evapOutletNode.Temp;
    }

    // update requests for evap condenser tank
    if (this->evaporativeCondSupplyTankIndex > 0) {
        Real64 waterDensity = Psychrometrics::RhoH2O(DataEnvironment::OutDryBulbTemp);
        Real64 condInletTemp = DataEnvironment::OutWetBulbTemp + (DataEnvironment::OutDryBulbTemp - DataEnvironment::OutWetBulbTemp) * (1.0 - this->performance.normalMode.speeds[speedNum-1].evap_condenser_effectiveness);
        Real64 condInletHumRat = Psychrometrics::PsyWFnTdbTwbPb(condInletTemp, DataEnvironment::OutWetBulbTemp, DataEnvironment::OutBaroPress);
        Real64 outdoorHumRat = DataEnvironment::OutHumRat;
        auto &condInletNode = DataLoopNode::Node(this->condInletNodeIndex);
        Real64 condAirMassFlow = condInletNode.MassFlowRate;
        this->evaporativeCondSupplyTankVolumeFlow = (condInletHumRat - outdoorHumRat) * condAirMassFlow / waterDensity;
        if (!useAlternateMode) {
            this->evapCondPumpElecPower = this->performance.normalMode.getCurrentEvapCondPumpPower(speedNum);
        }
        DataWater::WaterStorage(this->evaporativeCondSupplyTankIndex).VdotRequestDemand(this->evaporativeCondSupplyTankARRID) =
                this->evaporativeCondSupplyTankVolumeFlow;
    }

    // update report variables
    this->totalCoolingEnergyRate = evapOutletNode.MassFlowRate * (evapInletNode.Enthalpy - evapOutletNode.Enthalpy);
    this->totalCoolingEnergy = this->totalCoolingEnergyRate * reportingConstant;
    Real64 minAirHumRat = min(evapInletNode.HumRat, evapOutletNode.HumRat);
    this->sensCoolingEnergyRate = evapOutletNode.MassFlowRate * (Psychrometrics::PsyHFnTdbW(evapInletNode.Temp, minAirHumRat) -
                                                                 Psychrometrics::PsyHFnTdbW(evapOutletNode.Temp, minAirHumRat));
    this->sensCoolingEnergy = this->sensCoolingEnergyRate * reportingConstant;
    this->latCoolingEnergyRate = this->totalCoolingEnergyRate - this->sensCoolingEnergyRate;
    this->latCoolingEnergy = this->latCoolingEnergyRate * reportingConstant;
<<<<<<< HEAD
    this->evapCondPumpElecConsumption = this->evapCondPumpElecPower * reportingConstant;
=======
    this->coolingCoilRuntimeFraction = this->performance.RTF;
    this->elecCoolingPower = this->performance.powerUse;
    this->elecCoolingConsumption = this->performance.powerUse * reportingConstant;

    // fishy global things that need to be set here - leaving AFN stuff for later
    //DataAirLoop::LoopDXCoilRTF = max(this->coolingCoilRuntimeFraction, DXCoil(DXCoilNum).HeatingCoilRuntimeFraction);
    DataAirLoop::LoopDXCoilRTF = this->coolingCoilRuntimeFraction;
    //if (DXCoil(DXCoilNum).AirLoopNum > 0) {
    //    AirLoopAFNInfo(DXCoil(DXCoilNum).AirLoopNum).AFNLoopDXCoilRTF =
    //        max(DXCoil(DXCoilNum).CoolingCoilRuntimeFraction, DXCoil(DXCoilNum).HeatingCoilRuntimeFraction);
    //}
>>>>>>> 48da5955

}

void CoilCoolingDX::passThroughNodeData(EnergyPlus::DataLoopNode::NodeData &in,
                                        EnergyPlus::DataLoopNode::NodeData &out) {
    // pass through all the other node variables that we don't update as a part of this model calculation
    out.MassFlowRate = in.MassFlowRate;
    out.Press = in.Press;
    out.Quality = in.Quality;
    out.MassFlowRateMax = in.MassFlowRateMax;
    out.MassFlowRateMin = in.MassFlowRateMin;
    out.MassFlowRateMaxAvail = in.MassFlowRateMaxAvail;
    out.MassFlowRateMinAvail = in.MassFlowRateMinAvail;
}<|MERGE_RESOLUTION|>--- conflicted
+++ resolved
@@ -225,7 +225,7 @@
     }
 }
 
-CoilCoolingDX::CoilCoolingDX(std::string name_to_find)
+CoilCoolingDX::CoilCoolingDX(const std::string& name_to_find)
 {
     int numCoolingCoilDXs = inputProcessor->getNumObjectsFound(CoilCoolingDX::object_name);
     if (numCoolingCoilDXs <= 0) {
@@ -282,6 +282,8 @@
     Real64 reportingConstant = DataHVACGlobals::TimeStepSys * DataGlobals::SecInHour;
 
     // update condensate collection tank
+    // TODO: This looks properly implemented, my only concern is that we are grabbing state from the nodes, whereas in DXCoils.cc, they are
+    //       grabbing stuff from the DXCoil structure.  Could mass flow somehow be different between them at this point to account for RTF, etc.?
     if (this->condensateTankIndex > 0) {
         // calculate and report condensation rates  (how much water extracted from the air stream)
         // water flow of water in m3/s for water system interactions
@@ -289,7 +291,6 @@
         Real64 waterDensity = Psychrometrics::RhoH2O(averageTemp);
         Real64 inHumidityRatio = evapInletNode.HumRat;
         Real64 outHumidityRatio = evapOutletNode.HumRat;
-        //  mdot * del HumRat / rho water
         this->condensateVolumeFlow = max(0.0, (evapInletNode.MassFlowRate * (inHumidityRatio - outHumidityRatio) / waterDensity));
         this->condensateVolumeConsumption = this->condensateVolumeFlow * reportingConstant;
 
@@ -297,14 +298,14 @@
         DataWater::WaterStorage(this->condensateTankIndex).TwaterSupply(this->condensateTankSupplyARRID) = evapOutletNode.Temp;
     }
 
-    // update requests for evap condenser tank
+    // update requests for evaporative condenser tank
+    // TODO: This also looks pretty well implemented except that I am grabbing data off the nodes directly...which may be fine
     if (this->evaporativeCondSupplyTankIndex > 0) {
-        Real64 waterDensity = Psychrometrics::RhoH2O(DataEnvironment::OutDryBulbTemp);
         Real64 condInletTemp = DataEnvironment::OutWetBulbTemp + (DataEnvironment::OutDryBulbTemp - DataEnvironment::OutWetBulbTemp) * (1.0 - this->performance.normalMode.speeds[speedNum-1].evap_condenser_effectiveness);
         Real64 condInletHumRat = Psychrometrics::PsyWFnTdbTwbPb(condInletTemp, DataEnvironment::OutWetBulbTemp, DataEnvironment::OutBaroPress);
         Real64 outdoorHumRat = DataEnvironment::OutHumRat;
-        auto &condInletNode = DataLoopNode::Node(this->condInletNodeIndex);
-        Real64 condAirMassFlow = condInletNode.MassFlowRate;
+        Real64 condAirMassFlow = DataLoopNode::Node(this->condInletNodeIndex).MassFlowRate;
+        Real64 waterDensity = Psychrometrics::RhoH2O(DataEnvironment::OutDryBulbTemp);
         this->evaporativeCondSupplyTankVolumeFlow = (condInletHumRat - outdoorHumRat) * condAirMassFlow / waterDensity;
         if (!useAlternateMode) {
             this->evapCondPumpElecPower = this->performance.normalMode.getCurrentEvapCondPumpPower(speedNum);
@@ -322,9 +323,9 @@
     this->sensCoolingEnergy = this->sensCoolingEnergyRate * reportingConstant;
     this->latCoolingEnergyRate = this->totalCoolingEnergyRate - this->sensCoolingEnergyRate;
     this->latCoolingEnergy = this->latCoolingEnergyRate * reportingConstant;
-<<<<<<< HEAD
+
     this->evapCondPumpElecConsumption = this->evapCondPumpElecPower * reportingConstant;
-=======
+
     this->coolingCoilRuntimeFraction = this->performance.RTF;
     this->elecCoolingPower = this->performance.powerUse;
     this->elecCoolingConsumption = this->performance.powerUse * reportingConstant;
@@ -336,8 +337,6 @@
     //    AirLoopAFNInfo(DXCoil(DXCoilNum).AirLoopNum).AFNLoopDXCoilRTF =
     //        max(DXCoil(DXCoilNum).CoolingCoilRuntimeFraction, DXCoil(DXCoilNum).HeatingCoilRuntimeFraction);
     //}
->>>>>>> 48da5955
-
 }
 
 void CoilCoolingDX::passThroughNodeData(EnergyPlus::DataLoopNode::NodeData &in,
