--- conflicted
+++ resolved
@@ -3469,15 +3469,14 @@
 
 TEST_F(EnergyPlusFixture, SurfaceGeometry_isWindowShadingControlSimilar_Test)
 {
-<<<<<<< HEAD
     state->dataSurface->WindowShadingControl.allocate(2);
 
     state->dataSurface->WindowShadingControl(1).Name = "TheShadingControl";
     state->dataSurface->WindowShadingControl(1).ZoneIndex = 57;
     state->dataSurface->WindowShadingControl(1).SequenceNumber = 3;
-    state->dataSurface->WindowShadingControl(1).ShadingType = WSC_ST_ExteriorShade;
+    state->dataSurface->WindowShadingControl(1).ShadingType = WinShadingType::ExtShade;
     state->dataSurface->WindowShadingControl(1).ShadingDevice = 17;
-    state->dataSurface->WindowShadingControl(1).ShadingControlType = WSCT_OnIfScheduled;
+    state->dataSurface->WindowShadingControl(1).ShadingControlType = WindowShadingControlType::OnIfScheduled;
     state->dataSurface->WindowShadingControl(1).Schedule = 83;
     state->dataSurface->WindowShadingControl(1).SetPoint = 200;
     state->dataSurface->WindowShadingControl(1).SetPoint2 = 170;
@@ -3500,38 +3499,6 @@
     state->dataSurface->WindowShadingControl(1).FenestrationIndex(3) = 13;
 
     state->dataSurface->WindowShadingControl(2) = state->dataSurface->WindowShadingControl(1);
-=======
-    WindowShadingControl.allocate(2);
-
-    WindowShadingControl(1).Name = "TheShadingControl";
-    WindowShadingControl(1).ZoneIndex = 57;
-    WindowShadingControl(1).SequenceNumber = 3;
-    WindowShadingControl(1).ShadingType = WinShadingType::ExtShade;
-    WindowShadingControl(1).ShadingDevice = 17;
-    WindowShadingControl(1).ShadingControlType = WindowShadingControlType::OnIfScheduled;
-    WindowShadingControl(1).Schedule = 83;
-    WindowShadingControl(1).SetPoint = 200;
-    WindowShadingControl(1).SetPoint2 = 170;
-    WindowShadingControl(1).ShadingControlIsScheduled = true;
-    WindowShadingControl(1).GlareControlIsActive = false;
-    WindowShadingControl(1).SlatAngleSchedule = 84;
-    WindowShadingControl(1).SlatAngleControlForBlinds = WSC_SAC_BlockBeamSolar;
-    WindowShadingControl(1).DaylightingControlName = "TheDaylightingControl";
-    WindowShadingControl(1).DaylightControlIndex = 7;
-    WindowShadingControl(1).MultiSurfaceCtrlIsGroup = false;
-
-    WindowShadingControl(1).FenestrationCount = 3;
-    WindowShadingControl(1).FenestrationName.allocate(WindowShadingControl(1).FenestrationCount);
-    WindowShadingControl(1).FenestrationName(1) = "Fene-01";
-    WindowShadingControl(1).FenestrationName(2) = "Fene-02";
-    WindowShadingControl(1).FenestrationName(3) = "Fene-03";
-    WindowShadingControl(1).FenestrationIndex.allocate(WindowShadingControl(1).FenestrationCount);
-    WindowShadingControl(1).FenestrationIndex(1) = 11;
-    WindowShadingControl(1).FenestrationIndex(2) = 12;
-    WindowShadingControl(1).FenestrationIndex(3) = 13;
-
-    WindowShadingControl(2) = WindowShadingControl(1);
->>>>>>> 6056b7db
 
     //no changes
     EXPECT_TRUE(isWindowShadingControlSimilar(*state, 1, 2));
@@ -3579,23 +3546,13 @@
     EXPECT_FALSE(isWindowShadingControlSimilar(*state, 1, 2));
     state->dataSurface->WindowShadingControl(2) = state->dataSurface->WindowShadingControl(1);
 
-<<<<<<< HEAD
-    state->dataSurface->WindowShadingControl(2).ShadingType = WSC_ST_BetweenGlassBlind;
+    state->dataSurface->WindowShadingControl(2).ShadingType = WinShadingType::BGBlind;
     EXPECT_FALSE(isWindowShadingControlSimilar(*state, 1, 2));
     state->dataSurface->WindowShadingControl(2) = state->dataSurface->WindowShadingControl(1);
 
-    state->dataSurface->WindowShadingControl(2).ShadingControlType = WSCT_OffNight_OnDay_HiSolarWindow;
+    state->dataSurface->WindowShadingControl(2).ShadingControlType = WindowShadingControlType::OffNight_OnDay_HiSolarWindow;
     EXPECT_FALSE(isWindowShadingControlSimilar(*state, 1, 2));
     state->dataSurface->WindowShadingControl(2) = state->dataSurface->WindowShadingControl(1);
-=======
-    WindowShadingControl(2).ShadingType = WinShadingType::BGBlind;
-    EXPECT_FALSE(isWindowShadingControlSimilar(1, 2));
-    WindowShadingControl(2) = WindowShadingControl(1);
-
-    WindowShadingControl(2).ShadingControlType = WindowShadingControlType::OffNight_OnDay_HiSolarWindow;
-    EXPECT_FALSE(isWindowShadingControlSimilar(1, 2));
-    WindowShadingControl(2) = WindowShadingControl(1);
->>>>>>> 6056b7db
 
     state->dataSurface->WindowShadingControl(2).SetPoint = 140;
     EXPECT_FALSE(isWindowShadingControlSimilar(*state, 1, 2));
@@ -3632,7 +3589,6 @@
 
 TEST_F(EnergyPlusFixture, SurfaceGeometry_CheckWindowShadingControlSimilarForWindow_Test)
 {
-<<<<<<< HEAD
     state->dataSurface->Surface.allocate(1);
 
     state->dataSurface->Surface(1).HasShadeControl = true;
@@ -3645,9 +3601,9 @@
     state->dataSurface->WindowShadingControl(1).Name = "TheShadingControl";
     state->dataSurface->WindowShadingControl(1).ZoneIndex = 57;
     state->dataSurface->WindowShadingControl(1).SequenceNumber = 3;
-    state->dataSurface->WindowShadingControl(1).ShadingType = WSC_ST_ExteriorShade;
+    state->dataSurface->WindowShadingControl(1).ShadingType = WinShadingType::ExtShade;
     state->dataSurface->WindowShadingControl(1).ShadingDevice = 17;
-    state->dataSurface->WindowShadingControl(1).ShadingControlType = WSCT_OnIfScheduled;
+    state->dataSurface->WindowShadingControl(1).ShadingControlType = WindowShadingControlType::OnIfScheduled;
     state->dataSurface->WindowShadingControl(1).Schedule = 83;
     state->dataSurface->WindowShadingControl(1).SetPoint = 200;
     state->dataSurface->WindowShadingControl(1).SetPoint2 = 170;
@@ -3671,46 +3627,6 @@
 
     state->dataSurface->WindowShadingControl(2) = state->dataSurface->WindowShadingControl(1);
     state->dataSurface->WindowShadingControl(3) = state->dataSurface->WindowShadingControl(1);
-=======
-    Surface.allocate(1);
-
-    Surface(1).HasShadeControl = true;
-    Surface(1).windowShadingControlList.push_back(1);
-    Surface(1).windowShadingControlList.push_back(2);
-    Surface(1).windowShadingControlList.push_back(3);
-
-    WindowShadingControl.allocate(3);
-
-    WindowShadingControl(1).Name = "TheShadingControl";
-    WindowShadingControl(1).ZoneIndex = 57;
-    WindowShadingControl(1).SequenceNumber = 3;
-    WindowShadingControl(1).ShadingType = WinShadingType::ExtShade;
-    WindowShadingControl(1).ShadingDevice = 17;
-    WindowShadingControl(1).ShadingControlType = WindowShadingControlType::OnIfScheduled;
-    WindowShadingControl(1).Schedule = 83;
-    WindowShadingControl(1).SetPoint = 200;
-    WindowShadingControl(1).SetPoint2 = 170;
-    WindowShadingControl(1).ShadingControlIsScheduled = true;
-    WindowShadingControl(1).GlareControlIsActive = false;
-    WindowShadingControl(1).SlatAngleSchedule = 84;
-    WindowShadingControl(1).SlatAngleControlForBlinds = WSC_SAC_BlockBeamSolar;
-    WindowShadingControl(1).DaylightingControlName = "TheDaylightingControl";
-    WindowShadingControl(1).DaylightControlIndex = 7;
-    WindowShadingControl(1).MultiSurfaceCtrlIsGroup = false;
-
-    WindowShadingControl(1).FenestrationCount = 3;
-    WindowShadingControl(1).FenestrationName.allocate(WindowShadingControl(1).FenestrationCount);
-    WindowShadingControl(1).FenestrationName(1) = "Fene-01";
-    WindowShadingControl(1).FenestrationName(2) = "Fene-02";
-    WindowShadingControl(1).FenestrationName(3) = "Fene-03";
-    WindowShadingControl(1).FenestrationIndex.allocate(WindowShadingControl(1).FenestrationCount);
-    WindowShadingControl(1).FenestrationIndex(1) = 11;
-    WindowShadingControl(1).FenestrationIndex(2) = 12;
-    WindowShadingControl(1).FenestrationIndex(3) = 13;
-
-    WindowShadingControl(2) = WindowShadingControl(1);
-    WindowShadingControl(3) = WindowShadingControl(1);
->>>>>>> 6056b7db
 
     bool errorsOccurred = false;
 
