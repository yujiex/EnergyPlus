// EnergyPlus, Copyright (c) 1996-2021, The Board of Trustees of the University of Illinois,
// The Regents of the University of California, through Lawrence Berkeley National Laboratory
// (subject to receipt of any required approvals from the U.S. Dept. of Energy), Oak Ridge
// National Laboratory, managed by UT-Battelle, Alliance for Sustainable Energy, LLC, and other
// contributors. All rights reserved.
//
// NOTICE: This Software was developed under funding from the U.S. Department of Energy and the
// U.S. Government consequently retains certain rights. As such, the U.S. Government has been
// granted for itself and others acting on its behalf a paid-up, nonexclusive, irrevocable,
// worldwide license in the Software to reproduce, distribute copies to the public, prepare
// derivative works, and perform publicly and display publicly, and to permit others to do so.
//
// Redistribution and use in source and binary forms, with or without modification, are permitted
// provided that the following conditions are met:
//
// (1) Redistributions of source code must retain the above copyright notice, this list of
//     conditions and the following disclaimer.
//
// (2) Redistributions in binary form must reproduce the above copyright notice, this list of
//     conditions and the following disclaimer in the documentation and/or other materials
//     provided with the distribution.
//
// (3) Neither the name of the University of California, Lawrence Berkeley National Laboratory,
//     the University of Illinois, U.S. Dept. of Energy nor the names of its contributors may be
//     used to endorse or promote products derived from this software without specific prior
//     written permission.
//
// (4) Use of EnergyPlus(TM) Name. If Licensee (i) distributes the software in stand-alone form
//     without changes from the version obtained under this License, or (ii) Licensee makes a
//     reference solely to the software portion of its product, Licensee must refer to the
//     software as "EnergyPlus version X" software, where "X" is the version number Licensee
//     obtained under this License and may not use a different name for the software. Except as
//     specifically required in this Section (4), Licensee shall not use in a company name, a
//     product name, in advertising, publicity, or other promotional activities any name, trade
//     name, trademark, logo, or other designation of "EnergyPlus", "E+", "e+" or confusingly
//     similar designation, without the U.S. Department of Energy's prior written consent.
//
// THIS SOFTWARE IS PROVIDED BY THE COPYRIGHT HOLDERS AND CONTRIBUTORS "AS IS" AND ANY EXPRESS OR
// IMPLIED WARRANTIES, INCLUDING, BUT NOT LIMITED TO, THE IMPLIED WARRANTIES OF MERCHANTABILITY
// AND FITNESS FOR A PARTICULAR PURPOSE ARE DISCLAIMED. IN NO EVENT SHALL THE COPYRIGHT OWNER OR
// CONTRIBUTORS BE LIABLE FOR ANY DIRECT, INDIRECT, INCIDENTAL, SPECIAL, EXEMPLARY, OR
// CONSEQUENTIAL DAMAGES (INCLUDING, BUT NOT LIMITED TO, PROCUREMENT OF SUBSTITUTE GOODS OR
// SERVICES; LOSS OF USE, DATA, OR PROFITS; OR BUSINESS INTERRUPTION) HOWEVER CAUSED AND ON ANY
// THEORY OF LIABILITY, WHETHER IN CONTRACT, STRICT LIABILITY, OR TORT (INCLUDING NEGLIGENCE OR
// OTHERWISE) ARISING IN ANY WAY OUT OF THE USE OF THIS SOFTWARE, EVEN IF ADVISED OF THE
// POSSIBILITY OF SUCH DAMAGE.

#ifndef HVACMultiSpeedHeatPump_hh_INCLUDED
#define HVACMultiSpeedHeatPump_hh_INCLUDED

// ObjexxFCL Headers
#include <ObjexxFCL/Array1D.hh>
#include <ObjexxFCL/Optional.hh>

// EnergyPlus Headers
#include <EnergyPlus/Data/BaseData.hh>
#include <EnergyPlus/DataGlobals.hh>
#include <EnergyPlus/EnergyPlus.hh>

namespace EnergyPlus {

// Forward declarations
struct EnergyPlusData;

namespace HVACMultiSpeedHeatPump {

    // Heating coil types
    int constexpr MultiSpeedHeatingCoil(1); // COIL:DX:MultiSpeed:Heating
    // Cooling coil types
    int constexpr MultiSpeedCoolingCoil(2); // COIL:DX:MultiSpeed:Cooling
    // Supplymental heating coil types
    int constexpr SuppHeatingCoilGas(1);  // Supplymental heating coil type: COIL:GAS:HEATING
    int constexpr SuppHeatingCoilElec(2); // Supplymental heating coil type: COIL:ELECTRIC:HEATING
    int constexpr SuppHeatingCoilRec(3);  // Supplymental heating coil type: COIL:ENGINEHEATRECOVERY:HEATING

    // Mode of operation
    enum class ModeOfOperation
    {
        Invalid = -1,
        CoolingMode, // System operating mode is cooling
        HeatingMode, // System operating mode is heating
        Num
    };

    // Airflow control for constant fan mode
    enum class AirflowControl
    {
        Invalid = -1,
        UseCompressorOnFlow,  // set compressor OFF air flow rate equal to compressor ON air flow rate
        UseCompressorOffFlow, // set compressor OFF air flow rate equal to user defined value
        Num
    };

    // Compressor operation
    constexpr int On(1);  // normal compressor operation
    constexpr int Off(0); // signal DXCoil that compressor shouldn't run

    // Types

    struct MSHeatPumpData
    {
        // Members
        // Some variables in this type are arrays (dimension=MaxSpeed) to support the number of speeds
        std::string Name;                   // Name of the engine driven heat pump
        std::string AvaiSchedule;           // Availability Schedule name
        int AvaiSchedPtr;                   // Pointer to the correct schedule
        int AirInletNodeNum;                // Node number of the heat pump air inlet
        int AirOutletNodeNum;               // Node number of the heat pump air inlet
        std::string AirInletNodeName;       // Node name of the heat pump air inlet
        std::string AirOutletNodeName;      // Node name of the heat pump air outlet
        int ControlZoneNum;                 // Controlling zone or thermostat location
        int ZoneSequenceCoolingNum;         // Index to cooling sequence/priority for this zone
        int ZoneSequenceHeatingNum;         // Index to heating sequence/priority for this zone
        std::string ControlZoneName;        // Controlled zone name
        int NodeNumOfControlledZone;        // Controlled zone node number
        Real64 FlowFraction;                // Fraction of the total volume flow that goes through the controlling zone
        std::string FanName;                // Name of supply air fan
        int FanType;                        // Supply fan type
        int FanNum;                         // Supply fan number
        int FanPlaceType;                   // Supply air fan placement: 1 Blow through; 2 Draw through
        int FanInletNode;                   // Fan Inlet node
        int FanOutletNode;                  // Fan Outlet node
        Real64 FanVolFlow;                  // Supply fan volumetric flow rate
        std::string FanSchedule;            // Supply air fan operating mode schedule name
        int FanSchedPtr;                    // Pointer to the Supply air fan operating mode schedule
        int OpMode;                         // mode of operation; 1=cycling fan, cycling compressor; 2=continuous fan, cycling compresor
        std::string DXHeatCoilName;         // COIL:DX:MultiSpeed:Heating name
        int HeatCoilType;                   // Heating coil type: 1 COIL:DX:MultiSpeed:Heating only
        int HeatCoilNum;                    // Heating coil number
        int DXHeatCoilIndex;                // DX heating coil index number
        std::string HeatCoilName;           // Coil:Electric:MultiSpeed:Heating OR Coil:Gas:MultiSpeed:Heating name
        int HeatCoilIndex;                  // heating coil index number (Coil:Electric:MultiSpeed:Heating OR Coil:Gas:MultiSpeed:Heating)
        std::string DXCoolCoilName;         // COIL:DX:MultiSpeed:Cooling name
        int CoolCoilType;                   // Cooling coil type: 1 COIL:DX:MultiSpeed:Cooling only
        int DXCoolCoilIndex;                // DX cooling coil index number
        std::string SuppHeatCoilName;       // Supplymental heating coil name
        int SuppHeatCoilType;               // Supplymental heating coil type: 1 Gas; 2 Electric; 3 Recovery
        int SuppHeatCoilNum;                // Supplymental heating coil number
        Real64 DesignSuppHeatingCapacity;   // Supplemental heating coil design capacity
        Real64 SuppMaxAirTemp;              // Maximum supply air temperature from supplemental heater
        Real64 SuppMaxOATemp;               // Maximum outdoor dry-bulb temperature for supplemental heater operation
        Real64 AuxOnCyclePower;             // Auxiliary On-Cycle Electric Power
        Real64 AuxOffCyclePower;            // Auxiliary Off-Cycle Electric Power
        Real64 DesignHeatRecFlowRate;       // Design water volume flow rate through heat recovery loop [m3/s]
        bool HeatRecActive;                 // True when entered Heat Rec Vol Flow Rate > 0
        std::string HeatRecName;            // heat recovery water inlet name
        int HeatRecInletNodeNum;            // Node number on heat recovery water inlet
        int HeatRecOutletNodeNum;           // Node number on heat recovery water outlet
        Real64 MaxHeatRecOutletTemp;        // Maximum outlet water temperature for heat recovery
        Real64 DesignHeatRecMassFlowRate;   // Design water mass flow rate through heat recovery loop [kg/s]
        int HRLoopNum;                      // plant loop number for heat recovery
        DataPlant::LoopSideLocation HRLoopSideNum;                  // Plant loop side for heat recovery
        int HRBranchNum;                    // plant loop branch for heat recovery
        int HRCompNum;                      // plant loop component for heat recovery
        Real64 AuxElecPower;                // Auxiliary Electric Power
        Real64 IdleVolumeAirRate;           // Supply air volumetric flow rate when no cooling or heating is needed
        Real64 IdleMassFlowRate;            // Supply air mass flow rate when no cooling or heating is needed
        Real64 IdleSpeedRatio;              // Fan speed ratio in idle mode
        int NumOfSpeedCooling;              // The number of speeds for cooling
        int NumOfSpeedHeating;              // The number of speeds for heating
        Array1D<Real64> HeatVolumeFlowRate; // Supply air volume flow rate during heating operation
        Array1D<Real64> HeatMassFlowRate;   // Supply air mass flow rate during heating operation
        Array1D<Real64> CoolVolumeFlowRate; // Supply air volume flow rate during cooling operation
        Array1D<Real64> CoolMassFlowRate;   // Supply air mass flow rate during cooling operation
        Array1D<Real64> HeatingSpeedRatio;  // Fan speed ratio in heating mode
        Array1D<Real64> CoolingSpeedRatio;  // Fan speed ratio in cooling mode
        bool CheckFanFlow;                  // Supply airflow check
        ModeOfOperation LastMode;           // MSHP operation mode
        ModeOfOperation HeatCoolMode;       // System operating mode (0 = floating, 1 = cooling, 2 = heating)
        int AirLoopNumber;                  // Air loop served by the engine driven heat pump system
        int NumControlledZones;             // Number of controlled zones for this system
        int ZoneInletNode;                  // Zone inlet node number in the controlled zone
        Real64 CompPartLoadRatio;           // Compressor part load ratio
        Real64 FanPartLoadRatio;            // Fan part load ratio
        Real64 TotCoolEnergyRate;           // Total cooling enertgy rate
        Real64 TotHeatEnergyRate;           // Total heating enertgy rate
        Real64 SensCoolEnergyRate;          // Sensible cooling enertgy rate
        Real64 SensHeatEnergyRate;          // Sensible heating enertgy rate
        Real64 LatCoolEnergyRate;           // Latent cooling enertgy rate
        Real64 LatHeatEnergyRate;           // Latent heating enertgy rate
        Real64 ElecPower;                   // Electric power (fan + supplemental electric coil)
        Real64 LoadMet;                     // met system load
        Real64 HeatRecoveryRate;            // Heat recovery rate [W]
        Real64 HeatRecoveryInletTemp;       // Inlet temperature for heat recovery rate [C]
        Real64 HeatRecoveryOutletTemp;      // Outlet temperature for heat recovery rate [C]
        Real64 HeatRecoveryMassFlowRate;    // Mass flow rate for heat recovery rate [kg/s]
        AirflowControl AirFlowControl;      // fan control mode, UseCompressorOnFlow or UseCompressorOffFlow
        int ErrIndexCyc;                    // Error index at low speed
        int ErrIndexVar;                    // Error index at high speed
        Real64 LoadLoss;                    // Air distribution system loss
        int SuppCoilAirInletNode;           // air inlet node number of supplemental heating coil
        int SuppCoilAirOutletNode;          // air outlet node number of supplemental heating coil
        int SuppHeatCoilType_Num;           // Numeric Equivalent for Supplemental Heat Coil Type
        int SuppHeatCoilIndex;              // Index to supplemental heater
        int SuppCoilControlNode;            // control node for simple water and steam heating coil
        Real64 MaxSuppCoilFluidFlow;        // water or steam mass flow rate for supplemental heating coil [kg/s]
        int SuppCoilOutletNode;             // outlet node for hot water and steam supplemental heating coil
        int CoilAirInletNode;               // air inlet node number of supplemental heating coil
        int CoilControlNode;                // control node for simple water and steam heating coil
        Real64 MaxCoilFluidFlow;            // water or steam mass flow rate for supplemental heating coil [kg/s]
        int CoilOutletNode;                 // outlet node for hot water and steam supplemental heating coil
        int HotWaterCoilControlNode;
        int HotWaterCoilOutletNode;
        std::string HotWaterCoilName;
        int HotWaterCoilNum;
        int LoopNum;                    // plant loop index for hot water and steam heating coil
        DataPlant::LoopSideLocation LoopSide;                   // plant loop side  index for hot water and steam heating coil
        int BranchNum;                  // plant loop branch index for water and steam heating coil
        int CompNum;                    // plant loop component index for hot water and steam heating coil
        int SuppLoopNum;                // plant loop index for hot water and steam supplemental heating coil
        DataPlant::LoopSideLocation SuppLoopSide;               // plant loop side  index for hot water and steam supplemental heating coil
        int SuppBranchNum;              // plant loop branch index for water and steam supplemental heating coil
        int SuppCompNum;                // plant loop component index for hot water and steam supplemental heating coil
        int HotWaterLoopNum;            // plant loop index for hot water and steam heating coil
        DataPlant::LoopSideLocation HotWaterLoopSide;           // plant loop side  index for hot water and steam heating coil
        int HotWaterBranchNum;          // plant loop branch index for water and steam heating coil
        int HotWaterCompNum;            // plant loop component index for hot water and steam heating coil
        int HotWaterCoilMaxIterIndex;   // Index to recurring warning message
        int HotWaterCoilMaxIterIndex2;  // Index to recurring warning message
        int StageNum;                   // Stage number specified by staged thermostat
        bool Staged;                    // Using Staged thermostat
        int CoolCountAvail;             // Counter used to minimize the occurrence of output warnings
        int CoolIndexAvail;             // Index used to minimize the occurrence of output warnings
        int HeatCountAvail;             // Counter used to minimize the occurrence of output warnings
        int HeatIndexAvail;             // Index used to minimize the occurrence of output warnings
        bool FirstPass;                 // used to determine when first call is made
        Array1D<Real64> FullOutput;     // Full output for different speed
        Real64 MinOATCompressorCooling; // min OAT from multispeed cooling coil object
        Real64 MinOATCompressorHeating; // min OAT from multispeed heating coil object
        bool MyEnvrnFlag;
        bool MySizeFlag;
        bool MyCheckFlag;
        bool MyFlowFracFlag;
        bool MyPlantScantFlag;
        bool MyStagedFlag;
        bool EMSOverrideCoilSpeedNumOn;
        Real64 EMSOverrideCoilSpeedNumValue;
        int CoilSpeedErrIndex;

        // Default Constructor
        MSHeatPumpData()
            : AvaiSchedPtr(0), AirInletNodeNum(0), AirOutletNodeNum(0), ControlZoneNum(0), ZoneSequenceCoolingNum(0), ZoneSequenceHeatingNum(0),
              NodeNumOfControlledZone(0), FlowFraction(0.0), FanType(0), FanNum(0), FanPlaceType(0), FanInletNode(0), FanOutletNode(0),
              FanVolFlow(0.0), FanSchedPtr(0), OpMode(0), HeatCoilType(0), HeatCoilNum(0), DXHeatCoilIndex(0), HeatCoilIndex(0), CoolCoilType(0),
              DXCoolCoilIndex(0), SuppHeatCoilType(0), SuppHeatCoilNum(0), DesignSuppHeatingCapacity(0.0), SuppMaxAirTemp(0.0), SuppMaxOATemp(0.0),
              AuxOnCyclePower(0.0), AuxOffCyclePower(0.0), DesignHeatRecFlowRate(0.0), HeatRecActive(false), HeatRecInletNodeNum(0),
              HeatRecOutletNodeNum(0), MaxHeatRecOutletTemp(0.0), DesignHeatRecMassFlowRate(0.0), HRLoopNum(0), HRLoopSideNum(DataPlant::LoopSideLocation::Invalid), HRBranchNum(0),
              HRCompNum(0), AuxElecPower(0.0), IdleVolumeAirRate(0.0), IdleMassFlowRate(0.0), IdleSpeedRatio(0.0), NumOfSpeedCooling(0),
<<<<<<< HEAD
              NumOfSpeedHeating(0), CheckFanFlow(true), LastMode(ModeOfOperation::Unassigned), HeatCoolMode(ModeOfOperation::Unassigned),
              AirLoopNumber(0), NumControlledZones(0), ZoneInletNode(0), CompPartLoadRatio(0.0), FanPartLoadRatio(0.0), TotCoolEnergyRate(0.0),
              TotHeatEnergyRate(0.0), SensCoolEnergyRate(0.0), SensHeatEnergyRate(0.0), LatCoolEnergyRate(0.0), LatHeatEnergyRate(0.0),
              ElecPower(0.0), LoadMet(0.0), HeatRecoveryRate(0.0), HeatRecoveryInletTemp(0.0), HeatRecoveryOutletTemp(0.0),
              HeatRecoveryMassFlowRate(0.0), AirFlowControl(AirflowControl::Unassigned), ErrIndexCyc(0), ErrIndexVar(0), LoadLoss(0.0),
              SuppCoilAirInletNode(0), SuppCoilAirOutletNode(0), SuppHeatCoilType_Num(0), SuppHeatCoilIndex(0), SuppCoilControlNode(0),
              MaxSuppCoilFluidFlow(0.0), SuppCoilOutletNode(0), CoilAirInletNode(0), CoilControlNode(0), MaxCoilFluidFlow(0.0), CoilOutletNode(0),
              HotWaterCoilControlNode(0), HotWaterCoilOutletNode(0), HotWaterCoilNum(0), LoopNum(0), LoopSide(DataPlant::LoopSideLocation::Invalid), BranchNum(0), CompNum(0),
              SuppLoopNum(0), SuppLoopSide(DataPlant::LoopSideLocation::Invalid), SuppBranchNum(0), SuppCompNum(0), HotWaterLoopNum(0), HotWaterLoopSide(DataPlant::LoopSideLocation::Invalid), HotWaterBranchNum(0),
              HotWaterCompNum(0), HotWaterCoilMaxIterIndex(0), HotWaterCoilMaxIterIndex2(0), StageNum(0), Staged(false), CoolCountAvail(0),
              CoolIndexAvail(0), HeatCountAvail(0), HeatIndexAvail(0), FirstPass(true), MinOATCompressorCooling(0.0), MinOATCompressorHeating(0.0),
              MyEnvrnFlag(true), MySizeFlag(true), MyCheckFlag(true), MyFlowFracFlag(true), MyPlantScantFlag(true), MyStagedFlag(true),
              EMSOverrideCoilSpeedNumOn(false), EMSOverrideCoilSpeedNumValue(0.0), CoilSpeedErrIndex(0)
=======
              NumOfSpeedHeating(0), CheckFanFlow(true), LastMode(ModeOfOperation::Invalid), HeatCoolMode(ModeOfOperation::Invalid), AirLoopNumber(0),
              NumControlledZones(0), ZoneInletNode(0), CompPartLoadRatio(0.0), FanPartLoadRatio(0.0), TotCoolEnergyRate(0.0), TotHeatEnergyRate(0.0),
              SensCoolEnergyRate(0.0), SensHeatEnergyRate(0.0), LatCoolEnergyRate(0.0), LatHeatEnergyRate(0.0), ElecPower(0.0), LoadMet(0.0),
              HeatRecoveryRate(0.0), HeatRecoveryInletTemp(0.0), HeatRecoveryOutletTemp(0.0), HeatRecoveryMassFlowRate(0.0),
              AirFlowControl(AirflowControl::Invalid), ErrIndexCyc(0), ErrIndexVar(0), LoadLoss(0.0), SuppCoilAirInletNode(0),
              SuppCoilAirOutletNode(0), SuppHeatCoilType_Num(0), SuppHeatCoilIndex(0), SuppCoilControlNode(0), MaxSuppCoilFluidFlow(0.0),
              SuppCoilOutletNode(0), CoilAirInletNode(0), CoilControlNode(0), MaxCoilFluidFlow(0.0), CoilOutletNode(0), HotWaterCoilControlNode(0),
              HotWaterCoilOutletNode(0), HotWaterCoilNum(0), LoopNum(0), LoopSide(0), BranchNum(0), CompNum(0), SuppLoopNum(0), SuppLoopSide(0),
              SuppBranchNum(0), SuppCompNum(0), HotWaterLoopNum(0), HotWaterLoopSide(0), HotWaterBranchNum(0), HotWaterCompNum(0),
              HotWaterCoilMaxIterIndex(0), HotWaterCoilMaxIterIndex2(0), StageNum(0), Staged(false), CoolCountAvail(0), CoolIndexAvail(0),
              HeatCountAvail(0), HeatIndexAvail(0), FirstPass(true), MinOATCompressorCooling(0.0), MinOATCompressorHeating(0.0), MyEnvrnFlag(true),
              MySizeFlag(true), MyCheckFlag(true), MyFlowFracFlag(true), MyPlantScantFlag(true), MyStagedFlag(true), EMSOverrideCoilSpeedNumOn(false),
              EMSOverrideCoilSpeedNumValue(0.0), CoilSpeedErrIndex(0)
>>>>>>> b03bdf04
        {
        }
    };

    struct MSHeatPumpReportData
    {
        // Members
        Real64 ElecPowerConsumption;   // Electricity Rate comsumption: CondenserFan+CrankcaseHeater+Defroster+aux
        Real64 HeatRecoveryEnergy;     // Heat recovery rate [J]
        Real64 CycRatio;               // Cycle ratio
        Real64 SpeedRatio;             // Speed ratio between two stages
        int SpeedNum;                  // Speed number
        Real64 AuxElecCoolConsumption; // Auxiliary Electricity Rate consumption during cooling
        Real64 AuxElecHeatConsumption; // Auxiliary Electricity Rate consumption during heating

        // Default Constructor
        MSHeatPumpReportData()
            : ElecPowerConsumption(0.0), HeatRecoveryEnergy(0.0), CycRatio(0.0), SpeedRatio(0.0), SpeedNum(0), AuxElecCoolConsumption(0.0),
              AuxElecHeatConsumption(0.0)
        {
        }
    };

    void SimMSHeatPump(EnergyPlusData &state,
                       std::string_view CompName,     // Name of the unitary engine driven heat pump system
                       bool const FirstHVACIteration, // TRUE if 1st HVAC simulation of system time step
                       int const AirLoopNum,          // air loop index
                       int &CompIndex                 // Index to changeover-bypass VAV system
    );

    //******************************************************************************

    void SimMSHP(EnergyPlusData &state,
                 int const MSHeatPumpNum,       // number of the current engine driven Heat Pump being simulated
                 bool const FirstHVACIteration, // TRUE if 1st HVAC simulation of system timestep
                 int const AirLoopNum,          // air loop index
                 Real64 &QSensUnitOut,          // cooling/heating deliveded to zones [W]
                 Real64 const QZnReq,           // required zone load
                 Real64 &OnOffAirFlowRatio      // ratio of compressor ON airflow to AVERAGE airflow over timestep
    );

    //******************************************************************************

    void GetMSHeatPumpInput(EnergyPlusData &state);

    //******************************************************************************

    void InitMSHeatPump(EnergyPlusData &state,
                        int const MSHeatPumpNum,       // Engine driven heat pump number
                        bool const FirstHVACIteration, // TRUE if first HVAC iteration
                        int const AirLoopNum,          // air loop index
                        Real64 &QZnReq,                // Heating/Cooling load for all served zones
                        Real64 &OnOffAirFlowRatio      // Ratio of compressor ON airflow to average airflow over timestep
    );

    //******************************************************************************

    void SizeMSHeatPump(EnergyPlusData &state, int const MSHeatPumpNum); // Engine driven heat pump number

    //******************************************************************************

    void ControlMSHPOutput(EnergyPlusData &state,
                           int const MSHeatPumpNum,       // Unit index of engine driven heat pump
                           bool const FirstHVACIteration, // flag for 1st HVAC iteration in the time step
                           int const CompOp,              // compressor operation; 1=on, 0=off
                           int const OpMode,              // operating mode: CycFanCycCoil | ContFanCycCoil
                           Real64 const QZnReq,           // cooling or heating output needed by zone [W]
                           int const ZoneNum,             // Index to zone number
                           int &SpeedNum,                 // Speed number
                           Real64 &SpeedRatio,            // unit speed ratio for DX coils
                           Real64 &PartLoadFrac,          // unit part load fraction
                           Real64 &OnOffAirFlowRatio,     // ratio of compressor ON airflow to AVERAGE airflow over timestep
                           Real64 &SupHeaterLoad          // Supplemental heater load [W]
    );

    void ControlMSHPSupHeater(EnergyPlusData &state,
                              int const MSHeatPumpNum,       // Unit index of engine driven heat pump
                              bool const FirstHVACIteration, // flag for 1st HVAC iteration in the time step
                              int const CompOp,              // compressor operation; 1=on, 0=off
                              int const OpMode,              // operating mode: CycFanCycCoil | ContFanCycCoil
                              Real64 const QZnReq,           // cooling or heating output needed by zone [W]
                              int const FullOutput,          // unit full output when compressor is operating [W]vvvv
                              int const SpeedNum,            // Speed number
                              Real64 SpeedRatio,             // unit speed ratio for DX coils
                              Real64 PartLoadFrac,           // unit part load fraction
                              Real64 OnOffAirFlowRatio,      // ratio of compressor ON airflow to AVERAGE airflow over timestep
                              Real64 &SupHeaterLoad          // Supplemental heater load [W]

    );

    void ControlMSHPOutputEMS(EnergyPlusData &state,
                              int const MSHeatPumpNum,       // Unit index of engine driven heat pump
                              bool const FirstHVACIteration, // flag for 1st HVAC iteration in the time step
                              int const CompOp,              // compressor operation; 1=on, 0=off
                              int const OpMode,              // operating mode: CycFanCycCoil | ContFanCycCoil
                              Real64 const QZnReq,           // cooling or heating output needed by zone [W]
                              Real64 const SpeedVal,         // continuous speed value
                              int &SpeedNum,                 // discrete speed level
                              Real64 &SpeedRatio,            // unit speed ratio for DX coils
                              Real64 &PartLoadFrac,          // unit part load fraction
                              Real64 &OnOffAirFlowRatio,     // ratio of compressor ON airflow to AVERAGE airflow over timestep
                              Real64 &SupHeaterLoad          // Supplemental heater load [W]

    );

    //******************************************************************************

    void CalcMSHeatPump(EnergyPlusData &state,
                        int const MSHeatPumpNum,       // Engine driven heat pump number
                        bool const FirstHVACIteration, // Flag for 1st HVAC iteration
                        int const CompOp,              // Compressor on/off; 1=on, 0=off
                        int const SpeedNum,            // Speed number
                        Real64 const SpeedRatio,       // Compressor speed ratio
                        Real64 const PartLoadFrac,     // Compressor part load fraction
                        Real64 &LoadMet,               // Load met by unit (W)
                        Real64 const QZnReq,           // Zone load (W)
                        Real64 &OnOffAirFlowRatio,     // Ratio of compressor ON airflow to AVERAGE airflow over timestep
                        Real64 &SupHeaterLoad          // supplemental heater load (W)
    );

    //******************************************************************************

    Real64 MSHPCyclingResidual(EnergyPlusData &state,
                               Real64 const PartLoadFrac, // compressor cycling ratio (1.0 is continuous, 0.0 is off)
                               Array1D<Real64> const &Par // par(1) = MSHPNum
    );

    //******************************************************************************

    Real64 MSHPVarSpeedResidual(EnergyPlusData &state,
                                Real64 const SpeedRatio,   // compressor cycling ratio (1.0 is continuous, 0.0 is off)
                                Array1D<Real64> const &Par // par(1) = MSHPNum
    );

    //******************************************************************************

    void UpdateMSHeatPump(EnergyPlusData &state, int const MSHeatPumpNum); // Engine driven heat pump number

    //******************************************************************************

    void ReportMSHeatPump(EnergyPlusData &state, int const MSHeatPumpNum); // Engine driven heat pump number

    void MSHPHeatRecovery(EnergyPlusData &state,
                          int const MSHeatPumpNum); // Number of the current electric MSHP being simulated

    void SetAverageAirFlow(EnergyPlusData &state,
                           int const MSHeatPumpNum,              // Unit index
                           Real64 const PartLoadRatio,           // unit part load ratio
                           Real64 &OnOffAirFlowRatio,            // ratio of compressor ON airflow to average airflow over timestep
                           Optional_int_const SpeedNum = _,      // Speed number
                           Optional<Real64 const> SpeedRatio = _ // Speed ratio
    );

    void CalcNonDXHeatingCoils(EnergyPlusData &state,
                               int const MSHeatPumpNum,       // multispeed heatpump index
                               bool const FirstHVACIteration, // flag for first HVAC iteration in the time step
                               Real64 const HeatingLoad,      // supplemental coil load to be met by unit (watts)
                               int const FanMode,             // fan operation mode
                               Real64 &HeatCoilLoadmet,       // Heating Load Met
                               Optional<Real64 const> PartLoadFrac = _);

    Real64 HotWaterCoilResidual(EnergyPlusData &state,
                                Real64 const HWFlow,       // hot water flow rate in kg/s
                                Array1D<Real64> const &Par // Par(5) is the requested coil load
    );

} // namespace HVACMultiSpeedHeatPump

struct HVACMultiSpeedHeatPumpData : BaseGlobalStruct
{

    int NumMSHeatPumps = 0;     // Number of multi speed heat pumps
    int AirLoopPass = 0;        // Number of air loop pass
    Real64 TempSteamIn = 100.0; // steam coil steam inlet temperature

    std::string CurrentModuleObject; // Object type for getting and error messages
    Real64 CompOnMassFlow = 0.0;     // System air mass flow rate w/ compressor ON
    Real64 CompOffMassFlow = 0.0;    // System air mass flow rate w/ compressor OFF
    Real64 CompOnFlowRatio = 0.0;    // fan flow ratio when coil on
    Real64 CompOffFlowRatio = 0.0;   // fan flow ratio when coil off
    Real64 FanSpeedRatio = 0.0;      // fan speed ratio passed to on/off fan object
    Real64 SupHeaterLoad = 0.0;      // load to be met by supplemental heater [W]
    Real64 SaveLoadResidual = 0.0;   // Saved load residual used to check convergence
    Real64 SaveCompressorPLR = 0.0;  // holds compressor PLR from active DX coil
    Array1D_bool CheckEquipName;

    // SUBROUTINE SPECIFICATIONS FOR MODULE

    // Object Data
    Array1D<HVACMultiSpeedHeatPump::MSHeatPumpData> MSHeatPump;
    Array1D<HVACMultiSpeedHeatPump::MSHeatPumpReportData> MSHeatPumpReport;

    bool GetInputFlag = true;      // Get input flag
    bool FlowFracFlagReady = true; // one time flag for calculating flow fraction through controlled zone
    int ErrCountCyc = 0;           // Counter used to minimize the occurrence of output warnings
    int ErrCountVar = 0;           // Counter used to minimize the occurrence of output warnings

    std::string HeatCoilName; // TODO: What's the best plan here?

    void clear_state() override
    {
        this->NumMSHeatPumps = 0;
        this->AirLoopPass = 0;
        this->TempSteamIn = 100.0;
        this->CurrentModuleObject = "";
        this->CompOnMassFlow = 0.0;
        this->CompOffMassFlow = 0.0;
        this->CompOnFlowRatio = 0.0;
        this->CompOffFlowRatio = 0.0;
        this->FanSpeedRatio = 0.0;
        this->SupHeaterLoad = 0.0;
        this->SaveLoadResidual = 0.0;
        this->SaveCompressorPLR = 0.0;
        this->CheckEquipName.clear();
        this->MSHeatPump.clear();
        this->MSHeatPumpReport.clear();
        this->GetInputFlag = true; // Get input flag
        this->FlowFracFlagReady = true;
        this->ErrCountCyc = 0;
        this->ErrCountVar = 0;
        this->HeatCoilName = "";
    }
};

} // namespace EnergyPlus

#endif<|MERGE_RESOLUTION|>--- conflicted
+++ resolved
@@ -246,21 +246,6 @@
               AuxOnCyclePower(0.0), AuxOffCyclePower(0.0), DesignHeatRecFlowRate(0.0), HeatRecActive(false), HeatRecInletNodeNum(0),
               HeatRecOutletNodeNum(0), MaxHeatRecOutletTemp(0.0), DesignHeatRecMassFlowRate(0.0), HRLoopNum(0), HRLoopSideNum(DataPlant::LoopSideLocation::Invalid), HRBranchNum(0),
               HRCompNum(0), AuxElecPower(0.0), IdleVolumeAirRate(0.0), IdleMassFlowRate(0.0), IdleSpeedRatio(0.0), NumOfSpeedCooling(0),
-<<<<<<< HEAD
-              NumOfSpeedHeating(0), CheckFanFlow(true), LastMode(ModeOfOperation::Unassigned), HeatCoolMode(ModeOfOperation::Unassigned),
-              AirLoopNumber(0), NumControlledZones(0), ZoneInletNode(0), CompPartLoadRatio(0.0), FanPartLoadRatio(0.0), TotCoolEnergyRate(0.0),
-              TotHeatEnergyRate(0.0), SensCoolEnergyRate(0.0), SensHeatEnergyRate(0.0), LatCoolEnergyRate(0.0), LatHeatEnergyRate(0.0),
-              ElecPower(0.0), LoadMet(0.0), HeatRecoveryRate(0.0), HeatRecoveryInletTemp(0.0), HeatRecoveryOutletTemp(0.0),
-              HeatRecoveryMassFlowRate(0.0), AirFlowControl(AirflowControl::Unassigned), ErrIndexCyc(0), ErrIndexVar(0), LoadLoss(0.0),
-              SuppCoilAirInletNode(0), SuppCoilAirOutletNode(0), SuppHeatCoilType_Num(0), SuppHeatCoilIndex(0), SuppCoilControlNode(0),
-              MaxSuppCoilFluidFlow(0.0), SuppCoilOutletNode(0), CoilAirInletNode(0), CoilControlNode(0), MaxCoilFluidFlow(0.0), CoilOutletNode(0),
-              HotWaterCoilControlNode(0), HotWaterCoilOutletNode(0), HotWaterCoilNum(0), LoopNum(0), LoopSide(DataPlant::LoopSideLocation::Invalid), BranchNum(0), CompNum(0),
-              SuppLoopNum(0), SuppLoopSide(DataPlant::LoopSideLocation::Invalid), SuppBranchNum(0), SuppCompNum(0), HotWaterLoopNum(0), HotWaterLoopSide(DataPlant::LoopSideLocation::Invalid), HotWaterBranchNum(0),
-              HotWaterCompNum(0), HotWaterCoilMaxIterIndex(0), HotWaterCoilMaxIterIndex2(0), StageNum(0), Staged(false), CoolCountAvail(0),
-              CoolIndexAvail(0), HeatCountAvail(0), HeatIndexAvail(0), FirstPass(true), MinOATCompressorCooling(0.0), MinOATCompressorHeating(0.0),
-              MyEnvrnFlag(true), MySizeFlag(true), MyCheckFlag(true), MyFlowFracFlag(true), MyPlantScantFlag(true), MyStagedFlag(true),
-              EMSOverrideCoilSpeedNumOn(false), EMSOverrideCoilSpeedNumValue(0.0), CoilSpeedErrIndex(0)
-=======
               NumOfSpeedHeating(0), CheckFanFlow(true), LastMode(ModeOfOperation::Invalid), HeatCoolMode(ModeOfOperation::Invalid), AirLoopNumber(0),
               NumControlledZones(0), ZoneInletNode(0), CompPartLoadRatio(0.0), FanPartLoadRatio(0.0), TotCoolEnergyRate(0.0), TotHeatEnergyRate(0.0),
               SensCoolEnergyRate(0.0), SensHeatEnergyRate(0.0), LatCoolEnergyRate(0.0), LatHeatEnergyRate(0.0), ElecPower(0.0), LoadMet(0.0),
@@ -268,13 +253,12 @@
               AirFlowControl(AirflowControl::Invalid), ErrIndexCyc(0), ErrIndexVar(0), LoadLoss(0.0), SuppCoilAirInletNode(0),
               SuppCoilAirOutletNode(0), SuppHeatCoilType_Num(0), SuppHeatCoilIndex(0), SuppCoilControlNode(0), MaxSuppCoilFluidFlow(0.0),
               SuppCoilOutletNode(0), CoilAirInletNode(0), CoilControlNode(0), MaxCoilFluidFlow(0.0), CoilOutletNode(0), HotWaterCoilControlNode(0),
-              HotWaterCoilOutletNode(0), HotWaterCoilNum(0), LoopNum(0), LoopSide(0), BranchNum(0), CompNum(0), SuppLoopNum(0), SuppLoopSide(0),
-              SuppBranchNum(0), SuppCompNum(0), HotWaterLoopNum(0), HotWaterLoopSide(0), HotWaterBranchNum(0), HotWaterCompNum(0),
+              HotWaterCoilOutletNode(0), HotWaterCoilNum(0), LoopNum(0), LoopSide(DataPlant::LoopSideLocation::Invalid), BranchNum(0), CompNum(0), SuppLoopNum(0), SuppLoopSide(DataPlant::LoopSideLocation::Invalid),
+              SuppBranchNum(0), SuppCompNum(0), HotWaterLoopNum(0), HotWaterLoopSide(DataPlant::LoopSideLocation::Invalid), HotWaterBranchNum(0), HotWaterCompNum(0),
               HotWaterCoilMaxIterIndex(0), HotWaterCoilMaxIterIndex2(0), StageNum(0), Staged(false), CoolCountAvail(0), CoolIndexAvail(0),
               HeatCountAvail(0), HeatIndexAvail(0), FirstPass(true), MinOATCompressorCooling(0.0), MinOATCompressorHeating(0.0), MyEnvrnFlag(true),
               MySizeFlag(true), MyCheckFlag(true), MyFlowFracFlag(true), MyPlantScantFlag(true), MyStagedFlag(true), EMSOverrideCoilSpeedNumOn(false),
               EMSOverrideCoilSpeedNumValue(0.0), CoilSpeedErrIndex(0)
->>>>>>> b03bdf04
         {
         }
     };
