// EnergyPlus, Copyright (c) 1996-2023, The Board of Trustees of the University of Illinois,
// The Regents of the University of California, through Lawrence Berkeley National Laboratory
// (subject to receipt of any required approvals from the U.S. Dept. of Energy), Oak Ridge
// National Laboratory, managed by UT-Battelle, Alliance for Sustainable Energy, LLC, and other
// contributors. All rights reserved.
//
// NOTICE: This Software was developed under funding from the U.S. Department of Energy and the
// U.S. Government consequently retains certain rights. As such, the U.S. Government has been
// granted for itself and others acting on its behalf a paid-up, nonexclusive, irrevocable,
// worldwide license in the Software to reproduce, distribute copies to the public, prepare
// derivative works, and perform publicly and display publicly, and to permit others to do so.
//
// Redistribution and use in source and binary forms, with or without modification, are permitted
// provided that the following conditions are met:
//
// (1) Redistributions of source code must retain the above copyright notice, this list of
//     conditions and the following disclaimer.
//
// (2) Redistributions in binary form must reproduce the above copyright notice, this list of
//     conditions and the following disclaimer in the documentation and/or other materials
//     provided with the distribution.
//
// (3) Neither the name of the University of California, Lawrence Berkeley National Laboratory,
//     the University of Illinois, U.S. Dept. of Energy nor the names of its contributors may be
//     used to endorse or promote products derived from this software without specific prior
//     written permission.
//
// (4) Use of EnergyPlus(TM) Name. If Licensee (i) distributes the software in stand-alone form
//     without changes from the version obtained under this License, or (ii) Licensee makes a
//     reference solely to the software portion of its product, Licensee must refer to the
//     software as "EnergyPlus version X" software, where "X" is the version number Licensee
//     obtained under this License and may not use a different name for the software. Except as
//     specifically required in this Section (4), Licensee shall not use in a company name, a
//     product name, in advertising, publicity, or other promotional activities any name, trade
//     name, trademark, logo, or other designation of "EnergyPlus", "E+", "e+" or confusingly
//     similar designation, without the U.S. Department of Energy's prior written consent.
//
// THIS SOFTWARE IS PROVIDED BY THE COPYRIGHT HOLDERS AND CONTRIBUTORS "AS IS" AND ANY EXPRESS OR
// IMPLIED WARRANTIES, INCLUDING, BUT NOT LIMITED TO, THE IMPLIED WARRANTIES OF MERCHANTABILITY
// AND FITNESS FOR A PARTICULAR PURPOSE ARE DISCLAIMED. IN NO EVENT SHALL THE COPYRIGHT OWNER OR
// CONTRIBUTORS BE LIABLE FOR ANY DIRECT, INDIRECT, INCIDENTAL, SPECIAL, EXEMPLARY, OR
// CONSEQUENTIAL DAMAGES (INCLUDING, BUT NOT LIMITED TO, PROCUREMENT OF SUBSTITUTE GOODS OR
// SERVICES; LOSS OF USE, DATA, OR PROFITS; OR BUSINESS INTERRUPTION) HOWEVER CAUSED AND ON ANY
// THEORY OF LIABILITY, WHETHER IN CONTRACT, STRICT LIABILITY, OR TORT (INCLUDING NEGLIGENCE OR
// OTHERWISE) ARISING IN ANY WAY OUT OF THE USE OF THIS SOFTWARE, EVEN IF ADVISED OF THE
// POSSIBILITY OF SUCH DAMAGE.

// C++ Headers
#include <cmath>

// ObjexxFCL Headers
#include <ObjexxFCL/Array.functions.hh>

// EnergyPlus Headers
#include <EnergyPlus/BranchNodeConnections.hh>
#include <EnergyPlus/Data/EnergyPlusData.hh>
#include <EnergyPlus/DataEnvironment.hh>
#include <EnergyPlus/DataHVACGlobals.hh>
#include <EnergyPlus/DataIPShortCuts.hh>
#include <EnergyPlus/DataLoopNode.hh>
#include <EnergyPlus/EMSManager.hh>
#include <EnergyPlus/FluidProperties.hh>
#include <EnergyPlus/InputProcessing/InputProcessor.hh>
#include <EnergyPlus/NodeInputManager.hh>
#include <EnergyPlus/OutputProcessor.hh>
#include <EnergyPlus/Plant/DataPlant.hh>
#include <EnergyPlus/PlantLoadProfile.hh>
#include <EnergyPlus/PlantUtilities.hh>
#include <EnergyPlus/ScheduleManager.hh>
#include <EnergyPlus/UtilityRoutines.hh>

namespace EnergyPlus::PlantLoadProfile {

// MODULE INFORMATION:
//       AUTHOR         Peter Graham Ellis
//       DATE WRITTEN   January 2004
//       MODIFIED       Brent Griffith, plant rewrite, general fluid types
//                      allow flow requests with out load requests
//       RE-ENGINEERED  na

// PURPOSE OF THIS MODULE:
// This module simulates a scheduled load profile on the demand side of the plant loop.

// METHODOLOGY EMPLOYED:
// The plant load profile object provides a scheduled load on the plant loop.  Unlike most plant equipment
// on the demand side, i.e. zone equipment, this object does not have a zone associated with it.
// For this reason the plant load profile can only be called for simulation by the non-zone equipment
// manager (see NonZoneEquipmentManager.cc).

constexpr std::array<std::string_view, static_cast<int>(PlantLoopFluidType::Num)> PlantLoopFluidTypeNamesUC{"WATER", "STEAM"};

PlantComponent *PlantProfileData::factory(EnergyPlusData &state, std::string const &objectName)
{
    if (state.dataPlantLoadProfile->GetPlantLoadProfileInputFlag) {
        GetPlantProfileInput(state);
        state.dataPlantLoadProfile->GetPlantLoadProfileInputFlag = false;
    }
    // Now look for this particular pipe in the list
    for (auto &plp : state.dataPlantLoadProfile->PlantProfile) {
        if (plp.Name == objectName) {
            return &plp;
        }
    }
    // If we didn't find it, fatal
    ShowFatalError(state, format("PlantLoadProfile::factory: Error getting inputs for pipe named: {}", objectName));
    // Shut up the compiler
    return nullptr;
}

void PlantProfileData::onInitLoopEquip(EnergyPlusData &state, [[maybe_unused]] const PlantLocation &calledFromLocation)
{
    this->InitPlantProfile(state);
}

void PlantProfileData::simulate(EnergyPlusData &state,
                                [[maybe_unused]] const PlantLocation &calledFromLocation,
                                [[maybe_unused]] bool const FirstHVACIteration,
                                [[maybe_unused]] Real64 &CurLoad,
                                [[maybe_unused]] bool const RunFlag)
{

    // SUBROUTINE INFORMATION:
    //       AUTHOR         Peter Graham Ellis
    //       DATE WRITTEN   January 2004
    //       MODIFIED       Brent Griffith, generalize fluid cp
    //                      June 2021, Dareum Nam, Add steam loop version
    //       RE-ENGINEERED  na

    // PURPOSE OF THIS SUBROUTINE:
    // Simulates the plant load profile object.

    // METHODOLOGY EMPLOYED:
    // This is a very simple simulation.  InitPlantProfile does the work of getting the scheduled load and flow rate.
    // Flow is requested and the actual available flow is set.  The outlet temperature is calculated.

    // SUBROUTINE LOCAL VARIABLE DECLARATIONS:
    static constexpr std::string_view RoutineName("SimulatePlantProfile");
    Real64 DeltaTemp;

    this->InitPlantProfile(state);

    if (this->FluidType == PlantLoopFluidType::Water) {

        if (this->MassFlowRate > 0.0) {
            Real64 Cp = FluidProperties::GetSpecificHeatGlycol(state,
                                                               state.dataPlnt->PlantLoop(this->plantLoc.loopNum).FluidName,
                                                               this->InletTemp,
                                                               state.dataPlnt->PlantLoop(this->plantLoc.loopNum).FluidIndex,
                                                               RoutineName);
            DeltaTemp = this->Power / (this->MassFlowRate * Cp);
        } else {
            this->Power = 0.0;
            DeltaTemp = 0.0;
        }
        this->OutletTemp = this->InletTemp - DeltaTemp;

    } else if (this->FluidType == PlantLoopFluidType::Steam) {

        if ((this->MassFlowRate > 0.0) && (this->Power > 0.0)) {
            Real64 EnthSteamInDry = FluidProperties::GetSatEnthalpyRefrig(state,
                                                                          state.dataPlnt->PlantLoop(this->plantLoc.loopNum).FluidName,
                                                                          this->InletTemp,
                                                                          1.0,
                                                                          state.dataPlnt->PlantLoop(this->plantLoc.loopNum).FluidIndex,
                                                                          RoutineName);
            Real64 EnthSteamOutWet = FluidProperties::GetSatEnthalpyRefrig(state,
                                                                           state.dataPlnt->PlantLoop(this->plantLoc.loopNum).FluidName,
                                                                           this->InletTemp,
                                                                           0.0,
                                                                           state.dataPlnt->PlantLoop(this->plantLoc.loopNum).FluidIndex,
                                                                           RoutineName);
            Real64 LatentHeatSteam = EnthSteamInDry - EnthSteamOutWet;
            Real64 TempWaterAtmPress = FluidProperties::GetSatTemperatureRefrig(state,
                                                                                state.dataPlnt->PlantLoop(this->plantLoc.loopNum).FluidName,
                                                                                DataEnvironment::StdPressureSeaLevel,
                                                                                state.dataPlnt->PlantLoop(this->plantLoc.loopNum).FluidIndex,
                                                                                RoutineName);
            Real64 CpWater = FluidProperties::GetSpecificHeatGlycol(state,
                                                                    state.dataPlnt->PlantLoop(this->plantLoc.loopNum).FluidName,
                                                                    TempWaterAtmPress,
                                                                    state.dataPlnt->PlantLoop(this->plantLoc.loopNum).FluidIndex,
                                                                    RoutineName);

            // Steam Mass Flow Rate Required
            this->MassFlowRate = this->Power / (LatentHeatSteam + this->DegOfSubcooling * CpWater);

            PlantUtilities::SetComponentFlowRate(state, this->MassFlowRate, this->InletNode, this->OutletNode, this->plantLoc);

            // In practice Sensible & Superheated heat transfer is negligible compared to latent part.
            // This is required for outlet water temperature, otherwise it will be saturation temperature.
            // Steam Trap drains off all the Water formed.
            // Here Degree of Subcooling is used to calculate hot water return temperature.

            // Calculating Water outlet temperature
            this->OutletTemp = TempWaterAtmPress - this->LoopSubcoolReturn;
        } else {
            this->Power = 0.0;
        }
    }

    this->UpdatePlantProfile(state);
    this->ReportPlantProfile(state);

} // simulate()

void PlantProfileData::InitPlantProfile(EnergyPlusData &state)
{

    // SUBROUTINE INFORMATION:
    //       AUTHOR         Peter Graham Ellis
    //       DATE WRITTEN   January 2004
    //       MODIFIED       na
    //       RE-ENGINEERED  na

    // PURPOSE OF THIS SUBROUTINE:
    // Initializes the plant load profile object during the plant simulation.

    // METHODOLOGY EMPLOYED:
    // Inlet and outlet nodes are initialized.  The scheduled load and flow rate is obtained, flow is requested, and the
    // actual available flow is set.

    // SUBROUTINE LOCAL VARIABLE DECLARATIONS:
    static constexpr std::string_view RoutineName("InitPlantProfile");
    Real64 FluidDensityInit;

    // Do the one time initializations

    if (!state.dataGlobal->SysSizingCalc && this->InitSizing) {
        PlantUtilities::RegisterPlantCompDesignFlow(state, InletNode, this->PeakVolFlowRate);
        this->InitSizing = false;
    }

    if (state.dataGlobal->BeginEnvrnFlag && this->Init) {
        // Clear node initial conditions
        state.dataLoopNodes->Node(OutletNode).Temp = 0.0;

<<<<<<< HEAD
        if (this->FluidType == PlantLoopFluidType::Water) {
            FluidDensityInit = FluidProperties::GetDensityGlycol(state,
                                                                 state.dataPlnt->PlantLoop(this->plantLoc.loopNum).FluidName,
                                                                 DataGlobalConstants::InitConvTemp,
                                                                 state.dataPlnt->PlantLoop(this->plantLoc.loopNum).FluidIndex,
                                                                 RoutineName);
        } else { //(this->FluidType == PlantLoopFluidType::Steam)
            Real64 SatTempAtmPress = FluidProperties::GetSatTemperatureRefrig(state,
                                                                              state.dataPlnt->PlantLoop(this->plantLoc.loopNum).FluidName,
                                                                              DataEnvironment::StdPressureSeaLevel,
                                                                              state.dataPlnt->PlantLoop(this->plantLoc.loopNum).FluidIndex,
                                                                              RoutineName);
            FluidDensityInit = FluidProperties::GetSatDensityRefrig(state,
                                                                    state.dataPlnt->PlantLoop(this->plantLoc.loopNum).FluidName,
                                                                    SatTempAtmPress,
                                                                    1.0,
                                                                    state.dataPlnt->PlantLoop(this->plantLoc.loopNum).FluidIndex,
                                                                    RoutineName);
        }
=======
        FluidDensityInit = GetDensityGlycol(state,
                                            state.dataPlnt->PlantLoop(this->plantLoc.loopNum).FluidName,
                                            Constant::InitConvTemp,
                                            state.dataPlnt->PlantLoop(this->plantLoc.loopNum).FluidIndex,
                                            RoutineName);
>>>>>>> c1b367a1

        Real64 MaxFlowMultiplier = ScheduleManager::GetScheduleMaxValue(state, this->FlowRateFracSchedule);

        PlantUtilities::InitComponentNodes(
            state, 0.0, this->PeakVolFlowRate * FluidDensityInit * MaxFlowMultiplier, this->InletNode, this->OutletNode);

        this->EMSOverrideMassFlow = false;
        this->EMSMassFlowValue = 0.0;
        this->EMSOverridePower = false;
        this->EMSPowerValue = 0.0;
        this->Init = false;
    }

    if (!state.dataGlobal->BeginEnvrnFlag) this->Init = true;

    this->InletTemp = state.dataLoopNodes->Node(InletNode).Temp;
    this->Power = ScheduleManager::GetCurrentScheduleValue(state, this->LoadSchedule);

    if (this->EMSOverridePower) this->Power = this->EMSPowerValue;

    if (this->FluidType == PlantLoopFluidType::Water) {
        FluidDensityInit = FluidProperties::GetDensityGlycol(state,
                                                             state.dataPlnt->PlantLoop(this->plantLoc.loopNum).FluidName,
                                                             this->InletTemp,
                                                             state.dataPlnt->PlantLoop(this->plantLoc.loopNum).FluidIndex,
                                                             RoutineName);
    } else { //(this->FluidType == PlantLoopFluidType::Steam)
        FluidDensityInit = FluidProperties::GetSatDensityRefrig(state,
                                                                state.dataPlnt->PlantLoop(this->plantLoc.loopNum).FluidName,
                                                                this->InletTemp,
                                                                1.0,
                                                                state.dataPlnt->PlantLoop(this->plantLoc.loopNum).FluidIndex,
                                                                RoutineName);
    }

    // Get the scheduled mass flow rate
    this->VolFlowRate = this->PeakVolFlowRate * ScheduleManager::GetCurrentScheduleValue(state, this->FlowRateFracSchedule);

    this->MassFlowRate = this->VolFlowRate * FluidDensityInit;

    if (this->EMSOverrideMassFlow) this->MassFlowRate = this->EMSMassFlowValue;

    // Request the mass flow rate from the plant component flow utility routine
    PlantUtilities::SetComponentFlowRate(state, this->MassFlowRate, InletNode, OutletNode, this->plantLoc);

    this->VolFlowRate = this->MassFlowRate / FluidDensityInit;

} // InitPlantProfile()

void PlantProfileData::UpdatePlantProfile(EnergyPlusData &state) const
{

    // SUBROUTINE INFORMATION:
    //       AUTHOR         Peter Graham Ellis
    //       DATE WRITTEN   January 2004
    //       MODIFIED       na
    //       RE-ENGINEERED  na

    // PURPOSE OF THIS SUBROUTINE:
    // Updates the node variables with local variables.

    // Set outlet node variables that are possibly changed
    state.dataLoopNodes->Node(this->OutletNode).Temp = this->OutletTemp;
}

void PlantProfileData::ReportPlantProfile(EnergyPlusData &state)
{

    // SUBROUTINE INFORMATION:
    //       AUTHOR         Peter Graham Ellis
    //       DATE WRITTEN   January 2004
    //       MODIFIED       na
    //       RE-ENGINEERED  na

    // PURPOSE OF THIS SUBROUTINE:
    // Calculates report variables.

    // Using/Aliasing
    Real64 TimeStepSysSec = state.dataHVACGlobal->TimeStepSysSec;

    this->Energy = this->Power * TimeStepSysSec;

    if (this->Energy >= 0.0) {
        this->HeatingEnergy = this->Energy;
        this->CoolingEnergy = 0.0;
    } else {
        this->HeatingEnergy = 0.0;
        this->CoolingEnergy = std::abs(this->Energy);
    }
}
void PlantProfileData::oneTimeInit_new(EnergyPlusData &state)
{
    bool errFlag;

    if (allocated(state.dataPlnt->PlantLoop)) {
        errFlag = false;
        PlantUtilities::ScanPlantLoopsForObject(state, this->Name, this->Type, this->plantLoc, errFlag, _, _, _, _, _);
        if (errFlag) {
            ShowFatalError(state, "InitPlantProfile: Program terminated for previous conditions.");
        }
    }
}
void PlantProfileData::oneTimeInit([[maybe_unused]] EnergyPlusData &state)
{
}

void GetPlantProfileInput(EnergyPlusData &state)
{

    // SUBROUTINE INFORMATION:
    //       AUTHOR         Peter Graham Ellis
    //       DATE WRITTEN   January 2004
    //       MODIFIED       June 2021, Dareum Nam, Add steam loop version
    //       RE-ENGINEERED  na

    // PURPOSE OF THIS SUBROUTINE:
    // Gets the plant load profile input from the input file and sets up the objects.

    // Using/Aliasing
    using namespace DataLoopNode;

    // SUBROUTINE LOCAL VARIABLE DECLARATIONS:
    bool ErrorsFound(false); // Set to true if errors in input, fatal at end of routine
    int IOStatus;            // Used in GetObjectItem
    int NumAlphas;           // Number of Alphas for each GetObjectItem call
    int NumNumbers;          // Number of Numbers for each GetObjectItem call
    int ProfileNum;          // PLANT LOAD PROFILE (PlantProfile) object number
    auto &cCurrentModuleObject = state.dataIPShortCut->cCurrentModuleObject;

    cCurrentModuleObject = "LoadProfile:Plant";
    state.dataPlantLoadProfile->NumOfPlantProfile = state.dataInputProcessing->inputProcessor->getNumObjectsFound(state, cCurrentModuleObject);

    if (state.dataPlantLoadProfile->NumOfPlantProfile > 0) {
        state.dataPlantLoadProfile->PlantProfile.allocate(state.dataPlantLoadProfile->NumOfPlantProfile);

        for (ProfileNum = 1; ProfileNum <= state.dataPlantLoadProfile->NumOfPlantProfile; ++ProfileNum) {
            state.dataInputProcessing->inputProcessor->getObjectItem(state,
                                                                     cCurrentModuleObject,
                                                                     ProfileNum,
                                                                     state.dataIPShortCut->cAlphaArgs,
                                                                     NumAlphas,
                                                                     state.dataIPShortCut->rNumericArgs,
                                                                     NumNumbers,
                                                                     IOStatus,
                                                                     state.dataIPShortCut->lNumericFieldBlanks,
                                                                     _,
                                                                     state.dataIPShortCut->cAlphaFieldNames,
                                                                     state.dataIPShortCut->cNumericFieldNames);
            UtilityRoutines::IsNameEmpty(state, state.dataIPShortCut->cAlphaArgs(1), cCurrentModuleObject, ErrorsFound);

            state.dataPlantLoadProfile->PlantProfile(ProfileNum).Name = state.dataIPShortCut->cAlphaArgs(1);
            state.dataPlantLoadProfile->PlantProfile(ProfileNum).Type =
                DataPlant::PlantEquipmentType::PlantLoadProfile; // parameter assigned in DataPlant

            state.dataPlantLoadProfile->PlantProfile(ProfileNum).FluidType = static_cast<PlantLoopFluidType>(
                getEnumerationValue(PlantLoopFluidTypeNamesUC, UtilityRoutines::MakeUPPERCase(state.dataIPShortCut->cAlphaArgs(6))));
            if (state.dataPlantLoadProfile->PlantProfile(ProfileNum).FluidType == PlantLoopFluidType::Invalid) {
                state.dataPlantLoadProfile->PlantProfile(ProfileNum).FluidType = PlantLoopFluidType::Water;
            }

            if (state.dataPlantLoadProfile->PlantProfile(ProfileNum).FluidType == PlantLoopFluidType::Water) {
                state.dataPlantLoadProfile->PlantProfile(ProfileNum).InletNode =
                    NodeInputManager::GetOnlySingleNode(state,
                                                        state.dataIPShortCut->cAlphaArgs(2),
                                                        ErrorsFound,
                                                        DataLoopNode::ConnectionObjectType::LoadProfilePlant,
                                                        state.dataIPShortCut->cAlphaArgs(1),
                                                        DataLoopNode::NodeFluidType::Water,
                                                        DataLoopNode::ConnectionType::Inlet,
                                                        NodeInputManager::CompFluidStream::Primary,
                                                        ObjectIsNotParent);
                state.dataPlantLoadProfile->PlantProfile(ProfileNum).OutletNode =
                    NodeInputManager::GetOnlySingleNode(state,
                                                        state.dataIPShortCut->cAlphaArgs(3),
                                                        ErrorsFound,
                                                        DataLoopNode::ConnectionObjectType::LoadProfilePlant,
                                                        state.dataIPShortCut->cAlphaArgs(1),
                                                        DataLoopNode::NodeFluidType::Water,
                                                        DataLoopNode::ConnectionType::Outlet,
                                                        NodeInputManager::CompFluidStream::Primary,
                                                        ObjectIsNotParent);
            } else { // state.dataPlantLoadProfile->PlantProfile(ProfileNum).FluidType == PlantLoopFluidType::Steam
                state.dataPlantLoadProfile->PlantProfile(ProfileNum).InletNode =
                    NodeInputManager::GetOnlySingleNode(state,
                                                        state.dataIPShortCut->cAlphaArgs(2),
                                                        ErrorsFound,
                                                        DataLoopNode::ConnectionObjectType::LoadProfilePlant,
                                                        state.dataIPShortCut->cAlphaArgs(1),
                                                        DataLoopNode::NodeFluidType::Steam,
                                                        DataLoopNode::ConnectionType::Inlet,
                                                        NodeInputManager::CompFluidStream::Primary,
                                                        ObjectIsNotParent);
                state.dataPlantLoadProfile->PlantProfile(ProfileNum).OutletNode =
                    NodeInputManager::GetOnlySingleNode(state,
                                                        state.dataIPShortCut->cAlphaArgs(3),
                                                        ErrorsFound,
                                                        DataLoopNode::ConnectionObjectType::LoadProfilePlant,
                                                        state.dataIPShortCut->cAlphaArgs(1),
                                                        DataLoopNode::NodeFluidType::Steam,
                                                        DataLoopNode::ConnectionType::Outlet,
                                                        NodeInputManager::CompFluidStream::Primary,
                                                        ObjectIsNotParent);
            }

            state.dataPlantLoadProfile->PlantProfile(ProfileNum).LoadSchedule =
                ScheduleManager::GetScheduleIndex(state, state.dataIPShortCut->cAlphaArgs(4));

            if (state.dataPlantLoadProfile->PlantProfile(ProfileNum).LoadSchedule == 0) {
                ShowSevereError(state,
                                format("{}=\"{}\"  The Schedule for {} called {} was not found.",
                                       cCurrentModuleObject,
                                       state.dataIPShortCut->cAlphaArgs(1),
                                       state.dataIPShortCut->cAlphaFieldNames(4),
                                       state.dataIPShortCut->cAlphaArgs(4)));
                ErrorsFound = true;
            }

            state.dataPlantLoadProfile->PlantProfile(ProfileNum).PeakVolFlowRate = state.dataIPShortCut->rNumericArgs(1);

            state.dataPlantLoadProfile->PlantProfile(ProfileNum).FlowRateFracSchedule =
                ScheduleManager::GetScheduleIndex(state, state.dataIPShortCut->cAlphaArgs(5));

            if (state.dataPlantLoadProfile->PlantProfile(ProfileNum).FlowRateFracSchedule == 0) {
                ShowSevereError(state,
                                format("{}=\"{}\"  The Schedule for {} called {} was not found.",
                                       cCurrentModuleObject,
                                       state.dataIPShortCut->cAlphaArgs(1),
                                       state.dataIPShortCut->cAlphaFieldNames(5),
                                       state.dataIPShortCut->cAlphaArgs(5)));

                ErrorsFound = true;
            }

            if (state.dataPlantLoadProfile->PlantProfile(ProfileNum).FluidType == PlantLoopFluidType::Steam) {
                if (!state.dataIPShortCut->lNumericFieldBlanks(2)) {
                    state.dataPlantLoadProfile->PlantProfile(ProfileNum).DegOfSubcooling = state.dataIPShortCut->rNumericArgs(2);
                } else {
                    state.dataPlantLoadProfile->PlantProfile(ProfileNum).DegOfSubcooling = 5.0; // default value
                }

                if (!state.dataIPShortCut->lNumericFieldBlanks(3)) {
                    state.dataPlantLoadProfile->PlantProfile(ProfileNum).LoopSubcoolReturn = state.dataIPShortCut->rNumericArgs(3);
                } else {
                    state.dataPlantLoadProfile->PlantProfile(ProfileNum).LoopSubcoolReturn = 20.0; // default value
                }
            }

            // Check plant connections
            BranchNodeConnections::TestCompSet(state,
                                               cCurrentModuleObject,
                                               state.dataIPShortCut->cAlphaArgs(1),
                                               state.dataIPShortCut->cAlphaArgs(2),
                                               state.dataIPShortCut->cAlphaArgs(3),
                                               cCurrentModuleObject + " Nodes");

            // Setup report variables
            SetupOutputVariable(state,
                                "Plant Load Profile Mass Flow Rate",
                                OutputProcessor::Unit::kg_s,
                                state.dataPlantLoadProfile->PlantProfile(ProfileNum).MassFlowRate,
                                OutputProcessor::SOVTimeStepType::System,
                                OutputProcessor::SOVStoreType::Average,
                                state.dataPlantLoadProfile->PlantProfile(ProfileNum).Name);

            SetupOutputVariable(state,
                                "Plant Load Profile Heat Transfer Rate",
                                OutputProcessor::Unit::W,
                                state.dataPlantLoadProfile->PlantProfile(ProfileNum).Power,
                                OutputProcessor::SOVTimeStepType::System,
                                OutputProcessor::SOVStoreType::Average,
                                state.dataPlantLoadProfile->PlantProfile(ProfileNum).Name);

            SetupOutputVariable(state,
                                "Plant Load Profile Heat Transfer Energy",
                                OutputProcessor::Unit::J,
                                state.dataPlantLoadProfile->PlantProfile(ProfileNum).Energy,
                                OutputProcessor::SOVTimeStepType::System,
                                OutputProcessor::SOVStoreType::Summed,
                                state.dataPlantLoadProfile->PlantProfile(ProfileNum).Name,
                                _,
                                "ENERGYTRANSFER",
                                "Heating",
                                _,
                                "Plant"); // is EndUseKey right?

            SetupOutputVariable(state,
                                "Plant Load Profile Heating Energy",
                                OutputProcessor::Unit::J,
                                state.dataPlantLoadProfile->PlantProfile(ProfileNum).HeatingEnergy,
                                OutputProcessor::SOVTimeStepType::System,
                                OutputProcessor::SOVStoreType::Summed,
                                state.dataPlantLoadProfile->PlantProfile(ProfileNum).Name,
                                _,
                                "PLANTLOOPHEATINGDEMAND",
                                "Heating",
                                _,
                                "Plant");

            SetupOutputVariable(state,
                                "Plant Load Profile Cooling Energy",
                                OutputProcessor::Unit::J,
                                state.dataPlantLoadProfile->PlantProfile(ProfileNum).CoolingEnergy,
                                OutputProcessor::SOVTimeStepType::System,
                                OutputProcessor::SOVStoreType::Summed,
                                state.dataPlantLoadProfile->PlantProfile(ProfileNum).Name,
                                _,
                                "PLANTLOOPCOOLINGDEMAND",
                                "Cooling",
                                _,
                                "Plant");

            if (state.dataGlobal->AnyEnergyManagementSystemInModel) {
                SetupEMSActuator(state,
                                 "Plant Load Profile",
                                 state.dataPlantLoadProfile->PlantProfile(ProfileNum).Name,
                                 "Mass Flow Rate",
                                 "[kg/s]",
                                 state.dataPlantLoadProfile->PlantProfile(ProfileNum).EMSOverrideMassFlow,
                                 state.dataPlantLoadProfile->PlantProfile(ProfileNum).EMSMassFlowValue);
                SetupEMSActuator(state,
                                 "Plant Load Profile",
                                 state.dataPlantLoadProfile->PlantProfile(ProfileNum).Name,
                                 "Power",
                                 "[W]",
                                 state.dataPlantLoadProfile->PlantProfile(ProfileNum).EMSOverridePower,
                                 state.dataPlantLoadProfile->PlantProfile(ProfileNum).EMSPowerValue);
            }

            if (state.dataPlantLoadProfile->PlantProfile(ProfileNum).FluidType == PlantLoopFluidType::Steam) {
                SetupOutputVariable(state,
                                    "Plant Load Profile Steam Outlet Temperature",
                                    OutputProcessor::Unit::C,
                                    state.dataPlantLoadProfile->PlantProfile(ProfileNum).OutletTemp,
                                    OutputProcessor::SOVTimeStepType::System,
                                    OutputProcessor::SOVStoreType::Average,
                                    state.dataPlantLoadProfile->PlantProfile(ProfileNum).Name);
            }

            if (ErrorsFound) ShowFatalError(state, format("Errors in {} input.", cCurrentModuleObject));

        } // ProfileNum
    }
}

} // namespace EnergyPlus::PlantLoadProfile<|MERGE_RESOLUTION|>--- conflicted
+++ resolved
@@ -234,11 +234,10 @@
         // Clear node initial conditions
         state.dataLoopNodes->Node(OutletNode).Temp = 0.0;
 
-<<<<<<< HEAD
         if (this->FluidType == PlantLoopFluidType::Water) {
             FluidDensityInit = FluidProperties::GetDensityGlycol(state,
                                                                  state.dataPlnt->PlantLoop(this->plantLoc.loopNum).FluidName,
-                                                                 DataGlobalConstants::InitConvTemp,
+                                                                 Constant::InitConvTemp,
                                                                  state.dataPlnt->PlantLoop(this->plantLoc.loopNum).FluidIndex,
                                                                  RoutineName);
         } else { //(this->FluidType == PlantLoopFluidType::Steam)
@@ -254,13 +253,6 @@
                                                                     state.dataPlnt->PlantLoop(this->plantLoc.loopNum).FluidIndex,
                                                                     RoutineName);
         }
-=======
-        FluidDensityInit = GetDensityGlycol(state,
-                                            state.dataPlnt->PlantLoop(this->plantLoc.loopNum).FluidName,
-                                            Constant::InitConvTemp,
-                                            state.dataPlnt->PlantLoop(this->plantLoc.loopNum).FluidIndex,
-                                            RoutineName);
->>>>>>> c1b367a1
 
         Real64 MaxFlowMultiplier = ScheduleManager::GetScheduleMaxValue(state, this->FlowRateFracSchedule);
 
