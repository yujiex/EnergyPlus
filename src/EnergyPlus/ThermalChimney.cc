--- conflicted
+++ resolved
@@ -643,21 +643,13 @@
 
             ZoneNum = state.dataThermalChimneys->ThermalChimneySys(Loop).RealZonePtr;
             // start off with first surface in zone widths
-<<<<<<< HEAD
-            majorW = Surface(Zone(ZoneNum).HTSurfaceFirst).Width;
-=======
-            majorW = Surface(state.dataHeatBal->Zone(ZoneNum).SurfaceFirst).Width;
->>>>>>> c9fa4f04
+            majorW = Surface(state.dataHeatBal->Zone(ZoneNum).HTSurfaceFirst).Width;
             minorW = majorW;
             TempmajorW = 0.0;
             TemporaryWallSurfTemp = -10000.0;
 
             // determine major width and minor width
-<<<<<<< HEAD
-            for (SurfNum = Zone(ZoneNum).HTSurfaceFirst + 1; SurfNum <= Zone(ZoneNum).HTSurfaceLast; ++SurfNum) {
-=======
-            for (SurfNum = state.dataHeatBal->Zone(ZoneNum).SurfaceFirst + 1; SurfNum <= state.dataHeatBal->Zone(ZoneNum).SurfaceLast; ++SurfNum) {
->>>>>>> c9fa4f04
+            for (SurfNum = state.dataHeatBal->Zone(ZoneNum).HTSurfaceFirst + 1; SurfNum <= state.dataHeatBal->Zone(ZoneNum).HTSurfaceLast; ++SurfNum) {
                 if (Surface(SurfNum).Class != SurfaceClass::Wall) continue;
 
                 if (Surface(SurfNum).Width > majorW) {
@@ -669,11 +661,7 @@
                 }
             }
 
-<<<<<<< HEAD
-            for (SurfNum = Zone(ZoneNum).HTSurfaceFirst; SurfNum <= Zone(ZoneNum).HTSurfaceLast; ++SurfNum) {
-=======
-            for (SurfNum = state.dataHeatBal->Zone(ZoneNum).SurfaceFirst; SurfNum <= state.dataHeatBal->Zone(ZoneNum).SurfaceLast; ++SurfNum) {
->>>>>>> c9fa4f04
+            for (SurfNum = state.dataHeatBal->Zone(ZoneNum).HTSurfaceFirst; SurfNum <= state.dataHeatBal->Zone(ZoneNum).HTSurfaceLast; ++SurfNum) {
                 if (Surface(SurfNum).Width == majorW) {
                     if (TempSurfIn(SurfNum) > TemporaryWallSurfTemp) {
                         TemporaryWallSurfTemp = TempSurfIn(SurfNum);
@@ -683,14 +671,7 @@
                 }
             }
 
-<<<<<<< HEAD
-            for (SurfNum = Zone(ZoneNum).HTSurfaceFirst; SurfNum <= Zone(ZoneNum).HTSurfaceLast; ++SurfNum) {
-=======
-            for (SurfNum = state.dataHeatBal->Zone(ZoneNum).SurfaceFirst; SurfNum <= state.dataHeatBal->Zone(ZoneNum).SurfaceLast; ++SurfNum) {
-
-                if (!Surface(SurfNum).HeatTransSurf) continue; // Skip non-heat transfer surfaces
-
->>>>>>> c9fa4f04
+            for (SurfNum = state.dataHeatBal->Zone(ZoneNum).HTSurfaceFirst; SurfNum <= state.dataHeatBal->Zone(ZoneNum).HTSurfaceLast; ++SurfNum) {
                 if (Surface(SurfNum).Class == SurfaceClass::Window) {
                     if (Surface(SurfNum).Width > TempmajorW) {
                         TempmajorW = Surface(SurfNum).Width;
