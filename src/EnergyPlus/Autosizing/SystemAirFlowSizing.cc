--- conflicted
+++ resolved
@@ -87,36 +87,20 @@
                                 this->finalZoneSizing(this->curZoneEqNum).CoolDDNum <= DataEnvironment::TotDesDays) {
                                 DDNameFanPeak = state.dataWeatherManager->DesDayInput(this->finalZoneSizing(this->curZoneEqNum).CoolDDNum).Title;
                                 dateTimeFanPeak =
-<<<<<<< HEAD
-                                    format("{}/{} {}",
-                                           state.dataWeatherManager->DesDayInput(this->finalZoneSizing(this->curZoneEqNum).CoolDDNum).Month,
-                                           state.dataWeatherManager->DesDayInput(this->finalZoneSizing(this->curZoneEqNum).CoolDDNum).DayOfMonth,
-                                           coilSelectionReportObj->getTimeText(this->finalZoneSizing(this->curZoneEqNum).TimeStepNumAtCoolMax));
-=======
-                                    General::TrimSigDigits(state.dataWeatherManager->DesDayInput(this->finalZoneSizing(this->curZoneEqNum).CoolDDNum).Month) +
-                                    "/" +
-                                    General::TrimSigDigits(
-                                        state.dataWeatherManager->DesDayInput(this->finalZoneSizing(this->curZoneEqNum).CoolDDNum).DayOfMonth) +
-                                    " " + coilSelectionReportObj->getTimeText(state, this->finalZoneSizing(this->curZoneEqNum).TimeStepNumAtCoolMax);
->>>>>>> d143d2bd
+                                    format("{}/{} {}",
+                                           state.dataWeatherManager->DesDayInput(this->finalZoneSizing(this->curZoneEqNum).CoolDDNum).Month,
+                                           state.dataWeatherManager->DesDayInput(this->finalZoneSizing(this->curZoneEqNum).CoolDDNum).DayOfMonth,
+                                           coilSelectionReportObj->getTimeText(state, this->finalZoneSizing(this->curZoneEqNum).TimeStepNumAtCoolMax));
                             }
                         } else if (this->autoSizedValue == this->finalZoneSizing(this->curZoneEqNum).DesHeatVolFlow) {
                             if (this->finalZoneSizing(this->curZoneEqNum).HeatDDNum > 0 &&
                                 this->finalZoneSizing(this->curZoneEqNum).HeatDDNum <= DataEnvironment::TotDesDays) {
                                 DDNameFanPeak = state.dataWeatherManager->DesDayInput(this->finalZoneSizing(this->curZoneEqNum).HeatDDNum).Title;
                                 dateTimeFanPeak =
-<<<<<<< HEAD
-                                    format("{}/{} {}",
-                                           state.dataWeatherManager->DesDayInput(this->finalZoneSizing(this->curZoneEqNum).HeatDDNum).Month,
-                                           state.dataWeatherManager->DesDayInput(this->finalZoneSizing(this->curZoneEqNum).HeatDDNum).DayOfMonth,
-                                           coilSelectionReportObj->getTimeText(this->finalZoneSizing(this->curZoneEqNum).TimeStepNumAtHeatMax));
-=======
-                                    General::TrimSigDigits(state.dataWeatherManager->DesDayInput(this->finalZoneSizing(this->curZoneEqNum).HeatDDNum).Month) +
-                                    "/" +
-                                    General::TrimSigDigits(
-                                        state.dataWeatherManager->DesDayInput(this->finalZoneSizing(this->curZoneEqNum).HeatDDNum).DayOfMonth) +
-                                    " " + coilSelectionReportObj->getTimeText(state, this->finalZoneSizing(this->curZoneEqNum).TimeStepNumAtHeatMax);
->>>>>>> d143d2bd
+                                    format("{}/{} {}",
+                                           state.dataWeatherManager->DesDayInput(this->finalZoneSizing(this->curZoneEqNum).HeatDDNum).Month,
+                                           state.dataWeatherManager->DesDayInput(this->finalZoneSizing(this->curZoneEqNum).HeatDDNum).DayOfMonth,
+                                           coilSelectionReportObj->getTimeText(state, this->finalZoneSizing(this->curZoneEqNum).TimeStepNumAtHeatMax));
                             }
                         } else if (this->autoSizedValue == this->zoneEqSizing(this->curZoneEqNum).AirVolFlow) {
                             DDNameFanPeak = "Unknown";
@@ -128,18 +112,10 @@
                                 this->finalZoneSizing(this->curZoneEqNum).CoolDDNum <= DataEnvironment::TotDesDays) {
                                 DDNameFanPeak = state.dataWeatherManager->DesDayInput(this->finalZoneSizing(this->curZoneEqNum).CoolDDNum).Title;
                                 dateTimeFanPeak =
-<<<<<<< HEAD
-                                    format("{}/{} {}",
-                                           state.dataWeatherManager->DesDayInput(this->finalZoneSizing(this->curZoneEqNum).CoolDDNum).Month,
-                                           state.dataWeatherManager->DesDayInput(this->finalZoneSizing(this->curZoneEqNum).CoolDDNum).DayOfMonth,
-                                           coilSelectionReportObj->getTimeText(this->finalZoneSizing(this->curZoneEqNum).TimeStepNumAtCoolMax));
-=======
-                                    General::TrimSigDigits(state.dataWeatherManager->DesDayInput(this->finalZoneSizing(this->curZoneEqNum).CoolDDNum).Month) +
-                                    "/" +
-                                    General::TrimSigDigits(
-                                        state.dataWeatherManager->DesDayInput(this->finalZoneSizing(this->curZoneEqNum).CoolDDNum).DayOfMonth) +
-                                    " " + coilSelectionReportObj->getTimeText(state, this->finalZoneSizing(this->curZoneEqNum).TimeStepNumAtCoolMax);
->>>>>>> d143d2bd
+                                    format("{}/{} {}",
+                                           state.dataWeatherManager->DesDayInput(this->finalZoneSizing(this->curZoneEqNum).CoolDDNum).Month,
+                                           state.dataWeatherManager->DesDayInput(this->finalZoneSizing(this->curZoneEqNum).CoolDDNum).DayOfMonth,
+                                           coilSelectionReportObj->getTimeText(state, this->finalZoneSizing(this->curZoneEqNum).TimeStepNumAtCoolMax));
                             }
                         } else if (this->zoneHeatingOnlyFan) {
                             this->autoSizedValue = this->finalZoneSizing(this->curZoneEqNum).DesHeatVolFlow;
@@ -147,18 +123,10 @@
                                 this->finalZoneSizing(this->curZoneEqNum).HeatDDNum <= DataEnvironment::TotDesDays) {
                                 DDNameFanPeak = state.dataWeatherManager->DesDayInput(this->finalZoneSizing(this->curZoneEqNum).HeatDDNum).Title;
                                 dateTimeFanPeak =
-<<<<<<< HEAD
-                                    format("{}/{} {}",
-                                           state.dataWeatherManager->DesDayInput(this->finalZoneSizing(this->curZoneEqNum).HeatDDNum).Month,
-                                           state.dataWeatherManager->DesDayInput(this->finalZoneSizing(this->curZoneEqNum).HeatDDNum).DayOfMonth,
-                                           coilSelectionReportObj->getTimeText(this->finalZoneSizing(this->curZoneEqNum).TimeStepNumAtHeatMax));
-=======
-                                    General::TrimSigDigits(state.dataWeatherManager->DesDayInput(this->finalZoneSizing(this->curZoneEqNum).HeatDDNum).Month) +
-                                    "/" +
-                                    General::TrimSigDigits(
-                                        state.dataWeatherManager->DesDayInput(this->finalZoneSizing(this->curZoneEqNum).HeatDDNum).DayOfMonth) +
-                                    " " + coilSelectionReportObj->getTimeText(state, this->finalZoneSizing(this->curZoneEqNum).TimeStepNumAtHeatMax);
->>>>>>> d143d2bd
+                                    format("{}/{} {}",
+                                           state.dataWeatherManager->DesDayInput(this->finalZoneSizing(this->curZoneEqNum).HeatDDNum).Month,
+                                           state.dataWeatherManager->DesDayInput(this->finalZoneSizing(this->curZoneEqNum).HeatDDNum).DayOfMonth,
+                                           coilSelectionReportObj->getTimeText(state, this->finalZoneSizing(this->curZoneEqNum).TimeStepNumAtHeatMax));
                             }
                         } else if (this->zoneEqSizing(this->curZoneEqNum).CoolingAirFlow && !this->zoneEqSizing(this->curZoneEqNum).HeatingAirFlow) {
                             this->autoSizedValue = this->zoneEqSizing(this->curZoneEqNum).CoolingAirVolFlow;
@@ -166,18 +134,10 @@
                                 this->finalZoneSizing(this->curZoneEqNum).CoolDDNum <= DataEnvironment::TotDesDays) {
                                 DDNameFanPeak = state.dataWeatherManager->DesDayInput(this->finalZoneSizing(this->curZoneEqNum).CoolDDNum).Title;
                                 dateTimeFanPeak =
-<<<<<<< HEAD
-                                    format("{}/{} {}",
-                                           state.dataWeatherManager->DesDayInput(this->finalZoneSizing(this->curZoneEqNum).CoolDDNum).Month,
-                                           state.dataWeatherManager->DesDayInput(this->finalZoneSizing(this->curZoneEqNum).CoolDDNum).DayOfMonth,
-                                           coilSelectionReportObj->getTimeText(this->finalZoneSizing(this->curZoneEqNum).TimeStepNumAtCoolMax));
-=======
-                                    General::TrimSigDigits(state.dataWeatherManager->DesDayInput(this->finalZoneSizing(this->curZoneEqNum).CoolDDNum).Month) +
-                                    "/" +
-                                    General::TrimSigDigits(
-                                        state.dataWeatherManager->DesDayInput(this->finalZoneSizing(this->curZoneEqNum).CoolDDNum).DayOfMonth) +
-                                    " " + coilSelectionReportObj->getTimeText(state, this->finalZoneSizing(this->curZoneEqNum).TimeStepNumAtCoolMax);
->>>>>>> d143d2bd
+                                    format("{}/{} {}",
+                                           state.dataWeatherManager->DesDayInput(this->finalZoneSizing(this->curZoneEqNum).CoolDDNum).Month,
+                                           state.dataWeatherManager->DesDayInput(this->finalZoneSizing(this->curZoneEqNum).CoolDDNum).DayOfMonth,
+                                           coilSelectionReportObj->getTimeText(state, this->finalZoneSizing(this->curZoneEqNum).TimeStepNumAtCoolMax));
                             }
                         } else if (this->zoneEqSizing(this->curZoneEqNum).HeatingAirFlow && !this->zoneEqSizing(this->curZoneEqNum).CoolingAirFlow) {
                             this->autoSizedValue = this->zoneEqSizing(this->curZoneEqNum).HeatingAirVolFlow;
@@ -185,18 +145,10 @@
                                 this->finalZoneSizing(this->curZoneEqNum).HeatDDNum <= DataEnvironment::TotDesDays) {
                                 DDNameFanPeak = state.dataWeatherManager->DesDayInput(this->finalZoneSizing(this->curZoneEqNum).HeatDDNum).Title;
                                 dateTimeFanPeak =
-<<<<<<< HEAD
-                                    format("{}/{} {}",
-                                           state.dataWeatherManager->DesDayInput(this->finalZoneSizing(this->curZoneEqNum).HeatDDNum).Month,
-                                           state.dataWeatherManager->DesDayInput(this->finalZoneSizing(this->curZoneEqNum).HeatDDNum).DayOfMonth,
-                                           coilSelectionReportObj->getTimeText(this->finalZoneSizing(this->curZoneEqNum).TimeStepNumAtHeatMax));
-=======
-                                    General::TrimSigDigits(state.dataWeatherManager->DesDayInput(this->finalZoneSizing(this->curZoneEqNum).HeatDDNum).Month) +
-                                    "/" +
-                                    General::TrimSigDigits(
-                                        state.dataWeatherManager->DesDayInput(this->finalZoneSizing(this->curZoneEqNum).HeatDDNum).DayOfMonth) +
-                                    " " + coilSelectionReportObj->getTimeText(state, this->finalZoneSizing(this->curZoneEqNum).TimeStepNumAtHeatMax);
->>>>>>> d143d2bd
+                                    format("{}/{} {}",
+                                           state.dataWeatherManager->DesDayInput(this->finalZoneSizing(this->curZoneEqNum).HeatDDNum).Month,
+                                           state.dataWeatherManager->DesDayInput(this->finalZoneSizing(this->curZoneEqNum).HeatDDNum).DayOfMonth,
+                                           coilSelectionReportObj->getTimeText(state, this->finalZoneSizing(this->curZoneEqNum).TimeStepNumAtHeatMax));
                             }
                         } else if (this->zoneEqSizing(this->curZoneEqNum).HeatingAirFlow && this->zoneEqSizing(this->curZoneEqNum).CoolingAirFlow) {
                             this->autoSizedValue = max(this->zoneEqSizing(this->curZoneEqNum).CoolingAirVolFlow,
@@ -206,38 +158,20 @@
                                     this->finalZoneSizing(this->curZoneEqNum).CoolDDNum <= DataEnvironment::TotDesDays) {
                                     DDNameFanPeak = state.dataWeatherManager->DesDayInput(this->finalZoneSizing(this->curZoneEqNum).CoolDDNum).Title;
                                     dateTimeFanPeak =
-<<<<<<< HEAD
                                         format("{}/{} {}",
                                                state.dataWeatherManager->DesDayInput(this->finalZoneSizing(this->curZoneEqNum).CoolDDNum).Month,
                                                state.dataWeatherManager->DesDayInput(this->finalZoneSizing(this->curZoneEqNum).CoolDDNum).DayOfMonth,
-                                               coilSelectionReportObj->getTimeText(this->finalZoneSizing(this->curZoneEqNum).TimeStepNumAtCoolMax));
-=======
-                                        General::TrimSigDigits(
-                                            state.dataWeatherManager->DesDayInput(this->finalZoneSizing(this->curZoneEqNum).CoolDDNum).Month) +
-                                        "/" +
-                                        General::TrimSigDigits(
-                                            state.dataWeatherManager->DesDayInput(this->finalZoneSizing(this->curZoneEqNum).CoolDDNum).DayOfMonth) +
-                                        " " + coilSelectionReportObj->getTimeText(state, this->finalZoneSizing(this->curZoneEqNum).TimeStepNumAtCoolMax);
->>>>>>> d143d2bd
+                                               coilSelectionReportObj->getTimeText(state, this->finalZoneSizing(this->curZoneEqNum).TimeStepNumAtCoolMax));
                                 }
                             } else if (this->autoSizedValue == this->zoneEqSizing(this->curZoneEqNum).HeatingAirVolFlow) {
                                 if (this->finalZoneSizing(this->curZoneEqNum).HeatDDNum > 0 &&
                                     this->finalZoneSizing(this->curZoneEqNum).HeatDDNum <= DataEnvironment::TotDesDays) {
                                     DDNameFanPeak = state.dataWeatherManager->DesDayInput(this->finalZoneSizing(this->curZoneEqNum).HeatDDNum).Title;
                                     dateTimeFanPeak =
-<<<<<<< HEAD
                                         format("{}/{} {}",
                                                state.dataWeatherManager->DesDayInput(this->finalZoneSizing(this->curZoneEqNum).HeatDDNum).Month,
                                                state.dataWeatherManager->DesDayInput(this->finalZoneSizing(this->curZoneEqNum).HeatDDNum).DayOfMonth,
-                                               coilSelectionReportObj->getTimeText(this->finalZoneSizing(this->curZoneEqNum).TimeStepNumAtHeatMax));
-=======
-                                        General::TrimSigDigits(
-                                            state.dataWeatherManager->DesDayInput(this->finalZoneSizing(this->curZoneEqNum).HeatDDNum).Month) +
-                                        "/" +
-                                        General::TrimSigDigits(
-                                            state.dataWeatherManager->DesDayInput(this->finalZoneSizing(this->curZoneEqNum).HeatDDNum).DayOfMonth) +
-                                        " " + coilSelectionReportObj->getTimeText(state, this->finalZoneSizing(this->curZoneEqNum).TimeStepNumAtHeatMax);
->>>>>>> d143d2bd
+                                               coilSelectionReportObj->getTimeText(state, this->finalZoneSizing(this->curZoneEqNum).TimeStepNumAtHeatMax));
                                 }
                             }
                         } else {
@@ -248,38 +182,20 @@
                                     this->finalZoneSizing(this->curZoneEqNum).CoolDDNum <= DataEnvironment::TotDesDays) {
                                     DDNameFanPeak = state.dataWeatherManager->DesDayInput(this->finalZoneSizing(this->curZoneEqNum).CoolDDNum).Title;
                                     dateTimeFanPeak =
-<<<<<<< HEAD
                                         format("{}/{} {}",
                                                state.dataWeatherManager->DesDayInput(this->finalZoneSizing(this->curZoneEqNum).CoolDDNum).Month,
                                                state.dataWeatherManager->DesDayInput(this->finalZoneSizing(this->curZoneEqNum).CoolDDNum).DayOfMonth,
-                                               coilSelectionReportObj->getTimeText(this->finalZoneSizing(this->curZoneEqNum).TimeStepNumAtCoolMax));
-=======
-                                        General::TrimSigDigits(
-                                            state.dataWeatherManager->DesDayInput(this->finalZoneSizing(this->curZoneEqNum).CoolDDNum).Month) +
-                                        "/" +
-                                        General::TrimSigDigits(
-                                            state.dataWeatherManager->DesDayInput(this->finalZoneSizing(this->curZoneEqNum).CoolDDNum).DayOfMonth) +
-                                        " " + coilSelectionReportObj->getTimeText(state, this->finalZoneSizing(this->curZoneEqNum).TimeStepNumAtCoolMax);
->>>>>>> d143d2bd
+                                               coilSelectionReportObj->getTimeText(state, this->finalZoneSizing(this->curZoneEqNum).TimeStepNumAtCoolMax));
                                 }
                             } else if (this->autoSizedValue == this->finalZoneSizing(this->curZoneEqNum).DesHeatVolFlow) {
                                 if (this->finalZoneSizing(this->curZoneEqNum).HeatDDNum > 0 &&
                                     this->finalZoneSizing(this->curZoneEqNum).HeatDDNum <= DataEnvironment::TotDesDays) {
                                     DDNameFanPeak = state.dataWeatherManager->DesDayInput(this->finalZoneSizing(this->curZoneEqNum).HeatDDNum).Title;
                                     dateTimeFanPeak =
-<<<<<<< HEAD
                                         format("{}/{} {}",
                                                state.dataWeatherManager->DesDayInput(this->finalZoneSizing(this->curZoneEqNum).HeatDDNum).Month,
                                                state.dataWeatherManager->DesDayInput(this->finalZoneSizing(this->curZoneEqNum).HeatDDNum).DayOfMonth,
-                                               coilSelectionReportObj->getTimeText(this->finalZoneSizing(this->curZoneEqNum).TimeStepNumAtHeatMax));
-=======
-                                        General::TrimSigDigits(
-                                            state.dataWeatherManager->DesDayInput(this->finalZoneSizing(this->curZoneEqNum).HeatDDNum).Month) +
-                                        "/" +
-                                        General::TrimSigDigits(
-                                            state.dataWeatherManager->DesDayInput(this->finalZoneSizing(this->curZoneEqNum).HeatDDNum).DayOfMonth) +
-                                        " " + coilSelectionReportObj->getTimeText(state, this->finalZoneSizing(this->curZoneEqNum).TimeStepNumAtHeatMax);
->>>>>>> d143d2bd
+                                               coilSelectionReportObj->getTimeText(state, this->finalZoneSizing(this->curZoneEqNum).TimeStepNumAtHeatMax));
                                 }
                             }
                         }
@@ -291,16 +207,10 @@
                             this->finalZoneSizing(this->curZoneEqNum).CoolDDNum <= DataEnvironment::TotDesDays) {
                             DDNameFanPeak = state.dataWeatherManager->DesDayInput(this->finalZoneSizing(this->curZoneEqNum).CoolDDNum).Title;
                             dateTimeFanPeak =
-<<<<<<< HEAD
                                 format("{}/{} {}",
                                        state.dataWeatherManager->DesDayInput(this->finalZoneSizing(this->curZoneEqNum).CoolDDNum).Month,
                                        state.dataWeatherManager->DesDayInput(this->finalZoneSizing(this->curZoneEqNum).CoolDDNum).DayOfMonth,
-                                       coilSelectionReportObj->getTimeText(this->finalZoneSizing(this->curZoneEqNum).TimeStepNumAtCoolMax));
-=======
-                                General::TrimSigDigits(state.dataWeatherManager->DesDayInput(this->finalZoneSizing(this->curZoneEqNum).CoolDDNum).Month) + "/" +
-                                General::TrimSigDigits(state.dataWeatherManager->DesDayInput(this->finalZoneSizing(this->curZoneEqNum).CoolDDNum).DayOfMonth) +
-                                " " + coilSelectionReportObj->getTimeText(state, this->finalZoneSizing(this->curZoneEqNum).TimeStepNumAtCoolMax);
->>>>>>> d143d2bd
+                                       coilSelectionReportObj->getTimeText(state, this->finalZoneSizing(this->curZoneEqNum).TimeStepNumAtCoolMax));
                         }
                     } else if (this->zoneHeatingOnlyFan) {
                         this->autoSizedValue = this->dataFracOfAutosizedHeatingAirflow * this->finalZoneSizing(this->curZoneEqNum).DesHeatVolFlow;
@@ -308,16 +218,10 @@
                             this->finalZoneSizing(this->curZoneEqNum).HeatDDNum <= DataEnvironment::TotDesDays) {
                             DDNameFanPeak = state.dataWeatherManager->DesDayInput(this->finalZoneSizing(this->curZoneEqNum).HeatDDNum).Title;
                             dateTimeFanPeak =
-<<<<<<< HEAD
                                 format("{}/{} {}",
                                        state.dataWeatherManager->DesDayInput(this->finalZoneSizing(this->curZoneEqNum).HeatDDNum).Month,
                                        state.dataWeatherManager->DesDayInput(this->finalZoneSizing(this->curZoneEqNum).HeatDDNum).DayOfMonth,
-                                       coilSelectionReportObj->getTimeText(this->finalZoneSizing(this->curZoneEqNum).TimeStepNumAtHeatMax));
-=======
-                                General::TrimSigDigits(state.dataWeatherManager->DesDayInput(this->finalZoneSizing(this->curZoneEqNum).HeatDDNum).Month) + "/" +
-                                General::TrimSigDigits(state.dataWeatherManager->DesDayInput(this->finalZoneSizing(this->curZoneEqNum).HeatDDNum).DayOfMonth) +
-                                " " + coilSelectionReportObj->getTimeText(state, this->finalZoneSizing(this->curZoneEqNum).TimeStepNumAtHeatMax);
->>>>>>> d143d2bd
+                                       coilSelectionReportObj->getTimeText(state, this->finalZoneSizing(this->curZoneEqNum).TimeStepNumAtHeatMax));
                         }
                     } else if (this->zoneEqSizing(this->curZoneEqNum).CoolingAirFlow && !this->zoneEqSizing(this->curZoneEqNum).HeatingAirFlow) {
                         this->autoSizedValue = this->dataFracOfAutosizedCoolingAirflow * this->zoneEqSizing(this->curZoneEqNum).CoolingAirVolFlow;
@@ -325,16 +229,10 @@
                             this->finalZoneSizing(this->curZoneEqNum).CoolDDNum <= DataEnvironment::TotDesDays) {
                             DDNameFanPeak = state.dataWeatherManager->DesDayInput(this->finalZoneSizing(this->curZoneEqNum).CoolDDNum).Title;
                             dateTimeFanPeak =
-<<<<<<< HEAD
                                 format("{}/{} {}",
                                        state.dataWeatherManager->DesDayInput(this->finalZoneSizing(this->curZoneEqNum).CoolDDNum).Month,
                                        state.dataWeatherManager->DesDayInput(this->finalZoneSizing(this->curZoneEqNum).CoolDDNum).DayOfMonth,
-                                       coilSelectionReportObj->getTimeText(this->finalZoneSizing(this->curZoneEqNum).TimeStepNumAtCoolMax));
-=======
-                                General::TrimSigDigits(state.dataWeatherManager->DesDayInput(this->finalZoneSizing(this->curZoneEqNum).CoolDDNum).Month) + "/" +
-                                General::TrimSigDigits(state.dataWeatherManager->DesDayInput(this->finalZoneSizing(this->curZoneEqNum).CoolDDNum).DayOfMonth) +
-                                " " + coilSelectionReportObj->getTimeText(state, this->finalZoneSizing(this->curZoneEqNum).TimeStepNumAtCoolMax);
->>>>>>> d143d2bd
+                                       coilSelectionReportObj->getTimeText(state, this->finalZoneSizing(this->curZoneEqNum).TimeStepNumAtCoolMax));
                         }
                     } else if (this->zoneEqSizing(this->curZoneEqNum).HeatingAirFlow && !this->zoneEqSizing(this->curZoneEqNum).CoolingAirFlow) {
                         this->autoSizedValue = this->dataFracOfAutosizedHeatingAirflow * this->zoneEqSizing(this->curZoneEqNum).HeatingAirVolFlow;
@@ -342,16 +240,10 @@
                             this->finalZoneSizing(this->curZoneEqNum).HeatDDNum <= DataEnvironment::TotDesDays) {
                             DDNameFanPeak = state.dataWeatherManager->DesDayInput(this->finalZoneSizing(this->curZoneEqNum).HeatDDNum).Title;
                             dateTimeFanPeak =
-<<<<<<< HEAD
                                 format("{}/{} {}",
                                        state.dataWeatherManager->DesDayInput(this->finalZoneSizing(this->curZoneEqNum).HeatDDNum).Month,
                                        state.dataWeatherManager->DesDayInput(this->finalZoneSizing(this->curZoneEqNum).HeatDDNum).DayOfMonth,
-                                       coilSelectionReportObj->getTimeText(this->finalZoneSizing(this->curZoneEqNum).TimeStepNumAtHeatMax));
-=======
-                                General::TrimSigDigits(state.dataWeatherManager->DesDayInput(this->finalZoneSizing(this->curZoneEqNum).HeatDDNum).Month) + "/" +
-                                General::TrimSigDigits(state.dataWeatherManager->DesDayInput(this->finalZoneSizing(this->curZoneEqNum).HeatDDNum).DayOfMonth) +
-                                " " + coilSelectionReportObj->getTimeText(state, this->finalZoneSizing(this->curZoneEqNum).TimeStepNumAtHeatMax);
->>>>>>> d143d2bd
+                                       coilSelectionReportObj->getTimeText(state, this->finalZoneSizing(this->curZoneEqNum).TimeStepNumAtHeatMax));
                         }
                     } else if (this->zoneEqSizing(this->curZoneEqNum).HeatingAirFlow && this->zoneEqSizing(this->curZoneEqNum).CoolingAirFlow) {
                         this->autoSizedValue =
@@ -363,18 +255,10 @@
                                 this->finalZoneSizing(this->curZoneEqNum).CoolDDNum <= DataEnvironment::TotDesDays) {
                                 DDNameFanPeak = state.dataWeatherManager->DesDayInput(this->finalZoneSizing(this->curZoneEqNum).CoolDDNum).Title;
                                 dateTimeFanPeak =
-<<<<<<< HEAD
-                                    format("{}/{} {}",
-                                           state.dataWeatherManager->DesDayInput(this->finalZoneSizing(this->curZoneEqNum).CoolDDNum).Month,
-                                           state.dataWeatherManager->DesDayInput(this->finalZoneSizing(this->curZoneEqNum).CoolDDNum).DayOfMonth,
-                                           coilSelectionReportObj->getTimeText(this->finalZoneSizing(this->curZoneEqNum).TimeStepNumAtCoolMax));
-=======
-                                    General::TrimSigDigits(state.dataWeatherManager->DesDayInput(this->finalZoneSizing(this->curZoneEqNum).CoolDDNum).Month) +
-                                    "/" +
-                                    General::TrimSigDigits(
-                                        state.dataWeatherManager->DesDayInput(this->finalZoneSizing(this->curZoneEqNum).CoolDDNum).DayOfMonth) +
-                                    " " + coilSelectionReportObj->getTimeText(state, this->finalZoneSizing(this->curZoneEqNum).TimeStepNumAtCoolMax);
->>>>>>> d143d2bd
+                                    format("{}/{} {}",
+                                           state.dataWeatherManager->DesDayInput(this->finalZoneSizing(this->curZoneEqNum).CoolDDNum).Month,
+                                           state.dataWeatherManager->DesDayInput(this->finalZoneSizing(this->curZoneEqNum).CoolDDNum).DayOfMonth,
+                                           coilSelectionReportObj->getTimeText(state, this->finalZoneSizing(this->curZoneEqNum).TimeStepNumAtCoolMax));
                             }
                         } else if (this->autoSizedValue ==
                                    this->dataFracOfAutosizedHeatingAirflow * this->zoneEqSizing(this->curZoneEqNum).HeatingAirVolFlow) {
@@ -382,18 +266,10 @@
                                 this->finalZoneSizing(this->curZoneEqNum).HeatDDNum <= DataEnvironment::TotDesDays) {
                                 DDNameFanPeak = state.dataWeatherManager->DesDayInput(this->finalZoneSizing(this->curZoneEqNum).HeatDDNum).Title;
                                 dateTimeFanPeak =
-<<<<<<< HEAD
-                                    format("{}/{} {}",
-                                           state.dataWeatherManager->DesDayInput(this->finalZoneSizing(this->curZoneEqNum).HeatDDNum).Month,
-                                           state.dataWeatherManager->DesDayInput(this->finalZoneSizing(this->curZoneEqNum).HeatDDNum).DayOfMonth,
-                                           coilSelectionReportObj->getTimeText(this->finalZoneSizing(this->curZoneEqNum).TimeStepNumAtHeatMax));
-=======
-                                    General::TrimSigDigits(state.dataWeatherManager->DesDayInput(this->finalZoneSizing(this->curZoneEqNum).HeatDDNum).Month) +
-                                    "/" +
-                                    General::TrimSigDigits(
-                                        state.dataWeatherManager->DesDayInput(this->finalZoneSizing(this->curZoneEqNum).HeatDDNum).DayOfMonth) +
-                                    " " + coilSelectionReportObj->getTimeText(state, this->finalZoneSizing(this->curZoneEqNum).TimeStepNumAtHeatMax);
->>>>>>> d143d2bd
+                                    format("{}/{} {}",
+                                           state.dataWeatherManager->DesDayInput(this->finalZoneSizing(this->curZoneEqNum).HeatDDNum).Month,
+                                           state.dataWeatherManager->DesDayInput(this->finalZoneSizing(this->curZoneEqNum).HeatDDNum).DayOfMonth,
+                                           coilSelectionReportObj->getTimeText(state, this->finalZoneSizing(this->curZoneEqNum).TimeStepNumAtHeatMax));
                             }
                         }
                     } else {
@@ -406,18 +282,10 @@
                                 this->finalZoneSizing(this->curZoneEqNum).CoolDDNum <= DataEnvironment::TotDesDays) {
                                 DDNameFanPeak = state.dataWeatherManager->DesDayInput(this->finalZoneSizing(this->curZoneEqNum).CoolDDNum).Title;
                                 dateTimeFanPeak =
-<<<<<<< HEAD
-                                    format("{}/{} {}",
-                                           state.dataWeatherManager->DesDayInput(this->finalZoneSizing(this->curZoneEqNum).CoolDDNum).Month,
-                                           state.dataWeatherManager->DesDayInput(this->finalZoneSizing(this->curZoneEqNum).CoolDDNum).DayOfMonth,
-                                           coilSelectionReportObj->getTimeText(this->finalZoneSizing(this->curZoneEqNum).TimeStepNumAtCoolMax));
-=======
-                                    General::TrimSigDigits(state.dataWeatherManager->DesDayInput(this->finalZoneSizing(this->curZoneEqNum).CoolDDNum).Month) +
-                                    "/" +
-                                    General::TrimSigDigits(
-                                        state.dataWeatherManager->DesDayInput(this->finalZoneSizing(this->curZoneEqNum).CoolDDNum).DayOfMonth) +
-                                    " " + coilSelectionReportObj->getTimeText(state, this->finalZoneSizing(this->curZoneEqNum).TimeStepNumAtCoolMax);
->>>>>>> d143d2bd
+                                    format("{}/{} {}",
+                                           state.dataWeatherManager->DesDayInput(this->finalZoneSizing(this->curZoneEqNum).CoolDDNum).Month,
+                                           state.dataWeatherManager->DesDayInput(this->finalZoneSizing(this->curZoneEqNum).CoolDDNum).DayOfMonth,
+                                           coilSelectionReportObj->getTimeText(state, this->finalZoneSizing(this->curZoneEqNum).TimeStepNumAtCoolMax));
                             }
                         } else if (this->autoSizedValue ==
                                    this->dataFracOfAutosizedHeatingAirflow * this->finalZoneSizing(this->curZoneEqNum).DesHeatVolFlow) {
@@ -425,18 +293,10 @@
                                 this->finalZoneSizing(this->curZoneEqNum).HeatDDNum <= DataEnvironment::TotDesDays) {
                                 DDNameFanPeak = state.dataWeatherManager->DesDayInput(this->finalZoneSizing(this->curZoneEqNum).HeatDDNum).Title;
                                 dateTimeFanPeak =
-<<<<<<< HEAD
-                                    format("{}/{} {}",
-                                           state.dataWeatherManager->DesDayInput(this->finalZoneSizing(this->curZoneEqNum).HeatDDNum).Month,
-                                           state.dataWeatherManager->DesDayInput(this->finalZoneSizing(this->curZoneEqNum).HeatDDNum).DayOfMonth,
-                                           coilSelectionReportObj->getTimeText(this->finalZoneSizing(this->curZoneEqNum).TimeStepNumAtHeatMax));
-=======
-                                    General::TrimSigDigits(state.dataWeatherManager->DesDayInput(this->finalZoneSizing(this->curZoneEqNum).HeatDDNum).Month) +
-                                    "/" +
-                                    General::TrimSigDigits(
-                                        state.dataWeatherManager->DesDayInput(this->finalZoneSizing(this->curZoneEqNum).HeatDDNum).DayOfMonth) +
-                                    " " + coilSelectionReportObj->getTimeText(state, this->finalZoneSizing(this->curZoneEqNum).TimeStepNumAtHeatMax);
->>>>>>> d143d2bd
+                                    format("{}/{} {}",
+                                           state.dataWeatherManager->DesDayInput(this->finalZoneSizing(this->curZoneEqNum).HeatDDNum).Month,
+                                           state.dataWeatherManager->DesDayInput(this->finalZoneSizing(this->curZoneEqNum).HeatDDNum).DayOfMonth,
+                                           coilSelectionReportObj->getTimeText(state, this->finalZoneSizing(this->curZoneEqNum).TimeStepNumAtHeatMax));
                             }
                         }
                     }
@@ -447,16 +307,10 @@
                             this->finalZoneSizing(this->curZoneEqNum).CoolDDNum <= DataEnvironment::TotDesDays) {
                             DDNameFanPeak = state.dataWeatherManager->DesDayInput(this->finalZoneSizing(this->curZoneEqNum).CoolDDNum).Title;
                             dateTimeFanPeak =
-<<<<<<< HEAD
                                 format("{}/{} {}",
                                        state.dataWeatherManager->DesDayInput(this->finalZoneSizing(this->curZoneEqNum).CoolDDNum).Month,
                                        state.dataWeatherManager->DesDayInput(this->finalZoneSizing(this->curZoneEqNum).CoolDDNum).DayOfMonth,
-                                       coilSelectionReportObj->getTimeText(this->finalZoneSizing(this->curZoneEqNum).TimeStepNumAtCoolMax));
-=======
-                                General::TrimSigDigits(state.dataWeatherManager->DesDayInput(this->finalZoneSizing(this->curZoneEqNum).CoolDDNum).Month) + "/" +
-                                General::TrimSigDigits(state.dataWeatherManager->DesDayInput(this->finalZoneSizing(this->curZoneEqNum).CoolDDNum).DayOfMonth) +
-                                " " + coilSelectionReportObj->getTimeText(state, this->finalZoneSizing(this->curZoneEqNum).TimeStepNumAtCoolMax);
->>>>>>> d143d2bd
+                                       coilSelectionReportObj->getTimeText(state, this->finalZoneSizing(this->curZoneEqNum).TimeStepNumAtCoolMax));
                         }
                     } else if (this->zoneHeatingOnlyFan) {
                         this->autoSizedValue = this->dataFracOfAutosizedHeatingAirflow * this->finalZoneSizing(this->curZoneEqNum).DesHeatVolFlow;
@@ -464,16 +318,10 @@
                             this->finalZoneSizing(this->curZoneEqNum).HeatDDNum <= DataEnvironment::TotDesDays) {
                             DDNameFanPeak = state.dataWeatherManager->DesDayInput(this->finalZoneSizing(this->curZoneEqNum).HeatDDNum).Title;
                             dateTimeFanPeak =
-<<<<<<< HEAD
                                 format("{}/{} {}",
                                        state.dataWeatherManager->DesDayInput(this->finalZoneSizing(this->curZoneEqNum).HeatDDNum).Month,
                                        state.dataWeatherManager->DesDayInput(this->finalZoneSizing(this->curZoneEqNum).HeatDDNum).DayOfMonth,
-                                       coilSelectionReportObj->getTimeText(this->finalZoneSizing(this->curZoneEqNum).TimeStepNumAtHeatMax));
-=======
-                                General::TrimSigDigits(state.dataWeatherManager->DesDayInput(this->finalZoneSizing(this->curZoneEqNum).HeatDDNum).Month) + "/" +
-                                General::TrimSigDigits(state.dataWeatherManager->DesDayInput(this->finalZoneSizing(this->curZoneEqNum).HeatDDNum).DayOfMonth) +
-                                " " + coilSelectionReportObj->getTimeText(state, this->finalZoneSizing(this->curZoneEqNum).TimeStepNumAtHeatMax);
->>>>>>> d143d2bd
+                                       coilSelectionReportObj->getTimeText(state, this->finalZoneSizing(this->curZoneEqNum).TimeStepNumAtHeatMax));
                         }
                     } else if (this->zoneEqSizing(this->curZoneEqNum).CoolingAirFlow && !this->zoneEqSizing(this->curZoneEqNum).HeatingAirFlow) {
                         this->autoSizedValue = this->dataFracOfAutosizedCoolingAirflow * this->zoneEqSizing(this->curZoneEqNum).CoolingAirVolFlow;
@@ -481,16 +329,10 @@
                             this->finalZoneSizing(this->curZoneEqNum).CoolDDNum <= DataEnvironment::TotDesDays) {
                             DDNameFanPeak = state.dataWeatherManager->DesDayInput(this->finalZoneSizing(this->curZoneEqNum).CoolDDNum).Title;
                             dateTimeFanPeak =
-<<<<<<< HEAD
                                 format("{}/{} {}",
                                        state.dataWeatherManager->DesDayInput(this->finalZoneSizing(this->curZoneEqNum).CoolDDNum).Month,
                                        state.dataWeatherManager->DesDayInput(this->finalZoneSizing(this->curZoneEqNum).CoolDDNum).DayOfMonth,
-                                       coilSelectionReportObj->getTimeText(this->finalZoneSizing(this->curZoneEqNum).TimeStepNumAtCoolMax));
-=======
-                                General::TrimSigDigits(state.dataWeatherManager->DesDayInput(this->finalZoneSizing(this->curZoneEqNum).CoolDDNum).Month) + "/" +
-                                General::TrimSigDigits(state.dataWeatherManager->DesDayInput(this->finalZoneSizing(this->curZoneEqNum).CoolDDNum).DayOfMonth) +
-                                " " + coilSelectionReportObj->getTimeText(state, this->finalZoneSizing(this->curZoneEqNum).TimeStepNumAtCoolMax);
->>>>>>> d143d2bd
+                                       coilSelectionReportObj->getTimeText(state, this->finalZoneSizing(this->curZoneEqNum).TimeStepNumAtCoolMax));
                         }
                     } else if (this->zoneEqSizing(this->curZoneEqNum).HeatingAirFlow && !this->zoneEqSizing(this->curZoneEqNum).CoolingAirFlow) {
                         this->autoSizedValue = this->dataFracOfAutosizedHeatingAirflow * this->zoneEqSizing(this->curZoneEqNum).HeatingAirVolFlow;
@@ -498,16 +340,10 @@
                             this->finalZoneSizing(this->curZoneEqNum).HeatDDNum <= DataEnvironment::TotDesDays) {
                             DDNameFanPeak = state.dataWeatherManager->DesDayInput(this->finalZoneSizing(this->curZoneEqNum).HeatDDNum).Title;
                             dateTimeFanPeak =
-<<<<<<< HEAD
                                 format("{}/{} {}",
                                        state.dataWeatherManager->DesDayInput(this->finalZoneSizing(this->curZoneEqNum).HeatDDNum).Month,
                                        state.dataWeatherManager->DesDayInput(this->finalZoneSizing(this->curZoneEqNum).HeatDDNum).DayOfMonth,
-                                       coilSelectionReportObj->getTimeText(this->finalZoneSizing(this->curZoneEqNum).TimeStepNumAtHeatMax));
-=======
-                                General::TrimSigDigits(state.dataWeatherManager->DesDayInput(this->finalZoneSizing(this->curZoneEqNum).HeatDDNum).Month) + "/" +
-                                General::TrimSigDigits(state.dataWeatherManager->DesDayInput(this->finalZoneSizing(this->curZoneEqNum).HeatDDNum).DayOfMonth) +
-                                " " + coilSelectionReportObj->getTimeText(state, this->finalZoneSizing(this->curZoneEqNum).TimeStepNumAtHeatMax);
->>>>>>> d143d2bd
+                                       coilSelectionReportObj->getTimeText(state, this->finalZoneSizing(this->curZoneEqNum).TimeStepNumAtHeatMax));
                         }
                     } else if (this->zoneEqSizing(this->curZoneEqNum).HeatingAirFlow && this->zoneEqSizing(this->curZoneEqNum).CoolingAirFlow) {
                         this->autoSizedValue =
@@ -519,18 +355,10 @@
                                 this->finalZoneSizing(this->curZoneEqNum).CoolDDNum <= DataEnvironment::TotDesDays) {
                                 DDNameFanPeak = state.dataWeatherManager->DesDayInput(this->finalZoneSizing(this->curZoneEqNum).CoolDDNum).Title;
                                 dateTimeFanPeak =
-<<<<<<< HEAD
-                                    format("{}/{} {}",
-                                           state.dataWeatherManager->DesDayInput(this->finalZoneSizing(this->curZoneEqNum).CoolDDNum).Month,
-                                           state.dataWeatherManager->DesDayInput(this->finalZoneSizing(this->curZoneEqNum).CoolDDNum).DayOfMonth,
-                                           coilSelectionReportObj->getTimeText(this->finalZoneSizing(this->curZoneEqNum).TimeStepNumAtCoolMax));
-=======
-                                    General::TrimSigDigits(state.dataWeatherManager->DesDayInput(this->finalZoneSizing(this->curZoneEqNum).CoolDDNum).Month) +
-                                    "/" +
-                                    General::TrimSigDigits(
-                                        state.dataWeatherManager->DesDayInput(this->finalZoneSizing(this->curZoneEqNum).CoolDDNum).DayOfMonth) +
-                                    " " + coilSelectionReportObj->getTimeText(state, this->finalZoneSizing(this->curZoneEqNum).TimeStepNumAtCoolMax);
->>>>>>> d143d2bd
+                                    format("{}/{} {}",
+                                           state.dataWeatherManager->DesDayInput(this->finalZoneSizing(this->curZoneEqNum).CoolDDNum).Month,
+                                           state.dataWeatherManager->DesDayInput(this->finalZoneSizing(this->curZoneEqNum).CoolDDNum).DayOfMonth,
+                                           coilSelectionReportObj->getTimeText(state, this->finalZoneSizing(this->curZoneEqNum).TimeStepNumAtCoolMax));
                             }
                         } else if (this->autoSizedValue ==
                                    this->dataFracOfAutosizedHeatingAirflow * this->zoneEqSizing(this->curZoneEqNum).HeatingAirVolFlow) {
@@ -538,18 +366,10 @@
                                 this->finalZoneSizing(this->curZoneEqNum).HeatDDNum <= DataEnvironment::TotDesDays) {
                                 DDNameFanPeak = state.dataWeatherManager->DesDayInput(this->finalZoneSizing(this->curZoneEqNum).HeatDDNum).Title;
                                 dateTimeFanPeak =
-<<<<<<< HEAD
-                                    format("{}/{} {}",
-                                           state.dataWeatherManager->DesDayInput(this->finalZoneSizing(this->curZoneEqNum).HeatDDNum).Month,
-                                           state.dataWeatherManager->DesDayInput(this->finalZoneSizing(this->curZoneEqNum).HeatDDNum).DayOfMonth,
-                                           coilSelectionReportObj->getTimeText(this->finalZoneSizing(this->curZoneEqNum).TimeStepNumAtHeatMax));
-=======
-                                    General::TrimSigDigits(state.dataWeatherManager->DesDayInput(this->finalZoneSizing(this->curZoneEqNum).HeatDDNum).Month) +
-                                    "/" +
-                                    General::TrimSigDigits(
-                                        state.dataWeatherManager->DesDayInput(this->finalZoneSizing(this->curZoneEqNum).HeatDDNum).DayOfMonth) +
-                                    " " + coilSelectionReportObj->getTimeText(state, this->finalZoneSizing(this->curZoneEqNum).TimeStepNumAtHeatMax);
->>>>>>> d143d2bd
+                                    format("{}/{} {}",
+                                           state.dataWeatherManager->DesDayInput(this->finalZoneSizing(this->curZoneEqNum).HeatDDNum).Month,
+                                           state.dataWeatherManager->DesDayInput(this->finalZoneSizing(this->curZoneEqNum).HeatDDNum).DayOfMonth,
+                                           coilSelectionReportObj->getTimeText(state, this->finalZoneSizing(this->curZoneEqNum).TimeStepNumAtHeatMax));
                             }
                         }
                     } else {
@@ -562,18 +382,10 @@
                                 this->finalZoneSizing(this->curZoneEqNum).CoolDDNum <= DataEnvironment::TotDesDays) {
                                 DDNameFanPeak = state.dataWeatherManager->DesDayInput(this->finalZoneSizing(this->curZoneEqNum).CoolDDNum).Title;
                                 dateTimeFanPeak =
-<<<<<<< HEAD
-                                    format("{}/{} {}",
-                                           state.dataWeatherManager->DesDayInput(this->finalZoneSizing(this->curZoneEqNum).CoolDDNum).Month,
-                                           state.dataWeatherManager->DesDayInput(this->finalZoneSizing(this->curZoneEqNum).CoolDDNum).DayOfMonth,
-                                           coilSelectionReportObj->getTimeText(this->finalZoneSizing(this->curZoneEqNum).TimeStepNumAtCoolMax));
-=======
-                                    General::TrimSigDigits(state.dataWeatherManager->DesDayInput(this->finalZoneSizing(this->curZoneEqNum).CoolDDNum).Month) +
-                                    "/" +
-                                    General::TrimSigDigits(
-                                        state.dataWeatherManager->DesDayInput(this->finalZoneSizing(this->curZoneEqNum).CoolDDNum).DayOfMonth) +
-                                    " " + coilSelectionReportObj->getTimeText(state, this->finalZoneSizing(this->curZoneEqNum).TimeStepNumAtCoolMax);
->>>>>>> d143d2bd
+                                    format("{}/{} {}",
+                                           state.dataWeatherManager->DesDayInput(this->finalZoneSizing(this->curZoneEqNum).CoolDDNum).Month,
+                                           state.dataWeatherManager->DesDayInput(this->finalZoneSizing(this->curZoneEqNum).CoolDDNum).DayOfMonth,
+                                           coilSelectionReportObj->getTimeText(state, this->finalZoneSizing(this->curZoneEqNum).TimeStepNumAtCoolMax));
                             }
                         } else if (this->autoSizedValue ==
                                    this->dataFracOfAutosizedHeatingAirflow * this->finalZoneSizing(this->curZoneEqNum).DesHeatVolFlow) {
@@ -581,18 +393,10 @@
                                 this->finalZoneSizing(this->curZoneEqNum).HeatDDNum <= DataEnvironment::TotDesDays) {
                                 DDNameFanPeak = state.dataWeatherManager->DesDayInput(this->finalZoneSizing(this->curZoneEqNum).HeatDDNum).Title;
                                 dateTimeFanPeak =
-<<<<<<< HEAD
-                                    format("{}/{} {}",
-                                           state.dataWeatherManager->DesDayInput(this->finalZoneSizing(this->curZoneEqNum).HeatDDNum).Month,
-                                           state.dataWeatherManager->DesDayInput(this->finalZoneSizing(this->curZoneEqNum).HeatDDNum).DayOfMonth,
-                                           coilSelectionReportObj->getTimeText(this->finalZoneSizing(this->curZoneEqNum).TimeStepNumAtHeatMax));
-=======
-                                    General::TrimSigDigits(state.dataWeatherManager->DesDayInput(this->finalZoneSizing(this->curZoneEqNum).HeatDDNum).Month) +
-                                    "/" +
-                                    General::TrimSigDigits(
-                                        state.dataWeatherManager->DesDayInput(this->finalZoneSizing(this->curZoneEqNum).HeatDDNum).DayOfMonth) +
-                                    " " + coilSelectionReportObj->getTimeText(state, this->finalZoneSizing(this->curZoneEqNum).TimeStepNumAtHeatMax);
->>>>>>> d143d2bd
+                                    format("{}/{} {}",
+                                           state.dataWeatherManager->DesDayInput(this->finalZoneSizing(this->curZoneEqNum).HeatDDNum).Month,
+                                           state.dataWeatherManager->DesDayInput(this->finalZoneSizing(this->curZoneEqNum).HeatDDNum).DayOfMonth,
+                                           coilSelectionReportObj->getTimeText(state, this->finalZoneSizing(this->curZoneEqNum).TimeStepNumAtHeatMax));
                             }
                         }
                     }
@@ -603,16 +407,10 @@
                             this->finalZoneSizing(this->curZoneEqNum).CoolDDNum <= DataEnvironment::TotDesDays) {
                             DDNameFanPeak = state.dataWeatherManager->DesDayInput(this->finalZoneSizing(this->curZoneEqNum).CoolDDNum).Title;
                             dateTimeFanPeak =
-<<<<<<< HEAD
                                 format("{}/{} {}",
                                        state.dataWeatherManager->DesDayInput(this->finalZoneSizing(this->curZoneEqNum).CoolDDNum).Month,
                                        state.dataWeatherManager->DesDayInput(this->finalZoneSizing(this->curZoneEqNum).CoolDDNum).DayOfMonth,
-                                       coilSelectionReportObj->getTimeText(this->finalZoneSizing(this->curZoneEqNum).TimeStepNumAtCoolMax));
-=======
-                                General::TrimSigDigits(state.dataWeatherManager->DesDayInput(this->finalZoneSizing(this->curZoneEqNum).CoolDDNum).Month) + "/" +
-                                General::TrimSigDigits(state.dataWeatherManager->DesDayInput(this->finalZoneSizing(this->curZoneEqNum).CoolDDNum).DayOfMonth) +
-                                " " + coilSelectionReportObj->getTimeText(state, this->finalZoneSizing(this->curZoneEqNum).TimeStepNumAtCoolMax);
->>>>>>> d143d2bd
+                                       coilSelectionReportObj->getTimeText(state, this->finalZoneSizing(this->curZoneEqNum).TimeStepNumAtCoolMax));
                         }
                     } else if (this->zoneHeatingOnlyFan) {
                         this->autoSizedValue = this->dataFlowPerHeatingCapacity * this->dataAutosizedHeatingCapacity;
@@ -620,16 +418,10 @@
                             this->finalZoneSizing(this->curZoneEqNum).HeatDDNum <= DataEnvironment::TotDesDays) {
                             DDNameFanPeak = state.dataWeatherManager->DesDayInput(this->finalZoneSizing(this->curZoneEqNum).HeatDDNum).Title;
                             dateTimeFanPeak =
-<<<<<<< HEAD
                                 format("{}/{} {}",
                                        state.dataWeatherManager->DesDayInput(this->finalZoneSizing(this->curZoneEqNum).HeatDDNum).Month,
                                        state.dataWeatherManager->DesDayInput(this->finalZoneSizing(this->curZoneEqNum).HeatDDNum).DayOfMonth,
-                                       coilSelectionReportObj->getTimeText(this->finalZoneSizing(this->curZoneEqNum).TimeStepNumAtHeatMax));
-=======
-                                General::TrimSigDigits(state.dataWeatherManager->DesDayInput(this->finalZoneSizing(this->curZoneEqNum).HeatDDNum).Month) + "/" +
-                                General::TrimSigDigits(state.dataWeatherManager->DesDayInput(this->finalZoneSizing(this->curZoneEqNum).HeatDDNum).DayOfMonth) +
-                                " " + coilSelectionReportObj->getTimeText(state, this->finalZoneSizing(this->curZoneEqNum).TimeStepNumAtHeatMax);
->>>>>>> d143d2bd
+                                       coilSelectionReportObj->getTimeText(state, this->finalZoneSizing(this->curZoneEqNum).TimeStepNumAtHeatMax));
                         }
                     } else if (this->zoneEqSizing(this->curZoneEqNum).CoolingAirFlow && !this->zoneEqSizing(this->curZoneEqNum).HeatingAirFlow) {
                         this->autoSizedValue = this->dataFlowPerCoolingCapacity * this->dataAutosizedCoolingCapacity;
@@ -637,16 +429,10 @@
                             this->finalZoneSizing(this->curZoneEqNum).CoolDDNum <= DataEnvironment::TotDesDays) {
                             DDNameFanPeak = state.dataWeatherManager->DesDayInput(this->finalZoneSizing(this->curZoneEqNum).CoolDDNum).Title;
                             dateTimeFanPeak =
-<<<<<<< HEAD
                                 format("{}/{} {}",
                                        state.dataWeatherManager->DesDayInput(this->finalZoneSizing(this->curZoneEqNum).CoolDDNum).Month,
                                        state.dataWeatherManager->DesDayInput(this->finalZoneSizing(this->curZoneEqNum).CoolDDNum).DayOfMonth,
-                                       coilSelectionReportObj->getTimeText(this->finalZoneSizing(this->curZoneEqNum).TimeStepNumAtCoolMax));
-=======
-                                General::TrimSigDigits(state.dataWeatherManager->DesDayInput(this->finalZoneSizing(this->curZoneEqNum).CoolDDNum).Month) + "/" +
-                                General::TrimSigDigits(state.dataWeatherManager->DesDayInput(this->finalZoneSizing(this->curZoneEqNum).CoolDDNum).DayOfMonth) +
-                                " " + coilSelectionReportObj->getTimeText(state, this->finalZoneSizing(this->curZoneEqNum).TimeStepNumAtCoolMax);
->>>>>>> d143d2bd
+                                       coilSelectionReportObj->getTimeText(state, this->finalZoneSizing(this->curZoneEqNum).TimeStepNumAtCoolMax));
                         }
                     } else if (this->zoneEqSizing(this->curZoneEqNum).HeatingAirFlow && !this->zoneEqSizing(this->curZoneEqNum).CoolingAirFlow) {
                         this->autoSizedValue = this->dataFlowPerHeatingCapacity * this->dataAutosizedHeatingCapacity;
@@ -654,16 +440,10 @@
                             this->finalZoneSizing(this->curZoneEqNum).HeatDDNum <= DataEnvironment::TotDesDays) {
                             DDNameFanPeak = state.dataWeatherManager->DesDayInput(this->finalZoneSizing(this->curZoneEqNum).HeatDDNum).Title;
                             dateTimeFanPeak =
-<<<<<<< HEAD
                                 format("{}/{} {}",
                                        state.dataWeatherManager->DesDayInput(this->finalZoneSizing(this->curZoneEqNum).HeatDDNum).Month,
                                        state.dataWeatherManager->DesDayInput(this->finalZoneSizing(this->curZoneEqNum).HeatDDNum).DayOfMonth,
-                                       coilSelectionReportObj->getTimeText(this->finalZoneSizing(this->curZoneEqNum).TimeStepNumAtHeatMax));
-=======
-                                General::TrimSigDigits(state.dataWeatherManager->DesDayInput(this->finalZoneSizing(this->curZoneEqNum).HeatDDNum).Month) + "/" +
-                                General::TrimSigDigits(state.dataWeatherManager->DesDayInput(this->finalZoneSizing(this->curZoneEqNum).HeatDDNum).DayOfMonth) +
-                                " " + coilSelectionReportObj->getTimeText(state, this->finalZoneSizing(this->curZoneEqNum).TimeStepNumAtHeatMax);
->>>>>>> d143d2bd
+                                       coilSelectionReportObj->getTimeText(state, this->finalZoneSizing(this->curZoneEqNum).TimeStepNumAtHeatMax));
                         }
                     } else if (this->zoneEqSizing(this->curZoneEqNum).HeatingAirFlow && this->zoneEqSizing(this->curZoneEqNum).CoolingAirFlow) {
                         this->autoSizedValue = max(this->dataFlowPerCoolingCapacity * this->dataAutosizedCoolingCapacity,
@@ -673,36 +453,20 @@
                                 this->finalZoneSizing(this->curZoneEqNum).CoolDDNum <= DataEnvironment::TotDesDays) {
                                 DDNameFanPeak = state.dataWeatherManager->DesDayInput(this->finalZoneSizing(this->curZoneEqNum).CoolDDNum).Title;
                                 dateTimeFanPeak =
-<<<<<<< HEAD
-                                    format("{}/{} {}",
-                                           state.dataWeatherManager->DesDayInput(this->finalZoneSizing(this->curZoneEqNum).CoolDDNum).Month,
-                                           state.dataWeatherManager->DesDayInput(this->finalZoneSizing(this->curZoneEqNum).CoolDDNum).DayOfMonth,
-                                           coilSelectionReportObj->getTimeText(this->finalZoneSizing(this->curZoneEqNum).TimeStepNumAtCoolMax));
-=======
-                                    General::TrimSigDigits(state.dataWeatherManager->DesDayInput(this->finalZoneSizing(this->curZoneEqNum).CoolDDNum).Month) +
-                                    "/" +
-                                    General::TrimSigDigits(
-                                        state.dataWeatherManager->DesDayInput(this->finalZoneSizing(this->curZoneEqNum).CoolDDNum).DayOfMonth) +
-                                    " " + coilSelectionReportObj->getTimeText(state, this->finalZoneSizing(this->curZoneEqNum).TimeStepNumAtCoolMax);
->>>>>>> d143d2bd
+                                    format("{}/{} {}",
+                                           state.dataWeatherManager->DesDayInput(this->finalZoneSizing(this->curZoneEqNum).CoolDDNum).Month,
+                                           state.dataWeatherManager->DesDayInput(this->finalZoneSizing(this->curZoneEqNum).CoolDDNum).DayOfMonth,
+                                           coilSelectionReportObj->getTimeText(state, this->finalZoneSizing(this->curZoneEqNum).TimeStepNumAtCoolMax));
                             }
                         } else if (this->autoSizedValue == this->dataFlowPerHeatingCapacity * this->dataAutosizedHeatingCapacity) {
                             if (this->finalZoneSizing(this->curZoneEqNum).HeatDDNum > 0 &&
                                 this->finalZoneSizing(this->curZoneEqNum).HeatDDNum <= DataEnvironment::TotDesDays) {
                                 DDNameFanPeak = state.dataWeatherManager->DesDayInput(this->finalZoneSizing(this->curZoneEqNum).HeatDDNum).Title;
                                 dateTimeFanPeak =
-<<<<<<< HEAD
-                                    format("{}/{} {}",
-                                           state.dataWeatherManager->DesDayInput(this->finalZoneSizing(this->curZoneEqNum).HeatDDNum).Month,
-                                           state.dataWeatherManager->DesDayInput(this->finalZoneSizing(this->curZoneEqNum).HeatDDNum).DayOfMonth,
-                                           coilSelectionReportObj->getTimeText(this->finalZoneSizing(this->curZoneEqNum).TimeStepNumAtHeatMax));
-=======
-                                    General::TrimSigDigits(state.dataWeatherManager->DesDayInput(this->finalZoneSizing(this->curZoneEqNum).HeatDDNum).Month) +
-                                    "/" +
-                                    General::TrimSigDigits(
-                                        state.dataWeatherManager->DesDayInput(this->finalZoneSizing(this->curZoneEqNum).HeatDDNum).DayOfMonth) +
-                                    " " + coilSelectionReportObj->getTimeText(state, this->finalZoneSizing(this->curZoneEqNum).TimeStepNumAtHeatMax);
->>>>>>> d143d2bd
+                                    format("{}/{} {}",
+                                           state.dataWeatherManager->DesDayInput(this->finalZoneSizing(this->curZoneEqNum).HeatDDNum).Month,
+                                           state.dataWeatherManager->DesDayInput(this->finalZoneSizing(this->curZoneEqNum).HeatDDNum).DayOfMonth,
+                                           coilSelectionReportObj->getTimeText(state, this->finalZoneSizing(this->curZoneEqNum).TimeStepNumAtHeatMax));
                             }
                         }
                     } else {
@@ -713,36 +477,20 @@
                                 this->finalZoneSizing(this->curZoneEqNum).CoolDDNum <= DataEnvironment::TotDesDays) {
                                 DDNameFanPeak = state.dataWeatherManager->DesDayInput(this->finalZoneSizing(this->curZoneEqNum).CoolDDNum).Title;
                                 dateTimeFanPeak =
-<<<<<<< HEAD
-                                    format("{}/{} {}",
-                                           state.dataWeatherManager->DesDayInput(this->finalZoneSizing(this->curZoneEqNum).CoolDDNum).Month,
-                                           state.dataWeatherManager->DesDayInput(this->finalZoneSizing(this->curZoneEqNum).CoolDDNum).DayOfMonth,
-                                           coilSelectionReportObj->getTimeText(this->finalZoneSizing(this->curZoneEqNum).TimeStepNumAtCoolMax));
-=======
-                                    General::TrimSigDigits(state.dataWeatherManager->DesDayInput(this->finalZoneSizing(this->curZoneEqNum).CoolDDNum).Month) +
-                                    "/" +
-                                    General::TrimSigDigits(
-                                        state.dataWeatherManager->DesDayInput(this->finalZoneSizing(this->curZoneEqNum).CoolDDNum).DayOfMonth) +
-                                    " " + coilSelectionReportObj->getTimeText(state, this->finalZoneSizing(this->curZoneEqNum).TimeStepNumAtCoolMax);
->>>>>>> d143d2bd
+                                    format("{}/{} {}",
+                                           state.dataWeatherManager->DesDayInput(this->finalZoneSizing(this->curZoneEqNum).CoolDDNum).Month,
+                                           state.dataWeatherManager->DesDayInput(this->finalZoneSizing(this->curZoneEqNum).CoolDDNum).DayOfMonth,
+                                           coilSelectionReportObj->getTimeText(state, this->finalZoneSizing(this->curZoneEqNum).TimeStepNumAtCoolMax));
                             }
                         } else if (this->autoSizedValue == this->dataFlowPerHeatingCapacity * this->dataAutosizedHeatingCapacity) {
                             if (this->finalZoneSizing(this->curZoneEqNum).HeatDDNum > 0 &&
                                 this->finalZoneSizing(this->curZoneEqNum).HeatDDNum <= DataEnvironment::TotDesDays) {
                                 DDNameFanPeak = state.dataWeatherManager->DesDayInput(this->finalZoneSizing(this->curZoneEqNum).HeatDDNum).Title;
                                 dateTimeFanPeak =
-<<<<<<< HEAD
-                                    format("{}/{} {}",
-                                           state.dataWeatherManager->DesDayInput(this->finalZoneSizing(this->curZoneEqNum).HeatDDNum).Month,
-                                           state.dataWeatherManager->DesDayInput(this->finalZoneSizing(this->curZoneEqNum).HeatDDNum).DayOfMonth,
-                                           coilSelectionReportObj->getTimeText(this->finalZoneSizing(this->curZoneEqNum).TimeStepNumAtHeatMax));
-=======
-                                    General::TrimSigDigits(state.dataWeatherManager->DesDayInput(this->finalZoneSizing(this->curZoneEqNum).HeatDDNum).Month) +
-                                    "/" +
-                                    General::TrimSigDigits(
-                                        state.dataWeatherManager->DesDayInput(this->finalZoneSizing(this->curZoneEqNum).HeatDDNum).DayOfMonth) +
-                                    " " + coilSelectionReportObj->getTimeText(state, this->finalZoneSizing(this->curZoneEqNum).TimeStepNumAtHeatMax);
->>>>>>> d143d2bd
+                                    format("{}/{} {}",
+                                           state.dataWeatherManager->DesDayInput(this->finalZoneSizing(this->curZoneEqNum).HeatDDNum).Month,
+                                           state.dataWeatherManager->DesDayInput(this->finalZoneSizing(this->curZoneEqNum).HeatDDNum).DayOfMonth,
+                                           coilSelectionReportObj->getTimeText(state, this->finalZoneSizing(this->curZoneEqNum).TimeStepNumAtHeatMax));
                             }
                         }
                     }
@@ -753,16 +501,10 @@
                             this->finalZoneSizing(this->curZoneEqNum).CoolDDNum <= DataEnvironment::TotDesDays) {
                             DDNameFanPeak = state.dataWeatherManager->DesDayInput(this->finalZoneSizing(this->curZoneEqNum).CoolDDNum).Title;
                             dateTimeFanPeak =
-<<<<<<< HEAD
                                 format("{}/{} {}",
                                        state.dataWeatherManager->DesDayInput(this->finalZoneSizing(this->curZoneEqNum).CoolDDNum).Month,
                                        state.dataWeatherManager->DesDayInput(this->finalZoneSizing(this->curZoneEqNum).CoolDDNum).DayOfMonth,
-                                       coilSelectionReportObj->getTimeText(this->finalZoneSizing(this->curZoneEqNum).TimeStepNumAtCoolMax));
-=======
-                                General::TrimSigDigits(state.dataWeatherManager->DesDayInput(this->finalZoneSizing(this->curZoneEqNum).CoolDDNum).Month) + "/" +
-                                General::TrimSigDigits(state.dataWeatherManager->DesDayInput(this->finalZoneSizing(this->curZoneEqNum).CoolDDNum).DayOfMonth) +
-                                " " + coilSelectionReportObj->getTimeText(state, this->finalZoneSizing(this->curZoneEqNum).TimeStepNumAtCoolMax);
->>>>>>> d143d2bd
+                                       coilSelectionReportObj->getTimeText(state, this->finalZoneSizing(this->curZoneEqNum).TimeStepNumAtCoolMax));
                         }
                     } else if (this->zoneHeatingOnlyFan) {
                         this->autoSizedValue = this->dataFlowPerHeatingCapacity * this->dataAutosizedHeatingCapacity;
@@ -770,16 +512,10 @@
                             this->finalZoneSizing(this->curZoneEqNum).HeatDDNum <= DataEnvironment::TotDesDays) {
                             DDNameFanPeak = state.dataWeatherManager->DesDayInput(this->finalZoneSizing(this->curZoneEqNum).HeatDDNum).Title;
                             dateTimeFanPeak =
-<<<<<<< HEAD
                                 format("{}/{} {}",
                                        state.dataWeatherManager->DesDayInput(this->finalZoneSizing(this->curZoneEqNum).HeatDDNum).Month,
                                        state.dataWeatherManager->DesDayInput(this->finalZoneSizing(this->curZoneEqNum).HeatDDNum).DayOfMonth,
-                                       coilSelectionReportObj->getTimeText(this->finalZoneSizing(this->curZoneEqNum).TimeStepNumAtHeatMax));
-=======
-                                General::TrimSigDigits(state.dataWeatherManager->DesDayInput(this->finalZoneSizing(this->curZoneEqNum).HeatDDNum).Month) + "/" +
-                                General::TrimSigDigits(state.dataWeatherManager->DesDayInput(this->finalZoneSizing(this->curZoneEqNum).HeatDDNum).DayOfMonth) +
-                                " " + coilSelectionReportObj->getTimeText(state, this->finalZoneSizing(this->curZoneEqNum).TimeStepNumAtHeatMax);
->>>>>>> d143d2bd
+                                       coilSelectionReportObj->getTimeText(state, this->finalZoneSizing(this->curZoneEqNum).TimeStepNumAtHeatMax));
                         }
                     } else if (this->zoneEqSizing(this->curZoneEqNum).CoolingAirFlow && !this->zoneEqSizing(this->curZoneEqNum).HeatingAirFlow) {
                         this->autoSizedValue = this->dataFlowPerCoolingCapacity * this->dataAutosizedCoolingCapacity;
@@ -787,16 +523,10 @@
                             this->finalZoneSizing(this->curZoneEqNum).CoolDDNum <= DataEnvironment::TotDesDays) {
                             DDNameFanPeak = state.dataWeatherManager->DesDayInput(this->finalZoneSizing(this->curZoneEqNum).CoolDDNum).Title;
                             dateTimeFanPeak =
-<<<<<<< HEAD
                                 format("{}/{} {}",
                                        state.dataWeatherManager->DesDayInput(this->finalZoneSizing(this->curZoneEqNum).CoolDDNum).Month,
                                        state.dataWeatherManager->DesDayInput(this->finalZoneSizing(this->curZoneEqNum).CoolDDNum).DayOfMonth,
-                                       coilSelectionReportObj->getTimeText(this->finalZoneSizing(this->curZoneEqNum).TimeStepNumAtCoolMax));
-=======
-                                General::TrimSigDigits(state.dataWeatherManager->DesDayInput(this->finalZoneSizing(this->curZoneEqNum).CoolDDNum).Month) + "/" +
-                                General::TrimSigDigits(state.dataWeatherManager->DesDayInput(this->finalZoneSizing(this->curZoneEqNum).CoolDDNum).DayOfMonth) +
-                                " " + coilSelectionReportObj->getTimeText(state, this->finalZoneSizing(this->curZoneEqNum).TimeStepNumAtCoolMax);
->>>>>>> d143d2bd
+                                       coilSelectionReportObj->getTimeText(state, this->finalZoneSizing(this->curZoneEqNum).TimeStepNumAtCoolMax));
                         }
                     } else if (this->zoneEqSizing(this->curZoneEqNum).HeatingAirFlow && !this->zoneEqSizing(this->curZoneEqNum).CoolingAirFlow) {
                         this->autoSizedValue = this->dataFlowPerHeatingCapacity * this->dataAutosizedHeatingCapacity;
@@ -804,16 +534,10 @@
                             this->finalZoneSizing(this->curZoneEqNum).HeatDDNum <= DataEnvironment::TotDesDays) {
                             DDNameFanPeak = state.dataWeatherManager->DesDayInput(this->finalZoneSizing(this->curZoneEqNum).HeatDDNum).Title;
                             dateTimeFanPeak =
-<<<<<<< HEAD
                                 format("{}/{} {}",
                                        state.dataWeatherManager->DesDayInput(this->finalZoneSizing(this->curZoneEqNum).HeatDDNum).Month,
                                        state.dataWeatherManager->DesDayInput(this->finalZoneSizing(this->curZoneEqNum).HeatDDNum).DayOfMonth,
-                                       coilSelectionReportObj->getTimeText(this->finalZoneSizing(this->curZoneEqNum).TimeStepNumAtHeatMax));
-=======
-                                General::TrimSigDigits(state.dataWeatherManager->DesDayInput(this->finalZoneSizing(this->curZoneEqNum).HeatDDNum).Month) + "/" +
-                                General::TrimSigDigits(state.dataWeatherManager->DesDayInput(this->finalZoneSizing(this->curZoneEqNum).HeatDDNum).DayOfMonth) +
-                                " " + coilSelectionReportObj->getTimeText(state, this->finalZoneSizing(this->curZoneEqNum).TimeStepNumAtHeatMax);
->>>>>>> d143d2bd
+                                       coilSelectionReportObj->getTimeText(state, this->finalZoneSizing(this->curZoneEqNum).TimeStepNumAtHeatMax));
                         }
                     } else if (this->zoneEqSizing(this->curZoneEqNum).HeatingAirFlow && this->zoneEqSizing(this->curZoneEqNum).CoolingAirFlow) {
                         this->autoSizedValue = max(this->dataFlowPerCoolingCapacity * this->dataAutosizedCoolingCapacity,
@@ -823,36 +547,20 @@
                                 this->finalZoneSizing(this->curZoneEqNum).CoolDDNum <= DataEnvironment::TotDesDays) {
                                 DDNameFanPeak = state.dataWeatherManager->DesDayInput(this->finalZoneSizing(this->curZoneEqNum).CoolDDNum).Title;
                                 dateTimeFanPeak =
-<<<<<<< HEAD
-                                    format("{}/{} {}",
-                                           state.dataWeatherManager->DesDayInput(this->finalZoneSizing(this->curZoneEqNum).CoolDDNum).Month,
-                                           state.dataWeatherManager->DesDayInput(this->finalZoneSizing(this->curZoneEqNum).CoolDDNum).DayOfMonth,
-                                           coilSelectionReportObj->getTimeText(this->finalZoneSizing(this->curZoneEqNum).TimeStepNumAtCoolMax));
-=======
-                                    General::TrimSigDigits(state.dataWeatherManager->DesDayInput(this->finalZoneSizing(this->curZoneEqNum).CoolDDNum).Month) +
-                                    "/" +
-                                    General::TrimSigDigits(
-                                        state.dataWeatherManager->DesDayInput(this->finalZoneSizing(this->curZoneEqNum).CoolDDNum).DayOfMonth) +
-                                    " " + coilSelectionReportObj->getTimeText(state, this->finalZoneSizing(this->curZoneEqNum).TimeStepNumAtCoolMax);
->>>>>>> d143d2bd
+                                    format("{}/{} {}",
+                                           state.dataWeatherManager->DesDayInput(this->finalZoneSizing(this->curZoneEqNum).CoolDDNum).Month,
+                                           state.dataWeatherManager->DesDayInput(this->finalZoneSizing(this->curZoneEqNum).CoolDDNum).DayOfMonth,
+                                           coilSelectionReportObj->getTimeText(state, this->finalZoneSizing(this->curZoneEqNum).TimeStepNumAtCoolMax));
                             }
                         } else if (this->autoSizedValue == this->dataFlowPerHeatingCapacity * this->dataAutosizedHeatingCapacity) {
                             if (this->finalZoneSizing(this->curZoneEqNum).HeatDDNum > 0 &&
                                 this->finalZoneSizing(this->curZoneEqNum).HeatDDNum <= DataEnvironment::TotDesDays) {
                                 DDNameFanPeak = state.dataWeatherManager->DesDayInput(this->finalZoneSizing(this->curZoneEqNum).HeatDDNum).Title;
                                 dateTimeFanPeak =
-<<<<<<< HEAD
-                                    format("{}/{} {}",
-                                           state.dataWeatherManager->DesDayInput(this->finalZoneSizing(this->curZoneEqNum).HeatDDNum).Month,
-                                           state.dataWeatherManager->DesDayInput(this->finalZoneSizing(this->curZoneEqNum).HeatDDNum).DayOfMonth,
-                                           coilSelectionReportObj->getTimeText(this->finalZoneSizing(this->curZoneEqNum).TimeStepNumAtHeatMax));
-=======
-                                    General::TrimSigDigits(state.dataWeatherManager->DesDayInput(this->finalZoneSizing(this->curZoneEqNum).HeatDDNum).Month) +
-                                    "/" +
-                                    General::TrimSigDigits(
-                                        state.dataWeatherManager->DesDayInput(this->finalZoneSizing(this->curZoneEqNum).HeatDDNum).DayOfMonth) +
-                                    " " + coilSelectionReportObj->getTimeText(state, this->finalZoneSizing(this->curZoneEqNum).TimeStepNumAtHeatMax);
->>>>>>> d143d2bd
+                                    format("{}/{} {}",
+                                           state.dataWeatherManager->DesDayInput(this->finalZoneSizing(this->curZoneEqNum).HeatDDNum).Month,
+                                           state.dataWeatherManager->DesDayInput(this->finalZoneSizing(this->curZoneEqNum).HeatDDNum).DayOfMonth,
+                                           coilSelectionReportObj->getTimeText(state, this->finalZoneSizing(this->curZoneEqNum).TimeStepNumAtHeatMax));
                             }
                         }
                     } else {
@@ -863,36 +571,20 @@
                                 this->finalZoneSizing(this->curZoneEqNum).CoolDDNum <= DataEnvironment::TotDesDays) {
                                 DDNameFanPeak = state.dataWeatherManager->DesDayInput(this->finalZoneSizing(this->curZoneEqNum).CoolDDNum).Title;
                                 dateTimeFanPeak =
-<<<<<<< HEAD
-                                    format("{}/{} {}",
-                                           state.dataWeatherManager->DesDayInput(this->finalZoneSizing(this->curZoneEqNum).CoolDDNum).Month,
-                                           state.dataWeatherManager->DesDayInput(this->finalZoneSizing(this->curZoneEqNum).CoolDDNum).DayOfMonth,
-                                           coilSelectionReportObj->getTimeText(this->finalZoneSizing(this->curZoneEqNum).TimeStepNumAtCoolMax));
-=======
-                                    General::TrimSigDigits(state.dataWeatherManager->DesDayInput(this->finalZoneSizing(this->curZoneEqNum).CoolDDNum).Month) +
-                                    "/" +
-                                    General::TrimSigDigits(
-                                        state.dataWeatherManager->DesDayInput(this->finalZoneSizing(this->curZoneEqNum).CoolDDNum).DayOfMonth) +
-                                    " " + coilSelectionReportObj->getTimeText(state, this->finalZoneSizing(this->curZoneEqNum).TimeStepNumAtCoolMax);
->>>>>>> d143d2bd
+                                    format("{}/{} {}",
+                                           state.dataWeatherManager->DesDayInput(this->finalZoneSizing(this->curZoneEqNum).CoolDDNum).Month,
+                                           state.dataWeatherManager->DesDayInput(this->finalZoneSizing(this->curZoneEqNum).CoolDDNum).DayOfMonth,
+                                           coilSelectionReportObj->getTimeText(state, this->finalZoneSizing(this->curZoneEqNum).TimeStepNumAtCoolMax));
                             }
                         } else if (this->autoSizedValue == this->dataFlowPerHeatingCapacity * this->dataAutosizedHeatingCapacity) {
                             if (this->finalZoneSizing(this->curZoneEqNum).HeatDDNum > 0 &&
                                 this->finalZoneSizing(this->curZoneEqNum).HeatDDNum <= DataEnvironment::TotDesDays) {
                                 DDNameFanPeak = state.dataWeatherManager->DesDayInput(this->finalZoneSizing(this->curZoneEqNum).HeatDDNum).Title;
                                 dateTimeFanPeak =
-<<<<<<< HEAD
-                                    format("{}/{} {}",
-                                           state.dataWeatherManager->DesDayInput(this->finalZoneSizing(this->curZoneEqNum).HeatDDNum).Month,
-                                           state.dataWeatherManager->DesDayInput(this->finalZoneSizing(this->curZoneEqNum).HeatDDNum).DayOfMonth,
-                                           coilSelectionReportObj->getTimeText(this->finalZoneSizing(this->curZoneEqNum).TimeStepNumAtHeatMax));
-=======
-                                    General::TrimSigDigits(state.dataWeatherManager->DesDayInput(this->finalZoneSizing(this->curZoneEqNum).HeatDDNum).Month) +
-                                    "/" +
-                                    General::TrimSigDigits(
-                                        state.dataWeatherManager->DesDayInput(this->finalZoneSizing(this->curZoneEqNum).HeatDDNum).DayOfMonth) +
-                                    " " + coilSelectionReportObj->getTimeText(state, this->finalZoneSizing(this->curZoneEqNum).TimeStepNumAtHeatMax);
->>>>>>> d143d2bd
+                                    format("{}/{} {}",
+                                           state.dataWeatherManager->DesDayInput(this->finalZoneSizing(this->curZoneEqNum).HeatDDNum).Month,
+                                           state.dataWeatherManager->DesDayInput(this->finalZoneSizing(this->curZoneEqNum).HeatDDNum).DayOfMonth,
+                                           coilSelectionReportObj->getTimeText(state, this->finalZoneSizing(this->curZoneEqNum).TimeStepNumAtHeatMax));
                             }
                         }
                     }
@@ -903,16 +595,10 @@
                             this->finalZoneSizing(this->curZoneEqNum).CoolDDNum <= DataEnvironment::TotDesDays) {
                             DDNameFanPeak = state.dataWeatherManager->DesDayInput(this->finalZoneSizing(this->curZoneEqNum).CoolDDNum).Title;
                             dateTimeFanPeak =
-<<<<<<< HEAD
                                 format("{}/{} {}",
                                        state.dataWeatherManager->DesDayInput(this->finalZoneSizing(this->curZoneEqNum).CoolDDNum).Month,
                                        state.dataWeatherManager->DesDayInput(this->finalZoneSizing(this->curZoneEqNum).CoolDDNum).DayOfMonth,
-                                       coilSelectionReportObj->getTimeText(this->finalZoneSizing(this->curZoneEqNum).TimeStepNumAtCoolMax));
-=======
-                                General::TrimSigDigits(state.dataWeatherManager->DesDayInput(this->finalZoneSizing(this->curZoneEqNum).CoolDDNum).Month) + "/" +
-                                General::TrimSigDigits(state.dataWeatherManager->DesDayInput(this->finalZoneSizing(this->curZoneEqNum).CoolDDNum).DayOfMonth) +
-                                " " + coilSelectionReportObj->getTimeText(state, this->finalZoneSizing(this->curZoneEqNum).TimeStepNumAtCoolMax);
->>>>>>> d143d2bd
+                                       coilSelectionReportObj->getTimeText(state, this->finalZoneSizing(this->curZoneEqNum).TimeStepNumAtCoolMax));
                         }
                     } else if (this->zoneEqSizing(this->curZoneEqNum).HeatingAirFlow && !this->zoneEqSizing(this->curZoneEqNum).CoolingAirFlow) {
                         this->autoSizedValue = this->zoneEqSizing(this->curZoneEqNum).HeatingAirVolFlow;
@@ -920,16 +606,10 @@
                             this->finalZoneSizing(this->curZoneEqNum).HeatDDNum <= DataEnvironment::TotDesDays) {
                             DDNameFanPeak = state.dataWeatherManager->DesDayInput(this->finalZoneSizing(this->curZoneEqNum).HeatDDNum).Title;
                             dateTimeFanPeak =
-<<<<<<< HEAD
                                 format("{}/{} {}",
                                        state.dataWeatherManager->DesDayInput(this->finalZoneSizing(this->curZoneEqNum).HeatDDNum).Month,
                                        state.dataWeatherManager->DesDayInput(this->finalZoneSizing(this->curZoneEqNum).HeatDDNum).DayOfMonth,
-                                       coilSelectionReportObj->getTimeText(this->finalZoneSizing(this->curZoneEqNum).TimeStepNumAtHeatMax));
-=======
-                                General::TrimSigDigits(state.dataWeatherManager->DesDayInput(this->finalZoneSizing(this->curZoneEqNum).HeatDDNum).Month) + "/" +
-                                General::TrimSigDigits(state.dataWeatherManager->DesDayInput(this->finalZoneSizing(this->curZoneEqNum).HeatDDNum).DayOfMonth) +
-                                " " + coilSelectionReportObj->getTimeText(state, this->finalZoneSizing(this->curZoneEqNum).TimeStepNumAtHeatMax);
->>>>>>> d143d2bd
+                                       coilSelectionReportObj->getTimeText(state, this->finalZoneSizing(this->curZoneEqNum).TimeStepNumAtHeatMax));
                         }
                     } else if (this->zoneEqSizing(this->curZoneEqNum).HeatingAirFlow && this->zoneEqSizing(this->curZoneEqNum).CoolingAirFlow) {
                         this->autoSizedValue =
@@ -939,36 +619,20 @@
                                 this->finalZoneSizing(this->curZoneEqNum).CoolDDNum <= DataEnvironment::TotDesDays) {
                                 DDNameFanPeak = state.dataWeatherManager->DesDayInput(this->finalZoneSizing(this->curZoneEqNum).CoolDDNum).Title;
                                 dateTimeFanPeak =
-<<<<<<< HEAD
-                                    format("{}/{} {}",
-                                           state.dataWeatherManager->DesDayInput(this->finalZoneSizing(this->curZoneEqNum).CoolDDNum).Month,
-                                           state.dataWeatherManager->DesDayInput(this->finalZoneSizing(this->curZoneEqNum).CoolDDNum).DayOfMonth,
-                                           coilSelectionReportObj->getTimeText(this->finalZoneSizing(this->curZoneEqNum).TimeStepNumAtCoolMax));
-=======
-                                    General::TrimSigDigits(state.dataWeatherManager->DesDayInput(this->finalZoneSizing(this->curZoneEqNum).CoolDDNum).Month) +
-                                    "/" +
-                                    General::TrimSigDigits(
-                                        state.dataWeatherManager->DesDayInput(this->finalZoneSizing(this->curZoneEqNum).CoolDDNum).DayOfMonth) +
-                                    " " + coilSelectionReportObj->getTimeText(state, this->finalZoneSizing(this->curZoneEqNum).TimeStepNumAtCoolMax);
->>>>>>> d143d2bd
+                                    format("{}/{} {}",
+                                           state.dataWeatherManager->DesDayInput(this->finalZoneSizing(this->curZoneEqNum).CoolDDNum).Month,
+                                           state.dataWeatherManager->DesDayInput(this->finalZoneSizing(this->curZoneEqNum).CoolDDNum).DayOfMonth,
+                                           coilSelectionReportObj->getTimeText(state, this->finalZoneSizing(this->curZoneEqNum).TimeStepNumAtCoolMax));
                             }
                         } else if (this->autoSizedValue == this->zoneEqSizing(this->curZoneEqNum).HeatingAirVolFlow) {
                             if (this->finalZoneSizing(this->curZoneEqNum).HeatDDNum > 0 &&
                                 this->finalZoneSizing(this->curZoneEqNum).HeatDDNum <= DataEnvironment::TotDesDays) {
                                 DDNameFanPeak = state.dataWeatherManager->DesDayInput(this->finalZoneSizing(this->curZoneEqNum).HeatDDNum).Title;
                                 dateTimeFanPeak =
-<<<<<<< HEAD
-                                    format("{}/{} {}",
-                                           state.dataWeatherManager->DesDayInput(this->finalZoneSizing(this->curZoneEqNum).HeatDDNum).Month,
-                                           state.dataWeatherManager->DesDayInput(this->finalZoneSizing(this->curZoneEqNum).HeatDDNum).DayOfMonth,
-                                           coilSelectionReportObj->getTimeText(this->finalZoneSizing(this->curZoneEqNum).TimeStepNumAtHeatMax));
-=======
-                                    General::TrimSigDigits(state.dataWeatherManager->DesDayInput(this->finalZoneSizing(this->curZoneEqNum).HeatDDNum).Month) +
-                                    "/" +
-                                    General::TrimSigDigits(
-                                        state.dataWeatherManager->DesDayInput(this->finalZoneSizing(this->curZoneEqNum).HeatDDNum).DayOfMonth) +
-                                    " " + coilSelectionReportObj->getTimeText(state, this->finalZoneSizing(this->curZoneEqNum).TimeStepNumAtHeatMax);
->>>>>>> d143d2bd
+                                    format("{}/{} {}",
+                                           state.dataWeatherManager->DesDayInput(this->finalZoneSizing(this->curZoneEqNum).HeatDDNum).Month,
+                                           state.dataWeatherManager->DesDayInput(this->finalZoneSizing(this->curZoneEqNum).HeatDDNum).DayOfMonth,
+                                           coilSelectionReportObj->getTimeText(state, this->finalZoneSizing(this->curZoneEqNum).TimeStepNumAtHeatMax));
                             }
                         }
                     } else {
@@ -982,18 +646,10 @@
                                 this->finalZoneSizing(this->curZoneEqNum).CoolDDNum <= DataEnvironment::TotDesDays) {
                                 DDNameFanPeak = state.dataWeatherManager->DesDayInput(this->finalZoneSizing(this->curZoneEqNum).CoolDDNum).Title;
                                 dateTimeFanPeak =
-<<<<<<< HEAD
-                                    format("{}/{} {}",
-                                           state.dataWeatherManager->DesDayInput(this->finalZoneSizing(this->curZoneEqNum).CoolDDNum).Month,
-                                           state.dataWeatherManager->DesDayInput(this->finalZoneSizing(this->curZoneEqNum).CoolDDNum).DayOfMonth,
-                                           coilSelectionReportObj->getTimeText(this->finalZoneSizing(this->curZoneEqNum).TimeStepNumAtCoolMax));
-=======
-                                    General::TrimSigDigits(state.dataWeatherManager->DesDayInput(this->finalZoneSizing(this->curZoneEqNum).CoolDDNum).Month) +
-                                    "/" +
-                                    General::TrimSigDigits(
-                                        state.dataWeatherManager->DesDayInput(this->finalZoneSizing(this->curZoneEqNum).CoolDDNum).DayOfMonth) +
-                                    " " + coilSelectionReportObj->getTimeText(state, this->finalZoneSizing(this->curZoneEqNum).TimeStepNumAtCoolMax);
->>>>>>> d143d2bd
+                                    format("{}/{} {}",
+                                           state.dataWeatherManager->DesDayInput(this->finalZoneSizing(this->curZoneEqNum).CoolDDNum).Month,
+                                           state.dataWeatherManager->DesDayInput(this->finalZoneSizing(this->curZoneEqNum).CoolDDNum).DayOfMonth,
+                                           coilSelectionReportObj->getTimeText(state, this->finalZoneSizing(this->curZoneEqNum).TimeStepNumAtCoolMax));
                             }
                         } else if (this->zoneHeatingOnlyFan) {
                             this->autoSizedValue = this->finalZoneSizing(this->curZoneEqNum).DesHeatVolFlow;
@@ -1001,18 +657,10 @@
                                 this->finalZoneSizing(this->curZoneEqNum).HeatDDNum <= DataEnvironment::TotDesDays) {
                                 DDNameFanPeak = state.dataWeatherManager->DesDayInput(this->finalZoneSizing(this->curZoneEqNum).HeatDDNum).Title;
                                 dateTimeFanPeak =
-<<<<<<< HEAD
-                                    format("{}/{} {}",
-                                           state.dataWeatherManager->DesDayInput(this->finalZoneSizing(this->curZoneEqNum).HeatDDNum).Month,
-                                           state.dataWeatherManager->DesDayInput(this->finalZoneSizing(this->curZoneEqNum).HeatDDNum).DayOfMonth,
-                                           coilSelectionReportObj->getTimeText(this->finalZoneSizing(this->curZoneEqNum).TimeStepNumAtHeatMax));
-=======
-                                    General::TrimSigDigits(state.dataWeatherManager->DesDayInput(this->finalZoneSizing(this->curZoneEqNum).HeatDDNum).Month) +
-                                    "/" +
-                                    General::TrimSigDigits(
-                                        state.dataWeatherManager->DesDayInput(this->finalZoneSizing(this->curZoneEqNum).HeatDDNum).DayOfMonth) +
-                                    " " + coilSelectionReportObj->getTimeText(state, this->finalZoneSizing(this->curZoneEqNum).TimeStepNumAtHeatMax);
->>>>>>> d143d2bd
+                                    format("{}/{} {}",
+                                           state.dataWeatherManager->DesDayInput(this->finalZoneSizing(this->curZoneEqNum).HeatDDNum).Month,
+                                           state.dataWeatherManager->DesDayInput(this->finalZoneSizing(this->curZoneEqNum).HeatDDNum).DayOfMonth,
+                                           coilSelectionReportObj->getTimeText(state, this->finalZoneSizing(this->curZoneEqNum).TimeStepNumAtHeatMax));
                             }
                         } else {
                             this->autoSizedValue = max(this->finalZoneSizing(this->curZoneEqNum).DesCoolVolFlow,
@@ -1022,38 +670,20 @@
                                     this->finalZoneSizing(this->curZoneEqNum).CoolDDNum <= DataEnvironment::TotDesDays) {
                                     DDNameFanPeak = state.dataWeatherManager->DesDayInput(this->finalZoneSizing(this->curZoneEqNum).CoolDDNum).Title;
                                     dateTimeFanPeak =
-<<<<<<< HEAD
                                         format("{}/{} {}",
                                                state.dataWeatherManager->DesDayInput(this->finalZoneSizing(this->curZoneEqNum).CoolDDNum).Month,
                                                state.dataWeatherManager->DesDayInput(this->finalZoneSizing(this->curZoneEqNum).CoolDDNum).DayOfMonth,
-                                               coilSelectionReportObj->getTimeText(this->finalZoneSizing(this->curZoneEqNum).TimeStepNumAtCoolMax));
-=======
-                                        General::TrimSigDigits(
-                                            state.dataWeatherManager->DesDayInput(this->finalZoneSizing(this->curZoneEqNum).CoolDDNum).Month) +
-                                        "/" +
-                                        General::TrimSigDigits(
-                                            state.dataWeatherManager->DesDayInput(this->finalZoneSizing(this->curZoneEqNum).CoolDDNum).DayOfMonth) +
-                                        " " + coilSelectionReportObj->getTimeText(state, this->finalZoneSizing(this->curZoneEqNum).TimeStepNumAtCoolMax);
->>>>>>> d143d2bd
+                                               coilSelectionReportObj->getTimeText(state, this->finalZoneSizing(this->curZoneEqNum).TimeStepNumAtCoolMax));
                                 }
                             } else if (this->autoSizedValue == this->finalZoneSizing(this->curZoneEqNum).DesHeatVolFlow) {
                                 if (this->finalZoneSizing(this->curZoneEqNum).HeatDDNum > 0 &&
                                     this->finalZoneSizing(this->curZoneEqNum).HeatDDNum <= DataEnvironment::TotDesDays) {
                                     DDNameFanPeak = state.dataWeatherManager->DesDayInput(this->finalZoneSizing(this->curZoneEqNum).HeatDDNum).Title;
                                     dateTimeFanPeak =
-<<<<<<< HEAD
                                         format("{}/{} {}",
                                                state.dataWeatherManager->DesDayInput(this->finalZoneSizing(this->curZoneEqNum).HeatDDNum).Month,
                                                state.dataWeatherManager->DesDayInput(this->finalZoneSizing(this->curZoneEqNum).HeatDDNum).DayOfMonth,
-                                               coilSelectionReportObj->getTimeText(this->finalZoneSizing(this->curZoneEqNum).TimeStepNumAtHeatMax));
-=======
-                                        General::TrimSigDigits(
-                                            state.dataWeatherManager->DesDayInput(this->finalZoneSizing(this->curZoneEqNum).HeatDDNum).Month) +
-                                        "/" +
-                                        General::TrimSigDigits(
-                                            state.dataWeatherManager->DesDayInput(this->finalZoneSizing(this->curZoneEqNum).HeatDDNum).DayOfMonth) +
-                                        " " + coilSelectionReportObj->getTimeText(state, this->finalZoneSizing(this->curZoneEqNum).TimeStepNumAtHeatMax);
->>>>>>> d143d2bd
+                                               coilSelectionReportObj->getTimeText(state, this->finalZoneSizing(this->curZoneEqNum).TimeStepNumAtHeatMax));
                                 }
                             }
                         }
@@ -1112,22 +742,11 @@
                                 if (DataSizing::SysSizPeakDDNum(this->curSysNum).CoolFlowPeakDD > 0 &&
                                     DataSizing::SysSizPeakDDNum(this->curSysNum).CoolFlowPeakDD <= DataEnvironment::TotDesDays) {
                                     DDNameFanPeak = state.dataWeatherManager->DesDayInput(DataSizing::SysSizPeakDDNum(this->curSysNum).CoolFlowPeakDD).Title;
-<<<<<<< HEAD
                                     dateTimeFanPeak = format(
                                         "{}/{} {}",
                                         state.dataWeatherManager->DesDayInput(DataSizing::SysSizPeakDDNum(this->curSysNum).CoolFlowPeakDD).Month,
                                         state.dataWeatherManager->DesDayInput(DataSizing::SysSizPeakDDNum(this->curSysNum).CoolFlowPeakDD).DayOfMonth,
-                                        coilSelectionReportObj->getTimeText(
-=======
-                                    dateTimeFanPeak =
-                                        General::TrimSigDigits(
-                                            state.dataWeatherManager->DesDayInput(DataSizing::SysSizPeakDDNum(this->curSysNum).CoolFlowPeakDD).Month) +
-                                        "/" +
-                                        General::TrimSigDigits(
-                                            state.dataWeatherManager->DesDayInput(DataSizing::SysSizPeakDDNum(this->curSysNum).CoolFlowPeakDD).DayOfMonth) +
-                                        " " +
                                         coilSelectionReportObj->getTimeText(state,
->>>>>>> d143d2bd
                                             DataSizing::SysSizPeakDDNum(this->curSysNum)
                                                 .TimeStepAtCoolFlowPk(DataSizing::SysSizPeakDDNum(this->curSysNum).CoolFlowPeakDD)));
                                 }
@@ -1137,18 +756,10 @@
                                     this->finalSysSizing(this->curSysNum).HeatDDNum <= DataEnvironment::TotDesDays) {
                                     DDNameFanPeak = state.dataWeatherManager->DesDayInput(this->finalSysSizing(this->curSysNum).HeatDDNum).Title;
                                     dateTimeFanPeak =
-<<<<<<< HEAD
                                         format("{}/{} {}",
                                                state.dataWeatherManager->DesDayInput(this->finalSysSizing(this->curSysNum).HeatDDNum).Month,
                                                state.dataWeatherManager->DesDayInput(this->finalSysSizing(this->curSysNum).HeatDDNum).DayOfMonth,
-                                               coilSelectionReportObj->getTimeText(this->finalSysSizing(this->curSysNum).SysHeatAirTimeStepPk));
-=======
-                                        General::TrimSigDigits(state.dataWeatherManager->DesDayInput(this->finalSysSizing(this->curSysNum).HeatDDNum).Month) +
-                                        "/" +
-                                        General::TrimSigDigits(
-                                            state.dataWeatherManager->DesDayInput(this->finalSysSizing(this->curSysNum).HeatDDNum).DayOfMonth) +
-                                        " " + coilSelectionReportObj->getTimeText(state, this->finalSysSizing(this->curSysNum).SysHeatAirTimeStepPk);
->>>>>>> d143d2bd
+                                               coilSelectionReportObj->getTimeText(state, this->finalSysSizing(this->curSysNum).SysHeatAirTimeStepPk));
                                 }
                             }
                         } else if (this->unitarySysEqSizing(this->curSysNum).CoolingAirFlow) {
@@ -1156,22 +767,11 @@
                             if (DataSizing::SysSizPeakDDNum(this->curSysNum).CoolFlowPeakDD > 0 &&
                                 DataSizing::SysSizPeakDDNum(this->curSysNum).CoolFlowPeakDD <= DataEnvironment::TotDesDays) {
                                 DDNameFanPeak = state.dataWeatherManager->DesDayInput(DataSizing::SysSizPeakDDNum(this->curSysNum).CoolFlowPeakDD).Title;
-<<<<<<< HEAD
                                 dateTimeFanPeak = format(
                                     "{}/{} {}",
                                     state.dataWeatherManager->DesDayInput(DataSizing::SysSizPeakDDNum(this->curSysNum).CoolFlowPeakDD).Month,
                                     state.dataWeatherManager->DesDayInput(DataSizing::SysSizPeakDDNum(this->curSysNum).CoolFlowPeakDD).DayOfMonth,
-                                    coilSelectionReportObj->getTimeText(
-=======
-                                dateTimeFanPeak =
-                                    General::TrimSigDigits(
-                                        state.dataWeatherManager->DesDayInput(DataSizing::SysSizPeakDDNum(this->curSysNum).CoolFlowPeakDD).Month) +
-                                    "/" +
-                                    General::TrimSigDigits(
-                                        state.dataWeatherManager->DesDayInput(DataSizing::SysSizPeakDDNum(this->curSysNum).CoolFlowPeakDD).DayOfMonth) +
-                                    " " +
                                     coilSelectionReportObj->getTimeText(state,
->>>>>>> d143d2bd
                                         DataSizing::SysSizPeakDDNum(this->curSysNum)
                                             .TimeStepAtCoolFlowPk(DataSizing::SysSizPeakDDNum(this->curSysNum).CoolFlowPeakDD)));
                             }
@@ -1181,16 +781,10 @@
                                 this->finalSysSizing(this->curSysNum).HeatDDNum <= DataEnvironment::TotDesDays) {
                                 DDNameFanPeak = state.dataWeatherManager->DesDayInput(this->finalSysSizing(this->curSysNum).HeatDDNum).Title;
                                 dateTimeFanPeak =
-<<<<<<< HEAD
                                     format("{}/{} {}",
                                            state.dataWeatherManager->DesDayInput(this->finalSysSizing(this->curSysNum).HeatDDNum).Month,
                                            state.dataWeatherManager->DesDayInput(this->finalSysSizing(this->curSysNum).HeatDDNum).DayOfMonth,
-                                           coilSelectionReportObj->getTimeText(this->finalSysSizing(this->curSysNum).SysHeatAirTimeStepPk));
-=======
-                                    General::TrimSigDigits(state.dataWeatherManager->DesDayInput(this->finalSysSizing(this->curSysNum).HeatDDNum).Month) + "/" +
-                                    General::TrimSigDigits(state.dataWeatherManager->DesDayInput(this->finalSysSizing(this->curSysNum).HeatDDNum).DayOfMonth) +
-                                    " " + coilSelectionReportObj->getTimeText(state, this->finalSysSizing(this->curSysNum).SysHeatAirTimeStepPk);
->>>>>>> d143d2bd
+                                           coilSelectionReportObj->getTimeText(state, this->finalSysSizing(this->curSysNum).SysHeatAirTimeStepPk));
                             }
 
                         } else {
@@ -1200,39 +794,20 @@
                                     this->finalSysSizing(this->curSysNum).HeatDDNum <= DataEnvironment::TotDesDays) {
                                     DDNameFanPeak = state.dataWeatherManager->DesDayInput(this->finalSysSizing(this->curSysNum).HeatDDNum).Title;
                                     dateTimeFanPeak =
-<<<<<<< HEAD
                                         format("{}/{} {}",
                                                state.dataWeatherManager->DesDayInput(this->finalSysSizing(this->curSysNum).HeatDDNum).Month,
                                                state.dataWeatherManager->DesDayInput(this->finalSysSizing(this->curSysNum).HeatDDNum).DayOfMonth,
-                                               coilSelectionReportObj->getTimeText(this->finalSysSizing(this->curSysNum).SysHeatAirTimeStepPk));
-=======
-                                        General::TrimSigDigits(state.dataWeatherManager->DesDayInput(this->finalSysSizing(this->curSysNum).HeatDDNum).Month) +
-                                        "/" +
-                                        General::TrimSigDigits(
-                                            state.dataWeatherManager->DesDayInput(this->finalSysSizing(this->curSysNum).HeatDDNum).DayOfMonth) +
-                                        " " + coilSelectionReportObj->getTimeText(state, this->finalSysSizing(this->curSysNum).SysHeatAirTimeStepPk);
->>>>>>> d143d2bd
+                                               coilSelectionReportObj->getTimeText(state, this->finalSysSizing(this->curSysNum).SysHeatAirTimeStepPk));
                                 }
                             } else if (this->autoSizedValue == this->finalSysSizing(this->curSysNum).DesCoolVolFlow) {
                                 if (DataSizing::SysSizPeakDDNum(this->curSysNum).CoolFlowPeakDD > 0 &&
                                     DataSizing::SysSizPeakDDNum(this->curSysNum).CoolFlowPeakDD <= DataEnvironment::TotDesDays) {
                                     DDNameFanPeak = state.dataWeatherManager->DesDayInput(DataSizing::SysSizPeakDDNum(this->curSysNum).CoolFlowPeakDD).Title;
-<<<<<<< HEAD
                                     dateTimeFanPeak = format(
                                         "{}/{} {}",
                                         state.dataWeatherManager->DesDayInput(DataSizing::SysSizPeakDDNum(this->curSysNum).CoolFlowPeakDD).Month,
                                         state.dataWeatherManager->DesDayInput(DataSizing::SysSizPeakDDNum(this->curSysNum).CoolFlowPeakDD).DayOfMonth,
-                                        coilSelectionReportObj->getTimeText(
-=======
-                                    dateTimeFanPeak =
-                                        General::TrimSigDigits(
-                                            state.dataWeatherManager->DesDayInput(DataSizing::SysSizPeakDDNum(this->curSysNum).CoolFlowPeakDD).Month) +
-                                        "/" +
-                                        General::TrimSigDigits(
-                                            state.dataWeatherManager->DesDayInput(DataSizing::SysSizPeakDDNum(this->curSysNum).CoolFlowPeakDD).DayOfMonth) +
-                                        " " +
                                         coilSelectionReportObj->getTimeText(state,
->>>>>>> d143d2bd
                                             DataSizing::SysSizPeakDDNum(this->curSysNum)
                                                 .TimeStepAtCoolFlowPk(DataSizing::SysSizPeakDDNum(this->curSysNum).CoolFlowPeakDD)));
                                 }
@@ -1245,37 +820,20 @@
                                 this->finalSysSizing(this->curSysNum).HeatDDNum <= DataEnvironment::TotDesDays) {
                                 DDNameFanPeak = state.dataWeatherManager->DesDayInput(this->finalSysSizing(this->curSysNum).HeatDDNum).Title;
                                 dateTimeFanPeak =
-<<<<<<< HEAD
                                     format("{}/{} {}",
                                            state.dataWeatherManager->DesDayInput(this->finalSysSizing(this->curSysNum).HeatDDNum).Month,
                                            state.dataWeatherManager->DesDayInput(this->finalSysSizing(this->curSysNum).HeatDDNum).DayOfMonth,
-                                           coilSelectionReportObj->getTimeText(this->finalSysSizing(this->curSysNum).SysHeatAirTimeStepPk));
-=======
-                                    General::TrimSigDigits(state.dataWeatherManager->DesDayInput(this->finalSysSizing(this->curSysNum).HeatDDNum).Month) + "/" +
-                                    General::TrimSigDigits(state.dataWeatherManager->DesDayInput(this->finalSysSizing(this->curSysNum).HeatDDNum).DayOfMonth) +
-                                    " " + coilSelectionReportObj->getTimeText(state, this->finalSysSizing(this->curSysNum).SysHeatAirTimeStepPk);
->>>>>>> d143d2bd
+                                           coilSelectionReportObj->getTimeText(state, this->finalSysSizing(this->curSysNum).SysHeatAirTimeStepPk));
                             }
                         } else if (this->autoSizedValue == this->finalSysSizing(this->curSysNum).DesCoolVolFlow) {
                             if (DataSizing::SysSizPeakDDNum(this->curSysNum).CoolFlowPeakDD > 0 &&
                                 DataSizing::SysSizPeakDDNum(this->curSysNum).CoolFlowPeakDD <= DataEnvironment::TotDesDays) {
                                 DDNameFanPeak = state.dataWeatherManager->DesDayInput(DataSizing::SysSizPeakDDNum(this->curSysNum).CoolFlowPeakDD).Title;
-<<<<<<< HEAD
                                 dateTimeFanPeak = format(
                                     "{}/{} {}",
                                     state.dataWeatherManager->DesDayInput(DataSizing::SysSizPeakDDNum(this->curSysNum).CoolFlowPeakDD).Month,
                                     state.dataWeatherManager->DesDayInput(DataSizing::SysSizPeakDDNum(this->curSysNum).CoolFlowPeakDD).DayOfMonth,
-                                    coilSelectionReportObj->getTimeText(
-=======
-                                dateTimeFanPeak =
-                                    General::TrimSigDigits(
-                                        state.dataWeatherManager->DesDayInput(DataSizing::SysSizPeakDDNum(this->curSysNum).CoolFlowPeakDD).Month) +
-                                    "/" +
-                                    General::TrimSigDigits(
-                                        state.dataWeatherManager->DesDayInput(DataSizing::SysSizPeakDDNum(this->curSysNum).CoolFlowPeakDD).DayOfMonth) +
-                                    " " +
                                     coilSelectionReportObj->getTimeText(state,
->>>>>>> d143d2bd
                                         DataSizing::SysSizPeakDDNum(this->curSysNum)
                                             .TimeStepAtCoolFlowPk(DataSizing::SysSizPeakDDNum(this->curSysNum).CoolFlowPeakDD)));
                             }
