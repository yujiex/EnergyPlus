// EnergyPlus, Copyright (c) 1996-2019, The Board of Trustees of the University of Illinois,
// The Regents of the University of California, through Lawrence Berkeley National Laboratory
// (subject to receipt of any required approvals from the U.S. Dept. of Energy), Oak Ridge
// National Laboratory, managed by UT-Battelle, Alliance for Sustainable Energy, LLC, and other
// contributors. All rights reserved.
//
// NOTICE: This Software was developed under funding from the U.S. Department of Energy and the
// U.S. Government consequently retains certain rights. As such, the U.S. Government has been
// granted for itself and others acting on its behalf a paid-up, nonexclusive, irrevocable,
// worldwide license in the Software to reproduce, distribute copies to the public, prepare
// derivative works, and perform publicly and display publicly, and to permit others to do so.
//
// Redistribution and use in source and binary forms, with or without modification, are permitted
// provided that the following conditions are met:
//
// (1) Redistributions of source code must retain the above copyright notice, this list of
//     conditions and the following disclaimer.
//
// (2) Redistributions in binary form must reproduce the above copyright notice, this list of
//     conditions and the following disclaimer in the documentation and/or other materials
//     provided with the distribution.
//
// (3) Neither the name of the University of California, Lawrence Berkeley National Laboratory,
//     the University of Illinois, U.S. Dept. of Energy nor the names of its contributors may be
//     used to endorse or promote products derived from this software without specific prior
//     written permission.
//
// (4) Use of EnergyPlus(TM) Name. If Licensee (i) distributes the software in stand-alone form
//     without changes from the version obtained under this License, or (ii) Licensee makes a
//     reference solely to the software portion of its product, Licensee must refer to the
//     software as "EnergyPlus version X" software, where "X" is the version number Licensee
//     obtained under this License and may not use a different name for the software. Except as
//     specifically required in this Section (4), Licensee shall not use in a company name, a
//     product name, in advertising, publicity, or other promotional activities any name, trade
//     name, trademark, logo, or other designation of "EnergyPlus", "E+", "e+" or confusingly
//     similar designation, without the U.S. Department of Energy's prior written consent.
//
// THIS SOFTWARE IS PROVIDED BY THE COPYRIGHT HOLDERS AND CONTRIBUTORS "AS IS" AND ANY EXPRESS OR
// IMPLIED WARRANTIES, INCLUDING, BUT NOT LIMITED TO, THE IMPLIED WARRANTIES OF MERCHANTABILITY
// AND FITNESS FOR A PARTICULAR PURPOSE ARE DISCLAIMED. IN NO EVENT SHALL THE COPYRIGHT OWNER OR
// CONTRIBUTORS BE LIABLE FOR ANY DIRECT, INDIRECT, INCIDENTAL, SPECIAL, EXEMPLARY, OR
// CONSEQUENTIAL DAMAGES (INCLUDING, BUT NOT LIMITED TO, PROCUREMENT OF SUBSTITUTE GOODS OR
// SERVICES; LOSS OF USE, DATA, OR PROFITS; OR BUSINESS INTERRUPTION) HOWEVER CAUSED AND ON ANY
// THEORY OF LIABILITY, WHETHER IN CONTRACT, STRICT LIABILITY, OR TORT (INCLUDING NEGLIGENCE OR
// OTHERWISE) ARISING IN ANY WAY OUT OF THE USE OF THIS SOFTWARE, EVEN IF ADVISED OF THE
// POSSIBILITY OF SUCH DAMAGE.

// EnergyPlus::SurfaceGeometry Unit Tests

// Google Test Headers
#include <gtest/gtest.h>

// EnergyPlus Headers
#include <EnergyPlus/DataHeatBalance.hh>
#include <EnergyPlus/DataSurfaces.hh>
#include <EnergyPlus/DataViewFactorInformation.hh>
#include <EnergyPlus/GlobalNames.hh>
#include <EnergyPlus/HeatBalanceManager.hh>
#include <EnergyPlus/InputProcessing/InputProcessor.hh>
#include <EnergyPlus/SurfaceGeometry.hh>
#include <EnergyPlus/UtilityRoutines.hh>

#include "Fixtures/EnergyPlusFixture.hh"

using namespace EnergyPlus;
using namespace EnergyPlus::DataSurfaces;
using namespace EnergyPlus::DataHeatBalance;
using namespace EnergyPlus::SurfaceGeometry;
using namespace EnergyPlus::HeatBalanceManager;
// using namespace ObjexxFCL;

TEST_F(EnergyPlusFixture, BaseSurfaceRectangularTest)
{

    // Test base surfaces for rectangular shape in ProcessSurfaceVertices

    TotSurfaces = 5;
    MaxVerticesPerSurface = 5;
    Surface.allocate(TotSurfaces);
    ShadeV.allocate(TotSurfaces);
    for (int SurfNum = 1; SurfNum <= TotSurfaces; ++SurfNum) {
        Surface(SurfNum).Vertex.allocate(MaxVerticesPerSurface);
    }

    bool ErrorsFound(false);
    int ThisSurf(0);

    // Surface 1 - Rectangle
    ThisSurf = 1;
    Surface(ThisSurf).Azimuth = 180.0;
    Surface(ThisSurf).Tilt = 90.0;
    Surface(ThisSurf).Sides = 4;
    Surface(ThisSurf).GrossArea = 10.0;

    Surface(ThisSurf).Vertex(1).x = 0.0;
    Surface(ThisSurf).Vertex(1).y = 0.0;
    Surface(ThisSurf).Vertex(1).z = 0.0;

    Surface(ThisSurf).Vertex(2).x = 5.0;
    Surface(ThisSurf).Vertex(2).y = 0.0;
    Surface(ThisSurf).Vertex(2).z = 0.0;

    Surface(ThisSurf).Vertex(3).x = 5.0;
    Surface(ThisSurf).Vertex(3).y = 0.0;
    Surface(ThisSurf).Vertex(3).z = 2.0;

    Surface(ThisSurf).Vertex(4).x = 0.0;
    Surface(ThisSurf).Vertex(4).y = 0.0;
    Surface(ThisSurf).Vertex(4).z = 2.0;

    ProcessSurfaceVertices(ThisSurf, ErrorsFound);
    EXPECT_FALSE(ErrorsFound);
    EXPECT_EQ(SurfaceShape::Rectangle, Surface(ThisSurf).Shape);

    // Surface 2 - Isosceles Trapezoid
    ThisSurf = 2;
    Surface(ThisSurf).Azimuth = 180.0;
    Surface(ThisSurf).Tilt = 90.0;
    Surface(ThisSurf).Sides = 4;
    Surface(ThisSurf).GrossArea = 8.0;

    Surface(ThisSurf).Vertex(1).x = 0.0;
    Surface(ThisSurf).Vertex(1).y = 0.0;
    Surface(ThisSurf).Vertex(1).z = 0.0;

    Surface(ThisSurf).Vertex(2).x = 5.0;
    Surface(ThisSurf).Vertex(2).y = 0.0;
    Surface(ThisSurf).Vertex(2).z = 0.0;

    Surface(ThisSurf).Vertex(3).x = 4.0;
    Surface(ThisSurf).Vertex(3).y = 0.0;
    Surface(ThisSurf).Vertex(3).z = 2.0;

    Surface(ThisSurf).Vertex(4).x = 1.0;
    Surface(ThisSurf).Vertex(4).y = 0.0;
    Surface(ThisSurf).Vertex(4).z = 2.0;

    ProcessSurfaceVertices(ThisSurf, ErrorsFound);
    EXPECT_FALSE(ErrorsFound);
    EXPECT_EQ(SurfaceShape::Quadrilateral, Surface(ThisSurf).Shape);

    // Surface 3 - Parallelogram
    ThisSurf = 3;
    Surface(ThisSurf).Azimuth = 180.0;
    Surface(ThisSurf).Tilt = 90.0;
    Surface(ThisSurf).Sides = 4;
    Surface(ThisSurf).GrossArea = 10.0;

    Surface(ThisSurf).Vertex(1).x = 0.0;
    Surface(ThisSurf).Vertex(1).y = 0.0;
    Surface(ThisSurf).Vertex(1).z = 0.0;

    Surface(ThisSurf).Vertex(2).x = 5.0;
    Surface(ThisSurf).Vertex(2).y = 0.0;
    Surface(ThisSurf).Vertex(2).z = 0.0;

    Surface(ThisSurf).Vertex(3).x = 7.0;
    Surface(ThisSurf).Vertex(3).y = 0.0;
    Surface(ThisSurf).Vertex(3).z = 2.0;

    Surface(ThisSurf).Vertex(4).x = 2.0;
    Surface(ThisSurf).Vertex(4).y = 0.0;
    Surface(ThisSurf).Vertex(4).z = 2.0;

    ProcessSurfaceVertices(ThisSurf, ErrorsFound);
    EXPECT_FALSE(ErrorsFound);
    EXPECT_EQ(SurfaceShape::Quadrilateral, Surface(ThisSurf).Shape);

    // Surface 4 - Triangle
    ThisSurf = 4;
    Surface(ThisSurf).Azimuth = 180.0;
    Surface(ThisSurf).Tilt = 90.0;
    Surface(ThisSurf).Sides = 3;
    Surface(ThisSurf).GrossArea = 10.0;

    Surface(ThisSurf).Vertex(1).x = 0.0;
    Surface(ThisSurf).Vertex(1).y = 0.0;
    Surface(ThisSurf).Vertex(1).z = 0.0;

    Surface(ThisSurf).Vertex(2).x = 5.0;
    Surface(ThisSurf).Vertex(2).y = 0.0;
    Surface(ThisSurf).Vertex(2).z = 0.0;

    Surface(ThisSurf).Vertex(3).x = 0.0;
    Surface(ThisSurf).Vertex(3).y = 0.0;
    Surface(ThisSurf).Vertex(3).z = 2.0;

    ProcessSurfaceVertices(ThisSurf, ErrorsFound);
    EXPECT_FALSE(ErrorsFound);
    EXPECT_EQ(SurfaceShape::Triangle, Surface(ThisSurf).Shape);

    // Surface 5 - Polygon
    ThisSurf = 5;
    Surface(ThisSurf).Azimuth = 180.0;
    Surface(ThisSurf).Tilt = 90.0;
    Surface(ThisSurf).Sides = 5;
    Surface(ThisSurf).GrossArea = 10.0;

    Surface(ThisSurf).Vertex(1).x = 0.0;
    Surface(ThisSurf).Vertex(1).y = 0.0;
    Surface(ThisSurf).Vertex(1).z = 0.0;

    Surface(ThisSurf).Vertex(2).x = 5.0;
    Surface(ThisSurf).Vertex(2).y = 0.0;
    Surface(ThisSurf).Vertex(2).z = 0.0;

    Surface(ThisSurf).Vertex(3).x = 7.0;
    Surface(ThisSurf).Vertex(3).y = 0.0;
    Surface(ThisSurf).Vertex(3).z = 2.0;

    Surface(ThisSurf).Vertex(4).x = 3.0;
    Surface(ThisSurf).Vertex(4).y = 0.0;
    Surface(ThisSurf).Vertex(4).z = 5.0;

    Surface(ThisSurf).Vertex(5).x = 1.0;
    Surface(ThisSurf).Vertex(5).y = 0.0;
    Surface(ThisSurf).Vertex(5).z = 3.0;

    ProcessSurfaceVertices(ThisSurf, ErrorsFound);
    EXPECT_FALSE(ErrorsFound);
    EXPECT_EQ(SurfaceShape::Polygonal, Surface(ThisSurf).Shape);
}

TEST_F(EnergyPlusFixture, DataSurfaces_SurfaceShape)
{

    bool ErrorsFound(false);

    std::string const idf_objects = delimited_string({
        " BuildingSurface:Detailed,",
        "    Surface 1 - Triangle,    !- Name",
        "    Floor,                   !- Surface Type",
        "    ExtSlabCarpet 4in ClimateZone 1-8,  !- Construction Name",
        "    Zone1,                   !- Zone Name",
        "    Outdoors,                !- Outside Boundary Condition",
        "    ,                        !- Outside Boundary Condition Object",
        "    NoSun,                   !- Sun Exposure",
        "    NoWind,                  !- Wind Exposure",
        "    ,                        !- View Factor to Ground",
        "    ,                        !- Number of Vertices",
        "    0.0, 0.0, 0.0,           !- Vertex 1 X-coordinate {m}",
        "    1.0, 2.0, 0.0,           !- Vertex 2 X-coordinate {m}",
        "    2.0, 0.0, 0.0;           !- Vertex 3 X-coordinate {m}",

        " BuildingSurface:Detailed,",
        "    Surface 2 - Quadrilateral,  !- Name",
        "    Floor,                   !- Surface Type",
        "    ExtSlabCarpet 4in ClimateZone 1-8,  !- Construction Name",
        "    Zone1,                   !- Zone Name",
        "    Outdoors,                !- Outside Boundary Condition",
        "    ,                        !- Outside Boundary Condition Object",
        "    NoSun,                   !- Sun Exposure",
        "    NoWind,                  !- Wind Exposure",
        "    ,                        !- View Factor to Ground",
        "    ,                        !- Number of Vertices",
        "    -73.4395447868102,       !- Vertex 1 X-coordinate {m}",
        "    115.81641271866,         !- Vertex 1 Y-coordinate {m}",
        "    -4.90860981523342e-014,  !- Vertex 1 Z-coordinate {m}",
        "    -58.0249751030646,       !- Vertex 2 X-coordinate {m}",
        "    93.1706338416311,        !- Vertex 2 Y-coordinate {m}",
        "    -6.93120848813091e-014,  !- Vertex 2 Z-coordinate {m}",
        "    -68.9295447868101,       !- Vertex 3 X-coordinate {m}",
        "    74.3054685889134,        !- Vertex 3 Y-coordinate {m}",
        "    -6.06384403665968e-014,  !- Vertex 3 Z-coordinate {m}",
        "    -58.0345461881513,       !- Vertex 4 X-coordinate {m}",
        "    93.1761597101821,        !- Vertex 4 Y-coordinate {m}",
        "    -6.9300904918858e-014;   !- Vertex 4 Z-coordinate {m}",

        " BuildingSurface:Detailed,",
        "    Surface 3 - Rectangle,   !- Name",
        "    Wall,                    !- Surface Type",
        "    ExtSlabCarpet 4in ClimateZone 1-8,  !- Construction Name",
        "    Zone1,                   !- Zone Name",
        "    Outdoors,                !- Outside Boundary Condition",
        "    ,                        !- Outside Boundary Condition Object",
        "    NoSun,                   !- Sun Exposure",
        "    NoWind,                  !- Wind Exposure",
        "    ,                        !- View Factor to Ground",
        "    ,                        !- Number of Vertices",
        "    0.0, 0.0, 0.0,           !- X,Y,Z ==> Vertex 1 {m}",
        "    1.0, 0.0, 0.0,           !- X,Y,Z ==> Vertex 2 {m}",
        "    1.0, 0.0, 1.0,           !- X,Y,Z ==> Vertex 3 {m}",
        "    0.0, 0.0, 1.0;           !- X,Y,Z ==> Vertex 4 {m}",

        " FenestrationSurface:Detailed,",
        "    Surface 4 - RectangularDoorWindow,    !- Name",
        "    Window,                  !- Surface Type",
        "    SINGLE PANE HW WINDOW,   !- Construction Name",
        "    Surface 3 - Rectangle,   !- Building Surface Name",
        "    ,                        !- Outside Boundary Condition Object",
        "    0.0,                     !- View Factor to Ground",
        "    ,                        !- Frame and Divider Name",
        "    1.0,                     !- Multiplier",
        "    Autocalculate,           !- Number of Vertices",
        "    0.2, 0.0, 0.2,           !- X,Y,Z ==> Vertex 1 {m}",
        "    0.8, 0.0, 0.2,           !- X,Y,Z ==> Vertex 2 {m}",
        "    0.8, 0.0, 0.8,           !- X,Y,Z ==> Vertex 3 {m}",
        "    0.2, 0.0, 0.8;           !- X,Y,Z ==> Vertex 4 {m}",

        " Shading:Overhang:Projection,",
        "    Surface 5 - RectangularOverhang,  !- Name",
        "    Surface 9 - TriangularDoor,       !- Window or Door Name",
        "    .01,                     !- Height above Window or Door {m}",
        "    91,                      !- Tilt Angle from Window/Door {deg}",
        "    .01,                     !- Left extension from Window/Door Width {m}",
        "    .01,                     !- Right extension from Window/Door Width {m}",
        "    .2;                      !- Depth as Fraction of Window/Door Height {dimensionless}",

        " Shading:Fin:Projection,",
        "    Surface 6 - RectangularLeftFin,    !- Name",
        "    Surface 3 - Rectangle,   !- Window or Door Name",
        "    .01,                     !- Left Extension from Window/Door {m}",
        "    .01,                     !- Left Distance Above Top of Window {m}",
        "    .01,                     !- Left Distance Below Bottom of Window {m}",
        "    90,                      !- Left Tilt Angle from Window/Door {deg}",
        "    .1,                      !- Left Depth as Fraction of Window/Door Width {dimensionless}",
        "    0,                       !- Right Extension from Window/Door {m}",
        "    0,                       !- Right Distance Above Top of Window {m}",
        "    0,                       !- Right Distance Below Bottom of Window {m}",
        "    0,                       !- Right Tilt Angle from Window/Door {deg}",
        "    0;                       !- Right Depth as Fraction of Window/Door Width {dimensionless}",

        " Shading:Fin:Projection,",
        "    Surface 7 - RectangularRightFin,   !- Name",
        "    Surface 3 - Rectangle,   !- Window or Door Name",
        "    0,                       !- Left Extension from Window/Door {m}",
        "    0,                       !- Left Distance Above Top of Window {m}",
        "    0,                       !- Left Distance Below Bottom of Window {m}",
        "    0,                       !- Left Tilt Angle from Window/Door {deg}",
        "    0,                       !- Left Depth as Fraction of Window/Door Width {dimensionless}",
        "    .01,                     !- Right Extension from Window/Door {m}",
        "    .01,                     !- Right Distance Above Top of Window {m}",
        "    .01,                     !- Right Distance Below Bottom of Window {m}",
        "    90,                      !- Right Tilt Angle from Window/Door {deg}",
        "    .1;                      !- Right Depth as Fraction of Window/Door Width {dimensionless}",

        " FenestrationSurface:Detailed,",
        "    Surface 8 - TriangularWindow,    !- Name",
        "    Window,                  !- Surface Type",
        "    SINGLE PANE HW WINDOW,   !- Construction Name",
        "    Surface 3 - Rectangle,   !- Building Surface Name",
        "    ,                        !- Outside Boundary Condition Object",
        "    0.0,                     !- View Factor to Ground",
        "    ,                        !- Frame and Divider Name",
        "    1.0,                     !- Multiplier",
        "    Autocalculate,           !- Number of Vertices",
        "    0.05, 0.0, 0.05,         !- X,Y,Z ==> Vertex 1 {m}",
        "    0.15, 0.0, 0.05,         !- X,Y,Z ==> Vertex 2 {m}",
        "    0.10, 0.0, 0.15;         !- X,Y,Z ==> Vertex 3 {m}",

        " FenestrationSurface:Detailed,",
        "    Surface 9 - TriangularDoor,      !- Name",
        "    Door,                    !- Surface Type",
        "    External door,           !- Construction Name",
        "    Surface 3 - Rectangle,   !- Building Surface Name",
        "    ,                        !- Outside Boundary Condition Object",
        "    0.5,                     !- View Factor to Ground",
        "    ,                        !- Frame and Divider Name",
        "    1,                       !- Multiplier",
        "    3,                       !- Number of Vertices",
        "    0.80, 0.0, 0.05,         !- X,Y,Z ==> Vertex 1 {m}",
        "    0.95, 0.0, 0.05,         !- X,Y,Z ==> Vertex 2 {m}",
        "    0.90, 0.0, 0.15;         !- X,Y,Z ==> Vertex 3 {m}",

        " BuildingSurface:Detailed,",
        "    Surface 10 - Polygonal,  !- Name",
        "    Floor,                   !- Surface Type",
        "    ExtSlabCarpet 4in ClimateZone 1-8,  !- Construction Name",
        "    Zone1,                   !- Zone Name",
        "    Outdoors,                !- Outside Boundary Condition",
        "    ,                        !- Outside Boundary Condition Object",
        "    NoSun,                   !- Sun Exposure",
        "    NoWind,                  !- Wind Exposure",
        "    ,                        !- View Factor to Ground",
        "    ,                        !- Number of Vertices",
        "    0.0, 0.0, 0.0,           !- Vertex 1 X-coordinate {m}",
        "    0.0, 1.0, 0.0,           !- Vertex 2 X-coordinate {m}",
        "    0.5, 2.0, 0.0,           !- Vertex 3 X-coordinate {m}",
        "    1.0, 1.0, 0.0,           !- Vertex 4 X-coordinate {m}",
        "    1.0, 0.0, 0.0;           !- Vertex 5 X-coordinate {m}",

        " Zone,",
        "    Zone1,                   !- Name",
        "    0,                       !- Direction of Relative North {deg}",
        "    0.0,                     !- X Origin {m}",
        "    0.0,                     !- Y Origin {m}",
        "    0.0,                     !- Z Origin {m}",
        "    ,                        !- Type",
        "    ,                        !- Multiplier",
        "    ,                        !- Ceiling Height {m}",
        "    ,                        !- Volume {m3}",
        "    ,                        !- Floor Area {m2}",
        "    ,                        !- Zone Inside Convection Algorithm",
        "    ,                        !- Zone Outside Convection Algorithm",
        "    No;                      !- Part of Total Floor Area",

        " Construction,",
        "    ExtSlabCarpet 4in ClimateZone 1-8,  !- Name",
        "    MAT-CC05 4 HW CONCRETE,  !- Outside Layer",
        "    CP02 CARPET PAD;         !- Layer 2",

        " Construction,",
        "    External door,           !- Name",
        "    Painted Oak;             !- Outside Layer",

        " Material,",
        "    MAT-CC05 4 HW CONCRETE,  !- Name",
        "    Rough,                   !- Roughness",
        "    0.1016,                  !- Thickness {m}",
        "    1.311,                   !- Conductivity {W/m-K}",
        "    2240,                    !- Density {kg/m3}",
        "    836.800000000001,        !- Specific Heat {J/kg-K}",
        "    0.9,                     !- Thermal Absorptance",
        "    0.85,                    !- Solar Absorptance",
        "    0.85;                    !- Visible Absorptance",

        " Material,",
        "    Painted Oak,             !- Name",
        "    Rough,                   !- Roughness",
        "    0.035,                   !- Thickness {m}",
        "    0.19,                    !- Conductivity {W/m-K}",
        "    700,                     !- Density {kg/m3}",
        "    2390,                    !- Specific Heat {J/kg-K}",
        "    0.9,                     !- Thermal Absorptance",
        "    0.5,                     !- Solar Absorptance",
        "    0.5;                     !- Visible Absorptance",

        " Material:NoMass,",
        "    CP02 CARPET PAD,         !- Name",
        "    Smooth,                  !- Roughness",
        "    0.1,                     !- Thermal Resistance {m2-K/W}",
        "    0.9,                     !- Thermal Absorptance",
        "    0.8,                     !- Solar Absorptance",
        "    0.8;                     !- Visible Absorptance",

        " Construction,",
        "    SINGLE PANE HW WINDOW,   !- Name",
        "    GLASS - CLEAR PLATE 1 / 4 IN;  !- Outside Layer",

        " WindowMaterial:Glazing,",
        "    GLASS - CLEAR PLATE 1 / 4 IN,  !- Name",
        "    SpectralAverage,         !- Optical Data Type",
        "    ,                        !- Window Glass Spectral Data Set Name",
        "    6.0000001E-03,           !- Thickness {m}",
        "    0.7750000,               !- Solar Transmittance at Normal Incidence",
        "    7.1000002E-02,           !- Front Side Solar Reflectance at Normal Incidence",
        "    7.1000002E-02,           !- Back Side Solar Reflectance at Normal Incidence",
        "    0.8810000,               !- Visible Transmittance at Normal Incidence",
        "    7.9999998E-02,           !- Front Side Visible Reflectance at Normal Incidence",
        "    7.9999998E-02,           !- Back Side Visible Reflectance at Normal Incidence",
        "    0,                       !- Infrared Transmittance at Normal Incidence",
        "    0.8400000,               !- Front Side Infrared Hemispherical Emissivity",
        "    0.8400000,               !- Back Side Infrared Hemispherical Emissivity",
        "    0.9000000;               !- Conductivity {W/m-K}",

        "SurfaceConvectionAlgorithm:Inside,TARP;",

        "SurfaceConvectionAlgorithm:Outside,DOE-2;",

        "HeatBalanceAlgorithm,ConductionTransferFunction;",

        "ZoneAirHeatBalanceAlgorithm,",
        "    AnalyticalSolution;      !- Algorithm",

    });

    ASSERT_TRUE(process_idf(idf_objects));

    GetProjectControlData(ErrorsFound); // read project control data
    EXPECT_FALSE(ErrorsFound);          // expect no errors

    GetMaterialData(ErrorsFound); // read material data
    EXPECT_FALSE(ErrorsFound);    // expect no errors

    GetConstructData(ErrorsFound); // read construction data
    EXPECT_FALSE(ErrorsFound);     // expect no errors

    GetZoneData(ErrorsFound);  // read zone data
    EXPECT_FALSE(ErrorsFound); // expect no errors

    CosZoneRelNorth.allocate(1);
    SinZoneRelNorth.allocate(1);

    CosZoneRelNorth(1) = std::cos(-Zone(1).RelNorth * DataGlobals::DegToRadians);
    SinZoneRelNorth(1) = std::sin(-Zone(1).RelNorth * DataGlobals::DegToRadians);
    CosBldgRelNorth = 1.0;
    SinBldgRelNorth = 0.0;

    GetSurfaceData(ErrorsFound); // setup zone geometry and get zone data
    EXPECT_FALSE(ErrorsFound);   // expect no errors

    // compare_err_stream( "" ); // just for debugging

    AllocateModuleArrays();

    //  Adding additional surfaces will change the index of the following based on where the surfaces are added in the array.
    //	If adding new tests, break here and look at EnergyPlus::DataSurfaces::Surface to see the order.

    //	enum surfaceShape:Triangle = 1
    //	Surface( 11 ).Name = "Surface 1 - Triangle"
    ProcessSurfaceVertices(11, ErrorsFound);
    EXPECT_EQ(SurfaceShape::Triangle, Surface(11).Shape);

    //	enum surfaceShape:Quadrilateral = 2
    //	Surface( 12 ).Name = "Surface 2 - Quadrilateral"
    ProcessSurfaceVertices(12, ErrorsFound);
    EXPECT_EQ(SurfaceShape::Quadrilateral, Surface(12).Shape);

    //	enum surfaceShape:Rectangle = 3
    //	Surface( 7 ).Name = "Surface 3 - Rectangle"
    ProcessSurfaceVertices(7, ErrorsFound);
    EXPECT_EQ(SurfaceShape::Rectangle, Surface(7).Shape);

    //	enum surfaceShape:RectangularDoorWindow = 4
    //	Surface( 8 ).Name = "Surface 4 - RectangularDoorWindow"
    ProcessSurfaceVertices(8, ErrorsFound);
    EXPECT_EQ(SurfaceShape::RectangularDoorWindow, Surface(8).Shape);

    //	enum surfaceShape:RectangularOverhang = 5
    //	Surface( 1 ).Name = "Surface 5 - RectangularOverhang"
    ProcessSurfaceVertices(1, ErrorsFound);
    EXPECT_NE(SurfaceShape::RectangularOverhang, Surface(1).Shape); // fins and overhangs will not get set to the proper surface shape.

    //	enum surfaceShape:RectangularLeftFin = 6
    //	Surface( 3 ).Name = "Surface 6 - RectangularLeftFin"
    ProcessSurfaceVertices(3, ErrorsFound);
    EXPECT_NE(SurfaceShape::RectangularLeftFin, Surface(3).Shape); // fins and overhangs will not get set to the proper surface shape.

    //	enum surfaceShape:RectangularRightFin = 7
    //	Surface( 5 ).Name = "Surface 7 - RectangularRightFin"
    ProcessSurfaceVertices(5, ErrorsFound);
    EXPECT_NE(SurfaceShape::RectangularRightFin, Surface(5).Shape); // fins and overhangs will not get set to the proper surface shape.

    //	enum surfaceShape:TriangularWindow = 8
    //	Surface( 9 ).Name = "Surface 8 - TriangularWindow"
    ProcessSurfaceVertices(9, ErrorsFound);
    EXPECT_EQ(SurfaceShape::TriangularWindow, Surface(9).Shape);

    //	enum surfaceShape:TriangularDoor = 9
    //	Surface( 10 ).Name = "Surface 9 - TriangularDoor"
    ProcessSurfaceVertices(10, ErrorsFound);
    EXPECT_EQ(SurfaceShape::TriangularDoor, Surface(10).Shape);

    //	enum surfaceShape:Polygonal = 10
    //	Surface( 13 ).Name = "Surface 10 - Polygonal"
    ProcessSurfaceVertices(13, ErrorsFound);
    EXPECT_EQ(SurfaceShape::Polygonal, Surface(13).Shape);
}

TEST_F(EnergyPlusFixture, ConfirmCheckSubSurfAzTiltNorm)
{
    SurfaceData BaseSurface;
    SurfaceData SubSurface;
    bool surfaceError;

    // Case 1 - Base surface and subsurface face the same way - should be no error message and no surfaceError
    surfaceError = false;
    BaseSurface.Azimuth = 0.;
    BaseSurface.Tilt = 0.;
    BaseSurface.NewellSurfaceNormalVector.x = 0.;
    BaseSurface.NewellSurfaceNormalVector.y = 0.;
    BaseSurface.NewellSurfaceNormalVector.z = 1.;

    SubSurface.Azimuth = 0.;
    SubSurface.Tilt = 0.;
    SubSurface.NewellSurfaceNormalVector.x = 0.;
    SubSurface.NewellSurfaceNormalVector.y = 0.;
    SubSurface.NewellSurfaceNormalVector.z = 1.;
    checkSubSurfAzTiltNorm(BaseSurface, SubSurface, surfaceError);
    EXPECT_FALSE(surfaceError);
    EXPECT_FALSE(has_err_output());

    // Case 2 - Base surface and subsurface face the opposite way - should be error message and surfaceError=true
    surfaceError = false;
    SubSurface.Azimuth = 180.;
    SubSurface.Tilt = 180.;
    SubSurface.NewellSurfaceNormalVector.x = 1.;
    SubSurface.NewellSurfaceNormalVector.y = 0.;
    SubSurface.NewellSurfaceNormalVector.z = 0.;
    checkSubSurfAzTiltNorm(BaseSurface, SubSurface, surfaceError);
    EXPECT_TRUE(surfaceError);
    EXPECT_TRUE(has_err_output());

    // Case 3 - Base surface is horizontal and subsurface is different by 45 degrees azimuth - should be no warning message and surfaceError=false
    surfaceError = false;
    SubSurface.Azimuth = 45.;
    SubSurface.Tilt = 0.;
    SubSurface.NewellSurfaceNormalVector.x = 0.;
    SubSurface.NewellSurfaceNormalVector.y =
        1.; // This doesn't match the tilt and azimuth, but want it to be different so tilt and azimuth tests are executed
    SubSurface.NewellSurfaceNormalVector.z = 1.;
    checkSubSurfAzTiltNorm(BaseSurface, SubSurface, surfaceError);
    EXPECT_FALSE(surfaceError);
    EXPECT_FALSE(has_err_output());

    // Case 4 - Base surface is not horizontal and subsurface is different by 45 degrees azimuth and tilt - should be warning error message but
    // surfaceError=false
    surfaceError = false;
    BaseSurface.Azimuth = 90.;
    BaseSurface.Tilt = 90.;
    BaseSurface.NewellSurfaceNormalVector.x = 1.;
    BaseSurface.NewellSurfaceNormalVector.y = 0.;
    BaseSurface.NewellSurfaceNormalVector.z = 0.;

    SubSurface.Azimuth = 45.;
    SubSurface.Tilt = 45.;
    SubSurface.NewellSurfaceNormalVector.x = 1.;
    SubSurface.NewellSurfaceNormalVector.y = 1.;
    SubSurface.NewellSurfaceNormalVector.z = 1.;
    checkSubSurfAzTiltNorm(BaseSurface, SubSurface, surfaceError);
    EXPECT_FALSE(surfaceError);
    EXPECT_TRUE(has_err_output());
}

TEST_F(EnergyPlusFixture, SurfaceGeometry_MakeMirrorSurface)
{
    std::string const idf_objects = delimited_string({
        "BuildingSurface:Detailed,",
        " FRONT-1,                  !- Name",
        " WALL,                     !- Surface Type",
        " INT-WALL-1,               !- Construction Name",
        " Space,                    !- Zone Name",
        " Outdoors,                 !- Outside Boundary Condition",
        " ,                         !- Outside Boundary Condition Object",
        " SunExposed,               !- Sun Exposure",
        " WindExposed,              !- Wind Exposure",
        " 0.50000,                  !- View Factor to Ground",
        " 4,                        !- Number of Vertices",
        " 0.0, 0.0, 2.4,            !- X, Y, Z == > Vertex 1 {m}",
        " 0.0, 0.0, 0.0,            !- X, Y, Z == > Vertex 2 {m}",
        " 30.5, 0.0, 0.0,           !- X, Y, Z == > Vertex 3 {m}",
        " 30.5, 0.0, 2.4;           !- X, Y, Z == > Vertex 4 {m}",
        " ",
        "Zone,",
        "  Space,                   !- Name",
        "  0.0000,                  !- Direction of Relative North {deg}",
        "  0.0000,                  !- X Origin {m}",
        "  0.0000,                  !- Y Origin {m}",
        "  0.0000,                  !- Z Origin {m}",
        "  1,                       !- Type",
        "  1,                       !- Multiplier",
        "  2.0,                     !- Ceiling Height {m}",
        "  ,                        !- Volume {m3}",
        "  6.,                      !- Floor Area {m2}",
        "  ,                        !- Zone Inside Convection Algorithm",
        "  ,                        !- Zone Outside Convection Algorithm",
        "  Yes;                     !- Part of Total Floor Area",
        " ",
        "Construction,",
        " INT-WALL-1,               !- Name",
        " GP02;                     !- Outside Layer",
        " ",
        "Material,",
        " GP02,                     !- Name",
        " MediumSmooth,             !- Roughness",
        " 1.5900001E-02,            !- Thickness{ m }",
        " 0.1600000,                !- Conductivity{ W / m - K }",
        " 801.0000,                 !- Density{ kg / m3 }",
        " 837.0000,                 !- Specific Heat{ J / kg - K }",
        " 0.9000000,                !- Thermal Absorptance",
        " 0.7500000,                !- Solar Absorptance",
        " 0.7500000;                !- Visible Absorptance",
        " ",
        "  Timestep, 4;",
        " ",
        "BUILDING, Bldg2, 0.0, Suburbs, .04, .4, FullExterior, 25, 6;",
        " ",
        "SimulationControl, YES, NO, NO, YES, NO;",
        " ",
        "  Site:Location,",
        "    Miami Intl Ap FL USA TMY3 WMO=722020E,    !- Name",
        "    25.82,                   !- Latitude {deg}",
        "    -80.30,                  !- Longitude {deg}",
        "    -5.00,                   !- Time Zone {hr}",
        "    11;                      !- Elevation {m}",
        " ",

    });

    ASSERT_TRUE(process_idf(idf_objects));

    bool FoundError = false;
    GetMaterialData(FoundError);
    GetConstructData(FoundError);
    GetZoneData(FoundError); // Read Zone data from input file
    DataHeatBalance::AnyCTF = true;
    SetupZoneGeometry(FoundError); // this calls GetSurfaceData()

    EXPECT_FALSE(FoundError);

    // test coordinate on existing surface
    EXPECT_EQ(TotSurfaces, 1);

    EXPECT_EQ(Surface(TotSurfaces).Name, "FRONT-1");

    // move surface to SurfaceTmp since MakeMirrorSurface uses that array
    SurfaceTmp.allocate(10);
    SurfaceTmp(TotSurfaces) = Surface(TotSurfaces);

    EXPECT_EQ(SurfaceTmp(TotSurfaces).Name, "FRONT-1");

    EXPECT_EQ(SurfaceTmp(TotSurfaces).Vertex(1).x, 0.);
    EXPECT_EQ(SurfaceTmp(TotSurfaces).Vertex(1).y, 0.);
    EXPECT_EQ(SurfaceTmp(TotSurfaces).Vertex(1).z, 2.4);

    EXPECT_EQ(SurfaceTmp(TotSurfaces).Vertex(2).x, 0.);
    EXPECT_EQ(SurfaceTmp(TotSurfaces).Vertex(2).y, 0.);
    EXPECT_EQ(SurfaceTmp(TotSurfaces).Vertex(2).z, 0.);

    EXPECT_EQ(SurfaceTmp(TotSurfaces).Vertex(3).x, 30.5);
    EXPECT_EQ(SurfaceTmp(TotSurfaces).Vertex(3).y, 0.);
    EXPECT_EQ(SurfaceTmp(TotSurfaces).Vertex(3).z, 0.);

    EXPECT_EQ(SurfaceTmp(TotSurfaces).Vertex(4).x, 30.5);
    EXPECT_EQ(SurfaceTmp(TotSurfaces).Vertex(4).y, 0.);
    EXPECT_EQ(SurfaceTmp(TotSurfaces).Vertex(4).z, 2.4);

    MakeMirrorSurface(TotSurfaces); // This call increments TotSurfaces so the references after this are for the created mirror surface

    EXPECT_EQ(SurfaceTmp(TotSurfaces).Name, "Mir-FRONT-1");

    EXPECT_EQ(SurfaceTmp(TotSurfaces).Vertex(1).x, 30.5);
    EXPECT_EQ(SurfaceTmp(TotSurfaces).Vertex(1).y, 0.);
    EXPECT_EQ(SurfaceTmp(TotSurfaces).Vertex(1).z, 2.4);

    EXPECT_EQ(SurfaceTmp(TotSurfaces).Vertex(2).x, 30.5);
    EXPECT_EQ(SurfaceTmp(TotSurfaces).Vertex(2).y, 0.);
    EXPECT_EQ(SurfaceTmp(TotSurfaces).Vertex(2).z, 0.);

    EXPECT_EQ(SurfaceTmp(TotSurfaces).Vertex(3).x, 0.);
    EXPECT_EQ(SurfaceTmp(TotSurfaces).Vertex(3).y, 0.);
    EXPECT_EQ(SurfaceTmp(TotSurfaces).Vertex(3).z, 0.);

    EXPECT_EQ(SurfaceTmp(TotSurfaces).Vertex(4).x, 0.);
    EXPECT_EQ(SurfaceTmp(TotSurfaces).Vertex(4).y, 0.);
    EXPECT_EQ(SurfaceTmp(TotSurfaces).Vertex(4).z, 2.4);
}

TEST_F(EnergyPlusFixture, SurfacesGeometry_CalcSurfaceCentroid_NonconvexRealisticZ)
{
    TotSurfaces = 10;
    Surface.allocate(TotSurfaces);

    Surface(1).Class = SurfaceClass_Roof;
    Surface(1).GrossArea = 1000.;
    Surface(1).Sides = 4;
    Surface(1).Vertex.allocate(4);

    Surface(1).Vertex(1).x = 2000.;
    Surface(1).Vertex(1).y = -1000.;
    Surface(1).Vertex(1).z = 10.;

    Surface(1).Vertex(2).x = 1.;
    Surface(1).Vertex(2).y = 0.;
    Surface(1).Vertex(2).z = 10.;

    Surface(1).Vertex(3).x = 2000.;
    Surface(1).Vertex(3).y = 1000.;
    Surface(1).Vertex(3).z = 10.;

    Surface(1).Vertex(4).x = 0.;
    Surface(1).Vertex(4).y = 0.;
    Surface(1).Vertex(4).z = 10.;

    CalcSurfaceCentroid();

    EXPECT_EQ(Surface(1).Centroid.x, 667.);
    EXPECT_EQ(Surface(1).Centroid.y, 0.);
    EXPECT_EQ(Surface(1).Centroid.z, 10.);
}

TEST_F(EnergyPlusFixture, MakeEquivalentRectangle)
{

    bool ErrorsFound(false);

    std::string const idf_objects = delimited_string({
        "FenestrationSurface:Detailed,                                   ",
        "	Surface-1-Rectangle,     !- Name                             ",
        "	Window,                  !- Surface Type                     ",
        "	SINGLE PANE HW WINDOW,   !- Construction Name                ",
        "	WallExample,             !- Building Surface Name            ",
        "	,                        !- Outside Boundary Condition Object",
        "	0.50000,                 !- View Factor to Ground            ",
        "	,                        !- Frame and Divider Name           ",
        "	1,                       !- Multiplier                       ",
        "	4,                       !- Number of Vertices               ",
        "	0.0, 11.4, 2.1,          !- X,Y,Z ==> Vertex 1 {m}           ",
        "	0.0, 11.4, 0.9,          !- X,Y,Z ==> Vertex 2 {m}           ",
        "	0.0, 3.8,  0.9,          !- X,Y,Z ==> Vertex 3 {m}           ",
        "	0.0, 3.8,  2.1;          !- X,Y,Z ==> Vertex 4 {m}           ",
        "                                                                ",
        "FenestrationSurface:Detailed,                                   ",
        "	Surface-2-Trapzoid,      !- Name                             ",
        "	Window,                  !- Surface Type                     ",
        "	SINGLE PANE HW WINDOW,   !- Construction Name                ",
        "	WallExample,             !- Building Surface Name            ",
        "	,                        !- Outside Boundary Condition Object",
        "	0.50000,                 !- View Factor to Ground            ",
        "	,                        !- Frame and Divider Name           ",
        "	1,                       !- Multiplier                       ",
        "	4,                       !- Number of Vertices               ",
        "	0.0, 11.2, 2.1,          !- X,Y,Z ==> Vertex 1 {m}           ",
        "	0.0, 11.6, 0.9,          !- X,Y,Z ==> Vertex 2 {m}           ",
        "	0.0, 3.6,  0.9,          !- X,Y,Z ==> Vertex 3 {m}           ",
        "	0.0, 4.0,  2.1;          !- X,Y,Z ==> Vertex 4 {m}           ",
        "                                                                ",
        "FenestrationSurface:Detailed,                                   ",
        "	Surface-3-parallelogram, !- Name                             ",
        "	Window,                  !- Surface Type                     ",
        "	SINGLE PANE HW WINDOW,   !- Construction Name                ",
        "	WallExample,             !- Building Surface Name            ",
        "	,                        !- Outside Boundary Condition Object",
        "	0.50000,                 !- View Factor to Ground            ",
        "	,                        !- Frame and Divider Name           ",
        "	1,                       !- Multiplier                       ",
        "	4,                       !- Number of Vertices               ",
        "	0.0, 11.4, 2.1,          !- X,Y,Z ==> Vertex 1 {m}           ",
        "	0.0, 12.4, 0.9,          !- X,Y,Z ==> Vertex 2 {m}           ",
        "	0.0, 4.8,  0.9,          !- X,Y,Z ==> Vertex 3 {m}           ",
        "	0.0, 3.8,  2.1;          !- X,Y,Z ==> Vertex 4 {m}           ",
        "                                                                ",
        "BuildingSurface:Detailed,                                       ",
        "	WallExample,   !- Name                                       ",
        "	Wall,                    !- Surface Type                     ",
        "	ExtSlabCarpet 4in ClimateZone 1-8,  !- Construction Name     ",
        "	ZoneExample,             !- Zone Name                        ",
        "	Outdoors,                !- Outside Boundary Condition       ",
        "	,                        !- Outside Boundary Condition Object",
        "	NoSun,                   !- Sun Exposure                     ",
        "	NoWind,                  !- Wind Exposure                    ",
        "	,                        !- View Factor to Ground            ",
        "	,                        !- Number of Vertices               ",
        "	0.0, 15.2, 2.4,          !- X,Y,Z ==> Vertex 1 {m}           ",
        "	0.0, 15.2, 0.0,          !- X,Y,Z ==> Vertex 2 {m}           ",
        "	0.0, 0.0,  0.0,          !- X,Y,Z ==> Vertex 3 {m}           ",
        "	0.0, 0.0,  2.4;          !- X,Y,Z ==> Vertex 4 {m}           ",
        "	                                                             ",
        "BuildingSurface:Detailed,                                       ",
        "	FloorExample,            !- Name                             ",
        "	Floor,                   !- Surface Type                     ",
        "	ExtSlabCarpet 4in ClimateZone 1-8,  !- Construction Name     ",
        "	ZoneExample,             !- Zone Name                        ",
        "	Outdoors,                !- Outside Boundary Condition       ",
        "	,                        !- Outside Boundary Condition Object",
        "	NoSun,                   !- Sun Exposure                     ",
        "	NoWind,                  !- Wind Exposure                    ",
        "	,                        !- View Factor to Ground            ",
        "	,                        !- Number of Vertices               ",
        "	0.0, 0.0,  0.0,          !- Vertex 1 X-coordinate {m}        ",
        "	5.0, 15.2, 0.0,          !- Vertex 2 X-coordinate {m}        ",
        "	0.0, 15.2, 0.0;          !- Vertex 3 X-coordinate {m}        ",
        "                                                                ",
        "Zone,                                                           ",
        "	ZoneExample,             !- Name                             ",
        "	0,                       !- Direction of Relative North {deg}",
        "	0.0,                     !- X Origin {m}                     ",
        "	0.0,                     !- Y Origin {m}                     ",
        "	0.0,                     !- Z Origin {m}                     ",
        "	,                        !- Type                             ",
        "	,                        !- Multiplier                       ",
        "	,                        !- Ceiling Height {m}               ",
        "	,                        !- Volume {m3}                      ",
        "	,                        !- Floor Area {m2}                  ",
        "	,                        !- Zone Inside Convection Algorithm ",
        "	,                        !- Zone Outside Convection Algorithm",
        "	No;                      !- Part of Total Floor Area         ",
        "                                                                ",
        "Construction,                                                   ",
        "	ExtSlabCarpet 4in ClimateZone 1-8,  !- Name                  ",
        "	MAT-CC05 4 HW CONCRETE,  !- Outside Layer                    ",
        "	CP02 CARPET PAD;         !- Layer 2                          ",
        "                                                                ",
        "Construction,                                                   ",
        "	SINGLE PANE HW WINDOW,   !- Name                             ",
        "	CLEAR 3MM;  !- Outside Layer                                 ",
        "                                                                ",
        "Material,                                                       ",
        "	MAT-CC05 4 HW CONCRETE,  !- Name                             ",
        "	Rough,                   !- Roughness                        ",
        "	0.1016,                  !- Thickness {m}                    ",
        "	1.311,                   !- Conductivity {W/m-K}             ",
        "	2240,                    !- Density {kg/m3}                  ",
        "	836.800000000001,        !- Specific Heat {J/kg-K}           ",
        "	0.9,                     !- Thermal Absorptance              ",
        "	0.85,                    !- Solar Absorptance                ",
        "	0.85;                    !- Visible Absorptance              ",
        "                                                                ",
        "Material:NoMass,                                                ",
        "	CP02 CARPET PAD,         !- Name                             ",
        "	Smooth,                  !- Roughness                        ",
        "	0.1,                     !- Thermal Resistance {m2-K/W}      ",
        "	0.9,                     !- Thermal Absorptance              ",
        "	0.8,                     !- Solar Absorptance                ",
        "	0.8;                     !- Visible Absorptance              ",
        "                                                                ",
        "WindowMaterial:Glazing,                                                          ",
        "	CLEAR 3MM,               !- Name                                              ",
        "	SpectralAverage,         !- Optical Data Type                                 ",
        "	,                        !- Window Glass Spectral Data Set Name               ",
        "	0.003,                   !- Thickness {m}                                     ",
        "	0.837,                   !- Solar Transmittance at Normal Incidence           ",
        "	0.075,                   !- Front Side Solar Reflectance at Normal Incidence  ",
        "	0.075,                   !- Back Side Solar Reflectance at Normal Incidence   ",
        "	0.898,                   !- Visible Transmittance at Normal Incidence         ",
        "	0.081,                   !- Front Side Visible Reflectance at Normal Incidence",
        "	0.081,                   !- Back Side Visible Reflectance at Normal Incidence ",
        "	0.0,                     !- Infrared Transmittance at Normal Incidence        ",
        "	0.84,                    !- Front Side Infrared Hemispherical Emissivity      ",
        "	0.84,                    !- Back Side Infrared Hemispherical Emissivity       ",
        "	0.9;                     !- Conductivity {W/m-K}                              ",
    });

    // Prepare data for the test
    ASSERT_TRUE(process_idf(idf_objects));
    GetMaterialData(ErrorsFound); // read material data
    EXPECT_FALSE(ErrorsFound);
    GetConstructData(ErrorsFound); // read construction data
    EXPECT_FALSE(ErrorsFound);
    GetZoneData(ErrorsFound); // read zone data
    EXPECT_FALSE(ErrorsFound);
    GetProjectControlData(ErrorsFound); // read project control data
    EXPECT_FALSE(ErrorsFound);
    CosZoneRelNorth.allocate(1);
    SinZoneRelNorth.allocate(1);
    CosZoneRelNorth(1) = std::cos(-Zone(1).RelNorth * DataGlobals::DegToRadians);
    SinZoneRelNorth(1) = std::sin(-Zone(1).RelNorth * DataGlobals::DegToRadians);
    CosBldgRelNorth = 1.0;
    SinBldgRelNorth = 0.0;
    GetSurfaceData(ErrorsFound); // setup zone geometry and get zone data
    EXPECT_FALSE(ErrorsFound);   // expect no errors

    // Run the test
    for (int SurfNum = 2; SurfNum < 5; SurfNum++) {
        MakeEquivalentRectangle(SurfNum, ErrorsFound);
        EXPECT_FALSE(ErrorsFound); // expect no errors
    }

    // Check the result
    // (1) rectangle window
    EXPECT_NEAR(7.60, Surface(2).Width, 0.01);
    EXPECT_NEAR(1.20, Surface(2).Height, 0.01);
    // (2) trapzoid window
    EXPECT_NEAR(7.80, Surface(3).Width, 0.01);
    EXPECT_NEAR(1.17, Surface(3).Height, 0.01);
    // (3) parallelogram window
    EXPECT_NEAR(8.08, Surface(4).Width, 0.01);
    EXPECT_NEAR(1.13, Surface(4).Height, 0.01);
}

TEST(SurfaceGeometryUnitTests, distance)
{
    ShowMessage("Begin Test: SurfaceGeometryUnitTests, distance");

    DataVectorTypes::Vector a;
    DataVectorTypes::Vector b;

    a.x = 0.;
    a.y = 0.;
    a.z = 0.;

    b.x = 0.;
    b.y = 0.;
    b.z = 0.;

    EXPECT_EQ(0., distance(a, b));

    b.x = 1.;
    b.y = 1.;
    b.z = 1.;

    EXPECT_NEAR(1.7321, distance(a, b), 0.0001);

    b.x = 7.;
    b.y = 11.;
    b.z = 17.;

    EXPECT_NEAR(21.4243, distance(a, b), 0.0001);

    a.x = 2.;
    a.y = 3.;
    a.z = 4.;

    EXPECT_NEAR(16.0624, distance(a, b), 0.0001);

    a.x = -2.;
    a.y = -3.;
    a.z = -4.;

    EXPECT_NEAR(26.7955, distance(a, b), 0.0001);
}

TEST(SurfaceGeometryUnitTests, isAlmostEqual3dPt)
{
    ShowMessage("Begin Test: SurfaceGeometryUnitTests, isAlmostEqual3dPt");

    DataVectorTypes::Vector a;
    DataVectorTypes::Vector b;

    a.x = 0.;
    a.y = 0.;
    a.z = 0.;

    b.x = 0.;
    b.y = 0.;
    b.z = 0.;

    EXPECT_TRUE(isAlmostEqual3dPt(a, b));

    b.x = 7.;
    b.y = 11.;
    b.z = 17.;

    EXPECT_FALSE(isAlmostEqual3dPt(a, b));

    a.x = 7.;
    a.y = 11.;
    a.z = 17.;

    EXPECT_TRUE(isAlmostEqual3dPt(a, b));

    b.x = 7.01;
    b.y = 11.01;
    b.z = 17.01;

    EXPECT_TRUE(isAlmostEqual3dPt(a, b));

    b.x = 7.05;
    b.y = 11.05;
    b.z = 17.05;

    EXPECT_FALSE(isAlmostEqual3dPt(a, b));

    a.x = -7.;
    a.y = -11.;
    a.z = -17.;

    b.x = -7.01;
    b.y = -11.01;
    b.z = -17.01;

    EXPECT_TRUE(isAlmostEqual3dPt(a, b));
}

TEST(SurfaceGeometryUnitTests, isAlmostEqual2dPt)
{
    ShowMessage("Begin Test: SurfaceGeometryUnitTests, isAlmostEqual2dPt");

    DataVectorTypes::Vector_2d a;
    DataVectorTypes::Vector_2d b;

    a.x = 0.;
    a.y = 0.;

    b.x = 0.;
    b.y = 0.;

    EXPECT_TRUE(isAlmostEqual2dPt(a, b));

    b.x = 7.;
    b.y = 11.;

    EXPECT_FALSE(isAlmostEqual2dPt(a, b));

    a.x = 7.;
    a.y = 11.;

    EXPECT_TRUE(isAlmostEqual2dPt(a, b));

    b.x = 7.01;
    b.y = 11.01;

    EXPECT_TRUE(isAlmostEqual2dPt(a, b));

    b.x = 7.05;
    b.y = 11.05;

    EXPECT_FALSE(isAlmostEqual2dPt(a, b));

    a.x = -7.;
    a.y = -11.;

    b.x = -7.01;
    b.y = -11.01;

    EXPECT_TRUE(isAlmostEqual2dPt(a, b));
}

TEST(SurfaceGeometryUnitTests, isPointOnLineBetweenPoints)
{
    ShowMessage("Begin Test: SurfaceGeometryUnitTests, isPointOnLineBetweenPoints");

    DataVectorTypes::Vector a;
    DataVectorTypes::Vector b;
    DataVectorTypes::Vector t;

    a.x = 0.;
    a.y = 0.;
    a.z = 0.;

    b.x = 10.;
    b.y = 10.;
    b.z = 10.;

    t.x = 6.;
    t.y = 6.;
    t.z = 6.;

    EXPECT_TRUE(isPointOnLineBetweenPoints(a, b, t));

    t.x = 6.00;
    t.y = 6.01;
    t.z = 6.00;

    EXPECT_TRUE(isPointOnLineBetweenPoints(a, b, t));

    t.x = 7.;
    t.y = 11.;
    t.z = 17.;

    EXPECT_FALSE(isPointOnLineBetweenPoints(a, b, t));

    a.x = 5.;
    a.y = 3.;
    a.z = 13.;

    b.x = 7.;
    b.y = 11.;
    b.z = 4.;

    t.x = 6.;
    t.y = 7.;
    t.z = 8.5;

    EXPECT_TRUE(isPointOnLineBetweenPoints(a, b, t));

    a.x = -5.;
    a.y = 3.;
    a.z = -13.;

    b.x = 7.;
    b.y = -11.;
    b.z = 4.;

    t.x = 1.;
    t.y = -4.;
    t.z = -4.5;

    EXPECT_TRUE(isPointOnLineBetweenPoints(a, b, t));
}

TEST(SurfaceGeometryUnitTests, findIndexOfVertex)
{
    ShowMessage("Begin Test: SurfaceGeometryUnitTests, findIndexOfVertex");

    DataVectorTypes::Vector a;
    std::vector<DataVectorTypes::Vector> list;

    a.x = 0.;
    a.y = 0.;
    a.z = 0.;

    EXPECT_EQ(-1, findIndexOfVertex(a, list)); // not found

    list.emplace_back(a);

    EXPECT_EQ(0, findIndexOfVertex(a, list));

    list.emplace_back(DataVectorTypes::Vector(3., 2., 4.));
    list.emplace_back(DataVectorTypes::Vector(4., 3., 5.));
    list.emplace_back(DataVectorTypes::Vector(8., 1., 2.));
    list.emplace_back(DataVectorTypes::Vector(4., 7., 3.));

    EXPECT_EQ(0, findIndexOfVertex(a, list));

    a.x = 4.;
    a.y = 3.;
    a.z = 5.;

    EXPECT_EQ(2, findIndexOfVertex(a, list));

    a.x = 4.01;
    a.y = 7.01;
    a.z = 3.01;

    EXPECT_EQ(4, findIndexOfVertex(a, list));

    a.x = 4.03;
    a.y = 7.03;
    a.z = 3.03;

    EXPECT_EQ(-1, findIndexOfVertex(a, list)); // not found
}

TEST(SurfaceGeometryUnitTests, listOfFacesFacingAzimuth_test)
{
    ShowMessage("Begin Test: SurfaceGeometryUnitTests, listOfFacesFacingAzimuth_test");

    DataVectorTypes::Polyhedron zonePoly;
    std::vector<int> results;

    Surface.allocate(9);
    Surface(1).Azimuth = 0;
    Surface(2).Azimuth = 30.;
    Surface(3).Azimuth = 30.;
    Surface(4).Azimuth = 30.;
    Surface(5).Azimuth = 45.;
    Surface(6).Azimuth = 45.;
    Surface(7).Azimuth = 72.;
    Surface(8).Azimuth = 72.5;
    Surface(9).Azimuth = 73.;

    zonePoly.NumSurfaceFaces = 9;
    zonePoly.SurfaceFace.allocate(9);
    zonePoly.SurfaceFace(1).SurfNum = 1;
    zonePoly.SurfaceFace(2).SurfNum = 2;
    zonePoly.SurfaceFace(3).SurfNum = 3;
    zonePoly.SurfaceFace(4).SurfNum = 4;
    zonePoly.SurfaceFace(5).SurfNum = 5;
    zonePoly.SurfaceFace(6).SurfNum = 6;
    zonePoly.SurfaceFace(7).SurfNum = 7;
    zonePoly.SurfaceFace(8).SurfNum = 8;
    zonePoly.SurfaceFace(9).SurfNum = 9;

    results = listOfFacesFacingAzimuth(zonePoly, 90.);
    EXPECT_EQ(size_t(0), results.size());

    results = listOfFacesFacingAzimuth(zonePoly, 0.);
    EXPECT_EQ(size_t(1), results.size());
    EXPECT_EQ(1, results.at(0));

    results = listOfFacesFacingAzimuth(zonePoly, 30.);
    EXPECT_EQ(size_t(3), results.size());
    EXPECT_EQ(2, results.at(0));
    EXPECT_EQ(3, results.at(1));
    EXPECT_EQ(4, results.at(2));

    results = listOfFacesFacingAzimuth(zonePoly, 45.);
    EXPECT_EQ(size_t(2), results.size());
    EXPECT_EQ(5, results.at(0));
    EXPECT_EQ(6, results.at(1));

    results = listOfFacesFacingAzimuth(zonePoly, 71.9);
    EXPECT_EQ(size_t(2), results.size());
    EXPECT_EQ(7, results.at(0));
    EXPECT_EQ(8, results.at(1));

    results = listOfFacesFacingAzimuth(zonePoly, 72.0);
    EXPECT_EQ(size_t(2), results.size());
    EXPECT_EQ(7, results.at(0));
    EXPECT_EQ(8, results.at(1));

    results = listOfFacesFacingAzimuth(zonePoly, 72.1);
    EXPECT_EQ(size_t(3), results.size());
    EXPECT_EQ(7, results.at(0));
    EXPECT_EQ(8, results.at(1));
    EXPECT_EQ(9, results.at(2));

    results = listOfFacesFacingAzimuth(zonePoly, 73.0);
    EXPECT_EQ(size_t(2), results.size());
    EXPECT_EQ(8, results.at(0));
    EXPECT_EQ(9, results.at(1));
}

TEST(SurfaceGeometryUnitTests, areSurfaceHorizAndVert_test)
{
    ShowMessage("Begin Test: SurfaceGeometryUnitTests, areSurfaceHorizAndVert_test");

    DataVectorTypes::Polyhedron zonePoly;

    Surface.allocate(9);
    Surface(1).Class = SurfaceClass_Floor;
    Surface(1).Tilt = 180.;

    Surface(2).Class = SurfaceClass_Floor;
    Surface(2).Tilt = 179.5;

    Surface(3).Class = SurfaceClass_Wall;
    Surface(3).Tilt = 89.1;

    Surface(4).Class = SurfaceClass_Wall;
    Surface(4).Tilt = 90.;

    Surface(5).Class = SurfaceClass_Wall;
    Surface(5).Tilt = 90.;

    Surface(6).Class = SurfaceClass_Wall;
    Surface(6).Tilt = 90.9;

    Surface(7).Class = SurfaceClass_Roof;
    Surface(7).Tilt = -0.9;

    Surface(8).Class = SurfaceClass_Roof;
    Surface(8).Tilt = 0.;

    Surface(9).Class = SurfaceClass_Roof;
    Surface(9).Tilt = 0.9;

    zonePoly.NumSurfaceFaces = 9;
    zonePoly.SurfaceFace.allocate(9);
    zonePoly.SurfaceFace(1).SurfNum = 1;
    zonePoly.SurfaceFace(2).SurfNum = 2;
    zonePoly.SurfaceFace(3).SurfNum = 3;
    zonePoly.SurfaceFace(4).SurfNum = 4;
    zonePoly.SurfaceFace(5).SurfNum = 5;
    zonePoly.SurfaceFace(6).SurfNum = 6;
    zonePoly.SurfaceFace(7).SurfNum = 7;
    zonePoly.SurfaceFace(8).SurfNum = 8;
    zonePoly.SurfaceFace(9).SurfNum = 9;

    bool isFloorHorizontal;
    bool isCeilingHorizontal;
    bool areWallsVertical;

    std::tie(isFloorHorizontal, isCeilingHorizontal, areWallsVertical) = areSurfaceHorizAndVert(zonePoly);
    EXPECT_TRUE(isFloorHorizontal);
    EXPECT_TRUE(isCeilingHorizontal);
    EXPECT_TRUE(areWallsVertical);

    Surface(1).Tilt = 170.;
    std::tie(isFloorHorizontal, isCeilingHorizontal, areWallsVertical) = areSurfaceHorizAndVert(zonePoly);
    EXPECT_FALSE(isFloorHorizontal);
    EXPECT_TRUE(isCeilingHorizontal);
    EXPECT_TRUE(areWallsVertical);

    Surface(1).Tilt = 180.;
    Surface(2).Tilt = 178.9;
    std::tie(isFloorHorizontal, isCeilingHorizontal, areWallsVertical) = areSurfaceHorizAndVert(zonePoly);
    EXPECT_FALSE(isFloorHorizontal);
    EXPECT_TRUE(isCeilingHorizontal);
    EXPECT_TRUE(areWallsVertical);

    Surface(2).Tilt = 181.0;
    std::tie(isFloorHorizontal, isCeilingHorizontal, areWallsVertical) = areSurfaceHorizAndVert(zonePoly);
    EXPECT_TRUE(isFloorHorizontal);
    EXPECT_TRUE(isCeilingHorizontal);
    EXPECT_TRUE(areWallsVertical);

    Surface(2).Tilt = 181.1;
    std::tie(isFloorHorizontal, isCeilingHorizontal, areWallsVertical) = areSurfaceHorizAndVert(zonePoly);
    EXPECT_FALSE(isFloorHorizontal);
    EXPECT_TRUE(isCeilingHorizontal);
    EXPECT_TRUE(areWallsVertical);

    Surface(2).Tilt = 179.5;
    Surface(8).Tilt = 180.;
    std::tie(isFloorHorizontal, isCeilingHorizontal, areWallsVertical) = areSurfaceHorizAndVert(zonePoly);
    EXPECT_TRUE(isFloorHorizontal);
    EXPECT_FALSE(isCeilingHorizontal);
    EXPECT_TRUE(areWallsVertical);

    Surface(8).Tilt = 1.1;
    std::tie(isFloorHorizontal, isCeilingHorizontal, areWallsVertical) = areSurfaceHorizAndVert(zonePoly);
    EXPECT_TRUE(isFloorHorizontal);
    EXPECT_FALSE(isCeilingHorizontal);
    EXPECT_TRUE(areWallsVertical);

    Surface(8).Tilt = -1.1;
    std::tie(isFloorHorizontal, isCeilingHorizontal, areWallsVertical) = areSurfaceHorizAndVert(zonePoly);
    EXPECT_TRUE(isFloorHorizontal);
    EXPECT_FALSE(isCeilingHorizontal);
    EXPECT_TRUE(areWallsVertical);

    Surface(8).Tilt = 0.;
    Surface(4).Tilt = 270.;
    std::tie(isFloorHorizontal, isCeilingHorizontal, areWallsVertical) = areSurfaceHorizAndVert(zonePoly);
    EXPECT_TRUE(isFloorHorizontal);
    EXPECT_TRUE(isCeilingHorizontal);
    EXPECT_FALSE(areWallsVertical);

    Surface(4).Tilt = 91.1;
    std::tie(isFloorHorizontal, isCeilingHorizontal, areWallsVertical) = areSurfaceHorizAndVert(zonePoly);
    EXPECT_TRUE(isFloorHorizontal);
    EXPECT_TRUE(isCeilingHorizontal);
    EXPECT_FALSE(areWallsVertical);

    Surface(4).Tilt = 88.9;
    std::tie(isFloorHorizontal, isCeilingHorizontal, areWallsVertical) = areSurfaceHorizAndVert(zonePoly);
    EXPECT_TRUE(isFloorHorizontal);
    EXPECT_TRUE(isCeilingHorizontal);
    EXPECT_FALSE(areWallsVertical);

    Surface(1).Tilt = 170.;
    Surface(8).Tilt = 1.1;
    std::tie(isFloorHorizontal, isCeilingHorizontal, areWallsVertical) = areSurfaceHorizAndVert(zonePoly);
    EXPECT_FALSE(isFloorHorizontal);
    EXPECT_FALSE(isCeilingHorizontal);
    EXPECT_FALSE(areWallsVertical);
}

TEST(SurfaceGeometryUnitTests, areWallHeightSame_test)
{
    ShowMessage("Begin Test: SurfaceGeometryUnitTests, areWallHeightSame_test");

    DataVectorTypes::Polyhedron zonePoly;
    std::vector<int> results;

    Surface.allocate(3);
    Surface(1).Class = SurfaceClass_Wall;
    Surface(2).Class = SurfaceClass_Wall;
    Surface(3).Class = SurfaceClass_Wall;

    zonePoly.NumSurfaceFaces = 3;
    zonePoly.SurfaceFace.allocate(3);
    zonePoly.SurfaceFace(1).SurfNum = 1;
    zonePoly.SurfaceFace(1).NSides = 4;
    zonePoly.SurfaceFace(1).FacePoints.allocate(4);
    zonePoly.SurfaceFace(1).FacePoints(1).z = 10.;
    zonePoly.SurfaceFace(1).FacePoints(2).z = 0.;
    zonePoly.SurfaceFace(1).FacePoints(3).z = 0.;
    zonePoly.SurfaceFace(1).FacePoints(4).z = 10.;

    zonePoly.SurfaceFace(2).SurfNum = 2;
    zonePoly.SurfaceFace(2).NSides = 4;
    zonePoly.SurfaceFace(2).FacePoints.allocate(4);
    zonePoly.SurfaceFace(2).FacePoints(1).z = 0.;
    zonePoly.SurfaceFace(2).FacePoints(2).z = 10.;
    zonePoly.SurfaceFace(2).FacePoints(3).z = 0.;
    zonePoly.SurfaceFace(2).FacePoints(4).z = 10.;

    zonePoly.SurfaceFace(3).SurfNum = 3;
    zonePoly.SurfaceFace(3).NSides = 4;
    zonePoly.SurfaceFace(3).FacePoints.allocate(4);
    zonePoly.SurfaceFace(3).FacePoints(1).z = 0.;
    zonePoly.SurfaceFace(3).FacePoints(2).z = 10.;
    zonePoly.SurfaceFace(3).FacePoints(3).z = 10.;
    zonePoly.SurfaceFace(3).FacePoints(4).z = 0.;

    EXPECT_TRUE(areWallHeightSame(zonePoly));

    zonePoly.SurfaceFace(3).FacePoints(2).z = 9.;
    EXPECT_TRUE(areWallHeightSame(zonePoly));

    zonePoly.SurfaceFace(3).FacePoints(2).z = 11.;
    EXPECT_FALSE(areWallHeightSame(zonePoly));

    zonePoly.SurfaceFace(3).FacePoints(2).z = 10.;
    zonePoly.SurfaceFace(2).FacePoints(2).z = 10.02;
    EXPECT_TRUE(areWallHeightSame(zonePoly));

    zonePoly.SurfaceFace(2).FacePoints(2).z = 10.03;
    EXPECT_FALSE(areWallHeightSame(zonePoly));

    zonePoly.SurfaceFace(1).FacePoints(1).z = -10.;
    zonePoly.SurfaceFace(1).FacePoints(2).z = -0.5;
    zonePoly.SurfaceFace(1).FacePoints(3).z = -0.5;
    zonePoly.SurfaceFace(1).FacePoints(4).z = -10.;

    zonePoly.SurfaceFace(2).FacePoints(1).z = -0.5;
    zonePoly.SurfaceFace(2).FacePoints(2).z = -10.;
    zonePoly.SurfaceFace(2).FacePoints(3).z = -0.5;
    zonePoly.SurfaceFace(2).FacePoints(4).z = -10.;

    zonePoly.SurfaceFace(3).FacePoints(1).z = -0.5;
    zonePoly.SurfaceFace(3).FacePoints(2).z = -10.;
    zonePoly.SurfaceFace(3).FacePoints(3).z = -10.;
    zonePoly.SurfaceFace(3).FacePoints(4).z = -0.5;

    EXPECT_TRUE(areWallHeightSame(zonePoly));

    zonePoly.SurfaceFace(3).FacePoints(1).z = -0.6;
    EXPECT_TRUE(areWallHeightSame(zonePoly));

    zonePoly.SurfaceFace(3).FacePoints(1).z = -0.4;
    EXPECT_FALSE(areWallHeightSame(zonePoly));
}

TEST(SurfaceGeometryUnitTests, findPossibleOppositeFace_test)
{
    ShowMessage("Begin Test: SurfaceGeometryUnitTests, findPossibleOppositeFace_test");

    DataVectorTypes::Polyhedron zonePoly;

    Surface.allocate(4);
    Surface(1).Azimuth = 0.;
    Surface(1).Area = 10.;

    Surface(2).Azimuth = 90.;
    Surface(2).Area = 10.;

    Surface(3).Azimuth = 180.;
    Surface(3).Area = 10.;

    Surface(4).Azimuth = 270.;
    Surface(4).Area = 10.;

    zonePoly.NumSurfaceFaces = 4;
    zonePoly.SurfaceFace.allocate(4);
    zonePoly.SurfaceFace(1).SurfNum = 1;
    zonePoly.SurfaceFace(1).NSides = 4;

    zonePoly.SurfaceFace(2).SurfNum = 2;
    zonePoly.SurfaceFace(2).NSides = 4;

    zonePoly.SurfaceFace(3).SurfNum = 3;
    zonePoly.SurfaceFace(3).NSides = 4;

    zonePoly.SurfaceFace(4).SurfNum = 4;
    zonePoly.SurfaceFace(4).NSides = 4;

    EXPECT_EQ(3, findPossibleOppositeFace(zonePoly, 1));
    EXPECT_EQ(1, findPossibleOppositeFace(zonePoly, 3));

    EXPECT_EQ(4, findPossibleOppositeFace(zonePoly, 2));
    EXPECT_EQ(2, findPossibleOppositeFace(zonePoly, 4));

    Surface(2).Azimuth = 90.5;

    EXPECT_EQ(4, findPossibleOppositeFace(zonePoly, 2));
    EXPECT_EQ(2, findPossibleOppositeFace(zonePoly, 4));

    Surface(2).Azimuth = 89.5;

    EXPECT_EQ(4, findPossibleOppositeFace(zonePoly, 2));
    EXPECT_EQ(2, findPossibleOppositeFace(zonePoly, 4));

    Surface(2).Azimuth = 45.;

    EXPECT_EQ(-1, findPossibleOppositeFace(zonePoly, 2)); // not found
    EXPECT_EQ(-1, findPossibleOppositeFace(zonePoly, 4)); // not found

    Surface(1).Area = 9.;

    EXPECT_EQ(-1, findPossibleOppositeFace(zonePoly, 1)); // not found
    EXPECT_EQ(-1, findPossibleOppositeFace(zonePoly, 3)); // not found

    Surface(1).Area = 10.;

    EXPECT_EQ(3, findPossibleOppositeFace(zonePoly, 1));
    EXPECT_EQ(1, findPossibleOppositeFace(zonePoly, 3));

    zonePoly.SurfaceFace(1).NSides = 3;

    EXPECT_EQ(-1, findPossibleOppositeFace(zonePoly, 1)); // not found
    EXPECT_EQ(-1, findPossibleOppositeFace(zonePoly, 3)); // not found
}

TEST(SurfaceGeometryUnitTests, areCornersEquidistant_test)
{
    ShowMessage("Begin Test: SurfaceGeometryUnitTests, areCornersEquidistant_test");

    DataVectorTypes::Polyhedron zonePoly;

    zonePoly.NumSurfaceFaces = 2;
    zonePoly.SurfaceFace.allocate(2);
    zonePoly.SurfaceFace(1).SurfNum = 1;
    zonePoly.SurfaceFace(1).NSides = 4;
    zonePoly.SurfaceFace(1).FacePoints.allocate(4);

    zonePoly.SurfaceFace(1).FacePoints(1).x = 0.;
    zonePoly.SurfaceFace(1).FacePoints(1).y = 0.;
    zonePoly.SurfaceFace(1).FacePoints(1).z = 3.;

    zonePoly.SurfaceFace(1).FacePoints(2).x = 0.;
    zonePoly.SurfaceFace(1).FacePoints(2).y = 0.;
    zonePoly.SurfaceFace(1).FacePoints(2).z = 0.;

    zonePoly.SurfaceFace(1).FacePoints(3).x = 10.;
    zonePoly.SurfaceFace(1).FacePoints(3).y = 0.;
    zonePoly.SurfaceFace(1).FacePoints(3).z = 0.;

    zonePoly.SurfaceFace(1).FacePoints(4).x = 10.;
    zonePoly.SurfaceFace(1).FacePoints(4).y = 0.;
    zonePoly.SurfaceFace(1).FacePoints(4).z = 3.;

    zonePoly.SurfaceFace(2).SurfNum = 2;
    zonePoly.SurfaceFace(2).NSides = 4;
    zonePoly.SurfaceFace(2).FacePoints.allocate(4);

    zonePoly.SurfaceFace(2).FacePoints(1).x = 10.;
    zonePoly.SurfaceFace(2).FacePoints(1).y = 8.;
    zonePoly.SurfaceFace(2).FacePoints(1).z = 3.;

    zonePoly.SurfaceFace(2).FacePoints(2).x = 10.;
    zonePoly.SurfaceFace(2).FacePoints(2).y = 8.;
    zonePoly.SurfaceFace(2).FacePoints(2).z = 0.;

    zonePoly.SurfaceFace(2).FacePoints(3).x = 0.;
    zonePoly.SurfaceFace(2).FacePoints(3).y = 8.;
    zonePoly.SurfaceFace(2).FacePoints(3).z = 0.;

    zonePoly.SurfaceFace(2).FacePoints(4).x = 0.;
    zonePoly.SurfaceFace(2).FacePoints(4).y = 8.;
    zonePoly.SurfaceFace(2).FacePoints(4).z = 3.;

    Real64 dist;
    EXPECT_TRUE(areCornersEquidistant(zonePoly, 1, 2, dist));
    EXPECT_EQ(8., dist);

    zonePoly.SurfaceFace(2).FacePoints(4).y = 7.;
    EXPECT_FALSE(areCornersEquidistant(zonePoly, 1, 2, dist));
}

TEST(SurfaceGeometryUnitTests, areOppositeWallsSame_test)
{
    ShowMessage("Begin Test: SurfaceGeometryUnitTests, areOppositeWallsSame_test");

    DataVectorTypes::Polyhedron zonePoly;

    Surface.allocate(4);
    Surface(1).Azimuth = 0.;
    Surface(1).Class = SurfaceClass_Wall;
    Surface(1).Area = 30.;

    Surface(2).Azimuth = 90.;
    Surface(2).Class = SurfaceClass_Wall;
    Surface(2).Area = 24.;

    Surface(3).Azimuth = 180.;
    Surface(3).Class = SurfaceClass_Wall;
    Surface(3).Area = 30.;

    Surface(4).Azimuth = 270.;
    Surface(4).Class = SurfaceClass_Wall;
    Surface(4).Area = 24.;

    zonePoly.NumSurfaceFaces = 4;
    zonePoly.SurfaceFace.allocate(4);
    zonePoly.SurfaceFace(1).SurfNum = 1;
    zonePoly.SurfaceFace(1).NSides = 4;
    zonePoly.SurfaceFace(1).FacePoints.allocate(4);

    zonePoly.SurfaceFace(1).FacePoints(1).x = 0.;
    zonePoly.SurfaceFace(1).FacePoints(1).y = 0.;
    zonePoly.SurfaceFace(1).FacePoints(1).z = 3.;

    zonePoly.SurfaceFace(1).FacePoints(2).x = 0.;
    zonePoly.SurfaceFace(1).FacePoints(2).y = 0.;
    zonePoly.SurfaceFace(1).FacePoints(2).z = 0.;

    zonePoly.SurfaceFace(1).FacePoints(3).x = 10.;
    zonePoly.SurfaceFace(1).FacePoints(3).y = 0.;
    zonePoly.SurfaceFace(1).FacePoints(3).z = 0.;

    zonePoly.SurfaceFace(1).FacePoints(4).x = 10.;
    zonePoly.SurfaceFace(1).FacePoints(4).y = 0.;
    zonePoly.SurfaceFace(1).FacePoints(4).z = 3.;

    zonePoly.SurfaceFace(2).SurfNum = 2;
    zonePoly.SurfaceFace(2).NSides = 4;
    zonePoly.SurfaceFace(2).FacePoints.allocate(4);

    zonePoly.SurfaceFace(2).FacePoints(1).x = 0.;
    zonePoly.SurfaceFace(2).FacePoints(1).y = 8.;
    zonePoly.SurfaceFace(2).FacePoints(1).z = 3.;

    zonePoly.SurfaceFace(2).FacePoints(2).x = 0.;
    zonePoly.SurfaceFace(2).FacePoints(2).y = 8.;
    zonePoly.SurfaceFace(2).FacePoints(2).z = 0.;

    zonePoly.SurfaceFace(2).FacePoints(3).x = 0.;
    zonePoly.SurfaceFace(2).FacePoints(3).y = 0.;
    zonePoly.SurfaceFace(2).FacePoints(3).z = 0.;

    zonePoly.SurfaceFace(2).FacePoints(4).x = 0.;
    zonePoly.SurfaceFace(2).FacePoints(4).y = 0.;
    zonePoly.SurfaceFace(2).FacePoints(4).z = 3.;

    zonePoly.SurfaceFace(3).SurfNum = 3;
    zonePoly.SurfaceFace(3).NSides = 4;
    zonePoly.SurfaceFace(3).FacePoints.allocate(4);

    zonePoly.SurfaceFace(3).FacePoints(1).x = 10.;
    zonePoly.SurfaceFace(3).FacePoints(1).y = 8.;
    zonePoly.SurfaceFace(3).FacePoints(1).z = 3.;

    zonePoly.SurfaceFace(3).FacePoints(2).x = 10.;
    zonePoly.SurfaceFace(3).FacePoints(2).y = 8.;
    zonePoly.SurfaceFace(3).FacePoints(2).z = 0.;

    zonePoly.SurfaceFace(3).FacePoints(3).x = 0.;
    zonePoly.SurfaceFace(3).FacePoints(3).y = 8.;
    zonePoly.SurfaceFace(3).FacePoints(3).z = 0.;

    zonePoly.SurfaceFace(3).FacePoints(4).x = 0.;
    zonePoly.SurfaceFace(3).FacePoints(4).y = 8.;
    zonePoly.SurfaceFace(3).FacePoints(4).z = 3.;

    zonePoly.SurfaceFace(4).SurfNum = 4;
    zonePoly.SurfaceFace(4).NSides = 4;
    zonePoly.SurfaceFace(4).FacePoints.allocate(4);

    zonePoly.SurfaceFace(4).FacePoints(1).x = 10.;
    zonePoly.SurfaceFace(4).FacePoints(1).y = 0.;
    zonePoly.SurfaceFace(4).FacePoints(1).z = 3.;

    zonePoly.SurfaceFace(4).FacePoints(2).x = 10.;
    zonePoly.SurfaceFace(4).FacePoints(2).y = 0.;
    zonePoly.SurfaceFace(4).FacePoints(2).z = 0.;

    zonePoly.SurfaceFace(4).FacePoints(3).x = 10.;
    zonePoly.SurfaceFace(4).FacePoints(3).y = 8.;
    zonePoly.SurfaceFace(4).FacePoints(3).z = 0.;

    zonePoly.SurfaceFace(4).FacePoints(4).x = 10.;
    zonePoly.SurfaceFace(4).FacePoints(4).y = 8.;
    zonePoly.SurfaceFace(4).FacePoints(4).z = 3.;

    Real64 area;
    Real64 dist;

    EXPECT_TRUE(areOppositeWallsSame(zonePoly, area, dist));
    EXPECT_EQ(30., area);
    EXPECT_EQ(8., dist);

    Surface(3).Area = 29.; // make surface 1 and 3 no longer match areas - now compare 2 and 4
    EXPECT_TRUE(areOppositeWallsSame(zonePoly, area, dist));
    EXPECT_EQ(24., area);
    EXPECT_EQ(10., dist);

    Surface(4).Area = 23.; // make surface 2 and 4 no longer match areas
    EXPECT_FALSE(areOppositeWallsSame(zonePoly, area, dist));

    Surface(3).Area = 30.; // make surface 1 and 3 have same areas again
    Surface(4).Area = 24.; // make surface 2 and 4 have same areas again

    EXPECT_TRUE(areOppositeWallsSame(zonePoly, area, dist)); // retest

    zonePoly.SurfaceFace(3).FacePoints(3).y = 7.;            // move one corner in so distances are not all equal
    EXPECT_TRUE(areOppositeWallsSame(zonePoly, area, dist)); // should pick other walls
    EXPECT_EQ(24., area);
    EXPECT_EQ(10., dist);

    zonePoly.SurfaceFace(4).FacePoints(3).x = 11.;            // move one corner out so distances are not all equal
    EXPECT_FALSE(areOppositeWallsSame(zonePoly, area, dist)); // now neither wall matches
}

TEST(SurfaceGeometryUnitTests, areFloorAndCeilingSame_test)
{
    ShowMessage("Begin Test: SurfaceGeometryUnitTests, areFloorAndCeilingSame_test");

    DataVectorTypes::Polyhedron zonePoly;

    Surface.allocate(2);
    Surface(1).Class = SurfaceClass_Floor;

    Surface(2).Class = SurfaceClass_Roof;

    zonePoly.NumSurfaceFaces = 2;
    zonePoly.SurfaceFace.allocate(2);
    zonePoly.SurfaceFace(1).SurfNum = 1;
    zonePoly.SurfaceFace(1).NSides = 4;
    zonePoly.SurfaceFace(1).FacePoints.allocate(4);

    zonePoly.SurfaceFace(1).FacePoints(1).x = 0.;
    zonePoly.SurfaceFace(1).FacePoints(1).y = 0.;
    zonePoly.SurfaceFace(1).FacePoints(1).z = 0.;

    zonePoly.SurfaceFace(1).FacePoints(2).x = 0.;
    zonePoly.SurfaceFace(1).FacePoints(2).y = 8.;
    zonePoly.SurfaceFace(1).FacePoints(2).z = 0.;

    zonePoly.SurfaceFace(1).FacePoints(3).x = 10.;
    zonePoly.SurfaceFace(1).FacePoints(3).y = 8.;
    zonePoly.SurfaceFace(1).FacePoints(3).z = 0.;

    zonePoly.SurfaceFace(1).FacePoints(4).x = 10.;
    zonePoly.SurfaceFace(1).FacePoints(4).y = 0.;
    zonePoly.SurfaceFace(1).FacePoints(4).z = 0.;

    zonePoly.SurfaceFace(2).SurfNum = 2;
    zonePoly.SurfaceFace(2).NSides = 4;
    zonePoly.SurfaceFace(2).FacePoints.allocate(4);

    zonePoly.SurfaceFace(2).FacePoints(1).x = 0.;
    zonePoly.SurfaceFace(2).FacePoints(1).y = 8.;
    zonePoly.SurfaceFace(2).FacePoints(1).z = 3.;

    zonePoly.SurfaceFace(2).FacePoints(2).x = 0.;
    zonePoly.SurfaceFace(2).FacePoints(2).y = 0.;
    zonePoly.SurfaceFace(2).FacePoints(2).z = 3.;

    zonePoly.SurfaceFace(2).FacePoints(3).x = 10.;
    zonePoly.SurfaceFace(2).FacePoints(3).y = 0.;
    zonePoly.SurfaceFace(2).FacePoints(3).z = 3.;

    zonePoly.SurfaceFace(2).FacePoints(4).x = 10.;
    zonePoly.SurfaceFace(2).FacePoints(4).y = 8.;
    zonePoly.SurfaceFace(2).FacePoints(4).z = 3.;

    EXPECT_TRUE(areFloorAndCeilingSame(zonePoly));

    zonePoly.SurfaceFace(2).FacePoints(4).x = 7.; // move one corner

    EXPECT_FALSE(areFloorAndCeilingSame(zonePoly));
}

TEST(SurfaceGeometryUnitTests, makeListOfUniqueVertices_test)
{
    ShowMessage("Begin Test: SurfaceGeometryUnitTests, makeListOfUniqueVertices_test");

    DataVectorTypes::Polyhedron zonePoly;

    zonePoly.NumSurfaceFaces = 6;
    zonePoly.SurfaceFace.allocate(6);
    zonePoly.SurfaceFace(1).SurfNum = 1;
    zonePoly.SurfaceFace(1).NSides = 4;
    zonePoly.SurfaceFace(1).FacePoints.allocate(4);

    zonePoly.SurfaceFace(1).FacePoints(1).x = 0.;
    zonePoly.SurfaceFace(1).FacePoints(1).y = 0.;
    zonePoly.SurfaceFace(1).FacePoints(1).z = 3.;

    zonePoly.SurfaceFace(1).FacePoints(2).x = 0.;
    zonePoly.SurfaceFace(1).FacePoints(2).y = 0.;
    zonePoly.SurfaceFace(1).FacePoints(2).z = 0.;

    zonePoly.SurfaceFace(1).FacePoints(3).x = 10.;
    zonePoly.SurfaceFace(1).FacePoints(3).y = 0.;
    zonePoly.SurfaceFace(1).FacePoints(3).z = 0.;

    zonePoly.SurfaceFace(1).FacePoints(4).x = 10.;
    zonePoly.SurfaceFace(1).FacePoints(4).y = 0.;
    zonePoly.SurfaceFace(1).FacePoints(4).z = 3.;

    zonePoly.SurfaceFace(2).SurfNum = 2;
    zonePoly.SurfaceFace(2).NSides = 4;
    zonePoly.SurfaceFace(2).FacePoints.allocate(4);

    zonePoly.SurfaceFace(2).FacePoints(1).x = 0.;
    zonePoly.SurfaceFace(2).FacePoints(1).y = 8.;
    zonePoly.SurfaceFace(2).FacePoints(1).z = 3.;

    zonePoly.SurfaceFace(2).FacePoints(2).x = 0.;
    zonePoly.SurfaceFace(2).FacePoints(2).y = 8.;
    zonePoly.SurfaceFace(2).FacePoints(2).z = 0.;

    zonePoly.SurfaceFace(2).FacePoints(3).x = 0.;
    zonePoly.SurfaceFace(2).FacePoints(3).y = 0.;
    zonePoly.SurfaceFace(2).FacePoints(3).z = 0.;

    zonePoly.SurfaceFace(2).FacePoints(4).x = 0.;
    zonePoly.SurfaceFace(2).FacePoints(4).y = 0.;
    zonePoly.SurfaceFace(2).FacePoints(4).z = 3.;

    zonePoly.SurfaceFace(3).SurfNum = 3;
    zonePoly.SurfaceFace(3).NSides = 4;
    zonePoly.SurfaceFace(3).FacePoints.allocate(4);

    zonePoly.SurfaceFace(3).FacePoints(1).x = 10.;
    zonePoly.SurfaceFace(3).FacePoints(1).y = 8.;
    zonePoly.SurfaceFace(3).FacePoints(1).z = 3.;

    zonePoly.SurfaceFace(3).FacePoints(2).x = 10.;
    zonePoly.SurfaceFace(3).FacePoints(2).y = 8.;
    zonePoly.SurfaceFace(3).FacePoints(2).z = 0.;

    zonePoly.SurfaceFace(3).FacePoints(3).x = 0.;
    zonePoly.SurfaceFace(3).FacePoints(3).y = 8.;
    zonePoly.SurfaceFace(3).FacePoints(3).z = 0.;

    zonePoly.SurfaceFace(3).FacePoints(4).x = 0.;
    zonePoly.SurfaceFace(3).FacePoints(4).y = 8.;
    zonePoly.SurfaceFace(3).FacePoints(4).z = 3.;

    zonePoly.SurfaceFace(4).SurfNum = 4;
    zonePoly.SurfaceFace(4).NSides = 4;
    zonePoly.SurfaceFace(4).FacePoints.allocate(4);

    zonePoly.SurfaceFace(4).FacePoints(1).x = 10.;
    zonePoly.SurfaceFace(4).FacePoints(1).y = 0.;
    zonePoly.SurfaceFace(4).FacePoints(1).z = 3.;

    zonePoly.SurfaceFace(4).FacePoints(2).x = 10.;
    zonePoly.SurfaceFace(4).FacePoints(2).y = 0.;
    zonePoly.SurfaceFace(4).FacePoints(2).z = 0.;

    zonePoly.SurfaceFace(4).FacePoints(3).x = 10.;
    zonePoly.SurfaceFace(4).FacePoints(3).y = 8.;
    zonePoly.SurfaceFace(4).FacePoints(3).z = 0.;

    zonePoly.SurfaceFace(4).FacePoints(4).x = 10.;
    zonePoly.SurfaceFace(4).FacePoints(4).y = 8.;
    zonePoly.SurfaceFace(4).FacePoints(4).z = 3.;

    zonePoly.SurfaceFace(5).SurfNum = 1;
    zonePoly.SurfaceFace(5).NSides = 4;
    zonePoly.SurfaceFace(5).FacePoints.allocate(4);

    zonePoly.SurfaceFace(5).FacePoints(1).x = 0.;
    zonePoly.SurfaceFace(5).FacePoints(1).y = 0.;
    zonePoly.SurfaceFace(5).FacePoints(1).z = 0.;

    zonePoly.SurfaceFace(5).FacePoints(2).x = 0.;
    zonePoly.SurfaceFace(5).FacePoints(2).y = 8.;
    zonePoly.SurfaceFace(5).FacePoints(2).z = 0.;

    zonePoly.SurfaceFace(5).FacePoints(3).x = 10.;
    zonePoly.SurfaceFace(5).FacePoints(3).y = 8.;
    zonePoly.SurfaceFace(5).FacePoints(3).z = 0.;

    zonePoly.SurfaceFace(5).FacePoints(4).x = 10.;
    zonePoly.SurfaceFace(5).FacePoints(4).y = 0.;
    zonePoly.SurfaceFace(5).FacePoints(4).z = 0.;

    zonePoly.SurfaceFace(6).SurfNum = 2;
    zonePoly.SurfaceFace(6).NSides = 4;
    zonePoly.SurfaceFace(6).FacePoints.allocate(4);

    zonePoly.SurfaceFace(6).FacePoints(1).x = 0.;
    zonePoly.SurfaceFace(6).FacePoints(1).y = 8.;
    zonePoly.SurfaceFace(6).FacePoints(1).z = 3.;

    zonePoly.SurfaceFace(6).FacePoints(2).x = 0.;
    zonePoly.SurfaceFace(6).FacePoints(2).y = 0.;
    zonePoly.SurfaceFace(6).FacePoints(2).z = 3.;

    zonePoly.SurfaceFace(6).FacePoints(3).x = 10.;
    zonePoly.SurfaceFace(6).FacePoints(3).y = 0.;
    zonePoly.SurfaceFace(6).FacePoints(3).z = 3.;

    zonePoly.SurfaceFace(6).FacePoints(4).x = 10.;
    zonePoly.SurfaceFace(6).FacePoints(4).y = 8.;
    zonePoly.SurfaceFace(6).FacePoints(4).z = 3.;

    std::vector<Vector> uniqueVertices;
    makeListOfUniqueVertices(zonePoly, uniqueVertices);

    EXPECT_EQ(size_t(8), uniqueVertices.size());
    EXPECT_EQ(Vector(0., 0., 3.), uniqueVertices.at(0));
    EXPECT_EQ(Vector(0., 0., 0.), uniqueVertices.at(1));
    EXPECT_EQ(Vector(10., 0., 0.), uniqueVertices.at(2));
    EXPECT_EQ(Vector(10., 0., 3.), uniqueVertices.at(3));
    EXPECT_EQ(Vector(0., 8., 3.), uniqueVertices.at(4));
    EXPECT_EQ(Vector(0., 8., 0.), uniqueVertices.at(5));
    EXPECT_EQ(Vector(10., 8., 3.), uniqueVertices.at(6));
    EXPECT_EQ(Vector(10., 8., 0.), uniqueVertices.at(7));
}

TEST(SurfaceGeometryUnitTests, numberOfEdgesNotTwoForEnclosedVolumeTest_test)
{
    ShowMessage("Begin Test: SurfaceGeometryUnitTests, numberOfEdgesNotTwoForEnclosedVolumeTest_test");

    DataVectorTypes::Polyhedron zonePoly;

    zonePoly.NumSurfaceFaces = 6;
    zonePoly.SurfaceFace.allocate(6);
    zonePoly.SurfaceFace(1).SurfNum = 1;
    zonePoly.SurfaceFace(1).NSides = 4;
    zonePoly.SurfaceFace(1).FacePoints.allocate(4);

    zonePoly.SurfaceFace(1).FacePoints(1).x = 0.;
    zonePoly.SurfaceFace(1).FacePoints(1).y = 0.;
    zonePoly.SurfaceFace(1).FacePoints(1).z = 3.;

    zonePoly.SurfaceFace(1).FacePoints(2).x = 0.;
    zonePoly.SurfaceFace(1).FacePoints(2).y = 0.;
    zonePoly.SurfaceFace(1).FacePoints(2).z = 0.;

    zonePoly.SurfaceFace(1).FacePoints(3).x = 10.;
    zonePoly.SurfaceFace(1).FacePoints(3).y = 0.;
    zonePoly.SurfaceFace(1).FacePoints(3).z = 0.;

    zonePoly.SurfaceFace(1).FacePoints(4).x = 10.;
    zonePoly.SurfaceFace(1).FacePoints(4).y = 0.;
    zonePoly.SurfaceFace(1).FacePoints(4).z = 3.;

    zonePoly.SurfaceFace(2).SurfNum = 2;
    zonePoly.SurfaceFace(2).NSides = 4;
    zonePoly.SurfaceFace(2).FacePoints.allocate(4);

    zonePoly.SurfaceFace(2).FacePoints(1).x = 0.;
    zonePoly.SurfaceFace(2).FacePoints(1).y = 8.;
    zonePoly.SurfaceFace(2).FacePoints(1).z = 3.;

    zonePoly.SurfaceFace(2).FacePoints(2).x = 0.;
    zonePoly.SurfaceFace(2).FacePoints(2).y = 8.;
    zonePoly.SurfaceFace(2).FacePoints(2).z = 0.;

    zonePoly.SurfaceFace(2).FacePoints(3).x = 0.;
    zonePoly.SurfaceFace(2).FacePoints(3).y = 0.;
    zonePoly.SurfaceFace(2).FacePoints(3).z = 0.;

    zonePoly.SurfaceFace(2).FacePoints(4).x = 0.;
    zonePoly.SurfaceFace(2).FacePoints(4).y = 0.;
    zonePoly.SurfaceFace(2).FacePoints(4).z = 3.;

    zonePoly.SurfaceFace(3).SurfNum = 3;
    zonePoly.SurfaceFace(3).NSides = 4;
    zonePoly.SurfaceFace(3).FacePoints.allocate(4);

    zonePoly.SurfaceFace(3).FacePoints(1).x = 10.;
    zonePoly.SurfaceFace(3).FacePoints(1).y = 8.;
    zonePoly.SurfaceFace(3).FacePoints(1).z = 3.;

    zonePoly.SurfaceFace(3).FacePoints(2).x = 10.;
    zonePoly.SurfaceFace(3).FacePoints(2).y = 8.;
    zonePoly.SurfaceFace(3).FacePoints(2).z = 0.;

    zonePoly.SurfaceFace(3).FacePoints(3).x = 0.;
    zonePoly.SurfaceFace(3).FacePoints(3).y = 8.;
    zonePoly.SurfaceFace(3).FacePoints(3).z = 0.;

    zonePoly.SurfaceFace(3).FacePoints(4).x = 0.;
    zonePoly.SurfaceFace(3).FacePoints(4).y = 8.;
    zonePoly.SurfaceFace(3).FacePoints(4).z = 3.;

    zonePoly.SurfaceFace(4).SurfNum = 4;
    zonePoly.SurfaceFace(4).NSides = 4;
    zonePoly.SurfaceFace(4).FacePoints.allocate(4);

    zonePoly.SurfaceFace(4).FacePoints(1).x = 10.;
    zonePoly.SurfaceFace(4).FacePoints(1).y = 0.;
    zonePoly.SurfaceFace(4).FacePoints(1).z = 3.;

    zonePoly.SurfaceFace(4).FacePoints(2).x = 10.;
    zonePoly.SurfaceFace(4).FacePoints(2).y = 0.;
    zonePoly.SurfaceFace(4).FacePoints(2).z = 0.;

    zonePoly.SurfaceFace(4).FacePoints(3).x = 10.;
    zonePoly.SurfaceFace(4).FacePoints(3).y = 8.;
    zonePoly.SurfaceFace(4).FacePoints(3).z = 0.;

    zonePoly.SurfaceFace(4).FacePoints(4).x = 10.;
    zonePoly.SurfaceFace(4).FacePoints(4).y = 8.;
    zonePoly.SurfaceFace(4).FacePoints(4).z = 3.;

    zonePoly.SurfaceFace(5).SurfNum = 1;
    zonePoly.SurfaceFace(5).NSides = 4;
    zonePoly.SurfaceFace(5).FacePoints.allocate(4);

    zonePoly.SurfaceFace(5).FacePoints(1).x = 0.;
    zonePoly.SurfaceFace(5).FacePoints(1).y = 0.;
    zonePoly.SurfaceFace(5).FacePoints(1).z = 0.;

    zonePoly.SurfaceFace(5).FacePoints(2).x = 0.;
    zonePoly.SurfaceFace(5).FacePoints(2).y = 8.;
    zonePoly.SurfaceFace(5).FacePoints(2).z = 0.;

    zonePoly.SurfaceFace(5).FacePoints(3).x = 10.;
    zonePoly.SurfaceFace(5).FacePoints(3).y = 8.;
    zonePoly.SurfaceFace(5).FacePoints(3).z = 0.;

    zonePoly.SurfaceFace(5).FacePoints(4).x = 10.;
    zonePoly.SurfaceFace(5).FacePoints(4).y = 0.;
    zonePoly.SurfaceFace(5).FacePoints(4).z = 0.;

    zonePoly.SurfaceFace(6).SurfNum = 2;
    zonePoly.SurfaceFace(6).NSides = 4;
    zonePoly.SurfaceFace(6).FacePoints.allocate(4);

    zonePoly.SurfaceFace(6).FacePoints(1).x = 0.;
    zonePoly.SurfaceFace(6).FacePoints(1).y = 8.;
    zonePoly.SurfaceFace(6).FacePoints(1).z = 3.;

    zonePoly.SurfaceFace(6).FacePoints(2).x = 0.;
    zonePoly.SurfaceFace(6).FacePoints(2).y = 0.;
    zonePoly.SurfaceFace(6).FacePoints(2).z = 3.;

    zonePoly.SurfaceFace(6).FacePoints(3).x = 10.;
    zonePoly.SurfaceFace(6).FacePoints(3).y = 0.;
    zonePoly.SurfaceFace(6).FacePoints(3).z = 3.;

    zonePoly.SurfaceFace(6).FacePoints(4).x = 10.;
    zonePoly.SurfaceFace(6).FacePoints(4).y = 8.;
    zonePoly.SurfaceFace(6).FacePoints(4).z = 3.;

    std::vector<Vector> uniqueVertices;
    makeListOfUniqueVertices(zonePoly, uniqueVertices);

    EXPECT_EQ(size_t(8), uniqueVertices.size());

    std::vector<EdgeOfSurf> e1 = edgesNotTwoForEnclosedVolumeTest(zonePoly, uniqueVertices);
    EXPECT_EQ(size_t(0), e1.size());

    zonePoly.SurfaceFace(6).FacePoints(4).x = 0.;
    zonePoly.SurfaceFace(6).FacePoints(4).y = 0.;
    zonePoly.SurfaceFace(6).FacePoints(4).z = 0.;

    makeListOfUniqueVertices(zonePoly, uniqueVertices);
    EXPECT_EQ(size_t(8), uniqueVertices.size());

    std::vector<EdgeOfSurf> e2 = edgesNotTwoForEnclosedVolumeTest(zonePoly, uniqueVertices);
    EXPECT_EQ(size_t(4), e2.size());
}

TEST(SurfaceGeometryUnitTests, updateZonePolygonsForMissingColinearPoints_test)
{
    ShowMessage("Begin Test: SurfaceGeometryUnitTests, updateZonePolygonsForMissingColinearPoints_test");

    DataVectorTypes::Polyhedron zonePoly;

    zonePoly.NumSurfaceFaces = 7;
    zonePoly.SurfaceFace.allocate(7);

    // split old surface 1 into two new surfaces 1 and 7
    zonePoly.SurfaceFace(1).SurfNum = 1;
    zonePoly.SurfaceFace(1).NSides = 4;
    zonePoly.SurfaceFace(1).FacePoints.allocate(4);

    zonePoly.SurfaceFace(1).FacePoints(1).x = 0.;
    zonePoly.SurfaceFace(1).FacePoints(1).y = 0.;
    zonePoly.SurfaceFace(1).FacePoints(1).z = 3.;

    zonePoly.SurfaceFace(1).FacePoints(2).x = 0.;
    zonePoly.SurfaceFace(1).FacePoints(2).y = 0.;
    zonePoly.SurfaceFace(1).FacePoints(2).z = 0.;

    zonePoly.SurfaceFace(1).FacePoints(3).x = 4.;
    zonePoly.SurfaceFace(1).FacePoints(3).y = 0.;
    zonePoly.SurfaceFace(1).FacePoints(3).z = 0.;

    zonePoly.SurfaceFace(1).FacePoints(4).x = 4.;
    zonePoly.SurfaceFace(1).FacePoints(4).y = 0.;
    zonePoly.SurfaceFace(1).FacePoints(4).z = 3.;

    zonePoly.SurfaceFace(7).SurfNum = 7;
    zonePoly.SurfaceFace(7).NSides = 4;
    zonePoly.SurfaceFace(7).FacePoints.allocate(4);

    zonePoly.SurfaceFace(7).FacePoints(1).x = 4.;
    zonePoly.SurfaceFace(7).FacePoints(1).y = 0.;
    zonePoly.SurfaceFace(7).FacePoints(1).z = 3.;

    zonePoly.SurfaceFace(7).FacePoints(2).x = 4.;
    zonePoly.SurfaceFace(7).FacePoints(2).y = 0.;
    zonePoly.SurfaceFace(7).FacePoints(2).z = 0.;

    zonePoly.SurfaceFace(7).FacePoints(3).x = 10.;
    zonePoly.SurfaceFace(7).FacePoints(3).y = 0.;
    zonePoly.SurfaceFace(7).FacePoints(3).z = 0.;

    zonePoly.SurfaceFace(7).FacePoints(4).x = 10.;
    zonePoly.SurfaceFace(7).FacePoints(4).y = 0.;
    zonePoly.SurfaceFace(7).FacePoints(4).z = 3.;

    zonePoly.SurfaceFace(2).SurfNum = 2;
    zonePoly.SurfaceFace(2).NSides = 4;
    zonePoly.SurfaceFace(2).FacePoints.allocate(4);

    zonePoly.SurfaceFace(2).FacePoints(1).x = 0.;
    zonePoly.SurfaceFace(2).FacePoints(1).y = 8.;
    zonePoly.SurfaceFace(2).FacePoints(1).z = 3.;

    zonePoly.SurfaceFace(2).FacePoints(2).x = 0.;
    zonePoly.SurfaceFace(2).FacePoints(2).y = 8.;
    zonePoly.SurfaceFace(2).FacePoints(2).z = 0.;

    zonePoly.SurfaceFace(2).FacePoints(3).x = 0.;
    zonePoly.SurfaceFace(2).FacePoints(3).y = 0.;
    zonePoly.SurfaceFace(2).FacePoints(3).z = 0.;

    zonePoly.SurfaceFace(2).FacePoints(4).x = 0.;
    zonePoly.SurfaceFace(2).FacePoints(4).y = 0.;
    zonePoly.SurfaceFace(2).FacePoints(4).z = 3.;

    zonePoly.SurfaceFace(3).SurfNum = 3;
    zonePoly.SurfaceFace(3).NSides = 4;
    zonePoly.SurfaceFace(3).FacePoints.allocate(4);

    zonePoly.SurfaceFace(3).FacePoints(1).x = 10.;
    zonePoly.SurfaceFace(3).FacePoints(1).y = 8.;
    zonePoly.SurfaceFace(3).FacePoints(1).z = 3.;

    zonePoly.SurfaceFace(3).FacePoints(2).x = 10.;
    zonePoly.SurfaceFace(3).FacePoints(2).y = 8.;
    zonePoly.SurfaceFace(3).FacePoints(2).z = 0.;

    zonePoly.SurfaceFace(3).FacePoints(3).x = 0.;
    zonePoly.SurfaceFace(3).FacePoints(3).y = 8.;
    zonePoly.SurfaceFace(3).FacePoints(3).z = 0.;

    zonePoly.SurfaceFace(3).FacePoints(4).x = 0.;
    zonePoly.SurfaceFace(3).FacePoints(4).y = 8.;
    zonePoly.SurfaceFace(3).FacePoints(4).z = 3.;

    zonePoly.SurfaceFace(4).SurfNum = 4;
    zonePoly.SurfaceFace(4).NSides = 4;
    zonePoly.SurfaceFace(4).FacePoints.allocate(4);

    zonePoly.SurfaceFace(4).FacePoints(1).x = 10.;
    zonePoly.SurfaceFace(4).FacePoints(1).y = 0.;
    zonePoly.SurfaceFace(4).FacePoints(1).z = 3.;

    zonePoly.SurfaceFace(4).FacePoints(2).x = 10.;
    zonePoly.SurfaceFace(4).FacePoints(2).y = 0.;
    zonePoly.SurfaceFace(4).FacePoints(2).z = 0.;

    zonePoly.SurfaceFace(4).FacePoints(3).x = 10.;
    zonePoly.SurfaceFace(4).FacePoints(3).y = 8.;
    zonePoly.SurfaceFace(4).FacePoints(3).z = 0.;

    zonePoly.SurfaceFace(4).FacePoints(4).x = 10.;
    zonePoly.SurfaceFace(4).FacePoints(4).y = 8.;
    zonePoly.SurfaceFace(4).FacePoints(4).z = 3.;

    zonePoly.SurfaceFace(5).SurfNum = 5;
    zonePoly.SurfaceFace(5).NSides = 4;
    zonePoly.SurfaceFace(5).FacePoints.allocate(4);

    zonePoly.SurfaceFace(5).FacePoints(1).x = 0.;
    zonePoly.SurfaceFace(5).FacePoints(1).y = 0.;
    zonePoly.SurfaceFace(5).FacePoints(1).z = 0.;

    zonePoly.SurfaceFace(5).FacePoints(2).x = 0.;
    zonePoly.SurfaceFace(5).FacePoints(2).y = 8.;
    zonePoly.SurfaceFace(5).FacePoints(2).z = 0.;

    zonePoly.SurfaceFace(5).FacePoints(3).x = 10.;
    zonePoly.SurfaceFace(5).FacePoints(3).y = 8.;
    zonePoly.SurfaceFace(5).FacePoints(3).z = 0.;

    zonePoly.SurfaceFace(5).FacePoints(4).x = 10.;
    zonePoly.SurfaceFace(5).FacePoints(4).y = 0.;
    zonePoly.SurfaceFace(5).FacePoints(4).z = 0.;

    zonePoly.SurfaceFace(6).SurfNum = 6;
    zonePoly.SurfaceFace(6).NSides = 4;
    zonePoly.SurfaceFace(6).FacePoints.allocate(4);

    zonePoly.SurfaceFace(6).FacePoints(1).x = 0.;
    zonePoly.SurfaceFace(6).FacePoints(1).y = 8.;
    zonePoly.SurfaceFace(6).FacePoints(1).z = 3.;

    zonePoly.SurfaceFace(6).FacePoints(2).x = 0.;
    zonePoly.SurfaceFace(6).FacePoints(2).y = 0.;
    zonePoly.SurfaceFace(6).FacePoints(2).z = 3.;

    zonePoly.SurfaceFace(6).FacePoints(3).x = 10.;
    zonePoly.SurfaceFace(6).FacePoints(3).y = 0.;
    zonePoly.SurfaceFace(6).FacePoints(3).z = 3.;

    zonePoly.SurfaceFace(6).FacePoints(4).x = 10.;
    zonePoly.SurfaceFace(6).FacePoints(4).y = 8.;
    zonePoly.SurfaceFace(6).FacePoints(4).z = 3.;

    std::vector<Vector> uniqueVertices;
    makeListOfUniqueVertices(zonePoly, uniqueVertices);

    EXPECT_EQ(size_t(10), uniqueVertices.size());

    std::vector<EdgeOfSurf> e1 = edgesNotTwoForEnclosedVolumeTest(zonePoly, uniqueVertices);
    EXPECT_EQ(size_t(6), e1.size());

    DataVectorTypes::Polyhedron updatedZonePoly = updateZonePolygonsForMissingColinearPoints(
        zonePoly, uniqueVertices); // this is done after initial test since it is computationally intensive.

    std::vector<EdgeOfSurf> e2 = edgesNotTwoForEnclosedVolumeTest(updatedZonePoly, uniqueVertices);
    EXPECT_EQ(size_t(0), e2.size());
}

TEST(SurfaceGeometryUnitTests, insertVertexOnFace_test)
{
    ShowMessage("Begin Test: SurfaceGeometryUnitTests, insertVertexOnFace_test");

    DataVectorTypes::Face faceOfPoly;

    // insert in first position

    faceOfPoly.NSides = 4;
    faceOfPoly.FacePoints.allocate(4);

    faceOfPoly.FacePoints(1) = Vector(1., 1., 1.);
    faceOfPoly.FacePoints(2) = Vector(2., 2., 2.);
    faceOfPoly.FacePoints(3) = Vector(3., 3., 3.);
    faceOfPoly.FacePoints(4) = Vector(4., 4., 4.);

    insertVertexOnFace(faceOfPoly, 1, Vector(99., 99., 99.));

    EXPECT_EQ(5, faceOfPoly.NSides);
    EXPECT_EQ(Vector(99., 99., 99.), faceOfPoly.FacePoints(1));
    EXPECT_EQ(Vector(1., 1., 1.), faceOfPoly.FacePoints(2));
    EXPECT_EQ(Vector(2., 2., 2.), faceOfPoly.FacePoints(3));
    EXPECT_EQ(Vector(3., 3., 3.), faceOfPoly.FacePoints(4));
    EXPECT_EQ(Vector(4., 4., 4.), faceOfPoly.FacePoints(5));

    faceOfPoly.FacePoints.deallocate();

    // insert in second position

    faceOfPoly.NSides = 4;
    faceOfPoly.FacePoints.allocate(4);

    faceOfPoly.FacePoints(1) = Vector(1., 1., 1.);
    faceOfPoly.FacePoints(2) = Vector(2., 2., 2.);
    faceOfPoly.FacePoints(3) = Vector(3., 3., 3.);
    faceOfPoly.FacePoints(4) = Vector(4., 4., 4.);

    insertVertexOnFace(faceOfPoly, 2, Vector(99., 99., 99.));

    EXPECT_EQ(5, faceOfPoly.NSides);
    EXPECT_EQ(Vector(1., 1., 1.), faceOfPoly.FacePoints(1));
    EXPECT_EQ(Vector(99., 99., 99.), faceOfPoly.FacePoints(2));
    EXPECT_EQ(Vector(2., 2., 2.), faceOfPoly.FacePoints(3));
    EXPECT_EQ(Vector(3., 3., 3.), faceOfPoly.FacePoints(4));
    EXPECT_EQ(Vector(4., 4., 4.), faceOfPoly.FacePoints(5));

    faceOfPoly.FacePoints.deallocate();

    // insert in third position

    faceOfPoly.NSides = 4;
    faceOfPoly.FacePoints.allocate(4);

    faceOfPoly.FacePoints(1) = Vector(1., 1., 1.);
    faceOfPoly.FacePoints(2) = Vector(2., 2., 2.);
    faceOfPoly.FacePoints(3) = Vector(3., 3., 3.);
    faceOfPoly.FacePoints(4) = Vector(4., 4., 4.);

    insertVertexOnFace(faceOfPoly, 3, Vector(99., 99., 99.));

    EXPECT_EQ(5, faceOfPoly.NSides);
    EXPECT_EQ(Vector(1., 1., 1.), faceOfPoly.FacePoints(1));
    EXPECT_EQ(Vector(2., 2., 2.), faceOfPoly.FacePoints(2));
    EXPECT_EQ(Vector(99., 99., 99.), faceOfPoly.FacePoints(3));
    EXPECT_EQ(Vector(3., 3., 3.), faceOfPoly.FacePoints(4));
    EXPECT_EQ(Vector(4., 4., 4.), faceOfPoly.FacePoints(5));

    faceOfPoly.FacePoints.deallocate();

    // insert in fourth position

    faceOfPoly.NSides = 4;
    faceOfPoly.FacePoints.allocate(4);

    faceOfPoly.FacePoints(1) = Vector(1., 1., 1.);
    faceOfPoly.FacePoints(2) = Vector(2., 2., 2.);
    faceOfPoly.FacePoints(3) = Vector(3., 3., 3.);
    faceOfPoly.FacePoints(4) = Vector(4., 4., 4.);

    insertVertexOnFace(faceOfPoly, 4, Vector(99., 99., 99.));

    EXPECT_EQ(5, faceOfPoly.NSides);
    EXPECT_EQ(Vector(1., 1., 1.), faceOfPoly.FacePoints(1));
    EXPECT_EQ(Vector(2., 2., 2.), faceOfPoly.FacePoints(2));
    EXPECT_EQ(Vector(3., 3., 3.), faceOfPoly.FacePoints(3));
    EXPECT_EQ(Vector(99., 99., 99.), faceOfPoly.FacePoints(4));
    EXPECT_EQ(Vector(4., 4., 4.), faceOfPoly.FacePoints(5));

    faceOfPoly.FacePoints.deallocate();

    // insert in zero position (invalid)

    faceOfPoly.NSides = 4;
    faceOfPoly.FacePoints.allocate(4);

    faceOfPoly.FacePoints(1) = Vector(1., 1., 1.);
    faceOfPoly.FacePoints(2) = Vector(2., 2., 2.);
    faceOfPoly.FacePoints(3) = Vector(3., 3., 3.);
    faceOfPoly.FacePoints(4) = Vector(4., 4., 4.);

    insertVertexOnFace(faceOfPoly, 0, Vector(99., 99., 99.));

    EXPECT_EQ(4, faceOfPoly.NSides);
    EXPECT_EQ(Vector(1., 1., 1.), faceOfPoly.FacePoints(1));
    EXPECT_EQ(Vector(2., 2., 2.), faceOfPoly.FacePoints(2));
    EXPECT_EQ(Vector(3., 3., 3.), faceOfPoly.FacePoints(3));
    EXPECT_EQ(Vector(4., 4., 4.), faceOfPoly.FacePoints(4));

    faceOfPoly.FacePoints.deallocate();

    // insert in fifth position (invalid)

    faceOfPoly.NSides = 4;
    faceOfPoly.FacePoints.allocate(4);

    faceOfPoly.FacePoints(1) = Vector(1., 1., 1.);
    faceOfPoly.FacePoints(2) = Vector(2., 2., 2.);
    faceOfPoly.FacePoints(3) = Vector(3., 3., 3.);
    faceOfPoly.FacePoints(4) = Vector(4., 4., 4.);

    insertVertexOnFace(faceOfPoly, 5, Vector(99., 99., 99.));

    EXPECT_EQ(4, faceOfPoly.NSides);
    EXPECT_EQ(Vector(1., 1., 1.), faceOfPoly.FacePoints(1));
    EXPECT_EQ(Vector(2., 2., 2.), faceOfPoly.FacePoints(2));
    EXPECT_EQ(Vector(3., 3., 3.), faceOfPoly.FacePoints(3));
    EXPECT_EQ(Vector(4., 4., 4.), faceOfPoly.FacePoints(4));

    faceOfPoly.FacePoints.deallocate();
}

TEST(SurfaceGeometryUnitTests, isEnclosedVolume_SimpleBox_test)
{
    ShowMessage("Begin Test: SurfaceGeometryUnitTests, isEnclosedVolume_SimpleBox_test");

    DataVectorTypes::Polyhedron zonePoly;

    zonePoly.NumSurfaceFaces = 6;
    zonePoly.SurfaceFace.allocate(6);

    zonePoly.SurfaceFace(1).SurfNum = 1;
    zonePoly.SurfaceFace(1).NSides = 4;
    zonePoly.SurfaceFace(1).FacePoints.allocate(4);
    zonePoly.SurfaceFace(1).FacePoints(1) = Vector(0., 0., 3.);
    zonePoly.SurfaceFace(1).FacePoints(2) = Vector(0., 0., 0.);
    zonePoly.SurfaceFace(1).FacePoints(3) = Vector(10., 0., 0.);
    zonePoly.SurfaceFace(1).FacePoints(4) = Vector(10., 0., 3.);

    zonePoly.SurfaceFace(2).SurfNum = 2;
    zonePoly.SurfaceFace(2).NSides = 4;
    zonePoly.SurfaceFace(2).FacePoints.allocate(4);
    zonePoly.SurfaceFace(2).FacePoints(1) = Vector(0., 8., 3.);
    zonePoly.SurfaceFace(2).FacePoints(2) = Vector(0., 8., 0.);
    zonePoly.SurfaceFace(2).FacePoints(3) = Vector(0., 0., 0.);
    zonePoly.SurfaceFace(2).FacePoints(4) = Vector(0., 0., 3.);

    zonePoly.SurfaceFace(3).SurfNum = 3;
    zonePoly.SurfaceFace(3).NSides = 4;
    zonePoly.SurfaceFace(3).FacePoints.allocate(4);
    zonePoly.SurfaceFace(3).FacePoints(1) = Vector(10., 8., 3.);
    zonePoly.SurfaceFace(3).FacePoints(2) = Vector(10., 8., 0.);
    zonePoly.SurfaceFace(3).FacePoints(3) = Vector(0., 8., 0.);
    zonePoly.SurfaceFace(3).FacePoints(4) = Vector(0., 8., 3.);

    zonePoly.SurfaceFace(4).SurfNum = 4;
    zonePoly.SurfaceFace(4).NSides = 4;
    zonePoly.SurfaceFace(4).FacePoints.allocate(4);
    zonePoly.SurfaceFace(4).FacePoints(1) = Vector(10., 0., 3.);
    zonePoly.SurfaceFace(4).FacePoints(2) = Vector(10., 0., 0.);
    zonePoly.SurfaceFace(4).FacePoints(3) = Vector(10., 8., 0.);
    zonePoly.SurfaceFace(4).FacePoints(4) = Vector(10., 8., 3.);

    zonePoly.SurfaceFace(5).SurfNum = 1;
    zonePoly.SurfaceFace(5).NSides = 4;
    zonePoly.SurfaceFace(5).FacePoints.allocate(4);
    zonePoly.SurfaceFace(5).FacePoints(1) = Vector(0., 0., 0.);
    zonePoly.SurfaceFace(5).FacePoints(2) = Vector(0., 8, 0.);
    zonePoly.SurfaceFace(5).FacePoints(3) = Vector(10., 8, 0.);
    zonePoly.SurfaceFace(5).FacePoints(4) = Vector(10., 0, 0.);

    zonePoly.SurfaceFace(6).SurfNum = 2;
    zonePoly.SurfaceFace(6).NSides = 4;
    zonePoly.SurfaceFace(6).FacePoints.allocate(4);
    zonePoly.SurfaceFace(6).FacePoints(1) = Vector(0., 8., 3.);
    zonePoly.SurfaceFace(6).FacePoints(2) = Vector(0., 0., 3.);
    zonePoly.SurfaceFace(6).FacePoints(3) = Vector(10., 0., 3.);
    zonePoly.SurfaceFace(6).FacePoints(4) = Vector(10., 8., 3.);

    std::vector<EdgeOfSurf> edgeNot2;
    EXPECT_TRUE(isEnclosedVolume(zonePoly, edgeNot2));

    // leave gap
    zonePoly.SurfaceFace(1).FacePoints(3) = Vector(9., 0., 0.);
    EXPECT_FALSE(isEnclosedVolume(zonePoly, edgeNot2));
}

TEST(SurfaceGeometryUnitTests, isEnclosedVolume_BoxWithSplitSide_test)
{
    ShowMessage("Begin Test: SurfaceGeometryUnitTests, isEnclosedVolume_BoxWithSplitSide_test");

    DataVectorTypes::Polyhedron zonePoly;

    zonePoly.NumSurfaceFaces = 7;
    zonePoly.SurfaceFace.allocate(7);

    // split old surface 1 into two new surfaces 1 and 7

    zonePoly.SurfaceFace(1).SurfNum = 1;
    zonePoly.SurfaceFace(1).NSides = 4;
    zonePoly.SurfaceFace(1).FacePoints.allocate(4);
    zonePoly.SurfaceFace(1).FacePoints(1) = Vector(0., 0., 3.);
    zonePoly.SurfaceFace(1).FacePoints(2) = Vector(0., 0., 0.);
    zonePoly.SurfaceFace(1).FacePoints(3) = Vector(4., 0., 0.);
    zonePoly.SurfaceFace(1).FacePoints(4) = Vector(4., 0., 3.);

    zonePoly.SurfaceFace(7).SurfNum = 7;
    zonePoly.SurfaceFace(7).NSides = 4;
    zonePoly.SurfaceFace(7).FacePoints.allocate(4);
    zonePoly.SurfaceFace(7).FacePoints(1) = Vector(4., 0., 3.);
    zonePoly.SurfaceFace(7).FacePoints(2) = Vector(4., 0., 0.);
    zonePoly.SurfaceFace(7).FacePoints(3) = Vector(10., 0., 0.);
    zonePoly.SurfaceFace(7).FacePoints(4) = Vector(10., 0., 3.);

    zonePoly.SurfaceFace(2).SurfNum = 2;
    zonePoly.SurfaceFace(2).NSides = 4;
    zonePoly.SurfaceFace(2).FacePoints.allocate(4);
    zonePoly.SurfaceFace(2).FacePoints(1) = Vector(0., 8., 3.);
    zonePoly.SurfaceFace(2).FacePoints(2) = Vector(0., 8., 0.);
    zonePoly.SurfaceFace(2).FacePoints(3) = Vector(0., 0., 0.);
    zonePoly.SurfaceFace(2).FacePoints(4) = Vector(0., 0., 3.);

    zonePoly.SurfaceFace(3).SurfNum = 3;
    zonePoly.SurfaceFace(3).NSides = 4;
    zonePoly.SurfaceFace(3).FacePoints.allocate(4);
    zonePoly.SurfaceFace(3).FacePoints(1) = Vector(10., 8., 3.);
    zonePoly.SurfaceFace(3).FacePoints(2) = Vector(10., 8., 0.);
    zonePoly.SurfaceFace(3).FacePoints(3) = Vector(0., 8., 0.);
    zonePoly.SurfaceFace(3).FacePoints(4) = Vector(0., 8., 3.);

    zonePoly.SurfaceFace(4).SurfNum = 4;
    zonePoly.SurfaceFace(4).NSides = 4;
    zonePoly.SurfaceFace(4).FacePoints.allocate(4);
    zonePoly.SurfaceFace(4).FacePoints(1) = Vector(10., 0., 3.);
    zonePoly.SurfaceFace(4).FacePoints(2) = Vector(10., 0., 0.);
    zonePoly.SurfaceFace(4).FacePoints(3) = Vector(10., 8., 0.);
    zonePoly.SurfaceFace(4).FacePoints(4) = Vector(10., 8., 3.);

    zonePoly.SurfaceFace(5).SurfNum = 1;
    zonePoly.SurfaceFace(5).NSides = 4;
    zonePoly.SurfaceFace(5).FacePoints.allocate(4);
    zonePoly.SurfaceFace(5).FacePoints(1) = Vector(0., 0., 0.);
    zonePoly.SurfaceFace(5).FacePoints(2) = Vector(0., 8, 0.);
    zonePoly.SurfaceFace(5).FacePoints(3) = Vector(10., 8, 0.);
    zonePoly.SurfaceFace(5).FacePoints(4) = Vector(10., 0, 0.);

    zonePoly.SurfaceFace(6).SurfNum = 2;
    zonePoly.SurfaceFace(6).NSides = 4;
    zonePoly.SurfaceFace(6).FacePoints.allocate(4);
    zonePoly.SurfaceFace(6).FacePoints(1) = Vector(0., 8., 3.);
    zonePoly.SurfaceFace(6).FacePoints(2) = Vector(0., 0., 3.);
    zonePoly.SurfaceFace(6).FacePoints(3) = Vector(10., 0., 3.);
    zonePoly.SurfaceFace(6).FacePoints(4) = Vector(10., 8., 3.);

    std::vector<EdgeOfSurf> edgeNot2;
    EXPECT_TRUE(isEnclosedVolume(zonePoly, edgeNot2));

    // leave gap
    zonePoly.SurfaceFace(1).FacePoints(3) = Vector(9., 0., 0.);
    EXPECT_FALSE(isEnclosedVolume(zonePoly, edgeNot2));
}

TEST_F(EnergyPlusFixture, CalculateZoneVolume_SimpleBox_test)
{
    using DataGlobals::NumOfZones;

    Array1D_bool enteredCeilingHeight;
    NumOfZones = 1;
    enteredCeilingHeight.dimension(NumOfZones, false);
    Zone.dimension(NumOfZones);
    Zone(1).HasFloor = true;
    Zone(1).SurfaceFirst = 1;
    Zone(1).SurfaceLast = 6;

    Surface.dimension(6);

    Surface(1).Sides = 4;
    Surface(1).Vertex.dimension(4);
    Surface(1).Class = SurfaceClass_Wall;
    Surface(1).Tilt = 90.;
    Surface(1).Vertex(1) = Vector(0., 0., 3.);
    Surface(1).Vertex(2) = Vector(0., 0., 0.);
    Surface(1).Vertex(3) = Vector(10., 0., 0.);
    Surface(1).Vertex(4) = Vector(10., 0., 3.);

    Surface(2).Sides = 4;
    Surface(2).Vertex.dimension(4);
    Surface(2).Class = SurfaceClass_Wall;
    Surface(2).Tilt = 90.;
    Surface(2).Vertex(1) = Vector(0., 8., 3.);
    Surface(2).Vertex(2) = Vector(0., 8., 0.);
    Surface(2).Vertex(3) = Vector(0., 0., 0.);
    Surface(2).Vertex(4) = Vector(0., 0., 3.);

    Surface(3).Sides = 4;
    Surface(3).Vertex.dimension(4);
    Surface(3).Class = SurfaceClass_Wall;
    Surface(3).Tilt = 90.;
    Surface(3).Vertex(1) = Vector(10., 8., 3.);
    Surface(3).Vertex(2) = Vector(10., 8., 0.);
    Surface(3).Vertex(3) = Vector(0., 8., 0.);
    Surface(3).Vertex(4) = Vector(0., 8., 3.);

    Surface(4).Sides = 4;
    Surface(4).Vertex.dimension(4);
    Surface(4).Class = SurfaceClass_Wall;
    Surface(4).Tilt = 90.;
    Surface(4).Vertex(1) = Vector(10., 0., 3.);
    Surface(4).Vertex(2) = Vector(10., 0., 0.);
    Surface(4).Vertex(3) = Vector(10., 8., 0.);
    Surface(4).Vertex(4) = Vector(10., 8., 3.);

    Surface(5).Sides = 4;
    Surface(5).Vertex.dimension(4);
    Surface(5).Class = SurfaceClass_Floor;
    Surface(5).Tilt = 180.;
    Surface(5).Vertex(1) = Vector(0., 0., 0.);
    Surface(5).Vertex(2) = Vector(0., 8, 0.);
    Surface(5).Vertex(3) = Vector(10., 8, 0.);
    Surface(5).Vertex(4) = Vector(10., 0, 0.);

    Surface(6).Sides = 4;
    Surface(6).Vertex.dimension(4);
    Surface(6).Class = SurfaceClass_Roof;
    Surface(6).Tilt = 0.;
    Surface(6).Vertex(1) = Vector(0., 8., 3.);
    Surface(6).Vertex(2) = Vector(0., 0., 3.);
    Surface(6).Vertex(3) = Vector(10., 0., 3.);
    Surface(6).Vertex(4) = Vector(10., 8., 3.);

    CalculateZoneVolume(enteredCeilingHeight);
    EXPECT_EQ(240., Zone(1).Volume);
}

TEST_F(EnergyPlusFixture, CalculateZoneVolume_BoxOneWallMissing_test)
{
    using DataGlobals::NumOfZones;

    Array1D_bool enteredCeilingHeight;
    NumOfZones = 1;
    enteredCeilingHeight.dimension(NumOfZones, false);
    Zone.dimension(NumOfZones);
    Zone(1).HasFloor = true;
    Zone(1).SurfaceFirst = 1;
    Zone(1).SurfaceLast = 5;

    Surface.dimension(5);

    Surface(1).Sides = 4;
    Surface(1).Vertex.dimension(4);
    Surface(1).Class = SurfaceClass_Wall;
    Surface(1).Tilt = 90.;
    Surface(1).Vertex(1) = Vector(0., 0., 3.);
    Surface(1).Vertex(2) = Vector(0., 0., 0.);
    Surface(1).Vertex(3) = Vector(10., 0., 0.);
    Surface(1).Vertex(4) = Vector(10., 0., 3.);

    Surface(2).Sides = 4;
    Surface(2).Vertex.dimension(4);
    Surface(2).Class = SurfaceClass_Wall;
    Surface(2).Tilt = 90.;
    Surface(2).Vertex(1) = Vector(0., 8., 3.);
    Surface(2).Vertex(2) = Vector(0., 8., 0.);
    Surface(2).Vertex(3) = Vector(0., 0., 0.);
    Surface(2).Vertex(4) = Vector(0., 0., 3.);

    Surface(3).Sides = 4;
    Surface(3).Vertex.dimension(4);
    Surface(3).Class = SurfaceClass_Wall;
    Surface(3).Tilt = 90.;
    Surface(3).Vertex(1) = Vector(10., 8., 3.);
    Surface(3).Vertex(2) = Vector(10., 8., 0.);
    Surface(3).Vertex(3) = Vector(0., 8., 0.);
    Surface(3).Vertex(4) = Vector(0., 8., 3.);

    Surface(4).Sides = 4;
    Surface(4).Vertex.dimension(4);
    Surface(4).Class = SurfaceClass_Floor;
    Surface(4).Tilt = 180.;
    Surface(4).Vertex(1) = Vector(0., 0., 0.);
    Surface(4).Vertex(2) = Vector(0., 8, 0.);
    Surface(4).Vertex(3) = Vector(10., 8, 0.);
    Surface(4).Vertex(4) = Vector(10., 0, 0.);

    Surface(5).Sides = 4;
    Surface(5).Vertex.dimension(4);
    Surface(5).Class = SurfaceClass_Roof;
    Surface(5).Tilt = 0.;
    Surface(5).Vertex(1) = Vector(0., 8., 3.);
    Surface(5).Vertex(2) = Vector(0., 0., 3.);
    Surface(5).Vertex(3) = Vector(10., 0., 3.);
    Surface(5).Vertex(4) = Vector(10., 8., 3.);

    Zone(1).FloorArea = 80.;
    Zone(1).CeilingHeight = 3.;

    CalculateZoneVolume(enteredCeilingHeight);
    EXPECT_EQ(240., Zone(1).Volume);
}

TEST_F(EnergyPlusFixture, CalculateZoneVolume_BoxNoCeiling_test)
{
    using DataGlobals::NumOfZones;

    Array1D_bool enteredCeilingHeight;
    NumOfZones = 1;
    enteredCeilingHeight.dimension(NumOfZones, false);
    Zone.dimension(NumOfZones);
    Zone(1).HasFloor = true;
    Zone(1).SurfaceFirst = 1;
    Zone(1).SurfaceLast = 5;

    Surface.dimension(5);

    Surface(1).Sides = 4;
    Surface(1).Vertex.dimension(4);
    Surface(1).Class = SurfaceClass_Wall;
    Surface(1).Tilt = 90.;
    Surface(1).Vertex(1) = Vector(0., 0., 3.);
    Surface(1).Vertex(2) = Vector(0., 0., 0.);
    Surface(1).Vertex(3) = Vector(10., 0., 0.);
    Surface(1).Vertex(4) = Vector(10., 0., 3.);

    Surface(2).Sides = 4;
    Surface(2).Vertex.dimension(4);
    Surface(2).Class = SurfaceClass_Wall;
    Surface(2).Tilt = 90.;
    Surface(2).Vertex(1) = Vector(0., 8., 3.);
    Surface(2).Vertex(2) = Vector(0., 8., 0.);
    Surface(2).Vertex(3) = Vector(0., 0., 0.);
    Surface(2).Vertex(4) = Vector(0., 0., 3.);

    Surface(3).Sides = 4;
    Surface(3).Vertex.dimension(4);
    Surface(3).Class = SurfaceClass_Wall;
    Surface(3).Tilt = 90.;
    Surface(3).Vertex(1) = Vector(10., 8., 3.);
    Surface(3).Vertex(2) = Vector(10., 8., 0.);
    Surface(3).Vertex(3) = Vector(0., 8., 0.);
    Surface(3).Vertex(4) = Vector(0., 8., 3.);

    Surface(4).Sides = 4;
    Surface(4).Vertex.dimension(4);
    Surface(4).Class = SurfaceClass_Wall;
    Surface(4).Tilt = 90.;
    Surface(4).Vertex(1) = Vector(10., 0., 3.);
    Surface(4).Vertex(2) = Vector(10., 0., 0.);
    Surface(4).Vertex(3) = Vector(10., 8., 0.);
    Surface(4).Vertex(4) = Vector(10., 8., 3.);

    Surface(5).Sides = 4;
    Surface(5).Vertex.dimension(4);
    Surface(5).Class = SurfaceClass_Floor;
    Surface(5).Tilt = 180.;
    Surface(5).Vertex(1) = Vector(0., 0., 0.);
    Surface(5).Vertex(2) = Vector(0., 8, 0.);
    Surface(5).Vertex(3) = Vector(10., 8, 0.);
    Surface(5).Vertex(4) = Vector(10., 0, 0.);

    Zone(1).FloorArea = 80.;
    Zone(1).CeilingHeight = 3.;

    CalculateZoneVolume(enteredCeilingHeight);
    EXPECT_EQ(240., Zone(1).Volume);
}

TEST_F(EnergyPlusFixture, CalculateZoneVolume_BoxNoFloor_test)
{
    using DataGlobals::NumOfZones;

    Array1D_bool enteredCeilingHeight;
    NumOfZones = 1;
    enteredCeilingHeight.dimension(NumOfZones, false);
    Zone.dimension(NumOfZones);
    Zone(1).HasFloor = true;
    Zone(1).SurfaceFirst = 1;
    Zone(1).SurfaceLast = 5;

    Surface.dimension(5);

    Surface(1).Sides = 4;
    Surface(1).Vertex.dimension(4);
    Surface(1).Class = SurfaceClass_Wall;
    Surface(1).Tilt = 90.;
    Surface(1).Vertex(1) = Vector(0., 0., 3.);
    Surface(1).Vertex(2) = Vector(0., 0., 0.);
    Surface(1).Vertex(3) = Vector(10., 0., 0.);
    Surface(1).Vertex(4) = Vector(10., 0., 3.);

    Surface(2).Sides = 4;
    Surface(2).Vertex.dimension(4);
    Surface(2).Class = SurfaceClass_Wall;
    Surface(2).Tilt = 90.;
    Surface(2).Vertex(1) = Vector(0., 8., 3.);
    Surface(2).Vertex(2) = Vector(0., 8., 0.);
    Surface(2).Vertex(3) = Vector(0., 0., 0.);
    Surface(2).Vertex(4) = Vector(0., 0., 3.);

    Surface(3).Sides = 4;
    Surface(3).Vertex.dimension(4);
    Surface(3).Class = SurfaceClass_Wall;
    Surface(3).Tilt = 90.;
    Surface(3).Vertex(1) = Vector(10., 8., 3.);
    Surface(3).Vertex(2) = Vector(10., 8., 0.);
    Surface(3).Vertex(3) = Vector(0., 8., 0.);
    Surface(3).Vertex(4) = Vector(0., 8., 3.);

    Surface(4).Sides = 4;
    Surface(4).Vertex.dimension(4);
    Surface(4).Class = SurfaceClass_Wall;
    Surface(4).Tilt = 90.;
    Surface(4).Vertex(1) = Vector(10., 0., 3.);
    Surface(4).Vertex(2) = Vector(10., 0., 0.);
    Surface(4).Vertex(3) = Vector(10., 8., 0.);
    Surface(4).Vertex(4) = Vector(10., 8., 3.);

    Surface(5).Sides = 4;
    Surface(5).Vertex.dimension(4);
    Surface(5).Class = SurfaceClass_Roof;
    Surface(5).Tilt = 0.;
    Surface(5).Vertex(1) = Vector(0., 8., 3.);
    Surface(5).Vertex(2) = Vector(0., 0., 3.);
    Surface(5).Vertex(3) = Vector(10., 0., 3.);
    Surface(5).Vertex(4) = Vector(10., 8., 3.);

    Zone(1).CeilingArea = 80.;
    Zone(1).CeilingHeight = 3.;

    CalculateZoneVolume(enteredCeilingHeight);
    EXPECT_EQ(240., Zone(1).Volume);
}

TEST_F(EnergyPlusFixture, CalculateZoneVolume_BoxNoCeilingFloor_test)
{
    using DataGlobals::NumOfZones;

    Array1D_bool enteredCeilingHeight;
    NumOfZones = 1;
    enteredCeilingHeight.dimension(NumOfZones, false);
    Zone.dimension(NumOfZones);
    Zone(1).SurfaceFirst = 1;
    Zone(1).SurfaceLast = 4;

    Surface.dimension(4);

    Surface(1).Sides = 4;
    Surface(1).Vertex.dimension(4);
    Surface(1).Class = SurfaceClass_Wall;
    Surface(1).Tilt = 90.;
    Surface(1).Azimuth = 180.;
    Surface(1).Area = 30.;
    Surface(1).Vertex(1) = Vector(0., 0., 3.);
    Surface(1).Vertex(2) = Vector(0., 0., 0.);
    Surface(1).Vertex(3) = Vector(10., 0., 0.);
    Surface(1).Vertex(4) = Vector(10., 0., 3.);

    Surface(2).Sides = 4;
    Surface(2).Vertex.dimension(4);
    Surface(2).Class = SurfaceClass_Wall;
    Surface(2).Tilt = 90.;
    Surface(2).Azimuth = 270.;
    Surface(2).Area = 24.;
    Surface(2).Vertex(1) = Vector(0., 8., 3.);
    Surface(2).Vertex(2) = Vector(0., 8., 0.);
    Surface(2).Vertex(3) = Vector(0., 0., 0.);
    Surface(2).Vertex(4) = Vector(0., 0., 3.);

    Surface(3).Sides = 4;
    Surface(3).Vertex.dimension(4);
    Surface(3).Class = SurfaceClass_Wall;
    Surface(3).Tilt = 90.;
    Surface(3).Azimuth = 0.;
    Surface(3).Area = 30.;
    Surface(3).Vertex(1) = Vector(10., 8., 3.);
    Surface(3).Vertex(2) = Vector(10., 8., 0.);
    Surface(3).Vertex(3) = Vector(0., 8., 0.);
    Surface(3).Vertex(4) = Vector(0., 8., 3.);

    Surface(4).Sides = 4;
    Surface(4).Vertex.dimension(4);
    Surface(4).Class = SurfaceClass_Wall;
    Surface(4).Tilt = 90.;
    Surface(4).Azimuth = 90.;
    Surface(4).Area = 24.;
    Surface(4).Vertex(1) = Vector(10., 0., 3.);
    Surface(4).Vertex(2) = Vector(10., 0., 0.);
    Surface(4).Vertex(3) = Vector(10., 8., 0.);
    Surface(4).Vertex(4) = Vector(10., 8., 3.);

    CalculateZoneVolume(enteredCeilingHeight);
    EXPECT_EQ(240., Zone(1).Volume);
}

TEST_F(EnergyPlusFixture, MakeRectangularVertices)
{
    int surfNum = 1;
    int zoneNum = 1;
    SurfaceTmp.allocate(surfNum);
    SurfaceTmp(surfNum).Class = SurfaceClass_Wall;
    SurfaceTmp(surfNum).Zone = zoneNum;
    SurfaceTmp(surfNum).Azimuth = 0.;
    SurfaceTmp(surfNum).Tilt = 90.;
    SurfaceTmp(surfNum).Sides = 4;
    SurfaceTmp(surfNum).Vertex.allocate(4);

    Zone.allocate(zoneNum);
    Zone(zoneNum).RelNorth = 0.;

    CosZoneRelNorth.allocate(zoneNum);
    SinZoneRelNorth.allocate(zoneNum);
    CosZoneRelNorth(zoneNum) = std::cos(-Zone(zoneNum).RelNorth * DataGlobals::DegToRadians);
    SinZoneRelNorth(zoneNum) = std::sin(-Zone(zoneNum).RelNorth * DataGlobals::DegToRadians);

    CosBldgRelNorth = 1.0;
    SinBldgRelNorth = 0.0;

    // facing north

    MakeRectangularVertices(1, 0., 0., 0., 5., 3., false);

    EXPECT_NEAR(0., SurfaceTmp(surfNum).Vertex(1).x, 0.001);
    EXPECT_NEAR(0., SurfaceTmp(surfNum).Vertex(1).y, 0.001);
    EXPECT_NEAR(3., SurfaceTmp(surfNum).Vertex(1).z, 0.001);

    EXPECT_NEAR(0., SurfaceTmp(surfNum).Vertex(2).x, 0.001);
    EXPECT_NEAR(0., SurfaceTmp(surfNum).Vertex(2).y, 0.001);
    EXPECT_NEAR(0., SurfaceTmp(surfNum).Vertex(2).z, 0.001);

    EXPECT_NEAR(-5., SurfaceTmp(surfNum).Vertex(3).x, 0.001);
    EXPECT_NEAR(0., SurfaceTmp(surfNum).Vertex(3).y, 0.001);
    EXPECT_NEAR(0., SurfaceTmp(surfNum).Vertex(3).z, 0.001);

    EXPECT_NEAR(-5., SurfaceTmp(surfNum).Vertex(4).x, 0.001);
    EXPECT_NEAR(0., SurfaceTmp(surfNum).Vertex(4).y, 0.001);
    EXPECT_NEAR(3., SurfaceTmp(surfNum).Vertex(4).z, 0.001);

    // facing east

    SurfaceTmp(surfNum).Azimuth = 90.;

    MakeRectangularVertices(1, 0., 0., 0., 5., 3., false);

    EXPECT_NEAR(0, SurfaceTmp(surfNum).Vertex(1).x, 0.001);
    EXPECT_NEAR(0., SurfaceTmp(surfNum).Vertex(1).y, 0.001);
    EXPECT_NEAR(3., SurfaceTmp(surfNum).Vertex(1).z, 0.001);

    EXPECT_NEAR(0., SurfaceTmp(surfNum).Vertex(2).x, 0.001);
    EXPECT_NEAR(0., SurfaceTmp(surfNum).Vertex(2).y, 0.001);
    EXPECT_NEAR(0., SurfaceTmp(surfNum).Vertex(2).z, 0.001);

    EXPECT_NEAR(0., SurfaceTmp(surfNum).Vertex(3).x, 0.001);
    EXPECT_NEAR(5., SurfaceTmp(surfNum).Vertex(3).y, 0.001);
    EXPECT_NEAR(0., SurfaceTmp(surfNum).Vertex(3).z, 0.001);

    EXPECT_NEAR(0., SurfaceTmp(surfNum).Vertex(4).x, 0.001);
    EXPECT_NEAR(5., SurfaceTmp(surfNum).Vertex(4).y, 0.001);
    EXPECT_NEAR(3., SurfaceTmp(surfNum).Vertex(4).z, 0.001);

    // facing south

    SurfaceTmp(surfNum).Azimuth = 180.;

    MakeRectangularVertices(1, 0., 0., 0., 5., 3., false);

    EXPECT_NEAR(0, SurfaceTmp(surfNum).Vertex(1).x, 0.001);
    EXPECT_NEAR(0., SurfaceTmp(surfNum).Vertex(1).y, 0.001);
    EXPECT_NEAR(3., SurfaceTmp(surfNum).Vertex(1).z, 0.001);

    EXPECT_NEAR(0., SurfaceTmp(surfNum).Vertex(2).x, 0.001);
    EXPECT_NEAR(0., SurfaceTmp(surfNum).Vertex(2).y, 0.001);
    EXPECT_NEAR(0., SurfaceTmp(surfNum).Vertex(2).z, 0.001);

    EXPECT_NEAR(5., SurfaceTmp(surfNum).Vertex(3).x, 0.001);
    EXPECT_NEAR(0., SurfaceTmp(surfNum).Vertex(3).y, 0.001);
    EXPECT_NEAR(0., SurfaceTmp(surfNum).Vertex(3).z, 0.001);

    EXPECT_NEAR(5., SurfaceTmp(surfNum).Vertex(4).x, 0.001);
    EXPECT_NEAR(0., SurfaceTmp(surfNum).Vertex(4).y, 0.001);
    EXPECT_NEAR(3., SurfaceTmp(surfNum).Vertex(4).z, 0.001);

    // facing west

    SurfaceTmp(surfNum).Azimuth = 270.;

    MakeRectangularVertices(1, 0., 0., 0., 5., 3., false);

    EXPECT_NEAR(0., SurfaceTmp(surfNum).Vertex(1).x, 0.001);
    EXPECT_NEAR(0., SurfaceTmp(surfNum).Vertex(1).y, 0.001);
    EXPECT_NEAR(3., SurfaceTmp(surfNum).Vertex(1).z, 0.001);

    EXPECT_NEAR(0., SurfaceTmp(surfNum).Vertex(2).x, 0.001);
    EXPECT_NEAR(0., SurfaceTmp(surfNum).Vertex(2).y, 0.001);
    EXPECT_NEAR(0., SurfaceTmp(surfNum).Vertex(2).z, 0.001);

    EXPECT_NEAR(0., SurfaceTmp(surfNum).Vertex(3).x, 0.001);
    EXPECT_NEAR(-5., SurfaceTmp(surfNum).Vertex(3).y, 0.001);
    EXPECT_NEAR(0., SurfaceTmp(surfNum).Vertex(3).z, 0.001);

    EXPECT_NEAR(0., SurfaceTmp(surfNum).Vertex(4).x, 0.001);
    EXPECT_NEAR(-5., SurfaceTmp(surfNum).Vertex(4).y, 0.001);
    EXPECT_NEAR(3., SurfaceTmp(surfNum).Vertex(4).z, 0.001);
}

TEST_F(EnergyPlusFixture, SurfaceGeometry_VertexNumberMismatchTest)
{
    bool ErrorsFound(false);

    std::string const idf_objects = delimited_string({
        "Material,",
        "  8 in.Concrete Block Basement Wall,     !- Name",
        "  MediumRough,                            !- Roughness",
        "  0.2032,                                 !- Thickness{ m }",
        "  1.326,                                  !- Conductivity{ W / m - K }",
        "  1841.99999999999,                       !- Density{ kg / m3 }",
        "  911.999999999999,                       !- Specific Heat{ J / kg - K }",
        "  0.9,                                    !- Thermal Absorptance",
        "  0.7,                                    !- Solar Absorptance",
        "  0.7;                                    !- Visible Absorptance",
        "Construction,",
        "   Typical,   !- Name",
        "   8 in.Concrete Block Basement Wall;     !- Layer 1",

        "BuildingSurface:Detailed,                                   ",
        "	016W88_WaterMeter - Floor : a, !- Name",
        "	Floor, !- Surface Type",
        "	Typical, !- Construction Name",
        "	ZONE 1, !- Zone Name",
        "	Surface, !- Outside Boundary Condition",
        "	006W27_Restrooms - RoofCeiling : a, !- Outside Boundary Condition Object",
        "	NoSun, !- Sun Exposure",
        "	NoWind, !- Wind Exposure",
        "	, !- View Factor to Ground",
        "	, !- Number of Vertices",
        "	251.4600375, 3.5052, 0, !- X, Y, Z Vertex 1 {m}",
        "	251.4600375, 0, 0, !- X, Y, Z Vertex 2 {m}",
        "	249.9571375, 0, 0, !- X, Y, Z Vertex 3 {m}",
        "	248.5215375, 1.0, 0, !- X, Y, Z Vertex 4 {m}",
        "	248.5215375, 3.5052, 0;                 !- X, Y, Z Vertex 5 {m}",

        "BuildingSurface:Detailed,",
        "   006W27_Restrooms - RoofCeiling : a, !- Name",
        "   Ceiling, !- Surface Type",
        "   Typical, !- Construction Name",
        "   ZONE 2, !- Zone Name",
        "   Surface, !- Outside Boundary Condition",
        "   016W88_WaterMeter - Floor : a, !- Outside Boundary Condition Object",
        "   NoSun, !- Sun Exposure",
        "   NoWind, !- Wind Exposure",
        "   , !- View Factor to Ground",
        "   , !- Number of Vertices",
        "   174.6425, 0, 6.1976, !- X, Y, Z Vertex 1 {m}",
        "   174.6425, 3.5052, 6.1976, !- X, Y, Z Vertex 2 {m}",
        "   171.704, 3.5052, 6.1976, !- X, Y, Z Vertex 3 {m}",
        "   171.704, 0, 6.1976;                     !- X, Y, Z Vertex 4 {m}",

    });

    ASSERT_TRUE(process_idf(idf_objects));

    DataGlobals::NumOfZones = 2;
    Zone.allocate(2);
    Zone(1).Name = "ZONE 1";
    Zone(2).Name = "ZONE 2";
    SurfaceTmp.allocate(2);
    int SurfNum = 0;
    int TotHTSurfs = 2;
    Array1D_string const BaseSurfCls(3, {"WALL", "FLOOR", "ROOF"});
    Array1D_int const BaseSurfIDs(3, {1, 2, 3});
    int NeedToAddSurfaces;

    GetGeometryParameters(ErrorsFound);
    CosZoneRelNorth.allocate(2);
    SinZoneRelNorth.allocate(2);

    CosZoneRelNorth = 1.0;
    SinZoneRelNorth = 0.0;
    SinBldgRelNorth = 0.0;
    CosBldgRelNorth = 1.0;

    GetHTSurfaceData(ErrorsFound, SurfNum, TotHTSurfs, 0, 0, 0, BaseSurfCls, BaseSurfIDs, NeedToAddSurfaces);

    EXPECT_EQ(2, SurfNum);
    std::string const error_string =
        delimited_string({"   ** Severe  ** BuildingSurface:Detailed=\"016W88_WATERMETER - FLOOR : A\", invalid Construction Name=\"TYPICAL\".",
                          "   ** Severe  ** BuildingSurface:Detailed=\"006W27_RESTROOMS - ROOFCEILING : A\", invalid Construction Name=\"TYPICAL\".",
                          "   ** Severe  ** RoofCeiling:Detailed=\"016W88_WATERMETER - FLOOR : A\", Vertex size mismatch between base surface "
                          ":016W88_WATERMETER - FLOOR : A and outside boundary surface: 006W27_RESTROOMS - ROOFCEILING : A",
                          "   **   ~~~   ** The vertex sizes are 5 for base surface and 4 for outside boundary surface. Please check inputs.",
                          "   ** Severe  ** RoofCeiling:Detailed=\"006W27_RESTROOMS - ROOFCEILING : A\", Vertex size mismatch between base surface "
                          ":006W27_RESTROOMS - ROOFCEILING : A and outside boundary surface: 016W88_WATERMETER - FLOOR : A",
                          "   **   ~~~   ** The vertex sizes are 4 for base surface and 5 for outside boundary surface. Please check inputs."});
    EXPECT_TRUE(compare_err_stream(error_string, true));
}

TEST_F(EnergyPlusFixture, SurfaceGeometry_CheckConvexityTest)
{

    // Test a multiple vertex surfaces in ProcessSurfaceVertices and CalcCoordinateTransformation for #6384

    TotSurfaces = 2;
    MaxVerticesPerSurface = 9;
    Surface.allocate(TotSurfaces);
    ShadeV.allocate(TotSurfaces);
    Surface(1).Vertex.allocate(7);
    Surface(2).Vertex.allocate(9);
    SurfaceTmp.allocate(TotSurfaces);
    SurfaceTmp(1).Vertex.allocate(7);
    SurfaceTmp(2).Vertex.allocate(9);

    int ThisSurf(0);

    // Surface 1 - Rectangle with 7 points
    ThisSurf = 1;
    Surface(ThisSurf).Azimuth = 0.0;
    Surface(ThisSurf).Tilt = 180.0;
    Surface(ThisSurf).Sides = 7;
    Surface(ThisSurf).GrossArea = 20.0;

    Surface(ThisSurf).Vertex(1).x = 10.0;
    Surface(ThisSurf).Vertex(1).y = 2.0;
    Surface(ThisSurf).Vertex(1).z = 3.0;

    Surface(ThisSurf).Vertex(2).x = 10.0;
    Surface(ThisSurf).Vertex(2).y = 3.0;
    Surface(ThisSurf).Vertex(2).z = 3.0;

    Surface(ThisSurf).Vertex(3).x = 10.0;
    Surface(ThisSurf).Vertex(3).y = 4.0;
    Surface(ThisSurf).Vertex(3).z = 3.0;

    Surface(ThisSurf).Vertex(4).x = 10.0;
    Surface(ThisSurf).Vertex(4).y = 5.0;
    Surface(ThisSurf).Vertex(4).z = 3.0;

    Surface(ThisSurf).Vertex(5).x = 10.0;
    Surface(ThisSurf).Vertex(5).y = 6.0;
    Surface(ThisSurf).Vertex(5).z = 3.0;

    Surface(ThisSurf).Vertex(6).x = 15.0;
    Surface(ThisSurf).Vertex(6).y = 6.0;
    Surface(ThisSurf).Vertex(6).z = 3.0;

    Surface(ThisSurf).Vertex(7).x = 15.0;
    Surface(ThisSurf).Vertex(7).y = 2.0;
    Surface(ThisSurf).Vertex(7).z = 3.0;

    SurfaceTmp(ThisSurf) = Surface(ThisSurf);
    CheckConvexity(ThisSurf, SurfaceTmp(ThisSurf).Sides);
    Surface(ThisSurf) = SurfaceTmp(ThisSurf);
    EXPECT_EQ(4, Surface(ThisSurf).Sides);
    EXPECT_EQ(10.0, Surface(ThisSurf).Vertex(2).x);
    EXPECT_EQ(6.0, Surface(ThisSurf).Vertex(2).y);
    EXPECT_EQ(15.0, Surface(ThisSurf).Vertex(3).x);
    EXPECT_EQ(6.0, Surface(ThisSurf).Vertex(3).y);

    // Surface 2 - Rectangle with 9 points
    ThisSurf = 2;
    Surface(ThisSurf).Azimuth = 0.0;
    Surface(ThisSurf).Tilt = 0.0;
    Surface(ThisSurf).Sides = 9;
    Surface(ThisSurf).GrossArea = 30.0;

    Surface(ThisSurf).Vertex(1).x = 10.0;
    Surface(ThisSurf).Vertex(1).y = 2.0;
    Surface(ThisSurf).Vertex(1).z = 0.0;

    Surface(ThisSurf).Vertex(2).x = 10.0;
    Surface(ThisSurf).Vertex(2).y = 3.0;
    Surface(ThisSurf).Vertex(2).z = 0.0;

    Surface(ThisSurf).Vertex(3).x = 10.0;
    Surface(ThisSurf).Vertex(3).y = 4.0;
    Surface(ThisSurf).Vertex(3).z = 0.0;

    Surface(ThisSurf).Vertex(4).x = 10.0;
    Surface(ThisSurf).Vertex(4).y = 5.0;
    Surface(ThisSurf).Vertex(4).z = 0.0;

    Surface(ThisSurf).Vertex(5).x = 10.0;
    Surface(ThisSurf).Vertex(5).y = 6.0;
    Surface(ThisSurf).Vertex(5).z = 0.0;

    Surface(ThisSurf).Vertex(6).x = 10.0;
    Surface(ThisSurf).Vertex(6).y = 7.0;
    Surface(ThisSurf).Vertex(6).z = 0.0;

    Surface(ThisSurf).Vertex(7).x = 10.0;
    Surface(ThisSurf).Vertex(7).y = 8.0;
    Surface(ThisSurf).Vertex(7).z = 0.0;

    Surface(ThisSurf).Vertex(8).x = 15.0;
    Surface(ThisSurf).Vertex(8).y = 8.0;
    Surface(ThisSurf).Vertex(8).z = 0.0;

    Surface(ThisSurf).Vertex(9).x = 15.0;
    Surface(ThisSurf).Vertex(9).y = 2.0;
    Surface(ThisSurf).Vertex(9).z = 0.0;

    SurfaceTmp(ThisSurf) = Surface(ThisSurf);
    CheckConvexity(ThisSurf, SurfaceTmp(ThisSurf).Sides);
    Surface(ThisSurf) = SurfaceTmp(ThisSurf);
    EXPECT_EQ(4, Surface(ThisSurf).Sides);
    EXPECT_EQ(10.0, Surface(ThisSurf).Vertex(2).x);
    EXPECT_EQ(8.0, Surface(ThisSurf).Vertex(2).y);
    EXPECT_EQ(15.0, Surface(ThisSurf).Vertex(3).x);
    EXPECT_EQ(8.0, Surface(ThisSurf).Vertex(3).y);
}

TEST_F(EnergyPlusFixture, InitialAssociateWindowShadingControlFenestration_test)
{
    TotWinShadingControl = 3;
    WindowShadingControl.allocate(TotWinShadingControl);
    int zn = 1;

    WindowShadingControl(1).Name = "WSC1";
    WindowShadingControl(1).ZoneIndex = zn;
    WindowShadingControl(1).SequenceNumber = 2;
    WindowShadingControl(1).MultiSurfaceCtrlIsGroup = true;
    WindowShadingControl(1).FenestrationCount = 3;
    WindowShadingControl(1).FenestrationName.allocate(WindowShadingControl(1).FenestrationCount);
    WindowShadingControl(1).FenestrationName(1) = "Fene-01";
    WindowShadingControl(1).FenestrationName(2) = "Fene-02";
    WindowShadingControl(1).FenestrationName(3) = "Fene-03";

    WindowShadingControl(2).Name = "WSC2";
    WindowShadingControl(2).ZoneIndex = zn;
    WindowShadingControl(2).SequenceNumber = 3;
    WindowShadingControl(2).MultiSurfaceCtrlIsGroup = false;
    WindowShadingControl(2).FenestrationCount = 4;
    WindowShadingControl(2).FenestrationName.allocate(WindowShadingControl(2).FenestrationCount);
    WindowShadingControl(2).FenestrationName(1) = "Fene-04";
    WindowShadingControl(2).FenestrationName(2) = "Fene-05";
    WindowShadingControl(2).FenestrationName(3) = "Fene-06";
    WindowShadingControl(2).FenestrationName(4) = "Fene-07";

    WindowShadingControl(3).Name = "WSC3";
    WindowShadingControl(3).ZoneIndex = zn;
    WindowShadingControl(3).SequenceNumber = 1;
    WindowShadingControl(3).MultiSurfaceCtrlIsGroup = true;
    WindowShadingControl(3).FenestrationCount = 2;
    WindowShadingControl(3).FenestrationName.allocate(WindowShadingControl(3).FenestrationCount);
    WindowShadingControl(3).FenestrationName(1) = "Fene-08";
    WindowShadingControl(3).FenestrationName(2) = "Fene-09";

    Construct.allocate(1);
    Construct(1).WindowTypeEQL = false;

    SurfaceTmp.allocate(9);

    SurfaceTmp(1).Name = "Fene-04";
    SurfaceTmp(1).Construction = 1;
    SurfaceTmp(1).ExtBoundCond = ExternalEnvironment;

    SurfaceTmp(2).Name = "Fene-05";
    SurfaceTmp(2).Construction = 1;
    SurfaceTmp(2).ExtBoundCond = ExternalEnvironment;

    SurfaceTmp(3).Name = "Fene-06";
    SurfaceTmp(3).Construction = 1;
    SurfaceTmp(3).ExtBoundCond = ExternalEnvironment;

    SurfaceTmp(4).Name = "Fene-01";
    SurfaceTmp(4).Construction = 1;
    SurfaceTmp(4).ExtBoundCond = ExternalEnvironment;

    SurfaceTmp(5).Name = "Fene-02";
    SurfaceTmp(5).Construction = 1;
    SurfaceTmp(5).ExtBoundCond = ExternalEnvironment;

    SurfaceTmp(6).Name = "Fene-03";
    SurfaceTmp(6).Construction = 1;
    SurfaceTmp(6).ExtBoundCond = ExternalEnvironment;

    SurfaceTmp(7).Name = "Fene-07";
    SurfaceTmp(7).Construction = 1;
    SurfaceTmp(7).ExtBoundCond = ExternalEnvironment;

    SurfaceTmp(8).Name = "Fene-08";
    SurfaceTmp(8).Construction = 1;
    SurfaceTmp(8).ExtBoundCond = ExternalEnvironment;

    SurfaceTmp(9).Name = "Fene-09";
    SurfaceTmp(9).Construction = 1;
    SurfaceTmp(9).ExtBoundCond = ExternalEnvironment;

    bool Err = false;

    int surfNum = 1;
    InitialAssociateWindowShadingControlFenestration(Err, surfNum);
    EXPECT_TRUE(SurfaceTmp(surfNum).HasShadeControl);
    EXPECT_EQ(SurfaceTmp(surfNum).WindowShadingControlPtr, 2);
    EXPECT_FALSE(Err);

    surfNum = 2;
    InitialAssociateWindowShadingControlFenestration(Err, surfNum);
    EXPECT_TRUE(SurfaceTmp(surfNum).HasShadeControl);
    EXPECT_EQ(SurfaceTmp(surfNum).WindowShadingControlPtr, 2);
    EXPECT_FALSE(Err);

    surfNum = 3;
    InitialAssociateWindowShadingControlFenestration(Err, surfNum);
    EXPECT_TRUE(SurfaceTmp(surfNum).HasShadeControl);
    EXPECT_EQ(SurfaceTmp(surfNum).WindowShadingControlPtr, 2);
    EXPECT_FALSE(Err);

    surfNum = 4;
    InitialAssociateWindowShadingControlFenestration(Err, surfNum);
    EXPECT_TRUE(SurfaceTmp(surfNum).HasShadeControl);
    EXPECT_EQ(SurfaceTmp(surfNum).WindowShadingControlPtr, 1);
    EXPECT_FALSE(Err);

    surfNum = 5;
    InitialAssociateWindowShadingControlFenestration(Err, surfNum);
    EXPECT_TRUE(SurfaceTmp(surfNum).HasShadeControl);
    EXPECT_EQ(SurfaceTmp(surfNum).WindowShadingControlPtr, 1);
    EXPECT_FALSE(Err);

    surfNum = 6;
    InitialAssociateWindowShadingControlFenestration(Err, surfNum);
    EXPECT_TRUE(SurfaceTmp(surfNum).HasShadeControl);
    EXPECT_EQ(SurfaceTmp(surfNum).WindowShadingControlPtr, 1);
    EXPECT_FALSE(Err);

    surfNum = 7;
    InitialAssociateWindowShadingControlFenestration(Err, surfNum);
    EXPECT_TRUE(SurfaceTmp(surfNum).HasShadeControl);
    EXPECT_EQ(SurfaceTmp(surfNum).WindowShadingControlPtr, 2);
    EXPECT_FALSE(Err);

    surfNum = 8;
    InitialAssociateWindowShadingControlFenestration(Err, surfNum);
    EXPECT_TRUE(SurfaceTmp(surfNum).HasShadeControl);
    EXPECT_EQ(SurfaceTmp(surfNum).WindowShadingControlPtr, 3);
    EXPECT_FALSE(Err);

    surfNum = 9;
    InitialAssociateWindowShadingControlFenestration(Err, surfNum);
    EXPECT_TRUE(SurfaceTmp(surfNum).HasShadeControl);
    EXPECT_EQ(SurfaceTmp(surfNum).WindowShadingControlPtr, 3);
    EXPECT_FALSE(Err);
}

TEST_F(EnergyPlusFixture, FinalAssociateWindowShadingControlFenestration_test)
{
    TotWinShadingControl = 3;
    WindowShadingControl.allocate(TotWinShadingControl);
    int zn = 1;

    WindowShadingControl(1).Name = "WSC1";
    WindowShadingControl(1).ZoneIndex = zn;
    WindowShadingControl(1).SequenceNumber = 2;
    WindowShadingControl(1).MultiSurfaceCtrlIsGroup = true;
    WindowShadingControl(1).FenestrationCount = 3;
    WindowShadingControl(1).FenestrationName.allocate(WindowShadingControl(1).FenestrationCount);
    WindowShadingControl(1).FenestrationIndex.allocate(WindowShadingControl(1).FenestrationCount);
    WindowShadingControl(1).FenestrationName(1) = "Fene-01";
    WindowShadingControl(1).FenestrationName(2) = "Fene-02";
    WindowShadingControl(1).FenestrationName(3) = "Fene-03";

    WindowShadingControl(2).Name = "WSC2";
    WindowShadingControl(2).ZoneIndex = zn;
    WindowShadingControl(2).SequenceNumber = 3;
    WindowShadingControl(2).MultiSurfaceCtrlIsGroup = false;
    WindowShadingControl(2).FenestrationCount = 4;
    WindowShadingControl(2).FenestrationName.allocate(WindowShadingControl(2).FenestrationCount);
    WindowShadingControl(2).FenestrationIndex.allocate(WindowShadingControl(2).FenestrationCount);
    WindowShadingControl(2).FenestrationName(1) = "Fene-04";
    WindowShadingControl(2).FenestrationName(2) = "Fene-05";
    WindowShadingControl(2).FenestrationName(3) = "Fene-06";
    WindowShadingControl(2).FenestrationName(4) = "Fene-07";

    WindowShadingControl(3).Name = "WSC3";
    WindowShadingControl(3).ZoneIndex = zn;
    WindowShadingControl(3).SequenceNumber = 1;
    WindowShadingControl(3).MultiSurfaceCtrlIsGroup = true;
    WindowShadingControl(3).FenestrationCount = 2;
    WindowShadingControl(3).FenestrationName.allocate(WindowShadingControl(3).FenestrationCount);
    WindowShadingControl(3).FenestrationIndex.allocate(WindowShadingControl(3).FenestrationCount);
    WindowShadingControl(3).FenestrationName(1) = "Fene-08";
    WindowShadingControl(3).FenestrationName(2) = "Fene-09";

    TotSurfaces = 12;
    Surface.allocate(TotSurfaces);

    Surface(1).Name = "Fene-07";
    Surface(1).WindowShadingControlPtr = 2;

    Surface(2).Name = "Fene-01";
    Surface(2).WindowShadingControlPtr = 1;

    Surface(3).Name = "Fene-08";
    Surface(3).WindowShadingControlPtr = 3;

    Surface(4).Name = "Fene-02";
    Surface(4).WindowShadingControlPtr = 1;

    Surface(5).Name = "Fene-10";
    Surface(5).WindowShadingControlPtr = 0;

    Surface(6).Name = "Fene-03";
    Surface(6).WindowShadingControlPtr = 1;

    Surface(7).Name = "Fene-09";
    Surface(7).WindowShadingControlPtr = 3;

    Surface(8).Name = "Fene-04";
    Surface(8).WindowShadingControlPtr = 2;

    Surface(9).Name = "Fene-10";
    Surface(9).WindowShadingControlPtr = 0;

    Surface(10).Name = "Fene-05";
    Surface(10).WindowShadingControlPtr = 2;

    Surface(11).Name = "Fene-11";
    Surface(11).WindowShadingControlPtr = 0;

    Surface(12).Name = "Fene-06";
    Surface(12).WindowShadingControlPtr = 2;

    bool Err = false;

    FinalAssociateWindowShadingControlFenestration(Err);
    EXPECT_FALSE(Err);

    EXPECT_EQ(WindowShadingControl(1).FenestrationIndex(1), 2);
    EXPECT_EQ(WindowShadingControl(1).FenestrationIndex(2), 4);
    EXPECT_EQ(WindowShadingControl(1).FenestrationIndex(3), 6);

    EXPECT_EQ(WindowShadingControl(2).FenestrationIndex(1), 8);
    EXPECT_EQ(WindowShadingControl(2).FenestrationIndex(2), 10);
    EXPECT_EQ(WindowShadingControl(2).FenestrationIndex(3), 12);
    EXPECT_EQ(WindowShadingControl(2).FenestrationIndex(4), 1);

    EXPECT_EQ(WindowShadingControl(3).FenestrationIndex(1), 3);
    EXPECT_EQ(WindowShadingControl(3).FenestrationIndex(2), 7);
}

TEST_F(EnergyPlusFixture, SurfaceGeometry_HeatTransferAlgorithmTest)
{
    // Test surface heat transfer algorithms and heat balance surface lists
    bool ErrorsFound(false);

    std::string const idf_objects = delimited_string({
        "  HeatBalanceAlgorithm,",
        "  MoisturePenetrationDepthConductionTransferFunction; !- Algorithm",
        "Material,",
        "    Gypsum Board,            !- Name",
        "    MediumSmooth,            !- Roughness",
        "    0.0159,                  !- Thickness {m}",
        "    0.16,                    !- Conductivity {W/m-K}",
        "    800,                     !- Density {kg/m3}",
        "    1090,                    !- Specific Heat {J/kg-K}",
        "    0.9,                     !- Thermal Absorptance",
        "    0.7,                     !- Solar Absorptance",
        "    0.7;                     !- Visible Absorptance",
        "Material,",
        "    InsulationBatt,        !- Name",
        "    VeryRough,               !- Roughness",
        "    0.3048,                  !- Thickness {m}",
        "    0.05,                    !- Conductivity {W/m-K}",
        "    19,                      !- Density {kg/m3}",
        "    960,                     !- Specific Heat {J/kg-K}",
        "    0.9,                     !- Thermal Absorptance",
        "    0.7,                     !- Solar Absorptance",
        "    0.7;                     !- Visible Absorptance",
        "Material,",
        "    InfiniteRPCM23C,         !- Name",
        "    VeryRough,               !- Roughness",
        "    0.006,                   !- Thickness {m}",
        "    0.815,                   !- Conductivity {W/m-K}",
        "    929,                     !- Density {kg/m3}",
        "    3140,                    !- Specific Heat {J/kg-K}",
        "    0.9,                     !- Thermal Absorptance",
        "    0.7,                     !- Solar Absorptance",
        "    0.7;                     !- Visible Absorptance",
        "Construction,",
        "    Project semi-exposed ceiling,  !- Name",
        "    InsulationBatt,        !- Outside Layer",
        "    InfiniteRPCM23C,         !- Layer 2",
        "    Gypsum Board;            !- Layer 3",

        "Construction,",
        "    Project semi-exposed ceiling_Rev,  !- Name",
        "    Gypsum Board,            !- Outside Layer",
        "    InfiniteRPCM23C,         !- Layer 2",
        "    InsulationBatt;        !- Layer 3",

        "BuildingSurface:Detailed,",
        "    DATATELCOM_Ceiling_1_0_0,  !- Name",
        "    Ceiling,                 !- Surface Type",
        "    Project semi-exposed ceiling,  !- Construction Name",
        "    DATATELCOM,       !- Zone Name",
        "    Surface,                 !- Outside Boundary Condition",
        "    Zone1_Floor_4_0_10000,  !- Outside Boundary Condition Object",
        "    NoSun,                   !- Sun Exposure",
        "    NoWind,                  !- Wind Exposure",
        "    0,                       !- View Factor to Ground",
        "    4,                       !- Number of Vertices",
        "    9.64595244,              !- Vertex 1 X-coordinate {m}",
        "    8.1545602599,            !- Vertex 1 Y-coordinate {m}",
        "    3.499104,                !- Vertex 1 Z-coordinate {m}",
        "    13.20708687,             !- Vertex 2 X-coordinate {m}",
        "    8.1545602599,            !- Vertex 2 Y-coordinate {m}",
        "    3.499104,                !- Vertex 2 Z-coordinate {m}",
        "    13.20708687,             !- Vertex 3 X-coordinate {m}",
        "    10.0470868899,           !- Vertex 3 Y-coordinate {m}",
        "    3.499104,                !- Vertex 3 Z-coordinate {m}",
        "    9.64595244,              !- Vertex 4 X-coordinate {m}",
        "    10.0470868899,           !- Vertex 4 Y-coordinate {m}",
        "    3.499104;                !- Vertex 4 Z-coordinate {m}",

        "BuildingSurface:Detailed,",
        "    Zone1_Floor_4_0_10000,  !- Name",
        "    Floor,                   !- Surface Type",
        "    Project semi-exposed ceiling_Rev,  !- Construction Name",
        "    ZONE1,             !- Zone Name",
        "    Surface,                 !- Outside Boundary Condition",
        "    DATATELCOM_Ceiling_1_0_0,  !- Outside Boundary Condition Object",
        "    NoSun,                   !- Sun Exposure",
        "    NoWind,                  !- Wind Exposure",
        "    0,                       !- View Factor to Ground",
        "    4,                       !- Number of Vertices",
        "    13.20708687,             !- Vertex 1 X-coordinate {m}",
        "    8.1545602599,            !- Vertex 1 Y-coordinate {m}",
        "    3.499104,                !- Vertex 1 Z-coordinate {m}",
        "    9.64595244,              !- Vertex 2 X-coordinate {m}",
        "    8.1545602599,            !- Vertex 2 Y-coordinate {m}",
        "    3.499104,                !- Vertex 2 Z-coordinate {m}",
        "    9.64595244,              !- Vertex 3 X-coordinate {m}",
        "    10.0470868899,           !- Vertex 3 Y-coordinate {m}",
        "    3.499104,                !- Vertex 3 Z-coordinate {m}",
        "    13.20708687,             !- Vertex 4 X-coordinate {m}",
        "    10.0470868899,           !- Vertex 4 Y-coordinate {m}",
        "    3.499104;                !- Vertex 4 Z-coordinate {m}",

        "BuildingSurface:Detailed,",
        "    Zone1_Floor_4_0_20000,  !- Name",
        "    Floor,                   !- Surface Type",
        "    Project semi-exposed ceiling_Rev,  !- Construction Name",
        "    ZONE1,             !- Zone Name",
        "    Outdoors,                 !- Outside Boundary Condition",
        "    ,  !- Outside Boundary Condition Object",
        "    NoSun,                   !- Sun Exposure",
        "    NoWind,                  !- Wind Exposure",
        "    0,                       !- View Factor to Ground",
        "    4,                       !- Number of Vertices",
        "    23.20708687,             !- Vertex 1 X-coordinate {m}",
        "    8.1545602599,            !- Vertex 1 Y-coordinate {m}",
        "    3.499104,                !- Vertex 1 Z-coordinate {m}",
        "    19.64595244,              !- Vertex 2 X-coordinate {m}",
        "    8.1545602599,            !- Vertex 2 Y-coordinate {m}",
        "    3.499104,                !- Vertex 2 Z-coordinate {m}",
        "    19.64595244,              !- Vertex 3 X-coordinate {m}",
        "    10.0470868899,           !- Vertex 3 Y-coordinate {m}",
        "    3.499104,                !- Vertex 3 Z-coordinate {m}",
        "    23.20708687,             !- Vertex 4 X-coordinate {m}",
        "    10.0470868899,           !- Vertex 4 Y-coordinate {m}",
        "    3.499104;                !- Vertex 4 Z-coordinate {m}",

        "BuildingSurface:Detailed,",
        "    Zone1_Floor_4_0_30000,  !- Name",
        "    Floor,                   !- Surface Type",
        "    Project semi-exposed ceiling_Rev,  !- Construction Name",
        "    ZONE1,             !- Zone Name",
        "    Outdoors,                 !- Outside Boundary Condition",
        "    ,  !- Outside Boundary Condition Object",
        "    NoSun,                   !- Sun Exposure",
        "    NoWind,                  !- Wind Exposure",
        "    0,                       !- View Factor to Ground",
        "    4,                       !- Number of Vertices",
        "    23.20708687,             !- Vertex 1 X-coordinate {m}",
        "    8.1545602599,            !- Vertex 1 Y-coordinate {m}",
        "    3.499104,                !- Vertex 1 Z-coordinate {m}",
        "    19.64595244,              !- Vertex 2 X-coordinate {m}",
        "    8.1545602599,            !- Vertex 2 Y-coordinate {m}",
        "    3.499104,                !- Vertex 2 Z-coordinate {m}",
        "    19.64595244,              !- Vertex 3 X-coordinate {m}",
        "    10.0470868899,           !- Vertex 3 Y-coordinate {m}",
        "    3.499104,                !- Vertex 3 Z-coordinate {m}",
        "    23.20708687,             !- Vertex 4 X-coordinate {m}",
        "    10.0470868899,           !- Vertex 4 Y-coordinate {m}",
        "    3.499104;                !- Vertex 4 Z-coordinate {m}",

        "SurfaceProperty:HeatTransferAlgorithm:Construction,",
        "    Ceilings CondFD,               !- Name",
        "    ConductionFiniteDifference,    !- Algorithm",
        "    Project semi-exposed ceiling;  !- Construction Name",

        "SurfaceProperty:HeatTransferAlgorithm,",
        "    Zone1_Floor_4_0_20000,       !- Surface Name",
        "    CombinedHeatAndMoistureFiniteElement;  !- Algorithm",

        "SurfaceProperty:HeatTransferAlgorithm,",
        "    Zone1_Floor_4_0_30000,       !- Surface Name",
        "    ConductionTransferFunction;  !- Algorithm",

        "Zone,",
        "    DATATELCOM,       !- Name",
        "    0,                       !- Direction of Relative North {deg}",
        "    0,                       !- X Origin {m}",
        "    0,                       !- Y Origin {m}",
        "    0,                       !- Z Origin {m}",
        "    1,                       !- Type",
        "    1,                       !- Multiplier",
        "    ,                        !- Ceiling Height {m}",
        "    23.5824,                 !- Volume {m3}",
        "    6.7395,                  !- Floor Area {m2}",
        "    TARP;                    !- Zone Inside Convection Algorithm",
        "Zone,",
        "    ZONE1,             !- Name",
        "    0,                       !- Direction of Relative North {deg}",
        "    0,                       !- X Origin {m}",
        "    0,                       !- Y Origin {m}",
        "    0,                       !- Z Origin {m}",
        "    1,                       !- Type",
        "    1,                       !- Multiplier",
        "    ,                        !- Ceiling Height {m}",
        "    999.6521,                !- Volume {m3}",
        "    454.1032,                !- Floor Area {m2}",
        "    TARP;                    !- Zone Inside Convection Algorithm",

    });

    ASSERT_TRUE(process_idf(idf_objects));

    GetProjectControlData(ErrorsFound); // read project control data
    EXPECT_FALSE(ErrorsFound);          // expect no errors

    GetMaterialData(ErrorsFound); // read material data
    EXPECT_FALSE(ErrorsFound);    // expect no errors

    GetConstructData(ErrorsFound); // read construction data
    EXPECT_FALSE(ErrorsFound);     // expect no errors

    GetZoneData(ErrorsFound);  // read zone data
    EXPECT_FALSE(ErrorsFound); // expect no errors

    CosZoneRelNorth.allocate(2);
    SinZoneRelNorth.allocate(2);

    CosZoneRelNorth(1) = std::cos(-Zone(1).RelNorth * DataGlobals::DegToRadians);
    SinZoneRelNorth(1) = std::sin(-Zone(1).RelNorth * DataGlobals::DegToRadians);
    CosZoneRelNorth(2) = CosZoneRelNorth(1);
    SinZoneRelNorth(2) = SinZoneRelNorth(1);
    CosBldgRelNorth = 1.0;
    SinBldgRelNorth = 0.0;

    GetSurfaceData(ErrorsFound); // setup zone geometry and get zone data
    EXPECT_FALSE(ErrorsFound);   // expect no errors

    int surfNum = UtilityRoutines::FindItemInList("DATATELCOM_CEILING_1_0_0", DataSurfaces::Surface);
    EXPECT_EQ(DataSurfaces::HeatTransferModel_CondFD, DataSurfaces::Surface(surfNum).HeatTransferAlgorithm);
    EXPECT_TRUE(DataHeatBalance::AnyCondFD);

    surfNum = UtilityRoutines::FindItemInList("ZONE1_FLOOR_4_0_10000", DataSurfaces::Surface);
    EXPECT_EQ(DataSurfaces::HeatTransferModel_CondFD, DataSurfaces::Surface(surfNum).HeatTransferAlgorithm);
    EXPECT_TRUE(DataHeatBalance::AnyEMPD); // input as EMPD but then later overriden to CondFD - see error message below

    surfNum = UtilityRoutines::FindItemInList("ZONE1_FLOOR_4_0_20000", DataSurfaces::Surface);
    EXPECT_EQ(DataSurfaces::HeatTransferModel_HAMT, DataSurfaces::Surface(surfNum).HeatTransferAlgorithm);
    EXPECT_TRUE(DataHeatBalance::AnyHAMT);

    surfNum = UtilityRoutines::FindItemInList("ZONE1_FLOOR_4_0_30000", DataSurfaces::Surface);
    EXPECT_EQ(DataSurfaces::HeatTransferModel_CTF, DataSurfaces::Surface(surfNum).HeatTransferAlgorithm);
    EXPECT_TRUE(DataHeatBalance::AnyCTF);

    std::string const error_string = delimited_string({
        "   ** Warning ** GetSurfaceData: Entered Zone Floor Areas differ from calculated Zone Floor Area(s).",
        "   **   ~~~   ** ...use Output:Diagnostics,DisplayExtraWarnings; to show more details on individual zones.",
        "   ** Warning ** The moisture penetration depth conduction transfer function algorithm is used but the input file includes no "
        "MaterialProperty:MoisturePenetrationDepth:Settings objects.",
        "   ** Warning ** The combined heat and moisture finite element algorithm is used but the input file includes no "
        "MaterialProperty:HeatAndMoistureTransfer:* objects.",
        "   **   ~~~   ** Certain materials objects are necessary to achieve proper results with the heat transfer algorithm(s) selected.",
        "   ** Warning ** An interior surface is defined as two surfaces with reverse constructions. The HeatTransferAlgorithm in both constructions "
        "should be same.",
        "   **   ~~~   ** The HeatTransferAlgorithm of Surface: DATATELCOM_CEILING_1_0_0, is CondFD - ConductionFiniteDifference",
        "   **   ~~~   ** The HeatTransferAlgorithm of Surface: ZONE1_FLOOR_4_0_10000, is EMPD - MoisturePenetrationDepthConductionTransferFunction",
        "   **   ~~~   ** The HeatTransferAlgorithm of Surface: ZONE1_FLOOR_4_0_10000, is assigned to CondFD - ConductionFiniteDifference. "
        "Simulation continues.",
    });
    EXPECT_TRUE(compare_err_stream(error_string, true));

    // Check heat balance surface lists
    // Remember that ZoneHTSurfaceList includes all HT surfaces in the zone PLUS any adjacent interzone surfaces - same for ZoneIZSurfaceList
    EXPECT_EQ(DataSurfaces::AllHTSurfaceList.size(), 4u);
    EXPECT_EQ(DataSurfaces::AllIZSurfaceList.size(), 2u);

    int zoneNum = UtilityRoutines::FindItemInList("DATATELCOM", DataHeatBalance::Zone);
    EXPECT_EQ(DataHeatBalance::Zone(zoneNum).ZoneHTSurfaceList.size(), 2u);
    EXPECT_EQ(DataHeatBalance::Zone(zoneNum).ZoneIZSurfaceList.size(), 2u);

    zoneNum = UtilityRoutines::FindItemInList("ZONE1", DataHeatBalance::Zone);
    EXPECT_EQ(DataHeatBalance::Zone(zoneNum).ZoneHTSurfaceList.size(), 4u);
    EXPECT_EQ(DataHeatBalance::Zone(zoneNum).ZoneIZSurfaceList.size(), 2u);
}

// Test for #7071: if a Surface references an outside boundary surface that cannot be found, we handle it gracefully with an error message
// instead of throwing an assert 'contains' error
TEST_F(EnergyPlusFixture, SurfaceGeometry_SurfaceReferencesNonExistingSurface)
{
    bool ErrorsFound(false);

    std::string const idf_objects = delimited_string({
        "Material,",
        "  8 in.Concrete Block Basement Wall,      !- Name",
        "  MediumRough,                            !- Roughness",
        "  0.2032,                                 !- Thickness{ m }",
        "  1.326,                                  !- Conductivity{ W / m - K }",
        "  1841.99999999999,                       !- Density{ kg / m3 }",
        "  911.999999999999,                       !- Specific Heat{ J / kg - K }",
        "  0.9,                                    !- Thermal Absorptance",
        "  0.7,                                    !- Solar Absorptance",
        "  0.7;                                    !- Visible Absorptance",
        "",
        "Construction,",
        "   Typical,   !- Name",
        "   8 in.Concrete Block Basement Wall;     !- Layer 1",

        "BuildingSurface:Detailed,                                   ",
        "  Surface A,               !- Name",
        "  Wall,                    !- Surface Type",
        "  Typical,                 !- Construction Name",
        "  ZONE 1,                  !- Zone Name",
        "  Surface,                 !- Outside Boundary Condition",
        "  Surface B,               !- Outside Boundary Condition Object", // Surface B doesn't exist!
        "  NoSun,                   !- Sun Exposure",
        "  NoWind,                  !- Wind Exposure",
        "  ,                        !- View Factor to Ground",
        "  ,                        !- Number of Vertices",
        "  251.4600375, 3.5052, 0, !- X, Y, Z Vertex 1 {m}",
        "  251.4600375, 0, 0, !- X, Y, Z Vertex 2 {m}",
        "  249.9571375, 0, 0, !- X, Y, Z Vertex 3 {m}",
        "  248.5215375, 1.0, 0, !- X, Y, Z Vertex 4 {m}",
        "  248.5215375, 3.5052, 0;                 !- X, Y, Z Vertex 5 {m}",

    });

    ASSERT_TRUE(process_idf(idf_objects));

    // Read Material and Construction, and expect no errors
    GetMaterialData(ErrorsFound);
    EXPECT_FALSE(ErrorsFound);
    GetConstructData(ErrorsFound);
    EXPECT_FALSE(ErrorsFound);

    DataGlobals::NumOfZones = 2;
    Zone.allocate(2);
    Zone(1).Name = "ZONE 1";
    Zone(2).Name = "ZONE 2";
    SurfaceTmp.allocate(1);
    int SurfNum = 0;
    int TotHTSurfs = 1;
    Array1D_string const BaseSurfCls(3, {"WALL", "FLOOR", "ROOF"});
    Array1D_int const BaseSurfIDs(3, {1, 2, 3});
    int NeedToAddSurfaces;

    GetGeometryParameters(ErrorsFound);
    CosZoneRelNorth.allocate(1);
    SinZoneRelNorth.allocate(1);

    CosZoneRelNorth = 1.0;
    SinZoneRelNorth = 0.0;
    SinBldgRelNorth = 0.0;
    CosBldgRelNorth = 1.0;

    GetHTSurfaceData(ErrorsFound, SurfNum, TotHTSurfs, 0, 0, 0, BaseSurfCls, BaseSurfIDs, NeedToAddSurfaces);

    // We expect one surface, but an error since Surface B cannot be located
    EXPECT_EQ(1, SurfNum);
    EXPECT_TRUE(ErrorsFound);

    std::string const error_string = delimited_string(
        {"   ** Severe  ** RoofCeiling:Detailed=\"SURFACE A\" references an outside boundary surface that cannot be found:SURFACE B"});
    EXPECT_TRUE(compare_err_stream(error_string, true));
}

TEST_F(EnergyPlusFixture, SurfaceGeometry_InternalMassSurfacesCount)
{
    bool ErrorsFound(false);

    std::string const idf_objects = delimited_string({
        "  Zone,",
        "    G SW Apartment,          !- Name",
        "    0,                       !- Direction of Relative North {deg}",
        "    0,                       !- X Origin {m}",
        "    0,                       !- Y Origin {m}",
        "    0,                       !- Z Origin {m}",
        "    1,                       !- Type",
        "    1;                       !- Multiplier",

        "  Zone,",
        "    G NW Apartment,          !- Name",
        "    0,                       !- Direction of Relative North {deg}",
        "    0,                       !- X Origin {m}",
        "    9.29594664423115,        !- Y Origin {m}",
        "    0,                       !- Z Origin {m}",
        "    1,                       !- Type",
        "    1;                       !- Multiplier",

        "  Zone,",
        "    Office,                  !- Name",
        "    0,                       !- Direction of Relative North {deg}",
        "    34.7455054899131,        !- X Origin {m}",
        "    0,                       !- Y Origin {m}",
        "    0,                       !- Z Origin {m}",
        "    1,                       !- Type",
        "    1;                       !- Multiplier",

        "  Zone,",
        "    G NE Apartment,          !- Name",
        "    0,                       !- Direction of Relative North {deg}",
        "    34.7455054899131,        !- X Origin {m}",
        "    9.29594664423115,        !- Y Origin {m}",
        "    0,                       !- Z Origin {m}",
        "    1,                       !- Type",
        "    1;                       !- Multiplier",

        "  Zone,",
        "    G N1 Apartment,          !- Name",
        "    0,                       !- Direction of Relative North {deg}",
        "    11.5818351633044,        !- X Origin {m}",
        "    9.29594664423115,        !- Y Origin {m}",
        "    0,                       !- Z Origin {m}",
        "    1,                       !- Type",
        "    1;                       !- Multiplier",

        "  Zone,",
        "    G N2 Apartment,          !- Name",
        "    0,                       !- Direction of Relative North {deg}",
        "    23.1636703266088,        !- X Origin {m}",
        "    9.29594664423115,        !- Y Origin {m}",
        "    0,                       !- Z Origin {m}",
        "    1,                       !- Type",
        "    1;                       !- Multiplier",

        "  Zone,",
        "    G S1 Apartment,          !- Name",
        "    0,                       !- Direction of Relative North {deg}",
        "    11.5818351633044,        !- X Origin {m}",
        "    0,                       !- Y Origin {m}",
        "    0,                       !- Z Origin {m}",
        "    1,                       !- Type",
        "    1;                       !- Multiplier",

        "  Zone,",
        "    G S2 Apartment,          !- Name",
        "    0,                       !- Direction of Relative North {deg}",
        "    23.1636703266088,        !- X Origin {m}",
        "    0,                       !- Y Origin {m}",
        "    0,                       !- Z Origin {m}",
        "    1,                       !- Type",
        "    1;                       !- Multiplier",

        "  Zone,",
        "    M SW Apartment,          !- Name",
        "    0,                       !- Direction of Relative North {deg}",
        "    0,                       !- X Origin {m}",
        "    0,                       !- Y Origin {m}",
        "    3.04785135876431,        !- Z Origin {m}",
        "    1,                       !- Type",
        "    1;                       !- Multiplier",

        "  Zone,",
        "    M NW Apartment,          !- Name",
        "    0,                       !- Direction of Relative North {deg}",
        "    0,                       !- X Origin {m}",
        "    9.29594664423115,        !- Y Origin {m}",
        "    3.04785135876431,        !- Z Origin {m}",
        "    1,                       !- Type",
        "    1;                       !- Multiplier",

        "  Zone,",
        "    M SE Apartment,          !- Name",
        "    0,                       !- Direction of Relative North {deg}",
        "    34.7455054899131,        !- X Origin {m}",
        "    0,                       !- Y Origin {m}",
        "    3.04785135876431,        !- Z Origin {m}",
        "    1,                       !- Type",
        "    1;                       !- Multiplier",

        "  Zone,",
        "    M NE Apartment,          !- Name",
        "    0,                       !- Direction of Relative North {deg}",
        "    34.7455054899131,        !- X Origin {m}",
        "    9.29594664423115,        !- Y Origin {m}",
        "    3.04785135876431,        !- Z Origin {m}",
        "    1,                       !- Type",
        "    1;                       !- Multiplier",

        "  Zone,",
        "    M N1 Apartment,          !- Name",
        "    0,                       !- Direction of Relative North {deg}",
        "    11.5818351633044,        !- X Origin {m}",
        "    9.29594664423115,        !- Y Origin {m}",
        "    3.04785135876431,        !- Z Origin {m}",
        "    1,                       !- Type",
        "    1;                       !- Multiplier",

        "  Zone,",
        "    M N2 Apartment,          !- Name",
        "    0,                       !- Direction of Relative North {deg}",
        "    23.1636703266088,        !- X Origin {m}",
        "    9.29594664423115,        !- Y Origin {m}",
        "    3.04785135876431,        !- Z Origin {m}",
        "    1,                       !- Type",
        "    1;                       !- Multiplier",

        "  Zone,",
        "    M S1 Apartment,          !- Name",
        "    0,                       !- Direction of Relative North {deg}",
        "    11.5818351633044,        !- X Origin {m}",
        "    0,                       !- Y Origin {m}",
        "    3.04785135876431,        !- Z Origin {m}",
        "    1,                       !- Type",
        "    1;                       !- Multiplier",

        "  Zone,",
        "    M S2 Apartment,          !- Name",
        "    0,                       !- Direction of Relative North {deg}",
        "    23.1636703266088,        !- X Origin {m}",
        "    0,                       !- Y Origin {m}",
        "    3.04785135876431,        !- Z Origin {m}",
        "    1,                       !- Type",
        "    1;                       !- Multiplier",

        "  Zone,",
        "    T SW Apartment,          !- Name",
        "    0,                       !- Direction of Relative North {deg}",
        "    0,                       !- X Origin {m}",
        "    0,                       !- Y Origin {m}",
        "    9.14355407629293,        !- Z Origin {m}",
        "    1,                       !- Type",
        "    1;                       !- Multiplier",

        "  Zone,",
        "    T NW Apartment,          !- Name",
        "    0,                       !- Direction of Relative North {deg}",
        "    0,                       !- X Origin {m}",
        "    9.29594664423115,        !- Y Origin {m}",
        "    9.14355407629293,        !- Z Origin {m}",
        "    1,                       !- Type",
        "    1;                       !- Multiplier",

        "  Zone,",
        "    T SE Apartment,          !- Name",
        "    0,                       !- Direction of Relative North {deg}",
        "    34.7455054899131,        !- X Origin {m}",
        "    0,                       !- Y Origin {m}",
        "    9.14355407629293,        !- Z Origin {m}",
        "    1,                       !- Type",
        "    1;                       !- Multiplier",

        "  Zone,",
        "    T NE Apartment,          !- Name",
        "    0,                       !- Direction of Relative North {deg}",
        "    34.7455054899131,        !- X Origin {m}",
        "    9.29594664423115,        !- Y Origin {m}",
        "    9.14355407629293,        !- Z Origin {m}",
        "    1,                       !- Type",
        "    1;                       !- Multiplier",

        "  Zone,",
        "    T N1 Apartment,          !- Name",
        "    0,                       !- Direction of Relative North {deg}",
        "    11.5818351633044,        !- X Origin {m}",
        "    9.29594664423115,        !- Y Origin {m}",
        "    9.14355407629293,        !- Z Origin {m}",
        "    1,                       !- Type",
        "    1;                       !- Multiplier",

        "  Zone,",
        "    T N2 Apartment,          !- Name",
        "    0,                       !- Direction of Relative North {deg}",
        "    23.1636703266088,        !- X Origin {m}",
        "    9.29594664423115,        !- Y Origin {m}",
        "    9.14355407629293,        !- Z Origin {m}",
        "    1,                       !- Type",
        "    1;                       !- Multiplier",

        "  Zone,",
        "    T S1 Apartment,          !- Name",
        "    0,                       !- Direction of Relative North {deg}",
        "    11.5818351633044,        !- X Origin {m}",
        "    0,                       !- Y Origin {m}",
        "    9.14355407629293,        !- Z Origin {m}",
        "    1,                       !- Type",
        "    1;                       !- Multiplier",

        "  Zone,",
        "    T S2 Apartment,          !- Name",
        "    0,                       !- Direction of Relative North {deg}",
        "    23.1636703266088,        !- X Origin {m}",
        "    0,                       !- Y Origin {m}",
        "    9.14355407629293,        !- Z Origin {m}",
        "    1,                       !- Type",
        "    1;                       !- Multiplier",

        "  Zone,",
        "    T Corridor,              !- Name",
        "    ,                        !- Direction of Relative North {deg}",
        "    0,                       !- X Origin {m}",
        "    7.61962839691078,        !- Y Origin {m}",
        "    9.14355407629293,        !- Z Origin {m}",
        "    1,                       !- Type",
        "    1;                       !- Multiplier",

        "  Zone,",
        "    G Corridor,              !- Name",
        "    0,                       !- Direction of Relative North {deg}",
        "    0,                       !- X Origin {m}",
        "    7.61962839691078,        !- Y Origin {m}",
        "    0,                       !- Z Origin {m}",
        "    1,                       !- Type",
        "    1;                       !- Multiplier",

        "  Zone,",
        "    M Corridor,              !- Name",
        "    ,                        !- Direction of Relative North {deg}",
        "    0,                       !- X Origin {m}",
        "    7.61962839691078,        !- Y Origin {m}",
        "    3.04785135876431,        !- Z Origin {m}",
        "    1,                       !- Type",
        "    1;                       !- Multiplier",

        "  Construction,",
        "    InteriorFurnishings,     !- Name",
        "    Std Wood 6inch;          !- Outside Layer",

        "  Material,",
        "    Std Wood 6inch,          !- Name",
        "    MediumSmooth,            !- Roughness",
        "    0.15,                    !- Thickness {m}",
        "    0.12,                    !- Conductivity {W/m-K}",
        "    540.0000,                !- Density {kg/m3}",
        "    1210,                    !- Specific Heat {J/kg-K}",
        "    0.9000000,               !- Thermal Absorptance",
        "    0.7000000,               !- Solar Absorptance",
        "    0.7000000;               !- Visible Absorptance",

        "  InternalMass,",
        "    GFloorZonesIntMass,      !- Name",
        "    InteriorFurnishings,     !- Construction Name",
        "    IntMassZoneList_GF,      !- Zone or ZoneList Name",
        "    88.249272671219;         !- Surface Area {m2}",

        "  ZoneList,",
        "    IntMassZoneList_GF,      !- Name",
        "    G SW Apartment,          !- Zone 1 Name",
        "    G NW Apartment,          !- Zone 2 Name",
        "    Office,                  !- Zone 3 Name",
        "    G NE Apartment,          !- Zone 4 Name",
        "    G N1 Apartment,          !- Zone 5 Name",
        "    G N2 Apartment,          !- Zone 6 Name",
        "    G S1 Apartment,          !- Zone 7 Name",
        "    G S2 Apartment;          !- Zone 8 Name",

        "  InternalMass,",
        "    MFloorZonesIntMass,      !- Name",
        "    InteriorFurnishings,     !- Construction Name",
        "    IntMassZoneList_MF,      !- Zone or ZoneList Name",
        "    176.498545342438;        !- Surface Area {m2}",

        "  ZoneList,",
        "    IntMassZoneList_MF,      !- Name",
        "    M SW Apartment,          !- Zone 1 Name",
        "    M NW Apartment,          !- Zone 2 Name",
        "    M SE Apartment,          !- Zone 3 Name",
        "    M NE Apartment,          !- Zone 4 Name",
        "    M N1 Apartment,          !- Zone 5 Name",
        "    M N2 Apartment,          !- Zone 6 Name",
        "    M S1 Apartment,          !- Zone 7 Name",
        "    M S2 Apartment;          !- Zone 8 Name",

        "  InternalMass,",
        "    TFloorZonesIntMass,      !- Name",
        "    InteriorFurnishings,     !- Construction Name",
        "    IntMassZoneList_TF,      !- Zone or ZoneList Name",
        "    88.249272671219;         !- Surface Area {m2}",

        "  ZoneList,",
        "    IntMassZoneList_TF,      !- Name",
        "    T SW Apartment,          !- Zone 1 Name",
        "    T NW Apartment,          !- Zone 2 Name",
        "    T SE Apartment,          !- Zone 3 Name",
        "    T NE Apartment,          !- Zone 4 Name",
        "    T N1 Apartment,          !- Zone 5 Name",
        "    T N2 Apartment,          !- Zone 6 Name",
        "    T S1 Apartment,          !- Zone 7 Name",
        "    T S2 Apartment;          !- Zone 8 Name",

    });

    ASSERT_TRUE(process_idf(idf_objects));

    // Read Materials
    GetMaterialData(ErrorsFound);
    EXPECT_FALSE(ErrorsFound);
    // Construction
    GetConstructData(ErrorsFound);
    EXPECT_FALSE(ErrorsFound);
    // Read Zones
    GetZoneData(ErrorsFound);
    ASSERT_FALSE(ErrorsFound);

    // Read InternalMass Object Count
    int TotIntMass = inputProcessor->getNumObjectsFound("InternalMass");
    // check the three internal mass objects
    EXPECT_EQ(3, TotIntMass);

    // Read InternalMass Surfaces Count
    int TotalNumOfInternalMassSurfaces = GetNumIntMassSurfaces();
    // check the 24 internal mass surfaces created from the three zoneLists
    EXPECT_EQ(24, TotalNumOfInternalMassSurfaces);
}
TEST_F(EnergyPlusFixture, SurfaceGeometry_CreateInternalMassSurfaces)
{
    bool ErrorsFound(false);

    std::string const idf_objects = delimited_string({
        "  Zone,",
        "    G SW Apartment,          !- Name",
        "    0,                       !- Direction of Relative North {deg}",
        "    0,                       !- X Origin {m}",
        "    0,                       !- Y Origin {m}",
        "    0,                       !- Z Origin {m}",
        "    1,                       !- Type",
        "    1;                       !- Multiplier",

        "  Zone,",
        "    G NW Apartment,          !- Name",
        "    0,                       !- Direction of Relative North {deg}",
        "    0,                       !- X Origin {m}",
        "    9.29594664423115,        !- Y Origin {m}",
        "    0,                       !- Z Origin {m}",
        "    1,                       !- Type",
        "    1;                       !- Multiplier",

        "  Zone,",
        "    Office,                  !- Name",
        "    0,                       !- Direction of Relative North {deg}",
        "    34.7455054899131,        !- X Origin {m}",
        "    0,                       !- Y Origin {m}",
        "    0,                       !- Z Origin {m}",
        "    1,                       !- Type",
        "    1;                       !- Multiplier",

        "  Zone,",
        "    G NE Apartment,          !- Name",
        "    0,                       !- Direction of Relative North {deg}",
        "    34.7455054899131,        !- X Origin {m}",
        "    9.29594664423115,        !- Y Origin {m}",
        "    0,                       !- Z Origin {m}",
        "    1,                       !- Type",
        "    1;                       !- Multiplier",

        "  Zone,",
        "    G N1 Apartment,          !- Name",
        "    0,                       !- Direction of Relative North {deg}",
        "    11.5818351633044,        !- X Origin {m}",
        "    9.29594664423115,        !- Y Origin {m}",
        "    0,                       !- Z Origin {m}",
        "    1,                       !- Type",
        "    1;                       !- Multiplier",

        "  Zone,",
        "    G N2 Apartment,          !- Name",
        "    0,                       !- Direction of Relative North {deg}",
        "    23.1636703266088,        !- X Origin {m}",
        "    9.29594664423115,        !- Y Origin {m}",
        "    0,                       !- Z Origin {m}",
        "    1,                       !- Type",
        "    1;                       !- Multiplier",

        "  Zone,",
        "    G S1 Apartment,          !- Name",
        "    0,                       !- Direction of Relative North {deg}",
        "    11.5818351633044,        !- X Origin {m}",
        "    0,                       !- Y Origin {m}",
        "    0,                       !- Z Origin {m}",
        "    1,                       !- Type",
        "    1;                       !- Multiplier",

        "  Zone,",
        "    G S2 Apartment,          !- Name",
        "    0,                       !- Direction of Relative North {deg}",
        "    23.1636703266088,        !- X Origin {m}",
        "    0,                       !- Y Origin {m}",
        "    0,                       !- Z Origin {m}",
        "    1,                       !- Type",
        "    1;                       !- Multiplier",

        "  Zone,",
        "    M SW Apartment,          !- Name",
        "    0,                       !- Direction of Relative North {deg}",
        "    0,                       !- X Origin {m}",
        "    0,                       !- Y Origin {m}",
        "    3.04785135876431,        !- Z Origin {m}",
        "    1,                       !- Type",
        "    1;                       !- Multiplier",

        "  Zone,",
        "    M NW Apartment,          !- Name",
        "    0,                       !- Direction of Relative North {deg}",
        "    0,                       !- X Origin {m}",
        "    9.29594664423115,        !- Y Origin {m}",
        "    3.04785135876431,        !- Z Origin {m}",
        "    1,                       !- Type",
        "    1;                       !- Multiplier",

        "  Zone,",
        "    M SE Apartment,          !- Name",
        "    0,                       !- Direction of Relative North {deg}",
        "    34.7455054899131,        !- X Origin {m}",
        "    0,                       !- Y Origin {m}",
        "    3.04785135876431,        !- Z Origin {m}",
        "    1,                       !- Type",
        "    1;                       !- Multiplier",

        "  Zone,",
        "    M NE Apartment,          !- Name",
        "    0,                       !- Direction of Relative North {deg}",
        "    34.7455054899131,        !- X Origin {m}",
        "    9.29594664423115,        !- Y Origin {m}",
        "    3.04785135876431,        !- Z Origin {m}",
        "    1,                       !- Type",
        "    1;                       !- Multiplier",

        "  Zone,",
        "    M N1 Apartment,          !- Name",
        "    0,                       !- Direction of Relative North {deg}",
        "    11.5818351633044,        !- X Origin {m}",
        "    9.29594664423115,        !- Y Origin {m}",
        "    3.04785135876431,        !- Z Origin {m}",
        "    1,                       !- Type",
        "    1;                       !- Multiplier",

        "  Zone,",
        "    M N2 Apartment,          !- Name",
        "    0,                       !- Direction of Relative North {deg}",
        "    23.1636703266088,        !- X Origin {m}",
        "    9.29594664423115,        !- Y Origin {m}",
        "    3.04785135876431,        !- Z Origin {m}",
        "    1,                       !- Type",
        "    1;                       !- Multiplier",

        "  Zone,",
        "    M S1 Apartment,          !- Name",
        "    0,                       !- Direction of Relative North {deg}",
        "    11.5818351633044,        !- X Origin {m}",
        "    0,                       !- Y Origin {m}",
        "    3.04785135876431,        !- Z Origin {m}",
        "    1,                       !- Type",
        "    1;                       !- Multiplier",

        "  Zone,",
        "    M S2 Apartment,          !- Name",
        "    0,                       !- Direction of Relative North {deg}",
        "    23.1636703266088,        !- X Origin {m}",
        "    0,                       !- Y Origin {m}",
        "    3.04785135876431,        !- Z Origin {m}",
        "    1,                       !- Type",
        "    1;                       !- Multiplier",

        "  Zone,",
        "    T SW Apartment,          !- Name",
        "    0,                       !- Direction of Relative North {deg}",
        "    0,                       !- X Origin {m}",
        "    0,                       !- Y Origin {m}",
        "    9.14355407629293,        !- Z Origin {m}",
        "    1,                       !- Type",
        "    1;                       !- Multiplier",

        "  Zone,",
        "    T NW Apartment,          !- Name",
        "    0,                       !- Direction of Relative North {deg}",
        "    0,                       !- X Origin {m}",
        "    9.29594664423115,        !- Y Origin {m}",
        "    9.14355407629293,        !- Z Origin {m}",
        "    1,                       !- Type",
        "    1;                       !- Multiplier",

        "  Zone,",
        "    T SE Apartment,          !- Name",
        "    0,                       !- Direction of Relative North {deg}",
        "    34.7455054899131,        !- X Origin {m}",
        "    0,                       !- Y Origin {m}",
        "    9.14355407629293,        !- Z Origin {m}",
        "    1,                       !- Type",
        "    1;                       !- Multiplier",

        "  Zone,",
        "    T NE Apartment,          !- Name",
        "    0,                       !- Direction of Relative North {deg}",
        "    34.7455054899131,        !- X Origin {m}",
        "    9.29594664423115,        !- Y Origin {m}",
        "    9.14355407629293,        !- Z Origin {m}",
        "    1,                       !- Type",
        "    1;                       !- Multiplier",

        "  Zone,",
        "    T N1 Apartment,          !- Name",
        "    0,                       !- Direction of Relative North {deg}",
        "    11.5818351633044,        !- X Origin {m}",
        "    9.29594664423115,        !- Y Origin {m}",
        "    9.14355407629293,        !- Z Origin {m}",
        "    1,                       !- Type",
        "    1;                       !- Multiplier",

        "  Zone,",
        "    T N2 Apartment,          !- Name",
        "    0,                       !- Direction of Relative North {deg}",
        "    23.1636703266088,        !- X Origin {m}",
        "    9.29594664423115,        !- Y Origin {m}",
        "    9.14355407629293,        !- Z Origin {m}",
        "    1,                       !- Type",
        "    1;                       !- Multiplier",

        "  Zone,",
        "    T S1 Apartment,          !- Name",
        "    0,                       !- Direction of Relative North {deg}",
        "    11.5818351633044,        !- X Origin {m}",
        "    0,                       !- Y Origin {m}",
        "    9.14355407629293,        !- Z Origin {m}",
        "    1,                       !- Type",
        "    1;                       !- Multiplier",

        "  Zone,",
        "    T S2 Apartment,          !- Name",
        "    0,                       !- Direction of Relative North {deg}",
        "    23.1636703266088,        !- X Origin {m}",
        "    0,                       !- Y Origin {m}",
        "    9.14355407629293,        !- Z Origin {m}",
        "    1,                       !- Type",
        "    1;                       !- Multiplier",

        "  Zone,",
        "    T Corridor,              !- Name",
        "    ,                        !- Direction of Relative North {deg}",
        "    0,                       !- X Origin {m}",
        "    7.61962839691078,        !- Y Origin {m}",
        "    9.14355407629293,        !- Z Origin {m}",
        "    1,                       !- Type",
        "    1;                       !- Multiplier",

        "  Zone,",
        "    G Corridor,              !- Name",
        "    0,                       !- Direction of Relative North {deg}",
        "    0,                       !- X Origin {m}",
        "    7.61962839691078,        !- Y Origin {m}",
        "    0,                       !- Z Origin {m}",
        "    1,                       !- Type",
        "    1;                       !- Multiplier",

        "  Zone,",
        "    M Corridor,              !- Name",
        "    ,                        !- Direction of Relative North {deg}",
        "    0,                       !- X Origin {m}",
        "    7.61962839691078,        !- Y Origin {m}",
        "    3.04785135876431,        !- Z Origin {m}",
        "    1,                       !- Type",
        "    1;                       !- Multiplier",

        "  Construction,",
        "    InteriorFurnishings,     !- Name",
        "    Std Wood 6inch;          !- Outside Layer",

        "  Material,",
        "    Std Wood 6inch,          !- Name",
        "    MediumSmooth,            !- Roughness",
        "    0.15,                    !- Thickness {m}",
        "    0.12,                    !- Conductivity {W/m-K}",
        "    540.0000,                !- Density {kg/m3}",
        "    1210,                    !- Specific Heat {J/kg-K}",
        "    0.9000000,               !- Thermal Absorptance",
        "    0.7000000,               !- Solar Absorptance",
        "    0.7000000;               !- Visible Absorptance",

        "  InternalMass,",
        "    GFloorZonesIntMass,      !- Name",
        "    InteriorFurnishings,     !- Construction Name",
        "    IntMassZoneList_GF,      !- Zone or ZoneList Name",
        "    88.249272671219;         !- Surface Area {m2}",

        "  ZoneList,",
        "    IntMassZoneList_GF,      !- Name",
        "    G SW Apartment,          !- Zone 1 Name",
        "    G NW Apartment,          !- Zone 2 Name",
        "    Office,                  !- Zone 3 Name",
        "    G NE Apartment,          !- Zone 4 Name",
        "    G N1 Apartment,          !- Zone 5 Name",
        "    G N2 Apartment,          !- Zone 6 Name",
        "    G S1 Apartment,          !- Zone 7 Name",
        "    G S2 Apartment;          !- Zone 8 Name",

        "  InternalMass,",
        "    MFloorZonesIntMass,      !- Name",
        "    InteriorFurnishings,     !- Construction Name",
        "    IntMassZoneList_MF,      !- Zone or ZoneList Name",
        "    176.498545342438;        !- Surface Area {m2}",

        "  ZoneList,",
        "    IntMassZoneList_MF,      !- Name",
        "    M SW Apartment,          !- Zone 1 Name",
        "    M NW Apartment,          !- Zone 2 Name",
        "    M SE Apartment,          !- Zone 3 Name",
        "    M NE Apartment,          !- Zone 4 Name",
        "    M N1 Apartment,          !- Zone 5 Name",
        "    M N2 Apartment,          !- Zone 6 Name",
        "    M S1 Apartment,          !- Zone 7 Name",
        "    M S2 Apartment;          !- Zone 8 Name",

        "  InternalMass,",
        "    TFloorZonesIntMass,      !- Name",
        "    InteriorFurnishings,     !- Construction Name",
        "    IntMassZoneList_TF,      !- Zone or ZoneList Name",
        "    88.249272671219;         !- Surface Area {m2}",

        "  ZoneList,",
        "    IntMassZoneList_TF,      !- Name",
        "    T SW Apartment,          !- Zone 1 Name",
        "    T NW Apartment,          !- Zone 2 Name",
        "    T SE Apartment,          !- Zone 3 Name",
        "    T NE Apartment,          !- Zone 4 Name",
        "    T N1 Apartment,          !- Zone 5 Name",
        "    T N2 Apartment,          !- Zone 6 Name",
        "    T S1 Apartment,          !- Zone 7 Name",
        "    T S2 Apartment;          !- Zone 8 Name",

    });

    ASSERT_TRUE(process_idf(idf_objects));

    // Read Materials
    GetMaterialData(ErrorsFound);
    EXPECT_FALSE(ErrorsFound);
    // Construction
    GetConstructData(ErrorsFound);
    EXPECT_FALSE(ErrorsFound);
    // Read Zones
    GetZoneData(ErrorsFound);
    ASSERT_FALSE(ErrorsFound);

    // Read InternalMass Object Count
    int TotIntMass = inputProcessor->getNumObjectsFound("InternalMass");
    EXPECT_EQ(3, TotIntMass);

    // Read InternalMass Surfaces Count
    int TotalNumOfInternalMassSurfaces = GetNumIntMassSurfaces();
    EXPECT_EQ(24, TotalNumOfInternalMassSurfaces);

    DataSurfaces::TotSurfaces = TotalNumOfInternalMassSurfaces;
    SurfaceTmp.allocate(TotSurfaces);

    int SurfNum = 0;
    GetIntMassSurfaceData(ErrorsFound, SurfNum);
    ASSERT_FALSE(ErrorsFound);

    // check internal mass surface count and object names
    EXPECT_EQ(8, DataSurfaces::IntMassObjects(1).NumOfZones);
    EXPECT_EQ("GFLOORZONESINTMASS", DataSurfaces::IntMassObjects(1).Name);
    EXPECT_EQ(8, DataSurfaces::IntMassObjects(2).NumOfZones);
    EXPECT_EQ("MFLOORZONESINTMASS", DataSurfaces::IntMassObjects(2).Name);
    EXPECT_EQ(8, DataSurfaces::IntMassObjects(3).NumOfZones);
    EXPECT_EQ("TFLOORZONESINTMASS", DataSurfaces::IntMassObjects(3).Name);
    // check total count of internal surfaces created
    EXPECT_EQ(24, TotSurfaces);

    // check unique internal surface name created created from a combination
    // of zone name and internal mass object name represented in the zone
    // first zone in the ground floor ZoneList
    EXPECT_EQ("G SW APARTMENT", Zone(1).Name);
    EXPECT_EQ("GFLOORZONESINTMASS", DataSurfaces::IntMassObjects(1).Name);
    EXPECT_EQ("G SW APARTMENT GFLOORZONESINTMASS", SurfaceTmp(1).Name);
    // first zone in the middle floor ZoneList
    EXPECT_EQ("M SW APARTMENT", Zone(9).Name);
    EXPECT_EQ("MFLOORZONESINTMASS", DataSurfaces::IntMassObjects(2).Name);
    EXPECT_EQ("M SW APARTMENT MFLOORZONESINTMASS", SurfaceTmp(9).Name);
    // first zone in the top floor ZoneList
    EXPECT_EQ("T SW APARTMENT", Zone(17).Name);
    EXPECT_EQ("TFLOORZONESINTMASS", DataSurfaces::IntMassObjects(3).Name);
    EXPECT_EQ("T SW APARTMENT TFLOORZONESINTMASS", SurfaceTmp(17).Name);
}

<<<<<<< HEAD
TEST_F(EnergyPlusFixture, HeatBalanceIntRadExchange_SetupEnclosuresNoAirBoundaries)
{

    std::string const idf_objects = delimited_string({
        "Zone,",
        "Zone 1;             !- Name",

        "Zone,",
        "Zone 2;             !- Name",

        "Zone,",
        "Zone 3;             !- Name",

        "Material,",
        "    Some Material,         !- Name",
        "    VeryRough,               !- Roughness",
        "    0.006,                   !- Thickness {m}",
        "    0.815,                   !- Conductivity {W/m-K}",
        "    929,                     !- Density {kg/m3}",
        "    3140,                    !- Specific Heat {J/kg-K}",
        "    0.9,                     !- Thermal Absorptance",
        "    0.7,                     !- Solar Absorptance",
        "    0.7;                     !- Visible Absorptance",
        "Construction,",
        "    Some Construction,  !- Name",
        "    Some Material;        !- Outside Layer",

        "BuildingSurface:Detailed,",
        "    Zone1-Surface1,  !- Name",
        "    Wall,                 !- Surface Type",
        "    Some Construction,  !- Construction Name",
        "    Zone 1,       !- Zone Name",
        "    Surface,                 !- Outside Boundary Condition",
        "    Zone2-Surface1,  !- Outside Boundary Condition Object",
        "    NoSun,                   !- Sun Exposure",
        "    NoWind,                  !- Wind Exposure",
        "    ,                        !- View Factor to Ground",
        "    4,                       !- Number of Vertices",
        "    0,0,0,              !- Vertex 1",
        "    0,1,0,              !- Vertex 1",
        "    0,1,1,              !- Vertex 1",
        "    0,0,1;              !- Vertex 1",

        "BuildingSurface:Detailed,",
        "    Zone2-Surface1,  !- Name",
        "    Wall,                 !- Surface Type",
        "    Some Construction,  !- Construction Name",
        "    Zone 2,       !- Zone Name",
        "    Surface,                 !- Outside Boundary Condition",
        "    Zone1-Surface1,  !- Outside Boundary Condition Object",
        "    NoSun,                   !- Sun Exposure",
        "    NoWind,                  !- Wind Exposure",
        "    ,                        !- View Factor to Ground",
        "    4,                       !- Number of Vertices",
        "    0,0,0,              !- Vertex 1",
        "    0,1,0,              !- Vertex 1",
        "    0,1,1,              !- Vertex 1",
        "    0,0,1;              !- Vertex 1",

        "BuildingSurface:Detailed,",
        "    Zone1-Surface2,  !- Name",
        "    Wall,                 !- Surface Type",
        "    Some Construction,  !- Construction Name",
        "    Zone 1,       !- Zone Name",
        "    Surface,                 !- Outside Boundary Condition",
        "    Zone3-Surface1,  !- Outside Boundary Condition Object",
        "    NoSun,                   !- Sun Exposure",
        "    NoWind,                  !- Wind Exposure",
        "    ,                        !- View Factor to Ground",
        "    4,                       !- Number of Vertices",
        "    0,0,0,              !- Vertex 1",
        "    0,1,0,              !- Vertex 1",
        "    0,1,1,              !- Vertex 1",
        "    0,0,1;              !- Vertex 1",

        "BuildingSurface:Detailed,",
        "    Zone3-Surface1,  !- Name",
        "    Wall,                 !- Surface Type",
        "    Some Construction,  !- Construction Name",
        "    Zone 3,       !- Zone Name",
        "    Surface,                 !- Outside Boundary Condition",
        "    Zone1-Surface2,  !- Outside Boundary Condition Object",
        "    NoSun,                   !- Sun Exposure",
        "    NoWind,                  !- Wind Exposure",
        "    ,                        !- View Factor to Ground",
        "    4,                       !- Number of Vertices",
        "    0,0,0,              !- Vertex 1",
        "    0,1,0,              !- Vertex 1",
        "    0,1,1,              !- Vertex 1",
        "    0,0,1;              !- Vertex 1",
        });
    ASSERT_TRUE(process_idf(idf_objects));
    bool ErrorsFound = false;

    GetMaterialData(ErrorsFound); // read material data
    EXPECT_FALSE(ErrorsFound);    // expect no errors

    GetConstructData(ErrorsFound); // read construction data
    EXPECT_FALSE(ErrorsFound);     // expect no errors

    GetZoneData(ErrorsFound);  // read zone data
    EXPECT_FALSE(ErrorsFound); // expect no errors

    SetupZoneGeometry(ErrorsFound); 
    // SetupZoneGeometry calls SurfaceGeometry::GetSurfaceData
    // SetupZoneGeometry calls SurfaceGeometry::SetupSolarEnclosuresAndAirBoundaries
    // SetupZoneGeometry calls SurfaceGeometry::SetupRadiantEnclosuresAndAirBoundaries
    EXPECT_FALSE(ErrorsFound); // expect no errors

    EXPECT_EQ(DataViewFactorInformation::NumOfRadiantEnclosures, 3);
    EXPECT_TRUE(UtilityRoutines::SameString(DataViewFactorInformation::ZoneRadiantInfo(1).Name, "Zone 1"));
    EXPECT_TRUE(UtilityRoutines::SameString(DataViewFactorInformation::ZoneRadiantInfo(2).Name, "Zone 2"));
    EXPECT_TRUE(UtilityRoutines::SameString(DataViewFactorInformation::ZoneRadiantInfo(3).Name, "Zone 3"));
    EXPECT_TRUE(UtilityRoutines::SameString(DataViewFactorInformation::ZoneRadiantInfo(1).ZoneNames[0], "Zone 1"));
    EXPECT_TRUE(UtilityRoutines::SameString(DataViewFactorInformation::ZoneRadiantInfo(2).ZoneNames[0], "Zone 2"));
    EXPECT_TRUE(UtilityRoutines::SameString(DataViewFactorInformation::ZoneRadiantInfo(3).ZoneNames[0], "Zone 3"));
    EXPECT_EQ(DataHeatBalance::Zone(1).RadiantEnclosureNum, 1);
    EXPECT_EQ(DataHeatBalance::Zone(2).RadiantEnclosureNum, 2);
    EXPECT_EQ(DataHeatBalance::Zone(3).RadiantEnclosureNum, 3);

    EXPECT_EQ(DataViewFactorInformation::NumOfSolarEnclosures, 3);
    EXPECT_TRUE(UtilityRoutines::SameString(DataViewFactorInformation::ZoneSolarInfo(1).Name, "Zone 1"));
    EXPECT_TRUE(UtilityRoutines::SameString(DataViewFactorInformation::ZoneSolarInfo(2).Name, "Zone 2"));
    EXPECT_TRUE(UtilityRoutines::SameString(DataViewFactorInformation::ZoneSolarInfo(3).Name, "Zone 3"));
    EXPECT_TRUE(UtilityRoutines::SameString(DataViewFactorInformation::ZoneSolarInfo(1).ZoneNames[0], "Zone 1"));
    EXPECT_TRUE(UtilityRoutines::SameString(DataViewFactorInformation::ZoneSolarInfo(2).ZoneNames[0], "Zone 2"));
    EXPECT_TRUE(UtilityRoutines::SameString(DataViewFactorInformation::ZoneSolarInfo(3).ZoneNames[0], "Zone 3"));
    EXPECT_EQ(DataHeatBalance::Zone(1).SolarEnclosureNum, 1);
    EXPECT_EQ(DataHeatBalance::Zone(2).SolarEnclosureNum, 2);
    EXPECT_EQ(DataHeatBalance::Zone(3).SolarEnclosureNum, 3);

}

TEST_F(EnergyPlusFixture, HeatBalanceIntRadExchange_SetupEnclosuresWithAirBoundaries1)
{

    std::string const idf_objects = delimited_string({
        "Zone,",
        "Zone 1;             !- Name",

        "Zone,",
        "Zone 2;             !- Name",

        "Zone,",
        "Zone 3;             !- Name",

        "Material,",
        "    Some Material,         !- Name",
        "    VeryRough,               !- Roughness",
        "    0.006,                   !- Thickness {m}",
        "    0.815,                   !- Conductivity {W/m-K}",
        "    929,                     !- Density {kg/m3}",
        "    3140,                    !- Specific Heat {J/kg-K}",
        "    0.9,                     !- Thermal Absorptance",
        "    0.7,                     !- Solar Absorptance",
        "    0.7;                     !- Visible Absorptance",
        "Construction,",
        "    Some Construction,  !- Name",
        "    Some Material;        !- Outside Layer",
        "Construction:AirBoundary,",
        "Grouped Air Boundary, !- Name",
        "GroupedZones,            !- Solar and Daylighting Method",
        "GroupedZones,            !- Radiant Exchange Method",
        "None;                    !- Air Exchange Method",

        "BuildingSurface:Detailed,",
        "    Zone1-Surface1,  !- Name",
        "    Wall,                 !- Surface Type",
        "    Grouped Air Boundary,  !- Construction Name",
        "    Zone 1,       !- Zone Name",
        "    Surface,                 !- Outside Boundary Condition",
        "    Zone2-Surface1,  !- Outside Boundary Condition Object",
        "    NoSun,                   !- Sun Exposure",
        "    NoWind,                  !- Wind Exposure",
        "    ,                        !- View Factor to Ground",
        "    4,                       !- Number of Vertices",
        "    0,0,0,              !- Vertex 1",
        "    0,1,0,              !- Vertex 1",
        "    0,1,1,              !- Vertex 1",
        "    0,0,1;              !- Vertex 1",

        "BuildingSurface:Detailed,",
        "    Zone2-Surface1,  !- Name",
        "    Wall,                 !- Surface Type",
        "    Grouped Air Boundary,  !- Construction Name",
        "    Zone 2,       !- Zone Name",
        "    Surface,                 !- Outside Boundary Condition",
        "    Zone1-Surface1,  !- Outside Boundary Condition Object",
        "    NoSun,                   !- Sun Exposure",
        "    NoWind,                  !- Wind Exposure",
        "    ,                        !- View Factor to Ground",
        "    4,                       !- Number of Vertices",
        "    0,0,0,              !- Vertex 1",
        "    0,1,0,              !- Vertex 1",
        "    0,1,1,              !- Vertex 1",
        "    0,0,1;              !- Vertex 1",

        "BuildingSurface:Detailed,",
        "    Zone1-Surface2,  !- Name",
        "    Wall,                 !- Surface Type",
        "    Grouped Air Boundary,  !- Construction Name",
        "    Zone 1,       !- Zone Name",
        "    Surface,                 !- Outside Boundary Condition",
        "    Zone3-Surface1,  !- Outside Boundary Condition Object",
        "    NoSun,                   !- Sun Exposure",
        "    NoWind,                  !- Wind Exposure",
        "    ,                        !- View Factor to Ground",
        "    4,                       !- Number of Vertices",
        "    0,0,0,              !- Vertex 1",
        "    0,1,0,              !- Vertex 1",
        "    0,1,1,              !- Vertex 1",
        "    0,0,1;              !- Vertex 1",

        "BuildingSurface:Detailed,",
        "    Zone3-Surface1,  !- Name",
        "    Wall,                 !- Surface Type",
        "    Grouped Air Boundary,  !- Construction Name",
        "    Zone 3,       !- Zone Name",
        "    Surface,                 !- Outside Boundary Condition",
        "    Zone1-Surface2,  !- Outside Boundary Condition Object",
        "    NoSun,                   !- Sun Exposure",
        "    NoWind,                  !- Wind Exposure",
        "    ,                        !- View Factor to Ground",
        "    4,                       !- Number of Vertices",
        "    0,0,0,              !- Vertex 1",
        "    0,1,0,              !- Vertex 1",
        "    0,1,1,              !- Vertex 1",
        "    0,0,1;              !- Vertex 1",
        });
    ASSERT_TRUE(process_idf(idf_objects));
    bool ErrorsFound = false;

    GetMaterialData(ErrorsFound); // read material data
    EXPECT_FALSE(ErrorsFound);    // expect no errors

    GetConstructData(ErrorsFound); // read construction data
    EXPECT_FALSE(ErrorsFound);     // expect no errors

    GetZoneData(ErrorsFound);  // read zone data
    EXPECT_FALSE(ErrorsFound); // expect no errors

    SetupZoneGeometry(ErrorsFound);
    // SetupZoneGeometry calls SurfaceGeometry::GetSurfaceData
    // SetupZoneGeometry calls SurfaceGeometry::SetupSolarEnclosuresAndAirBoundaries
    // SetupZoneGeometry calls SurfaceGeometry::SetupRadiantEnclosuresAndAirBoundaries
    EXPECT_FALSE(ErrorsFound); // expect no errors

    EXPECT_EQ(DataViewFactorInformation::NumOfRadiantEnclosures, 1);
    EXPECT_TRUE(UtilityRoutines::SameString(DataViewFactorInformation::ZoneRadiantInfo(1).Name, "Radiant Enclosure 1"));
    EXPECT_TRUE(UtilityRoutines::SameString(DataViewFactorInformation::ZoneRadiantInfo(1).ZoneNames[0], "Zone 1"));
    EXPECT_TRUE(UtilityRoutines::SameString(DataViewFactorInformation::ZoneRadiantInfo(1).ZoneNames[1], "Zone 2"));
    EXPECT_TRUE(UtilityRoutines::SameString(DataViewFactorInformation::ZoneRadiantInfo(1).ZoneNames[2], "Zone 3"));
    EXPECT_EQ(DataHeatBalance::Zone(1).RadiantEnclosureNum, 1);
    EXPECT_EQ(DataHeatBalance::Zone(2).RadiantEnclosureNum, 1);
    EXPECT_EQ(DataHeatBalance::Zone(3).RadiantEnclosureNum, 1);

    EXPECT_EQ(DataViewFactorInformation::NumOfSolarEnclosures, 1);
    EXPECT_TRUE(UtilityRoutines::SameString(DataViewFactorInformation::ZoneSolarInfo(1).Name, "Solar Enclosure 1"));
    EXPECT_TRUE(UtilityRoutines::SameString(DataViewFactorInformation::ZoneSolarInfo(1).ZoneNames[0], "Zone 1"));
    EXPECT_TRUE(UtilityRoutines::SameString(DataViewFactorInformation::ZoneSolarInfo(1).ZoneNames[1], "Zone 2"));
    EXPECT_TRUE(UtilityRoutines::SameString(DataViewFactorInformation::ZoneSolarInfo(1).ZoneNames[2], "Zone 3"));
    EXPECT_EQ(DataHeatBalance::Zone(1).SolarEnclosureNum, 1);
    EXPECT_EQ(DataHeatBalance::Zone(2).SolarEnclosureNum, 1);
    EXPECT_EQ(DataHeatBalance::Zone(3).SolarEnclosureNum, 1);

}

TEST_F(EnergyPlusFixture, HeatBalanceIntRadExchange_SetupEnclosuresWithAirBoundaries2)
{

    std::string const idf_objects = delimited_string({
        "Zone,",
        "Zone 1;             !- Name",

        "Zone,",
        "Zone 2;             !- Name",

        "Zone,",
        "Zone 3;             !- Name",

        "Material,",
        "    Some Material,         !- Name",
        "    VeryRough,               !- Roughness",
        "    0.006,                   !- Thickness {m}",
        "    0.815,                   !- Conductivity {W/m-K}",
        "    929,                     !- Density {kg/m3}",
        "    3140,                    !- Specific Heat {J/kg-K}",
        "    0.9,                     !- Thermal Absorptance",
        "    0.7,                     !- Solar Absorptance",
        "    0.7;                     !- Visible Absorptance",
        "Construction,",
        "    Some Construction,  !- Name",
        "    Some Material;        !- Outside Layer",

        "Construction:AirBoundary,",
        "Grouped Radiant Air Boundary, !- Name",
        "InteriorWindow,            !- Solar and Daylighting Method",
        "GroupedZones,            !- Radiant Exchange Method",
        "None;                    !- Air Exchange Method",

        "Construction:AirBoundary,",
        "Grouped Solar Air Boundary, !- Name",
        "GroupedZones,            !- Solar and Daylighting Method",
        "IRTSurface,            !- Radiant Exchange Method",
        "None;                    !- Air Exchange Method",

        "BuildingSurface:Detailed,",
        "    Zone1-Surface1,  !- Name",
        "    Wall,                 !- Surface Type",
        "    Grouped Radiant Air Boundary,  !- Construction Name",
        "    Zone 1,       !- Zone Name",
        "    Surface,                 !- Outside Boundary Condition",
        "    Zone2-Surface1,  !- Outside Boundary Condition Object",
        "    NoSun,                   !- Sun Exposure",
        "    NoWind,                  !- Wind Exposure",
        "    ,                        !- View Factor to Ground",
        "    4,                       !- Number of Vertices",
        "    0,0,0,              !- Vertex 1",
        "    0,1,0,              !- Vertex 1",
        "    0,1,1,              !- Vertex 1",
        "    0,0,1;              !- Vertex 1",

        "BuildingSurface:Detailed,",
        "    Zone2-Surface1,  !- Name",
        "    Wall,                 !- Surface Type",
        "    Grouped Radiant Air Boundary,  !- Construction Name",
        "    Zone 2,       !- Zone Name",
        "    Surface,                 !- Outside Boundary Condition",
        "    Zone1-Surface1,  !- Outside Boundary Condition Object",
        "    NoSun,                   !- Sun Exposure",
        "    NoWind,                  !- Wind Exposure",
        "    ,                        !- View Factor to Ground",
        "    4,                       !- Number of Vertices",
        "    0,0,0,              !- Vertex 1",
        "    0,1,0,              !- Vertex 1",
        "    0,1,1,              !- Vertex 1",
        "    0,0,1;              !- Vertex 1",

        "BuildingSurface:Detailed,",
        "    Zone1-Surface2,  !- Name",
        "    Wall,                 !- Surface Type",
        "    Grouped Solar Air Boundary,  !- Construction Name",
        "    Zone 1,       !- Zone Name",
        "    Surface,                 !- Outside Boundary Condition",
        "    Zone3-Surface1,  !- Outside Boundary Condition Object",
        "    NoSun,                   !- Sun Exposure",
        "    NoWind,                  !- Wind Exposure",
        "    ,                        !- View Factor to Ground",
        "    4,                       !- Number of Vertices",
        "    0,0,0,              !- Vertex 1",
        "    0,1,0,              !- Vertex 1",
        "    0,1,1,              !- Vertex 1",
        "    0,0,1;              !- Vertex 1",

        "BuildingSurface:Detailed,",
        "    Zone3-Surface1,  !- Name",
        "    Wall,                 !- Surface Type",
        "    Grouped Solar Air Boundary,  !- Construction Name",
        "    Zone 3,       !- Zone Name",
        "    Surface,                 !- Outside Boundary Condition",
        "    Zone1-Surface2,  !- Outside Boundary Condition Object",
        "    NoSun,                   !- Sun Exposure",
        "    NoWind,                  !- Wind Exposure",
        "    ,                        !- View Factor to Ground",
        "    4,                       !- Number of Vertices",
        "    0,0,0,              !- Vertex 1",
        "    0,1,0,              !- Vertex 1",
        "    0,1,1,              !- Vertex 1",
        "    0,0,1;              !- Vertex 1",
        });
    ASSERT_TRUE(process_idf(idf_objects));
    bool ErrorsFound = false;

    GetMaterialData(ErrorsFound); // read material data
    EXPECT_FALSE(ErrorsFound);    // expect no errors

    GetConstructData(ErrorsFound); // read construction data
    EXPECT_FALSE(ErrorsFound);     // expect no errors

    GetZoneData(ErrorsFound);  // read zone data
    EXPECT_FALSE(ErrorsFound); // expect no errors

    SetupZoneGeometry(ErrorsFound);
    // SetupZoneGeometry calls SurfaceGeometry::GetSurfaceData
    // SetupZoneGeometry calls SurfaceGeometry::SetupSolarEnclosuresAndAirBoundaries
    // SetupZoneGeometry calls SurfaceGeometry::SetupRadiantEnclosuresAndAirBoundaries
    EXPECT_FALSE(ErrorsFound); // expect no errors

    ErrorsFound = false;

    //std::string const error_string = delimited_string({
    //"   ** Severe  ** AlignInputViewFactors: ZoneProperty:UserViewFactors:bySurfaceName=\"Zone 6\" did not find a matching radiant or solar enclosure name."
    //    });
    //EXPECT_TRUE(compare_err_stream(error_string, true));

    // For this test case, Zones 1 and 2 share a radiant enclosure and Zone 1 and 3 share a solar enclosure

    EXPECT_EQ(DataViewFactorInformation::NumOfRadiantEnclosures, 2);
    EXPECT_TRUE(UtilityRoutines::SameString(DataViewFactorInformation::ZoneRadiantInfo(1).Name, "Radiant Enclosure 1"));
    EXPECT_TRUE(UtilityRoutines::SameString(DataViewFactorInformation::ZoneRadiantInfo(1).ZoneNames[0], "Zone 1"));
    EXPECT_TRUE(UtilityRoutines::SameString(DataViewFactorInformation::ZoneRadiantInfo(1).ZoneNames[1], "Zone 2"));
    EXPECT_TRUE(UtilityRoutines::SameString(DataViewFactorInformation::ZoneRadiantInfo(2).Name, "Zone 3"));
    EXPECT_TRUE(UtilityRoutines::SameString(DataViewFactorInformation::ZoneRadiantInfo(2).ZoneNames[0], "Zone 3"));
    EXPECT_EQ(DataHeatBalance::Zone(1).RadiantEnclosureNum, 1);
    EXPECT_EQ(DataHeatBalance::Zone(2).RadiantEnclosureNum, 1);
    EXPECT_EQ(DataHeatBalance::Zone(3).RadiantEnclosureNum, 2);

    EXPECT_EQ(DataViewFactorInformation::NumOfSolarEnclosures, 2);
    EXPECT_TRUE(UtilityRoutines::SameString(DataViewFactorInformation::ZoneSolarInfo(1).Name, "Solar Enclosure 1"));
    EXPECT_TRUE(UtilityRoutines::SameString(DataViewFactorInformation::ZoneSolarInfo(1).ZoneNames[0], "Zone 1"));
    EXPECT_TRUE(UtilityRoutines::SameString(DataViewFactorInformation::ZoneSolarInfo(1).ZoneNames[1], "Zone 3"));
    EXPECT_TRUE(UtilityRoutines::SameString(DataViewFactorInformation::ZoneSolarInfo(2).Name, "Zone 2"));
    EXPECT_TRUE(UtilityRoutines::SameString(DataViewFactorInformation::ZoneSolarInfo(2).ZoneNames[0], "Zone 2"));
    EXPECT_EQ(DataHeatBalance::Zone(1).SolarEnclosureNum, 1);
    EXPECT_EQ(DataHeatBalance::Zone(2).SolarEnclosureNum, 2);
    EXPECT_EQ(DataHeatBalance::Zone(3).SolarEnclosureNum, 1);

=======
TEST_F(EnergyPlusFixture, WorldCoord_with_RelativeRectSurfCoord_test1)
{
    // Case 1) NOT world coordinate system (Relative) - No error

    std::string const idf_objects = delimited_string({

        "GlobalGeometryRules,",
        "    UpperLeftCorner,         !- Starting Vertex Position",
        "    CounterClockWise,        !- Vertex Entry Direction",
        "    Relative,                !- Coordinate System",
        "    Relative,                !- Daylighting Reference Point Coordinate System",
        "    Relative;                !- Rectangular Surface Coordinate System",

    });

    ASSERT_TRUE(process_idf(idf_objects));
    
    bool ErrorsFound(false);

    DataGlobals::NumOfZones = 1;
    Zone.allocate(1);
    Zone(1).Name = "ZONE 1";
    Zone(1).OriginX = 0;
    Zone(1).OriginY = 0;
    Zone(1).OriginZ = 0;

    GetGeometryParameters(ErrorsFound);
    EXPECT_FALSE(has_err_output(true));
}

TEST_F(EnergyPlusFixture, WorldCoord_with_RelativeRectSurfCoord_test2)
{
    // Case 2) World coordinate system & All zero zone origins - No error

    std::string const idf_objects = delimited_string({

        "GlobalGeometryRules,",
        "    UpperLeftCorner,         !- Starting Vertex Position",
        "    CounterClockWise,        !- Vertex Entry Direction",
        "    World,                   !- Coordinate System",
        "    Relative,                !- Daylighting Reference Point Coordinate System",
        "    Relative;                !- Rectangular Surface Coordinate System",

    });

    ASSERT_TRUE(process_idf(idf_objects));

    bool ErrorsFound(false);

    DataGlobals::NumOfZones = 1;
    Zone.allocate(1);
    Zone(1).Name = "ZONE 1";
    Zone(1).OriginX = 0;
    Zone(1).OriginY = 0;
    Zone(1).OriginZ = 0;

    GetGeometryParameters(ErrorsFound);
    EXPECT_FALSE(has_err_output(true));
}

TEST_F(EnergyPlusFixture, WorldCoord_with_RelativeRectSurfCoord_test3)
{
    // Case 3) World coordinate system & Relative Rect. surf, coordinate system & Non-zero zone origin

    std::string const idf_objects = delimited_string({
     
        "GlobalGeometryRules,",
        "    UpperLeftCorner,         !- Starting Vertex Position",
        "    CounterClockWise,        !- Vertex Entry Direction",
        "    World,                   !- Coordinate System",
        "    Relative,                !- Daylighting Reference Point Coordinate System",
        "    Relative;                !- Rectangular Surface Coordinate System",

    });

    ASSERT_TRUE(process_idf(idf_objects));

    bool ErrorsFound(false);

    DataGlobals::NumOfZones = 1;
    Zone.allocate(1);
    Zone(1).Name = "ZONE 1";
    Zone(1).OriginX = 6;
    Zone(1).OriginY = 6;
    Zone(1).OriginZ = 0;

    GetGeometryParameters(ErrorsFound);
    EXPECT_TRUE(has_err_output(false));
    
    std::string error_string = delimited_string({
        "   ** Warning ** GlobalGeometryRules: Potential mismatch of coordinate specifications. Note that the rectangular surfaces are relying on the default SurfaceGeometry for 'Relative to zone' coordinate.",
        "   **   ~~~   ** Coordinate System=\"WORLD\"; while ",
        "   **   ~~~   ** Rectangular Surface Coordinate System=\"RELATIVE\".",
    });
    EXPECT_TRUE(compare_err_stream(error_string, true));
}

TEST_F(EnergyPlusFixture, WorldCoord_with_RelativeRectSurfCoord_test4)
{
    // Case 4) World coordinate system & Defalut Rect. surf, coordinate system & Non-zero zone origin

    std::string const idf_objects = delimited_string({

        "GlobalGeometryRules,",
        "    UpperLeftCorner,         !- Starting Vertex Position",
        "    CounterClockWise,        !- Vertex Entry Direction",
        "    World,                   !- Coordinate System",

    });

    ASSERT_TRUE(process_idf(idf_objects));

    bool ErrorsFound(false);

    DataGlobals::NumOfZones = 1;
    Zone.allocate(1);
    Zone(1).Name = "ZONE 1";
    Zone(1).OriginX = 6;
    Zone(1).OriginY = 6;
    Zone(1).OriginZ = 0;

    GetGeometryParameters(ErrorsFound);
    EXPECT_TRUE(has_err_output(false));

    std::string error_string = delimited_string({
        "   ** Warning ** GlobalGeometryRules: Potential mismatch of coordinate specifications. Note that the rectangular surfaces are relying on the default SurfaceGeometry for 'Relative to zone' coordinate.",
        "   **   ~~~   ** Coordinate System=\"WORLD\"; while ",
        "   **   ~~~   ** Rectangular Surface Coordinate System=\"defaults to RELATIVE\".",
    });
    EXPECT_TRUE(compare_err_stream(error_string, true));
>>>>>>> c9abb2c6
}<|MERGE_RESOLUTION|>--- conflicted
+++ resolved
@@ -4433,7 +4433,138 @@
     EXPECT_EQ("T SW APARTMENT TFLOORZONESINTMASS", SurfaceTmp(17).Name);
 }
 
-<<<<<<< HEAD
+TEST_F(EnergyPlusFixture, WorldCoord_with_RelativeRectSurfCoord_test1)
+{
+    // Case 1) NOT world coordinate system (Relative) - No error
+
+    std::string const idf_objects = delimited_string({
+
+        "GlobalGeometryRules,",
+        "    UpperLeftCorner,         !- Starting Vertex Position",
+        "    CounterClockWise,        !- Vertex Entry Direction",
+        "    Relative,                !- Coordinate System",
+        "    Relative,                !- Daylighting Reference Point Coordinate System",
+        "    Relative;                !- Rectangular Surface Coordinate System",
+
+    });
+
+    ASSERT_TRUE(process_idf(idf_objects));
+    
+    bool ErrorsFound(false);
+
+    DataGlobals::NumOfZones = 1;
+    Zone.allocate(1);
+    Zone(1).Name = "ZONE 1";
+    Zone(1).OriginX = 0;
+    Zone(1).OriginY = 0;
+    Zone(1).OriginZ = 0;
+
+    GetGeometryParameters(ErrorsFound);
+    EXPECT_FALSE(has_err_output(true));
+}
+
+TEST_F(EnergyPlusFixture, WorldCoord_with_RelativeRectSurfCoord_test2)
+{
+    // Case 2) World coordinate system & All zero zone origins - No error
+
+    std::string const idf_objects = delimited_string({
+
+        "GlobalGeometryRules,",
+        "    UpperLeftCorner,         !- Starting Vertex Position",
+        "    CounterClockWise,        !- Vertex Entry Direction",
+        "    World,                   !- Coordinate System",
+        "    Relative,                !- Daylighting Reference Point Coordinate System",
+        "    Relative;                !- Rectangular Surface Coordinate System",
+
+    });
+
+    ASSERT_TRUE(process_idf(idf_objects));
+
+    bool ErrorsFound(false);
+
+    DataGlobals::NumOfZones = 1;
+    Zone.allocate(1);
+    Zone(1).Name = "ZONE 1";
+    Zone(1).OriginX = 0;
+    Zone(1).OriginY = 0;
+    Zone(1).OriginZ = 0;
+
+    GetGeometryParameters(ErrorsFound);
+    EXPECT_FALSE(has_err_output(true));
+}
+
+TEST_F(EnergyPlusFixture, WorldCoord_with_RelativeRectSurfCoord_test3)
+{
+    // Case 3) World coordinate system & Relative Rect. surf, coordinate system & Non-zero zone origin
+
+    std::string const idf_objects = delimited_string({
+     
+        "GlobalGeometryRules,",
+        "    UpperLeftCorner,         !- Starting Vertex Position",
+        "    CounterClockWise,        !- Vertex Entry Direction",
+        "    World,                   !- Coordinate System",
+        "    Relative,                !- Daylighting Reference Point Coordinate System",
+        "    Relative;                !- Rectangular Surface Coordinate System",
+
+    });
+
+    ASSERT_TRUE(process_idf(idf_objects));
+
+    bool ErrorsFound(false);
+
+    DataGlobals::NumOfZones = 1;
+    Zone.allocate(1);
+    Zone(1).Name = "ZONE 1";
+    Zone(1).OriginX = 6;
+    Zone(1).OriginY = 6;
+    Zone(1).OriginZ = 0;
+
+    GetGeometryParameters(ErrorsFound);
+    EXPECT_TRUE(has_err_output(false));
+    
+    std::string error_string = delimited_string({
+        "   ** Warning ** GlobalGeometryRules: Potential mismatch of coordinate specifications. Note that the rectangular surfaces are relying on the default SurfaceGeometry for 'Relative to zone' coordinate.",
+        "   **   ~~~   ** Coordinate System=\"WORLD\"; while ",
+        "   **   ~~~   ** Rectangular Surface Coordinate System=\"RELATIVE\".",
+    });
+    EXPECT_TRUE(compare_err_stream(error_string, true));
+}
+
+TEST_F(EnergyPlusFixture, WorldCoord_with_RelativeRectSurfCoord_test4)
+{
+    // Case 4) World coordinate system & Defalut Rect. surf, coordinate system & Non-zero zone origin
+
+    std::string const idf_objects = delimited_string({
+
+        "GlobalGeometryRules,",
+        "    UpperLeftCorner,         !- Starting Vertex Position",
+        "    CounterClockWise,        !- Vertex Entry Direction",
+        "    World,                   !- Coordinate System",
+
+    });
+
+    ASSERT_TRUE(process_idf(idf_objects));
+
+    bool ErrorsFound(false);
+
+    DataGlobals::NumOfZones = 1;
+    Zone.allocate(1);
+    Zone(1).Name = "ZONE 1";
+    Zone(1).OriginX = 6;
+    Zone(1).OriginY = 6;
+    Zone(1).OriginZ = 0;
+
+    GetGeometryParameters(ErrorsFound);
+    EXPECT_TRUE(has_err_output(false));
+
+    std::string error_string = delimited_string({
+        "   ** Warning ** GlobalGeometryRules: Potential mismatch of coordinate specifications. Note that the rectangular surfaces are relying on the default SurfaceGeometry for 'Relative to zone' coordinate.",
+        "   **   ~~~   ** Coordinate System=\"WORLD\"; while ",
+        "   **   ~~~   ** Rectangular Surface Coordinate System=\"defaults to RELATIVE\".",
+    });
+    EXPECT_TRUE(compare_err_stream(error_string, true));
+}
+
 TEST_F(EnergyPlusFixture, HeatBalanceIntRadExchange_SetupEnclosuresNoAirBoundaries)
 {
 
@@ -4851,136 +4982,4 @@
     EXPECT_EQ(DataHeatBalance::Zone(2).SolarEnclosureNum, 2);
     EXPECT_EQ(DataHeatBalance::Zone(3).SolarEnclosureNum, 1);
 
-=======
-TEST_F(EnergyPlusFixture, WorldCoord_with_RelativeRectSurfCoord_test1)
-{
-    // Case 1) NOT world coordinate system (Relative) - No error
-
-    std::string const idf_objects = delimited_string({
-
-        "GlobalGeometryRules,",
-        "    UpperLeftCorner,         !- Starting Vertex Position",
-        "    CounterClockWise,        !- Vertex Entry Direction",
-        "    Relative,                !- Coordinate System",
-        "    Relative,                !- Daylighting Reference Point Coordinate System",
-        "    Relative;                !- Rectangular Surface Coordinate System",
-
-    });
-
-    ASSERT_TRUE(process_idf(idf_objects));
-    
-    bool ErrorsFound(false);
-
-    DataGlobals::NumOfZones = 1;
-    Zone.allocate(1);
-    Zone(1).Name = "ZONE 1";
-    Zone(1).OriginX = 0;
-    Zone(1).OriginY = 0;
-    Zone(1).OriginZ = 0;
-
-    GetGeometryParameters(ErrorsFound);
-    EXPECT_FALSE(has_err_output(true));
-}
-
-TEST_F(EnergyPlusFixture, WorldCoord_with_RelativeRectSurfCoord_test2)
-{
-    // Case 2) World coordinate system & All zero zone origins - No error
-
-    std::string const idf_objects = delimited_string({
-
-        "GlobalGeometryRules,",
-        "    UpperLeftCorner,         !- Starting Vertex Position",
-        "    CounterClockWise,        !- Vertex Entry Direction",
-        "    World,                   !- Coordinate System",
-        "    Relative,                !- Daylighting Reference Point Coordinate System",
-        "    Relative;                !- Rectangular Surface Coordinate System",
-
-    });
-
-    ASSERT_TRUE(process_idf(idf_objects));
-
-    bool ErrorsFound(false);
-
-    DataGlobals::NumOfZones = 1;
-    Zone.allocate(1);
-    Zone(1).Name = "ZONE 1";
-    Zone(1).OriginX = 0;
-    Zone(1).OriginY = 0;
-    Zone(1).OriginZ = 0;
-
-    GetGeometryParameters(ErrorsFound);
-    EXPECT_FALSE(has_err_output(true));
-}
-
-TEST_F(EnergyPlusFixture, WorldCoord_with_RelativeRectSurfCoord_test3)
-{
-    // Case 3) World coordinate system & Relative Rect. surf, coordinate system & Non-zero zone origin
-
-    std::string const idf_objects = delimited_string({
-     
-        "GlobalGeometryRules,",
-        "    UpperLeftCorner,         !- Starting Vertex Position",
-        "    CounterClockWise,        !- Vertex Entry Direction",
-        "    World,                   !- Coordinate System",
-        "    Relative,                !- Daylighting Reference Point Coordinate System",
-        "    Relative;                !- Rectangular Surface Coordinate System",
-
-    });
-
-    ASSERT_TRUE(process_idf(idf_objects));
-
-    bool ErrorsFound(false);
-
-    DataGlobals::NumOfZones = 1;
-    Zone.allocate(1);
-    Zone(1).Name = "ZONE 1";
-    Zone(1).OriginX = 6;
-    Zone(1).OriginY = 6;
-    Zone(1).OriginZ = 0;
-
-    GetGeometryParameters(ErrorsFound);
-    EXPECT_TRUE(has_err_output(false));
-    
-    std::string error_string = delimited_string({
-        "   ** Warning ** GlobalGeometryRules: Potential mismatch of coordinate specifications. Note that the rectangular surfaces are relying on the default SurfaceGeometry for 'Relative to zone' coordinate.",
-        "   **   ~~~   ** Coordinate System=\"WORLD\"; while ",
-        "   **   ~~~   ** Rectangular Surface Coordinate System=\"RELATIVE\".",
-    });
-    EXPECT_TRUE(compare_err_stream(error_string, true));
-}
-
-TEST_F(EnergyPlusFixture, WorldCoord_with_RelativeRectSurfCoord_test4)
-{
-    // Case 4) World coordinate system & Defalut Rect. surf, coordinate system & Non-zero zone origin
-
-    std::string const idf_objects = delimited_string({
-
-        "GlobalGeometryRules,",
-        "    UpperLeftCorner,         !- Starting Vertex Position",
-        "    CounterClockWise,        !- Vertex Entry Direction",
-        "    World,                   !- Coordinate System",
-
-    });
-
-    ASSERT_TRUE(process_idf(idf_objects));
-
-    bool ErrorsFound(false);
-
-    DataGlobals::NumOfZones = 1;
-    Zone.allocate(1);
-    Zone(1).Name = "ZONE 1";
-    Zone(1).OriginX = 6;
-    Zone(1).OriginY = 6;
-    Zone(1).OriginZ = 0;
-
-    GetGeometryParameters(ErrorsFound);
-    EXPECT_TRUE(has_err_output(false));
-
-    std::string error_string = delimited_string({
-        "   ** Warning ** GlobalGeometryRules: Potential mismatch of coordinate specifications. Note that the rectangular surfaces are relying on the default SurfaceGeometry for 'Relative to zone' coordinate.",
-        "   **   ~~~   ** Coordinate System=\"WORLD\"; while ",
-        "   **   ~~~   ** Rectangular Surface Coordinate System=\"defaults to RELATIVE\".",
-    });
-    EXPECT_TRUE(compare_err_stream(error_string, true));
->>>>>>> c9abb2c6
 }