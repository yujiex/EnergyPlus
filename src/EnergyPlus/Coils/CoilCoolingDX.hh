// EnergyPlus, Copyright (c) 1996-2020, The Board of Trustees of the University of Illinois,
// The Regents of the University of California, through Lawrence Berkeley National Laboratory
// (subject to receipt of any required approvals from the U.S. Dept. of Energy), Oak Ridge
// National Laboratory, managed by UT-Battelle, Alliance for Sustainable Energy, LLC, and other
// contributors. All rights reserved.
//
// NOTICE: This Software was developed under funding from the U.S. Department of Energy and the
// U.S. Government consequently retains certain rights. As such, the U.S. Government has been
// granted for itself and others acting on its behalf a paid-up, nonexclusive, irrevocable,
// worldwide license in the Software to reproduce, distribute copies to the public, prepare
// derivative works, and perform publicly and display publicly, and to permit others to do so.
//
// Redistribution and use in source and binary forms, with or without modification, are permitted
// provided that the following conditions are met:
//
// (1) Redistributions of source code must retain the above copyright notice, this list of
//     conditions and the following disclaimer.
//
// (2) Redistributions in binary form must reproduce the above copyright notice, this list of
//     conditions and the following disclaimer in the documentation and/or other materials
//     provided with the distribution.
//
// (3) Neither the name of the University of California, Lawrence Berkeley National Laboratory,
//     the University of Illinois, U.S. Dept. of Energy nor the names of its contributors may be
//     used to endorse or promote products derived from this software without specific prior
//     written permission.
//
// (4) Use of EnergyPlus(TM) Name. If Licensee (i) distributes the software in stand-alone form
//     without changes from the version obtained under this License, or (ii) Licensee makes a
//     reference solely to the software portion of its product, Licensee must refer to the
//     software as "EnergyPlus version X" software, where "X" is the version number Licensee
//     obtained under this License and may not use a different name for the software. Except as
//     specifically required in this Section (4), Licensee shall not use in a company name, a
//     product name, in advertising, publicity, or other promotional activities any name, trade
//     name, trademark, logo, or other designation of "EnergyPlus", "E+", "e+" or confusingly
//     similar designation, without the U.S. Department of Energy's prior written consent.
//
// THIS SOFTWARE IS PROVIDED BY THE COPYRIGHT HOLDERS AND CONTRIBUTORS "AS IS" AND ANY EXPRESS OR
// IMPLIED WARRANTIES, INCLUDING, BUT NOT LIMITED TO, THE IMPLIED WARRANTIES OF MERCHANTABILITY
// AND FITNESS FOR A PARTICULAR PURPOSE ARE DISCLAIMED. IN NO EVENT SHALL THE COPYRIGHT OWNER OR
// CONTRIBUTORS BE LIABLE FOR ANY DIRECT, INDIRECT, INCIDENTAL, SPECIAL, EXEMPLARY, OR
// CONSEQUENTIAL DAMAGES (INCLUDING, BUT NOT LIMITED TO, PROCUREMENT OF SUBSTITUTE GOODS OR
// SERVICES; LOSS OF USE, DATA, OR PROFITS; OR BUSINESS INTERRUPTION) HOWEVER CAUSED AND ON ANY
// THEORY OF LIABILITY, WHETHER IN CONTRACT, STRICT LIABILITY, OR TORT (INCLUDING NEGLIGENCE OR
// OTHERWISE) ARISING IN ANY WAY OUT OF THE USE OF THIS SOFTWARE, EVEN IF ADVISED OF THE
// POSSIBILITY OF SUCH DAMAGE.

#ifndef ENERGYPLUS_COILS_COILCOOLINGDX
#define ENERGYPLUS_COILS_COILCOOLINGDX

#include <string>
#include <vector>

#include <EnergyPlus/Coils/CoilCoolingDXCurveFitPerformance.hh>
#include <EnergyPlus/EnergyPlus.hh>
#include <EnergyPlus/OutputFiles.hh>

namespace EnergyPlus {

struct CoilCoolingDXInputSpecification
{
    std::string name;
    std::string evaporator_inlet_node_name;
    std::string evaporator_outlet_node_name;
    std::string availability_schedule_name;
    std::string condenser_zone_name;
    std::string condenser_inlet_node_name;
    std::string condenser_outlet_node_name;
    std::string performance_object_name;
    std::string condensate_collection_water_storage_tank_name;
    std::string evaporative_condenser_supply_water_storage_tank_name;
};

struct CoilCoolingDX
{
    CoilCoolingDX() = default;
    static int factory(std::string const &coilName);
    static void getInput();
    static void clear_state();
    static void reportAllStandardRatings(OutputFiles &outputFiles);
    void instantiateFromInputSpec(const CoilCoolingDXInputSpecification &input_data);
    void oneTimeInit();
    void simulate(bool useAlternateMode, Real64 PLR, int speedNum, Real64 speedRatio, int fanOpMode);
    void setData(int fanIndex, int fanType, std::string const &fanName, int airLoopNum);
    void getFixedData(int &evapInletNodeIndex,
                      int &evapOutletNodeIndex,
                      int &condInletNodeIndex,
                      int &normalModeNumSpeeds,
                      CoilCoolingDXCurveFitPerformance::CapControlMethod &capacityControlMethod,
                      Real64 &minOutdoorDryBulb);
    void getDataAfterSizing(Real64 &normalModeRatedEvapAirFlowRate,
                            Real64 &normalModeRatedCapacity,
                            std::vector<Real64> &normalModeFlowRates,
                            std::vector<Real64> &normalModeRatedCapacities);
    static void inline passThroughNodeData(DataLoopNode::NodeData &in, DataLoopNode::NodeData &out);
    void size();

    CoilCoolingDXInputSpecification original_input_specs;
    std::string name;
    bool myOneTimeInitFlag = true;
    int evapInletNodeIndex = 0;
    int evapOutletNodeIndex = 0;
    int availScheduleIndex = 0;
    // int condZoneIndex = 0;
    int condInletNodeIndex = 0;
    int condOutletNodeIndex = 0;
    CoilCoolingDXCurveFitPerformance performance;
    int condensateTankIndex = 0;
    int condensateTankSupplyARRID = 0;
    Real64 condensateVolumeFlow = 0.0;
    Real64 condensateVolumeConsumption = 0.0;
    int evaporativeCondSupplyTankIndex = 0;
    int evaporativeCondSupplyTankARRID = 0;
    Real64 evaporativeCondSupplyTankVolumeFlow = 0.0;
    // Real64 evaporativeCondSupplyTankVolumeConsumption = 0.0;
    Real64 evapCondPumpElecPower = 0.0;
    Real64 evapCondPumpElecConsumption = 0.0;
    int airLoopNum = 0; // Add for AFN compatibility, revisit at a later date
    int supplyFanIndex = 0;
    int supplyFanType = 0;
    std::string supplyFanName = "";

    // report variables
    Real64 totalCoolingEnergyRate = 0.0;
    Real64 totalCoolingEnergy = 0.0;
    Real64 sensCoolingEnergyRate = 0.0;
    Real64 sensCoolingEnergy = 0.0;
    Real64 latCoolingEnergyRate = 0.0;
    Real64 latCoolingEnergy = 0.0;

    Real64 coolingCoilRuntimeFraction = 0.0;
    Real64 elecCoolingPower = 0.0;
    Real64 elecCoolingConsumption = 0.0;

    Real64 airMassFlowRate = 0.0;
    Real64 inletAirDryBulbTemp = 0.0;
    Real64 inletAirHumRat = 0.0;
    Real64 outletAirDryBulbTemp = 0.0;
    Real64 outletAirHumRat = 0.0;
    Real64 partLoadRatioReport = 0.0;
    Real64 runTimeFraction = 0.0;
    int speedNumReport = 0;
    Real64 speedRatioReport = 0.0;
    Real64 wasteHeatEnergyRate = 0.0;
    Real64 wasteHeatEnergy = 0.0;
    Real64 condenserInletTemperature = 0.0;
    int dehumidificationMode = 0;
<<<<<<< HEAD
    bool reportCoilFinalSizes = true;

=======
    bool isSecondaryDXCoilInZone = false;
    Real64 secCoilSensHeatRejEnergyRate = 0.0;
    Real64 secCoilSensHeatRejEnergy = 0.0;
>>>>>>> d3464bc1
};

extern std::vector<CoilCoolingDX> coilCoolingDXs;
extern bool stillNeedToReportStandardRatings; // standard ratings flag for all coils to report at the same time
extern bool coilCoolingDXGetInputFlag;
extern std::string const coilCoolingDXObjectName;

} // namespace EnergyPlus

#endif // ENERGYPLUS_COILS_COILCOOLINGDX<|MERGE_RESOLUTION|>--- conflicted
+++ resolved
@@ -145,14 +145,10 @@
     Real64 wasteHeatEnergy = 0.0;
     Real64 condenserInletTemperature = 0.0;
     int dehumidificationMode = 0;
-<<<<<<< HEAD
     bool reportCoilFinalSizes = true;
-
-=======
     bool isSecondaryDXCoilInZone = false;
     Real64 secCoilSensHeatRejEnergyRate = 0.0;
     Real64 secCoilSensHeatRejEnergy = 0.0;
->>>>>>> d3464bc1
 };
 
 extern std::vector<CoilCoolingDX> coilCoolingDXs;
