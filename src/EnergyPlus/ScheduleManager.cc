// EnergyPlus, Copyright (c) 1996-2021, The Board of Trustees of the University of Illinois,
// The Regents of the University of California, through Lawrence Berkeley National Laboratory
// (subject to receipt of any required approvals from the U.S. Dept. of Energy), Oak Ridge
// National Laboratory, managed by UT-Battelle, Alliance for Sustainable Energy, LLC, and other
// contributors. All rights reserved.
//
// NOTICE: This Software was developed under funding from the U.S. Department of Energy and the
// U.S. Government consequently retains certain rights. As such, the U.S. Government has been
// granted for itself and others acting on its behalf a paid-up, nonexclusive, irrevocable,
// worldwide license in the Software to reproduce, distribute copies to the public, prepare
// derivative works, and perform publicly and display publicly, and to permit others to do so.
//
// Redistribution and use in source and binary forms, with or without modification, are permitted
// provided that the following conditions are met:
//
// (1) Redistributions of source code must retain the above copyright notice, this list of
//     conditions and the following disclaimer.
//
// (2) Redistributions in binary form must reproduce the above copyright notice, this list of
//     conditions and the following disclaimer in the documentation and/or other materials
//     provided with the distribution.
//
// (3) Neither the name of the University of California, Lawrence Berkeley National Laboratory,
//     the University of Illinois, U.S. Dept. of Energy nor the names of its contributors may be
//     used to endorse or promote products derived from this software without specific prior
//     written permission.
//
// (4) Use of EnergyPlus(TM) Name. If Licensee (i) distributes the software in stand-alone form
//     without changes from the version obtained under this License, or (ii) Licensee makes a
//     reference solely to the software portion of its product, Licensee must refer to the
//     software as "EnergyPlus version X" software, where "X" is the version number Licensee
//     obtained under this License and may not use a different name for the software. Except as
//     specifically required in this Section (4), Licensee shall not use in a company name, a
//     product name, in advertising, publicity, or other promotional activities any name, trade
//     name, trademark, logo, or other designation of "EnergyPlus", "E+", "e+" or confusingly
//     similar designation, without the U.S. Department of Energy's prior written consent.
//
// THIS SOFTWARE IS PROVIDED BY THE COPYRIGHT HOLDERS AND CONTRIBUTORS "AS IS" AND ANY EXPRESS OR
// IMPLIED WARRANTIES, INCLUDING, BUT NOT LIMITED TO, THE IMPLIED WARRANTIES OF MERCHANTABILITY
// AND FITNESS FOR A PARTICULAR PURPOSE ARE DISCLAIMED. IN NO EVENT SHALL THE COPYRIGHT OWNER OR
// CONTRIBUTORS BE LIABLE FOR ANY DIRECT, INDIRECT, INCIDENTAL, SPECIAL, EXEMPLARY, OR
// CONSEQUENTIAL DAMAGES (INCLUDING, BUT NOT LIMITED TO, PROCUREMENT OF SUBSTITUTE GOODS OR
// SERVICES; LOSS OF USE, DATA, OR PROFITS; OR BUSINESS INTERRUPTION) HOWEVER CAUSED AND ON ANY
// THEORY OF LIABILITY, WHETHER IN CONTRACT, STRICT LIABILITY, OR TORT (INCLUDING NEGLIGENCE OR
// OTHERWISE) ARISING IN ANY WAY OUT OF THE USE OF THIS SOFTWARE, EVEN IF ADVISED OF THE
// POSSIBILITY OF SUCH DAMAGE.

// C++ Headers
#include <map>

// ObjexxFCL Headers
#include <ObjexxFCL/Array.functions.hh>
#include <ObjexxFCL/ArrayS.functions.hh>
#include <ObjexxFCL/Fmath.hh>
#include <ObjexxFCL/string.functions.hh>

// EnergyPlus Headers
#include <EnergyPlus/CommandLineInterface.hh>
#include <EnergyPlus/Data/EnergyPlusData.hh>
#include <EnergyPlus/DataEnvironment.hh>
#include <EnergyPlus/DataStringGlobals.hh>
#include <EnergyPlus/DataSystemVariables.hh>
#include <EnergyPlus/EMSManager.hh>
#include <EnergyPlus/General.hh>
#include <EnergyPlus/GlobalNames.hh>
#include <EnergyPlus/InputProcessing/InputProcessor.hh>
#include <EnergyPlus/OutputProcessor.hh>
#include <EnergyPlus/ScheduleManager.hh>
#include <EnergyPlus/StringUtilities.hh>
#include <EnergyPlus/UtilityRoutines.hh>
#include <EnergyPlus/WeatherManager.hh>

namespace EnergyPlus {

namespace ScheduleManager {
    // Module containing the Schedule Manager routines

    // MODULE INFORMATION:
    //       AUTHOR         Linda K. Lawrie
    //       DATE WRITTEN   September 1997
    //       MODIFIED       January 2003 -- added sub-hourly schedule possibility (and interval scheduling)
    //                      J. Glazer January 2005 -- added Schedule:File
    //                      Michael Wetter February 2010 -- added Schedule for external Interface
    //                      L Lawrie - October 2012 - added sub-hourly option for Schedule:File
    //       RE-ENGINEERED  na

    // PURPOSE OF THIS MODULE:
    // To provide the capabilities of getting the schedule data from the input,
    // validating it, and storing it in such a manner that the schedule manager
    // can provide the scheduling value needs for the simulation.

    // METHODOLOGY EMPLOYED:
    // na

    // REFERENCES:
    // Proposal for Schedule Manager in EnergyPlus (Rick Strand)

    // MODULE PARAMETER DEFINITIONS
    static std::string const BlankString;
    Array1D_string ValidDayTypes(MaxDayTypes,
                                 {"Sunday",
                                  "Monday",
                                  "Tuesday",
                                  "Wednesday",
                                  "Thursday",
                                  "Friday",
                                  "Saturday",
                                  "Holiday",
                                  "SummerDesignDay",
                                  "WinterDesignDay",
                                  "CustomDay1",
                                  "CustomDay2"});

    int const NumScheduleTypeLimitUnitTypes(14);
    Array1D_string ScheduleTypeLimitUnitTypes(NumScheduleTypeLimitUnitTypes,
                                              {"Dimensionless",
                                               "Temperature",
                                               "DeltaTemperature",
                                               "PrecipitationRate",
                                               "Angle",
                                               "ConvectionCoefficient",
                                               "ActivityLevel",
                                               "Velocity",
                                               "Capacity",
                                               "Power",
                                               "Availability",
                                               "Percent",
                                               "Control",
                                               "Mode"});

    // DERIVED TYPE DEFINITIONS

    // INTERFACE BLOCK SPECIFICATIONS

    // MODULE VARIABLE DECLARATIONS:

    namespace {
        // These were static variables within different functions. They were pulled out into the namespace
        // to facilitate easier unit testing of those functions.
        // These are purposefully not in the header file as an extern variable. No one outside of this should
        // use these. They are cleared by clear_state() for use by unit tests, but normal simulations should be unaffected.
        // This is purposefully in an anonymous namespace so nothing outside this implementation file can use it.
        bool CheckScheduleValueMinMaxRunOnceOnly(true);
        bool DoScheduleReportingSetup(true);
    } // namespace

    // Derived Types Variables

    // Object Data
    std::unordered_map<std::string, std::string> UniqueDayScheduleNames;
    std::unordered_map<std::string, std::string> UniqueWeekScheduleNames;
    std::unordered_map<std::string, std::string> UniqueScheduleNames;

    // MODULE SUBROUTINES:
    //*************************************************************************

    // Functions

    // Clears the global data in ScheduleManager.
    // Needed for unit tests, should not be normally called.
    void clear_state()
    {
        CheckScheduleValueMinMaxRunOnceOnly = true;
        UniqueDayScheduleNames.clear();
        UniqueWeekScheduleNames.clear();
        UniqueScheduleNames.clear();
        DoScheduleReportingSetup = true;
    }

    void ProcessScheduleInput(EnergyPlusData &state)
    {

        // SUBROUTINE INFORMATION:
        //       AUTHOR         Linda K. Lawrie
        //       DATE WRITTEN   September 1997
        //       MODIFIED       Rui Zhang February 2010
        //       RE-ENGINEERED  na

        // PURPOSE OF THIS SUBROUTINE:
        // This subroutine processes the schedules input for EnergyPlus.

        // METHODOLOGY EMPLOYED:
        // Uses the standard get routines in the InputProcessor.

        // Using/Aliasing
        using DataStringGlobals::CharComma;
        using DataStringGlobals::CharSemicolon;
        using DataStringGlobals::CharSpace;
        using DataStringGlobals::CharTab;
        using DataSystemVariables::CheckForActualFileName;
<<<<<<< HEAD
=======
        using DataSystemVariables::iUnicode_end;
        using General::ProcessDateString;
>>>>>>> 2c87cf41

        // Locals
        // SUBROUTINE PARAMETER DEFINITIONS:
        auto constexpr RoutineName("ProcessScheduleInput: ");

        // SUBROUTINE LOCAL VARIABLE DECLARATIONS:

        Array1D_int DaysInYear(366);
        int LoopIndex;
        int InLoopIndex;
        int DayIndex;
        int WeekIndex;
        Array1D_string Alphas;
        Array1D_string cAlphaFields;
        Array1D_string cNumericFields;
        Array1D<Real64> Numbers;
        Array1D_bool lAlphaBlanks;
        Array1D_bool lNumericBlanks;
        int NumAlphas;
        int NumNumbers;
        int Status;
        int StartMonth;
        int StartDay;
        int EndMonth;
        int EndDay;
        int StartPointer;
        int EndPointer;
        int NumPointer;
        int Count;
        int CheckIndex;
        bool ErrorsFound(false);
        bool NumErrorFlag;
        int SchedTypePtr;
        std::string CFld; // Character field for error message
        //  CHARACTER(len=20) CFld1        ! Character field for error message
        int NumHrDaySchedules;                                       // Number of "hourly" dayschedules
        int NumIntDaySchedules;                                      // Number of "interval" dayschedules
        int NumExternalInterfaceSchedules;                           // Number of "PtolemyServer ExternalInterface" "compact" Schedules
        int NumExternalInterfaceFunctionalMockupUnitImportSchedules; // Number of "FunctionalMockupUnitImport ExternalInterface"
        // "compact" Schedules ! added for FMU Import
        int NumExternalInterfaceFunctionalMockupUnitExportSchedules; // Number of "FunctionalMockupUnitExport ExternalInterface"
        // "compact" Schedules ! added for FMU Export
        int NumLstDaySchedules;        // Number of "list" dayschedules
        int NumRegDaySchedules;        // Number of hourly+interval+list dayschedules
        int NumRegWeekSchedules;       // Number of "regular" Weekschedules
        int NumRegSchedules;           // Number of "regular" Schedules
        int NumCptWeekSchedules;       // Number of "compact" WeekSchedules
        int NumCptSchedules;           // Number of "compact" Schedules
        int NumCommaFileSchedules;     // Number of Schedule:File schedules
        int NumConstantSchedules;      // Number of "constant" schedules
        int NumCSVAllColumnsSchedules; // Number of imported shading schedules
        int NumCommaFileShading;       // Number of shading csv schedules
        int TS;                        // Counter for Num Of Time Steps in Hour
        int Hr;                        // Hour Counter
        Array2D<Real64> MinuteValue;   // Temporary for processing interval schedules
        Array2D_bool SetMinuteValue;   // Temporary for processing interval schedules
        int NumFields;
        int SCount;
        //  LOGICAL RptSchedule
        int RptLevel;
        int CurMinute;
        int MinutesPerItem;
        int NumExpectedItems;
        int MaxNums;
        int MaxAlps;
        int AddWeekSch;
        int AddDaySch;
        Array1D_bool AllDays(MaxDayTypes);
        Array1D_bool TheseDays(MaxDayTypes);
        bool ErrorHere;
        int SchNum;
        int WkCount;
        int DyCount;
        int NumField;
        WeatherManager::DateType PDateType;
        int PWeekDay;
        int ThruField;
        std::string ExtraField;
        int UntilFld;
        int xxcount;
        //  REAL(r64) tempval
        static std::string CurrentThrough;
        static std::string LastFor;
        static std::string errmsg;
        int kdy;
        bool FileExists;
        // for SCHEDULE:FILE
        Array1D<Real64> hourlyFileValues;
        std::map<std::string, int> CSVAllColumnNames;
        std::map<int, Array1D<Real64>> CSVAllColumnNameAndValues;
        int colCnt;
        int rowCnt;
        int wordStart;
        int wordEnd;
        std::string::size_type sepPos;
        std::string subString;
        Real64 columnValue;
        int iDay;
        int hDay;
        int jHour;
        int kDayType;
        Real64 curHrVal;
        bool errFlag;
        std::string::size_type sPos;
        std::string CurrentModuleObject; // for ease in getting objects
        int MaxNums1;
        std::string ColumnSep;
        bool firstLine;
        bool FileIntervalInterpolated;
        int rowLimitCount;
        int skiprowCount;
        int curcolCount;
        int numHourlyValues;
        int numerrors;
        int ifld;
        int hrLimitCount;

        if (state.dataScheduleMgr->ScheduleInputProcessed) {
            return;
        }
        state.dataScheduleMgr->ScheduleInputProcessed = true;

        MaxNums = 1; // Need at least 1 number because it's used as a local variable in the Schedule Types loop
        MaxAlps = 0;

        CurrentModuleObject = "ScheduleTypeLimits";
        state.dataScheduleMgr->NumScheduleTypes = inputProcessor->getNumObjectsFound(state, CurrentModuleObject);
        if (state.dataScheduleMgr->NumScheduleTypes > 0) {
            inputProcessor->getObjectDefMaxArgs(state, CurrentModuleObject, Count, NumAlphas, NumNumbers);
            MaxNums = max(MaxNums, NumNumbers);
            MaxAlps = max(MaxAlps, NumAlphas);
        }
        CurrentModuleObject = "Schedule:Day:Hourly";
        NumHrDaySchedules = inputProcessor->getNumObjectsFound(state, CurrentModuleObject);
        if (NumHrDaySchedules > 0) {
            inputProcessor->getObjectDefMaxArgs(state, CurrentModuleObject, Count, NumAlphas, NumNumbers);
            MaxNums = max(MaxNums, NumNumbers);
            MaxAlps = max(MaxAlps, NumAlphas);
        }
        CurrentModuleObject = "Schedule:Day:Interval";
        NumIntDaySchedules = inputProcessor->getNumObjectsFound(state, CurrentModuleObject);
        if (NumIntDaySchedules > 0) {
            inputProcessor->getObjectDefMaxArgs(state, CurrentModuleObject, Count, NumAlphas, NumNumbers);
            MaxNums = max(MaxNums, NumNumbers);
            MaxAlps = max(MaxAlps, NumAlphas);
        }
        CurrentModuleObject = "Schedule:Day:List";
        NumLstDaySchedules = inputProcessor->getNumObjectsFound(state, CurrentModuleObject);
        if (NumLstDaySchedules > 0) {
            inputProcessor->getObjectDefMaxArgs(state, CurrentModuleObject, Count, NumAlphas, NumNumbers);
            MaxNums = max(MaxNums, NumNumbers);
            MaxAlps = max(MaxAlps, NumAlphas);
        }
        CurrentModuleObject = "Schedule:Week:Daily";
        NumRegWeekSchedules = inputProcessor->getNumObjectsFound(state, CurrentModuleObject);
        if (NumRegWeekSchedules > 0) {
            inputProcessor->getObjectDefMaxArgs(state, CurrentModuleObject, Count, NumAlphas, NumNumbers);
            MaxNums = max(MaxNums, NumNumbers);
            MaxAlps = max(MaxAlps, NumAlphas);
        }
        CurrentModuleObject = "Schedule:Week:Compact";
        NumCptWeekSchedules = inputProcessor->getNumObjectsFound(state, CurrentModuleObject);
        if (NumCptWeekSchedules > 0) {
            inputProcessor->getObjectDefMaxArgs(state, CurrentModuleObject, Count, NumAlphas, NumNumbers);
            MaxNums = max(MaxNums, NumNumbers);
            MaxAlps = max(MaxAlps, NumAlphas);
        }
        CurrentModuleObject = "Schedule:Year";
        NumRegSchedules = inputProcessor->getNumObjectsFound(state, CurrentModuleObject);
        if (NumRegSchedules > 0) {
            inputProcessor->getObjectDefMaxArgs(state, CurrentModuleObject, Count, NumAlphas, NumNumbers);
            MaxNums = max(MaxNums, NumNumbers);
            MaxAlps = max(MaxAlps, NumAlphas);
        }
        CurrentModuleObject = "Schedule:Compact";
        NumCptSchedules = inputProcessor->getNumObjectsFound(state, CurrentModuleObject);
        if (NumCptSchedules > 0) {
            inputProcessor->getObjectDefMaxArgs(state, CurrentModuleObject, Count, NumAlphas, NumNumbers);
            MaxNums = max(MaxNums, NumNumbers);
            MaxAlps = max(MaxAlps, NumAlphas + 1);
        }
        CurrentModuleObject = "Schedule:File";
        NumCommaFileSchedules = inputProcessor->getNumObjectsFound(state, CurrentModuleObject);
        if (NumCommaFileSchedules > 0) {
            inputProcessor->getObjectDefMaxArgs(state, CurrentModuleObject, Count, NumAlphas, NumNumbers);
            MaxNums = max(MaxNums, NumNumbers);
            MaxAlps = max(MaxAlps, NumAlphas);
        }

        CurrentModuleObject = "Schedule:Constant";
        NumConstantSchedules = inputProcessor->getNumObjectsFound(state, CurrentModuleObject);
        if (NumConstantSchedules > 0) {
            inputProcessor->getObjectDefMaxArgs(state, CurrentModuleObject, Count, NumAlphas, NumNumbers);
            MaxNums = max(MaxNums, NumNumbers);
            MaxAlps = max(MaxAlps, NumAlphas);
        }
        CurrentModuleObject = "ExternalInterface:Schedule";
        NumExternalInterfaceSchedules = inputProcessor->getNumObjectsFound(state, CurrentModuleObject);
        // added for FMI
        if (NumExternalInterfaceSchedules > 0) {
            inputProcessor->getObjectDefMaxArgs(state, CurrentModuleObject, Count, NumAlphas, NumNumbers);
            MaxNums = max(MaxNums, NumNumbers);
            MaxAlps = max(MaxAlps, NumAlphas + 1);
        }
        // added for FMU Import
        CurrentModuleObject = "ExternalInterface:FunctionalMockupUnitImport:To:Schedule";
        NumExternalInterfaceFunctionalMockupUnitImportSchedules = inputProcessor->getNumObjectsFound(state, CurrentModuleObject);
        if (NumExternalInterfaceFunctionalMockupUnitImportSchedules > 0) {
            inputProcessor->getObjectDefMaxArgs(state, CurrentModuleObject, Count, NumAlphas, NumNumbers);
            MaxNums = max(MaxNums, NumNumbers);
            MaxAlps = max(MaxAlps, NumAlphas + 1);
        }
        // added for FMU Export
        CurrentModuleObject = "ExternalInterface:FunctionalMockupUnitExport:To:Schedule";
        NumExternalInterfaceFunctionalMockupUnitExportSchedules = inputProcessor->getNumObjectsFound(state, CurrentModuleObject);
        if (NumExternalInterfaceFunctionalMockupUnitExportSchedules > 0) {
            inputProcessor->getObjectDefMaxArgs(state, CurrentModuleObject, Count, NumAlphas, NumNumbers);
            MaxNums = max(MaxNums, NumNumbers);
            MaxAlps = max(MaxAlps, NumAlphas + 1);
        }
        CurrentModuleObject = "Output:Schedules";
        inputProcessor->getObjectDefMaxArgs(state, CurrentModuleObject, Count, NumAlphas, NumNumbers);
        MaxNums = max(MaxNums, NumNumbers);
        MaxAlps = max(MaxAlps, NumAlphas);

        Alphas.allocate(MaxAlps); // Maximum Alphas possible
        cAlphaFields.allocate(MaxAlps);
        cNumericFields.allocate(MaxNums);
        Numbers.dimension(MaxNums, 0.0); // Maximum Numbers possible
        lAlphaBlanks.dimension(MaxAlps, true);
        lNumericBlanks.dimension(MaxNums, true);

        // Prescan to determine extra day and week schedules due to compact schedule input
        AddWeekSch = 0;
        AddDaySch = 0;
        CurrentModuleObject = "Schedule:Compact";
        MaxNums1 = 0;
        for (LoopIndex = 1; LoopIndex <= NumCptSchedules; ++LoopIndex) {
            inputProcessor->getObjectItem(state, CurrentModuleObject, LoopIndex, Alphas, NumAlphas, Numbers, NumNumbers, Status);
            // # 'THROUGH" => Number of additional week schedules
            // # 'FOR' => Number of additional day schedules
            for (Count = 3; Count <= NumAlphas; ++Count) {
                if (has_prefix(Alphas(Count), "THROUGH")) ++AddWeekSch;
                if (has_prefix(Alphas(Count), "FOR")) ++AddDaySch;
                if (has_prefix(Alphas(Count), "UNTIL")) ++MaxNums1;
            }
        }
        if (MaxNums1 > MaxNums) {
            MaxNums = MaxNums1;
            cNumericFields.deallocate();
            Numbers.deallocate();
            lNumericBlanks.deallocate();
            cNumericFields.allocate(MaxNums);
            Numbers.dimension(MaxNums, 0.0); // Maximum Numbers possible
            lNumericBlanks.dimension(MaxNums, true);
        }
        // add week and day schedules for each FILE:COMMA schedule
        AddWeekSch += NumCommaFileSchedules * 366; // number of days/year because need a week for each day
        AddDaySch += NumCommaFileSchedules * 366;  // number of days/year
        AddWeekSch += NumConstantSchedules;
        AddDaySch += NumConstantSchedules;
        // add week and day schedules for each ExternalInterface:Schedule schedule
        AddWeekSch += NumExternalInterfaceSchedules * 366; // number of days/year because need a week for each day
        AddDaySch += NumExternalInterfaceSchedules;        // one day schedule for ExternalInterface to update during run time
        // added for FMU Import
        // add week and day schedules for each ExternalInterface:FunctionalMockupUnitImport:Schedule
        AddWeekSch += NumExternalInterfaceFunctionalMockupUnitImportSchedules * 366; // number of days/year
        // because need a week for each day
        AddDaySch += NumExternalInterfaceFunctionalMockupUnitImportSchedules; // one day schedule for ExternalInterface
        // to update during run time
        // added for FMU Export
        // add week and day schedules for each ExternalInterface:FunctionalMockupUnitExport:Schedule
        AddWeekSch += NumExternalInterfaceFunctionalMockupUnitExportSchedules * 366; // number of days/year
        // because need a week for each day
        AddDaySch += NumExternalInterfaceFunctionalMockupUnitExportSchedules; // one day schedule for ExternalInterface
        // to update during run time

        CurrentModuleObject = "Schedule:File:Shading";
        NumCommaFileShading = inputProcessor->getNumObjectsFound(state, CurrentModuleObject);
        NumAlphas = 0;
        NumNumbers = 0;
        if (NumCommaFileShading > 1) {
            ShowWarningError(state, CurrentModuleObject + ": More than 1 occurrence of this object found, only first will be used.");
        }

        NumCSVAllColumnsSchedules = 0;

        if (NumCommaFileShading != 0) {
            inputProcessor->getObjectItem(state,
                                          CurrentModuleObject,
                                          1,
                                          Alphas,
                                          NumAlphas,
                                          Numbers,
                                          NumNumbers,
                                          Status,
                                          lNumericBlanks,
                                          lAlphaBlanks,
                                          cAlphaFields,
                                          cNumericFields);
            std::string ShadingSunlitFracFileName = Alphas(1);

            std::string contextString = CurrentModuleObject + ", " + cAlphaFields(1) + ": ";
            CheckForActualFileName(state, ShadingSunlitFracFileName, FileExists, state.files.TempFullFileName.fileName, contextString);

            if (!FileExists) {
                ShowFatalError(state, "Program terminates due to previous condition.");
            }

            auto SchdFile = state.files.TempFullFileName.try_open();
            if (!SchdFile.good()) {
                ShowSevereError(state, format("{}:\"{}\" cannot be opened.", RoutineName, ShadingSunlitFracFileName));
                ShowContinueError(state, "... It may be open in another program (such as Excel).  Please close and try again.");
                ShowFatalError(state, "Program terminates due to previous condition.");
            }
            // check for stripping
            auto LineIn = SchdFile.readLine();
            const auto endLine = len(LineIn.data);
            if (endLine > 0) {
                if (int(LineIn.data[endLine - 1]) == state.dataSysVars->iUnicode_end) {
                    SchdFile.close();
                    ShowSevereError(state, format("{}:\"{}\" appears to be a Unicode or binary file.", RoutineName, ShadingSunlitFracFileName));
                    ShowContinueError(state, "...This file cannot be read by this program. Please save as PC or Unix file and try again");
                    ShowFatalError(state, "Program terminates due to previous condition.");
                }
            }
            SchdFile.backspace();

            numerrors = 0;
            errFlag = false;

            rowCnt = 0;
            firstLine = true;
            if (state.dataEnvrn->CurrentYearIsLeapYear) {
                rowLimitCount = 366 * 24 * state.dataGlobal->NumOfTimeStepInHour;
            } else {
                rowLimitCount = 365 * 24 * state.dataGlobal->NumOfTimeStepInHour;
            }
            ColumnSep = CharComma;
            while (!LineIn.eof) { // end of file
                LineIn = SchdFile.readLine();
                ++rowCnt;
                if (rowCnt - 2 > rowLimitCount) break;
                colCnt = 0;
                wordStart = 0;
                columnValue = 0.0;
                // scan through the line and write values into 2d array
                while (true) {
                    sepPos = index(LineIn.data, ColumnSep);
                    ++colCnt;
                    if (sepPos != std::string::npos) {
                        if (sepPos > 0) {
                            wordEnd = sepPos - 1;
                        } else {
                            wordEnd = wordStart;
                        }
                        subString = LineIn.data.substr(wordStart, wordEnd - wordStart + 1);
                        // the next word will start after the comma
                        wordStart = sepPos + 1;
                        // get rid of separator so next INDEX will find next separator
                        LineIn.data.erase(0, wordStart);
                        firstLine = false;
                        wordStart = 0;
                    } else {
                        // no more commas
                        subString = LineIn.data.substr(wordStart);
                        if (firstLine && subString == BlankString) {
                            ShowWarningError(state,
                                             format("{}:\"{}\"  first line does not contain the indicated column separator=comma.",
                                                    RoutineName,
                                                    ShadingSunlitFracFileName));
                            ShowContinueError(state, "...first 40 characters of line=[" + LineIn.data.substr(0, 40) + ']');
                            firstLine = false;
                        }
                        break;
                    }
                    // skip time stamp column
                    if (colCnt > 1) {
                        if (rowCnt == 1) {
                            if (subString == BlankString) {
                                ShowWarningError(state, format("{}:\"{}\": invalid blank column header.", RoutineName, ShadingSunlitFracFileName));
                                errFlag = true;
                            } else if (CSVAllColumnNames.count(subString)) {
                                ShowWarningError(
                                    state, format("{}:\"{}\": duplicated column header: \"{}\".", RoutineName, ShadingSunlitFracFileName, subString));
                                ShowContinueError(state, "The first occurrence of the same surface name would be used.");
                                errFlag = true;
                            }
                            if (!errFlag) {
                                NumCSVAllColumnsSchedules++;
                                Array1D<Real64> timestepColumnValues;
                                timestepColumnValues.allocate(rowLimitCount);
                                // {column header: column number - 1}
                                CSVAllColumnNames[subString] = colCnt - 1;
                                // {column number - 1: array of numHoursInyear * timestepsInHour values}
                                CSVAllColumnNameAndValues[colCnt - 1] = timestepColumnValues;
                            }
                        } else {
                            columnValue = UtilityRoutines::ProcessNumber(subString, errFlag);
                            if (errFlag) {
                                ++numerrors;
                                columnValue = 0.0;
                                ShowWarningError(state,
                                                 format("{}:\"{}\": found error processing column: {}, row:{} in {}.",
                                                        RoutineName,
                                                        ShadingSunlitFracFileName,
                                                        colCnt,
                                                        rowCnt,
                                                        ShadingSunlitFracFileName));
                                ShowContinueError(state, "This value is set to 0.");
                            }
                            CSVAllColumnNameAndValues[colCnt - 1](rowCnt - 1) = columnValue;
                        }
                    }
                }
            }
            SchdFile.close();

            if (rowCnt - 2 != rowLimitCount) {
                if (rowCnt - 2 < rowLimitCount) {
                    ShowSevereError(state, format("{}{}=\"{}\" {} data values read.", RoutineName, CurrentModuleObject, Alphas(1), rowCnt - 2));
                } else if (rowCnt - 2 > rowLimitCount) {
                    ShowSevereError(state, RoutineName + CurrentModuleObject + "=\"" + Alphas(1) + "\" too many data values read.");
                }
                ShowContinueError(
                    state,
                    format("Number of rows in the shading file must be a full year multiplied by the simulation TimeStep: {}.", rowLimitCount));
                ShowFatalError(state, "Program terminates due to previous condition.");
            }

            // schedule values have been filled into the CSVAllColumnNameAndValues map.
            state.dataScheduleMgr->ScheduleFileShadingProcessed = true;

            if (numerrors > 0) {
                ShowWarningError(
                    state,
                    format("{}{}=\"{}\" {} records had errors - these values are set to 0.", RoutineName, CurrentModuleObject, Alphas(1), numerrors));
            }
        }

        // add week and day schedules for each ExternalInterface:FunctionalMockupUnitExport:Schedule
        AddWeekSch += NumCSVAllColumnsSchedules * 366; // number of days/year
        // because need a week for each day
        AddDaySch += NumCSVAllColumnsSchedules * 366;
        // to update during run time

        // include additional schedules in with count
        NumRegDaySchedules = NumHrDaySchedules + NumIntDaySchedules + NumLstDaySchedules;
        state.dataScheduleMgr->NumDaySchedules = NumRegDaySchedules + AddDaySch;
        state.dataScheduleMgr->NumWeekSchedules = NumRegWeekSchedules + NumCptWeekSchedules + AddWeekSch;
        state.dataScheduleMgr->NumSchedules = NumRegSchedules + NumCptSchedules + NumCommaFileSchedules + NumConstantSchedules +
                                              NumExternalInterfaceSchedules + NumExternalInterfaceFunctionalMockupUnitImportSchedules +
                                              NumExternalInterfaceFunctionalMockupUnitExportSchedules + NumCSVAllColumnsSchedules;

        //!  Most initializations in the schedule data structures are taken care of in
        //!  the definitions (see above)

        state.dataScheduleMgr->ScheduleType.allocate({0, state.dataScheduleMgr->NumScheduleTypes});

        state.dataScheduleMgr->DaySchedule.allocate({0, state.dataScheduleMgr->NumDaySchedules});
        UniqueDayScheduleNames.reserve(static_cast<unsigned>(state.dataScheduleMgr->NumDaySchedules));
        //    Initialize
        for (LoopIndex = 0; LoopIndex <= state.dataScheduleMgr->NumDaySchedules; ++LoopIndex) {
            state.dataScheduleMgr->DaySchedule(LoopIndex).TSValue.allocate(state.dataGlobal->NumOfTimeStepInHour, 24);
            for (Count = 1; Count <= 24; ++Count) {
                for (TS = 1; TS <= state.dataGlobal->NumOfTimeStepInHour; ++TS) {
                    state.dataScheduleMgr->DaySchedule(LoopIndex).TSValue(TS, Count) = 0.0;
                }
            }
        }

        state.dataScheduleMgr->WeekSchedule.allocate({0, state.dataScheduleMgr->NumWeekSchedules});
        UniqueWeekScheduleNames.reserve(static_cast<unsigned>(state.dataScheduleMgr->NumWeekSchedules));

        state.dataScheduleMgr->Schedule.allocate({-1, state.dataScheduleMgr->NumSchedules});
        //		UniqueScheduleNames.clear();
        UniqueScheduleNames.reserve(static_cast<unsigned>(state.dataScheduleMgr->NumSchedules));
        state.dataScheduleMgr->Schedule(-1).ScheduleTypePtr = -1;
        state.dataScheduleMgr->Schedule(-1).WeekSchedulePointer = 1;
        state.dataScheduleMgr->Schedule(0).ScheduleTypePtr = 0;
        state.dataScheduleMgr->Schedule(0).WeekSchedulePointer = 0;

        print(state.files.audit.ensure_open(state, "ProcessScheduleInput", state.files.outputControl.audit),
              "{}\n",
              "  Processing Schedule Input -- Start");

        //!! Get Schedule Types

        CurrentModuleObject = "ScheduleTypeLimits";
        for (LoopIndex = 1; LoopIndex <= state.dataScheduleMgr->NumScheduleTypes; ++LoopIndex) {
            inputProcessor->getObjectItem(state,
                                          CurrentModuleObject,
                                          LoopIndex,
                                          Alphas,
                                          NumAlphas,
                                          Numbers,
                                          NumNumbers,
                                          Status,
                                          lNumericBlanks,
                                          lAlphaBlanks,
                                          cAlphaFields,
                                          cNumericFields);
            UtilityRoutines::IsNameEmpty(state, Alphas(1), CurrentModuleObject, ErrorsFound);

            state.dataScheduleMgr->ScheduleType(LoopIndex).Name = Alphas(1);
            if (lNumericBlanks(1) || lNumericBlanks(2)) {
                state.dataScheduleMgr->ScheduleType(LoopIndex).Limited = false;
            } else if (!lNumericBlanks(1) && !lNumericBlanks(2)) {
                state.dataScheduleMgr->ScheduleType(LoopIndex).Limited = true;
            }
            if (!lNumericBlanks(1)) {
                state.dataScheduleMgr->ScheduleType(LoopIndex).Minimum = Numbers(1);
            }
            if (!lNumericBlanks(2)) {
                state.dataScheduleMgr->ScheduleType(LoopIndex).Maximum = Numbers(2);
            }
            if (state.dataScheduleMgr->ScheduleType(LoopIndex).Limited) {
                if (Alphas(2) == "DISCRETE" || Alphas(2) == "INTEGER") {
                    state.dataScheduleMgr->ScheduleType(LoopIndex).IsReal = false;
                } else {
                    if (Alphas(2) != "CONTINUOUS" && Alphas(2) != "REAL") {
                        ShowWarningError(state,
                                         RoutineName + CurrentModuleObject + "=\"" + state.dataScheduleMgr->ScheduleType(LoopIndex).Name +
                                             "\", invalid " + cAlphaFields(2) + '=' + Alphas(2));
                        ErrorsFound = true;
                    }
                    state.dataScheduleMgr->ScheduleType(LoopIndex).IsReal = true;
                }
            }
            if (NumAlphas >= 3) {
                if (!lAlphaBlanks(3)) {
                    state.dataScheduleMgr->ScheduleType(LoopIndex).UnitType =
                        UtilityRoutines::FindItem(Alphas(3), ScheduleTypeLimitUnitTypes, NumScheduleTypeLimitUnitTypes);
                    if (state.dataScheduleMgr->ScheduleType(LoopIndex).UnitType == 0) {
                        ShowWarningError(state,
                                         RoutineName + CurrentModuleObject + "=\"" + Alphas(1) + "\", " + cAlphaFields(3) + "=\"" + Alphas(3) +
                                             "\" is invalid.");
                    }
                }
            }
            if (state.dataScheduleMgr->ScheduleType(LoopIndex).Limited) {
                if (state.dataScheduleMgr->ScheduleType(LoopIndex).Minimum > state.dataScheduleMgr->ScheduleType(LoopIndex).Maximum) {
                    if (state.dataScheduleMgr->ScheduleType(LoopIndex).IsReal) {
                        ShowSevereError(state,
                                        format("{}=\"{}\", {} [{:.2R}] > {} [{:.2R}].",
                                               RoutineName,
                                               CurrentModuleObject,
                                               Alphas(1),
                                               cNumericFields(1),
                                               state.dataScheduleMgr->ScheduleType(LoopIndex).Minimum,
                                               cNumericFields(2),
                                               state.dataScheduleMgr->ScheduleType(LoopIndex).Maximum));
                        ShowContinueError(state, "  Other warning/severes about schedule values may appear.");
                    } else {
                        ShowSevereError(state,
                                        format("{}=\"{}\", {} [{:.0R}] > {} [{:.0R}].",
                                               RoutineName,
                                               CurrentModuleObject,
                                               Alphas(1),
                                               cNumericFields(1),
                                               state.dataScheduleMgr->ScheduleType(LoopIndex).Minimum,
                                               cNumericFields(2),
                                               state.dataScheduleMgr->ScheduleType(LoopIndex).Maximum));
                        ShowContinueError(state, "  Other warning/severes about schedule values may appear.");
                    }
                }
            }
        }

        //!! Get Day Schedules (all types)

        //!!=> Get "DAYSCHEDULE" (Hourly)

        Count = 0;
        CurrentModuleObject = "Schedule:Day:Hourly";
        for (LoopIndex = 1; LoopIndex <= NumHrDaySchedules; ++LoopIndex) {
            inputProcessor->getObjectItem(state,
                                          CurrentModuleObject,
                                          LoopIndex,
                                          Alphas,
                                          NumAlphas,
                                          Numbers,
                                          NumNumbers,
                                          Status,
                                          lNumericBlanks,
                                          lAlphaBlanks,
                                          cAlphaFields,
                                          cNumericFields);
            GlobalNames::VerifyUniqueInterObjectName(state, UniqueDayScheduleNames, Alphas(1), CurrentModuleObject, cAlphaFields(1), ErrorsFound);
            ++Count;
            state.dataScheduleMgr->DaySchedule(Count).Name = Alphas(1);
            // Validate ScheduleType
            if (state.dataScheduleMgr->NumScheduleTypes > 0) {
                CheckIndex =
                    UtilityRoutines::FindItemInList(Alphas(2), state.dataScheduleMgr->ScheduleType({1, state.dataScheduleMgr->NumScheduleTypes}));
                if (CheckIndex == 0) {
                    if (!lAlphaBlanks(2)) {
                        ShowWarningError(state,
                                         RoutineName + CurrentModuleObject + "=\"" + Alphas(1) + "\", " + cAlphaFields(2) + "=\"" + Alphas(2) +
                                             "\" not found -- will not be validated");
                    } else {
                        ShowWarningError(state,
                                         RoutineName + CurrentModuleObject + "=\"" + Alphas(1) + "\", Blank " + cAlphaFields(2) +
                                             " input -- will not be validated.");
                    }
                } else {
                    state.dataScheduleMgr->DaySchedule(Count).ScheduleTypePtr = CheckIndex;
                }
            }
            for (Hr = 1; Hr <= 24; ++Hr) {
                state.dataScheduleMgr->DaySchedule(Count).TSValue({1, state.dataGlobal->NumOfTimeStepInHour}, Hr) = Numbers(Hr);
            }
            state.dataScheduleMgr->DaySchedule(Count).IntervalInterpolated = ScheduleInterpolation::No;
            SchedTypePtr = state.dataScheduleMgr->DaySchedule(Count).ScheduleTypePtr;
            if (state.dataScheduleMgr->ScheduleType(SchedTypePtr).Limited) {
                if (any_lt(state.dataScheduleMgr->DaySchedule(Count).TSValue, state.dataScheduleMgr->ScheduleType(SchedTypePtr).Minimum) ||
                    any_gt(state.dataScheduleMgr->DaySchedule(Count).TSValue, state.dataScheduleMgr->ScheduleType(SchedTypePtr).Maximum)) {
                    ShowWarningError(state,
                                     RoutineName + CurrentModuleObject + "=\"" + Alphas(1) + "\", Values are outside of range for " +
                                         cAlphaFields(2) + '=' + Alphas(2));
                }
            }
            if (!state.dataScheduleMgr->ScheduleType(SchedTypePtr).IsReal) {
                // Make sure each is integer
                NumErrorFlag = false; // only show error message once
                for (Hr = 1; Hr <= 24; ++Hr) {
                    for (TS = 1; TS <= state.dataGlobal->NumOfTimeStepInHour; ++TS) {
                        if (state.dataScheduleMgr->DaySchedule(Count).TSValue(TS, Hr) !=
                            int(state.dataScheduleMgr->DaySchedule(Count).TSValue(TS, Hr))) {
                            if (!NumErrorFlag) {
                                ShowWarningError(state,
                                                 RoutineName + CurrentModuleObject + "=\"" + Alphas(1) +
                                                     "\", One or more values are not integer as required by " + cAlphaFields(2) + '=' + Alphas(2));
                                NumErrorFlag = true;
                            }
                        }
                    }
                }
            }
        }

        MinuteValue.allocate(60, 24);
        SetMinuteValue.allocate(60, 24);

        //!! Get "DaySchedule:Interval"

        CurrentModuleObject = "Schedule:Day:Interval";
        for (LoopIndex = 1; LoopIndex <= NumIntDaySchedules; ++LoopIndex) {
            inputProcessor->getObjectItem(state,
                                          CurrentModuleObject,
                                          LoopIndex,
                                          Alphas,
                                          NumAlphas,
                                          Numbers,
                                          NumNumbers,
                                          Status,
                                          lNumericBlanks,
                                          lAlphaBlanks,
                                          cAlphaFields,
                                          cNumericFields);
            GlobalNames::VerifyUniqueInterObjectName(state, UniqueDayScheduleNames, Alphas(1), CurrentModuleObject, cAlphaFields(1), ErrorsFound);
            ++Count;
            state.dataScheduleMgr->DaySchedule(Count).Name = Alphas(1);
            // Validate ScheduleType
            if (state.dataScheduleMgr->NumScheduleTypes > 0) {
                CheckIndex =
                    UtilityRoutines::FindItemInList(Alphas(2), state.dataScheduleMgr->ScheduleType({1, state.dataScheduleMgr->NumScheduleTypes}));
                if (CheckIndex == 0) {
                    if (!lAlphaBlanks(2)) {
                        ShowWarningError(state,
                                         RoutineName + CurrentModuleObject + "=\"" + Alphas(1) + "\", " + cAlphaFields(2) + "=\"" + Alphas(2) +
                                             "\" not found -- will not be validated");
                    } else {
                        ShowWarningError(state,
                                         RoutineName + CurrentModuleObject + "=\"" + Alphas(1) + "\", Blank " + cAlphaFields(2) +
                                             " input -- will not be validated.");
                    }
                } else {
                    state.dataScheduleMgr->DaySchedule(Count).ScheduleTypePtr = CheckIndex;
                }
            }
            NumFields = NumAlphas - 3;
            // check to see if numfield=0
            if (NumFields == 0) {
                ShowSevereError(state,
                                RoutineName + CurrentModuleObject + "=\"" + Alphas(1) + "\", Insufficient data entered for a full schedule day.");
                ShowContinueError(state, format("...Number of interval fields = = [{}].", NumFields));
                ErrorsFound = true;
            }

            // Depending on value of "Interpolate" field, the value for each time step in each hour gets processed:
            if (UtilityRoutines::SameString(Alphas(3), "NO")) {
                state.dataScheduleMgr->DaySchedule(Count).IntervalInterpolated = ScheduleInterpolation::No;
            } else if (UtilityRoutines::SameString(Alphas(3), "AVERAGE")) {
                state.dataScheduleMgr->DaySchedule(Count).IntervalInterpolated = ScheduleInterpolation::Average;
            } else if (UtilityRoutines::SameString(Alphas(3), "LINEAR")) {
                state.dataScheduleMgr->DaySchedule(Count).IntervalInterpolated = ScheduleInterpolation::Linear;
            } else {
                ShowSevereError(state,
                                RoutineName + CurrentModuleObject + "=\"" + Alphas(1) + "Invalid value for \"" + cAlphaFields(3) + "\" field=\"" +
                                    Alphas(3) + "\"");
                ErrorsFound = true;
            }
            ProcessIntervalFields(state,
                                  Alphas({4, _}),
                                  Numbers,
                                  NumFields,
                                  NumNumbers,
                                  MinuteValue,
                                  SetMinuteValue,
                                  ErrorsFound,
                                  Alphas(1),
                                  CurrentModuleObject,
                                  state.dataScheduleMgr->DaySchedule(Count).IntervalInterpolated);
            if (state.dataScheduleMgr->DaySchedule(Count).IntervalInterpolated == ScheduleInterpolation::Average) {
                for (Hr = 1; Hr <= 24; ++Hr) {
                    SCount = 1;
                    CurMinute = state.dataGlobal->MinutesPerTimeStep;
                    for (TS = 1; TS <= state.dataGlobal->NumOfTimeStepInHour; ++TS) {
                        state.dataScheduleMgr->DaySchedule(Count).TSValue(TS, Hr) =
                            sum(MinuteValue({SCount, CurMinute}, Hr)) / double(state.dataGlobal->MinutesPerTimeStep);
                        SCount = CurMinute + 1;
                        CurMinute += state.dataGlobal->MinutesPerTimeStep;
                    }
                }
            } else {
                for (Hr = 1; Hr <= 24; ++Hr) {
                    CurMinute = state.dataGlobal->MinutesPerTimeStep;
                    for (TS = 1; TS <= state.dataGlobal->NumOfTimeStepInHour; ++TS) {
                        state.dataScheduleMgr->DaySchedule(Count).TSValue(TS, Hr) = MinuteValue(CurMinute, Hr);
                        CurMinute += state.dataGlobal->MinutesPerTimeStep;
                    }
                }
            }

            SchedTypePtr = state.dataScheduleMgr->DaySchedule(Count).ScheduleTypePtr;
            if (!state.dataScheduleMgr->ScheduleType(SchedTypePtr).IsReal) {
                // Make sure each is integer
                NumErrorFlag = false; // only show error message once
                for (Hr = 1; Hr <= 24; ++Hr) {
                    for (TS = 1; TS <= state.dataGlobal->NumOfTimeStepInHour; ++TS) {
                        if (state.dataScheduleMgr->DaySchedule(Count).TSValue(TS, Hr) !=
                            int(state.dataScheduleMgr->DaySchedule(Count).TSValue(TS, Hr))) {
                            if (!NumErrorFlag) {
                                ShowWarningError(state,
                                                 RoutineName + CurrentModuleObject + "=\"" + Alphas(1) +
                                                     "\", , One or more values are not integer as required by " + cAlphaFields(2) + '=' + Alphas(2));
                                NumErrorFlag = true;
                            }
                        }
                    }
                }
            }
        }

        //!! Get "DaySchedule:List"

        CurrentModuleObject = "Schedule:Day:List";
        for (LoopIndex = 1; LoopIndex <= NumLstDaySchedules; ++LoopIndex) {
            inputProcessor->getObjectItem(state,
                                          CurrentModuleObject,
                                          LoopIndex,
                                          Alphas,
                                          NumAlphas,
                                          Numbers,
                                          NumNumbers,
                                          Status,
                                          lNumericBlanks,
                                          lAlphaBlanks,
                                          cAlphaFields,
                                          cNumericFields);
            GlobalNames::VerifyUniqueInterObjectName(state, UniqueDayScheduleNames, Alphas(1), CurrentModuleObject, cAlphaFields(1), ErrorsFound);
            ++Count;
            state.dataScheduleMgr->DaySchedule(Count).Name = Alphas(1);
            // Validate ScheduleType
            if (state.dataScheduleMgr->NumScheduleTypes > 0) {
                CheckIndex =
                    UtilityRoutines::FindItemInList(Alphas(2), state.dataScheduleMgr->ScheduleType({1, state.dataScheduleMgr->NumScheduleTypes}));
                if (CheckIndex == 0) {
                    if (!lAlphaBlanks(2)) {
                        ShowWarningError(state,
                                         RoutineName + CurrentModuleObject + "=\"" + Alphas(1) + "\", " + cAlphaFields(2) + "=\"" + Alphas(2) +
                                             "\" not found -- will not be validated");
                    } else {
                        ShowWarningError(state,
                                         RoutineName + CurrentModuleObject + "=\"" + Alphas(1) + "\", Blank " + cAlphaFields(2) +
                                             " input -- will not be validated.");
                    }
                } else {
                    state.dataScheduleMgr->DaySchedule(Count).ScheduleTypePtr = CheckIndex;
                }
            }

            // Depending on value of "Interpolate" field, the value for each time step in each hour gets processed:
            if (UtilityRoutines::SameString(Alphas(3), "NO")) {
                state.dataScheduleMgr->DaySchedule(Count).IntervalInterpolated = ScheduleInterpolation::No;
            } else if (UtilityRoutines::SameString(Alphas(3), "AVERAGE")) {
                state.dataScheduleMgr->DaySchedule(Count).IntervalInterpolated = ScheduleInterpolation::Average;
            } else if (UtilityRoutines::SameString(Alphas(3), "LINEAR")) {
                state.dataScheduleMgr->DaySchedule(Count).IntervalInterpolated = ScheduleInterpolation::Linear;
            } else {
                ShowSevereError(state,
                                RoutineName + CurrentModuleObject + "=\"" + Alphas(1) + "Invalid value for \"" + cAlphaFields(3) + "\" field=\"" +
                                    Alphas(3) + "\"");
                ErrorsFound = true;
            }

            // check to see if there are any fields
            if (Numbers(1) <= 0.0) {
                ShowSevereError(state,
                                RoutineName + CurrentModuleObject + "=\"" + Alphas(1) + "\", Insufficient data entered for a full schedule day.");
                ShowContinueError(state, format("...Minutes per Item field = [{}].", Numbers(1)));
                ErrorsFound = true;
                continue;
            }
            if (NumNumbers < 25) {
                ShowSevereError(state,
                                RoutineName + CurrentModuleObject + "=\"" + Alphas(1) + "\", Insufficient data entered for a full schedule day.");
                ShowContinueError(state,
                                  format("...Minutes per Item field = [{}] and only [{}] to apply to list fields.", Numbers(1), NumNumbers - 1));
                ErrorsFound = true;
                continue;
            }
            MinutesPerItem = int(Numbers(1));
            NumExpectedItems = 1440 / MinutesPerItem;
            if ((NumNumbers - 1) != NumExpectedItems) {
                ShowSevereError(state,
                                RoutineName + CurrentModuleObject + "=\"" + Alphas(1) + ", Number of Entered Items=" +
                                    format("{} not equal number of expected items={}", NumNumbers - 1, NumExpectedItems));
                ShowContinueError(state, format("based on {} field value={}", cNumericFields(1), MinutesPerItem));
                ErrorsFound = true;
                continue;
            }

            if (mod(60, MinutesPerItem) != 0) {
                ShowSevereError(state, RoutineName + CurrentModuleObject + "=\"" + Alphas(1));
                ShowContinueError(state, format("Requested {} field value ({}) not evenly divisible into 60", cNumericFields(1), MinutesPerItem));
                ErrorsFound = true;
                continue;
            }

            // Number of numbers in the Numbers list okay to process
            Hr = 1;
            CurMinute = MinutesPerItem;
            SCount = 1;
            for (NumFields = 2; NumFields <= NumNumbers; ++NumFields) {
                MinuteValue({SCount, CurMinute}, Hr) = Numbers(NumFields);
                SCount = CurMinute + 1;
                CurMinute += MinutesPerItem;
                if (CurMinute > 60) {
                    CurMinute = MinutesPerItem;
                    SCount = 1;
                    ++Hr;
                }
            }

            // Now parcel into TS Value....

            if (state.dataScheduleMgr->DaySchedule(Count).IntervalInterpolated == ScheduleInterpolation::Average) {
                for (Hr = 1; Hr <= 24; ++Hr) {
                    SCount = 1;
                    CurMinute = state.dataGlobal->MinutesPerTimeStep;
                    for (TS = 1; TS <= state.dataGlobal->NumOfTimeStepInHour; ++TS) {
                        state.dataScheduleMgr->DaySchedule(Count).TSValue(TS, Hr) =
                            sum(MinuteValue({SCount, CurMinute}, Hr)) / double(state.dataGlobal->MinutesPerTimeStep);
                        SCount = CurMinute + 1;
                        CurMinute += state.dataGlobal->MinutesPerTimeStep;
                    }
                }
            } else {
                for (Hr = 1; Hr <= 24; ++Hr) {
                    CurMinute = state.dataGlobal->MinutesPerTimeStep;
                    for (TS = 1; TS <= state.dataGlobal->NumOfTimeStepInHour; ++TS) {
                        state.dataScheduleMgr->DaySchedule(Count).TSValue(TS, Hr) = MinuteValue(CurMinute, Hr);
                        CurMinute += state.dataGlobal->MinutesPerTimeStep;
                    }
                }
            }

            SchedTypePtr = state.dataScheduleMgr->DaySchedule(Count).ScheduleTypePtr;
            if (state.dataScheduleMgr->ScheduleType(SchedTypePtr).Limited) {
                if (any_lt(state.dataScheduleMgr->DaySchedule(Count).TSValue, state.dataScheduleMgr->ScheduleType(SchedTypePtr).Minimum) ||
                    any_gt(state.dataScheduleMgr->DaySchedule(Count).TSValue, state.dataScheduleMgr->ScheduleType(SchedTypePtr).Maximum)) {
                    ShowWarningError(state,
                                     RoutineName + CurrentModuleObject + "=\"" + Alphas(1) + "\", Values are outside of range for " +
                                         cAlphaFields(2) + '=' + Alphas(2));
                }
            }
            if (!state.dataScheduleMgr->ScheduleType(SchedTypePtr).IsReal) {
                // Make sure each is integer
                NumErrorFlag = false; // only show error message once
                for (Hr = 1; Hr <= 24; ++Hr) {
                    for (TS = 1; TS <= state.dataGlobal->NumOfTimeStepInHour; ++TS) {
                        if (state.dataScheduleMgr->DaySchedule(Count).TSValue(TS, Hr) !=
                            int(state.dataScheduleMgr->DaySchedule(Count).TSValue(TS, Hr))) {
                            if (!NumErrorFlag) {
                                ShowWarningError(state,
                                                 RoutineName + CurrentModuleObject + "=\"" + Alphas(1) +
                                                     "\", , One or more values are not integer as required by " + cAlphaFields(2) + '=' + Alphas(2));
                                NumErrorFlag = true;
                            }
                        }
                    }
                }
            }
        }

        //!! Get Week Schedules - regular

        CurrentModuleObject = "Schedule:Week:Daily";
        for (LoopIndex = 1; LoopIndex <= NumRegWeekSchedules; ++LoopIndex) {
            inputProcessor->getObjectItem(state,
                                          CurrentModuleObject,
                                          LoopIndex,
                                          Alphas,
                                          NumAlphas,
                                          Numbers,
                                          NumNumbers,
                                          Status,
                                          lNumericBlanks,
                                          lAlphaBlanks,
                                          cAlphaFields,
                                          cNumericFields);
            GlobalNames::VerifyUniqueInterObjectName(state, UniqueWeekScheduleNames, Alphas(1), CurrentModuleObject, cAlphaFields(1), ErrorsFound);
            state.dataScheduleMgr->WeekSchedule(LoopIndex).Name = Alphas(1);
            // Rest of Alphas are processed into Pointers
            for (InLoopIndex = 1; InLoopIndex <= MaxDayTypes; ++InLoopIndex) {
                DayIndex = UtilityRoutines::FindItemInList(Alphas(InLoopIndex + 1), state.dataScheduleMgr->DaySchedule({1, NumRegDaySchedules}));
                if (DayIndex == 0) {
                    ShowSevereError(state,
                                    RoutineName + CurrentModuleObject + "=\"" + Alphas(1) + "\", " + cAlphaFields(InLoopIndex + 1) + " \"" +
                                        Alphas(InLoopIndex + 1) + "\" not Found",
                                    OptionalOutputFileRef{state.files.audit});
                    ErrorsFound = true;
                } else {
                    state.dataScheduleMgr->WeekSchedule(LoopIndex).DaySchedulePointer(InLoopIndex) = DayIndex;
                }
            }
        }

        //!! Get Week Schedules - compact
        Count = NumRegWeekSchedules;
        CurrentModuleObject = "Schedule:Week:Compact";
        for (LoopIndex = 1; LoopIndex <= NumCptWeekSchedules; ++LoopIndex) {
            inputProcessor->getObjectItem(state,
                                          CurrentModuleObject,
                                          LoopIndex,
                                          Alphas,
                                          NumAlphas,
                                          Numbers,
                                          NumNumbers,
                                          Status,
                                          lNumericBlanks,
                                          lAlphaBlanks,
                                          cAlphaFields,
                                          cNumericFields);
            if (Count > 0) {
                GlobalNames::VerifyUniqueInterObjectName(
                    state, UniqueWeekScheduleNames, Alphas(1), CurrentModuleObject, cAlphaFields(1), ErrorsFound);
            }
            ++Count;
            state.dataScheduleMgr->WeekSchedule(Count).Name = Alphas(1);
            AllDays = false;
            // Rest of Alphas are processed into Pointers
            for (InLoopIndex = 2; InLoopIndex <= NumAlphas; InLoopIndex += 2) {
                DayIndex = UtilityRoutines::FindItemInList(Alphas(InLoopIndex + 1), state.dataScheduleMgr->DaySchedule({1, NumRegDaySchedules}));
                if (DayIndex == 0) {
                    ShowSevereError(state,
                                    RoutineName + CurrentModuleObject + "=\"" + Alphas(1) + "\", " + cAlphaFields(InLoopIndex + 1) + " \"" +
                                        Alphas(InLoopIndex + 1) + "\" not Found",
                                    OptionalOutputFileRef{state.files.audit});
                    ShowContinueError(state, "ref: " + cAlphaFields(InLoopIndex) + " \"" + Alphas(InLoopIndex) + "\"");
                    ErrorsFound = true;
                } else {
                    TheseDays = false;
                    ErrorHere = false;
                    ProcessForDayTypes(state, Alphas(InLoopIndex), TheseDays, AllDays, ErrorHere);
                    if (ErrorHere) {
                        ShowContinueError(state, RoutineName + CurrentModuleObject + "=\"" + Alphas(1));
                        ErrorsFound = true;
                    } else {
                        for (Hr = 1; Hr <= MaxDayTypes; ++Hr) {
                            if (TheseDays(Hr)) {
                                state.dataScheduleMgr->WeekSchedule(Count).DaySchedulePointer(Hr) = DayIndex;
                            }
                        }
                    }
                }
            }
            //  Have processed all named days, check to make sure all given
            if (!all(AllDays)) {
                ShowSevereError(state, RoutineName + CurrentModuleObject + "=\"" + Alphas(1) + "\", Missing some day assignments");
                ErrorsFound = true;
            }
        }
        NumRegWeekSchedules = Count;

        //!! Get Schedules (all types)

        //!! Get Regular Schedules

        CurrentModuleObject = "Schedule:Year";
        for (LoopIndex = 1; LoopIndex <= NumRegSchedules; ++LoopIndex) {
            inputProcessor->getObjectItem(state,
                                          CurrentModuleObject,
                                          LoopIndex,
                                          Alphas,
                                          NumAlphas,
                                          Numbers,
                                          NumNumbers,
                                          Status,
                                          lNumericBlanks,
                                          lAlphaBlanks,
                                          cAlphaFields,
                                          cNumericFields);
            GlobalNames::VerifyUniqueInterObjectName(state, UniqueScheduleNames, Alphas(1), CurrentModuleObject, cAlphaFields(1), ErrorsFound);
            state.dataScheduleMgr->Schedule(LoopIndex).Name = Alphas(1);
            state.dataScheduleMgr->Schedule(LoopIndex).SchType = SchedType::ScheduleInput_year;
            // Validate ScheduleType
            if (state.dataScheduleMgr->NumScheduleTypes > 0) {
                CheckIndex =
                    UtilityRoutines::FindItemInList(Alphas(2), state.dataScheduleMgr->ScheduleType({1, state.dataScheduleMgr->NumScheduleTypes}));
                if (CheckIndex == 0) {
                    if (!lAlphaBlanks(2)) {
                        ShowWarningError(state,
                                         RoutineName + CurrentModuleObject + "=\"" + Alphas(1) + "\", " + cAlphaFields(2) + "=\"" + Alphas(2) +
                                             "\" not found -- will not be validated");
                    } else {
                        ShowWarningError(state,
                                         RoutineName + CurrentModuleObject + "=\"" + Alphas(1) + "\", Blank " + cAlphaFields(2) +
                                             " input -- will not be validated.");
                    }
                } else {
                    state.dataScheduleMgr->Schedule(LoopIndex).ScheduleTypePtr = CheckIndex;
                }
            }
            NumPointer = 0;
            DaysInYear = 0;
            // Rest of Alphas (Weekschedules) are processed into Pointers
            for (InLoopIndex = 3; InLoopIndex <= NumAlphas; ++InLoopIndex) {
                WeekIndex = UtilityRoutines::FindItemInList(Alphas(InLoopIndex), state.dataScheduleMgr->WeekSchedule({1, NumRegWeekSchedules}));
                if (WeekIndex == 0) {
                    ShowSevereError(state,
                                    RoutineName + CurrentModuleObject + "=\"" + Alphas(1) + "\", " + cAlphaFields(InLoopIndex) + "=\"" +
                                        Alphas(InLoopIndex) + "\" not found.",
                                    OptionalOutputFileRef{state.files.audit});
                    ErrorsFound = true;
                } else {
                    // Process for month, day
                    StartMonth = int(Numbers(NumPointer + 1));
                    StartDay = int(Numbers(NumPointer + 2));
                    EndMonth = int(Numbers(NumPointer + 3));
                    EndDay = int(Numbers(NumPointer + 4));
                    NumPointer += 4;
                    StartPointer = General::OrdinalDay(StartMonth, StartDay, 1);
                    EndPointer = General::OrdinalDay(EndMonth, EndDay, 1);
                    if (StartPointer <= EndPointer) {
                        for (Count = StartPointer; Count <= EndPointer; ++Count) {
                            ++DaysInYear(Count);
                            state.dataScheduleMgr->Schedule(LoopIndex).WeekSchedulePointer(Count) = WeekIndex;
                        }
                    } else {
                        for (Count = StartPointer; Count <= 366; ++Count) {
                            ++DaysInYear(Count);
                            state.dataScheduleMgr->Schedule(LoopIndex).WeekSchedulePointer(Count) = WeekIndex;
                        }
                        for (Count = 1; Count <= EndPointer; ++Count) {
                            ++DaysInYear(Count);
                            state.dataScheduleMgr->Schedule(LoopIndex).WeekSchedulePointer(Count) = WeekIndex;
                        }
                    }
                }
            }
            // Perform Error checks on this item
            // Do special test for Feb 29.  Make equal to Feb 28.
            if (DaysInYear(60) == 0) {
                DaysInYear(60) = DaysInYear(59);
                state.dataScheduleMgr->Schedule(LoopIndex).WeekSchedulePointer(60) =
                    state.dataScheduleMgr->Schedule(LoopIndex).WeekSchedulePointer(59);
            }
            if (any_eq(DaysInYear, 0)) {
                ShowSevereError(state,
                                RoutineName + CurrentModuleObject + "=\"" + state.dataScheduleMgr->Schedule(LoopIndex).Name +
                                    "\" has missing days in its schedule pointers",
                                OptionalOutputFileRef{state.files.audit});
                ErrorsFound = true;
            }
            if (any_gt(DaysInYear, 1)) {
                ShowSevereError(state,
                                RoutineName + CurrentModuleObject + "=\"" + state.dataScheduleMgr->Schedule(LoopIndex).Name +
                                    "\" has overlapping days in its schedule pointers",
                                OptionalOutputFileRef{state.files.audit});
                ErrorsFound = true;
            }

            if (state.dataGlobal->AnyEnergyManagementSystemInModel) { // setup constant schedules as actuators
                SetupEMSActuator(state,
                                 "Schedule:Year",
                                 state.dataScheduleMgr->Schedule(LoopIndex).Name,
                                 "Schedule Value",
                                 "[ ]",
                                 state.dataScheduleMgr->Schedule(LoopIndex).EMSActuatedOn,
                                 state.dataScheduleMgr->Schedule(LoopIndex).EMSValue);
            }
        }

        //!! Get Compact Schedules
        // SCHEDULE:COMPACT,
        //   \memo Irregular object.  Does not follow the usual definition for fields.  Fields A3... are:
        //   \memo Through: Date
        //   \memo For: Applicable days (ref: Weekschedule:Compact)
        //   \memo Interpolate: Yes/No (ref: Dayschedule:interval) -- optional, if not used will be "No"
        //   \memo Until: <Time> (ref: Dayschedule:Interval)
        //   \memo <numeric value>
        //   \memo words "Through","For","Interpolate","Until" must be included.
        //  A1 , \field Name
        //       \required-field
        //       \type alpha
        //       \reference ScheduleNames
        //  A2 , \field ScheduleType
        //       \type object-list
        //       \object-list ScheduleTypeNames
        //  A3 , \field Complex Field #1
        //  A4 , \field Complex Field #2
        //  A5 , \field Complex Field #3

        SchNum = NumRegSchedules;
        AddWeekSch = NumRegWeekSchedules;
        AddDaySch = NumRegDaySchedules;
        CurrentModuleObject = "Schedule:Compact";
        for (LoopIndex = 1; LoopIndex <= NumCptSchedules; ++LoopIndex) {
            inputProcessor->getObjectItem(state,
                                          CurrentModuleObject,
                                          LoopIndex,
                                          Alphas,
                                          NumAlphas,
                                          Numbers,
                                          NumNumbers,
                                          Status,
                                          lNumericBlanks,
                                          lAlphaBlanks,
                                          cAlphaFields,
                                          cNumericFields);
            GlobalNames::VerifyUniqueInterObjectName(state, UniqueScheduleNames, Alphas(1), CurrentModuleObject, cAlphaFields(1), ErrorsFound);
            ++SchNum;
            state.dataScheduleMgr->Schedule(SchNum).Name = Alphas(1);
            state.dataScheduleMgr->Schedule(SchNum).SchType = SchedType::ScheduleInput_compact;
            // Validate ScheduleType
            CheckIndex =
                UtilityRoutines::FindItemInList(Alphas(2), state.dataScheduleMgr->ScheduleType({1, state.dataScheduleMgr->NumScheduleTypes}));
            if (CheckIndex == 0) {
                if (!lAlphaBlanks(2)) {
                    ShowWarningError(state,
                                     RoutineName + CurrentModuleObject + "=\"" + Alphas(1) + "\", " + cAlphaFields(2) + "=\"" + Alphas(2) +
                                         "\" not found -- will not be validated");
                } else {
                    ShowWarningError(state,
                                     RoutineName + CurrentModuleObject + "=\"" + Alphas(1) + "\", Blank " + cAlphaFields(2) +
                                         " input -- will not be validated.");
                }
            } else {
                state.dataScheduleMgr->Schedule(SchNum).ScheduleTypePtr = CheckIndex;
            }
            NumPointer = 0;
            DaysInYear = 0;
            // Process the "complex" fields -- so named because they are not a 1:1 correspondence
            // as other objects are
            NumField = 3;
            StartPointer = 1;
            WkCount = 0;
            DyCount = 0;
            bool FullYearSet = false;
            while (NumField < NumAlphas) {
                //   Process "Through"
                if (!has_prefix(Alphas(NumField), "THROUGH:") && !has_prefix(Alphas(NumField), "THROUGH")) {
                    ShowSevereError(state,
                                    RoutineName + CurrentModuleObject + "=\"" + state.dataScheduleMgr->Schedule(SchNum).Name +
                                        "\", Expecting \"Through:\" date");
                    ShowContinueError(state, "Instead, found entry=" + Alphas(NumField));
                    ErrorsFound = true;
                    goto Through_exit;
                } else {
                    if (Alphas(NumField)[7] == ':') {
                        sPos = 8;
                    } else {
                        sPos = 7;
                    }
                    Alphas(NumField).erase(0, sPos);
                    strip(Alphas(NumField));
                }
                CurrentThrough = Alphas(NumField);
                ErrorHere = false;
                ProcessDateString(state, Alphas(NumField), EndMonth, EndDay, PWeekDay, PDateType, ErrorHere);
                if (PDateType == WeatherManager::DateType::NthDayInMonth || PDateType == WeatherManager::DateType::LastDayInMonth) {
                    ShowSevereError(state,
                                    RoutineName + CurrentModuleObject + "=\"" + state.dataScheduleMgr->Schedule(SchNum).Name +
                                        "\", Invalid \"Through:\" date");
                    ShowContinueError(state, "Found entry=" + Alphas(NumField));
                    ErrorsFound = true;
                    goto Through_exit;
                } else if (ErrorHere) {
                    ShowSevereError(state,
                                    RoutineName + CurrentModuleObject + "=\"" + state.dataScheduleMgr->Schedule(SchNum).Name +
                                        "\", Invalid \"Through:\" date");
                    ShowContinueError(state, "Found entry=" + Alphas(NumField));
                    ErrorsFound = true;
                    goto Through_exit;
                } else {
                    EndPointer = General::OrdinalDay(EndMonth, EndDay, 1);
                    if (EndPointer == 366) {
                        if (FullYearSet) {
                            ShowSevereError(state,
                                            RoutineName + CurrentModuleObject + "=\"" + state.dataScheduleMgr->Schedule(SchNum).Name +
                                                "\", New \"Through\" entry when \"full year\" already set");
                            ShowContinueError(state, "\"Through\" field=" + CurrentThrough);
                            ErrorsFound = true;
                        }
                        FullYearSet = true;
                    }
                }
                ++WkCount;
                ++AddWeekSch;
                state.dataScheduleMgr->WeekSchedule(AddWeekSch).Name = format("{}_wk_{}", Alphas(1), WkCount);
                state.dataScheduleMgr->WeekSchedule(AddWeekSch).Used = true;
                for (Hr = StartPointer; Hr <= EndPointer; ++Hr) {
                    state.dataScheduleMgr->Schedule(SchNum).WeekSchedulePointer(Hr) = AddWeekSch;
                    ++DaysInYear(Hr);
                }
                StartPointer = EndPointer + 1;
                ThruField = NumField;
                AllDays = false;
                ++NumField;
                while (NumField < NumAlphas) { // Continues until next "Through"
                    if (has_prefix(Alphas(NumField), "THROUGH")) goto For_exit;
                    //   "For" must be next, adds to "# Day Schedules"
                    if (has_prefix(Alphas(NumField), "FOR")) {
                        ++DyCount;
                        ++AddDaySch;
                        state.dataScheduleMgr->DaySchedule(AddDaySch).Name = format("{}_dy_{}", Alphas(1), DyCount);
                        state.dataScheduleMgr->DaySchedule(AddDaySch).ScheduleTypePtr = state.dataScheduleMgr->Schedule(SchNum).ScheduleTypePtr;
                        state.dataScheduleMgr->DaySchedule(AddDaySch).Used = true;
                        TheseDays = false;
                        ErrorHere = false;
                        LastFor = Alphas(NumField);
                        ProcessForDayTypes(state, Alphas(NumField), TheseDays, AllDays, ErrorHere);
                        if (ErrorHere) {
                            ShowContinueError(state, "ref " + CurrentModuleObject + "=\"" + Alphas(1) + "\"");
                            ShowContinueError(state, "ref Through field=" + Alphas(ThruField));
                            ErrorsFound = true;
                        } else {
                            for (Hr = 1; Hr <= MaxDayTypes; ++Hr) {
                                if (TheseDays(Hr)) {
                                    state.dataScheduleMgr->WeekSchedule(AddWeekSch).DaySchedulePointer(Hr) = AddDaySch;
                                }
                            }
                        }
                    } else {
                        ShowSevereError(state,
                                        RoutineName + CurrentModuleObject + "=\"" + Alphas(1) +
                                            "\", Looking for \"For\" field, found=" + Alphas(NumField));
                        ErrorsFound = true;
                        //          CALL ShowSevereError(state, RoutineName//TRIM(CurrentModuleObject)//'="'//TRIM(Schedule(SchNum)%Name)//  &
                        //               '", Expecting "For:" day types')
                        //          CALL ShowContinueError(state, 'Instead, found entry='//TRIM(Alphas(NumField)))
                        goto Through_exit;
                    }
                    // Check for "Interpolate"
                    ++NumField;
                    if (has_prefix(Alphas(NumField), "INTERPOLATE")) {
                        if (has(Alphas(NumField), "NO")) {
                            state.dataScheduleMgr->DaySchedule(AddDaySch).IntervalInterpolated = ScheduleInterpolation::No;
                        } else if (has(Alphas(NumField), "AVERAGE")) {
                            state.dataScheduleMgr->DaySchedule(AddDaySch).IntervalInterpolated = ScheduleInterpolation::Average;
                        } else if (has(Alphas(NumField), "LINEAR")) {
                            state.dataScheduleMgr->DaySchedule(AddDaySch).IntervalInterpolated = ScheduleInterpolation::Linear;
                        } else {
                            ShowSevereError(state,
                                            RoutineName + CurrentModuleObject + "=\"" + Alphas(1) + "Invalid value for \"" + cAlphaFields(NumField) +
                                                "\" field=\"" + Alphas(NumField) + "\"");
                            ErrorsFound = true;
                        }
                        ++NumField;
                    } else {
                        if (!has_prefix(Alphas(NumField), "UNTIL")) {
                            if (has(Alphas(NumField), "NO")) {
                                state.dataScheduleMgr->DaySchedule(AddDaySch).IntervalInterpolated = ScheduleInterpolation::No;
                            } else if (has(Alphas(NumField), "AVERAGE")) {
                                state.dataScheduleMgr->DaySchedule(AddDaySch).IntervalInterpolated = ScheduleInterpolation::Average;
                            } else if (has(Alphas(NumField), "LINEAR")) {
                                state.dataScheduleMgr->DaySchedule(AddDaySch).IntervalInterpolated = ScheduleInterpolation::Linear;
                            } else {
                                ShowSevereError(
                                    state, RoutineName + CurrentModuleObject + "=\"" + Alphas(1) + "\", Illegal Field entered =" + Alphas(NumField));
                                ErrorsFound = true;
                            }
                            ++NumField;
                        }
                    }
                    NumNumbers = 0;
                    xxcount = 0;
                    UntilFld = NumField;
                    while (true) {
                        if (has_prefix(Alphas(NumField), "FOR")) break;
                        if (has_prefix(Alphas(NumField), "THROUGH")) break;
                        if (has_prefix(Alphas(NumField), "UNTIL")) {
                            // Process Until/Value pairs for later processing by other routine.
                            ++NumField;
                            ++xxcount;
                            ++NumNumbers;
                            Numbers(NumNumbers) = UtilityRoutines::ProcessNumber(Alphas(NumField), ErrorHere);
                            if (ErrorHere) {
                                ShowSevereError(state, CurrentModuleObject + "=\"" + Alphas(1) + "\"");
                                ShowContinueError(state,
                                                  "Until field=[" + Alphas(NumField - 1) + "] has illegal value field=[" + Alphas(NumField) + "].");
                                ErrorsFound = true;
                            }
                            ++NumField;
                            Alphas(UntilFld + xxcount) = Alphas(NumField); // Incase next is "until"
                        } else {
                            ShowSevereError(state,
                                            RoutineName + CurrentModuleObject + "=\"" + Alphas(1) +
                                                "\", Looking for \"Until\" field, found=" + Alphas(NumField));
                            ErrorsFound = true;
                            goto Through_exit;
                        }
                        if (Alphas(NumField).empty()) break;
                    }
                    // Process Untils, Numbers
                    if (NumNumbers > 0) {
                        NumFields = NumNumbers;
                        ErrorHere = false;
                        ProcessIntervalFields(state,
                                              Alphas({UntilFld, _}),
                                              Numbers,
                                              NumFields,
                                              NumNumbers,
                                              MinuteValue,
                                              SetMinuteValue,
                                              ErrorHere,
                                              state.dataScheduleMgr->DaySchedule(AddDaySch).Name,
                                              CurrentModuleObject + " DaySchedule Fields",
                                              state.dataScheduleMgr->DaySchedule(AddDaySch).IntervalInterpolated);
                        // Depending on value of "Interpolate" field, the value for each time step in each hour gets processed:
                        if (ErrorHere) {
                            ShowContinueError(state, "ref " + CurrentModuleObject + "=\"" + Alphas(1) + "\"");
                            ErrorsFound = true;
                        }
                        if (state.dataScheduleMgr->DaySchedule(AddDaySch).IntervalInterpolated ==
                            ScheduleInterpolation::No) { // No validation done on the value of the interpolation field
                            for (Hr = 1; Hr <= 24; ++Hr) {
                                CurMinute = state.dataGlobal->MinutesPerTimeStep;
                                for (TS = 1; TS <= state.dataGlobal->NumOfTimeStepInHour; ++TS) {
                                    state.dataScheduleMgr->DaySchedule(AddDaySch).TSValue(TS, Hr) = MinuteValue(CurMinute, Hr);
                                    CurMinute += state.dataGlobal->MinutesPerTimeStep;
                                }
                            }
                        } else {
                            for (Hr = 1; Hr <= 24; ++Hr) {
                                SCount = 1;
                                CurMinute = state.dataGlobal->MinutesPerTimeStep;
                                for (TS = 1; TS <= state.dataGlobal->NumOfTimeStepInHour; ++TS) {
                                    //                tempval=SUM(MinuteValue(Hr,SCount:CurMinute))/REAL(MinutesPerTimeStep,r64)
                                    state.dataScheduleMgr->DaySchedule(AddDaySch).TSValue(TS, Hr) =
                                        sum(MinuteValue({SCount, CurMinute}, Hr)) / double(state.dataGlobal->MinutesPerTimeStep);
                                    SCount = CurMinute + 1;
                                    CurMinute += state.dataGlobal->MinutesPerTimeStep;
                                }
                            }
                        }
                    }
                }
            For_exit:;
                if (!all(AllDays)) {
                    ShowWarningError(state,
                                     RoutineName + CurrentModuleObject + "=\"" + state.dataScheduleMgr->Schedule(SchNum).Name +
                                         "\" has missing day types in Through=" + CurrentThrough);
                    ShowContinueError(state, "Last \"For\" field=" + LastFor);
                    errmsg = "Missing day types=,";
                    for (kdy = 1; kdy <= MaxDayTypes; ++kdy) {
                        if (AllDays(kdy)) continue;
                        errmsg.erase(errmsg.length() - 1);
                        errmsg += "\"" + ValidDayTypes(kdy) + "\",-";
                    }
                    errmsg.erase(errmsg.length() - 2);
                    ShowContinueError(state, errmsg);
                    ShowContinueError(state, "Missing day types will have 0.0 as Schedule Values");
                }
            }
        Through_exit:;
            if (DaysInYear(60) == 0) {
                DaysInYear(60) = DaysInYear(59);
                state.dataScheduleMgr->Schedule(LoopIndex).WeekSchedulePointer(60) =
                    state.dataScheduleMgr->Schedule(LoopIndex).WeekSchedulePointer(59);
            }
            if (any_eq(DaysInYear, 0)) {
                ShowSevereError(state,
                                RoutineName + CurrentModuleObject + "=\"" + state.dataScheduleMgr->Schedule(SchNum).Name +
                                    "\" has missing days in its schedule pointers",
                                OptionalOutputFileRef{state.files.audit});
                ErrorsFound = true;
            }
            if (any_gt(DaysInYear, 1)) {
                ShowSevereError(state,
                                RoutineName + CurrentModuleObject + "=\"" + state.dataScheduleMgr->Schedule(SchNum).Name +
                                    "\" has overlapping days in its schedule pointers",
                                OptionalOutputFileRef{state.files.audit});
                ErrorsFound = true;
            }

            if (state.dataGlobal->AnyEnergyManagementSystemInModel) { // setup constant schedules as actuators
                SetupEMSActuator(state,
                                 "Schedule:Compact",
                                 state.dataScheduleMgr->Schedule(SchNum).Name,
                                 "Schedule Value",
                                 "[ ]",
                                 state.dataScheduleMgr->Schedule(SchNum).EMSActuatedOn,
                                 state.dataScheduleMgr->Schedule(SchNum).EMSValue);
            }
        }

        //  Schedule:File,
        //   \min-fields 5
        //         \memo A Schedule:File points to a text computer file that has 8760-8784 hours of data.
        //    A1 , \field Name
        //         \required-field
        //         \type alpha
        //         \reference ScheduleNames
        //    A2 , \field Schedule Type Limits Name
        //         \type object-list
        //         \object-list ScheduleTypeLimitsNames
        //    A3 , \field File Name
        //         \required-field
        //         \retaincase
        //    N1 , \field Column Number
        //         \required-field
        //         \type integer
        //         \minimum 1
        //    N2 , \field Rows to Skip at Top
        //         \required-field
        //         \type integer
        //         \minimum 0
        //    N3 , \field Number of Hours of Data
        //         \note 8760 hours does not account for leap years, 8784 does.
        //         \note should be either 8760 or 8784
        //         \default 8760
        //         \minimum 8760
        //         \maximum 8784
        //    A4 , \field Column Separator
        //         \type choice
        //         \key Comma
        //         \key Tab
        //         \key Fixed
        //         \key Semicolon
        //         \default Comma
        //    A5 , \field Interpolate to Timestep
        //         \note when the interval does not match the user specified timestep a "Yes" choice will average between the intervals request (to
        //         \note timestep resolution.  a "No" choice will use the interval value at the simulation timestep without regard to if it matches
        //         \note the boundary or not.
        //         \type choice
        //         \key Yes
        //         \key No
        //         \default No
        //    N4 ; \field Minutes per Item
        //         \note Must be evenly divisible into 60
        //         \type integer
        //         \minimum 1
        //         \maximum 60

        // continue adding to SchNum,AddWeekSch,AddDaySch
        if (NumCommaFileSchedules > 0) {
            hourlyFileValues.allocate(8784 * 60); // sized to accomodate any interval for schedule file.
        }
        CurrentModuleObject = "Schedule:File";
        for (LoopIndex = 1; LoopIndex <= NumCommaFileSchedules; ++LoopIndex) {
            inputProcessor->getObjectItem(state,
                                          CurrentModuleObject,
                                          LoopIndex,
                                          Alphas,
                                          NumAlphas,
                                          Numbers,
                                          NumNumbers,
                                          Status,
                                          lNumericBlanks,
                                          lAlphaBlanks,
                                          cAlphaFields,
                                          cNumericFields);
            GlobalNames::VerifyUniqueInterObjectName(state, UniqueScheduleNames, Alphas(1), CurrentModuleObject, cAlphaFields(1), ErrorsFound);
            ++SchNum;
            state.dataScheduleMgr->Schedule(SchNum).Name = Alphas(1);
            state.dataScheduleMgr->Schedule(SchNum).SchType = SchedType::ScheduleInput_file;
            // Validate ScheduleType
            if (state.dataScheduleMgr->NumScheduleTypes > 0) {
                CheckIndex = 0;
                if (!lAlphaBlanks(2))
                    CheckIndex =
                        UtilityRoutines::FindItemInList(Alphas(2), state.dataScheduleMgr->ScheduleType({1, state.dataScheduleMgr->NumScheduleTypes}));
                if (CheckIndex == 0) {
                    if (!lAlphaBlanks(2)) {
                        ShowWarningError(state,
                                         "ProcessScheduleInput: For " + CurrentModuleObject + "=\"" + Alphas(1) + "\", " + cAlphaFields(2) + "=\"" +
                                             Alphas(2) + "\" not found -- will not be validated");
                    } else {
                        ShowWarningError(state,
                                         "For " + CurrentModuleObject + "=\"" + Alphas(1) + "\", Blank " + cAlphaFields(2) +
                                             " input -- will not be validated.");
                    }
                } else {
                    state.dataScheduleMgr->Schedule(SchNum).ScheduleTypePtr = CheckIndex;
                }
            }
            hourlyFileValues = 0.0; // set default values to zero

            // Numbers(1) - which column
            curcolCount = Numbers(1);
            // Numbers(2) - number of rows to skip
            skiprowCount = Numbers(2);
            if (Numbers(3) == 0) Numbers(3) = 8760.0;
            if (Numbers(3) != 8760 && Numbers(3) != 8784) {
                ShowSevereError(state,
                                RoutineName + CurrentModuleObject + "=\"" + Alphas(1) + "\", " + cNumericFields(3) +
                                    " must = 8760 or 8784 (for a leap year)");
                ShowContinueError(state, format("..Value for field = {:.0T}, Schedule not processed.", Numbers(3)));
                ErrorsFound = true;
                continue;
            }

            if (lAlphaBlanks(4) || UtilityRoutines::SameString(Alphas(4), "comma")) {
                ColumnSep = CharComma;
                Alphas(4) = "comma";
            } else if (UtilityRoutines::SameString(Alphas(4), "semicolon")) {
                ColumnSep = CharSemicolon;
            } else if (UtilityRoutines::SameString(Alphas(4), "tab")) {
                ColumnSep = CharTab;
            } else if (UtilityRoutines::SameString(Alphas(4), "space")) {
                ColumnSep = CharSpace;
            } else {
                ShowSevereError(state,
                                RoutineName + CurrentModuleObject + "=\"" + Alphas(1) + "\", " + cAlphaFields(4) + " illegal value=\"" + Alphas(4) +
                                    "\".");
                ShowContinueError(state, "..must be Comma, Semicolon, Tab, or Space.");
                ErrorsFound = true;
                continue;
            }

            // Depending on value of "Interpolate" field, the value for each time step in each hour gets processed:
            FileIntervalInterpolated = false;
            if (lAlphaBlanks(5)) Alphas(5) = "NO";
            if (Alphas(5) != "NO" && Alphas(5) != "YES") {
                ShowSevereError(state,
                                RoutineName + CurrentModuleObject + "=\"" + Alphas(1) + "Invalid value for \"" + cAlphaFields(5) + "\" field=\"" +
                                    Alphas(5) + "\"");
                ErrorsFound = true;
            } else if (Alphas(5) != "YES") { // No validation done on the value of the interpolation field
                FileIntervalInterpolated = false;
            } else {
                FileIntervalInterpolated = true;
            }

            // is it a sub-hourly schedule or not?
            MinutesPerItem = 60;
            if (NumNumbers > 3) {
                MinutesPerItem = int(Numbers(4));
                NumExpectedItems = 1440 / MinutesPerItem;
                if (mod(60, MinutesPerItem) != 0) {
                    ShowSevereError(state, RoutineName + CurrentModuleObject + "=\"" + Alphas(1));
                    ShowContinueError(state, format("Requested {} field value ({}) not evenly divisible into 60", cNumericFields(4), MinutesPerItem));
                    ErrorsFound = true;
                    continue;
                }
            }

            numHourlyValues = Numbers(3);
            rowLimitCount = (Numbers(3) * 60.0) / MinutesPerItem;
            hrLimitCount = 60 / MinutesPerItem;

            //    ! Number of numbers in the Numbers list okay to process
            //    Hr=1
            //    CurMinute=MinutesPerItem
            //    SCount=1
            //    DO NumFields=2,NumNumbers
            //      MinuteValue(Hr,SCount:CurMinute)=Numbers(NumFields)
            //      SCount=CurMinute+1
            //      CurMinute=CurMinute+MinutesPerItem
            //      IF (CurMinute > 60) THEN
            //        CurMinute=MinutesPerItem
            //        SCount=1
            //        Hr=Hr+1
            //      ENDIF
            //    ENDDO
            //    ! Now parcel into TS Value....
            //    IF (DaySchedule(Count)%IntervalInterpolated) THEN
            //      DO Hr=1,24
            //        SCount=1
            //        CurMinute=MinutesPerTimeStep
            //        DO TS=1,NumOfTimeStepInHour
            //          DaySchedule(Count)%TSValue(Hr,TS)=SUM(MinuteValue(Hr,SCount:CurMinute))/REAL(MinutesPerTimeStep,r64)
            //          SCount=CurMinute+1
            //          CurMinute=CurMinute+MinutesPerTimeStep
            //        ENDDO
            //      ENDDO
            //    ELSE
            //      DO Hr=1,24
            //        CurMinute=MinutesPerTimeStep
            //        DO TS=1,NumOfTimeStepInHour
            //          DaySchedule(Count)%TSValue(Hr,TS)=MinuteValue(Hr,CurMinute)
            //          Curminute=CurMinute+MinutesPerTimeStep
            //        ENDDO
            //      ENDDO
            //    ENDIF

            std::string contextString = CurrentModuleObject + "=\"" + Alphas(1) + "\", " + cAlphaFields(3) + ": ";

            CheckForActualFileName(state, Alphas(3), FileExists, state.files.TempFullFileName.fileName, contextString);

            //    INQUIRE(file=Alphas(3),EXIST=FileExists)
            // Setup file reading parameters
            if (!FileExists) {
                ErrorsFound = true;
            } else {
                auto SchdFile = state.files.TempFullFileName.try_open();
                if (!SchdFile.good()) {
                    ShowSevereError(state,
                                    RoutineName + CurrentModuleObject + "=\"" + Alphas(1) + "\", " + cAlphaFields(3) + "=\"" + Alphas(3) +
                                        "\" cannot be opened.");
                    ShowContinueError(state, "... It may be open in another program (such as Excel).  Please close and try again.");
                    ShowFatalError(state, "Program terminates due to previous condition.");
                }
                // check for stripping
                auto LineIn = SchdFile.readLine();
                const auto endLine = len(LineIn.data);
                if (endLine > 0) {
<<<<<<< HEAD
                    if (int(LineIn.data[endLine - 1]) == state.dataSysVars->iUnicode_end) {
                        ShowSevereError(state, RoutineName + CurrentModuleObject + "=\"" + Alphas(1) + "\", " + cAlphaFields(3) + "=\"" + Alphas(3) +
                                        " appears to be a Unicode or binary file.");
=======
                    if (int(LineIn.data[endLine - 1]) == iUnicode_end) {
                        ShowSevereError(state,
                                        RoutineName + CurrentModuleObject + "=\"" + Alphas(1) + "\", " + cAlphaFields(3) + "=\"" + Alphas(3) +
                                            " appears to be a Unicode or binary file.");
>>>>>>> 2c87cf41
                        ShowContinueError(state, "...This file cannot be read by this program. Please save as PC or Unix file and try again");
                        ShowFatalError(state, "Program terminates due to previous condition.");
                    }
                }
                SchdFile.backspace();

                // skip lines if any need to be skipped.
                numerrors = 0;
                rowCnt = 0;
                if (skiprowCount > 0) {   // Numbers(2) has number of rows to skip
                    while (!LineIn.eof) { // end of file
                        LineIn = SchdFile.readLine();
                        ++rowCnt;
                        if (rowCnt == skiprowCount) {
                            break;
                        }
                    }
                }

                //  proper number of lines are skipped.  read the file
                // for the rest of the lines read from the file
                rowCnt = 0;
                firstLine = true;
                while (!LineIn.eof) { // end of file
                    LineIn = SchdFile.readLine();
                    ++rowCnt;
                    colCnt = 0;
                    wordStart = 0;
                    columnValue = 0.0;
                    // scan through the line looking for a specific column
                    while (true) {
                        sepPos = index(LineIn.data, ColumnSep);
                        ++colCnt;
                        if (sepPos != std::string::npos) {
                            if (sepPos > 0) {
                                wordEnd = sepPos - 1;
                            } else {
                                wordEnd = wordStart;
                            }
                            subString = LineIn.data.substr(wordStart, wordEnd - wordStart + 1);
                            // the next word will start after the comma
                            wordStart = sepPos + 1;
                            // get rid of separator so next INDEX will find next separator
                            LineIn.data.erase(0, wordStart);
                            firstLine = false;
                            wordStart = 0;
                        } else {
                            // no more commas
                            subString = LineIn.data.substr(wordStart);
                            if (firstLine && subString == BlankString) {
                                ShowWarningError(state,
                                                 RoutineName + CurrentModuleObject + "=\"" + Alphas(1) +
                                                     "\" first line does not contain the indicated column separator=" + Alphas(4) + '.');
                                ShowContinueError(state, "...first 40 characters of line=[" + LineIn.data.substr(0, 40) + ']');
                                firstLine = false;
                            }
                            break;
                        }
                        if (colCnt == curcolCount) break;
                    }
                    if (colCnt == curcolCount) {
                        columnValue = UtilityRoutines::ProcessNumber(subString, errFlag);
                        if (errFlag) {
                            std::string test = subString;
                            ++numerrors;
                            columnValue = 0.0;
                        }
                    } else {
                        columnValue = 0.0;
                    }
                    hourlyFileValues(rowCnt) = columnValue;
                    if (rowCnt == rowLimitCount) break;
                }
                SchdFile.close();

                // schedule values have been filled into the hourlyFileValues array.

                if (numerrors > 0) {
                    ShowWarningError(state,
                                     format("{}{}=\"{}\" {} records had errors - these values are set to 0.",
                                            RoutineName,
                                            CurrentModuleObject,
                                            Alphas(1),
                                            numerrors));
                    ShowContinueError(state, "Use Output:Diagnostics,DisplayExtraWarnings; to see individual records in error.");
                }
                if (rowCnt < rowLimitCount) {
                    ShowWarningError(
                        state,
                        format(
                            "{}{}=\"{}\" less than {} hourly values read from file.", RoutineName, CurrentModuleObject, Alphas(1), numHourlyValues));
                    ShowContinueError(state, format("..Number read={}.", (rowCnt * 60) / MinutesPerItem));
                }
                if (rowCnt < rowLimitCount) {
                    ShowWarningError(state,
                                     RoutineName + CurrentModuleObject + "=\"" + Alphas(1) + "\" less than specified hourly values read from file.");
                    ShowContinueError(state,
                                      format("..Specified Number of Hourly Values={} Actual number of hourly values included={}",
                                             numHourlyValues,
                                             (rowCnt * 60) / MinutesPerItem));
                }
                // process the data into the normal schedule data structures
                // note -- schedules are ALWAYS 366 days so some special measures have to be done at 29 Feb "day of year" (60)
                iDay = 0;
                hDay = 0;
                ifld = 0;
                while (true) {
                    // create string of which day of year
                    ++iDay;
                    ++hDay;
                    if (iDay > 366) break;
                    ExtraField = fmt::to_string(iDay);
                    // increment both since a week schedule is being defined for each day so that a day is valid
                    // no matter what the day type that is used in a design day.
                    ++AddWeekSch;
                    ++AddDaySch;
                    // define week schedule
                    state.dataScheduleMgr->WeekSchedule(AddWeekSch).Name = Alphas(1) + "_wk_" + ExtraField;
                    // for all day types point the week schedule to the newly defined day schedule
                    for (kDayType = 1; kDayType <= MaxDayTypes; ++kDayType) {
                        state.dataScheduleMgr->WeekSchedule(AddWeekSch).DaySchedulePointer(kDayType) = AddDaySch;
                    }
                    // day schedule
                    state.dataScheduleMgr->DaySchedule(AddDaySch).Name = Alphas(1) + "_dy_" + ExtraField;
                    state.dataScheduleMgr->DaySchedule(AddDaySch).ScheduleTypePtr = state.dataScheduleMgr->Schedule(SchNum).ScheduleTypePtr;
                    // schedule is pointing to the week schedule
                    state.dataScheduleMgr->Schedule(SchNum).WeekSchedulePointer(iDay) = AddWeekSch;
                    if (MinutesPerItem == 60) {
                        for (jHour = 1; jHour <= 24; ++jHour) {
                            ++ifld;
                            curHrVal = hourlyFileValues(ifld); // hourlyFileValues((hDay - 1) * 24 + jHour)
                            for (TS = 1; TS <= state.dataGlobal->NumOfTimeStepInHour; ++TS) {
                                state.dataScheduleMgr->DaySchedule(AddDaySch).TSValue(TS, jHour) = curHrVal;
                            }
                        }
                    } else { // Minutes Per Item < 60
                        for (Hr = 1; Hr <= 24; ++Hr) {
                            CurMinute = MinutesPerItem;
                            SCount = 1;
                            for (NumFields = 1; NumFields <= hrLimitCount; ++NumFields) {
                                ++ifld;
                                MinuteValue({SCount, CurMinute}, Hr) = hourlyFileValues(ifld);
                                SCount = CurMinute + 1;
                                CurMinute += MinutesPerItem;
                            }
                        }
                        if (FileIntervalInterpolated) {
                            for (Hr = 1; Hr <= 24; ++Hr) {
                                SCount = 1;
                                CurMinute = state.dataGlobal->MinutesPerTimeStep;
                                for (TS = 1; TS <= state.dataGlobal->NumOfTimeStepInHour; ++TS) {
                                    state.dataScheduleMgr->DaySchedule(AddDaySch).TSValue(TS, Hr) =
                                        sum(MinuteValue({SCount, CurMinute}, Hr)) / double(state.dataGlobal->MinutesPerTimeStep);
                                    SCount = CurMinute + 1;
                                    CurMinute += state.dataGlobal->MinutesPerTimeStep;
                                }
                            }
                        } else {
                            for (Hr = 1; Hr <= 24; ++Hr) {
                                CurMinute = state.dataGlobal->MinutesPerTimeStep;
                                for (TS = 1; TS <= state.dataGlobal->NumOfTimeStepInHour; ++TS) {
                                    state.dataScheduleMgr->DaySchedule(AddDaySch).TSValue(TS, Hr) = MinuteValue(CurMinute, Hr);
                                    CurMinute += state.dataGlobal->MinutesPerTimeStep;
                                }
                            }
                        }
                    }
                    if (iDay == 59 && rowCnt < 8784 * hrLimitCount) { // 28 Feb
                        // Dup 28 Feb to 29 Feb (60)
                        ++iDay;
                        state.dataScheduleMgr->Schedule(SchNum).WeekSchedulePointer(iDay) =
                            state.dataScheduleMgr->Schedule(SchNum).WeekSchedulePointer(iDay - 1);
                    }
                }
            }

            if (state.dataGlobal->AnyEnergyManagementSystemInModel) { // setup constant schedules as actuators
                SetupEMSActuator(state,
                                 "Schedule:File",
                                 state.dataScheduleMgr->Schedule(SchNum).Name,
                                 "Schedule Value",
                                 "[ ]",
                                 state.dataScheduleMgr->Schedule(SchNum).EMSActuatedOn,
                                 state.dataScheduleMgr->Schedule(SchNum).EMSValue);
            }
        }
        if (NumCommaFileSchedules > 0) {
            hourlyFileValues.deallocate();
        }

        std::string curName;
        Array1D<Real64> timestepColumnValues;
        for (auto &NameValue : CSVAllColumnNames) {
            curName = NameValue.first + "_shading";
            timestepColumnValues = CSVAllColumnNameAndValues[NameValue.second];
            GlobalNames::VerifyUniqueInterObjectName(state, UniqueScheduleNames, curName, CurrentModuleObject, cAlphaFields(1), ErrorsFound);
            ++SchNum;
            state.dataScheduleMgr->Schedule(SchNum).Name = curName;
            state.dataScheduleMgr->Schedule(SchNum).SchType = SchedType::ScheduleInput_file;

            iDay = 0;
            ifld = 0;
            while (true) {
                // create string of which day of year
                ++iDay;
                if (iDay > 366) {
                    break;
                }
                ExtraField = fmt::to_string(iDay);
                // increment both since a week schedule is being defined for each day so that a day is valid
                // no matter what the day type that is used in a design day.
                ++AddWeekSch;
                ++AddDaySch;
                // define week schedule
                state.dataScheduleMgr->WeekSchedule(AddWeekSch).Name = curName + "_shading_wk_" + ExtraField;
                // for all day types point the week schedule to the newly defined day schedule
                for (kDayType = 1; kDayType <= MaxDayTypes; ++kDayType) {
                    state.dataScheduleMgr->WeekSchedule(AddWeekSch).DaySchedulePointer(kDayType) = AddDaySch;
                }
                // day schedule
                state.dataScheduleMgr->DaySchedule(AddDaySch).Name = curName + "_shading_dy_" + ExtraField;
                state.dataScheduleMgr->DaySchedule(AddDaySch).ScheduleTypePtr = state.dataScheduleMgr->Schedule(SchNum).ScheduleTypePtr;
                // schedule is pointing to the week schedule
                state.dataScheduleMgr->Schedule(SchNum).WeekSchedulePointer(iDay) = AddWeekSch;

                for (jHour = 1; jHour <= 24; ++jHour) {
                    for (TS = 1; TS <= state.dataGlobal->NumOfTimeStepInHour; ++TS) {
                        ++ifld;
                        curHrVal = timestepColumnValues(ifld);
                        state.dataScheduleMgr->DaySchedule(AddDaySch).TSValue(TS, jHour) = curHrVal;
                    }
                }
                if (iDay == 59 && !state.dataEnvrn->CurrentYearIsLeapYear) { // 28 Feb
                    // Dup 28 Feb to 29 Feb (60)
                    ++iDay;
                    state.dataScheduleMgr->Schedule(SchNum).WeekSchedulePointer(iDay) =
                        state.dataScheduleMgr->Schedule(SchNum).WeekSchedulePointer(iDay - 1);
                }
            }
        }

        MinuteValue.deallocate();
        SetMinuteValue.deallocate();

        // Constant Schedules
        CurrentModuleObject = "Schedule:Constant";
        for (LoopIndex = 1; LoopIndex <= NumConstantSchedules; ++LoopIndex) {
            inputProcessor->getObjectItem(state,
                                          CurrentModuleObject,
                                          LoopIndex,
                                          Alphas,
                                          NumAlphas,
                                          Numbers,
                                          NumNumbers,
                                          Status,
                                          lNumericBlanks,
                                          lAlphaBlanks,
                                          cAlphaFields,
                                          cNumericFields);
            GlobalNames::VerifyUniqueInterObjectName(state, UniqueScheduleNames, Alphas(1), CurrentModuleObject, cAlphaFields(1), ErrorsFound);
            ++SchNum;
            state.dataScheduleMgr->Schedule(SchNum).Name = Alphas(1);
            state.dataScheduleMgr->Schedule(SchNum).SchType = SchedType::ScheduleInput_constant;
            // Validate ScheduleType
            if (state.dataScheduleMgr->NumScheduleTypes > 0) {
                CheckIndex =
                    UtilityRoutines::FindItemInList(Alphas(2), state.dataScheduleMgr->ScheduleType({1, state.dataScheduleMgr->NumScheduleTypes}));
                if (CheckIndex == 0) {
                    if (!lAlphaBlanks(2)) {
                        ShowWarningError(state,
                                         RoutineName + CurrentModuleObject + "=\"" + Alphas(1) + "\", " + cAlphaFields(2) + "=\"" + Alphas(2) +
                                             "\" not found -- will not be validated");
                    } else {
                        ShowWarningError(state,
                                         RoutineName + CurrentModuleObject + "=\"" + Alphas(1) + "\", Blank " + cAlphaFields(2) +
                                             " input -- will not be validated.");
                    }
                } else {
                    state.dataScheduleMgr->Schedule(SchNum).ScheduleTypePtr = CheckIndex;
                }
            }
            ++AddWeekSch;
            ++AddDaySch;
            // define week schedule
            state.dataScheduleMgr->WeekSchedule(AddWeekSch).Name = Alphas(1) + "_wk_";
            // for all day types point the week schedule to the newly defined day schedule
            for (kDayType = 1; kDayType <= MaxDayTypes; ++kDayType) {
                state.dataScheduleMgr->WeekSchedule(AddWeekSch).DaySchedulePointer(kDayType) = AddDaySch;
            }
            // day schedule
            state.dataScheduleMgr->DaySchedule(AddDaySch).Name = Alphas(1) + "_dy_";
            state.dataScheduleMgr->DaySchedule(AddDaySch).ScheduleTypePtr = state.dataScheduleMgr->Schedule(SchNum).ScheduleTypePtr;
            // schedule is pointing to the week schedule
            state.dataScheduleMgr->Schedule(SchNum).WeekSchedulePointer = AddWeekSch;
            curHrVal = Numbers(1);
            state.dataScheduleMgr->DaySchedule(AddDaySch).TSValue = Numbers(1);

            if (state.dataGlobal->AnyEnergyManagementSystemInModel) { // setup constant schedules as actuators
                SetupEMSActuator(state,
                                 "Schedule:Constant",
                                 state.dataScheduleMgr->Schedule(SchNum).Name,
                                 "Schedule Value",
                                 "[ ]",
                                 state.dataScheduleMgr->Schedule(SchNum).EMSActuatedOn,
                                 state.dataScheduleMgr->Schedule(SchNum).EMSValue);
            }
        }

        CurrentModuleObject = "ExternalInterface:Schedule";
        for (LoopIndex = 1; LoopIndex <= NumExternalInterfaceSchedules; ++LoopIndex) {

            inputProcessor->getObjectItem(state,
                                          CurrentModuleObject,
                                          LoopIndex,
                                          Alphas,
                                          NumAlphas,
                                          Numbers,
                                          NumNumbers,
                                          Status,
                                          lNumericBlanks,
                                          lAlphaBlanks,
                                          cAlphaFields,
                                          cNumericFields);
            GlobalNames::VerifyUniqueInterObjectName(state, UniqueScheduleNames, Alphas(1), CurrentModuleObject, cAlphaFields(1), ErrorsFound);
            ++SchNum;
            state.dataScheduleMgr->Schedule(SchNum).Name = Alphas(1);
            state.dataScheduleMgr->Schedule(SchNum).SchType = SchedType::ScheduleInput_external;

            // Validate ScheduleType
            CheckIndex =
                UtilityRoutines::FindItemInList(Alphas(2), state.dataScheduleMgr->ScheduleType({1, state.dataScheduleMgr->NumScheduleTypes}));
            if (CheckIndex == 0) {
                if (!lAlphaBlanks(2)) {
                    ShowWarningError(state,
                                     RoutineName + CurrentModuleObject + "=\"" + Alphas(1) + "\", " + cAlphaFields(2) + "=\"" + Alphas(2) +
                                         "\" not found -- will not be validated");
                } else {
                    ShowWarningError(state,
                                     RoutineName + CurrentModuleObject + "=\"" + Alphas(1) + "\", Blank " + cAlphaFields(2) +
                                         " input -- will not be validated.");
                }
            } else {
                state.dataScheduleMgr->Schedule(SchNum).ScheduleTypePtr = CheckIndex;
            }
            ++AddWeekSch;
            state.dataScheduleMgr->WeekSchedule(AddWeekSch).Name = Alphas(1);
            state.dataScheduleMgr->WeekSchedule(AddWeekSch).Used = true;
            for (Hr = 1; Hr <= 366; ++Hr) {
                state.dataScheduleMgr->Schedule(SchNum).WeekSchedulePointer(Hr) = AddWeekSch;
            }
            ++AddDaySch;
            state.dataScheduleMgr->DaySchedule(AddDaySch).Name = Alphas(1);
            state.dataScheduleMgr->DaySchedule(AddDaySch).ScheduleTypePtr = state.dataScheduleMgr->Schedule(SchNum).ScheduleTypePtr;
            state.dataScheduleMgr->DaySchedule(AddDaySch).Used = true;
            for (Hr = 1; Hr <= MaxDayTypes; ++Hr) {
                state.dataScheduleMgr->WeekSchedule(AddWeekSch).DaySchedulePointer(Hr) = AddDaySch;
            }
            //   Initialize the ExternalInterface day schedule for the ExternalInterface compact schedule.
            //   It will be overwritten during run time stepping after the warm up period
            if (NumNumbers < 1) {
                ShowWarningError(
                    state, RoutineName + CurrentModuleObject + "=\"" + Alphas(1) + "\", initial value is not numeric or is missing. Fix idf file.");
                NumErrorFlag = true;
            }
            ExternalInterfaceSetSchedule(state, AddDaySch, Numbers(1));
        }
        // added for FMU Import
        CurrentModuleObject = "ExternalInterface:FunctionalMockupUnitImport:To:Schedule";
        for (LoopIndex = 1; LoopIndex <= NumExternalInterfaceFunctionalMockupUnitImportSchedules; ++LoopIndex) {

            inputProcessor->getObjectItem(state,
                                          CurrentModuleObject,
                                          LoopIndex,
                                          Alphas,
                                          NumAlphas,
                                          Numbers,
                                          NumNumbers,
                                          Status,
                                          lNumericBlanks,
                                          lAlphaBlanks,
                                          cAlphaFields,
                                          cNumericFields);

            if (NumExternalInterfaceSchedules >= 1) {
                GlobalNames::VerifyUniqueInterObjectName(
                    state,
                    UniqueScheduleNames,
                    Alphas(1),
                    CurrentModuleObject,
                    cAlphaFields(1) + "(defined as an ExternalInterface:Schedule and ExternalInterface:FunctionalMockupUnitImport:To:Schedule. This "
                                      "will cause the schedule to be overwritten by PtolemyServer and FunctionalMockUpUnitImport)",
                    ErrorsFound);
            } else {
                GlobalNames::VerifyUniqueInterObjectName(state, UniqueScheduleNames, Alphas(1), CurrentModuleObject, cAlphaFields(1), ErrorsFound);
            }
            ++SchNum;
            state.dataScheduleMgr->Schedule(SchNum).Name = Alphas(1);
            state.dataScheduleMgr->Schedule(SchNum).SchType = SchedType::ScheduleInput_external;

            // Validate ScheduleType
            CheckIndex =
                UtilityRoutines::FindItemInList(Alphas(2), state.dataScheduleMgr->ScheduleType({1, state.dataScheduleMgr->NumScheduleTypes}));
            if (CheckIndex == 0) {
                if (!lAlphaBlanks(2)) {
                    ShowWarningError(state,
                                     RoutineName + CurrentModuleObject + "=\"" + Alphas(1) + "\", " + cAlphaFields(2) + "=\"" + Alphas(2) +
                                         "\" not found -- will not be validated");
                } else {
                    ShowWarningError(state,
                                     RoutineName + CurrentModuleObject + "=\"" + Alphas(1) + "\", Blank " + cAlphaFields(2) +
                                         " input -- will not be validated.");
                }
            } else {
                state.dataScheduleMgr->Schedule(SchNum).ScheduleTypePtr = CheckIndex;
            }
            ++AddWeekSch;
            state.dataScheduleMgr->WeekSchedule(AddWeekSch).Name = Alphas(1);
            state.dataScheduleMgr->WeekSchedule(AddWeekSch).Used = true;
            for (Hr = 1; Hr <= 366; ++Hr) {
                state.dataScheduleMgr->Schedule(SchNum).WeekSchedulePointer(Hr) = AddWeekSch;
            }
            ++AddDaySch;
            state.dataScheduleMgr->DaySchedule(AddDaySch).Name = Alphas(1);
            state.dataScheduleMgr->DaySchedule(AddDaySch).ScheduleTypePtr = state.dataScheduleMgr->Schedule(SchNum).ScheduleTypePtr;
            state.dataScheduleMgr->DaySchedule(AddDaySch).Used = true;
            for (Hr = 1; Hr <= MaxDayTypes; ++Hr) {
                state.dataScheduleMgr->WeekSchedule(AddWeekSch).DaySchedulePointer(Hr) = AddDaySch;
            }
            //   Initialize the ExternalInterface day schedule for the ExternalInterface compact schedule.
            //   It will be overwritten during run time stepping after the warm up period
            if (NumNumbers < 1) {
                ShowWarningError(
                    state, RoutineName + CurrentModuleObject + "=\"" + Alphas(1) + "\", initial value is not numeric or is missing. Fix idf file.");
                NumErrorFlag = true;
            }
            ExternalInterfaceSetSchedule(state, AddDaySch, Numbers(1));
        }

        // added for FMU Export
        CurrentModuleObject = "ExternalInterface:FunctionalMockupUnitExport:To:Schedule";
        for (LoopIndex = 1; LoopIndex <= NumExternalInterfaceFunctionalMockupUnitExportSchedules; ++LoopIndex) {
            inputProcessor->getObjectItem(state,
                                          CurrentModuleObject,
                                          LoopIndex,
                                          Alphas,
                                          NumAlphas,
                                          Numbers,
                                          NumNumbers,
                                          Status,
                                          lNumericBlanks,
                                          lAlphaBlanks,
                                          cAlphaFields,
                                          cNumericFields);

            if (NumExternalInterfaceSchedules >= 1) {
                GlobalNames::VerifyUniqueInterObjectName(
                    state,
                    UniqueScheduleNames,
                    Alphas(1),
                    CurrentModuleObject,
                    cAlphaFields(1) + "(defined as an ExternalInterface:Schedule and ExternalInterface:FunctionalMockupUnitExport:To:Schedule. This "
                                      "will cause the schedule to be overwritten by PtolemyServer and FunctionalMockUpUnitExport)",
                    ErrorsFound);
            } else {
                GlobalNames::VerifyUniqueInterObjectName(state, UniqueScheduleNames, Alphas(1), CurrentModuleObject, cAlphaFields(1), ErrorsFound);
            }

            ++SchNum;
            state.dataScheduleMgr->Schedule(SchNum).Name = Alphas(1);
            state.dataScheduleMgr->Schedule(SchNum).SchType = SchedType::ScheduleInput_external;

            // Validate ScheduleType
            CheckIndex =
                UtilityRoutines::FindItemInList(Alphas(2), state.dataScheduleMgr->ScheduleType({1, state.dataScheduleMgr->NumScheduleTypes}));
            if (CheckIndex == 0) {
                if (!lAlphaBlanks(2)) {
                    ShowWarningError(state,
                                     RoutineName + CurrentModuleObject + "=\"" + Alphas(1) + "\", " + cAlphaFields(2) + "=\"" + Alphas(2) +
                                         "\" not found -- will not be validated");
                } else {
                    ShowWarningError(state,
                                     RoutineName + CurrentModuleObject + "=\"" + Alphas(1) + "\", Blank " + cAlphaFields(2) +
                                         " input -- will not be validated.");
                }
            } else {
                state.dataScheduleMgr->Schedule(SchNum).ScheduleTypePtr = CheckIndex;
            }
            ++AddWeekSch;
            state.dataScheduleMgr->WeekSchedule(AddWeekSch).Name = Alphas(1);
            state.dataScheduleMgr->WeekSchedule(AddWeekSch).Used = true;
            for (Hr = 1; Hr <= 366; ++Hr) {
                state.dataScheduleMgr->Schedule(SchNum).WeekSchedulePointer(Hr) = AddWeekSch;
            }
            ++AddDaySch;
            state.dataScheduleMgr->DaySchedule(AddDaySch).Name = Alphas(1);
            state.dataScheduleMgr->DaySchedule(AddDaySch).ScheduleTypePtr = state.dataScheduleMgr->Schedule(SchNum).ScheduleTypePtr;
            state.dataScheduleMgr->DaySchedule(AddDaySch).Used = true;
            for (Hr = 1; Hr <= MaxDayTypes; ++Hr) {
                state.dataScheduleMgr->WeekSchedule(AddWeekSch).DaySchedulePointer(Hr) = AddDaySch;
            }
            //   Initialize the ExternalInterface day schedule for the ExternalInterface compact schedule.
            //   It will be overwritten during run time stepping after the warm up period
            if (NumNumbers < 1) {
                ShowWarningError(
                    state, RoutineName + CurrentModuleObject + "=\"" + Alphas(1) + "\", initial value is not numeric or is missing. Fix idf file.");
                NumErrorFlag = true;
            }
            ExternalInterfaceSetSchedule(state, AddDaySch, Numbers(1));
        }

        // Validate by ScheduleLimitsType
        for (SchNum = 1; SchNum <= state.dataScheduleMgr->NumSchedules; ++SchNum) {
            NumPointer = state.dataScheduleMgr->Schedule(SchNum).ScheduleTypePtr;
            if (!state.dataScheduleMgr->ScheduleType(NumPointer).Limited) continue;
            if (CheckScheduleValueMinMax(state,
                                         SchNum,
                                         ">=",
                                         state.dataScheduleMgr->ScheduleType(NumPointer).Minimum,
                                         "<=",
                                         state.dataScheduleMgr->ScheduleType(NumPointer).Maximum))
                continue;
            ShowSevereError(state,
                            format("{}Schedule=\"{}\" has values outside its Schedule Type ({}) range",
                                   RoutineName,
                                   state.dataScheduleMgr->Schedule(SchNum).Name,
                                   state.dataScheduleMgr->ScheduleType(NumPointer).Name));
            ShowContinueError(state,
                              format("  Minimum should be >={:.3R} and Maximum should be <={:.3R}",
                                     state.dataScheduleMgr->ScheduleType(NumPointer).Minimum,
                                     state.dataScheduleMgr->ScheduleType(NumPointer).Maximum));
            ErrorsFound = true;
        }

        if (ErrorsFound) {
            ShowFatalError(state, format("{}Preceding Errors cause termination.", RoutineName));
        }

        if (state.dataScheduleMgr->NumScheduleTypes + state.dataScheduleMgr->NumDaySchedules + state.dataScheduleMgr->NumWeekSchedules +
                state.dataScheduleMgr->NumSchedules >
            0) { // Report to EIO file
            CurrentModuleObject = "Output:Schedules";
            NumFields = inputProcessor->getNumObjectsFound(state, CurrentModuleObject);

            //    RptSchedule=.FALSE.
            RptLevel = 1;
            for (Count = 1; Count <= NumFields; ++Count) {
                inputProcessor->getObjectItem(state, CurrentModuleObject, Count, Alphas, NumAlphas, Numbers, NumNumbers, Status);
                //      RptSchedule=.TRUE.

                {
                    auto const SELECT_CASE_var(Alphas(1));

                    if (SELECT_CASE_var == "HOURLY") {
                        RptLevel = 1;
                        ReportScheduleDetails(state, RptLevel);

                    } else if ((SELECT_CASE_var == "TIMESTEP") || (SELECT_CASE_var == "DETAILED")) {
                        RptLevel = 2;
                        ReportScheduleDetails(state, RptLevel);

                    } else if (SELECT_CASE_var == "IDF") {
                        RptLevel = 3;
                        ReportScheduleDetails(state, RptLevel);

                    } else {
                        ShowWarningError(state, format("{}Report for Schedules should specify \"HOURLY\" or \"TIMESTEP\" (\"DETAILED\")", RoutineName));
                        ShowContinueError(state, "HOURLY report will be done");
                        RptLevel = 1;
                        ReportScheduleDetails(state, RptLevel);
                    }
                }
            }
        }

        Alphas.deallocate();
        cAlphaFields.deallocate();
        cNumericFields.deallocate();
        Numbers.deallocate();
        lAlphaBlanks.deallocate();
        lNumericBlanks.deallocate();

        print(state.files.audit, "{}\n", "  Processing Schedule Input -- Complete");
    }

    void ReportScheduleDetails(EnergyPlusData &state, int const LevelOfDetail) // =1: hourly; =2: timestep; = 3: make IDF excerpt
    {

        // SUBROUTINE INFORMATION:
        //       AUTHOR         Linda K. Lawrie
        //       DATE WRITTEN   January 2003
        //       MODIFIED       February 2008 - add IDF outputs (compact schedules)
        //       RE-ENGINEERED  na

        // PURPOSE OF THIS SUBROUTINE:
        // This subroutine puts the details of the Schedules on the .eio file (Inits file).

        // METHODOLOGY EMPLOYED:
        // na

        // REFERENCES:
        // na

        // Using/Aliasing

        // Locals
        // SUBROUTINE ARGUMENT DEFINITIONS:

        // SUBROUTINE PARAMETER DEFINITIONS:
        Array1D_string const Months(12, {"Jan", "Feb", "Mar", "Apr", "May", "Jun", "Jul", "Aug", "Sep", "Oct", "Nov", "Dec"});
        Array1D_string const HrField({0, 24}, {"00", "01", "02", "03", "04", "05", "06", "07", "08", "09", "10", "11", "12",
                                               "13", "14", "15", "16", "17", "18", "19", "20", "21", "22", "23", "24"});

        // INTERFACE BLOCK SPECIFICATIONS
        // na

        // DERIVED TYPE DEFINITIONS
        // na

        // SUBROUTINE LOCAL VARIABLE DECLARATIONS:
        int Count;
        int Hr;
        int TS;
        int NumF;
        int PMon;
        int PDay;
        int iWeek;
        int iDay;
        int DT;
        int iDayP;
        Array1D_string ShowMinute;
        int CurMinute;
        Array1D_string TimeHHMM;
        std::string NoAverageLinear;
        std::string YesNo2;
        std::string Num1;
        std::string Num2;
        Array2D_string RoundTSValue;

        ShowMinute.allocate(state.dataGlobal->NumOfTimeStepInHour);
        TimeHHMM.allocate(state.dataGlobal->NumOfTimeStepInHour * 24);
        RoundTSValue.allocate(state.dataGlobal->NumOfTimeStepInHour, 24);
        ShowMinute = BlankString;
        TimeHHMM = BlankString;
        RoundTSValue = BlankString;

        CurMinute = state.dataGlobal->MinutesPerTimeStep;
        for (Count = 1; Count <= state.dataGlobal->NumOfTimeStepInHour - 1; ++Count) {
            ShowMinute(Count) = format("{:02}", CurMinute);
            CurMinute += state.dataGlobal->MinutesPerTimeStep;
        }
        ShowMinute(state.dataGlobal->NumOfTimeStepInHour) = "00";

        {
            auto const SELECT_CASE_var(LevelOfDetail);

            if ((SELECT_CASE_var >= 1) && (SELECT_CASE_var <= 2)) {
                NumF = 1;
                for (Hr = 1; Hr <= 24; ++Hr) {
                    if (LevelOfDetail == 2) {
                        for (TS = 1; TS <= state.dataGlobal->NumOfTimeStepInHour - 1; ++TS) {
                            TimeHHMM(NumF) = HrField(Hr - 1) + ':' + ShowMinute(TS);
                            ++NumF;
                        }
                    }
                    TimeHHMM(NumF) = HrField(Hr) + ':' + ShowMinute(state.dataGlobal->NumOfTimeStepInHour);
                    ++NumF;
                }
                --NumF;

                // SchTFmt Schedule Types Header
                auto constexpr SchTFmt0("! Schedule Details Report={} =====================\n");
                auto constexpr SchDFmt{",{}"};
                auto constexpr SchDFmtdata{",{}"};
                if (LevelOfDetail == 1) {
                    print(state.files.eio, SchTFmt0, "Hourly");
                } else {
                    print(state.files.eio, SchTFmt0, "Timestep");
                }

                auto constexpr SchTFmt("! <ScheduleType>,Name,Limited? {Yes/No},Minimum,Maximum,Continuous? {Yes/No - Discrete}");
                print(state.files.eio, "{}\n", SchTFmt);
                // SchDFmt Header (DaySchedule) builds the appropriate set of commas/times based on detail level
                //      DO Count=1,NumF
                //        SchDFmt=TRIM(SchDFmt)//'A'
                //        IF (Count /= NumF) SchDFmt=TRIM(SchDFmt)//",',',"
                //      ENDDO
                //      SchDFmt=TRIM(SchDFmt)//')'
                auto constexpr SchDFmt0("! <DaySchedule>,Name,ScheduleType,Interpolated {Yes/No},Time (HH:MM) =>");
                print(state.files.eio, "{}", SchDFmt0);
                for (Count = 1; Count <= NumF; ++Count) {
                    print(state.files.eio, SchDFmt, TimeHHMM(Count));
                }
                print(state.files.eio, "\n");
                // SchWFmt Header (WeekSchedule)
                std::string SchWFmt("! <WeekSchedule>,Name");
                for (Count = 1; Count <= MaxDayTypes; ++Count) {
                    SchWFmt += "," + ValidDayTypes(Count);
                }
                print(state.files.eio, "{}\n", SchWFmt);
                auto constexpr SchSFmt("! <Schedule>,Name,ScheduleType,{Until Date,WeekSchedule}** Repeated until Dec 31");
                print(state.files.eio, "{}\n", SchSFmt);

                for (Count = 1; Count <= state.dataScheduleMgr->NumScheduleTypes; ++Count) {
                    if (state.dataScheduleMgr->ScheduleType(Count).Limited) {
                        NoAverageLinear = "Average";
                        Num1 = format("{:.2R}", state.dataScheduleMgr->ScheduleType(Count).Minimum);
                        strip(Num1);
                        Num2 = format("{:.2R}", state.dataScheduleMgr->ScheduleType(Count).Maximum);
                        strip(Num2);
                        if (state.dataScheduleMgr->ScheduleType(Count).IsReal) {
                            YesNo2 = "Yes";
                        } else {
                            YesNo2 = "No";
                            Num1 = fmt::to_string(static_cast<int>(state.dataScheduleMgr->ScheduleType(Count).Minimum));
                            Num2 = fmt::to_string(static_cast<int>(state.dataScheduleMgr->ScheduleType(Count).Maximum));
                        }
                    } else {
                        NoAverageLinear = "No";
                        Num1 = "N/A";
                        Num2 = "N/A";
                        YesNo2 = "N/A";
                    }
                    auto constexpr SchTFmtdata("ScheduleTypeLimits,{},{},{},{},{}\n");
                    print(state.files.eio, SchTFmtdata, state.dataScheduleMgr->ScheduleType(Count).Name, NoAverageLinear, Num1, Num2, YesNo2);
                }

                //      WRITE(Num1,*) NumOfTimeStepInHour*24
                //      Num1=ADJUSTL(Num1)
                //      SchDFmtdata=TRIM(SchDFmtdata)//TRIM(Num1)//"(',',A))"
                for (Count = 1; Count <= state.dataScheduleMgr->NumDaySchedules; ++Count) {
                    switch (state.dataScheduleMgr->DaySchedule(Count).IntervalInterpolated) {
                    case ScheduleInterpolation::Average:
                        NoAverageLinear = "Average";
                        break;
                    case ScheduleInterpolation::Linear:
                        NoAverageLinear = "Linear";
                        break;
                    case ScheduleInterpolation::No:
                        NoAverageLinear = "No";
                        break;
                    }
                    for (Hr = 1; Hr <= 24; ++Hr) {
                        for (TS = 1; TS <= state.dataGlobal->NumOfTimeStepInHour; ++TS) {
                            RoundTSValue(TS, Hr) = format("{:.2R}", state.dataScheduleMgr->DaySchedule(Count).TSValue(TS, Hr));
                        }
                    }
                    auto constexpr SchDFmtdata0("DaySchedule,{},{},{},{}");
                    if (LevelOfDetail == 1) {
                        print(state.files.eio,
                              SchDFmtdata0,
                              state.dataScheduleMgr->DaySchedule(Count).Name,
                              state.dataScheduleMgr->ScheduleType(state.dataScheduleMgr->DaySchedule(Count).ScheduleTypePtr).Name,
                              NoAverageLinear,
                              "Values:");
                        for (Hr = 1; Hr <= 24; ++Hr) {
                            print(state.files.eio, SchDFmtdata, RoundTSValue(state.dataGlobal->NumOfTimeStepInHour, Hr));
                        }
                        print(state.files.eio, "\n");
                    } else if (LevelOfDetail == 2) {
                        print(state.files.eio,
                              SchDFmtdata0,
                              state.dataScheduleMgr->DaySchedule(Count).Name,
                              state.dataScheduleMgr->ScheduleType(state.dataScheduleMgr->DaySchedule(Count).ScheduleTypePtr).Name,
                              NoAverageLinear,
                              "Values:");
                        for (Hr = 1; Hr <= 24; ++Hr) {
                            for (TS = 1; TS <= state.dataGlobal->NumOfTimeStepInHour; ++TS) {
                                print(state.files.eio, SchDFmtdata, RoundTSValue(TS, Hr));
                            }
                        }
                        print(state.files.eio, "\n");
                    }
                }

                for (Count = 1; Count <= state.dataScheduleMgr->NumWeekSchedules; ++Count) {
                    auto constexpr SchWFmtdata("Schedule:Week:Daily,{}");
                    print(state.files.eio, SchWFmtdata, state.dataScheduleMgr->WeekSchedule(Count).Name);
                    for (NumF = 1; NumF <= MaxDayTypes; ++NumF) {
                        print(state.files.eio,
                              ",{}",
                              state.dataScheduleMgr->DaySchedule(state.dataScheduleMgr->WeekSchedule(Count).DaySchedulePointer(NumF)).Name);
                    }
                    print(state.files.eio, "\n");
                }

                for (Count = 1; Count <= state.dataScheduleMgr->NumSchedules; ++Count) {
                    NumF = 1;
                    print(state.files.eio,
                          "Schedule,{},{}",
                          state.dataScheduleMgr->Schedule(Count).Name,
                          state.dataScheduleMgr->ScheduleType(state.dataScheduleMgr->Schedule(Count).ScheduleTypePtr).Name);
                    while (NumF <= 366) {
                        TS = state.dataScheduleMgr->Schedule(Count).WeekSchedulePointer(NumF);
                        auto constexpr ThruFmt(",Through {} {:02},{}");
                        while (state.dataScheduleMgr->Schedule(Count).WeekSchedulePointer(NumF) == TS && NumF <= 366) {
                            if (NumF == 366) {
                                General::InvOrdinalDay(NumF, PMon, PDay, 1);
                                print(state.files.eio, ThruFmt, Months(PMon), PDay, state.dataScheduleMgr->WeekSchedule(TS).Name);
                            }
                            ++NumF;
                            if (NumF > 366) break; // compound If might have a problem unless this included.
                        }
                        if (NumF <= 366) {
                            General::InvOrdinalDay(NumF - 1, PMon, PDay, 1);
                            print(state.files.eio, ThruFmt, Months(PMon), PDay, state.dataScheduleMgr->WeekSchedule(TS).Name);
                        }
                    }
                    print(state.files.eio, "\n");
                }

            } else if (SELECT_CASE_var == 3) {
                for (Count = 1; Count <= state.dataScheduleMgr->NumSchedules; ++Count) {
                    print(state.files.debug, "\n");
                    print(state.files.debug, "  Schedule:Compact,\n");
                    print(state.files.debug, "    {},           !- Name\n", state.dataScheduleMgr->Schedule(Count).Name);
                    print(state.files.debug,
                          "    {},          !- ScheduleTypeLimits\n",
                          state.dataScheduleMgr->ScheduleType(state.dataScheduleMgr->Schedule(Count).ScheduleTypePtr).Name);
                    NumF = 1;
                    while (NumF <= 366) {
                        TS = state.dataScheduleMgr->Schedule(Count).WeekSchedulePointer(NumF);
                        while (state.dataScheduleMgr->Schedule(Count).WeekSchedulePointer(NumF) == TS && NumF <= 366) {
                            if (NumF == 366) {
                                General::InvOrdinalDay(NumF, PMon, PDay, 1);
                                print(state.files.debug, "    Through: {}/{},\n", PMon, PDay);
                                iDayP = 0;
                                for (DT = 2; DT <= 6; ++DT) {
                                    print(state.files.debug, "    For: {},\n", ValidDayTypes(DT));
                                    iWeek = state.dataScheduleMgr->Schedule(Count).WeekSchedulePointer(NumF - 1);
                                    iDay = state.dataScheduleMgr->WeekSchedule(iWeek).DaySchedulePointer(DT);
                                    if (iDay != iDayP) {
                                        for (Hr = 1; Hr <= 24; ++Hr) {
                                            print(state.files.debug,
                                                  "    Until: {}:{},{:.2R},\n",
                                                  Hr,
                                                  ShowMinute(state.dataGlobal->NumOfTimeStepInHour),
                                                  state.dataScheduleMgr->DaySchedule(iDay).TSValue(state.dataGlobal->NumOfTimeStepInHour, Hr));
                                        }
                                    } else {
                                        print(state.files.debug, "    Same as previous\n");
                                    }
                                    iDayP = iDay;
                                }
                                DT = 1;
                                print(state.files.debug, "    For: {},\n", ValidDayTypes(DT));
                                iWeek = state.dataScheduleMgr->Schedule(Count).WeekSchedulePointer(NumF - 1);
                                iDay = state.dataScheduleMgr->WeekSchedule(iWeek).DaySchedulePointer(DT);
                                if (iDay != iDayP) {
                                    for (Hr = 1; Hr <= 24; ++Hr) {
                                        print(state.files.debug,
                                              "    Until: {}:{},{:.2R},\n",
                                              Hr,
                                              ShowMinute(state.dataGlobal->NumOfTimeStepInHour),
                                              state.dataScheduleMgr->DaySchedule(iDay).TSValue(state.dataGlobal->NumOfTimeStepInHour, Hr));
                                    }
                                } else {
                                    print(state.files.debug, "    Same as previous\n");
                                }
                                iDayP = iDay;
                                for (DT = 7; DT <= MaxDayTypes; ++DT) {
                                    print(state.files.debug, "    For: {},\n", ValidDayTypes(DT));
                                    iWeek = state.dataScheduleMgr->Schedule(Count).WeekSchedulePointer(NumF - 1);
                                    iDay = state.dataScheduleMgr->WeekSchedule(iWeek).DaySchedulePointer(DT);
                                    if (iDay != iDayP) {
                                        for (Hr = 1; Hr <= 24; ++Hr) {
                                            print(state.files.debug,
                                                  "    Until: {}:{},{:.2R},\n",
                                                  Hr,
                                                  ShowMinute(state.dataGlobal->NumOfTimeStepInHour),
                                                  state.dataScheduleMgr->DaySchedule(iDay).TSValue(state.dataGlobal->NumOfTimeStepInHour, Hr));
                                        }
                                    } else {
                                        print(state.files.debug, "    Same as previous\n");
                                    }
                                    iDayP = iDay;
                                }
                            }
                            ++NumF;
                            if (NumF > 366) break; // compound If might have a problem unless this included.
                        }
                        if (NumF <= 366) {
                            General::InvOrdinalDay(NumF - 1, PMon, PDay, 1);
                            print(state.files.debug, "    Through: {}/{},\n", PMon, PDay);
                            iDayP = 0;
                            for (DT = 2; DT <= 6; ++DT) {
                                print(state.files.debug, "    For: {},\n", ValidDayTypes(DT));
                                iWeek = state.dataScheduleMgr->Schedule(Count).WeekSchedulePointer(NumF - 1);
                                iDay = state.dataScheduleMgr->WeekSchedule(iWeek).DaySchedulePointer(DT);
                                if (iDay != iDayP) {
                                    for (Hr = 1; Hr <= 24; ++Hr) {
                                        print(state.files.debug,
                                              "    Until: {}:{},{:.2R},\n",
                                              Hr,
                                              ShowMinute(state.dataGlobal->NumOfTimeStepInHour),
                                              state.dataScheduleMgr->DaySchedule(iDay).TSValue(state.dataGlobal->NumOfTimeStepInHour, Hr));
                                    }
                                } else {
                                    print(state.files.debug, "    Same as previous\n");
                                }
                                iDayP = iDay;
                            }
                            DT = 1;
                            print(state.files.debug, "    For: {},\n", ValidDayTypes(DT));
                            iWeek = state.dataScheduleMgr->Schedule(Count).WeekSchedulePointer(NumF - 1);
                            iDay = state.dataScheduleMgr->WeekSchedule(iWeek).DaySchedulePointer(DT);
                            if (iDay != iDayP) {
                                for (Hr = 1; Hr <= 24; ++Hr) {
                                    print(state.files.debug,
                                          "    Until: {}:{},{:.2R},\n",
                                          Hr,
                                          ShowMinute(state.dataGlobal->NumOfTimeStepInHour),
                                          state.dataScheduleMgr->DaySchedule(iDay).TSValue(state.dataGlobal->NumOfTimeStepInHour, Hr));
                                }
                            } else {
                                print(state.files.debug, "    Same as previous\n");
                            }
                            iDayP = iDay;
                            for (DT = 7; DT <= MaxDayTypes; ++DT) {
                                print(state.files.debug, "    For: {},\n", ValidDayTypes(DT));
                                iWeek = state.dataScheduleMgr->Schedule(Count).WeekSchedulePointer(NumF - 1);
                                iDay = state.dataScheduleMgr->WeekSchedule(iWeek).DaySchedulePointer(DT);
                                if (iDay != iDayP) {
                                    for (Hr = 1; Hr <= 24; ++Hr) {
                                        print(state.files.debug,
                                              "    Until: {}:{},{:.2R},\n",
                                              Hr,
                                              ShowMinute(state.dataGlobal->NumOfTimeStepInHour),
                                              state.dataScheduleMgr->DaySchedule(iDay).TSValue(state.dataGlobal->NumOfTimeStepInHour, Hr));
                                    }
                                } else {
                                    print(state.files.debug, "    Same as previous\n");
                                }
                                iDayP = iDay;
                            }
                        }
                    }
                }

            } else {
            }
        }

        ShowMinute.deallocate();
        TimeHHMM.deallocate();
        RoundTSValue.deallocate();
    }

    Real64 GetCurrentScheduleValue(EnergyPlusData &state, int const ScheduleIndex)
    {

        // FUNCTION INFORMATION:
        //       AUTHOR         Linda K. Lawrie
        //       DATE WRITTEN   September 1997
        //       MODIFIED       August 2011; adapt Autodesk changes (time reduction)
        //       RE-ENGINEERED  na

        // PURPOSE OF THIS FUNCTION:
        // This function returns the hourly schedule value for the current day.

        // METHODOLOGY EMPLOYED:
        // Use internal Schedule data structure to return value.  Note that missing values in
        // input will equate to 0 indices in arrays -- which has been set up to return legally with
        // 0.0 values.

        // REFERENCES:
        // na

        // USE STATEMENTS:
        // na

        // Return value

        // Locals
        // FUNCTION ARGUMENT DEFINITIONS:

        // FUNCTION PARAMETER DEFINITIONS:
        // na

        // INTERFACE BLOCK SPECIFICATIONS
        // na

        // DERIVED TYPE DEFINITIONS
        // na

        // FUNCTION LOCAL VARIABLE DECLARATIONS:
        // na

        if (!state.dataScheduleMgr->ScheduleDSTSFileWarningIssued) {
            if (state.dataEnvrn->DSTIndicator == 1) {
                if (state.dataScheduleMgr->Schedule(ScheduleIndex).SchType == SchedType::ScheduleInput_file) {
                    ShowWarningError(state,
                                     "GetCurrentScheduleValue: Schedule=\"" + state.dataScheduleMgr->Schedule(ScheduleIndex).Name +
                                         "\" is a Schedule:File");
                    ShowContinueError(state, "...Use of Schedule:File when DaylightSavingTime is in effect is not recommended.");
                    ShowContinueError(state, "...1) Remove RunperiodControl:DaylightSavingTime object or remove DST period from Weather File.");
                    ShowContinueError(state, "...2) Configure other schedules and Schedule:File to account for occupant behavior during DST.");
                    ShowContinueError(state, "...   If you have already done this, you can ignore this message.");
                    ShowContinueError(state,
                                      "...When active, DaylightSavingTime will shift all scheduled items by one hour, retaining the same day type as "
                                      "the original.");
                    state.dataScheduleMgr->ScheduleDSTSFileWarningIssued = true;
                }
            }
        }

        // Checking if valid index is passed is necessary
        if (ScheduleIndex == -1) {
            return 1.0;
        } else if (ScheduleIndex == 0) {
            return 0.0;
        } else if (!state.dataScheduleMgr->Schedule(ScheduleIndex).EMSActuatedOn) {
            return state.dataScheduleMgr->Schedule(ScheduleIndex)
                .CurrentValue; // This block probably unecessary, UpdateScheduleValues already does it
        } else {
            return state.dataScheduleMgr->Schedule(ScheduleIndex).EMSValue;
        }
    }

    void UpdateScheduleValues(EnergyPlusData &state)
    {

        // SUBROUTINE INFORMATION:
        //       AUTHOR         Linda Lawrie
        //       DATE WRITTEN   August 2011; adapted from Autodesk (time reduction)
        //       MODIFIED       na
        //       RE-ENGINEERED  na

        // PURPOSE OF THIS SUBROUTINE:
        // This routine calculates all the scheduled values as a time reduction measure and
        // stores them in the CurrentValue item of the schedule data structure.

        // METHODOLOGY EMPLOYED:
        // Use internal Schedule data structure to calculate current value.  Note that missing values in
        // input will equate to 0 indices in arrays -- which has been set up to return legally with
        // 0.0 values.

        // REFERENCES:
        // na

        // Using/Aliasing

        // Locals
        // SUBROUTINE ARGUMENT DEFINITIONS:
        // na

        // SUBROUTINE PARAMETER DEFINITIONS:
        // na

        // INTERFACE BLOCK SPECIFICATIONS:
        // na

        // DERIVED TYPE DEFINITIONS:
        // na

        // SUBROUTINE LOCAL VARIABLE DECLARATIONS:

        if (!state.dataScheduleMgr->ScheduleInputProcessed) {
            ProcessScheduleInput(state);
            state.dataScheduleMgr->ScheduleInputProcessed = true;
        }

        for (int ScheduleIndex = 1; ScheduleIndex <= state.dataScheduleMgr->NumSchedules; ++ScheduleIndex) {
            if (state.dataScheduleMgr->Schedule(ScheduleIndex).EMSActuatedOn) {
                state.dataScheduleMgr->Schedule(ScheduleIndex).CurrentValue = state.dataScheduleMgr->Schedule(ScheduleIndex).EMSValue;
            } else {
                state.dataScheduleMgr->Schedule(ScheduleIndex).CurrentValue =
                    LookUpScheduleValue(state, ScheduleIndex, state.dataGlobal->HourOfDay, state.dataGlobal->TimeStep);
            }
        }
    }

    Real64 LookUpScheduleValue(EnergyPlusData &state,
                               int const ScheduleIndex,
                               int const ThisHour,
                               int const ThisTimeStep // Negative => unspecified
    )
    {
        // FUNCTION INFORMATION:
        //       AUTHOR         Linda K. Lawrie
        //       DATE WRITTEN   January 2003
        //       MODIFIED       na
        //       RE-ENGINEERED  na

        // PURPOSE OF THIS FUNCTION:
        // This function provides a method to look up schedule values for any hour, timestep, day
        // of the year (rather than just the "current time").

        // METHODOLOGY EMPLOYED:
        // na

        // REFERENCES:
        // na

        // Using/Aliasing

        // Return value
        Real64 scheduleValue(0.0);

        // Locals
        // FUNCTION ARGUMENT DEFINITIONS:

        // FUNCTION PARAMETER DEFINITIONS:
        // na

        // INTERFACE BLOCK SPECIFICATIONS
        // na

        // DERIVED TYPE DEFINITIONS
        // na

        // FUNCTION LOCAL VARIABLE DECLARATIONS:

        if (ThisHour > 24) {
            ShowFatalError(state, format("LookUpScheduleValue called with thisHour={}", ThisHour));
        }

        if (ScheduleIndex == -1) {
            return 1.0;
        } else if (ScheduleIndex == 0) {
            return 0.0;
        }

        if (!state.dataScheduleMgr->ScheduleInputProcessed) {
            ProcessScheduleInput(state);
            state.dataScheduleMgr->ScheduleInputProcessed = true;
        }

        //  so, current date, but maybe TimeStep added

        // Hourly Value
        int thisHour = ThisHour + state.dataEnvrn->DSTIndicator;
        int thisDayOfYear = state.dataEnvrn->DayOfYear_Schedule;
        int thisDayOfWeek = state.dataEnvrn->DayOfWeek;
        int thisHolidayIndex = state.dataEnvrn->HolidayIndex;
        if (thisHour > 24) { // In case HourOfDay is 24 and DSTIndicator is 1, you're actually the next day
            thisDayOfYear += 1;
            thisHour -= 24;
            thisDayOfWeek = state.dataEnvrn->DayOfWeekTomorrow;
            thisHolidayIndex = state.dataEnvrn->HolidayIndexTomorrow;
        }

        // In the case where DST is applied on 12/31 at 24:00, which is the case for a Southern Hemisphere location for eg
        // (DayOfYear_Schedule is a bit weird, ScheduleManager always assumes LeapYear)
        if (thisDayOfYear == 367) {
            thisDayOfYear = 1;
        }

        int WeekSchedulePointer = state.dataScheduleMgr->Schedule(ScheduleIndex).WeekSchedulePointer(thisDayOfYear);
        int DaySchedulePointer;

        // TODO: the (thisDayOfWeek < 7) looks fishy and maybe unnecessary... how about if there are more than 7 holidays?
        // It should use 7 + thisHolidayIndex in that case but it won't
        if (thisDayOfWeek <= 7 && thisHolidayIndex > 0) {
            DaySchedulePointer = state.dataScheduleMgr->WeekSchedule(WeekSchedulePointer).DaySchedulePointer(7 + thisHolidayIndex);
        } else {
            DaySchedulePointer = state.dataScheduleMgr->WeekSchedule(WeekSchedulePointer).DaySchedulePointer(thisDayOfWeek);
        }

        // If Unspecified or equal to zero, use NumOfTimeStepInHour, otherwise use supplied
        int thisTimeStep = ThisTimeStep > 0 ? ThisTimeStep : state.dataGlobal->NumOfTimeStepInHour;
        scheduleValue = state.dataScheduleMgr->DaySchedule(DaySchedulePointer).TSValue(thisTimeStep, thisHour);

        return scheduleValue;
    }

    int GetScheduleIndex(EnergyPlusData &state, std::string const &ScheduleName)
    {

        // FUNCTION INFORMATION:
        //       AUTHOR         Linda K. Lawrie
        //       DATE WRITTEN   September 1997
        //       MODIFIED       na
        //       RE-ENGINEERED  na

        // PURPOSE OF THIS FUNCTION:
        // This function returns the internal pointer to Schedule "ScheduleName".

        // Return value
        int GetScheduleIndex;

        // FUNCTION LOCAL VARIABLE DECLARATIONS:
        int DayCtr;
        int WeekCtr;

        if (!state.dataScheduleMgr->ScheduleInputProcessed) {
            ProcessScheduleInput(state);
            state.dataScheduleMgr->ScheduleInputProcessed = true;
        }

        if (state.dataScheduleMgr->NumSchedules > 0) {
            GetScheduleIndex =
                UtilityRoutines::FindItemInList(ScheduleName, state.dataScheduleMgr->Schedule({1, state.dataScheduleMgr->NumSchedules}));
            if (GetScheduleIndex > 0) {
                if (!state.dataScheduleMgr->Schedule(GetScheduleIndex).Used) {
                    state.dataScheduleMgr->Schedule(GetScheduleIndex).Used = true;
                    for (WeekCtr = 1; WeekCtr <= 366; ++WeekCtr) {
                        if (state.dataScheduleMgr->Schedule(GetScheduleIndex).WeekSchedulePointer(WeekCtr) > 0) {
                            state.dataScheduleMgr->WeekSchedule(state.dataScheduleMgr->Schedule(GetScheduleIndex).WeekSchedulePointer(WeekCtr)).Used =
                                true;
                            for (DayCtr = 1; DayCtr <= MaxDayTypes; ++DayCtr) {
                                state.dataScheduleMgr
                                    ->DaySchedule(state.dataScheduleMgr
                                                      ->WeekSchedule(state.dataScheduleMgr->Schedule(GetScheduleIndex).WeekSchedulePointer(WeekCtr))
                                                      .DaySchedulePointer(DayCtr))
                                    .Used = true;
                            }
                        }
                    }
                }
            }
        } else {
            GetScheduleIndex = 0;
        }

        return GetScheduleIndex;
    }

    std::string GetScheduleType(EnergyPlusData &state, int const ScheduleIndex)
    {

        // FUNCTION INFORMATION:
        //       AUTHOR         Jason Glazer
        //       DATE WRITTEN   July 2007
        //       MODIFIED       na
        //       RE-ENGINEERED  na

        // PURPOSE OF THIS FUNCTION:
        // This function returns the internal pointer to Schedule "ScheduleName".

        // METHODOLOGY EMPLOYED:
        // na

        // REFERENCES:
        // na

        // USE STATEMENTS:

        // Return value
        std::string TypeOfSchedule;

        // Locals
        // FUNCTION ARGUMENT DEFINITIONS:

        // FUNCTION PARAMETER DEFINITIONS:
        // na

        // INTERFACE BLOCK SPECIFICATIONS
        // na

        // DERIVED TYPE DEFINITIONS
        // na

        // FUNCTION LOCAL VARIABLE DECLARATIONS:
        int curSchType;

        if (!state.dataScheduleMgr->ScheduleInputProcessed) {
            ProcessScheduleInput(state);
            state.dataScheduleMgr->ScheduleInputProcessed = true;
        }

        if ((ScheduleIndex > 0) && (ScheduleIndex <= state.dataScheduleMgr->NumSchedules)) {
            curSchType = state.dataScheduleMgr->Schedule(ScheduleIndex).ScheduleTypePtr;
            if ((curSchType > 0) && (curSchType <= state.dataScheduleMgr->NumScheduleTypes)) {
                TypeOfSchedule = state.dataScheduleMgr->ScheduleType(curSchType).Name;
            } else {
                TypeOfSchedule = "";
            }
        } else {
            TypeOfSchedule = "";
        }
        return TypeOfSchedule;
    }

    int GetDayScheduleIndex(EnergyPlusData &state, std::string &ScheduleName)
    {

        // FUNCTION INFORMATION:
        //       AUTHOR         Linda K. Lawrie
        //       DATE WRITTEN   August 2003
        //       MODIFIED       na
        //       RE-ENGINEERED  na

        // PURPOSE OF THIS FUNCTION:
        // This function returns the internal pointer to Day Schedule "ScheduleName".

        // Return value
        int GetDayScheduleIndex;

        if (!state.dataScheduleMgr->ScheduleInputProcessed) {
            ProcessScheduleInput(state);
            state.dataScheduleMgr->ScheduleInputProcessed = true;
        }

        if (state.dataScheduleMgr->NumDaySchedules > 0) {
            GetDayScheduleIndex =
                UtilityRoutines::FindItemInList(ScheduleName, state.dataScheduleMgr->DaySchedule({1, state.dataScheduleMgr->NumDaySchedules}));
            if (GetDayScheduleIndex > 0) {
                state.dataScheduleMgr->DaySchedule(GetDayScheduleIndex).Used = true;
            }
        } else {
            GetDayScheduleIndex = 0;
        }

        return GetDayScheduleIndex;
    }

    void GetScheduleValuesForDay(
        EnergyPlusData &state, int const ScheduleIndex, Array2S<Real64> DayValues, Optional_int_const JDay, Optional_int_const CurDayofWeek)
    {

        // SUBROUTINE INFORMATION:
        //       AUTHOR         Linda K. Lawrie
        //       DATE WRITTEN   September 1997
        //       MODIFIED       na
        //       RE-ENGINEERED  na

        // PURPOSE OF THIS SUBROUTINE:
        // This subroutine returns an entire day's worth of schedule values.

        // METHODOLOGY EMPLOYED:
        // Use internal data to fill DayValues array.

        // SUBROUTINE LOCAL VARIABLE DECLARATIONS:
        int WeekSchedulePointer;
        int DaySchedulePointer;

        if (!state.dataScheduleMgr->ScheduleInputProcessed) {
            ProcessScheduleInput(state);
            state.dataScheduleMgr->ScheduleInputProcessed = true;
        }

        if (ScheduleIndex == -1) {
            DayValues({1, state.dataGlobal->NumOfTimeStepInHour}, {1, 24}) = 1.0;
            return;
        } else if (ScheduleIndex == 0) {
            DayValues({1, state.dataGlobal->NumOfTimeStepInHour}, {1, 24}) = 0.0;
            return;
        }

        // Determine which Week Schedule is used
        if (!present(JDay)) {
            WeekSchedulePointer = state.dataScheduleMgr->Schedule(ScheduleIndex).WeekSchedulePointer(state.dataEnvrn->DayOfYear_Schedule);
        } else {
            WeekSchedulePointer = state.dataScheduleMgr->Schedule(ScheduleIndex).WeekSchedulePointer(JDay);
        }

        // Now, which day?
        if (!present(CurDayofWeek)) {
            if (state.dataEnvrn->DayOfWeek <= 7 && state.dataEnvrn->HolidayIndex > 0) {
                DaySchedulePointer = state.dataScheduleMgr->WeekSchedule(WeekSchedulePointer).DaySchedulePointer(7 + state.dataEnvrn->HolidayIndex);
            } else {
                DaySchedulePointer = state.dataScheduleMgr->WeekSchedule(WeekSchedulePointer).DaySchedulePointer(state.dataEnvrn->DayOfWeek);
            }
        } else if (CurDayofWeek <= 7 && state.dataEnvrn->HolidayIndex > 0) {
            DaySchedulePointer = state.dataScheduleMgr->WeekSchedule(WeekSchedulePointer).DaySchedulePointer(7 + state.dataEnvrn->HolidayIndex);
        } else {
            DaySchedulePointer = state.dataScheduleMgr->WeekSchedule(WeekSchedulePointer).DaySchedulePointer(CurDayofWeek);
        }

        // Return Values
        DayValues({1, state.dataGlobal->NumOfTimeStepInHour}, {1, 24}) = state.dataScheduleMgr->DaySchedule(DaySchedulePointer).TSValue;
    }

    void GetSingleDayScheduleValues(EnergyPlusData &state,
                                    int const DayScheduleIndex, // Index of the DaySchedule for values
                                    Array2S<Real64> DayValues   // Returned set of values
    )
    {

        // SUBROUTINE INFORMATION:
        //       AUTHOR         Linda K. Lawrie
        //       DATE WRITTEN   August 2003
        //       MODIFIED       na
        //       RE-ENGINEERED  na

        // PURPOSE OF THIS SUBROUTINE:
        // This subroutine returns an entire day's worth of schedule values for a specified Day Schedule Index item.

        // METHODOLOGY EMPLOYED:
        // Use internal data to fill DayValues array.

        // REFERENCES:
        // na

        // USE STATEMENTS:
        // na

        // Argument array dimensioning

        // Locals
        // SUBROUTINE ARGUMENT DEFINITIONS:

        // SUBROUTINE PARAMETER DEFINITIONS:
        // na

        // INTERFACE BLOCK SPECIFICATIONS
        // na

        // DERIVED TYPE DEFINITIONS
        // na

        // SUBROUTINE LOCAL VARIABLE DECLARATIONS:
        // na

        if (!state.dataScheduleMgr->ScheduleInputProcessed) {
            ProcessScheduleInput(state);
            state.dataScheduleMgr->ScheduleInputProcessed = true;
        }

        // Return Values
        DayValues({1, state.dataGlobal->NumOfTimeStepInHour}, {1, 24}) = state.dataScheduleMgr->DaySchedule(DayScheduleIndex).TSValue;
    }

    void ExternalInterfaceSetSchedule(EnergyPlusData &state,
                                      int &ScheduleIndex,
                                      Real64 &Value // The new value for the schedule
    )
    {
        // FUNCTION INFORMATION:
        //       AUTHOR         Michael Wetter
        //       DATE WRITTEN   February 2010
        //       MODIFIED       na
        //       RE-ENGINEERED  na

        // PURPOSE OF THIS SUBROUTINE:
        // This subroutine sets all values of the schedule referenced by 'ScheduleIndex'
        // to the value specified by 'Value'. The subroutine is used by the ExternalInterface to
        // write real-time data into a schedule so that EnergyPlus modules can use
        // real-time data by referencing a schedule. This allows overwriting setpoint
        // for supervisory controls or internal gains obtained from real-time occupancy
        // measurements.

        // METHODOLOGY EMPLOYED:
        // na

        // REFERENCES:
        // na

        // Using/Aliasing
        // Locals
        // FUNCTION ARGUMENT DEFINITIONS:

        // FUNCTION PARAMETER DEFINITIONS:
        // na

        // INTERFACE BLOCK SPECIFICATIONS
        // na

        // DERIVED TYPE DEFINITIONS
        // na

        // FUNCTION LOCAL VARIABLE DECLARATIONS:
        int TS; // Counter for Num Of Time Steps in Hour
        int Hr; // Hour Counter

        // Assign the value of the variable
        for (Hr = 1; Hr <= 24; ++Hr) {
            for (TS = 1; TS <= state.dataGlobal->NumOfTimeStepInHour; ++TS) {
                state.dataScheduleMgr->DaySchedule(ScheduleIndex).TSValue(TS, Hr) = Value;
            }
        }
    }

    void ProcessIntervalFields(EnergyPlusData &state,
                               Array1S_string const Untils,
                               Array1S<Real64> const Numbers,
                               int const NumUntils,
                               int const NumNumbers,
                               Array2A<Real64> MinuteValue,
                               Array2A_bool SetMinuteValue,
                               bool &ErrorsFound,
                               std::string const &DayScheduleName,     // Name (used for errors)
                               std::string const &ErrContext,          // Context (used for errors)
                               ScheduleInterpolation interpolationKind // enumeration on how to interpolate values in schedule
    )
    {

        // SUBROUTINE INFORMATION:
        //       AUTHOR         <author>
        //       DATE WRITTEN   <date_written>
        //       MODIFIED       na
        //       RE-ENGINEERED  na

        // PURPOSE OF THIS SUBROUTINE:
        // This subroutine processes the "interval" fields with/without optional "until" in front of
        // time (hh:mm).

        // METHODOLOGY EMPLOYED:
        // na.

        // REFERENCES:
        // na

        // USE STATEMENTS:
        // na

        // Argument array dimensioning
        MinuteValue.dim(60, 24);
        SetMinuteValue.dim(60, 24);

        // Locals
        // SUBROUTINE ARGUMENT DEFINITIONS:

        // SUBROUTINE PARAMETER DEFINITIONS:
        // na

        // INTERFACE BLOCK SPECIFICATIONS
        // na

        // DERIVED TYPE DEFINITIONS
        // na

        // SUBROUTINE LOCAL VARIABLE DECLARATIONS:
        int Count;
        std::string::size_type Pos;
        int HHField;
        int MMField;
        int Hr;
        int Min;
        int SHr;  // starting hour
        int SMin; // starting minute
        int EHr;  // ending hour
        int EMin; // ending minute
        std::string::size_type sFld;
        int totalMinutes;
        Real64 incrementPerMinute;
        Real64 curValue;

        MinuteValue = 0.0;
        SetMinuteValue = false;
        SHr = 1;
        SMin = 1;
        EHr = 0;
        EMin = 0;
        sFld = 0;

        Real64 StartValue = 0;
        Real64 EndValue = 0;

        if (NumUntils != NumNumbers) {
            ShowSevereError(state,
                            "ProcessScheduleInput: ProcessIntervalFields, number of Time fields does not match number of value fields, " +
                                ErrContext + '=' + DayScheduleName);
            ErrorsFound = true;
            return;
        }

        for (Count = 1; Count <= NumUntils; ++Count) {
            Pos = index(Untils(Count), "UNTIL");
            if (Pos == 0) {
                if (Untils(Count)[5] == ':') {
                    sFld = 6;
                } else {
                    sFld = 5;
                }
                DecodeHHMMField(state, Untils(Count).substr(sFld), HHField, MMField, ErrorsFound, DayScheduleName, Untils(Count), interpolationKind);
            } else if (Pos == std::string::npos) {
                DecodeHHMMField(state, Untils(Count), HHField, MMField, ErrorsFound, DayScheduleName, Untils(Count), interpolationKind);
            } else { // Until found but wasn't first field
                ShowSevereError(state, "ProcessScheduleInput: ProcessIntervalFields, Invalid \"Until\" field encountered=" + Untils(Count));
                ShowContinueError(state, "Occurred in Day Schedule=" + DayScheduleName);
                ErrorsFound = true;
                continue;
            }
            // Field decoded
            if (HHField < 0 || HHField > 24 || MMField < 0 || MMField > 60) {
                ShowSevereError(state, "ProcessScheduleInput: ProcessIntervalFields, Invalid \"Until\" field encountered=" + Untils(Count));
                ShowContinueError(state, "Occurred in Day Schedule=" + DayScheduleName);
                ErrorsFound = true;
                continue;
            }
            if (HHField == 24 && MMField > 0 && MMField < 60) {
                ShowWarningError(state, "ProcessScheduleInput: ProcessIntervalFields, Invalid \"Until\" field encountered=" + Untils(Count));
                ShowContinueError(state, "Occurred in Day Schedule=" + DayScheduleName);
                ShowContinueError(state, "Terminating the field at 24:00");
                MMField = 0;
            }

            // Fill in values
            if (MMField == 0) {
                EHr = HHField + 1;
                EMin = 60;
            }
            if (MMField < 60) {
                EHr = HHField + 1;
                EMin = MMField;
            }

            if (interpolationKind == ScheduleInterpolation::Linear) {
                totalMinutes = (EHr - SHr) * 60 + (EMin - SMin) + 1;
                if (totalMinutes == 0) totalMinutes = 1; // protect future division
                if (Count == 1) {
                    StartValue = Numbers(Count); // assume first period is flat
                    EndValue = Numbers(Count);
                } else {
                    StartValue = EndValue;
                    EndValue = Numbers(Count);
                }
                incrementPerMinute = (EndValue - StartValue) / totalMinutes;
                curValue = StartValue + incrementPerMinute;
            }

            if (SHr == EHr) {
                for (Min = SMin; Min <= EMin; ++Min) {
                    if (SetMinuteValue(Min, SHr)) {
                        ShowSevereError(state,
                                        "ProcessScheduleInput: ProcessIntervalFields, Processing time fields, overlapping times detected, " +
                                            ErrContext + '=' + DayScheduleName);
                        ErrorsFound = true;
                        goto UntilLoop_exit;
                    }
                    if (interpolationKind == ScheduleInterpolation::Linear) {
                        MinuteValue(Min, EHr) = curValue;
                        curValue += incrementPerMinute;
                        SetMinuteValue(Min, SHr) = true;
                    } else {
                        MinuteValue(Min, SHr) = Numbers(Count);
                        SetMinuteValue(Min, SHr) = true;
                    }
                }
                SMin = EMin + 1;
                if (SMin > 60) {
                    ++SHr;
                    SMin = 1;
                }
            } else if (EHr < SHr) {
                ShowSevereError(state,
                                "ProcessScheduleInput: ProcessIntervalFields, Processing time fields, overlapping times detected, " + ErrContext +
                                    '=' + DayScheduleName);
                ErrorsFound = true;
            } else {
                if (interpolationKind == ScheduleInterpolation::Linear) {
                    for (Min = SMin; Min <= 60; ++Min) { // for portion of starting hour
                        MinuteValue(Min, SHr) = curValue;
                        curValue += incrementPerMinute;
                        SetMinuteValue(Min, SHr) = true;
                    }
                    for (Hr = SHr + 1; Hr <= EHr - 1; ++Hr) { // for intermediate hours
                        for (Min = 1; Min <= 60; ++Min) {
                            MinuteValue(Min, Hr) = curValue;
                            curValue += incrementPerMinute;
                            SetMinuteValue(Min, Hr) = true;
                        }
                    }
                    for (Min = 1; Min <= EMin; ++Min) { // for ending hour
                        MinuteValue(Min, EHr) = curValue;
                        curValue += incrementPerMinute;
                        SetMinuteValue(Min, EHr) = true;
                    }
                } else { // either no interpolation or "average" interpolation (average just is when the interval does not match the timestep)
                    for (Min = SMin; Min <= 60; ++Min) { // for portion of starting hour
                        MinuteValue(Min, SHr) = Numbers(Count);
                        SetMinuteValue(Min, SHr) = true;
                    }
                    for (Hr = SHr + 1; Hr <= EHr - 1; ++Hr) { // for intermediate hours
                        MinuteValue(_, Hr) = Numbers(Count);
                        SetMinuteValue(_, Hr) = true;
                    }
                    for (Min = 1; Min <= EMin; ++Min) { // for ending hour
                        MinuteValue(Min, EHr) = Numbers(Count);
                        SetMinuteValue(Min, EHr) = true;
                    }
                }
                SHr = EHr;
                SMin = EMin + 1;
                if (SMin > 60) {
                    ++SHr;
                    SMin = 1;
                }
            }
        }
    UntilLoop_exit:;

        if (!all(SetMinuteValue)) {
            ShowSevereError(state,
                            "ProcessScheduleInput: ProcessIntervalFields, Processing time fields, incomplete day detected, " + ErrContext + '=' +
                                DayScheduleName);
            ErrorsFound = true;
        }
    }

    void DecodeHHMMField(EnergyPlusData &state,
                         std::string const &FieldValue,          // Input field value
                         int &RetHH,                             // Returned "hour"
                         int &RetMM,                             // Returned "minute"
                         bool &ErrorsFound,                      // True if errors found in this field
                         std::string const &DayScheduleName,     // originating day schedule name
                         std::string const &FullFieldValue,      // Full Input field value
                         ScheduleInterpolation interpolationKind // enumeration on how to interpolate values in schedule
    )
    {

        // SUBROUTINE INFORMATION:
        //       AUTHOR         Linda K Lawrie
        //       DATE WRITTEN   January 2003
        //       MODIFIED       na
        //       RE-ENGINEERED  na

        // PURPOSE OF THIS SUBROUTINE:
        // This subroutine decodes a hhmm date field input as part of the "until" time in a schedule
        // representation.

        // METHODOLOGY EMPLOYED:
        // na

        // REFERENCES:
        // na

        // USE STATEMENTS:
        // na

        // Locals
        // SUBROUTINE ARGUMENT DEFINITIONS:

        // SUBROUTINE PARAMETER DEFINITIONS:

        // INTERFACE BLOCK SPECIFICATIONS
        // na

        // DERIVED TYPE DEFINITIONS
        // na

        // SUBROUTINE LOCAL VARIABLE DECLARATIONS:
        Real64 rRetHH; // real Returned "hour"
        Real64 rRetMM; // real Returned "minute"
        bool nonIntegral;
        std::string hHour;
        std::string mMinute;

        std::string String = stripped(FieldValue);
        std::string::size_type const Pos = index(String, ':');
        nonIntegral = false;
        if (Pos == std::string::npos) {
            ShowSevereError(state,
                            "ProcessScheduleInput: DecodeHHMMField, Invalid \"until\" field submitted (no : separator in hh:mm)=" +
                                stripped(FullFieldValue));
            ShowContinueError(state, "Occurred in Day Schedule=" + DayScheduleName);
            ErrorsFound = true;
            return;
        } else if (Pos == 0) {
            RetHH = 0;
        } else {
            const bool readFailed = !readItem(String.substr(0, Pos), rRetHH);
            RetHH = int(rRetHH);
            if (double(RetHH) != rRetHH || readFailed || rRetHH < 0.0) {
                if (double(RetHH) != rRetHH && rRetHH >= 0.0) {
                    ShowWarningError(state,
                                     "ProcessScheduleInput: DecodeHHMMField, Invalid \"until\" field submitted (non-integer numeric in HH)=" +
                                         stripped(FullFieldValue));
                    ShowContinueError(state, "Other errors may result. Occurred in Day Schedule=" + DayScheduleName);
                    nonIntegral = true;
                } else {
                    ShowSevereError(state,
                                    "ProcessScheduleInput: DecodeHHMMField, Invalid \"until\" field submitted (invalid numeric in HH)=" +
                                        stripped(FullFieldValue));
                    ShowContinueError(state, "Field values must be integer and represent hours:minutes. Occurred in Day Schedule=" + DayScheduleName);
                    ErrorsFound = true;
                    return;
                }
            }
        }

        String.erase(0, Pos + 1);
        const bool readFailed = !readItem(String, rRetMM);
        RetMM = int(rRetMM);
        if (double(RetMM) != rRetMM || readFailed || rRetMM < 0.0) {
            if (double(RetMM) != rRetMM && rRetMM >= 0.0) {
                ShowWarningError(state,
                                 "ProcessScheduleInput: DecodeHHMMField, Invalid \"until\" field submitted (non-integer numeric in MM)=" +
                                     stripped(FullFieldValue));
                ShowContinueError(state, "Other errors may result. Occurred in Day Schedule=" + DayScheduleName);
                nonIntegral = true;
            } else {
                ShowSevereError(state,
                                "ProcessScheduleInput: DecodeHHMMField, Invalid \"until\" field submitted (invalid numeric in MM)=" +
                                    stripped(FullFieldValue));
                ShowContinueError(state, "Field values must be integer and represent hours:minutes. Occurred in Day Schedule=" + DayScheduleName);
                ErrorsFound = true;
                return;
            }
        }

        if (nonIntegral) {
            ShowContinueError(state, format("Until value to be used will be: {:2.2F}:{:2.2F}", hHour, mMinute));
        }
        if (interpolationKind == ScheduleInterpolation::No) {
            if (!isMinuteMultipleOfTimestep(RetMM, state.dataGlobal->MinutesPerTimeStep)) {
                ShowWarningError(
                    state,
                    "ProcessScheduleInput: DecodeHHMMField, Invalid \"until\" field value is not a multiple of the minutes for each timestep: " +
                        stripped(FullFieldValue));
                ShowContinueError(state, "Other errors may result. Occurred in Day Schedule=" + DayScheduleName);
            }
        }
    }

    bool isMinuteMultipleOfTimestep(int minute, int numMinutesPerTimestep)
    {
        if (minute != 0) {
            return (minute % numMinutesPerTimestep == 0);
        } else {
            return true;
        }
    }

    void ProcessForDayTypes(EnergyPlusData &state,
                            std::string const &ForDayField, // Field containing the "FOR:..."
                            Array1D_bool &TheseDays,        // Array to contain returned "true" days
                            Array1D_bool &AlReady,          // Array of days already done
                            bool &ErrorsFound               // Will be true if error found.
    )
    {

        // SUBROUTINE INFORMATION:
        //       AUTHOR         Linda K. Lawrie
        //       DATE WRITTEN   February 2003
        //       MODIFIED       na
        //       RE-ENGINEERED  na

        // PURPOSE OF THIS SUBROUTINE:
        // This subroutine processes a field "For: day types" and returns
        // those day types (can be multiple) from field.

        // METHODOLOGY EMPLOYED:
        // na

        // REFERENCES:
        // na

        // USE STATEMENTS:
        // na

        // Argument array dimensioning
        EP_SIZE_CHECK(TheseDays, MaxDayTypes);
        EP_SIZE_CHECK(AlReady, MaxDayTypes);

        // Locals
        // SUBROUTINE ARGUMENT DEFINITIONS:

        // SUBROUTINE PARAMETER DEFINITIONS:
        // na

        // INTERFACE BLOCK SPECIFICATIONS
        // na

        // DERIVED TYPE DEFINITIONS
        // na

        // SUBROUTINE LOCAL VARIABLE DECLARATIONS:
        int DayT;
        bool OneValid;
        bool DupAssignment;

        OneValid = false;
        DupAssignment = false;
        // Just test for specific days
        if (has(ForDayField, "WEEKDAY")) {
            TheseDays({2, 6}) = true;
            if (any(AlReady({2, 6}))) {
                DupAssignment = true;
            } else {
                AlReady({2, 6}) = true;
            }
            OneValid = true;
        }
        if (has(ForDayField, "MONDAY")) {
            TheseDays(2) = true;
            if (AlReady(2)) {
                DupAssignment = true;
            } else {
                AlReady(2) = true;
            }
            OneValid = true;
        }
        if (has(ForDayField, "TUESDAY")) {
            TheseDays(3) = true;
            if (AlReady(3)) {
                DupAssignment = true;
            } else {
                AlReady(3) = true;
            }
            OneValid = true;
        }
        if (has(ForDayField, "WEDNESDAY")) {
            TheseDays(4) = true;
            if (AlReady(4)) {
                DupAssignment = true;
            } else {
                AlReady(4) = true;
            }
            OneValid = true;
        }
        if (has(ForDayField, "THURSDAY")) {
            TheseDays(5) = true;
            if (AlReady(5)) {
                DupAssignment = true;
            } else {
                AlReady(5) = true;
            }
            OneValid = true;
        }
        if (has(ForDayField, "FRIDAY")) {
            TheseDays(6) = true;
            if (AlReady(6)) {
                DupAssignment = true;
            } else {
                AlReady(6) = true;
            }
            OneValid = true;
        }
        if (has(ForDayField, "WEEKEND")) {
            TheseDays(1) = true;
            TheseDays(7) = true;
            if (AlReady(1)) {
                DupAssignment = true;
            } else {
                AlReady(1) = true;
            }
            if (AlReady(7)) {
                DupAssignment = true;
            } else {
                AlReady(7) = true;
            }
            OneValid = true;
        }
        if (has(ForDayField, "SATURDAY")) {
            TheseDays(7) = true;
            if (AlReady(7)) {
                DupAssignment = true;
            } else {
                AlReady(7) = true;
            }
            OneValid = true;
        }
        if (has(ForDayField, "SUNDAY")) {
            TheseDays(1) = true;
            if (AlReady(1)) {
                DupAssignment = true;
            } else {
                AlReady(1) = true;
            }
            OneValid = true;
        }
        if (has(ForDayField, "CUSTOMDAY1")) {
            TheseDays(11) = true;
            if (AlReady(11)) {
                DupAssignment = true;
            } else {
                AlReady(11) = true;
            }
            OneValid = true;
        }
        if (has(ForDayField, "CUSTOMDAY2")) {
            TheseDays(12) = true;
            if (AlReady(12)) {
                DupAssignment = true;
            } else {
                AlReady(12) = true;
            }
            OneValid = true;
        }
        if (has(ForDayField, "ALLDAY")) {
            TheseDays({1, MaxDayTypes}) = true;
            if (any(AlReady)) {
                DupAssignment = true;
            } else {
                AlReady = true;
            }
            OneValid = true;
        }
        if (has(ForDayField, "HOLIDAY")) {
            TheseDays(8) = true;
            if (AlReady(8)) {
                DupAssignment = true;
            } else {
                AlReady(8) = true;
            }
            OneValid = true;
        }
        if (has(ForDayField, "SUMMER")) {
            TheseDays(9) = true;
            if (AlReady(9)) {
                DupAssignment = true;
            } else {
                AlReady(9) = true;
            }
            OneValid = true;
        }
        if (has(ForDayField, "WINTER")) {
            TheseDays(10) = true;
            if (AlReady(10)) {
                DupAssignment = true;
            } else {
                AlReady(10) = true;
            }
            OneValid = true;
        }
        if (has(ForDayField, "ALLOTHERDAY")) {
            for (DayT = 1; DayT <= MaxDayTypes; ++DayT) {
                if (AlReady(DayT)) continue;
                TheseDays(DayT) = true;
                AlReady(DayT) = true;
            }
            OneValid = true;
        }

        if (DupAssignment) {
            ShowSevereError(state, "ProcessScheduleInput: ProcessForDayTypes, Duplicate assignment attempted in \"for\" days field=" + ForDayField);
            ErrorsFound = true;
        }
        if (!OneValid) {
            ShowSevereError(state, "ProcessScheduleInput: ProcessForDayTypes, No valid day assignments found in \"for\" days field=" + ForDayField);
            ErrorsFound = true;
        }
    }

    bool CheckScheduleValueMinMax(EnergyPlusData &state,
                                  int const ScheduleIndex,      // Which Schedule being tested
                                  std::string const &MinString, // Minimum indicator ('>', '>=')
                                  Real64 const Minimum          // Minimum desired value
    )
    {

        // FUNCTION INFORMATION:
        //       AUTHOR         Linda K. Lawrie
        //       DATE WRITTEN   February 2003
        //       MODIFIED       na
        //       RE-ENGINEERED  na

        // PURPOSE OF THIS FUNCTION:
        // This function checks the indicated schedule values for validity.  Uses the ScheduleIndex
        // from (GetScheduleIndex), a minimum and a maximum -- one or other optional to check "internals".

        // METHODOLOGY EMPLOYED:
        // Schedule data structure stores this on first validity check.  If there, then is returned else
        // looks up minimum and maximum values for the schedule and then sets result of function based on
        // requested minimum/maximum checks.

        // REFERENCES:
        // na

        // USE STATEMENTS:
        // na

        // Return value
        bool CheckScheduleValueMinMax;

        // Locals
        // FUNCTION ARGUMENT DEFINITIONS:

        // FUNCTION PARAMETER DEFINITIONS:
        // na

        // INTERFACE BLOCK SPECIFICATIONS
        // na

        // DERIVED TYPE DEFINITIONS
        // na

        // FUNCTION LOCAL VARIABLE DECLARATIONS:
        int Loop;             // Loop Control variable
        int DayT;             // Day Type Loop control
        int WkSch;            // Pointer for WeekSchedule value
        Real64 MinValue(0.0); // For total minimum
        Real64 MaxValue(0.0); // For total maximum
        bool MinValueOk(true);
        bool MaxValueOk(true);

        if (ScheduleIndex == -1) {
            MinValue = 1.0;
            MaxValue = 1.0;
        } else if (ScheduleIndex == 0) {
            MinValue = 0.0;
            MaxValue = 0.0;
        } else if (ScheduleIndex < 1 || ScheduleIndex > state.dataScheduleMgr->NumSchedules) {
            ShowFatalError(state, "CheckScheduleValueMinMax called with ScheduleIndex out of range");
        }

        if (ScheduleIndex > 0) {
            if (!state.dataScheduleMgr->Schedule(ScheduleIndex).MaxMinSet) { // Set Minimum/Maximums for this schedule
                WkSch = state.dataScheduleMgr->Schedule(ScheduleIndex).WeekSchedulePointer(1);
                MinValue = minval(state.dataScheduleMgr->DaySchedule(state.dataScheduleMgr->WeekSchedule(WkSch).DaySchedulePointer(1)).TSValue);
                MaxValue = maxval(state.dataScheduleMgr->DaySchedule(state.dataScheduleMgr->WeekSchedule(WkSch).DaySchedulePointer(1)).TSValue);
                for (DayT = 2; DayT <= MaxDayTypes; ++DayT) {
                    MinValue =
                        min(MinValue,
                            minval(state.dataScheduleMgr->DaySchedule(state.dataScheduleMgr->WeekSchedule(WkSch).DaySchedulePointer(DayT)).TSValue));
                    MaxValue =
                        max(MaxValue,
                            maxval(state.dataScheduleMgr->DaySchedule(state.dataScheduleMgr->WeekSchedule(WkSch).DaySchedulePointer(DayT)).TSValue));
                }
                for (Loop = 2; Loop <= 366; ++Loop) {
                    WkSch = state.dataScheduleMgr->Schedule(ScheduleIndex).WeekSchedulePointer(Loop);
                    for (DayT = 1; DayT <= MaxDayTypes; ++DayT) {
                        MinValue = min(
                            MinValue,
                            minval(state.dataScheduleMgr->DaySchedule(state.dataScheduleMgr->WeekSchedule(WkSch).DaySchedulePointer(DayT)).TSValue));
                        MaxValue = max(
                            MaxValue,
                            maxval(state.dataScheduleMgr->DaySchedule(state.dataScheduleMgr->WeekSchedule(WkSch).DaySchedulePointer(DayT)).TSValue));
                    }
                }
                state.dataScheduleMgr->Schedule(ScheduleIndex).MaxMinSet = true;
                state.dataScheduleMgr->Schedule(ScheduleIndex).MinValue = MinValue;
                state.dataScheduleMgr->Schedule(ScheduleIndex).MaxValue = MaxValue;
            }
        }

        //  Min/max for schedule has been set.  Test.
        MinValueOk = (FLT_EPSILON >= Minimum - state.dataScheduleMgr->Schedule(ScheduleIndex).MinValue);
        if (MinString == ">") {
            MinValueOk = (state.dataScheduleMgr->Schedule(ScheduleIndex).MinValue > Minimum);
        } else {
            MinValueOk = (FLT_EPSILON >= Minimum - state.dataScheduleMgr->Schedule(ScheduleIndex).MinValue);
        }

        CheckScheduleValueMinMax = (MinValueOk && MaxValueOk);

        return CheckScheduleValueMinMax;
    }

    bool CheckScheduleValueMinMax(EnergyPlusData &state,
                                  int const ScheduleIndex,      // Which Schedule being tested
                                  std::string const &MinString, // Minimum indicator ('>', '>=')
                                  Real64 const Minimum,         // Minimum desired value
                                  std::string const &MaxString, // Maximum indicator ('<', ',=')
                                  Real64 const Maximum          // Maximum desired value
    )
    {

        // FUNCTION INFORMATION:
        //       AUTHOR         Linda K. Lawrie
        //       DATE WRITTEN   February 2003
        //       MODIFIED       na
        //       RE-ENGINEERED  na

        // PURPOSE OF THIS FUNCTION:
        // This function checks the indicated schedule values for validity.  Uses the ScheduleIndex
        // from (GetScheduleIndex), a minimum and a maximum -- one or other optional to check "internals".

        // METHODOLOGY EMPLOYED:
        // Schedule data structure stores this on first validity check.  If there, then is returned else
        // looks up minimum and maximum values for the schedule and then sets result of function based on
        // requested minimum/maximum checks.

        // REFERENCES:
        // na

        // USE STATEMENTS:
        // na

        // Return value
        bool CheckScheduleValueMinMax;

        // Locals
        // FUNCTION ARGUMENT DEFINITIONS:

        // FUNCTION PARAMETER DEFINITIONS:
        // na

        // INTERFACE BLOCK SPECIFICATIONS
        // na

        // DERIVED TYPE DEFINITIONS
        // na

        // FUNCTION LOCAL VARIABLE DECLARATIONS:
        int Loop;             // Loop Control variable
        int DayT;             // Day Type Loop control
        int WkSch;            // Pointer for WeekSchedule value
        Real64 MinValue(0.0); // For total minimum
        Real64 MaxValue(0.0); // For total maximum
        bool MinValueOk(true);
        bool MaxValueOk(true);
        /////////// hoisted into namespace CheckScheduleValueMinMaxRunOnceOnly////////////
        // static bool RunOnceOnly( true );
        /////////////////////////////////////////////////
        // precompute the dayschedule max and min so that it is not in nested loop
        if (CheckScheduleValueMinMaxRunOnceOnly) {
            for (Loop = 0; Loop <= state.dataScheduleMgr->NumDaySchedules; ++Loop) {
                state.dataScheduleMgr->DaySchedule(Loop).TSValMin = minval(state.dataScheduleMgr->DaySchedule(Loop).TSValue);
                state.dataScheduleMgr->DaySchedule(Loop).TSValMax = maxval(state.dataScheduleMgr->DaySchedule(Loop).TSValue);
            }
            CheckScheduleValueMinMaxRunOnceOnly = false;
        }

        if (ScheduleIndex == -1) {
            MinValue = 1.0;
            MaxValue = 1.0;
        } else if (ScheduleIndex == 0) {
            MinValue = 0.0;
            MaxValue = 0.0;
        } else if (ScheduleIndex < 1 || ScheduleIndex > state.dataScheduleMgr->NumSchedules) {
            ShowFatalError(state, "CheckScheduleValueMinMax called with ScheduleIndex out of range");
        }

        if (ScheduleIndex > 0) {
            if (!state.dataScheduleMgr->Schedule(ScheduleIndex).MaxMinSet) { // Set Minimum/Maximums for this schedule
                WkSch = state.dataScheduleMgr->Schedule(ScheduleIndex).WeekSchedulePointer(1);
                MinValue = state.dataScheduleMgr->DaySchedule(state.dataScheduleMgr->WeekSchedule(WkSch).DaySchedulePointer(1)).TSValMin;
                MaxValue = state.dataScheduleMgr->DaySchedule(state.dataScheduleMgr->WeekSchedule(WkSch).DaySchedulePointer(1)).TSValMax;
                for (DayT = 2; DayT <= MaxDayTypes; ++DayT) {
                    MinValue = min(MinValue,
                                   state.dataScheduleMgr->DaySchedule(state.dataScheduleMgr->WeekSchedule(WkSch).DaySchedulePointer(DayT)).TSValMin);
                    MaxValue = max(MaxValue,
                                   state.dataScheduleMgr->DaySchedule(state.dataScheduleMgr->WeekSchedule(WkSch).DaySchedulePointer(DayT)).TSValMax);
                }
                for (Loop = 2; Loop <= 366; ++Loop) {
                    WkSch = state.dataScheduleMgr->Schedule(ScheduleIndex).WeekSchedulePointer(Loop);
                    for (DayT = 1; DayT <= MaxDayTypes; ++DayT) {
                        MinValue =
                            min(MinValue,
                                state.dataScheduleMgr->DaySchedule(state.dataScheduleMgr->WeekSchedule(WkSch).DaySchedulePointer(DayT)).TSValMin);
                        MaxValue =
                            max(MaxValue,
                                state.dataScheduleMgr->DaySchedule(state.dataScheduleMgr->WeekSchedule(WkSch).DaySchedulePointer(DayT)).TSValMax);
                    }
                }
                state.dataScheduleMgr->Schedule(ScheduleIndex).MaxMinSet = true;
                state.dataScheduleMgr->Schedule(ScheduleIndex).MinValue = MinValue;
                state.dataScheduleMgr->Schedule(ScheduleIndex).MaxValue = MaxValue;
            }
        }

        //  Min/max for schedule has been set.  Test.
        if (MinString == ">") {
            MinValueOk = (state.dataScheduleMgr->Schedule(ScheduleIndex).MinValue > Minimum);
        } else {
            MinValueOk = (FLT_EPSILON >= Minimum - state.dataScheduleMgr->Schedule(ScheduleIndex).MinValue);
        }

        MaxValueOk = (state.dataScheduleMgr->Schedule(ScheduleIndex).MaxValue - Maximum <= FLT_EPSILON);
        if (MaxString == "<") {
            MaxValueOk = (state.dataScheduleMgr->Schedule(ScheduleIndex).MaxValue < Maximum);
        } else {
            MaxValueOk = (state.dataScheduleMgr->Schedule(ScheduleIndex).MaxValue - Maximum <= FLT_EPSILON);
        }

        CheckScheduleValueMinMax = (MinValueOk && MaxValueOk);

        return CheckScheduleValueMinMax;
    }

    bool CheckScheduleValueMinMax(EnergyPlusData &state,
                                  int const ScheduleIndex,      // Which Schedule being tested
                                  std::string const &MinString, // Minimum indicator ('>', '>=')
                                  Real32 const Minimum          // Minimum desired value
    )
    {

        // FUNCTION INFORMATION:
        //       AUTHOR         Linda K. Lawrie
        //       DATE WRITTEN   February 2003
        //       MODIFIED       na
        //       RE-ENGINEERED  na

        // PURPOSE OF THIS FUNCTION:
        // This function checks the indicated schedule values for validity.  Uses the ScheduleIndex
        // from (GetScheduleIndex), a minimum and a maximum -- one or other optional to check "internals".

        // METHODOLOGY EMPLOYED:
        // Schedule data structure stores this on first validity check.  If there, then is returned else
        // looks up minimum and maximum values for the schedule and then sets result of function based on
        // requested minimum/maximum checks.

        // REFERENCES:
        // na

        // USE STATEMENTS:
        // na

        // Return value
        bool CheckScheduleValueMinMax;

        // Locals
        // FUNCTION ARGUMENT DEFINITIONS:

        // FUNCTION PARAMETER DEFINITIONS:
        // na

        // INTERFACE BLOCK SPECIFICATIONS
        // na

        // DERIVED TYPE DEFINITIONS
        // na

        // FUNCTION LOCAL VARIABLE DECLARATIONS:
        int Loop;             // Loop Control variable
        int DayT;             // Day Type Loop control
        int WkSch;            // Pointer for WeekSchedule value
        Real64 MinValue(0.0); // For total minimum
        Real64 MaxValue(0.0); // For total maximum
        bool MinValueOk(true);
        bool MaxValueOk(true);

        if (ScheduleIndex == -1) {
            MinValue = 1.0;
            MaxValue = 1.0;
        } else if (ScheduleIndex == 0) {
            MinValue = 0.0;
            MaxValue = 0.0;
        } else if (ScheduleIndex < 1 || ScheduleIndex > state.dataScheduleMgr->NumSchedules) {
            ShowFatalError(state, "CheckScheduleValueMinMax called with ScheduleIndex out of range");
        }

        if (ScheduleIndex > 0) {
            if (!state.dataScheduleMgr->Schedule(ScheduleIndex).MaxMinSet) { // Set Minimum/Maximums for this schedule
                WkSch = state.dataScheduleMgr->Schedule(ScheduleIndex).WeekSchedulePointer(1);
                MinValue = minval(state.dataScheduleMgr->DaySchedule(state.dataScheduleMgr->WeekSchedule(WkSch).DaySchedulePointer(1)).TSValue);
                MaxValue = maxval(state.dataScheduleMgr->DaySchedule(state.dataScheduleMgr->WeekSchedule(WkSch).DaySchedulePointer(1)).TSValue);
                for (DayT = 2; DayT <= MaxDayTypes; ++DayT) {
                    MinValue =
                        min(MinValue,
                            minval(state.dataScheduleMgr->DaySchedule(state.dataScheduleMgr->WeekSchedule(WkSch).DaySchedulePointer(DayT)).TSValue));
                    MaxValue =
                        max(MaxValue,
                            maxval(state.dataScheduleMgr->DaySchedule(state.dataScheduleMgr->WeekSchedule(WkSch).DaySchedulePointer(DayT)).TSValue));
                }
                for (Loop = 2; Loop <= 366; ++Loop) {
                    WkSch = state.dataScheduleMgr->Schedule(ScheduleIndex).WeekSchedulePointer(Loop);
                    for (DayT = 1; DayT <= MaxDayTypes; ++DayT) {
                        MinValue = min(
                            MinValue,
                            minval(state.dataScheduleMgr->DaySchedule(state.dataScheduleMgr->WeekSchedule(WkSch).DaySchedulePointer(DayT)).TSValue));
                        MaxValue = max(
                            MaxValue,
                            maxval(state.dataScheduleMgr->DaySchedule(state.dataScheduleMgr->WeekSchedule(WkSch).DaySchedulePointer(DayT)).TSValue));
                    }
                }
                state.dataScheduleMgr->Schedule(ScheduleIndex).MaxMinSet = true;
                state.dataScheduleMgr->Schedule(ScheduleIndex).MinValue = MinValue;
                state.dataScheduleMgr->Schedule(ScheduleIndex).MaxValue = MaxValue;
            }
        }

        //  Min/max for schedule has been set.  Test.
        MinValueOk = (FLT_EPSILON >= Minimum - state.dataScheduleMgr->Schedule(ScheduleIndex).MinValue);
        if (MinString == ">") {
            MinValueOk = (state.dataScheduleMgr->Schedule(ScheduleIndex).MinValue > Minimum);
        } else {
            MinValueOk = (FLT_EPSILON >= Minimum - state.dataScheduleMgr->Schedule(ScheduleIndex).MinValue);
        }

        CheckScheduleValueMinMax = (MinValueOk && MaxValueOk);

        return CheckScheduleValueMinMax;
    }

    bool CheckScheduleValueMinMax(EnergyPlusData &state,
                                  int const ScheduleIndex,      // Which Schedule being tested
                                  std::string const &MinString, // Minimum indicator ('>', '>=')
                                  Real32 const Minimum,         // Minimum desired value
                                  std::string const &MaxString, // Maximum indicator ('<', ',=')
                                  Real32 const Maximum          // Maximum desired value
    )
    {

        // FUNCTION INFORMATION:
        //       AUTHOR         Linda K. Lawrie
        //       DATE WRITTEN   February 2003
        //       MODIFIED       na
        //       RE-ENGINEERED  na

        // PURPOSE OF THIS FUNCTION:
        // This function checks the indicated schedule values for validity.  Uses the ScheduleIndex
        // from (GetScheduleIndex), a minimum and a maximum -- one or other optional to check "internals".

        // METHODOLOGY EMPLOYED:
        // Schedule data structure stores this on first validity check.  If there, then is returned else
        // looks up minimum and maximum values for the schedule and then sets result of function based on
        // requested minimum/maximum checks.

        // REFERENCES:
        // na

        // USE STATEMENTS:
        // na

        // Return value
        bool CheckScheduleValueMinMax;

        // Locals
        // FUNCTION ARGUMENT DEFINITIONS:

        // FUNCTION PARAMETER DEFINITIONS:
        // na

        // INTERFACE BLOCK SPECIFICATIONS
        // na

        // DERIVED TYPE DEFINITIONS
        // na

        // FUNCTION LOCAL VARIABLE DECLARATIONS:
        int Loop;             // Loop Control variable
        int DayT;             // Day Type Loop control
        int WkSch;            // Pointer for WeekSchedule value
        Real64 MinValue(0.0); // For total minimum
        Real64 MaxValue(0.0); // For total maximum
        bool MinValueOk;
        bool MaxValueOk;

        if (ScheduleIndex == -1) {
            MinValue = 1.0;
            MaxValue = 1.0;
        } else if (ScheduleIndex == 0) {
            MinValue = 0.0;
            MaxValue = 0.0;
        } else if (ScheduleIndex < 1 || ScheduleIndex > state.dataScheduleMgr->NumSchedules) {
            ShowFatalError(state, "CheckScheduleValueMinMax called with ScheduleIndex out of range");
        }

        if (ScheduleIndex > 0) {
            if (!state.dataScheduleMgr->Schedule(ScheduleIndex).MaxMinSet) { // Set Minimum/Maximums for this schedule
                WkSch = state.dataScheduleMgr->Schedule(ScheduleIndex).WeekSchedulePointer(1);
                MinValue = minval(state.dataScheduleMgr->DaySchedule(state.dataScheduleMgr->WeekSchedule(WkSch).DaySchedulePointer(1)).TSValue);
                MaxValue = maxval(state.dataScheduleMgr->DaySchedule(state.dataScheduleMgr->WeekSchedule(WkSch).DaySchedulePointer(1)).TSValue);
                for (DayT = 2; DayT <= MaxDayTypes; ++DayT) {
                    MinValue =
                        min(MinValue,
                            minval(state.dataScheduleMgr->DaySchedule(state.dataScheduleMgr->WeekSchedule(WkSch).DaySchedulePointer(DayT)).TSValue));
                    MaxValue =
                        max(MaxValue,
                            maxval(state.dataScheduleMgr->DaySchedule(state.dataScheduleMgr->WeekSchedule(WkSch).DaySchedulePointer(DayT)).TSValue));
                }
                for (Loop = 2; Loop <= 366; ++Loop) {
                    WkSch = state.dataScheduleMgr->Schedule(ScheduleIndex).WeekSchedulePointer(Loop);
                    for (DayT = 1; DayT <= MaxDayTypes; ++DayT) {
                        MinValue = min(
                            MinValue,
                            minval(state.dataScheduleMgr->DaySchedule(state.dataScheduleMgr->WeekSchedule(WkSch).DaySchedulePointer(DayT)).TSValue));
                        MaxValue = max(
                            MaxValue,
                            maxval(state.dataScheduleMgr->DaySchedule(state.dataScheduleMgr->WeekSchedule(WkSch).DaySchedulePointer(DayT)).TSValue));
                    }
                }
                state.dataScheduleMgr->Schedule(ScheduleIndex).MaxMinSet = true;
                state.dataScheduleMgr->Schedule(ScheduleIndex).MinValue = MinValue;
                state.dataScheduleMgr->Schedule(ScheduleIndex).MaxValue = MaxValue;
            }
        }

        //  Min/max for schedule has been set.  Test.
        MinValueOk = true;
        MaxValueOk = true;
        if (MinString == ">") {
            MinValueOk = (state.dataScheduleMgr->Schedule(ScheduleIndex).MinValue > Minimum);
        } else {
            MinValueOk = (FLT_EPSILON >= Minimum - state.dataScheduleMgr->Schedule(ScheduleIndex).MinValue);
        }

        MaxValueOk = (state.dataScheduleMgr->Schedule(ScheduleIndex).MaxValue - Maximum <= FLT_EPSILON);
        if (MaxString == "<") {
            MaxValueOk = (state.dataScheduleMgr->Schedule(ScheduleIndex).MaxValue < Maximum);
        } else {
            MaxValueOk = (state.dataScheduleMgr->Schedule(ScheduleIndex).MaxValue - Maximum <= FLT_EPSILON);
        }

        CheckScheduleValueMinMax = (MinValueOk && MaxValueOk);

        return CheckScheduleValueMinMax;
    }

    bool CheckScheduleValue(EnergyPlusData &state,
                            int const ScheduleIndex, // Which Schedule being tested
                            Real64 const Value       // Actual desired value
    )
    {

        // FUNCTION INFORMATION:
        //       AUTHOR         Linda K. Lawrie
        //       DATE WRITTEN   November 2004
        //       MODIFIED       na
        //       RE-ENGINEERED  na

        // PURPOSE OF THIS FUNCTION:
        // This function checks the indicated schedule value for validity.  Uses the ScheduleIndex
        // from (GetScheduleIndex).

        // METHODOLOGY EMPLOYED:
        // This routine is best used with "discrete" schedules.  The routine must traverse all values
        // in the schedule and compares by equality.

        // REFERENCES:
        // na

        // USE STATEMENTS:
        // na

        // Return value
        bool CheckScheduleValue;

        // Locals
        // FUNCTION ARGUMENT DEFINITIONS:

        // FUNCTION PARAMETER DEFINITIONS:
        // na

        // INTERFACE BLOCK SPECIFICATIONS
        // na

        // DERIVED TYPE DEFINITIONS
        // na

        // FUNCTION LOCAL VARIABLE DECLARATIONS:
        int Loop;  // Loop Control variable
        int DayT;  // Day Type Loop control
        int WkSch; // Pointer for WeekSchedule value

        CheckScheduleValue = false;

        if (ScheduleIndex == -1) {
            CheckScheduleValue = (Value == 1.0);
        } else if (ScheduleIndex == 0) {
            CheckScheduleValue = (Value == 0.0);
        } else if (ScheduleIndex < 1 || ScheduleIndex > state.dataScheduleMgr->NumSchedules) {
            ShowFatalError(state, "CheckScheduleValue called with ScheduleIndex out of range");
        }

        if (ScheduleIndex > 0) {
            CheckScheduleValue = false;
            for (Loop = 1; Loop <= 366; ++Loop) {
                WkSch = state.dataScheduleMgr->Schedule(ScheduleIndex).WeekSchedulePointer(Loop);
                for (DayT = 1; DayT <= MaxDayTypes; ++DayT) {
                    if (any_eq(state.dataScheduleMgr->DaySchedule(state.dataScheduleMgr->WeekSchedule(WkSch).DaySchedulePointer(DayT)).TSValue,
                               Value)) {
                        CheckScheduleValue = true;
                        goto DayLoop_exit;
                    }
                }
            }
        DayLoop_exit:;
        }

        return CheckScheduleValue;
    }

    bool CheckScheduleValue(EnergyPlusData &state,
                            int const ScheduleIndex, // Which Schedule being tested
                            int const Value          // Actual desired value
    )
    {

        // FUNCTION INFORMATION:
        //       AUTHOR         Linda K. Lawrie
        //       DATE WRITTEN   November 2004
        //       MODIFIED       na
        //       RE-ENGINEERED  na

        // PURPOSE OF THIS FUNCTION:
        // This function checks the indicated schedule value for validity.  Uses the ScheduleIndex
        // from (GetScheduleIndex).

        // METHODOLOGY EMPLOYED:
        // This routine is best used with "discrete" schedules.  The routine must traverse all values
        // in the schedule and compares by equality.

        // REFERENCES:
        // na

        // USE STATEMENTS:
        // na

        // Return value
        bool CheckScheduleValue;

        // Locals
        // FUNCTION ARGUMENT DEFINITIONS:

        // FUNCTION PARAMETER DEFINITIONS:
        // na

        // INTERFACE BLOCK SPECIFICATIONS
        // na

        // DERIVED TYPE DEFINITIONS
        // na

        // FUNCTION LOCAL VARIABLE DECLARATIONS:
        int Loop;  // Loop Control variable
        int DayT;  // Day Type Loop control
        int WkSch; // Pointer for WeekSchedule value

        CheckScheduleValue = false;
        if (ScheduleIndex == -1) {
            CheckScheduleValue = (Value == 1);
        } else if (ScheduleIndex == 0) {
            CheckScheduleValue = (Value == 0);
        } else if (ScheduleIndex < 1 || ScheduleIndex > state.dataScheduleMgr->NumSchedules) {
            ShowFatalError(state, "CheckScheduleValue called with ScheduleIndex out of range");
        }

        if (ScheduleIndex > 0) {
            for (Loop = 1; Loop <= 366; ++Loop) {
                WkSch = state.dataScheduleMgr->Schedule(ScheduleIndex).WeekSchedulePointer(Loop);
                for (DayT = 1; DayT <= MaxDayTypes; ++DayT) {
                    if (any_eq(state.dataScheduleMgr->DaySchedule(state.dataScheduleMgr->WeekSchedule(WkSch).DaySchedulePointer(DayT)).TSValue,
                               double(Value))) {
                        CheckScheduleValue = true;
                        goto DayLoop_exit;
                    }
                }
            }
        DayLoop_exit:;
        }

        return CheckScheduleValue;
    }

    bool CheckDayScheduleValueMinMax(EnergyPlusData &state,
                                     int const ScheduleIndex,        // Which Day Schedule being tested
                                     Real64 const Minimum,           // Minimum desired value
                                     std::string const &MinString,   // Minimum indicator ('>', '>=')
                                     Optional<Real64 const> Maximum, // Maximum desired value
                                     Optional_string_const MaxString // Maximum indicator ('<', ',=')
    )
    {

        // FUNCTION INFORMATION:
        //       AUTHOR         Linda K. Lawrie
        //       DATE WRITTEN   February 2003
        //       MODIFIED       na
        //       RE-ENGINEERED  na

        // PURPOSE OF THIS FUNCTION:
        // This function checks the indicated schedule values for validity.  Uses the ScheduleIndex
        // from (GetScheduleIndex), a minimum and a maximum -- one or other optional to check "internals".

        // METHODOLOGY EMPLOYED:
        // Schedule data structure stores this on first validity check.  If there, then is returned else
        // looks up minimum and maximum values for the schedule and then sets result of function based on
        // requested minimum/maximum checks.

        // REFERENCES:
        // na

        // USE STATEMENTS:
        // na

        // Return value
        bool CheckDayScheduleValueMinMax;

        // Locals
        // FUNCTION ARGUMENT DEFINITIONS:

        // FUNCTION PARAMETER DEFINITIONS:
        // na

        // INTERFACE BLOCK SPECIFICATIONS
        // na

        // DERIVED TYPE DEFINITIONS
        // na

        // FUNCTION LOCAL VARIABLE DECLARATIONS:
        Real64 MinValue(0.0); // For total minimum
        Real64 MaxValue(0.0); // For total maximum
        bool MinValueOk;
        bool MaxValueOk;

        if (ScheduleIndex == -1) {
            MinValue = 1.0;
            MaxValue = 1.0;
        } else if (ScheduleIndex == 0) {
            MinValue = 0.0;
            MaxValue = 0.0;
        } else if (ScheduleIndex < 1 || ScheduleIndex > state.dataScheduleMgr->NumDaySchedules) {
            ShowFatalError(state, "CheckDayScheduleValueMinMax called with ScheduleIndex out of range");
        }

        if (ScheduleIndex > 0) {
            MinValue = minval(state.dataScheduleMgr->DaySchedule(ScheduleIndex).TSValue);
            MaxValue = maxval(state.dataScheduleMgr->DaySchedule(ScheduleIndex).TSValue);
        }

        //  Min/max for schedule has been set.  Test.
        MinValueOk = true;
        MaxValueOk = true;

        if (MinString == ">") {
            MinValueOk = (MinValue > Minimum);
        } else {
            MinValueOk = (FLT_EPSILON >= Minimum - MinValue);
        }

        if (present(Maximum)) {
            if (present(MaxString)) {
                if (MaxString() == "<") {
                    MaxValueOk = (MaxValue < Maximum);
                } else {
                    MaxValueOk = (MaxValue - Maximum <= FLT_EPSILON);
                }
            } else {
                MaxValueOk = (MaxValue - Maximum <= FLT_EPSILON);
            }
        }

        CheckDayScheduleValueMinMax = (MinValueOk && MaxValueOk);

        return CheckDayScheduleValueMinMax;
    }

    bool CheckDayScheduleValueMinMax(EnergyPlusData &state,
                                     int const ScheduleIndex,        // Which Day Schedule being tested
                                     Real32 const Minimum,           // Minimum desired value
                                     std::string const &MinString,   // Minimum indicator ('>', '>=')
                                     Optional<Real32 const> Maximum, // Maximum desired value
                                     Optional_string_const MaxString // Maximum indicator ('<', ',=')
    )
    {

        // FUNCTION INFORMATION:
        //       AUTHOR         Linda K. Lawrie
        //       DATE WRITTEN   February 2003
        //       MODIFIED       na
        //       RE-ENGINEERED  na

        // PURPOSE OF THIS FUNCTION:
        // This function checks the indicated schedule values for validity.  Uses the ScheduleIndex
        // from (GetScheduleIndex), a minimum and a maximum -- one or other optional to check "internals".

        // METHODOLOGY EMPLOYED:
        // Schedule data structure stores this on first validity check.  If there, then is returned else
        // looks up minimum and maximum values for the schedule and then sets result of function based on
        // requested minimum/maximum checks.

        // REFERENCES:
        // na

        // USE STATEMENTS:
        // na

        // Return value
        bool CheckDayScheduleValueMinMax;

        // Locals
        // FUNCTION ARGUMENT DEFINITIONS:

        // FUNCTION PARAMETER DEFINITIONS:
        // na

        // INTERFACE BLOCK SPECIFICATIONS
        // na

        // DERIVED TYPE DEFINITIONS
        // na

        // FUNCTION LOCAL VARIABLE DECLARATIONS:
        Real64 MinValue(0.0); // For total minimum
        Real64 MaxValue(0.0); // For total maximum
        bool MinValueOk;
        bool MaxValueOk;

        if (ScheduleIndex == -1) {
            MinValue = 1.0;
            MaxValue = 1.0;
        } else if (ScheduleIndex == 0) {
            MinValue = 0.0;
            MaxValue = 0.0;
        } else if (ScheduleIndex < 1 || ScheduleIndex > state.dataScheduleMgr->NumDaySchedules) {
            ShowFatalError(state, "CheckDayScheduleValueMinMax called with ScheduleIndex out of range");
        }

        if (ScheduleIndex > 0) {
            MinValue = minval(state.dataScheduleMgr->DaySchedule(ScheduleIndex).TSValue);
            MaxValue = maxval(state.dataScheduleMgr->DaySchedule(ScheduleIndex).TSValue);
        }

        //  Min/max for schedule has been set.  Test.
        MinValueOk = true;
        MaxValueOk = true;
        if (MinString == ">") {
            MinValueOk = (MinValue > Minimum);
        } else {
            MinValueOk = (FLT_EPSILON >= Minimum - MinValue);
        }

        if (present(Maximum)) {
            if (present(MaxString)) {
                if (MaxString() == "<") {
                    MaxValueOk = (MaxValue < Maximum);
                } else {
                    MaxValueOk = (MaxValue - Maximum <= FLT_EPSILON);
                }
            } else {
                MaxValueOk = (MaxValue - Maximum <= FLT_EPSILON);
            }
        }

        CheckDayScheduleValueMinMax = (MinValueOk && MaxValueOk);

        return CheckDayScheduleValueMinMax;
    }

    bool HasFractionalScheduleValue(EnergyPlusData &state, int const ScheduleIndex) // Which Schedule being tested
    {

        // FUNCTION INFORMATION:
        //       AUTHOR         Linda K. Lawrie
        //       DATE WRITTEN   March 2008
        //       MODIFIED       na
        //       RE-ENGINEERED  na

        // PURPOSE OF THIS FUNCTION:
        // This function returns true if the schedule contains fractional
        // values [>0, <1].

        // METHODOLOGY EMPLOYED:
        // na

        // REFERENCES:
        // na

        // USE STATEMENTS:
        // na

        // Return value
        bool HasFractions; // True if the schedule has fractional values

        // Locals
        // FUNCTION ARGUMENT DEFINITIONS:

        // FUNCTION PARAMETER DEFINITIONS:
        // na

        // INTERFACE BLOCK SPECIFICATIONS
        // na

        // DERIVED TYPE DEFINITIONS
        // na

        // FUNCTION LOCAL VARIABLE DECLARATIONS:
        int WkSch;
        int DayT;
        int Loop;
        int Hour;
        int TStep;

        if (ScheduleIndex == -1 || ScheduleIndex == 0) {

        } else if (ScheduleIndex < 1 || ScheduleIndex > state.dataScheduleMgr->NumSchedules) {
            ShowFatalError(state, "HasFractionalScheduleValue called with ScheduleIndex out of range");
        }

        HasFractions = false;

        if (ScheduleIndex > 0) {
            WkSch = state.dataScheduleMgr->Schedule(ScheduleIndex).WeekSchedulePointer(1);
            for (DayT = 1; DayT <= MaxDayTypes; ++DayT) {
                for (Hour = 1; Hour <= 24; ++Hour) {
                    for (TStep = 1; TStep <= state.dataGlobal->NumOfTimeStepInHour; ++TStep) {
                        if (state.dataScheduleMgr->DaySchedule(state.dataScheduleMgr->WeekSchedule(WkSch).DaySchedulePointer(DayT))
                                    .TSValue(TStep, Hour) > 0.0 &&
                            state.dataScheduleMgr->DaySchedule(state.dataScheduleMgr->WeekSchedule(WkSch).DaySchedulePointer(DayT))
                                    .TSValue(TStep, Hour) < 1.0) {
                            HasFractions = true;
                            goto DayTLoop_exit;
                        }
                    }
                }
            }
        DayTLoop_exit:;
            if (!HasFractions) {
                for (Loop = 2; Loop <= 366; ++Loop) {
                    WkSch = state.dataScheduleMgr->Schedule(ScheduleIndex).WeekSchedulePointer(Loop);
                    for (DayT = 1; DayT <= MaxDayTypes; ++DayT) {
                        for (Hour = 1; Hour <= 24; ++Hour) {
                            for (TStep = 1; TStep <= state.dataGlobal->NumOfTimeStepInHour; ++TStep) {
                                if (state.dataScheduleMgr->DaySchedule(state.dataScheduleMgr->WeekSchedule(WkSch).DaySchedulePointer(DayT))
                                            .TSValue(TStep, Hour) > 0.0 &&
                                    state.dataScheduleMgr->DaySchedule(state.dataScheduleMgr->WeekSchedule(WkSch).DaySchedulePointer(DayT))
                                            .TSValue(TStep, Hour) < 1.0) {
                                    HasFractions = true;
                                    goto DayTLoop2_exit;
                                }
                            }
                        }
                    }
                DayTLoop2_exit:;
                }
            }
        }

        return HasFractions;
    }

    Real64 GetScheduleMinValue(EnergyPlusData &state, int const ScheduleIndex) // Which Schedule being tested
    {

        // FUNCTION INFORMATION:
        //       AUTHOR         Linda K. Lawrie
        //       DATE WRITTEN   February 2004
        //       MODIFIED       na
        //       RE-ENGINEERED  na

        // PURPOSE OF THIS FUNCTION:
        // This function returns the minimum value used by a schedule over
        // the entire year.

        // METHODOLOGY EMPLOYED:
        // na

        // REFERENCES:
        // na

        // USE STATEMENTS:
        // na

        // Return value
        Real64 MinimumValue; // Minimum value for schedule

        // Locals
        // FUNCTION ARGUMENT DEFINITIONS:

        // FUNCTION PARAMETER DEFINITIONS:
        // na

        // INTERFACE BLOCK SPECIFICATIONS
        // na

        // DERIVED TYPE DEFINITIONS
        // na

        // FUNCTION LOCAL VARIABLE DECLARATIONS:
        Real64 MinValue(0.0);
        Real64 MaxValue(0.0);
        int WkSch;
        int DayT;
        int Loop;

        if (ScheduleIndex == -1) {
            MinValue = 1.0;
            MaxValue = 1.0;
        } else if (ScheduleIndex == 0) {
            MinValue = 0.0;
            MaxValue = 0.0;
        } else if (ScheduleIndex < 1 || ScheduleIndex > state.dataScheduleMgr->NumSchedules) {
            ShowFatalError(state, "GetScheduleMinValue called with ScheduleIndex out of range");
        }

        if (ScheduleIndex > 0) {
            if (!state.dataScheduleMgr->Schedule(ScheduleIndex).MaxMinSet) { // Set Minimum/Maximums for this schedule
                WkSch = state.dataScheduleMgr->Schedule(ScheduleIndex).WeekSchedulePointer(1);
                MinValue = minval(state.dataScheduleMgr->DaySchedule(state.dataScheduleMgr->WeekSchedule(WkSch).DaySchedulePointer(1)).TSValue);
                MaxValue = maxval(state.dataScheduleMgr->DaySchedule(state.dataScheduleMgr->WeekSchedule(WkSch).DaySchedulePointer(1)).TSValue);
                for (DayT = 2; DayT <= MaxDayTypes; ++DayT) {
                    MinValue =
                        min(MinValue,
                            minval(state.dataScheduleMgr->DaySchedule(state.dataScheduleMgr->WeekSchedule(WkSch).DaySchedulePointer(DayT)).TSValue));
                    MaxValue =
                        max(MaxValue,
                            maxval(state.dataScheduleMgr->DaySchedule(state.dataScheduleMgr->WeekSchedule(WkSch).DaySchedulePointer(DayT)).TSValue));
                }
                for (Loop = 2; Loop <= 366; ++Loop) {
                    WkSch = state.dataScheduleMgr->Schedule(ScheduleIndex).WeekSchedulePointer(Loop);
                    for (DayT = 1; DayT <= MaxDayTypes; ++DayT) {
                        MinValue = min(
                            MinValue,
                            minval(state.dataScheduleMgr->DaySchedule(state.dataScheduleMgr->WeekSchedule(WkSch).DaySchedulePointer(DayT)).TSValue));
                        MaxValue = max(
                            MaxValue,
                            maxval(state.dataScheduleMgr->DaySchedule(state.dataScheduleMgr->WeekSchedule(WkSch).DaySchedulePointer(DayT)).TSValue));
                    }
                }
                state.dataScheduleMgr->Schedule(ScheduleIndex).MaxMinSet = true;
                state.dataScheduleMgr->Schedule(ScheduleIndex).MinValue = MinValue;
                state.dataScheduleMgr->Schedule(ScheduleIndex).MaxValue = MaxValue;
            }

            //  Min/max for schedule has been set.
            MinimumValue = state.dataScheduleMgr->Schedule(ScheduleIndex).MinValue;
        } else {
            MinimumValue = MinValue;
        }

        return MinimumValue;
    }

    Real64 GetScheduleMaxValue(EnergyPlusData &state, int const ScheduleIndex) // Which Schedule being tested
    {

        // FUNCTION INFORMATION:
        //       AUTHOR         Linda K. Lawrie
        //       DATE WRITTEN   February 2004
        //       MODIFIED       na
        //       RE-ENGINEERED  na

        // PURPOSE OF THIS FUNCTION:
        // This function returns the maximum value used by a schedule over
        // the entire year.

        // METHODOLOGY EMPLOYED:
        // na

        // REFERENCES:
        // na

        // USE STATEMENTS:
        // na

        // Return value
        Real64 MaximumValue; // Maximum value for schedule

        // Locals
        // FUNCTION ARGUMENT DEFINITIONS:

        // FUNCTION PARAMETER DEFINITIONS:
        // na

        // INTERFACE BLOCK SPECIFICATIONS
        // na

        // DERIVED TYPE DEFINITIONS
        // na

        // FUNCTION LOCAL VARIABLE DECLARATIONS:
        Real64 MinValue(0.0);
        Real64 MaxValue(0.0);
        int WkSch;
        int DayT;
        int Loop;

        if (ScheduleIndex == -1) {
            MinValue = 1.0;
            MaxValue = 1.0;
        } else if (ScheduleIndex == 0) {
            MinValue = 0.0;
            MaxValue = 0.0;
        } else if (ScheduleIndex < 1 || ScheduleIndex > state.dataScheduleMgr->NumSchedules) {
            ShowFatalError(state, "CheckScheduleMaxValue called with ScheduleIndex out of range");
        }

        if (ScheduleIndex > 0) {
            if (!state.dataScheduleMgr->Schedule(ScheduleIndex).MaxMinSet) { // Set Minimum/Maximums for this schedule
                WkSch = state.dataScheduleMgr->Schedule(ScheduleIndex).WeekSchedulePointer(1);
                MinValue = minval(state.dataScheduleMgr->DaySchedule(state.dataScheduleMgr->WeekSchedule(WkSch).DaySchedulePointer(1)).TSValue);
                MaxValue = maxval(state.dataScheduleMgr->DaySchedule(state.dataScheduleMgr->WeekSchedule(WkSch).DaySchedulePointer(1)).TSValue);
                for (DayT = 2; DayT <= MaxDayTypes; ++DayT) {
                    MinValue =
                        min(MinValue,
                            minval(state.dataScheduleMgr->DaySchedule(state.dataScheduleMgr->WeekSchedule(WkSch).DaySchedulePointer(DayT)).TSValue));
                    MaxValue =
                        max(MaxValue,
                            maxval(state.dataScheduleMgr->DaySchedule(state.dataScheduleMgr->WeekSchedule(WkSch).DaySchedulePointer(DayT)).TSValue));
                }
                for (Loop = 2; Loop <= 366; ++Loop) {
                    WkSch = state.dataScheduleMgr->Schedule(ScheduleIndex).WeekSchedulePointer(Loop);
                    for (DayT = 1; DayT <= MaxDayTypes; ++DayT) {
                        MinValue = min(
                            MinValue,
                            minval(state.dataScheduleMgr->DaySchedule(state.dataScheduleMgr->WeekSchedule(WkSch).DaySchedulePointer(DayT)).TSValue));
                        MaxValue = max(
                            MaxValue,
                            maxval(state.dataScheduleMgr->DaySchedule(state.dataScheduleMgr->WeekSchedule(WkSch).DaySchedulePointer(DayT)).TSValue));
                    }
                }
                state.dataScheduleMgr->Schedule(ScheduleIndex).MaxMinSet = true;
                state.dataScheduleMgr->Schedule(ScheduleIndex).MinValue = MinValue;
                state.dataScheduleMgr->Schedule(ScheduleIndex).MaxValue = MaxValue;
            }

            //  Min/max for schedule has been set.

            MaximumValue = state.dataScheduleMgr->Schedule(ScheduleIndex).MaxValue;
        } else {
            MaximumValue = MaxValue;
        }

        return MaximumValue;
    }

    std::string GetScheduleName(EnergyPlusData &state, int const ScheduleIndex)
    {

        // FUNCTION INFORMATION:
        //       AUTHOR         Linda K. Lawrie
        //       DATE WRITTEN   February 2008
        //       MODIFIED       na
        //       RE-ENGINEERED  na

        // PURPOSE OF THIS FUNCTION:
        // This function returns the schedule name from the Schedule Index.

        // METHODOLOGY EMPLOYED:
        // na

        // REFERENCES:
        // na

        // USE STATEMENTS:
        // na

        // Return value
        std::string ScheduleName;

        // Locals
        // FUNCTION ARGUMENT DEFINITIONS:

        // FUNCTION PARAMETER DEFINITIONS:
        // na

        // INTERFACE BLOCK SPECIFICATIONS
        // na

        // DERIVED TYPE DEFINITIONS
        // na

        // FUNCTION LOCAL VARIABLE DECLARATIONS:
        // na

        if (!state.dataScheduleMgr->ScheduleInputProcessed) {
            ProcessScheduleInput(state);
            state.dataScheduleMgr->ScheduleInputProcessed = true;
        }

        if (ScheduleIndex > 0) {
            ScheduleName = state.dataScheduleMgr->Schedule(ScheduleIndex).Name;
        } else if (ScheduleIndex == -1) {
            ScheduleName = "Constant-1.0";
        } else if (ScheduleIndex == 0) {
            ScheduleName = "Constant-0.0";
        } else {
            ScheduleName = "N/A-Invalid";
        }

        return ScheduleName;
    }

    void ReportScheduleValues(EnergyPlusData &state)
    {

        // SUBROUTINE INFORMATION:
        //       AUTHOR         Linda Lawrie
        //       DATE WRITTEN   February 2004
        //       MODIFIED       na
        //       RE-ENGINEERED  na

        // PURPOSE OF THIS SUBROUTINE:
        // This subroutine puts the proper current schedule values into the "reporting"
        // slot for later reporting.

        if (!state.dataScheduleMgr->ScheduleInputProcessed) {
            ProcessScheduleInput(state);
            state.dataScheduleMgr->ScheduleInputProcessed = true;
        }

        if (DoScheduleReportingSetup) { // CurrentModuleObject='Any Schedule'
            for (int ScheduleIndex = 1; ScheduleIndex <= state.dataScheduleMgr->NumSchedules; ++ScheduleIndex) {
                // Set Up Reporting
                SetupOutputVariable(state,
                                    "Schedule Value",
                                    OutputProcessor::Unit::None,
                                    state.dataScheduleMgr->Schedule(ScheduleIndex).CurrentValue,
                                    "Zone",
                                    "Average",
                                    state.dataScheduleMgr->Schedule(ScheduleIndex).Name);
            }
            DoScheduleReportingSetup = false;
        }

        // TODO: Is this needed?
        // Why is it doing exactly the same as UpdateScheduleValues?
        UpdateScheduleValues(state);
    }

    void ReportOrphanSchedules(EnergyPlusData &state)
    {

        // SUBROUTINE INFORMATION:
        //       AUTHOR         Linda Lawrie
        //       DATE WRITTEN   April 2008
        //       MODIFIED       na
        //       RE-ENGINEERED  na

        // PURPOSE OF THIS SUBROUTINE:
        // In response to CR7498, report orphan (unused) schedule items.

        // SUBROUTINE LOCAL VARIABLE DECLARATIONS:
        bool NeedOrphanMessage;
        bool NeedUseMessage;
        int Item;
        int NumCount;

        NeedOrphanMessage = true;
        NeedUseMessage = false;
        NumCount = 0;

        for (Item = 1; Item <= state.dataScheduleMgr->NumSchedules; ++Item) {
            if (state.dataScheduleMgr->Schedule(Item).Used) continue;
            if (NeedOrphanMessage && state.dataGlobal->DisplayUnusedSchedules) {
                ShowWarningError(state, "The following schedule names are \"Unused Schedules\".  These schedules are in the idf");
                ShowContinueError(state, " file but are never obtained by the simulation and therefore are NOT used.");
                NeedOrphanMessage = false;
            }
            if (state.dataGlobal->DisplayUnusedSchedules) {
                ShowMessage(state,
                            "Schedule:Year or Schedule:Compact or Schedule:File or Schedule:Constant=" + state.dataScheduleMgr->Schedule(Item).Name);
            } else {
                ++NumCount;
            }
        }

        if (NumCount > 0) {
            ShowMessage(state, fmt::format("There are {} unused schedules in input.", NumCount));
            NeedUseMessage = true;
        }

        NeedOrphanMessage = true;
        NumCount = 0;

        for (Item = 1; Item <= state.dataScheduleMgr->NumWeekSchedules; ++Item) {
            if (state.dataScheduleMgr->WeekSchedule(Item).Used) continue;
            if (state.dataScheduleMgr->WeekSchedule(Item).Name == BlankString) continue;
            if (NeedOrphanMessage && state.dataGlobal->DisplayUnusedSchedules) {
                ShowWarningError(state, "The following week schedule names are \"Unused Schedules\".  These schedules are in the idf");
                ShowContinueError(state, " file but are never obtained by the simulation and therefore are NOT used.");
                NeedOrphanMessage = false;
            }
            if (state.dataGlobal->DisplayUnusedSchedules) {
                ShowMessage(state, "Schedule:Week:Daily or Schedule:Week:Compact=" + state.dataScheduleMgr->WeekSchedule(Item).Name);
            } else {
                ++NumCount;
            }
        }

        if (NumCount > 0) {
            ShowMessage(state, fmt::format("There are {} unused week schedules in input.", NumCount));
            NeedUseMessage = true;
        }

        NeedOrphanMessage = true;
        NumCount = 0;

        for (Item = 1; Item <= state.dataScheduleMgr->NumDaySchedules; ++Item) {
            if (state.dataScheduleMgr->DaySchedule(Item).Used) continue;
            if (state.dataScheduleMgr->DaySchedule(Item).Name == BlankString) continue;
            if (NeedOrphanMessage && state.dataGlobal->DisplayUnusedSchedules) {
                ShowWarningError(state, "The following day schedule names are \"Unused Schedules\".  These schedules are in the idf");
                ShowContinueError(state, " file but are never obtained by the simulation and therefore are NOT used.");
                NeedOrphanMessage = false;
            }
            if (state.dataGlobal->DisplayUnusedSchedules) {
                ShowMessage(state,
                            "Schedule:Day:Hourly or Schedule:Day:Interval or Schedule:Day:List=" + state.dataScheduleMgr->DaySchedule(Item).Name);
            } else {
                ++NumCount;
            }
        }

        if (NumCount > 0) {
            ShowMessage(state, fmt::format("There are {} unused day schedules in input.", NumCount));
            NeedUseMessage = true;
        }

        if (NeedUseMessage) ShowMessage(state, "Use Output:Diagnostics,DisplayUnusedSchedules; to see them.");
    }

    // returns the annual full load hours for a schedule - essentially the sum of the hourly values
    Real64 ScheduleAnnualFullLoadHours(EnergyPlusData &state,
                                       int const ScheduleIndex,  // Which Schedule being tested
                                       int const StartDayOfWeek, // Day of week for start of year
                                       bool const isItLeapYear   // true if it is a leap year containing February 29
    )
    {
        // J. Glazer - July 2017
        // adapted from Linda K. Lawrie original code for ScheduleAverageHoursPerWeek()

        int DaysInYear;

        if (isItLeapYear) {
            DaysInYear = 366;
        } else {
            DaysInYear = 365;
        }

        if (ScheduleIndex < -1 || ScheduleIndex > state.dataScheduleMgr->NumSchedules) {
            ShowFatalError(state, "ScheduleAnnualFullLoadHours called with ScheduleIndex out of range");
        }

        int DayT = StartDayOfWeek;
        Real64 TotalHours = 0.0;

        if (DayT == 0) return TotalHours;

        for (int Loop = 1; Loop <= DaysInYear; ++Loop) {
            int WkSch = state.dataScheduleMgr->Schedule(ScheduleIndex).WeekSchedulePointer(Loop);
            TotalHours += sum(state.dataScheduleMgr->DaySchedule(state.dataScheduleMgr->WeekSchedule(WkSch).DaySchedulePointer(DayT)).TSValue) /
                          double(state.dataGlobal->NumOfTimeStepInHour);
            ++DayT;
            if (DayT > 7) DayT = 1;
        }

        return TotalHours;
    }

    // returns the average number of hours per week based on the schedule index provided
    Real64 ScheduleAverageHoursPerWeek(EnergyPlusData &state,
                                       int const ScheduleIndex,  // Which Schedule being tested
                                       int const StartDayOfWeek, // Day of week for start of year
                                       bool const isItLeapYear   // true if it is a leap year containing February 29
    )
    {

        // FUNCTION INFORMATION:
        //       AUTHOR         Linda K. Lawrie
        //       DATE WRITTEN   August 2006
        //       MODIFIED       September 2012; Glazer - CR8849
        //       RE-ENGINEERED  na

        // PURPOSE OF THIS FUNCTION:
        // This function returns the "average" hours per week for a schedule over
        // the entire year.

        // Return value

        Real64 WeeksInYear;

        if (isItLeapYear) {
            WeeksInYear = 366.0 / 7.0;
        } else {
            WeeksInYear = 365.0 / 7.0;
        }

        if (ScheduleIndex < -1 || ScheduleIndex > state.dataScheduleMgr->NumSchedules) {
            ShowFatalError(state, "ScheduleAverageHoursPerWeek called with ScheduleIndex out of range");
        }

        Real64 TotalHours = ScheduleAnnualFullLoadHours(state, ScheduleIndex, StartDayOfWeek, isItLeapYear);

        return TotalHours / WeeksInYear; // Ok to return a fraction since WeeksInYear we know is always non-zero
    }

    // returns the annual hours greater than 1% for a schedule - essentially the number of hours with any operation
    Real64 ScheduleHoursGT1perc(EnergyPlusData &state,
                                int const ScheduleIndex,  // Which Schedule being tested
                                int const StartDayOfWeek, // Day of week for start of year
                                bool const isItLeapYear   // true if it is a leap year containing February 29
    )
    {
        // J. Glazer - July 2017
        // adapted from Linda K. Lawrie original code for ScheduleAverageHoursPerWeek()

        int DaysInYear;

        if (isItLeapYear) {
            DaysInYear = 366;
        } else {
            DaysInYear = 365;
        }

        if (ScheduleIndex < -1 || ScheduleIndex > state.dataScheduleMgr->NumSchedules) {
            ShowFatalError(state, "ScheduleHoursGT1perc called with ScheduleIndex out of range");
        }

        int DayT = StartDayOfWeek;
        Real64 TotalHours = 0.0;

        if (DayT == 0) return TotalHours;

        for (int Loop = 1; Loop <= DaysInYear; ++Loop) {
            int WkSch = state.dataScheduleMgr->Schedule(ScheduleIndex).WeekSchedulePointer(Loop);
            for (int hrOfDay = 1; hrOfDay <= 24; ++hrOfDay) {
                for (int TS = 1; TS <= state.dataGlobal->NumOfTimeStepInHour; ++TS) {
                    if (state.dataScheduleMgr->DaySchedule(state.dataScheduleMgr->WeekSchedule(WkSch).DaySchedulePointer(DayT))
                            .TSValue(TS, hrOfDay)) {
                        TotalHours += state.dataGlobal->TimeStepZone;
                    }
                }
            }

            ++DayT;
            if (DayT > 7) DayT = 1;
        }

        return TotalHours;
    }

    int GetNumberOfSchedules(EnergyPlusData &state)
    {

        // FUNCTION INFORMATION:
        //       AUTHOR         Greg Stark
        //       DATE WRITTEN   September 2008
        //       MODIFIED       na
        //       RE-ENGINEERED  na

        // PURPOSE OF THIS FUNCTION:
        // This function returns the number of schedules.

        // METHODOLOGY EMPLOYED:
        // na

        // REFERENCES:
        // na

        // USE STATEMENTS:
        // na

        // Return value
        int NumberOfSchedules;

        // Locals
        // FUNCTION ARGUMENT DEFINITIONS:

        // FUNCTION PARAMETER DEFINITIONS:
        // na

        // INTERFACE BLOCK SPECIFICATIONS
        // na

        // DERIVED TYPE DEFINITIONS
        // na

        // FUNCTION LOCAL VARIABLE DECLARATIONS:
        // na

        NumberOfSchedules = state.dataScheduleMgr->NumSchedules;

        return NumberOfSchedules;
    }

} // namespace ScheduleManager

} // namespace EnergyPlus<|MERGE_RESOLUTION|>--- conflicted
+++ resolved
@@ -188,11 +188,7 @@
         using DataStringGlobals::CharSpace;
         using DataStringGlobals::CharTab;
         using DataSystemVariables::CheckForActualFileName;
-<<<<<<< HEAD
-=======
-        using DataSystemVariables::iUnicode_end;
         using General::ProcessDateString;
->>>>>>> 2c87cf41
 
         // Locals
         // SUBROUTINE PARAMETER DEFINITIONS:
@@ -1824,16 +1820,9 @@
                 auto LineIn = SchdFile.readLine();
                 const auto endLine = len(LineIn.data);
                 if (endLine > 0) {
-<<<<<<< HEAD
                     if (int(LineIn.data[endLine - 1]) == state.dataSysVars->iUnicode_end) {
                         ShowSevereError(state, RoutineName + CurrentModuleObject + "=\"" + Alphas(1) + "\", " + cAlphaFields(3) + "=\"" + Alphas(3) +
                                         " appears to be a Unicode or binary file.");
-=======
-                    if (int(LineIn.data[endLine - 1]) == iUnicode_end) {
-                        ShowSevereError(state,
-                                        RoutineName + CurrentModuleObject + "=\"" + Alphas(1) + "\", " + cAlphaFields(3) + "=\"" + Alphas(3) +
-                                            " appears to be a Unicode or binary file.");
->>>>>>> 2c87cf41
                         ShowContinueError(state, "...This file cannot be read by this program. Please save as PC or Unix file and try again");
                         ShowFatalError(state, "Program terminates due to previous condition.");
                     }
