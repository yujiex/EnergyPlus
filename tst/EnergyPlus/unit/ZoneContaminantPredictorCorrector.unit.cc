// EnergyPlus, Copyright (c) 1996-2021, The Board of Trustees of the University of Illinois,
// The Regents of the University of California, through Lawrence Berkeley National Laboratory
// (subject to receipt of any required approvals from the U.S. Dept. of Energy), Oak Ridge
// National Laboratory, managed by UT-Battelle, Alliance for Sustainable Energy, LLC, and other
// contributors. All rights reserved.
//
// NOTICE: This Software was developed under funding from the U.S. Department of Energy and the
// U.S. Government consequently retains certain rights. As such, the U.S. Government has been
// granted for itself and others acting on its behalf a paid-up, nonexclusive, irrevocable,
// worldwide license in the Software to reproduce, distribute copies to the public, prepare
// derivative works, and perform publicly and display publicly, and to permit others to do so.
//
// Redistribution and use in source and binary forms, with or without modification, are permitted
// provided that the following conditions are met:
//
// (1) Redistributions of source code must retain the above copyright notice, this list of
//     conditions and the following disclaimer.
//
// (2) Redistributions in binary form must reproduce the above copyright notice, this list of
//     conditions and the following disclaimer in the documentation and/or other materials
//     provided with the distribution.
//
// (3) Neither the name of the University of California, Lawrence Berkeley National Laboratory,
//     the University of Illinois, U.S. Dept. of Energy nor the names of its contributors may be
//     used to endorse or promote products derived from this software without specific prior
//     written permission.
//
// (4) Use of EnergyPlus(TM) Name. If Licensee (i) distributes the software in stand-alone form
//     without changes from the version obtained under this License, or (ii) Licensee makes a
//     reference solely to the software portion of its product, Licensee must refer to the
//     software as "EnergyPlus version X" software, where "X" is the version number Licensee
//     obtained under this License and may not use a different name for the software. Except as
//     specifically required in this Section (4), Licensee shall not use in a company name, a
//     product name, in advertising, publicity, or other promotional activities any name, trade
//     name, trademark, logo, or other designation of "EnergyPlus", "E+", "e+" or confusingly
//     similar designation, without the U.S. Department of Energy's prior written consent.
//
// THIS SOFTWARE IS PROVIDED BY THE COPYRIGHT HOLDERS AND CONTRIBUTORS "AS IS" AND ANY EXPRESS OR
// IMPLIED WARRANTIES, INCLUDING, BUT NOT LIMITED TO, THE IMPLIED WARRANTIES OF MERCHANTABILITY
// AND FITNESS FOR A PARTICULAR PURPOSE ARE DISCLAIMED. IN NO EVENT SHALL THE COPYRIGHT OWNER OR
// CONTRIBUTORS BE LIABLE FOR ANY DIRECT, INDIRECT, INCIDENTAL, SPECIAL, EXEMPLARY, OR
// CONSEQUENTIAL DAMAGES (INCLUDING, BUT NOT LIMITED TO, PROCUREMENT OF SUBSTITUTE GOODS OR
// SERVICES; LOSS OF USE, DATA, OR PROFITS; OR BUSINESS INTERRUPTION) HOWEVER CAUSED AND ON ANY
// THEORY OF LIABILITY, WHETHER IN CONTRACT, STRICT LIABILITY, OR TORT (INCLUDING NEGLIGENCE OR
// OTHERWISE) ARISING IN ANY WAY OUT OF THE USE OF THIS SOFTWARE, EVEN IF ADVISED OF THE
// POSSIBILITY OF SUCH DAMAGE.

// EnergyPlus::ZoneTempPredictorCorrector Unit Tests

// Google Test Headers
#include <gtest/gtest.h>

#include "Fixtures/EnergyPlusFixture.hh"

// EnergyPlus Headers
#include <AirflowNetwork/Elements.hpp>
#include <EnergyPlus/Data/EnergyPlusData.hh>
#include <EnergyPlus/DataEnvironment.hh>
#include <EnergyPlus/DataHVACGlobals.hh>
#include <EnergyPlus/DataHeatBalFanSys.hh>
#include <EnergyPlus/DataHeatBalSurface.hh>
#include <EnergyPlus/DataHeatBalance.hh>
#include <EnergyPlus/DataLoopNode.hh>
#include <EnergyPlus/DataSizing.hh>
#include <EnergyPlus/DataZoneControls.hh>
#include <EnergyPlus/DataZoneEnergyDemands.hh>
#include <EnergyPlus/DataZoneEquipment.hh>
#include <EnergyPlus/HeatBalanceManager.hh>
#include <EnergyPlus/HybridModel.hh>
#include <EnergyPlus/ScheduleManager.hh>
#include <EnergyPlus/SimulationManager.hh>
#include <EnergyPlus/WeatherManager.hh>
#include <EnergyPlus/ZoneContaminantPredictorCorrector.hh>
#include <EnergyPlus/ZonePlenum.hh>
#include <EnergyPlus/ZoneTempPredictorCorrector.hh>

using namespace EnergyPlus;
using namespace ObjexxFCL;
using namespace EnergyPlus::DataHeatBalance;
using namespace EnergyPlus::DataHeatBalFanSys;
using namespace DataStringGlobals;
using namespace EnergyPlus::DataZoneControls;
using namespace EnergyPlus::DataZoneEquipment;
using namespace EnergyPlus::DataZoneEnergyDemands;
using namespace EnergyPlus::DataSizing;
using namespace EnergyPlus::HeatBalanceManager;
using namespace EnergyPlus::HybridModel;
using namespace EnergyPlus::ZonePlenum;
using namespace EnergyPlus::ZoneTempPredictorCorrector;
using namespace EnergyPlus::DataLoopNode;
using namespace EnergyPlus::DataHVACGlobals;
using namespace EnergyPlus::DataSurfaces;
using namespace EnergyPlus::DataEnvironment;
using namespace EnergyPlus::Psychrometrics;
using namespace SimulationManager;
using namespace EnergyPlus::ZoneContaminantPredictorCorrector;

TEST_F(EnergyPlusFixture, ZoneContaminantPredictorCorrector_AddMDotOATest)
{

    ShortenTimeStepSys = false;
    UseZoneTimeStepHistory = false;

    state->dataHeatBalFanSys->ZoneAirHumRat.allocate(1);
    state->dataHeatBalFanSys->ZT.allocate(1);
    state->dataHeatBalFanSys->MixingMassFlowZone.allocate(1);

    state->dataGlobal->NumOfZones = 1;
    state->dataContaminantBalance->Contaminant.CO2Simulation = true;
    state->dataContaminantBalance->Contaminant.GenericContamSimulation = true;

    state->dataContaminantBalance->AZ.allocate(1);
    state->dataContaminantBalance->BZ.allocate(1);
    state->dataContaminantBalance->CZ.allocate(1);
    state->dataContaminantBalance->AZGC.allocate(1);
    state->dataContaminantBalance->BZGC.allocate(1);
    state->dataContaminantBalance->CZGC.allocate(1);

    state->dataContaminantBalance->CO2ZoneTimeMinus1Temp.allocate(1);
    state->dataContaminantBalance->CO2ZoneTimeMinus2Temp.allocate(1);
    state->dataContaminantBalance->CO2ZoneTimeMinus3Temp.allocate(1);
    state->dataContaminantBalance->DSCO2ZoneTimeMinus1.allocate(1);
    state->dataContaminantBalance->DSCO2ZoneTimeMinus2.allocate(1);
    state->dataContaminantBalance->DSCO2ZoneTimeMinus3.allocate(1);
    state->dataContaminantBalance->GCZoneTimeMinus1Temp.allocate(1);
    state->dataContaminantBalance->GCZoneTimeMinus2Temp.allocate(1);
    state->dataContaminantBalance->GCZoneTimeMinus3Temp.allocate(1);
    state->dataContaminantBalance->DSGCZoneTimeMinus1.allocate(1);
    state->dataContaminantBalance->DSGCZoneTimeMinus2.allocate(1);
    state->dataContaminantBalance->DSGCZoneTimeMinus3.allocate(1);

    state->dataContaminantBalance->MixingMassFlowCO2.allocate(1);
    state->dataContaminantBalance->MixingMassFlowGC.allocate(1);
    state->dataContaminantBalance->ZoneAirCO2Temp.allocate(1);
    state->dataContaminantBalance->ZoneCO21.allocate(1);
    state->dataContaminantBalance->ZoneAirCO2.allocate(1);
    state->dataContaminantBalance->ZoneAirGCTemp.allocate(1);
    state->dataContaminantBalance->ZoneGC1.allocate(1);
    state->dataContaminantBalance->ZoneAirGC.allocate(1);

    state->dataContaminantBalance->ZoneCO2SetPoint.allocate(1);
    state->dataContaminantBalance->CO2PredictedRate.allocate(1);
    state->dataContaminantBalance->GCPredictedRate.allocate(1);
    state->dataContaminantBalance->ContaminantControlledZone.allocate(1);
    state->dataContaminantBalance->ZoneGCSetPoint.allocate(1);

    state->dataContaminantBalance->ZoneAirDensityCO.allocate(1);
    state->dataContaminantBalance->ZoneCO2Gain.allocate(1);
    state->dataContaminantBalance->ZoneCO2GainExceptPeople.allocate(1);
    state->dataContaminantBalance->ZoneGCGain.allocate(1);
    state->dataContaminantBalance->ZoneCO2Gain(1) = 0.0001;
    state->dataContaminantBalance->ZoneCO2GainExceptPeople = 0.0001;
    state->dataContaminantBalance->ZoneGCGain(1) = 0.0000001;
    state->dataContaminantBalance->MixingMassFlowCO2(1) = 0.0;
    state->dataContaminantBalance->MixingMassFlowGC(1) = 0.0;

    state->dataContaminantBalance->DSCO2ZoneTimeMinus1(1) = 200.0;
    state->dataContaminantBalance->DSCO2ZoneTimeMinus2(1) = 200.0;
    state->dataContaminantBalance->DSCO2ZoneTimeMinus3(1) = 200.0;
    state->dataContaminantBalance->OutdoorCO2 = 400.0;
    state->dataContaminantBalance->OutdoorGC = 0.001;
    state->dataContaminantBalance->ZoneCO21(1) = state->dataContaminantBalance->OutdoorCO2;
    state->dataContaminantBalance->ZoneGC1(1) = state->dataContaminantBalance->OutdoorGC;
    state->dataContaminantBalance->ZoneCO2SetPoint(1) = 450.0;
    state->dataContaminantBalance->ZoneAirCO2(1) = state->dataContaminantBalance->ZoneCO21(1);
    state->dataContaminantBalance->ZoneAirGC(1) = state->dataContaminantBalance->ZoneGC1(1);

    Real64 PriorTimeStep;

    TimeStepSys = 15.0 / 60.0; // System timestep in hours
    PriorTimeStep = TimeStepSys;

    state->dataZoneEquip->ZoneEquipConfig.allocate(1);
    state->dataZoneEquip->ZoneEquipConfig(1).ZoneName = "Zone 1";
    state->dataZoneEquip->ZoneEquipConfig(1).ActualZoneNum = 1;

    state->dataZoneEquip->ZoneEquipConfig(1).NumInletNodes = 2;
    state->dataZoneEquip->ZoneEquipConfig(1).InletNode.allocate(2);
    state->dataZoneEquip->ZoneEquipConfig(1).InletNode(1) = 1;
    state->dataZoneEquip->ZoneEquipConfig(1).InletNode(2) = 2;
    state->dataZoneEquip->ZoneEquipConfig(1).NumExhaustNodes = 1;
    state->dataZoneEquip->ZoneEquipConfig(1).ExhaustNode.allocate(1);
    state->dataZoneEquip->ZoneEquipConfig(1).ExhaustNode(1) = 3;
    state->dataZoneEquip->ZoneEquipConfig(1).NumReturnNodes = 1;
    state->dataZoneEquip->ZoneEquipConfig(1).ReturnNode.allocate(1);
    state->dataZoneEquip->ZoneEquipConfig(1).ReturnNode(1) = 4;
    state->dataZoneEquip->ZoneEquipConfig(1).FixedReturnFlow.allocate(1);

    Node.allocate(5);

    state->dataHeatBal->Zone.allocate(1);
    state->dataHeatBal->Zone(1).Name = state->dataZoneEquip->ZoneEquipConfig(1).ZoneName;
    state->dataHeatBal->Zone(1).ZoneEqNum = 1;
    state->dataSize->ZoneEqSizing.allocate(1);
    state->dataSize->CurZoneEqNum = 1;
    state->dataHeatBal->Zone(1).Multiplier = 1.0;
    state->dataHeatBal->Zone(1).Volume = 1000.0;
    state->dataHeatBal->Zone(1).SystemZoneNodeNumber = 5;
    state->dataHeatBal->Zone(1).ZoneVolCapMultpMoist = 1.0;
    state->dataEnvrn->OutBaroPress = 101325.0;

    HybridModelZone.allocate(1);
    HybridModelZone(1).InfiltrationCalc_C = false;
    HybridModelZone(1).PeopleCountCalc_C = false;

    state->dataZonePlenum->NumZoneReturnPlenums = 0;
    state->dataZonePlenum->NumZoneSupplyPlenums = 0;

<<<<<<< HEAD
    state->dataHeatBalFanSys->OAMFL.allocate(1);
    state->dataHeatBalFanSys->VAMFL.allocate(1);
    state->dataHeatBalFanSys->EAMFL.allocate(1);
    state->dataHeatBalFanSys->CTMFL.allocate(1);
    state->dataHeatBalFanSys->MDotOA.allocate(1);
    state->dataHeatBalFanSys->MDotOA(1) = 0.001;
    ScheduleManager::Schedule.allocate(1);
=======
    OAMFL.allocate(1);
    VAMFL.allocate(1);
    EAMFL.allocate(1);
    CTMFL.allocate(1);
    MDotOA.allocate(1);
    MDotOA(1) = 0.001;
    state->dataScheduleMgr->Schedule.allocate(1);
>>>>>>> 3e8aa3d5

    state->dataScheduleMgr->Schedule(1).CurrentValue = 1.0;

    AirflowNetwork::SimulateAirflowNetwork = 0;

    state->dataHeatBal->ZoneAirSolutionAlgo = UseEulerMethod;

    Node(1).MassFlowRate = 0.01; // Zone inlet node 1
    Node(1).HumRat = 0.008;
    Node(2).MassFlowRate = 0.02; // Zone inlet node 2
    Node(2).HumRat = 0.008;
    state->dataZoneEquip->ZoneEquipConfig(1).ZoneExhBalanced = 0.0;
    Node(3).MassFlowRate = 0.00; // Zone exhaust node 1
    state->dataZoneEquip->ZoneEquipConfig(1).ZoneExh = Node(3).MassFlowRate;
    Node(3).HumRat = 0.008;
    Node(4).MassFlowRate = 0.03; // Zone return node
    Node(4).HumRat = 0.000;
    Node(5).HumRat = 0.000;
    state->dataHeatBalFanSys->OAMFL(1) = 0.0;
    state->dataHeatBalFanSys->VAMFL(1) = 0.0;
    state->dataHeatBalFanSys->EAMFL(1) = 0.0;
    state->dataHeatBalFanSys->CTMFL(1) = 0.0;
    state->dataHeatBalFanSys->ZoneAirHumRat(1) = 0.008;
    state->dataHeatBalFanSys->ZT(1) = 24.0;
    state->dataHeatBalFanSys->MixingMassFlowZone(1) = 0.0;

    state->dataContaminantBalance->CO2PredictedRate.allocate(1);
    state->dataContaminantBalance->ZoneSysContDemand.allocate(1);
    state->dataContaminantBalance->NumContControlledZones = 1;

    state->dataContaminantBalance->ContaminantControlledZone.allocate(1);

    state->dataContaminantBalance->ContaminantControlledZone(1).AvaiSchedPtr = 1;
    state->dataContaminantBalance->ContaminantControlledZone(1).ActualZoneNum = 1;
    state->dataContaminantBalance->ContaminantControlledZone(1).NumOfZones = 1;
    state->dataContaminantBalance->ZoneGCSetPoint(1) = 0.0025;

    PredictZoneContaminants(*state, ShortenTimeStepSys, UseZoneTimeStepHistory, PriorTimeStep);
    EXPECT_NEAR(1.041692180, state->dataContaminantBalance->CO2PredictedRate(1), 0.00001);
    EXPECT_NEAR(76.89754831, state->dataContaminantBalance->GCPredictedRate(1), 0.00001);

    CorrectZoneContaminants(*state, ShortenTimeStepSys, UseZoneTimeStepHistory, PriorTimeStep);
    EXPECT_NEAR(489.931000, Node(5).CO2, 0.00001);
    EXPECT_NEAR(0.09093100, Node(5).GenContam, 0.00001);

    state->dataContaminantBalance->Contaminant.CO2Simulation = false;
    state->dataContaminantBalance->Contaminant.GenericContamSimulation = false;
}

TEST_F(EnergyPlusFixture, ZoneContaminantPredictorCorrector_CorrectZoneContaminantsTest)
{

    ShortenTimeStepSys = false;
    UseZoneTimeStepHistory = false;

    state->dataHeatBalFanSys->ZoneAirHumRat.allocate(1);
    state->dataHeatBalFanSys->ZT.allocate(1);
    state->dataHeatBalFanSys->MixingMassFlowZone.allocate(1);

    state->dataGlobal->NumOfZones = 1;
    state->dataContaminantBalance->Contaminant.CO2Simulation = true;
    state->dataContaminantBalance->Contaminant.GenericContamSimulation = true;

    state->dataContaminantBalance->AZ.allocate(1);
    state->dataContaminantBalance->BZ.allocate(1);
    state->dataContaminantBalance->CZ.allocate(1);
    state->dataContaminantBalance->AZGC.allocate(1);
    state->dataContaminantBalance->BZGC.allocate(1);
    state->dataContaminantBalance->CZGC.allocate(1);

    state->dataContaminantBalance->CO2ZoneTimeMinus1Temp.allocate(1);
    state->dataContaminantBalance->CO2ZoneTimeMinus2Temp.allocate(1);
    state->dataContaminantBalance->CO2ZoneTimeMinus3Temp.allocate(1);
    state->dataContaminantBalance->DSCO2ZoneTimeMinus1.allocate(1);
    state->dataContaminantBalance->DSCO2ZoneTimeMinus2.allocate(1);
    state->dataContaminantBalance->DSCO2ZoneTimeMinus3.allocate(1);
    state->dataContaminantBalance->GCZoneTimeMinus1Temp.allocate(1);
    state->dataContaminantBalance->GCZoneTimeMinus2Temp.allocate(1);
    state->dataContaminantBalance->GCZoneTimeMinus3Temp.allocate(1);
    state->dataContaminantBalance->DSGCZoneTimeMinus1.allocate(1);
    state->dataContaminantBalance->DSGCZoneTimeMinus2.allocate(1);
    state->dataContaminantBalance->DSGCZoneTimeMinus3.allocate(1);

    state->dataContaminantBalance->MixingMassFlowCO2.allocate(1);
    state->dataContaminantBalance->MixingMassFlowGC.allocate(1);
    state->dataContaminantBalance->ZoneAirCO2Temp.allocate(1);
    state->dataContaminantBalance->ZoneCO21.allocate(1);
    state->dataContaminantBalance->ZoneAirCO2.allocate(1);
    state->dataContaminantBalance->ZoneAirGCTemp.allocate(1);
    state->dataContaminantBalance->ZoneGC1.allocate(1);
    state->dataContaminantBalance->ZoneAirGC.allocate(1);

    state->dataContaminantBalance->ZoneAirDensityCO.allocate(1);
    state->dataContaminantBalance->ZoneCO2Gain.allocate(1);
    state->dataContaminantBalance->ZoneCO2GainExceptPeople.allocate(1);
    state->dataContaminantBalance->ZoneGCGain.allocate(1);
    state->dataContaminantBalance->ZoneCO2Gain(1) = 0.0001;
    state->dataContaminantBalance->ZoneGCGain(1) = 0.0001;
    state->dataContaminantBalance->MixingMassFlowCO2(1) = 0.0;
    state->dataContaminantBalance->MixingMassFlowGC(1) = 0.0;

    state->dataContaminantBalance->DSCO2ZoneTimeMinus1(1) = 200.0;
    state->dataContaminantBalance->DSCO2ZoneTimeMinus2(1) = 200.0;
    state->dataContaminantBalance->DSCO2ZoneTimeMinus3(1) = 200.0;
    state->dataContaminantBalance->OutdoorCO2 = 400.0;
    state->dataContaminantBalance->OutdoorGC = 0.001;
    state->dataContaminantBalance->ZoneCO21(1) = state->dataContaminantBalance->OutdoorCO2;
    state->dataContaminantBalance->ZoneGC1(1) = state->dataContaminantBalance->OutdoorGC;

    Real64 PriorTimeStep;

    TimeStepSys = 15.0 / 60.0; // System timestep in hours
    PriorTimeStep = TimeStepSys;

    state->dataZoneEquip->ZoneEquipConfig.allocate(1);
    state->dataZoneEquip->ZoneEquipConfig(1).ZoneName = "Zone 1";
    state->dataZoneEquip->ZoneEquipConfig(1).ActualZoneNum = 1;

    state->dataZoneEquip->ZoneEquipConfig(1).NumInletNodes = 2;
    state->dataZoneEquip->ZoneEquipConfig(1).InletNode.allocate(2);
    state->dataZoneEquip->ZoneEquipConfig(1).InletNode(1) = 1;
    state->dataZoneEquip->ZoneEquipConfig(1).InletNode(2) = 2;
    state->dataZoneEquip->ZoneEquipConfig(1).NumExhaustNodes = 1;
    state->dataZoneEquip->ZoneEquipConfig(1).ExhaustNode.allocate(1);
    state->dataZoneEquip->ZoneEquipConfig(1).ExhaustNode(1) = 3;
    state->dataZoneEquip->ZoneEquipConfig(1).NumReturnNodes = 1;
    state->dataZoneEquip->ZoneEquipConfig(1).ReturnNode.allocate(1);
    state->dataZoneEquip->ZoneEquipConfig(1).ReturnNode(1) = 4;
    state->dataZoneEquip->ZoneEquipConfig(1).FixedReturnFlow.allocate(1);

    Node.allocate(5);

    state->dataHeatBal->Zone.allocate(1);
    state->dataHeatBal->Zone(1).Name = state->dataZoneEquip->ZoneEquipConfig(1).ZoneName;
    state->dataHeatBal->Zone(1).ZoneEqNum = 1;
    state->dataSize->ZoneEqSizing.allocate(1);
    state->dataSize->CurZoneEqNum = 1;
    state->dataHeatBal->Zone(1).Multiplier = 1.0;
    state->dataHeatBal->Zone(1).Volume = 1000.0;
    state->dataHeatBal->Zone(1).SystemZoneNodeNumber = 5;
    state->dataHeatBal->Zone(1).ZoneVolCapMultpMoist = 1.0;
    state->dataEnvrn->OutBaroPress = 101325.0;

    HybridModelZone.allocate(1);
    HybridModelZone(1).InfiltrationCalc_C = false;
    HybridModelZone(1).PeopleCountCalc_C = false;

    state->dataZonePlenum->NumZoneReturnPlenums = 0;
    state->dataZonePlenum->NumZoneSupplyPlenums = 0;

    state->dataHeatBalFanSys->OAMFL.allocate(1);
    state->dataHeatBalFanSys->VAMFL.allocate(1);
    state->dataHeatBalFanSys->EAMFL.allocate(1);
    state->dataHeatBalFanSys->CTMFL.allocate(1);
    state->dataHeatBalFanSys->MDotOA.allocate(1);
    state->dataHeatBalFanSys->MDotOA(1) = 0.0;

    AirflowNetwork::SimulateAirflowNetwork = 0;

    state->dataHeatBal->ZoneAirSolutionAlgo = UseEulerMethod;

    Node(1).MassFlowRate = 0.01; // Zone inlet node 1
    Node(1).HumRat = 0.008;
    Node(2).MassFlowRate = 0.02; // Zone inlet node 2
    Node(2).HumRat = 0.008;
    state->dataZoneEquip->ZoneEquipConfig(1).ZoneExhBalanced = 0.0;
    Node(3).MassFlowRate = 0.00; // Zone exhaust node 1
    state->dataZoneEquip->ZoneEquipConfig(1).ZoneExh = Node(3).MassFlowRate;
    Node(3).HumRat = 0.008;
    Node(4).MassFlowRate = 0.03; // Zone return node
    Node(4).HumRat = 0.000;
    Node(5).HumRat = 0.000;
    state->dataHeatBalFanSys->OAMFL(1) = 0.0;
    state->dataHeatBalFanSys->VAMFL(1) = 0.0;
    state->dataHeatBalFanSys->EAMFL(1) = 0.0;
    state->dataHeatBalFanSys->CTMFL(1) = 0.0;
    state->dataHeatBalFanSys->ZoneAirHumRat(1) = 0.008;
    state->dataHeatBalFanSys->ZT(1) = 24.0;
    state->dataHeatBalFanSys->MixingMassFlowZone(1) = 0.0;

    CorrectZoneContaminants(*state, ShortenTimeStepSys, UseZoneTimeStepHistory, PriorTimeStep);
    EXPECT_NEAR(490.0, Node(5).CO2, 0.00001);
    EXPECT_NEAR(90.000999, Node(5).GenContam, 0.00001);

    state->dataContaminantBalance->Contaminant.CO2Simulation = false;
    state->dataContaminantBalance->Contaminant.GenericContamSimulation = false;
}

TEST_F(EnergyPlusFixture, ZoneContaminantPredictorCorrector_MultiZoneCO2ControlTest)
{

    ShortenTimeStepSys = false;
    UseZoneTimeStepHistory = false;

    state->dataHeatBalFanSys->ZoneAirHumRat.allocate(3);
    state->dataHeatBalFanSys->ZT.allocate(3);
    state->dataHeatBalFanSys->MixingMassFlowZone.allocate(3);

    state->dataGlobal->NumOfZones = 3;

    state->dataContaminantBalance->Contaminant.CO2Simulation = true;

    state->dataContaminantBalance->AZ.allocate(3);
    state->dataContaminantBalance->BZ.allocate(3);
    state->dataContaminantBalance->CZ.allocate(3);

    state->dataContaminantBalance->CO2ZoneTimeMinus1Temp.allocate(3);
    state->dataContaminantBalance->CO2ZoneTimeMinus2Temp.allocate(3);
    state->dataContaminantBalance->CO2ZoneTimeMinus3Temp.allocate(3);
    state->dataContaminantBalance->DSCO2ZoneTimeMinus1.allocate(3);
    state->dataContaminantBalance->DSCO2ZoneTimeMinus2.allocate(3);
    state->dataContaminantBalance->DSCO2ZoneTimeMinus3.allocate(3);

    state->dataContaminantBalance->GCZoneTimeMinus1Temp.allocate(3);
    state->dataContaminantBalance->GCZoneTimeMinus2Temp.allocate(3);
    state->dataContaminantBalance->GCZoneTimeMinus3Temp.allocate(3);
    state->dataContaminantBalance->DSGCZoneTimeMinus1.allocate(3);
    state->dataContaminantBalance->DSGCZoneTimeMinus2.allocate(3);
    state->dataContaminantBalance->DSGCZoneTimeMinus3.allocate(3);

    state->dataContaminantBalance->MixingMassFlowCO2.allocate(3);
    state->dataContaminantBalance->MixingMassFlowGC.allocate(3);
    state->dataContaminantBalance->ZoneAirCO2Temp.allocate(3);
    state->dataContaminantBalance->ZoneCO21.allocate(3);
    state->dataContaminantBalance->ZoneAirCO2.allocate(3);
    state->dataContaminantBalance->ZoneAirGCTemp.allocate(3);

    state->dataContaminantBalance->ZoneCO2SetPoint.allocate(3);
    state->dataContaminantBalance->CO2PredictedRate.allocate(3);

    state->dataContaminantBalance->ZoneAirDensityCO.allocate(3);
    state->dataContaminantBalance->ZoneCO2Gain.allocate(3);
    state->dataContaminantBalance->ZoneGCGain.allocate(3);
    state->dataContaminantBalance->ZoneCO2Gain(1) = 0.0001;
    state->dataContaminantBalance->ZoneCO2Gain(2) = 0.0002;
    state->dataContaminantBalance->ZoneCO2Gain(3) = 0.0003;
    state->dataContaminantBalance->MixingMassFlowCO2(1) = 0.0;
    state->dataContaminantBalance->MixingMassFlowCO2(2) = 0.0;
    state->dataContaminantBalance->MixingMassFlowCO2(3) = 0.0;

    state->dataContaminantBalance->DSCO2ZoneTimeMinus1(1) = 200.0;
    state->dataContaminantBalance->DSCO2ZoneTimeMinus2(1) = 200.0;
    state->dataContaminantBalance->DSCO2ZoneTimeMinus3(1) = 200.0;
    state->dataContaminantBalance->DSCO2ZoneTimeMinus1(2) = 200.0;
    state->dataContaminantBalance->DSCO2ZoneTimeMinus2(2) = 200.0;
    state->dataContaminantBalance->DSCO2ZoneTimeMinus3(2) = 200.0;
    state->dataContaminantBalance->DSCO2ZoneTimeMinus1(3) = 200.0;
    state->dataContaminantBalance->DSCO2ZoneTimeMinus2(3) = 200.0;
    state->dataContaminantBalance->DSCO2ZoneTimeMinus3(3) = 200.0;
    state->dataContaminantBalance->OutdoorCO2 = 400.0;
    state->dataContaminantBalance->ZoneCO21(1) = state->dataContaminantBalance->OutdoorCO2;
    state->dataContaminantBalance->ZoneCO21(2) = state->dataContaminantBalance->OutdoorCO2;
    state->dataContaminantBalance->ZoneCO21(3) = state->dataContaminantBalance->OutdoorCO2;
    state->dataContaminantBalance->ZoneCO2SetPoint(1) = 450.0;
    state->dataContaminantBalance->ZoneCO2SetPoint(2) = 500.0;
    state->dataContaminantBalance->ZoneCO2SetPoint(3) = 550.0;
    state->dataContaminantBalance->ZoneAirCO2(1) = state->dataContaminantBalance->ZoneCO21(1);
    state->dataContaminantBalance->ZoneAirCO2(2) = state->dataContaminantBalance->ZoneCO21(2);
    state->dataContaminantBalance->ZoneAirCO2(3) = state->dataContaminantBalance->ZoneCO21(3);

    Real64 PriorTimeStep;

    TimeStepSys = 15.0 / 60.0; // System timestep in hours
    PriorTimeStep = TimeStepSys;

    state->dataZoneEquip->ZoneEquipConfig.allocate(3);
    state->dataZoneEquip->ZoneEquipConfig(1).ZoneName = "Zone 1";
    state->dataZoneEquip->ZoneEquipConfig(1).ActualZoneNum = 1;

    state->dataZoneEquip->ZoneEquipConfig(1).NumInletNodes = 2;
    state->dataZoneEquip->ZoneEquipConfig(1).InletNode.allocate(2);
    state->dataZoneEquip->ZoneEquipConfig(1).InletNode(1) = 1;
    state->dataZoneEquip->ZoneEquipConfig(1).InletNode(2) = 2;
    state->dataZoneEquip->ZoneEquipConfig(1).NumExhaustNodes = 1;
    state->dataZoneEquip->ZoneEquipConfig(1).ExhaustNode.allocate(1);
    state->dataZoneEquip->ZoneEquipConfig(1).ExhaustNode(1) = 3;
    state->dataZoneEquip->ZoneEquipConfig(1).NumReturnNodes = 1;
    state->dataZoneEquip->ZoneEquipConfig(1).ReturnNode.allocate(1);
    state->dataZoneEquip->ZoneEquipConfig(1).ReturnNode(1) = 4;
    state->dataZoneEquip->ZoneEquipConfig(1).FixedReturnFlow.allocate(1);

    state->dataZoneEquip->ZoneEquipConfig(2).ZoneName = "Zone 2";
    state->dataZoneEquip->ZoneEquipConfig(2).ActualZoneNum = 2;

    state->dataZoneEquip->ZoneEquipConfig(2).NumInletNodes = 1;
    state->dataZoneEquip->ZoneEquipConfig(2).InletNode.allocate(1);
    state->dataZoneEquip->ZoneEquipConfig(2).InletNode(1) = 6;
    state->dataZoneEquip->ZoneEquipConfig(2).NumExhaustNodes = 0;
    state->dataZoneEquip->ZoneEquipConfig(2).NumReturnNodes = 1;
    state->dataZoneEquip->ZoneEquipConfig(2).ReturnNode.allocate(1);
    state->dataZoneEquip->ZoneEquipConfig(2).ReturnNode(1) = 7;
    state->dataZoneEquip->ZoneEquipConfig(2).FixedReturnFlow.allocate(1);

    state->dataZoneEquip->ZoneEquipConfig(3).ZoneName = "Zone 3";
    state->dataZoneEquip->ZoneEquipConfig(3).ActualZoneNum = 3;

    state->dataZoneEquip->ZoneEquipConfig(3).NumInletNodes = 1;
    state->dataZoneEquip->ZoneEquipConfig(3).InletNode.allocate(1);
    state->dataZoneEquip->ZoneEquipConfig(3).InletNode(1) = 8;
    state->dataZoneEquip->ZoneEquipConfig(3).NumExhaustNodes = 0;
    state->dataZoneEquip->ZoneEquipConfig(3).NumReturnNodes = 1;
    state->dataZoneEquip->ZoneEquipConfig(3).ReturnNode.allocate(1);
    state->dataZoneEquip->ZoneEquipConfig(3).ReturnNode(1) = 9;
    state->dataZoneEquip->ZoneEquipConfig(3).FixedReturnFlow.allocate(1);

    Node.allocate(10);

    state->dataHeatBal->Zone.allocate(3);
    state->dataHeatBal->Zone(1).Name = state->dataZoneEquip->ZoneEquipConfig(1).ZoneName;
    state->dataHeatBal->Zone(1).ZoneEqNum = 1;
    state->dataSize->ZoneEqSizing.allocate(3);
    state->dataSize->CurZoneEqNum = 1;
    state->dataHeatBal->Zone(1).Multiplier = 1.0;
    state->dataHeatBal->Zone(1).Volume = 1000.0;
    state->dataHeatBal->Zone(1).SystemZoneNodeNumber = 5;
    state->dataHeatBal->Zone(1).ZoneVolCapMultpMoist = 1.0;
    state->dataHeatBal->Zone(2).Name = state->dataZoneEquip->ZoneEquipConfig(2).ZoneName;
    state->dataHeatBal->Zone(2).ZoneEqNum = 1;
    state->dataHeatBal->Zone(2).Multiplier = 1.0;
    state->dataHeatBal->Zone(2).Volume = 1000.0;
    state->dataHeatBal->Zone(2).SystemZoneNodeNumber = 5;
    state->dataHeatBal->Zone(2).ZoneVolCapMultpMoist = 1.0;
    state->dataHeatBal->Zone(3).Name = state->dataZoneEquip->ZoneEquipConfig(3).ZoneName;
    state->dataHeatBal->Zone(3).ZoneEqNum = 1;
    state->dataHeatBal->Zone(3).Multiplier = 1.0;
    state->dataHeatBal->Zone(3).Volume = 1000.0;
    state->dataHeatBal->Zone(3).SystemZoneNodeNumber = 5;
    state->dataHeatBal->Zone(3).ZoneVolCapMultpMoist = 1.0;

    state->dataEnvrn->OutBaroPress = 101325.0;

    state->dataZonePlenum->NumZoneReturnPlenums = 0;
    state->dataZonePlenum->NumZoneSupplyPlenums = 0;

<<<<<<< HEAD
    state->dataHeatBalFanSys->OAMFL.allocate(3);
    state->dataHeatBalFanSys->VAMFL.allocate(3);
    state->dataHeatBalFanSys->EAMFL.allocate(3);
    state->dataHeatBalFanSys->CTMFL.allocate(3);
    state->dataHeatBalFanSys->MDotOA.allocate(3);
    state->dataHeatBalFanSys->MDotOA = 0.001;
    ScheduleManager::Schedule.allocate(1);
=======
    OAMFL.allocate(3);
    VAMFL.allocate(3);
    EAMFL.allocate(3);
    CTMFL.allocate(3);
    MDotOA.allocate(3);
    MDotOA = 0.001;
    state->dataScheduleMgr->Schedule.allocate(1);
>>>>>>> 3e8aa3d5

    state->dataScheduleMgr->Schedule(1).CurrentValue = 1.0;

    AirflowNetwork::SimulateAirflowNetwork = 0;

    state->dataHeatBal->ZoneAirSolutionAlgo = UseEulerMethod;

    Node(1).MassFlowRate = 0.01; // Zone inlet node 1
    Node(1).HumRat = 0.008;
    Node(2).MassFlowRate = 0.02; // Zone inlet node 2
    Node(2).HumRat = 0.008;
    state->dataZoneEquip->ZoneEquipConfig(1).ZoneExhBalanced = 0.0;
    Node(3).MassFlowRate = 0.00; // Zone exhaust node 1
    state->dataZoneEquip->ZoneEquipConfig(1).ZoneExh = Node(3).MassFlowRate;
    Node(3).HumRat = 0.008;
    Node(4).MassFlowRate = 0.03; // Zone return node
    Node(4).HumRat = 0.000;
    Node(5).HumRat = 0.000;
    state->dataHeatBalFanSys->OAMFL(1) = 0.0;
    state->dataHeatBalFanSys->VAMFL(1) = 0.0;
    state->dataHeatBalFanSys->EAMFL(1) = 0.0;
    state->dataHeatBalFanSys->CTMFL(1) = 0.0;
    state->dataHeatBalFanSys->OAMFL(2) = 0.0;
    state->dataHeatBalFanSys->VAMFL(2) = 0.0;
    state->dataHeatBalFanSys->EAMFL(2) = 0.0;
    state->dataHeatBalFanSys->CTMFL(2) = 0.0;
    state->dataHeatBalFanSys->OAMFL(3) = 0.0;
    state->dataHeatBalFanSys->VAMFL(3) = 0.0;
    state->dataHeatBalFanSys->EAMFL(3) = 0.0;
    state->dataHeatBalFanSys->CTMFL(3) = 0.0;
    state->dataHeatBalFanSys->ZoneAirHumRat(1) = 0.008;
    state->dataHeatBalFanSys->ZT(1) = 24.0;
    state->dataHeatBalFanSys->ZoneAirHumRat(2) = 0.008;
    state->dataHeatBalFanSys->ZT(2) = 23.5;
    state->dataHeatBalFanSys->ZoneAirHumRat(3) = 0.008;
    state->dataHeatBalFanSys->ZT(3) = 24.5;
    state->dataHeatBalFanSys->MixingMassFlowZone = 0.0;

    Node(6).MassFlowRate = 0.01;
    Node(7).MassFlowRate = 0.01;
    Node(8).MassFlowRate = 0.01;
    Node(9).MassFlowRate = 0.01;

    state->dataContaminantBalance->CO2PredictedRate.allocate(3);
    state->dataContaminantBalance->ZoneSysContDemand.allocate(3);
    state->dataContaminantBalance->NumContControlledZones = 3;

    state->dataContaminantBalance->ContaminantControlledZone.allocate(3);

    state->dataContaminantBalance->ContaminantControlledZone(1).AvaiSchedPtr = 1;
    state->dataContaminantBalance->ContaminantControlledZone(1).ActualZoneNum = 1;
    state->dataContaminantBalance->ContaminantControlledZone(1).NumOfZones = 1;
    state->dataContaminantBalance->ContaminantControlledZone(2).AvaiSchedPtr = 1;
    state->dataContaminantBalance->ContaminantControlledZone(2).ActualZoneNum = 2;
    state->dataContaminantBalance->ContaminantControlledZone(2).NumOfZones = 1;
    state->dataContaminantBalance->ContaminantControlledZone(3).AvaiSchedPtr = 1;
    state->dataContaminantBalance->ContaminantControlledZone(3).ActualZoneNum = 3;
    state->dataContaminantBalance->ContaminantControlledZone(3).NumOfZones = 1;

    PredictZoneContaminants(*state, ShortenTimeStepSys, UseZoneTimeStepHistory, PriorTimeStep);
    EXPECT_NEAR(1.0416921806, state->dataContaminantBalance->CO2PredictedRate(1), 0.00001);
    EXPECT_NEAR(1.0434496257, state->dataContaminantBalance->CO2PredictedRate(2), 0.00001);
    EXPECT_NEAR(1.0399406399, state->dataContaminantBalance->CO2PredictedRate(3), 0.00001);
}

TEST_F(EnergyPlusFixture, ZoneContaminantPredictorCorrector_MultiZoneGCControlTest)
{

    ShortenTimeStepSys = false;
    UseZoneTimeStepHistory = false;

    state->dataHeatBalFanSys->ZoneAirHumRat.allocate(3);
    state->dataHeatBalFanSys->ZT.allocate(3);
    state->dataHeatBalFanSys->MixingMassFlowZone.allocate(3);

    state->dataGlobal->NumOfZones = 3;

    state->dataContaminantBalance->Contaminant.CO2Simulation = false;
    state->dataContaminantBalance->Contaminant.GenericContamSimulation = true;

    state->dataContaminantBalance->AZGC.allocate(3);
    state->dataContaminantBalance->BZGC.allocate(3);
    state->dataContaminantBalance->CZGC.allocate(3);

    state->dataContaminantBalance->GCZoneTimeMinus1Temp.allocate(3);
    state->dataContaminantBalance->GCZoneTimeMinus2Temp.allocate(3);
    state->dataContaminantBalance->GCZoneTimeMinus3Temp.allocate(3);
    state->dataContaminantBalance->DSGCZoneTimeMinus1.allocate(3);
    state->dataContaminantBalance->DSGCZoneTimeMinus2.allocate(3);
    state->dataContaminantBalance->DSGCZoneTimeMinus3.allocate(3);

    state->dataContaminantBalance->MixingMassFlowGC.allocate(3);
    state->dataContaminantBalance->ZoneAirGCTemp.allocate(3);
    state->dataContaminantBalance->ZoneGC1.allocate(3);
    state->dataContaminantBalance->ZoneAirGC.allocate(3);

    state->dataContaminantBalance->ZoneGCSetPoint.allocate(3);
    state->dataContaminantBalance->GCPredictedRate.allocate(3);

    state->dataContaminantBalance->ZoneGCGain.allocate(3);
    state->dataContaminantBalance->ZoneGCGain(1) = 0.0001;
    state->dataContaminantBalance->ZoneGCGain(2) = 0.0002;
    state->dataContaminantBalance->ZoneGCGain(3) = 0.0003;
    state->dataContaminantBalance->MixingMassFlowGC(1) = 0.0;
    state->dataContaminantBalance->MixingMassFlowGC(2) = 0.0;
    state->dataContaminantBalance->MixingMassFlowGC(3) = 0.0;

    state->dataContaminantBalance->OutdoorGC = 10.0;
    state->dataContaminantBalance->DSGCZoneTimeMinus1(1) = state->dataContaminantBalance->OutdoorGC;
    state->dataContaminantBalance->DSGCZoneTimeMinus2(1) = state->dataContaminantBalance->OutdoorGC;
    state->dataContaminantBalance->DSGCZoneTimeMinus3(1) = state->dataContaminantBalance->OutdoorGC;
    state->dataContaminantBalance->DSGCZoneTimeMinus1(2) = state->dataContaminantBalance->OutdoorGC;
    state->dataContaminantBalance->DSGCZoneTimeMinus2(2) = state->dataContaminantBalance->OutdoorGC;
    state->dataContaminantBalance->DSGCZoneTimeMinus3(2) = state->dataContaminantBalance->OutdoorGC;
    state->dataContaminantBalance->DSGCZoneTimeMinus1(3) = state->dataContaminantBalance->OutdoorGC;
    state->dataContaminantBalance->DSGCZoneTimeMinus2(3) = state->dataContaminantBalance->OutdoorGC;
    state->dataContaminantBalance->DSGCZoneTimeMinus3(3) = state->dataContaminantBalance->OutdoorGC;
    state->dataContaminantBalance->ZoneGC1(1) = state->dataContaminantBalance->OutdoorCO2;
    state->dataContaminantBalance->ZoneGC1(2) = state->dataContaminantBalance->OutdoorCO2;
    state->dataContaminantBalance->ZoneGC1(3) = state->dataContaminantBalance->OutdoorCO2;
    state->dataContaminantBalance->ZoneGCSetPoint(1) = 15.0;
    state->dataContaminantBalance->ZoneGCSetPoint(2) = 20.0;
    state->dataContaminantBalance->ZoneGCSetPoint(3) = 25.0;
    state->dataContaminantBalance->ZoneAirGC(1) = state->dataContaminantBalance->ZoneGC1(1);
    state->dataContaminantBalance->ZoneAirGC(2) = state->dataContaminantBalance->ZoneGC1(2);
    state->dataContaminantBalance->ZoneAirGC(3) = state->dataContaminantBalance->ZoneGC1(3);

    Real64 PriorTimeStep;

    TimeStepSys = 15.0 / 60.0; // System timestep in hours
    PriorTimeStep = TimeStepSys;

    state->dataZoneEquip->ZoneEquipConfig.allocate(3);
    state->dataZoneEquip->ZoneEquipConfig(1).ZoneName = "Zone 1";
    state->dataZoneEquip->ZoneEquipConfig(1).ActualZoneNum = 1;

    state->dataZoneEquip->ZoneEquipConfig(1).NumInletNodes = 2;
    state->dataZoneEquip->ZoneEquipConfig(1).InletNode.allocate(2);
    state->dataZoneEquip->ZoneEquipConfig(1).InletNode(1) = 1;
    state->dataZoneEquip->ZoneEquipConfig(1).InletNode(2) = 2;
    state->dataZoneEquip->ZoneEquipConfig(1).NumExhaustNodes = 1;
    state->dataZoneEquip->ZoneEquipConfig(1).ExhaustNode.allocate(1);
    state->dataZoneEquip->ZoneEquipConfig(1).ExhaustNode(1) = 3;
    state->dataZoneEquip->ZoneEquipConfig(1).NumReturnNodes = 1;
    state->dataZoneEquip->ZoneEquipConfig(1).ReturnNode.allocate(1);
    state->dataZoneEquip->ZoneEquipConfig(1).ReturnNode(1) = 4;
    state->dataZoneEquip->ZoneEquipConfig(1).FixedReturnFlow.allocate(1);

    state->dataZoneEquip->ZoneEquipConfig(2).ZoneName = "Zone 2";
    state->dataZoneEquip->ZoneEquipConfig(2).ActualZoneNum = 2;

    state->dataZoneEquip->ZoneEquipConfig(2).NumInletNodes = 1;
    state->dataZoneEquip->ZoneEquipConfig(2).InletNode.allocate(1);
    state->dataZoneEquip->ZoneEquipConfig(2).InletNode(1) = 6;
    state->dataZoneEquip->ZoneEquipConfig(2).NumExhaustNodes = 0;
    state->dataZoneEquip->ZoneEquipConfig(2).NumReturnNodes = 1;
    state->dataZoneEquip->ZoneEquipConfig(2).ReturnNode.allocate(1);
    state->dataZoneEquip->ZoneEquipConfig(2).ReturnNode(1) = 7;
    state->dataZoneEquip->ZoneEquipConfig(2).FixedReturnFlow.allocate(1);

    state->dataZoneEquip->ZoneEquipConfig(3).ZoneName = "Zone 3";
    state->dataZoneEquip->ZoneEquipConfig(3).ActualZoneNum = 3;

    state->dataZoneEquip->ZoneEquipConfig(3).NumInletNodes = 1;
    state->dataZoneEquip->ZoneEquipConfig(3).InletNode.allocate(1);
    state->dataZoneEquip->ZoneEquipConfig(3).InletNode(1) = 8;
    state->dataZoneEquip->ZoneEquipConfig(3).NumExhaustNodes = 0;
    state->dataZoneEquip->ZoneEquipConfig(3).NumReturnNodes = 1;
    state->dataZoneEquip->ZoneEquipConfig(3).ReturnNode.allocate(1);
    state->dataZoneEquip->ZoneEquipConfig(3).ReturnNode(1) = 9;
    state->dataZoneEquip->ZoneEquipConfig(3).FixedReturnFlow.allocate(1);

    Node.allocate(10);

    state->dataHeatBal->Zone.allocate(3);
    state->dataHeatBal->Zone(1).Name = state->dataZoneEquip->ZoneEquipConfig(1).ZoneName;
    state->dataHeatBal->Zone(1).ZoneEqNum = 1;
    state->dataSize->ZoneEqSizing.allocate(3);
    state->dataSize->CurZoneEqNum = 1;
    state->dataHeatBal->Zone(1).Multiplier = 1.0;
    state->dataHeatBal->Zone(1).Volume = 1000.0;
    state->dataHeatBal->Zone(1).SystemZoneNodeNumber = 5;
    state->dataHeatBal->Zone(1).ZoneVolCapMultpMoist = 1.0;
    state->dataHeatBal->Zone(2).Name = state->dataZoneEquip->ZoneEquipConfig(2).ZoneName;
    state->dataHeatBal->Zone(2).ZoneEqNum = 1;
    state->dataHeatBal->Zone(2).Multiplier = 1.0;
    state->dataHeatBal->Zone(2).Volume = 1000.0;
    state->dataHeatBal->Zone(2).SystemZoneNodeNumber = 5;
    state->dataHeatBal->Zone(2).ZoneVolCapMultpMoist = 1.0;
    state->dataHeatBal->Zone(3).Name = state->dataZoneEquip->ZoneEquipConfig(3).ZoneName;
    state->dataHeatBal->Zone(3).ZoneEqNum = 1;
    state->dataHeatBal->Zone(3).Multiplier = 1.0;
    state->dataHeatBal->Zone(3).Volume = 1000.0;
    state->dataHeatBal->Zone(3).SystemZoneNodeNumber = 5;
    state->dataHeatBal->Zone(3).ZoneVolCapMultpMoist = 1.0;

    state->dataEnvrn->OutBaroPress = 101325.0;

    state->dataZonePlenum->NumZoneReturnPlenums = 0;
    state->dataZonePlenum->NumZoneSupplyPlenums = 0;

<<<<<<< HEAD
    state->dataHeatBalFanSys->OAMFL.allocate(3);
    state->dataHeatBalFanSys->VAMFL.allocate(3);
    state->dataHeatBalFanSys->EAMFL.allocate(3);
    state->dataHeatBalFanSys->CTMFL.allocate(3);
    state->dataHeatBalFanSys->MDotOA.allocate(3);
    state->dataHeatBalFanSys->MDotOA = 0.001;
    ScheduleManager::Schedule.allocate(1);
=======
    OAMFL.allocate(3);
    VAMFL.allocate(3);
    EAMFL.allocate(3);
    CTMFL.allocate(3);
    MDotOA.allocate(3);
    MDotOA = 0.001;
    state->dataScheduleMgr->Schedule.allocate(1);
>>>>>>> 3e8aa3d5

    state->dataScheduleMgr->Schedule(1).CurrentValue = 1.0;

    AirflowNetwork::SimulateAirflowNetwork = 0;

    state->dataHeatBal->ZoneAirSolutionAlgo = UseEulerMethod;

    Node(1).MassFlowRate = 0.01; // Zone inlet node 1
    Node(1).HumRat = 0.008;
    Node(2).MassFlowRate = 0.02; // Zone inlet node 2
    Node(2).HumRat = 0.008;
    state->dataZoneEquip->ZoneEquipConfig(1).ZoneExhBalanced = 0.0;
    Node(3).MassFlowRate = 0.00; // Zone exhaust node 1
    state->dataZoneEquip->ZoneEquipConfig(1).ZoneExh = Node(3).MassFlowRate;
    Node(3).HumRat = 0.008;
    Node(4).MassFlowRate = 0.03; // Zone return node
    Node(4).HumRat = 0.000;
    Node(5).HumRat = 0.000;
    state->dataHeatBalFanSys->OAMFL(1) = 0.0;
    state->dataHeatBalFanSys->VAMFL(1) = 0.0;
    state->dataHeatBalFanSys->EAMFL(1) = 0.0;
    state->dataHeatBalFanSys->CTMFL(1) = 0.0;
    state->dataHeatBalFanSys->OAMFL(2) = 0.0;
    state->dataHeatBalFanSys->VAMFL(2) = 0.0;
    state->dataHeatBalFanSys->EAMFL(2) = 0.0;
    state->dataHeatBalFanSys->CTMFL(2) = 0.0;
    state->dataHeatBalFanSys->OAMFL(3) = 0.0;
    state->dataHeatBalFanSys->VAMFL(3) = 0.0;
    state->dataHeatBalFanSys->EAMFL(3) = 0.0;
    state->dataHeatBalFanSys->CTMFL(3) = 0.0;
    state->dataHeatBalFanSys->ZoneAirHumRat(1) = 0.008;
    state->dataHeatBalFanSys->ZT(1) = 24.0;
    state->dataHeatBalFanSys->ZoneAirHumRat(2) = 0.008;
    state->dataHeatBalFanSys->ZT(2) = 23.5;
    state->dataHeatBalFanSys->ZoneAirHumRat(3) = 0.008;
    state->dataHeatBalFanSys->ZT(3) = 24.5;
    state->dataHeatBalFanSys->MixingMassFlowZone = 0.0;

    Node(6).MassFlowRate = 0.01;

    Node(7).MassFlowRate = 0.01;
    Node(8).MassFlowRate = 0.01;
    Node(9).MassFlowRate = 0.01;

    state->dataContaminantBalance->GCPredictedRate.allocate(3);

    state->dataContaminantBalance->ZoneSysContDemand.allocate(3);
    state->dataContaminantBalance->NumContControlledZones = 3;

    state->dataContaminantBalance->ContaminantControlledZone.allocate(3);

    state->dataContaminantBalance->ContaminantControlledZone(1).AvaiSchedPtr = 1;
    state->dataContaminantBalance->ContaminantControlledZone(1).ActualZoneNum = 1;
    state->dataContaminantBalance->ContaminantControlledZone(1).NumOfZones = 1;
    state->dataContaminantBalance->ContaminantControlledZone(2).AvaiSchedPtr = 1;
    state->dataContaminantBalance->ContaminantControlledZone(2).ActualZoneNum = 2;
    state->dataContaminantBalance->ContaminantControlledZone(2).NumOfZones = 1;
    state->dataContaminantBalance->ContaminantControlledZone(3).AvaiSchedPtr = 1;
    state->dataContaminantBalance->ContaminantControlledZone(3).ActualZoneNum = 3;
    state->dataContaminantBalance->ContaminantControlledZone(3).NumOfZones = 1;

    PredictZoneContaminants(*state, ShortenTimeStepSys, UseZoneTimeStepHistory, PriorTimeStep);

    EXPECT_NEAR(19.549478386, state->dataContaminantBalance->GCPredictedRate(1), 0.00001);
    EXPECT_NEAR(20.887992514, state->dataContaminantBalance->GCPredictedRate(2), 0.00001);
    EXPECT_NEAR(21.251538064, state->dataContaminantBalance->GCPredictedRate(3), 0.00001);
}<|MERGE_RESOLUTION|>--- conflicted
+++ resolved
@@ -206,23 +206,13 @@
     state->dataZonePlenum->NumZoneReturnPlenums = 0;
     state->dataZonePlenum->NumZoneSupplyPlenums = 0;
 
-<<<<<<< HEAD
     state->dataHeatBalFanSys->OAMFL.allocate(1);
     state->dataHeatBalFanSys->VAMFL.allocate(1);
     state->dataHeatBalFanSys->EAMFL.allocate(1);
     state->dataHeatBalFanSys->CTMFL.allocate(1);
     state->dataHeatBalFanSys->MDotOA.allocate(1);
     state->dataHeatBalFanSys->MDotOA(1) = 0.001;
-    ScheduleManager::Schedule.allocate(1);
-=======
-    OAMFL.allocate(1);
-    VAMFL.allocate(1);
-    EAMFL.allocate(1);
-    CTMFL.allocate(1);
-    MDotOA.allocate(1);
-    MDotOA(1) = 0.001;
     state->dataScheduleMgr->Schedule.allocate(1);
->>>>>>> 3e8aa3d5
 
     state->dataScheduleMgr->Schedule(1).CurrentValue = 1.0;
 
@@ -557,23 +547,13 @@
     state->dataZonePlenum->NumZoneReturnPlenums = 0;
     state->dataZonePlenum->NumZoneSupplyPlenums = 0;
 
-<<<<<<< HEAD
     state->dataHeatBalFanSys->OAMFL.allocate(3);
     state->dataHeatBalFanSys->VAMFL.allocate(3);
     state->dataHeatBalFanSys->EAMFL.allocate(3);
     state->dataHeatBalFanSys->CTMFL.allocate(3);
     state->dataHeatBalFanSys->MDotOA.allocate(3);
     state->dataHeatBalFanSys->MDotOA = 0.001;
-    ScheduleManager::Schedule.allocate(1);
-=======
-    OAMFL.allocate(3);
-    VAMFL.allocate(3);
-    EAMFL.allocate(3);
-    CTMFL.allocate(3);
-    MDotOA.allocate(3);
-    MDotOA = 0.001;
     state->dataScheduleMgr->Schedule.allocate(1);
->>>>>>> 3e8aa3d5
 
     state->dataScheduleMgr->Schedule(1).CurrentValue = 1.0;
 
@@ -775,23 +755,13 @@
     state->dataZonePlenum->NumZoneReturnPlenums = 0;
     state->dataZonePlenum->NumZoneSupplyPlenums = 0;
 
-<<<<<<< HEAD
     state->dataHeatBalFanSys->OAMFL.allocate(3);
     state->dataHeatBalFanSys->VAMFL.allocate(3);
     state->dataHeatBalFanSys->EAMFL.allocate(3);
     state->dataHeatBalFanSys->CTMFL.allocate(3);
     state->dataHeatBalFanSys->MDotOA.allocate(3);
     state->dataHeatBalFanSys->MDotOA = 0.001;
-    ScheduleManager::Schedule.allocate(1);
-=======
-    OAMFL.allocate(3);
-    VAMFL.allocate(3);
-    EAMFL.allocate(3);
-    CTMFL.allocate(3);
-    MDotOA.allocate(3);
-    MDotOA = 0.001;
     state->dataScheduleMgr->Schedule.allocate(1);
->>>>>>> 3e8aa3d5
 
     state->dataScheduleMgr->Schedule(1).CurrentValue = 1.0;
 
