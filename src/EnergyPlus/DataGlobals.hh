// EnergyPlus, Copyright (c) 1996-2021, The Board of Trustees of the University of Illinois,
// The Regents of the University of California, through Lawrence Berkeley National Laboratory
// (subject to receipt of any required approvals from the U.S. Dept. of Energy), Oak Ridge
// National Laboratory, managed by UT-Battelle, Alliance for Sustainable Energy, LLC, and other
// contributors. All rights reserved.
//
// NOTICE: This Software was developed under funding from the U.S. Department of Energy and the
// U.S. Government consequently retains certain rights. As such, the U.S. Government has been
// granted for itself and others acting on its behalf a paid-up, nonexclusive, irrevocable,
// worldwide license in the Software to reproduce, distribute copies to the public, prepare
// derivative works, and perform publicly and display publicly, and to permit others to do so.
//
// Redistribution and use in source and binary forms, with or without modification, are permitted
// provided that the following conditions are met:
//
// (1) Redistributions of source code must retain the above copyright notice, this list of
//     conditions and the following disclaimer.
//
// (2) Redistributions in binary form must reproduce the above copyright notice, this list of
//     conditions and the following disclaimer in the documentation and/or other materials
//     provided with the distribution.
//
// (3) Neither the name of the University of California, Lawrence Berkeley National Laboratory,
//     the University of Illinois, U.S. Dept. of Energy nor the names of its contributors may be
//     used to endorse or promote products derived from this software without specific prior
//     written permission.
//
// (4) Use of EnergyPlus(TM) Name. If Licensee (i) distributes the software in stand-alone form
//     without changes from the version obtained under this License, or (ii) Licensee makes a
//     reference solely to the software portion of its product, Licensee must refer to the
//     software as "EnergyPlus version X" software, where "X" is the version number Licensee
//     obtained under this License and may not use a different name for the software. Except as
//     specifically required in this Section (4), Licensee shall not use in a company name, a
//     product name, in advertising, publicity, or other promotional activities any name, trade
//     name, trademark, logo, or other designation of "EnergyPlus", "E+", "e+" or confusingly
//     similar designation, without the U.S. Department of Energy's prior written consent.
//
// THIS SOFTWARE IS PROVIDED BY THE COPYRIGHT HOLDERS AND CONTRIBUTORS "AS IS" AND ANY EXPRESS OR
// IMPLIED WARRANTIES, INCLUDING, BUT NOT LIMITED TO, THE IMPLIED WARRANTIES OF MERCHANTABILITY
// AND FITNESS FOR A PARTICULAR PURPOSE ARE DISCLAIMED. IN NO EVENT SHALL THE COPYRIGHT OWNER OR
// CONTRIBUTORS BE LIABLE FOR ANY DIRECT, INDIRECT, INCIDENTAL, SPECIAL, EXEMPLARY, OR
// CONSEQUENTIAL DAMAGES (INCLUDING, BUT NOT LIMITED TO, PROCUREMENT OF SUBSTITUTE GOODS OR
// SERVICES; LOSS OF USE, DATA, OR PROFITS; OR BUSINESS INTERRUPTION) HOWEVER CAUSED AND ON ANY
// THEORY OF LIABILITY, WHETHER IN CONTRACT, STRICT LIABILITY, OR TORT (INCLUDING NEGLIGENCE OR
// OTHERWISE) ARISING IN ANY WAY OUT OF THE USE OF THIS SOFTWARE, EVEN IF ADVISED OF THE
// POSSIBILITY OF SUCH DAMAGE.

#ifndef DataGlobals_hh_INCLUDED
#define DataGlobals_hh_INCLUDED

// C++ Headers
#include <iosfwd>
#include <string>
#include <functional>

// EnergyPlus Headers
#include "IOFiles.hh"
#include <EnergyPlus/Data/BaseData.hh>
#include <EnergyPlus/DataGlobalConstants.hh>
#include <EnergyPlus/EnergyPlus.hh>

namespace EnergyPlus {

<<<<<<< HEAD
    struct EnergyPlusData;

namespace DataGlobals {

    // Data
    // -only module should be available to other modules and routines.
    // Thus, all variables in this module must be PUBLIC.

    extern bool runReadVars;
    extern bool DDOnlySimulation;
    extern bool outputEpJSONConversion;
    extern bool outputEpJSONConversionOnly;
    extern bool isEpJSON;
    extern bool isCBOR;
    extern bool isMsgPack;
    extern bool isUBJSON;
    extern bool isBSON;
    extern bool preserveIDFOrder;
    extern bool stopSimulation;
    extern std::function<std::pair<bool, Real64> (const int)> externalSurfaceManager;
    extern std::function<void (void *)> externalHVACManager;
    extern bool externalHVACManagerInitialized;

    // MODULE PARAMETER DEFINITIONS:
    extern int const BeginDay;
    extern int const DuringDay;
    extern int const EndDay;
    extern int const EndSysSizingCalc;

    // Parameters for KindOfSim
    extern int const ksDesignDay;
    extern int const ksRunPeriodDesign;
    extern int const ksRunPeriodWeather;
    extern int const ksHVACSizeDesignDay;       // a regular design day run during HVAC Sizing Simulation
    extern int const ksHVACSizeRunPeriodDesign; // a weather period design day run during HVAC Sizing Simulation
    extern int const ksReadAllWeatherData;      // a weather period for reading all weather data prior to the simulation

    extern Real64 const MaxEXPArg; // maximum exponent in EXP() function
    extern Real64 const Pi;        // Pi 3.1415926535897932384626435
    extern Real64 const PiOvr2;    // Pi/2
    extern Real64 const TwoPi;     // 2*Pi 6.2831853071795864769252868
    extern Real64 const GravityConstant;
    extern Real64 const DegToRadians;                  // Conversion for Degrees to Radians
    extern Real64 const RadToDeg;                      // Conversion for Radians to Degrees
    extern Real64 const SecInHour;                     // Conversion for hours to seconds
    extern Real64 const HoursInDay;                    // Number of Hours in Day
    extern Real64 const SecsInDay;                     // Number of seconds in Day
    extern Real64 const BigNumber;                     // Max Number real used for initializations
    extern Real64 const rTinyValue;                    // Tiny value to replace use of TINY(x)
    extern std::string::size_type const MaxNameLength; // Maximum Name Length in Characters -- should be the same
    // as MaxAlphaArgLength in InputProcessor module

    extern Real64 const KelvinConv;        // Conversion factor for C to K and K to C
    extern Real64 const InitConvTemp;      // [deg C], standard init vol to mass flow conversion temp
    extern Real64 const AutoCalculate;     // automatically calculate some fields.
    extern Real64 const CWInitConvTemp;    // [deg C], standard init chilled water vol to mass flow conversion temp
    extern Real64 const HWInitConvTemp;    // [deg C], standard init hot water vol to mass flow conversion temp
    extern Real64 const SteamInitConvTemp; // [deg C], standard init steam vol to mass flow conversion temp

    extern Real64 const StefanBoltzmann;   // Stefan-Boltzmann constant in W/(m2*K4)
    extern Real64 const UniversalGasConst; // (J/mol*K)

    extern Real64 const convertJtoGJ; // Conversion factor for J to GJ

    // Parameters for EMS Calling Points
    extern int const emsCallFromZoneSizing;                           // Identity where EMS called from
    extern int const emsCallFromSystemSizing;                         // Identity where EMS called from
    extern int const emsCallFromBeginNewEvironment;                   // Identity where EMS called from
    extern int const emsCallFromBeginNewEvironmentAfterWarmUp;        // Identity where EMS called from
    extern int const emsCallFromBeginTimestepBeforePredictor;         // Identity where EMS called from
    extern int const emsCallFromBeforeHVACManagers;                   // Identity where EMS called from
    extern int const emsCallFromAfterHVACManagers;                    // Identity where EMS called from
    extern int const emsCallFromHVACIterationLoop;                    // Identity where EMS called from
    extern int const emsCallFromEndSystemTimestepBeforeHVACReporting; // Identity where EMS called from
    extern int const emsCallFromEndSystemTimestepAfterHVACReporting;  // Identity where EMS called from
    extern int const emsCallFromEndZoneTimestepBeforeZoneReporting;   // Identity where EMS called from
    extern int const emsCallFromEndZoneTimestepAfterZoneReporting;    // Identity where EMS called from
    extern int const emsCallFromSetupSimulation;                      // identify where EMS called from,
    // this is for input processing only
    extern int const emsCallFromExternalInterface;                        // Identity where EMS called from
    extern int const emsCallFromComponentGetInput;                        // EMS called from end of get input for a component
    extern int const emsCallFromUserDefinedComponentModel;                // EMS called from inside a custom user component model
    extern int const emsCallFromUnitarySystemSizing;                      // EMS called from unitary system compound component
    extern int const emsCallFromBeginZoneTimestepBeforeInitHeatBalance;   // Identity where EMS called from
    extern int const emsCallFromBeginZoneTimestepAfterInitHeatBalance;    // Identity where EMS called from
    extern int const emsCallFromBeginZoneTimestepBeforeSetCurrentWeather; // Identity where EMS called from

    extern int const ScheduleAlwaysOn; // Value when passed to schedule routines gives back 1.0 (on)

    // DERIVED TYPE DEFINITIONS:
    // na

    // INTERFACE BLOCK SPECIFICATIONS:
    // see DataOmterfaces fpr global interface statements

    // MODULE VARIABLE DECLARATIONS:


    extern bool BeginDayFlag;           // True at the start of each day, False after first time step in day
    extern bool BeginEnvrnFlag;         // True at the start of each environment, False after first time step in environ
    extern bool beginEnvrnWarmStartFlag;  // Sizing Speed Up true if at the start of each environment, would rather retain thermal history and the like.
    extern bool BeginHourFlag;          // True at the start of each hour, False after first time step in hour
    extern bool BeginSimFlag;           // True until any actual simulation (full or sizing) has begun, False after first time step
    extern bool BeginFullSimFlag;       // True until full simulation has begun, False after first time step
    extern bool BeginTimeStepFlag;      // True at the start of each time step, False after first subtime step of time step
    extern int DayOfSim;                // Counter for days (during the simulation)
    extern int CalendarYear;            // Calendar year of the current day of simulation
    extern std::string CalendarYearChr; // Calendar year of the current day of simulation (character -- for reporting)
    extern bool EndEnvrnFlag;           // True at the end of each environment (last time step of last hour of last day of environ)
    extern bool EndDesignDayEnvrnsFlag; // True at the end of the last design day environment
    // (last time step of last hour of last day of environ which is a design day)
    extern bool EndDayFlag;                          // True at the end of each day (last time step of last hour of day)
    extern bool EndHourFlag;                         // True at the end of each hour (last time step of hour)
    extern int PreviousHour;                         // Previous Hour Index
    extern int HourOfDay;                            // Counter for hours in a simulation day
    extern Real64 WeightPreviousHour;                // Weighting of value for previous hour
    extern Real64 WeightNow;                         // Weighting of value for current hour
    extern int NumOfDayInEnvrn;                      // Number of days in the simulation for a particular environment
    extern int NumOfTimeStepInHour;                  // Number of time steps in each hour of the simulation
    extern int NumOfZones;                           // Total number of Zones for simulation
    extern int TimeStep;                             // Counter for time steps (fractional hours)
    extern Real64 TimeStepZone;                      // Zone time step in fractional hours
    extern bool WarmupFlag;                          // True during the warmup portion of a simulation
    extern int OutputStandardError;                  // Unit number for the standard error output file
    extern int StdOutputRecordCount;                 // Count of Standard output records
    extern int StdMeterRecordCount;                  // Count of Meter output records
    extern bool ZoneSizingCalc;                      // TRUE if zone sizing calculation
    extern bool SysSizingCalc;                       // TRUE if system sizing calculation
    extern bool DoZoneSizing;                        // User input in SimulationControl object
    extern bool DoSystemSizing;                      // User input in SimulationControl object
    extern bool DoPlantSizing;                       // User input in SimulationControl object
    extern bool DoDesDaySim;                         // User input in SimulationControl object
    extern bool DoWeathSim;                          // User input in SimulationControl object
    extern bool DoHVACSizingSimulation;              // User input in SimulationControl object
    extern int HVACSizingSimMaxIterations;           // User input in SimulationControl object
    extern bool WeathSimReq;                         // Input has a RunPeriod request
    extern int KindOfSim;                            // See parameters. (ksDesignDay, ksRunPeriodDesign, ksRunPeriodWeather)
    extern bool DoOutputReporting;                   // TRUE if variables to be written out
    extern bool DoingSizing;                         // TRUE when "sizing" is being performed (some error messages won't be displayed)
    extern bool DoingHVACSizingSimulations;          // true when HVAC Sizing Simulations are being performed.
    extern bool DoingInputProcessing;                // TRUE when "IP" is being performed (some error messages are cached)
    extern bool DisplayAllWarnings;                  // True when selection for  "DisplayAllWarnings" is entered (turns on other warning flags)
    extern bool DisplayExtraWarnings;                // True when selection for  "DisplayExtraWarnings" is entered
    extern bool DisplayUnusedObjects;                // True when selection for  "DisplayUnusedObjects" is entered
    extern bool DisplayUnusedSchedules;              // True when selection for  "DisplayUnusedSchedules" is entered
    extern bool DisplayAdvancedReportVariables;      // True when selection for  "DisplayAdvancedReportVariables" is entered
    extern bool DisplayZoneAirHeatBalanceOffBalance; // True when selection for  "DisplayZoneAirHeatBalanceOffBalance" is entered
    extern bool DisplayInputInAudit;                 // True when environmental variable "DisplayInputInAudit" is used
    extern bool CreateMinimalSurfaceVariables;       // True when selection for  "CreateMinimalSurfaceVariables" is entered
    extern Real64 CurrentTime;                       // CurrentTime, in fractional hours, from start of day. Uses Loads time step.
    extern int SimTimeSteps;                         // Number of (Loads) timesteps since beginning of run period (environment).
    extern int MinutesPerTimeStep;                   // Minutes per time step calculated from NumTimeStepInHour (number of minutes per load time step)
    extern Real64 TimeStepZoneSec;                   // Seconds per time step
    extern bool MetersHaveBeenInitialized;
    extern bool KickOffSimulation;                 // Kick off simulation -- meaning run each environment for 1 or 2 time steps.
    extern bool KickOffSizing;                     // Kick off sizing -- meaning run each environment for 1 or 2 time steps.
    extern bool RedoSizesHVACSimulation;           // doing kick off simulation for redoing sizes as part of sizing
    extern bool FinalSizingHVACSizingSimIteration; // true if this will be no more HVAC sizing sim iterations
    extern bool AnyEnergyManagementSystemInModel;  // true if there is any EMS or Erl in model.  otherwise false
    extern bool AnyLocalEnvironmentsInModel;       // true if there is any local environmental data objected defined in model, otherwise false
    extern bool AnyPlantInModel;                   // true if there are any plant or condenser loops in model, otherwise false
    extern bool AnyIdealCondEntSetPointInModel;    // true if there is any ideal condenser entering set point manager in model.
    extern bool RunOptCondEntTemp;                 // true if the ideal condenser entering set point optimization is running
    extern bool CompLoadReportIsReq;               // true if the extra sizing calcs are performed to create a "pulse" for the load component report
    extern bool isPulseZoneSizing;                 // true during the set of zone sizing calcs that include the "pulse" for the load component report
    extern int
        OutputFileZonePulse; // file handle for special zone sizing report that contains the result of the "pulse" for the load component report
    extern bool doLoadComponentPulseNow; // true for the time step that is the "pulse" for the load component report
    extern bool ShowDecayCurvesInEIO;    // true if the Radiant to Convective Decay Curves should appear in the EIO file
    extern bool AnySlabsInModel;         // true if there are any zone-coupled ground domains in the input file
    extern bool AnyBasementsInModel;     // true if there are any basements in the input file
    extern bool DoCoilDirectSolutions;        //true if use coil direction solutions
    extern bool createPerfLog; //true if the _perflog.csv file should be created and a PerformancePrecisionTradeoffs object is used
    extern int Progress;
    extern void (*fProgressPtr)(int const);
    extern void (*fMessagePtr)(std::string const &);
    // these are the new ones
    extern std::function<void(int const)> progressCallback;
    extern std::function<void(const std::string &)> messageCallback;
    extern std::function<void(EnergyPlus::Error, const std::string &)> errorCallback;
    extern bool eplusRunningViaAPI; // a flag for capturing whether we are running via API - if so we can't do python plugins

    // Clears the global data in DataGlobals.
    // Needed for unit tests, should not be normally called.
    void clear_state(EnergyPlus::IOFiles &ioFiles);

} // namespace DataGlobals
=======
// Forward declarations
struct EnergyPlusData;
>>>>>>> ce259234

    struct DataGlobal : BaseGlobalStruct {
        bool BeginDayFlag = false;                  // True at the start of each day, False after first time step in day
        bool BeginEnvrnFlag = false;                // True at the start of each environment, False after first time step in environ
        bool beginEnvrnWarmStartFlag = false;       // Sizing Speed Up
        bool BeginHourFlag = false;                 // True at the start of each hour, False after first time step in hour
        bool BeginSimFlag = false;                  // True until any actual simulation (full or sizing) has begun, False after first time step
        bool BeginFullSimFlag = false;              // True until full simulation has begun, False after first time step
        bool BeginTimeStepFlag = false;             // True at the start of each time step, False after first subtime step of time step
        int DayOfSim = 0;                           // Counter for days (during the simulation)
        int CalendarYear = 0;                       // Calendar year of the current day of simulation
        std::string CalendarYearChr;                // Calendar year of the current day of simulation (character -- for reporting)
        bool EndEnvrnFlag = false;                  // True at the end of each environment (last time step of last hour of last day of environ)
        bool EndDesignDayEnvrnsFlag = false;        // True at the end of the last design day environment
        bool AnnualSimulation = false;
        std::string DayOfSimChr = "0";              // Counter for days (during the simulation) (character -- for reporting)
        bool runReadVars= false;
        bool DDOnlySimulation= false;
        bool outputEpJSONConversion = false;
        bool outputEpJSONConversionOnly = false;
        bool isEpJSON= false;
        bool isCBOR= false;
        bool isMsgPack= false;
        bool isUBJSON= false;
        bool isBSON= false;
        bool preserveIDFOrder = true;
        bool stopSimulation= false;
        std::function<void (void *)> externalHVACManager;
        bool externalHVACManagerInitialized = false;
        DataGlobalConstants::KindOfSim KindOfSim = DataGlobalConstants::KindOfSim::Unassigned;
        bool sizingAnalysisEioHeaderDoneOnce = false;
        bool EndDayFlag = false;                          // True at the end of each day (last time step of last hour of day)
        bool EndHourFlag = false;                         // True at the end of each hour (last time step of hour)
        int PreviousHour = 0;                             // Previous Hour Index
        int HourOfDay = 0;                                // Counter for hours in a simulation day
        Real64 WeightPreviousHour = 0.0;                  // Weighting of value for previous hour
        Real64 WeightNow = 0.0;                           // Weighting of value for current hour
        int NumOfDayInEnvrn = 0;                          // Number of days in the simulation for a particular environment
        int NumOfTimeStepInHour = 0;                      // Number of time steps in each hour of the simulation
        int NumOfZones = 0;                               // Total number of Zones for simulation
        int TimeStep = 0;                                 // Counter for time steps (fractional hours)
        Real64 TimeStepZone = 0.0;                        // Zone time step in fractional hours
        bool WarmupFlag = false;                          // True during the warmup portion of a simulation
        int StdOutputRecordCount = 0;                     // Count of Standard output records
        int StdMeterRecordCount = 0;                      // Count of Meter output records
        bool ZoneSizingCalc = false;                      // TRUE if zone sizing calculation
        bool SysSizingCalc = false;                       // TRUE if system sizing calculation
        bool DoZoneSizing = false;                        // User input in SimulationControl object
        bool DoSystemSizing = false;                      // User input in SimulationControl object
        bool DoPlantSizing = false;                       // User input in SimulationControl object
        bool DoDesDaySim = false;                         // User input in SimulationControl object
        bool DoWeathSim = false;                          // User input in SimulationControl object
        bool DoHVACSizingSimulation = false;              // User input in SimulationControl object
        int HVACSizingSimMaxIterations = 0;               // User input in SimulationControl object
        bool WeathSimReq = false;                         // Input has a RunPeriod request
        bool DoOutputReporting = false;                   // TRUE if variables to be written out
        bool DoingSizing = false;                         // TRUE when "sizing" is being performed (some error messages won't be displayed)
        bool DoingHVACSizingSimulations = false;          // true when HVAC Sizing Simulations are being performed.
        bool DoingInputProcessing = false;                // TRUE when "IP" is being performed (some error messages are cached)
        bool DisplayAllWarnings = false;                  // True when selection for  "DisplayAllWarnings" is entered (turns on other warning flags)
        bool DisplayExtraWarnings = false;                // True when selection for  "DisplayExtraWarnings" is entered
        bool DisplayUnusedObjects = false;                // True when selection for  "DisplayUnusedObjects" is entered
        bool DisplayUnusedSchedules = false;              // True when selection for  "DisplayUnusedSchedules" is entered
        bool DisplayAdvancedReportVariables = false;      // True when selection for  "DisplayAdvancedReportVariables" is entered
        bool DisplayZoneAirHeatBalanceOffBalance = false; // True when selection for  "DisplayZoneAirHeatBalanceOffBalance" is entered
        bool DisplayInputInAudit = false;                 // True when environmental variable "DisplayInputInAudit" is used
        bool CreateMinimalSurfaceVariables = false;       // True when selection for  "CreateMinimalSurfaceVariables" is entered
        Real64 CurrentTime = 0.0;                         // CurrentTime, in fractional hours, from start of day. Uses Loads time step.
        int SimTimeSteps = 0;                             // Number of (Loads) timesteps since beginning of run period (environment).
        int MinutesPerTimeStep = 0;                       // Minutes per time step calculated from NumTimeStepInHour (number of minutes per load time step)
        Real64 TimeStepZoneSec = 0.0;                     // Seconds per time step
        bool MetersHaveBeenInitialized = false;
        bool KickOffSimulation = false;                   // Kick off simulation -- meaning run each environment for 1 or 2 time steps.
        bool KickOffSizing = false;                       // Kick off sizing -- meaning run each environment for 1 or 2 time steps.
        bool RedoSizesHVACSimulation = false;             // doing kick off simulation for redoing sizes as part of sizing
        bool FinalSizingHVACSizingSimIteration = false;   // when doing HVAC sizing Simulation
        bool AnyEnergyManagementSystemInModel = false;    // true if there is any EMS or Erl in model.  otherwise false
        bool AnyLocalEnvironmentsInModel = false;         // true if there is any local environmental data objected defined in model, otherwise false
        bool AnyPlantInModel = false;                     // true if there are any plant or condenser loops in model, otherwise false
        bool AnyIdealCondEntSetPointInModel = false;      // true if there is any ideal condenser entering set point manager in model.
        bool RunOptCondEntTemp = false;                   // true if the ideal condenser entering set point optimization is running
        bool CompLoadReportIsReq = false;                 // true if the extra sizing calcs are performed to create a "pulse" for the load component report
        bool isPulseZoneSizing = false;                   // true during the set of zone sizing calcs that include the "pulse" for the load component report
        bool doLoadComponentPulseNow = false;             // true for the time step that is the "pulse" for the load component report
        bool ShowDecayCurvesInEIO = false;                // true if the Radiant to Convective Decay Curves should appear in the EIO file
        bool AnySlabsInModel = false;                     // true if there are any zone-coupled ground domains in the input file
        bool AnyBasementsInModel = false;                 // true if there are any basements in the input file
        bool DoCoilDirectSolutions = false;               // true if use coil direction solutions
        bool createPerfLog = false;                       // true if the _perflog.csv file should be created and a PerformancePrecisionTradeoffs object is used
        void (*fProgressPtr)(int const) = nullptr;
        void (*fMessagePtr)(std::string const &) = nullptr;
        std::function<void(int const)> progressCallback = nullptr;
        std::function<void(const std::string &)> messageCallback = nullptr;
        std::function<void(EnergyPlus::Error e, const std::string &)> errorCallback = nullptr;
        bool eplusRunningViaAPI = false;

        void clear_state() override {
            this->BeginDayFlag = false;
            this->BeginEnvrnFlag = false;
            this->beginEnvrnWarmStartFlag = false;
            this->BeginHourFlag = false;
            this->BeginSimFlag = false;
            this->BeginFullSimFlag = false;
            this->BeginTimeStepFlag = false;
            this->DayOfSim = 0;
            this->CalendarYear = 0;
            this->CalendarYearChr = "0";
            this->EndEnvrnFlag = false;
            this->EndDesignDayEnvrnsFlag = false;
            this->AnnualSimulation = false;
            this->DayOfSimChr = "0";
            this->runReadVars = false;
            this->DDOnlySimulation = false;
            this->outputEpJSONConversion = false;
            this->outputEpJSONConversionOnly = false;
            this->isEpJSON = false;
            this->isCBOR = false;
            this->isMsgPack = false;
            this->isUBJSON = false;
            this->isBSON = false;
            this->preserveIDFOrder = true;
            this->stopSimulation= false;
            this->externalHVACManager = nullptr;
            this->externalHVACManagerInitialized = false;
            this->sizingAnalysisEioHeaderDoneOnce = false;
            this->KindOfSim = DataGlobalConstants::KindOfSim::Unassigned;
            this->EndDayFlag = false;
            this->EndHourFlag = false;
            this->PreviousHour = 0;
            this->HourOfDay = 0;
            this->WeightPreviousHour = 0.0;
            this->WeightNow = 0.0;
            this->NumOfDayInEnvrn = 0;
            this->NumOfTimeStepInHour = 0;
            this->NumOfZones = 0;
            this->TimeStep = 0;
            this->TimeStepZone = 0.0;
            this->WarmupFlag = false;
            this->StdOutputRecordCount = 0;
            this->StdMeterRecordCount = 0;
            this->ZoneSizingCalc = false;
            this->SysSizingCalc = false;
            this->DoZoneSizing = false;
            this->DoSystemSizing = false;
            this->DoPlantSizing = false;
            this->DoDesDaySim = false;
            this->DoWeathSim = false;
            this->DoHVACSizingSimulation = false;
            this->HVACSizingSimMaxIterations = 0;
            this->WeathSimReq = false;
            this->DoOutputReporting = false;
            this->DoingSizing = false;
            this->DoingHVACSizingSimulations = false;
            this->DoingInputProcessing = false;
            this->DisplayAllWarnings = false;
            this->DisplayExtraWarnings = false;
            this->DisplayUnusedObjects = false;
            this->DisplayUnusedSchedules = false;
            this->DisplayAdvancedReportVariables = false;
            this->DisplayZoneAirHeatBalanceOffBalance = false;
            this->DisplayInputInAudit = false;
            this->CreateMinimalSurfaceVariables = false;
            this->CurrentTime = 0.0;
            this->SimTimeSteps = 0;
            this->MinutesPerTimeStep = 0;
            this->TimeStepZoneSec = 0.0;
            this->MetersHaveBeenInitialized = false;
            this->KickOffSimulation = false;
            this->KickOffSizing = false;
            this->RedoSizesHVACSimulation = false;
            this->FinalSizingHVACSizingSimIteration = false;
            this->AnyEnergyManagementSystemInModel = false;
            this->AnyLocalEnvironmentsInModel = false;
            this->AnyPlantInModel = false;
            this->AnyIdealCondEntSetPointInModel = false;
            this->RunOptCondEntTemp = false;
            this->CompLoadReportIsReq = false;
            this->isPulseZoneSizing = false;
            this->doLoadComponentPulseNow = false;
            this->ShowDecayCurvesInEIO = false;
            this->AnySlabsInModel = false;
            this->AnyBasementsInModel = false;
            this->DoCoilDirectSolutions = false;
            this->createPerfLog = false;
            this->fProgressPtr = nullptr;
            this->fMessagePtr = nullptr;
            this->progressCallback = nullptr;
            this->messageCallback = nullptr;
            this->errorCallback = nullptr;
            this->eplusRunningViaAPI = false;
        }
    };

} // namespace EnergyPlus

#endif<|MERGE_RESOLUTION|>--- conflicted
+++ resolved
@@ -61,198 +61,8 @@
 
 namespace EnergyPlus {
 
-<<<<<<< HEAD
-    struct EnergyPlusData;
-
-namespace DataGlobals {
-
-    // Data
-    // -only module should be available to other modules and routines.
-    // Thus, all variables in this module must be PUBLIC.
-
-    extern bool runReadVars;
-    extern bool DDOnlySimulation;
-    extern bool outputEpJSONConversion;
-    extern bool outputEpJSONConversionOnly;
-    extern bool isEpJSON;
-    extern bool isCBOR;
-    extern bool isMsgPack;
-    extern bool isUBJSON;
-    extern bool isBSON;
-    extern bool preserveIDFOrder;
-    extern bool stopSimulation;
-    extern std::function<std::pair<bool, Real64> (const int)> externalSurfaceManager;
-    extern std::function<void (void *)> externalHVACManager;
-    extern bool externalHVACManagerInitialized;
-
-    // MODULE PARAMETER DEFINITIONS:
-    extern int const BeginDay;
-    extern int const DuringDay;
-    extern int const EndDay;
-    extern int const EndSysSizingCalc;
-
-    // Parameters for KindOfSim
-    extern int const ksDesignDay;
-    extern int const ksRunPeriodDesign;
-    extern int const ksRunPeriodWeather;
-    extern int const ksHVACSizeDesignDay;       // a regular design day run during HVAC Sizing Simulation
-    extern int const ksHVACSizeRunPeriodDesign; // a weather period design day run during HVAC Sizing Simulation
-    extern int const ksReadAllWeatherData;      // a weather period for reading all weather data prior to the simulation
-
-    extern Real64 const MaxEXPArg; // maximum exponent in EXP() function
-    extern Real64 const Pi;        // Pi 3.1415926535897932384626435
-    extern Real64 const PiOvr2;    // Pi/2
-    extern Real64 const TwoPi;     // 2*Pi 6.2831853071795864769252868
-    extern Real64 const GravityConstant;
-    extern Real64 const DegToRadians;                  // Conversion for Degrees to Radians
-    extern Real64 const RadToDeg;                      // Conversion for Radians to Degrees
-    extern Real64 const SecInHour;                     // Conversion for hours to seconds
-    extern Real64 const HoursInDay;                    // Number of Hours in Day
-    extern Real64 const SecsInDay;                     // Number of seconds in Day
-    extern Real64 const BigNumber;                     // Max Number real used for initializations
-    extern Real64 const rTinyValue;                    // Tiny value to replace use of TINY(x)
-    extern std::string::size_type const MaxNameLength; // Maximum Name Length in Characters -- should be the same
-    // as MaxAlphaArgLength in InputProcessor module
-
-    extern Real64 const KelvinConv;        // Conversion factor for C to K and K to C
-    extern Real64 const InitConvTemp;      // [deg C], standard init vol to mass flow conversion temp
-    extern Real64 const AutoCalculate;     // automatically calculate some fields.
-    extern Real64 const CWInitConvTemp;    // [deg C], standard init chilled water vol to mass flow conversion temp
-    extern Real64 const HWInitConvTemp;    // [deg C], standard init hot water vol to mass flow conversion temp
-    extern Real64 const SteamInitConvTemp; // [deg C], standard init steam vol to mass flow conversion temp
-
-    extern Real64 const StefanBoltzmann;   // Stefan-Boltzmann constant in W/(m2*K4)
-    extern Real64 const UniversalGasConst; // (J/mol*K)
-
-    extern Real64 const convertJtoGJ; // Conversion factor for J to GJ
-
-    // Parameters for EMS Calling Points
-    extern int const emsCallFromZoneSizing;                           // Identity where EMS called from
-    extern int const emsCallFromSystemSizing;                         // Identity where EMS called from
-    extern int const emsCallFromBeginNewEvironment;                   // Identity where EMS called from
-    extern int const emsCallFromBeginNewEvironmentAfterWarmUp;        // Identity where EMS called from
-    extern int const emsCallFromBeginTimestepBeforePredictor;         // Identity where EMS called from
-    extern int const emsCallFromBeforeHVACManagers;                   // Identity where EMS called from
-    extern int const emsCallFromAfterHVACManagers;                    // Identity where EMS called from
-    extern int const emsCallFromHVACIterationLoop;                    // Identity where EMS called from
-    extern int const emsCallFromEndSystemTimestepBeforeHVACReporting; // Identity where EMS called from
-    extern int const emsCallFromEndSystemTimestepAfterHVACReporting;  // Identity where EMS called from
-    extern int const emsCallFromEndZoneTimestepBeforeZoneReporting;   // Identity where EMS called from
-    extern int const emsCallFromEndZoneTimestepAfterZoneReporting;    // Identity where EMS called from
-    extern int const emsCallFromSetupSimulation;                      // identify where EMS called from,
-    // this is for input processing only
-    extern int const emsCallFromExternalInterface;                        // Identity where EMS called from
-    extern int const emsCallFromComponentGetInput;                        // EMS called from end of get input for a component
-    extern int const emsCallFromUserDefinedComponentModel;                // EMS called from inside a custom user component model
-    extern int const emsCallFromUnitarySystemSizing;                      // EMS called from unitary system compound component
-    extern int const emsCallFromBeginZoneTimestepBeforeInitHeatBalance;   // Identity where EMS called from
-    extern int const emsCallFromBeginZoneTimestepAfterInitHeatBalance;    // Identity where EMS called from
-    extern int const emsCallFromBeginZoneTimestepBeforeSetCurrentWeather; // Identity where EMS called from
-
-    extern int const ScheduleAlwaysOn; // Value when passed to schedule routines gives back 1.0 (on)
-
-    // DERIVED TYPE DEFINITIONS:
-    // na
-
-    // INTERFACE BLOCK SPECIFICATIONS:
-    // see DataOmterfaces fpr global interface statements
-
-    // MODULE VARIABLE DECLARATIONS:
-
-
-    extern bool BeginDayFlag;           // True at the start of each day, False after first time step in day
-    extern bool BeginEnvrnFlag;         // True at the start of each environment, False after first time step in environ
-    extern bool beginEnvrnWarmStartFlag;  // Sizing Speed Up true if at the start of each environment, would rather retain thermal history and the like.
-    extern bool BeginHourFlag;          // True at the start of each hour, False after first time step in hour
-    extern bool BeginSimFlag;           // True until any actual simulation (full or sizing) has begun, False after first time step
-    extern bool BeginFullSimFlag;       // True until full simulation has begun, False after first time step
-    extern bool BeginTimeStepFlag;      // True at the start of each time step, False after first subtime step of time step
-    extern int DayOfSim;                // Counter for days (during the simulation)
-    extern int CalendarYear;            // Calendar year of the current day of simulation
-    extern std::string CalendarYearChr; // Calendar year of the current day of simulation (character -- for reporting)
-    extern bool EndEnvrnFlag;           // True at the end of each environment (last time step of last hour of last day of environ)
-    extern bool EndDesignDayEnvrnsFlag; // True at the end of the last design day environment
-    // (last time step of last hour of last day of environ which is a design day)
-    extern bool EndDayFlag;                          // True at the end of each day (last time step of last hour of day)
-    extern bool EndHourFlag;                         // True at the end of each hour (last time step of hour)
-    extern int PreviousHour;                         // Previous Hour Index
-    extern int HourOfDay;                            // Counter for hours in a simulation day
-    extern Real64 WeightPreviousHour;                // Weighting of value for previous hour
-    extern Real64 WeightNow;                         // Weighting of value for current hour
-    extern int NumOfDayInEnvrn;                      // Number of days in the simulation for a particular environment
-    extern int NumOfTimeStepInHour;                  // Number of time steps in each hour of the simulation
-    extern int NumOfZones;                           // Total number of Zones for simulation
-    extern int TimeStep;                             // Counter for time steps (fractional hours)
-    extern Real64 TimeStepZone;                      // Zone time step in fractional hours
-    extern bool WarmupFlag;                          // True during the warmup portion of a simulation
-    extern int OutputStandardError;                  // Unit number for the standard error output file
-    extern int StdOutputRecordCount;                 // Count of Standard output records
-    extern int StdMeterRecordCount;                  // Count of Meter output records
-    extern bool ZoneSizingCalc;                      // TRUE if zone sizing calculation
-    extern bool SysSizingCalc;                       // TRUE if system sizing calculation
-    extern bool DoZoneSizing;                        // User input in SimulationControl object
-    extern bool DoSystemSizing;                      // User input in SimulationControl object
-    extern bool DoPlantSizing;                       // User input in SimulationControl object
-    extern bool DoDesDaySim;                         // User input in SimulationControl object
-    extern bool DoWeathSim;                          // User input in SimulationControl object
-    extern bool DoHVACSizingSimulation;              // User input in SimulationControl object
-    extern int HVACSizingSimMaxIterations;           // User input in SimulationControl object
-    extern bool WeathSimReq;                         // Input has a RunPeriod request
-    extern int KindOfSim;                            // See parameters. (ksDesignDay, ksRunPeriodDesign, ksRunPeriodWeather)
-    extern bool DoOutputReporting;                   // TRUE if variables to be written out
-    extern bool DoingSizing;                         // TRUE when "sizing" is being performed (some error messages won't be displayed)
-    extern bool DoingHVACSizingSimulations;          // true when HVAC Sizing Simulations are being performed.
-    extern bool DoingInputProcessing;                // TRUE when "IP" is being performed (some error messages are cached)
-    extern bool DisplayAllWarnings;                  // True when selection for  "DisplayAllWarnings" is entered (turns on other warning flags)
-    extern bool DisplayExtraWarnings;                // True when selection for  "DisplayExtraWarnings" is entered
-    extern bool DisplayUnusedObjects;                // True when selection for  "DisplayUnusedObjects" is entered
-    extern bool DisplayUnusedSchedules;              // True when selection for  "DisplayUnusedSchedules" is entered
-    extern bool DisplayAdvancedReportVariables;      // True when selection for  "DisplayAdvancedReportVariables" is entered
-    extern bool DisplayZoneAirHeatBalanceOffBalance; // True when selection for  "DisplayZoneAirHeatBalanceOffBalance" is entered
-    extern bool DisplayInputInAudit;                 // True when environmental variable "DisplayInputInAudit" is used
-    extern bool CreateMinimalSurfaceVariables;       // True when selection for  "CreateMinimalSurfaceVariables" is entered
-    extern Real64 CurrentTime;                       // CurrentTime, in fractional hours, from start of day. Uses Loads time step.
-    extern int SimTimeSteps;                         // Number of (Loads) timesteps since beginning of run period (environment).
-    extern int MinutesPerTimeStep;                   // Minutes per time step calculated from NumTimeStepInHour (number of minutes per load time step)
-    extern Real64 TimeStepZoneSec;                   // Seconds per time step
-    extern bool MetersHaveBeenInitialized;
-    extern bool KickOffSimulation;                 // Kick off simulation -- meaning run each environment for 1 or 2 time steps.
-    extern bool KickOffSizing;                     // Kick off sizing -- meaning run each environment for 1 or 2 time steps.
-    extern bool RedoSizesHVACSimulation;           // doing kick off simulation for redoing sizes as part of sizing
-    extern bool FinalSizingHVACSizingSimIteration; // true if this will be no more HVAC sizing sim iterations
-    extern bool AnyEnergyManagementSystemInModel;  // true if there is any EMS or Erl in model.  otherwise false
-    extern bool AnyLocalEnvironmentsInModel;       // true if there is any local environmental data objected defined in model, otherwise false
-    extern bool AnyPlantInModel;                   // true if there are any plant or condenser loops in model, otherwise false
-    extern bool AnyIdealCondEntSetPointInModel;    // true if there is any ideal condenser entering set point manager in model.
-    extern bool RunOptCondEntTemp;                 // true if the ideal condenser entering set point optimization is running
-    extern bool CompLoadReportIsReq;               // true if the extra sizing calcs are performed to create a "pulse" for the load component report
-    extern bool isPulseZoneSizing;                 // true during the set of zone sizing calcs that include the "pulse" for the load component report
-    extern int
-        OutputFileZonePulse; // file handle for special zone sizing report that contains the result of the "pulse" for the load component report
-    extern bool doLoadComponentPulseNow; // true for the time step that is the "pulse" for the load component report
-    extern bool ShowDecayCurvesInEIO;    // true if the Radiant to Convective Decay Curves should appear in the EIO file
-    extern bool AnySlabsInModel;         // true if there are any zone-coupled ground domains in the input file
-    extern bool AnyBasementsInModel;     // true if there are any basements in the input file
-    extern bool DoCoilDirectSolutions;        //true if use coil direction solutions
-    extern bool createPerfLog; //true if the _perflog.csv file should be created and a PerformancePrecisionTradeoffs object is used
-    extern int Progress;
-    extern void (*fProgressPtr)(int const);
-    extern void (*fMessagePtr)(std::string const &);
-    // these are the new ones
-    extern std::function<void(int const)> progressCallback;
-    extern std::function<void(const std::string &)> messageCallback;
-    extern std::function<void(EnergyPlus::Error, const std::string &)> errorCallback;
-    extern bool eplusRunningViaAPI; // a flag for capturing whether we are running via API - if so we can't do python plugins
-
-    // Clears the global data in DataGlobals.
-    // Needed for unit tests, should not be normally called.
-    void clear_state(EnergyPlus::IOFiles &ioFiles);
-
-} // namespace DataGlobals
-=======
 // Forward declarations
 struct EnergyPlusData;
->>>>>>> ce259234
 
     struct DataGlobal : BaseGlobalStruct {
         bool BeginDayFlag = false;                  // True at the start of each day, False after first time step in day
@@ -281,6 +91,7 @@
         bool preserveIDFOrder = true;
         bool stopSimulation= false;
         std::function<void (void *)> externalHVACManager;
+        std::function<std::pair<bool, float> (void *, int const )> externalSurfaceManager;
         bool externalHVACManagerInitialized = false;
         DataGlobalConstants::KindOfSim KindOfSim = DataGlobalConstants::KindOfSim::Unassigned;
         bool sizingAnalysisEioHeaderDoneOnce = false;
@@ -376,6 +187,7 @@
             this->preserveIDFOrder = true;
             this->stopSimulation= false;
             this->externalHVACManager = nullptr;
+            this->externalSurfaceManager = nullptr;
             this->externalHVACManagerInitialized = false;
             this->sizingAnalysisEioHeaderDoneOnce = false;
             this->KindOfSim = DataGlobalConstants::KindOfSim::Unassigned;
