--- conflicted
+++ resolved
@@ -54,62 +54,36 @@
 // EnergyPlus Headers
 #include <EnergyPlus/Data/BaseData.hh>
 #include <EnergyPlus/EnergyPlus.hh>
+#include <EnergyPlus/FileSystem.hh>
 #include <EnergyPlus/IOFiles.hh>
-<<<<<<< HEAD
-#include <EnergyPlus/FileSystem.hh>
-=======
 #include <EnergyPlus/TARCOGParams.hh>
->>>>>>> b622e27c
 
 namespace EnergyPlus {
 
 namespace TARCOGOutput {
 
-<<<<<<< HEAD
-    struct Files {
-      fs::path DBGD; // Debug directory
-      bool WriteDebugOutput{false};
-
-      fs::path WINCogFilePath{"test.w7"};
-      InputOutputFile WINCogFile{WINCogFilePath};
-
-     // Intermediate debug files
-      fs::path TarcogIterationsFilePath{"TarcogIterations.dbg"};
-      InputOutputFile TarcogIterationsFile{TarcogIterationsFilePath};
-
-      fs::path IterationCSVFilePath{"IterationResults.csv"};
-      InputOutputFile IterationCSVFile{IterationCSVFilePath};
-
-      fs::path DebugOutputFilePath{"Tarcog.dbg"};
-      InputOutputFile DebugOutputFile{DebugOutputFilePath};
-    };
-
-    void WriteInputArguments(EnergyPlusData &state, InputOutputFile &InArgumentsFile,
-                             fs::path const &DBGC,
-=======
     struct Files
     {
-        std::string DBGD;
+        fs::path DBGD; // Debug directory
         bool WriteDebugOutput{false};
 
-        std::string WINCogFileName{"test.w7"};
-        InputOutputFile WINCogFile{WINCogFileName};
+        fs::path WINCogFilePath{"test.w7"};
+        InputOutputFile WINCogFile{WINCogFilePath};
 
         // Intermediate debug files
-        std::string TarcogIterationsFileName{"TarcogIterations.dbg"};
-        InputOutputFile TarcogIterationsFile{TarcogIterationsFileName};
-
-        std::string IterationCSVName{"IterationResults.csv"};
-        InputOutputFile IterationCSVFile{IterationCSVName};
-
-        std::string DebugOutputFileName{"Tarcog.dbg"};
-        InputOutputFile DebugOutputFile{DebugOutputFileName};
+        fs::path TarcogIterationsFilePath{"TarcogIterations.dbg"};
+        InputOutputFile TarcogIterationsFile{TarcogIterationsFilePath};
+
+        fs::path IterationCSVFilePath{"IterationResults.csv"};
+        InputOutputFile IterationCSVFile{IterationCSVFilePath};
+
+        fs::path DebugOutputFilePath{"Tarcog.dbg"};
+        InputOutputFile DebugOutputFile{DebugOutputFilePath};
     };
 
-    void WriteInputArguments(EnergyPlusData &state,
+    void WriteInputArguments(EnergyPlusData &state, 
                              InputOutputFile &InArgumentsFile,
-                             const std::string &DBGD,
->>>>>>> b622e27c
+                             fs::path const &DBGC,
                              Real64 tout,
                              Real64 tind,
                              Real64 trmin,
