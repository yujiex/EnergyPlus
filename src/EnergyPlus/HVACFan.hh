--- conflicted
+++ resolved
@@ -75,11 +75,7 @@
 
     public: // Methods
         // Constructor
-<<<<<<< HEAD
-        FanSystem(IOFiles &ioFiles, std::string const &objectName);
-=======
         FanSystem(EnergyPlusData &state, std::string const &objectName);
->>>>>>> b3ea0f9b
 
         // Destructor
         ~FanSystem()
