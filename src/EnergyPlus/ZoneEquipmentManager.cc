// EnergyPlus, Copyright (c) 1996-2020, The Board of Trustees of the University of Illinois,
// The Regents of the University of California, through Lawrence Berkeley National Laboratory
// (subject to receipt of any required approvals from the U.S. Dept. of Energy), Oak Ridge
// National Laboratory, managed by UT-Battelle, Alliance for Sustainable Energy, LLC, and other
// contributors. All rights reserved.
//
// NOTICE: This Software was developed under funding from the U.S. Department of Energy and the
// U.S. Government consequently retains certain rights. As such, the U.S. Government has been
// granted for itself and others acting on its behalf a paid-up, nonexclusive, irrevocable,
// worldwide license in the Software to reproduce, distribute copies to the public, prepare
// derivative works, and perform publicly and display publicly, and to permit others to do so.
//
// Redistribution and use in source and binary forms, with or without modification, are permitted
// provided that the following conditions are met:
//
// (1) Redistributions of source code must retain the above copyright notice, this list of
//     conditions and the following disclaimer.
//
// (2) Redistributions in binary form must reproduce the above copyright notice, this list of
//     conditions and the following disclaimer in the documentation and/or other materials
//     provided with the distribution.
//
// (3) Neither the name of the University of California, Lawrence Berkeley National Laboratory,
//     the University of Illinois, U.S. Dept. of Energy nor the names of its contributors may be
//     used to endorse or promote products derived from this software without specific prior
//     written permission.
//
// (4) Use of EnergyPlus(TM) Name. If Licensee (i) distributes the software in stand-alone form
//     without changes from the version obtained under this License, or (ii) Licensee makes a
//     reference solely to the software portion of its product, Licensee must refer to the
//     software as "EnergyPlus version X" software, where "X" is the version number Licensee
//     obtained under this License and may not use a different name for the software. Except as
//     specifically required in this Section (4), Licensee shall not use in a company name, a
//     product name, in advertising, publicity, or other promotional activities any name, trade
//     name, trademark, logo, or other designation of "EnergyPlus", "E+", "e+" or confusingly
//     similar designation, without the U.S. Department of Energy's prior written consent.
//
// THIS SOFTWARE IS PROVIDED BY THE COPYRIGHT HOLDERS AND CONTRIBUTORS "AS IS" AND ANY EXPRESS OR
// IMPLIED WARRANTIES, INCLUDING, BUT NOT LIMITED TO, THE IMPLIED WARRANTIES OF MERCHANTABILITY
// AND FITNESS FOR A PARTICULAR PURPOSE ARE DISCLAIMED. IN NO EVENT SHALL THE COPYRIGHT OWNER OR
// CONTRIBUTORS BE LIABLE FOR ANY DIRECT, INDIRECT, INCIDENTAL, SPECIAL, EXEMPLARY, OR
// CONSEQUENTIAL DAMAGES (INCLUDING, BUT NOT LIMITED TO, PROCUREMENT OF SUBSTITUTE GOODS OR
// SERVICES; LOSS OF USE, DATA, OR PROFITS; OR BUSINESS INTERRUPTION) HOWEVER CAUSED AND ON ANY
// THEORY OF LIABILITY, WHETHER IN CONTRACT, STRICT LIABILITY, OR TORT (INCLUDING NEGLIGENCE OR
// OTHERWISE) ARISING IN ANY WAY OUT OF THE USE OF THIS SOFTWARE, EVEN IF ADVISED OF THE
// POSSIBILITY OF SUCH DAMAGE.

// C++ Headers
#include <algorithm>
#include <cmath>
#include <string>

// ObjexxFCL Headers
#include <ObjexxFCL/Array.functions.hh>
#include <ObjexxFCL/Fmath.hh>
#include <ObjexxFCL/gio.hh>

// EnergyPlus Headers
#include <AirflowNetwork/Elements.hpp>
#include <EnergyPlus/BaseboardElectric.hh>
#include <EnergyPlus/BaseboardRadiator.hh>
#include <EnergyPlus/ChilledCeilingPanelSimple.hh>
#include <EnergyPlus/CoolTower.hh>
#include <EnergyPlus/Data/EnergyPlusData.hh>
#include <EnergyPlus/DataAirLoop.hh>
#include <EnergyPlus/DataAirSystems.hh>
#include <EnergyPlus/DataContaminantBalance.hh>
#include <EnergyPlus/DataConvergParams.hh>
#include <EnergyPlus/DataDefineEquip.hh>
#include <EnergyPlus/DataEnvironment.hh>
#include <EnergyPlus/DataHVACGlobals.hh>
#include <EnergyPlus/DataHeatBalFanSys.hh>
#include <EnergyPlus/DataHeatBalance.hh>
#include <EnergyPlus/DataLoopNode.hh>
#include <EnergyPlus/DataPrecisionGlobals.hh>
#include <EnergyPlus/DataRoomAirModel.hh>
#include <EnergyPlus/DataSizing.hh>
#include <EnergyPlus/DataStringGlobals.hh>
#include <EnergyPlus/DataSurfaces.hh>
#include <EnergyPlus/DataZoneEnergyDemands.hh>
#include <EnergyPlus/DataZoneEquipment.hh>
#include <EnergyPlus/DisplayRoutines.hh>
#include <EnergyPlus/EMSManager.hh>
#include <EnergyPlus/EarthTube.hh>
#include <EnergyPlus/ElectricBaseboardRadiator.hh>
#include <EnergyPlus/EvaporativeCoolers.hh>
#include <EnergyPlus/FanCoilUnits.hh>
#include <EnergyPlus/Fans.hh>
#include <EnergyPlus/General.hh>
#include <EnergyPlus/HVACInterfaceManager.hh>
#include <EnergyPlus/HVACStandAloneERV.hh>
#include <EnergyPlus/HVACVariableRefrigerantFlow.hh>
#include <EnergyPlus/HWBaseboardRadiator.hh>
#include <EnergyPlus/HeatRecovery.hh>
#include <EnergyPlus/HighTempRadiantSystem.hh>
#include <EnergyPlus/HybridUnitaryAirConditioners.hh>
#include <EnergyPlus/IOFiles.hh>
#include <EnergyPlus/InternalHeatGains.hh>
#include <EnergyPlus/LowTempRadiantSystem.hh>
#include <EnergyPlus/OutdoorAirUnit.hh>
#include <EnergyPlus/PackagedTerminalHeatPump.hh>
#include <EnergyPlus/Psychrometrics.hh>
#include <EnergyPlus/PurchasedAirManager.hh>
#include <EnergyPlus/RefrigeratedCase.hh>
#include <EnergyPlus/ReturnAirPathManager.hh>
#include <EnergyPlus/ScheduleManager.hh>
#include <EnergyPlus/SizingManager.hh>
#include <EnergyPlus/SplitterComponent.hh>
#include <EnergyPlus/SteamBaseboardRadiator.hh>
#include <EnergyPlus/SwimmingPool.hh>
#include <EnergyPlus/SystemAvailabilityManager.hh>
#include <EnergyPlus/ThermalChimney.hh>
#include <EnergyPlus/UnitHeater.hh>
#include <EnergyPlus/UnitVentilator.hh>
#include <EnergyPlus/UserDefinedComponents.hh>
#include <EnergyPlus/UtilityRoutines.hh>
#include <EnergyPlus/VentilatedSlab.hh>
#include <EnergyPlus/WaterThermalTanks.hh>
#include <EnergyPlus/WindowAC.hh>
#include <EnergyPlus/ZoneAirLoopEquipmentManager.hh>
#include <EnergyPlus/ZoneDehumidifier.hh>
#include <EnergyPlus/ZoneEquipmentManager.hh>
#include <EnergyPlus/ZonePlenum.hh>
#include <EnergyPlus/ZoneTempPredictorCorrector.hh>

namespace EnergyPlus {

namespace ZoneEquipmentManager {

    // Module containing the routines dealing with the Zone Equipment Manager.

    // MODULE INFORMATION:
    //       AUTHOR         Russ Taylor
    //       DATE WRITTEN   Unknown
    //       MODIFIED       na
    //       RE-ENGINEERED  na

    // PURPOSE OF THIS MODULE:
    // This module manages the zone equipment.

    // Using/Aliasing
    using namespace DataPrecisionGlobals;
    using DataGlobals::BeginDayFlag;
    using DataGlobals::BeginEnvrnFlag;
    using DataGlobals::BeginHourFlag;
    using DataGlobals::BeginTimeStepFlag;
    using DataGlobals::DayOfSim;
    using DataGlobals::NumOfTimeStepInHour;
    using DataGlobals::NumOfZones;
    using DataGlobals::ZoneSizingCalc;
    using namespace DataSizing;
    using DataEnvironment::CurEnvirNum;
    using DataEnvironment::EnvironmentName;
    using DataEnvironment::OutDryBulbTemp;
    using DataEnvironment::OutHumRat;
    using DataEnvironment::TotDesDays;
    using DataEnvironment::TotRunDesPersDays;
    using namespace DataZoneEquipment;
    // Use statements for access to subroutines in other modules
    using Psychrometrics::PsyCpAirFnW;
    using Psychrometrics::PsyHFnTdbW;
    using Psychrometrics::PsyHgAirFnWTdb;
    using Psychrometrics::PsyRhoAirFnPbTdbW;
    using Psychrometrics::PsyWFnTdbRhPb;
    using Psychrometrics::PsyWFnTdpPb;

    void ManageZoneEquipment(EnergyPlusData &state, bool const FirstHVACIteration,
                             bool &SimZone, // Set to false at the end of the routine
                             bool &SimAir   // Eventually set to true via SimZoneEquipment if AirLoop must be resimulated
    )
    {

        // SUBROUTINE INFORMATION:
        //       AUTHOR         Russ Taylor
        //       DATE WRITTEN   May 1997
        //       MODIFIED       na
        //       RE-ENGINEERED  na

        // PURPOSE OF THIS SUBROUTINE:
        // Calls the zone thermal control simulations and the interfaces
        // (water-air, refrigerant-air, steam-air, electric-electric,
        // water-water, etc)

        if (state.dataZoneEquipmentManager->GetZoneEquipmentInputFlag) {
            GetZoneEquipment(state);
            state.dataZoneEquipmentManager->GetZoneEquipmentInputFlag = false;
            ZoneEquipInputsFilled = true;
        }

<<<<<<< HEAD
        InitZoneEquipment(*state.dataZoneEquipmentManager, FirstHVACIteration);
=======
        InitZoneEquipment(state, state.dataZoneEquipmentManager, FirstHVACIteration);
>>>>>>> 874857a2

        if (ZoneSizingCalc) {
            SizeZoneEquipment(state);
        } else {
            SimZoneEquipment(state, FirstHVACIteration, SimAir);
            ZoneEquipSimulatedOnce = true;
        }

        UpdateZoneEquipment(state, SimAir);

        SimZone = false;
    }

    void GetZoneEquipment(EnergyPlusData &state)
    {

        // SUBROUTINE INFORMATION:
        //       AUTHOR         Russ Taylor
        //       DATE WRITTEN   June 1997
        //       MODIFIED       Aug 2003, FCW: set ZoneEquipConfig number for each zone
        //       RE-ENGINEERED  na

        // PURPOSE OF THIS SUBROUTINE:
        // Get all the system related equipment which may be attached to
        // a zone

        // SUBROUTINE LOCAL VARIABLE DECLARATIONS:
        int Counter;
        int MaxNumOfEquipTypes;

        if (!ZoneEquipInputsFilled) {
            GetZoneEquipmentData(state);
        }

        state.dataZoneEquipmentManager->NumOfTimeStepInDay = NumOfTimeStepInHour * 24;

        MaxNumOfEquipTypes = 0;
        for (Counter = 1; Counter <= NumOfZones; ++Counter) {
            if (!ZoneEquipConfig(Counter).IsControlled) continue;
            MaxNumOfEquipTypes = max(MaxNumOfEquipTypes, ZoneEquipList(Counter).NumOfEquipTypes);
        }

        state.dataZoneEquipmentManager->PrioritySimOrder.allocate(MaxNumOfEquipTypes);
    }

    void InitZoneEquipment(EnergyPlusData &state, ZoneEquipmentManagerData &dataZoneEquipmentManager, bool const FirstHVACIteration) // unused 1208
    {

        // SUBROUTINE INFORMATION:
        //       AUTHOR         Russ Taylor
        //       DATE WRITTEN   Nov 1997
        //       MODIFIED       na
        //       RE-ENGINEERED  na

        // PURPOSE OF THIS SUBROUTINE:
        // This subroutine initializes the zone equipment prior to simulation.

        // Using/Aliasing
        using DataContaminantBalance::Contaminant;
        using DataContaminantBalance::OutdoorCO2;
        using DataContaminantBalance::OutdoorGC;
        using DataEnvironment::OutBaroPress;
        using DataEnvironment::OutHumRat;
        using DataHVACGlobals::NoAction;
        using DataHVACGlobals::NumOfSizingTypes;
        using DataHVACGlobals::ZoneComp;
        using DataLoopNode::Node;
        using DataZoneEnergyDemands::ZoneSysEnergyDemand;
        using DataZoneEnergyDemands::ZoneSysMoistureDemand;

        // SUBROUTINE LOCAL VARIABLE DECLARATIONS:
        int ZoneNodeNum;
        int InNodeNum;
        int ExhNodeNum;
        int ZoneInNode;
        int ZoneExhNode;
        int ControlledZoneNum;

        int ZoneEquipType; // Type of zone equipment
        int TotalNumComp;  // Total number of zone components of ZoneEquipType
        int ZoneCompNum;   // Number/index of zone equipment component
        int ZoneEquipCount;

        if (dataZoneEquipmentManager.InitZoneEquipmentOneTimeFlag) {
            dataZoneEquipmentManager.InitZoneEquipmentOneTimeFlag = false;
            ZoneEqSizing.allocate(NumOfZones);
            // setup zone equipment sequenced demand storage
            for (ControlledZoneNum = 1; ControlledZoneNum <= NumOfZones; ++ControlledZoneNum) {
                if (!ZoneEquipConfig(ControlledZoneNum).IsControlled) continue;
                if (ZoneEquipConfig(ControlledZoneNum).EquipListIndex == 0) continue;
                ZoneEquipCount = ZoneEquipList(ZoneEquipConfig(ControlledZoneNum).EquipListIndex).NumOfEquipTypes;
                ZoneSysEnergyDemand(ControlledZoneNum).NumZoneEquipment = ZoneEquipCount;
                ZoneSysEnergyDemand(ControlledZoneNum).SequencedOutputRequired.allocate(ZoneEquipCount);
                ZoneSysEnergyDemand(ControlledZoneNum).SequencedOutputRequiredToHeatingSP.allocate(ZoneEquipCount);
                ZoneSysEnergyDemand(ControlledZoneNum).SequencedOutputRequiredToCoolingSP.allocate(ZoneEquipCount);
                ZoneSysMoistureDemand(ControlledZoneNum).NumZoneEquipment = ZoneEquipCount;
                ZoneSysMoistureDemand(ControlledZoneNum).SequencedOutputRequired.allocate(ZoneEquipCount);
                ZoneSysMoistureDemand(ControlledZoneNum).SequencedOutputRequiredToHumidSP.allocate(ZoneEquipCount);
                ZoneSysMoistureDemand(ControlledZoneNum).SequencedOutputRequiredToDehumidSP.allocate(ZoneEquipCount);
                ZoneEqSizing(ControlledZoneNum).SizingMethod.allocate(NumOfSizingTypes);
                ZoneEqSizing(ControlledZoneNum).SizingMethod = 0;
            }
        }

        // Do the Begin Environment initializations
        if (dataZoneEquipmentManager.InitZoneEquipmentEnvrnFlag && BeginEnvrnFlag) {

            ZoneEquipAvail = NoAction;

            if (allocated(ZoneComp)) {
                for (ZoneEquipType = 1; ZoneEquipType <= NumValidSysAvailZoneComponents; ++ZoneEquipType) {
                    if (allocated(ZoneComp(ZoneEquipType).ZoneCompAvailMgrs)) {
                        TotalNumComp = ZoneComp(ZoneEquipType).TotalNumComp;
                        for (ZoneCompNum = 1; ZoneCompNum <= TotalNumComp; ++ZoneCompNum) {
                            ZoneComp(ZoneEquipType).ZoneCompAvailMgrs(ZoneCompNum).AvailStatus = NoAction;
                            ZoneComp(ZoneEquipType).ZoneCompAvailMgrs(ZoneCompNum).StartTime = 0;
                            ZoneComp(ZoneEquipType).ZoneCompAvailMgrs(ZoneCompNum).StopTime = 0;
                        }
                    }
                }
            }
            for (ControlledZoneNum = 1; ControlledZoneNum <= NumOfZones; ++ControlledZoneNum) {
                if (!ZoneEquipConfig(ControlledZoneNum).IsControlled) continue;

                ZoneNodeNum = ZoneEquipConfig(ControlledZoneNum).ZoneNode;
                Node(ZoneNodeNum).Temp = 20.0;
                Node(ZoneNodeNum).MassFlowRate = 0.0;
                Node(ZoneNodeNum).Quality = 1.0;
                Node(ZoneNodeNum).Press = OutBaroPress;
                Node(ZoneNodeNum).HumRat = OutHumRat;
                Node(ZoneNodeNum).Enthalpy = PsyHFnTdbW(Node(ZoneNodeNum).Temp, Node(ZoneNodeNum).HumRat);
                if (Contaminant.CO2Simulation) {
                    Node(ZoneNodeNum).CO2 = OutdoorCO2;
                }
                if (Contaminant.GenericContamSimulation) {
                    Node(ZoneNodeNum).GenContam = OutdoorGC;
                }

                for (ZoneInNode = 1; ZoneInNode <= ZoneEquipConfig(ControlledZoneNum).NumInletNodes; ++ZoneInNode) {

                    InNodeNum = ZoneEquipConfig(ControlledZoneNum).InletNode(ZoneInNode);
                    Node(InNodeNum).Temp = 20.0;
                    Node(InNodeNum).MassFlowRate = 0.0;
                    Node(InNodeNum).Quality = 1.0;
                    Node(InNodeNum).Press = OutBaroPress;
                    Node(InNodeNum).HumRat = OutHumRat;
                    Node(InNodeNum).Enthalpy = PsyHFnTdbW(Node(InNodeNum).Temp, Node(InNodeNum).HumRat);
                    if (Contaminant.CO2Simulation) {
                        Node(InNodeNum).CO2 = OutdoorCO2;
                    }
                    if (Contaminant.GenericContamSimulation) {
                        Node(InNodeNum).GenContam = OutdoorGC;
                    }
                }

                for (ZoneExhNode = 1; ZoneExhNode <= ZoneEquipConfig(ControlledZoneNum).NumExhaustNodes; ++ZoneExhNode) {

                    ExhNodeNum = ZoneEquipConfig(ControlledZoneNum).ExhaustNode(ZoneExhNode);
                    Node(ExhNodeNum).Temp = 20.0;
                    Node(ExhNodeNum).MassFlowRate = 0.0;
                    Node(ExhNodeNum).Quality = 1.0;
                    Node(ExhNodeNum).Press = OutBaroPress;
                    Node(ExhNodeNum).HumRat = OutHumRat;
                    Node(ExhNodeNum).Enthalpy = PsyHFnTdbW(Node(ExhNodeNum).Temp, Node(ExhNodeNum).HumRat);
                    if (Contaminant.CO2Simulation) {
                        Node(ExhNodeNum).CO2 = OutdoorCO2;
                    }
                    if (Contaminant.GenericContamSimulation) {
                        Node(ExhNodeNum).GenContam = OutdoorGC;
                    }
                }

                // BG CR 7122 following resets return air node.
                int NumRetNodes = ZoneEquipConfig(ControlledZoneNum).NumReturnNodes;
                if (NumRetNodes > 0) {
                    for (int nodeCount = 1; nodeCount <= NumRetNodes; ++nodeCount) {
                        int returnNode = ZoneEquipConfig(ControlledZoneNum).ReturnNode(nodeCount);
                        Node(returnNode).Temp = 20.0;
                        Node(returnNode).MassFlowRate = 0.0;
                        Node(returnNode).Quality = 1.0;
                        Node(returnNode).Press = OutBaroPress;
                        Node(returnNode).HumRat = OutHumRat;
                        Node(returnNode).Enthalpy = PsyHFnTdbW(Node(returnNode).Temp, Node(returnNode).HumRat);
                        if (Contaminant.CO2Simulation) {
                            Node(returnNode).CO2 = OutdoorCO2;
                        }
                        if (Contaminant.GenericContamSimulation) {
                            Node(returnNode).GenContam = OutdoorGC;
                        }
                    }
                }
            }

            dataZoneEquipmentManager.InitZoneEquipmentEnvrnFlag = false;
        }

        if (!BeginEnvrnFlag) {
            dataZoneEquipmentManager.InitZoneEquipmentEnvrnFlag = true;
        }

        // do the  HVAC time step initializations

        for (ControlledZoneNum = 1; ControlledZoneNum <= NumOfZones; ++ControlledZoneNum) {
            if (!ZoneEquipConfig(ControlledZoneNum).IsControlled) continue;
            ZoneNodeNum = ZoneEquipConfig(ControlledZoneNum).ZoneNode;
            ZoneEquipConfig(ControlledZoneNum).ExcessZoneExh = 0.0;

            if (FirstHVACIteration) {
                for (ZoneExhNode = 1; ZoneExhNode <= ZoneEquipConfig(ControlledZoneNum).NumExhaustNodes; ++ZoneExhNode) {
                    ExhNodeNum = ZoneEquipConfig(ControlledZoneNum).ExhaustNode(ZoneExhNode);
                    Node(ExhNodeNum).Temp = Node(ZoneNodeNum).Temp;
                    Node(ExhNodeNum).HumRat = Node(ZoneNodeNum).HumRat;
                    Node(ExhNodeNum).Enthalpy = Node(ZoneNodeNum).Enthalpy;
                    Node(ExhNodeNum).Press = Node(ZoneNodeNum).Press;
                    Node(ExhNodeNum).Quality = Node(ZoneNodeNum).Quality;
                    Node(ExhNodeNum).MassFlowRate = 0.0;
                    Node(ExhNodeNum).MassFlowRateMaxAvail = 0.0;
                    Node(ExhNodeNum).MassFlowRateMinAvail = 0.0;
                    if (Contaminant.CO2Simulation) {
                        Node(ExhNodeNum).CO2 = Node(ZoneNodeNum).CO2;
                    }
                    if (Contaminant.GenericContamSimulation) {
                        Node(ExhNodeNum).GenContam = Node(ZoneNodeNum).GenContam;
                    }
                }
            }
        }

        for (int airLoop = 1; airLoop <= DataHVACGlobals::NumPrimaryAirSys; ++airLoop) {
            state.dataAirLoop->AirLoopFlow(airLoop).SupFlow = 0.0;
            state.dataAirLoop->AirLoopFlow(airLoop).ZoneRetFlow = 0.0;
            state.dataAirLoop->AirLoopFlow(airLoop).SysRetFlow = 0.0;
            state.dataAirLoop->AirLoopFlow(airLoop).RecircFlow = 0.0;
            state.dataAirLoop->AirLoopFlow(airLoop).LeakFlow = 0.0;
            state.dataAirLoop->AirLoopFlow(airLoop).ExcessZoneExhFlow = 0.0;
        }
    }

    void SizeZoneEquipment(EnergyPlusData &state)
    {

        // SUBROUTINE INFORMATION:
        //       AUTHOR         Fred Buhl
        //       DATE WRITTEN   December 2000
        //       MODIFIED       na
        //       RE-ENGINEERED  na

        // PURPOSE OF THIS SUBROUTINE:
        // Performs the zone sizing calculations and fills the zone sizing
        // data arrays with the results of the calculation.

        // METHODOLOGY EMPLOYED:
        // Using the input from Zone Sizing objects and the Zone Equipment input,
        // for each controlled zone this subroutine performs a "purchased air" calculation
        // and saves the results in the zone sizing data arrays.

        // Using/Aliasing
        using DataEnvironment::StdBaroPress;
        using DataHeatBalFanSys::NonAirSystemResponse;
        using DataHeatBalFanSys::SysDepZoneLoads;
        using DataHeatBalFanSys::TempZoneThermostatSetPoint;
        using DataHeatBalFanSys::ZoneThermostatSetPointHi;
        using DataHeatBalFanSys::ZoneThermostatSetPointLo;
        using DataHVACGlobals::SmallLoad;
        using DataHVACGlobals::SmallTempDiff;
        using DataLoopNode::Node;
        using DataZoneEnergyDemands::DeadBandOrSetback;
        using DataZoneEnergyDemands::ZoneSysEnergyDemand;
        using General::RoundSigDigits;

        // Parameters
        static std::string const RoutineName("SizeZoneEquipment");

        // SUBROUTINE LOCAL VARIABLE DECLARATIONS:
        int ControlledZoneNum;                // controlled zone index
        int ActualZoneNum;                    // index into Zone array (all zones)
        int SupplyAirNode1;                   // node number of 1st zone supply air node
        int SupplyAirNode2;                   // node number of 2nd zone supply air node
        int SupplyAirNode;                    // node number of supply air node for ideal air system
        int ZoneNode;                         // node number of controlled zone
        int ReturnNode;                       // node number of controlled zone return node
        Real64 DeltaTemp;                     // difference between supply air temp and zone temp [C]
        Real64 CpAir;                         // heat capacity of air [J/kg-C]
        Real64 SysOutputProvided;             // system sensible output [W]
        Real64 LatOutputProvided;             // system latent output [kg/s]
        Real64 Temp;                          // inlet temperature [C]
        Real64 HumRat;                        // inlet humidity ratio [kg water/kg dry air]
        Real64 Enthalpy;                      // inlet specific enthalpy [J/kg]
        Real64 MassFlowRate;                  // inlet mass flow rate [kg/s]
        Real64 RetTemp;                       // zone return temperature [C]
        Real64 DOASMassFlowRate(0.0);         // DOAS air mass flow rate for sizing [kg/s]
        Real64 DOASSupplyTemp(0.0);           // DOAS supply air temperature [C]
        Real64 DOASSupplyHumRat(0.0);         // DOAS supply air humidity ratio [kgWater/kgDryAir]
        Real64 DOASCpAir(0.0);                // heat capacity of DOAS air [J/kg-C]
        Real64 DOASSysOutputProvided(0.0);    // heating / cooling provided by DOAS system [W]
        Real64 TotDOASSysOutputProvided(0.0); // total DOAS load on the zone [W]
        Real64 HR90H;                         // humidity ratio at DOAS high setpoint temperature and 90% relative humidity [kg Water / kg Dry Air]
        Real64 HR90L;                         // humidity ratio at DOAS low setpoint temperature and 90% relative humidity [kg Water / kg Dry Air]

        if (state.dataZoneEquipmentManager->SizeZoneEquipmentOneTimeFlag) {
            SetUpZoneSizingArrays(state);
            state.dataZoneEquipmentManager->SizeZoneEquipmentOneTimeFlag = false;
        }

        for (ControlledZoneNum = 1; ControlledZoneNum <= NumOfZones; ++ControlledZoneNum) {
            if (!ZoneEquipConfig(ControlledZoneNum).IsControlled) continue;

            ActualZoneNum = CalcZoneSizing(CurOverallSimDay, ControlledZoneNum).ActualZoneNum;
            NonAirSystemResponse(ActualZoneNum) = 0.0;
            SysDepZoneLoads(ActualZoneNum) = 0.0;
            SysOutputProvided = 0.0;
            LatOutputProvided = 0.0;
            InitSystemOutputRequired(*state.dataZoneEquipmentManager, ActualZoneNum, true);
            ZoneNode = ZoneEquipConfig(ControlledZoneNum).ZoneNode;
            SupplyAirNode = 0;
            SupplyAirNode1 = 0;
            SupplyAirNode2 = 0;
            // calculate DOAS heating/cooling effect
            if (CalcZoneSizing(CurOverallSimDay, ControlledZoneNum).AccountForDOAS) {
                // check for adequate number of supply nodes
                if (ZoneEquipConfig(ControlledZoneNum).NumInletNodes >= 2) {
                    SupplyAirNode1 = ZoneEquipConfig(ControlledZoneNum).InletNode(1);
                    SupplyAirNode2 = ZoneEquipConfig(ControlledZoneNum).InletNode(2);
                } else if (ZoneEquipConfig(ControlledZoneNum).NumInletNodes >= 1) {
                    SupplyAirNode1 = ZoneEquipConfig(ControlledZoneNum).InletNode(1);
                    SupplyAirNode2 = 0;
                } else {
                    ShowSevereError(RoutineName + ": to account for the effect a Dedicated Outside Air System on zone equipment sizing");
                    ShowContinueError("there must be at least one zone air inlet node");
                    ShowFatalError("Previous severe error causes abort ");
                }
                // set the DOAS mass flow rate and supply temperature and humidity ratio
                HR90H = PsyWFnTdbRhPb(CalcZoneSizing(CurOverallSimDay, ControlledZoneNum).DOASHighSetpoint, 0.9, StdBaroPress);
                HR90L = PsyWFnTdbRhPb(CalcZoneSizing(CurOverallSimDay, ControlledZoneNum).DOASLowSetpoint, 0.9, StdBaroPress);
                DOASMassFlowRate = CalcFinalZoneSizing(ControlledZoneNum).MinOA;
                CalcDOASSupCondsForSizing(OutDryBulbTemp,
                                          OutHumRat,
                                          CalcZoneSizing(CurOverallSimDay, ControlledZoneNum).DOASControlStrategy,
                                          CalcZoneSizing(CurOverallSimDay, ControlledZoneNum).DOASLowSetpoint,
                                          CalcZoneSizing(CurOverallSimDay, ControlledZoneNum).DOASHighSetpoint,
                                          HR90H,
                                          HR90L,
                                          DOASSupplyTemp,
                                          DOASSupplyHumRat);
                DOASCpAir = PsyCpAirFnW(DOASSupplyHumRat);
                DOASSysOutputProvided = DOASMassFlowRate * DOASCpAir * (DOASSupplyTemp - Node(ZoneNode).Temp);
                TotDOASSysOutputProvided =
                    DOASMassFlowRate * (PsyHFnTdbW(DOASSupplyTemp, DOASSupplyHumRat) - PsyHFnTdbW(Node(ZoneNode).Temp, Node(ZoneNode).HumRat));
                UpdateSystemOutputRequired(*state.dataZoneEquipmentManager, ActualZoneNum, DOASSysOutputProvided, LatOutputProvided);
                Node(SupplyAirNode1).Temp = DOASSupplyTemp;
                Node(SupplyAirNode1).HumRat = DOASSupplyHumRat;
                Node(SupplyAirNode1).MassFlowRate = DOASMassFlowRate;
                Node(SupplyAirNode1).Enthalpy = PsyHFnTdbW(DOASSupplyTemp, DOASSupplyHumRat);
                CalcZoneSizing(CurOverallSimDay, ControlledZoneNum).DOASHeatAdd = DOASSysOutputProvided;
                CalcZoneSizing(CurOverallSimDay, ControlledZoneNum).DOASLatAdd = TotDOASSysOutputProvided - DOASSysOutputProvided;
                SupplyAirNode = SupplyAirNode2;
                CalcZoneSizing(CurOverallSimDay, ControlledZoneNum).DOASSupMassFlow = DOASMassFlowRate;
                CalcZoneSizing(CurOverallSimDay, ControlledZoneNum).DOASSupTemp = DOASSupplyTemp;
                CalcZoneSizing(CurOverallSimDay, ControlledZoneNum).DOASSupHumRat = DOASSupplyHumRat;
                if (DOASSysOutputProvided > 0.0) {
                    CalcZoneSizing(CurOverallSimDay, ControlledZoneNum).DOASHeatLoad = DOASSysOutputProvided;
                    CalcZoneSizing(CurOverallSimDay, ControlledZoneNum).DOASCoolLoad = 0.0;
                    CalcZoneSizing(CurOverallSimDay, ControlledZoneNum).DOASTotCoolLoad = 0.0;
                } else {
                    CalcZoneSizing(CurOverallSimDay, ControlledZoneNum).DOASCoolLoad = DOASSysOutputProvided;
                    CalcZoneSizing(CurOverallSimDay, ControlledZoneNum).DOASTotCoolLoad = TotDOASSysOutputProvided;
                    CalcZoneSizing(CurOverallSimDay, ControlledZoneNum).DOASHeatLoad = 0.0;
                }

            } else {
                if (ZoneEquipConfig(ControlledZoneNum).NumInletNodes > 0) {
                    SupplyAirNode = ZoneEquipConfig(ControlledZoneNum).InletNode(1);
                } else {
                    SupplyAirNode = 0;
                }
            }

            // Sign convention: SysOutputProvided <0 Supply air is heated on entering zone (zone is cooled)
            //                  SysOutputProvided >0 Supply air is cooled on entering zone (zone is heated)
            if (!DeadBandOrSetback(ActualZoneNum) && std::abs(ZoneSysEnergyDemand(ActualZoneNum).RemainingOutputRequired) > SmallLoad) {
                // Determine design supply air temperture and design supply air temperature difference
                if (ZoneSysEnergyDemand(ActualZoneNum).RemainingOutputRequired < 0.0) { // Cooling case
                    // If the user specify the design cooling supply air temperature, then
                    if (CalcZoneSizing(CurOverallSimDay, ControlledZoneNum).ZnCoolDgnSAMethod == SupplyAirTemperature) {
                        Temp = CalcZoneSizing(CurOverallSimDay, ControlledZoneNum).CoolDesTemp;
                        HumRat = CalcZoneSizing(CurOverallSimDay, ControlledZoneNum).CoolDesHumRat;
                        DeltaTemp = Temp - Node(ZoneNode).Temp;
                        if (DataHeatBalance::Zone(ActualZoneNum).HasAdjustedReturnTempByITE && !(DataGlobals::BeginSimFlag)) {
                            DeltaTemp = Temp - DataHeatBalance::Zone(ActualZoneNum).AdjustedReturnTempByITE;
                        }
                        // If the user specify the design cooling supply air temperature difference, then
                    } else {
                        DeltaTemp = -std::abs(CalcZoneSizing(CurOverallSimDay, ControlledZoneNum).CoolDesTempDiff);
                        Temp = DeltaTemp + Node(ZoneNode).Temp;
                        if (DataHeatBalance::Zone(ActualZoneNum).HasAdjustedReturnTempByITE && !(DataGlobals::BeginSimFlag)) {
                            Temp = DeltaTemp + DataHeatBalance::Zone(ActualZoneNum).AdjustedReturnTempByITE;
                        }
                        HumRat = CalcZoneSizing(CurOverallSimDay, ControlledZoneNum).CoolDesHumRat;
                    }
                } else { // Heating Case
                    // If the user specify the design heating supply air temperature, then
                    if (CalcZoneSizing(CurOverallSimDay, ControlledZoneNum).ZnHeatDgnSAMethod == SupplyAirTemperature) {
                        Temp = CalcZoneSizing(CurOverallSimDay, ControlledZoneNum).HeatDesTemp;
                        HumRat = CalcZoneSizing(CurOverallSimDay, ControlledZoneNum).HeatDesHumRat;
                        DeltaTemp = Temp - Node(ZoneNode).Temp;
                        // If the user specify the design heating supply air temperature difference, then
                    } else {
                        DeltaTemp = std::abs(CalcZoneSizing(CurOverallSimDay, ControlledZoneNum).HeatDesTempDiff);
                        Temp = DeltaTemp + Node(ZoneNode).Temp;
                        HumRat = CalcZoneSizing(CurOverallSimDay, ControlledZoneNum).HeatDesHumRat;
                    }
                }

                Enthalpy = PsyHFnTdbW(Temp, HumRat);
                SysOutputProvided = ZoneSysEnergyDemand(ActualZoneNum).RemainingOutputRequired;
                CpAir = PsyCpAirFnW(HumRat);
                if (std::abs(DeltaTemp) > SmallTempDiff) {
                    //!!PH/WFB/LKL (UCDV model)        MassFlowRate = SysOutputProvided / (CpAir*DeltaTemp)
                    MassFlowRate = max(SysOutputProvided / (CpAir * DeltaTemp), 0.0);
                } else {
                    MassFlowRate = 0.0;
                }

                if (CalcZoneSizing(CurOverallSimDay, ControlledZoneNum).SupplyAirAdjustFactor > 1.0) {
                    MassFlowRate *= CalcZoneSizing(CurOverallSimDay, ControlledZoneNum).SupplyAirAdjustFactor;
                }
            } else {

                Temp = Node(ZoneNode).Temp;
                HumRat = Node(ZoneNode).HumRat;
                Enthalpy = Node(ZoneNode).Enthalpy;
                MassFlowRate = 0.0;
            }

            UpdateSystemOutputRequired(*state.dataZoneEquipmentManager, ActualZoneNum, SysOutputProvided, LatOutputProvided);

            if (SysOutputProvided > 0.0) {
                CalcZoneSizing(CurOverallSimDay, ControlledZoneNum).HeatLoad = SysOutputProvided;
                CalcZoneSizing(CurOverallSimDay, ControlledZoneNum).HeatMassFlow = MassFlowRate;
                CalcZoneSizing(CurOverallSimDay, ControlledZoneNum).HeatZoneTemp = Node(ZoneNode).Temp;
                CalcZoneSizing(CurOverallSimDay, ControlledZoneNum).HeatZoneHumRat = Node(ZoneNode).HumRat;
                CalcZoneSizing(CurOverallSimDay, ControlledZoneNum).CoolLoad = 0.0;
                CalcZoneSizing(CurOverallSimDay, ControlledZoneNum).CoolMassFlow = 0.0;
                CalcZoneSizing(CurOverallSimDay, ControlledZoneNum).CoolZoneTemp = 0.0;
                CalcZoneSizing(CurOverallSimDay, ControlledZoneNum).CoolZoneHumRat = 0.0;
            } else {
                CalcZoneSizing(CurOverallSimDay, ControlledZoneNum).CoolLoad = -SysOutputProvided;
                CalcZoneSizing(CurOverallSimDay, ControlledZoneNum).CoolMassFlow = MassFlowRate;
                CalcZoneSizing(CurOverallSimDay, ControlledZoneNum).CoolZoneTemp = Node(ZoneNode).Temp;
                CalcZoneSizing(CurOverallSimDay, ControlledZoneNum).CoolZoneHumRat = Node(ZoneNode).HumRat;
                CalcZoneSizing(CurOverallSimDay, ControlledZoneNum).HeatLoad = 0.0;
                CalcZoneSizing(CurOverallSimDay, ControlledZoneNum).HeatMassFlow = 0.0;
                CalcZoneSizing(CurOverallSimDay, ControlledZoneNum).HeatZoneTemp = 0.0;
                CalcZoneSizing(CurOverallSimDay, ControlledZoneNum).HeatZoneHumRat = 0.0;
            }
            CalcZoneSizing(CurOverallSimDay, ControlledZoneNum).HeatOutTemp = OutDryBulbTemp;
            CalcZoneSizing(CurOverallSimDay, ControlledZoneNum).HeatOutHumRat = OutHumRat;
            CalcZoneSizing(CurOverallSimDay, ControlledZoneNum).CoolOutTemp = OutDryBulbTemp;
            CalcZoneSizing(CurOverallSimDay, ControlledZoneNum).CoolOutHumRat = OutHumRat;

            if (SupplyAirNode > 0) {
                Node(SupplyAirNode).Temp = Temp;
                Node(SupplyAirNode).HumRat = HumRat;
                Node(SupplyAirNode).Enthalpy = Enthalpy;
                Node(SupplyAirNode).MassFlowRate = MassFlowRate;
            } else {
                NonAirSystemResponse(ActualZoneNum) = SysOutputProvided;
            }
        }

        CalcZoneMassBalance(state, true);

        CalcZoneLeavingConditions(*state.dataZoneEquipmentManager, true);

        for (ControlledZoneNum = 1; ControlledZoneNum <= NumOfZones; ++ControlledZoneNum) {
            if (!ZoneEquipConfig(ControlledZoneNum).IsControlled) continue;
            // MJW for now - use first return node, make a separate commit to add a dimension to all of the sizing rettemp variables
            if (ZoneEquipConfig(ControlledZoneNum).NumReturnNodes > 0) {
                ReturnNode = ZoneEquipConfig(ControlledZoneNum).ReturnNode(1);
            } else {
                ReturnNode = 0;
            }
            ZoneNode = ZoneEquipConfig(ControlledZoneNum).ZoneNode;
            ActualZoneNum = CalcZoneSizing(CurOverallSimDay, ControlledZoneNum).ActualZoneNum;
            if (ReturnNode > 0) {
                RetTemp = Node(ReturnNode).Temp;
            } else {
                RetTemp = Node(ZoneNode).Temp;
            }
            if (CalcZoneSizing(CurOverallSimDay, ControlledZoneNum).HeatLoad > 0.0) {
                CalcZoneSizing(CurOverallSimDay, ControlledZoneNum).HeatZoneRetTemp = RetTemp;
                if (TempZoneThermostatSetPoint(ActualZoneNum) > 0.0) {
                    CalcZoneSizing(CurOverallSimDay, ControlledZoneNum).HeatTstatTemp = TempZoneThermostatSetPoint(ActualZoneNum);
                } else {
                    CalcZoneSizing(CurOverallSimDay, ControlledZoneNum).HeatTstatTemp = ZoneThermostatSetPointLo(ActualZoneNum);
                }
            } else {
                CalcZoneSizing(CurOverallSimDay, ControlledZoneNum).CoolZoneRetTemp = RetTemp;
                if (TempZoneThermostatSetPoint(ActualZoneNum) > 0.0) {
                    CalcZoneSizing(CurOverallSimDay, ControlledZoneNum).CoolTstatTemp = TempZoneThermostatSetPoint(ActualZoneNum);
                } else {
                    CalcZoneSizing(CurOverallSimDay, ControlledZoneNum).CoolTstatTemp = ZoneThermostatSetPointHi(ActualZoneNum);
                }
            }
        }
    }

    void CalcDOASSupCondsForSizing(Real64 OutDB,        // outside air temperature [C]
                                   Real64 OutHR,        // outside humidity ratio [kg Water / kg Dry Air]
                                   int DOASControl,     // dedicated outside air control strategy
                                   Real64 DOASLowTemp,  // DOAS low setpoint [C]
                                   Real64 DOASHighTemp, // DOAS high setpoint [C]
                                   Real64 W90H, // humidity ratio at DOAS high setpoint temperature and 90% relative humidity [kg Water / kg Dry Air]
                                   Real64 W90L, // humidity ratio at DOAS low setpoint temperature and 90% relative humidity [kg Water / kg Dry Air]
                                   Real64 &DOASSupTemp, // DOAS supply temperature [C]
                                   Real64 &DOASSupHR    // DOAS Supply Humidity ratio [kg Water / kg Dry Air]
    )
    {
        // FUNCTION INFORMATION:
        //       AUTHOR         Fred Buhl
        //       DATE WRITTEN   March 2015
        //       MODIFIED
        //       RE-ENGINEERED  na

        // PURPOSE OF THIS FUNCTION:
        // This function calculates supply conditions for the direct outside air system
        // (DOAS) sizing calculations

        // METHODOLOGY EMPLOYED:
        // the supply temperature and humidity ratio are set depending on the design control method
        // and the outside air temperature

        // REFERENCES:
        // Consult the "DOAS Effect On Zone Sizing" new feature proposal and design documents

        // SUBROUTINE PARAMETER DEFINITIONS:
        static std::string const RoutineName("CalcDOASSupCondsForSizing");

        // FUNCTION LOCAL VARIABLE DECLARATIONS:

        DOASSupTemp = 0.0;
        DOASSupHR = 0.0;
        // neutral supply air
        if (DOASControl == 1) {
            if (OutDB < DOASLowTemp) {
                DOASSupTemp = DOASLowTemp;
                DOASSupHR = OutHR;
            } else if (OutDB > DOASHighTemp) {
                DOASSupTemp = DOASHighTemp;
                DOASSupHR = min(OutHR, W90H);
            } else {
                DOASSupTemp = OutDB;
                DOASSupHR = OutHR;
            }
        }

        // neutral dehumidified supply air
        else if (DOASControl == 2) { //
            if (OutDB < DOASLowTemp) {
                DOASSupTemp = DOASHighTemp;
                DOASSupHR = OutHR;
            } else {
                DOASSupTemp = DOASHighTemp;
                DOASSupHR = min(OutHR, W90L);
            }
        }

        // cold supply air
        else if (DOASControl == 3) {
            if (OutDB < DOASLowTemp) {
                DOASSupTemp = DOASHighTemp;
                DOASSupHR = OutHR;
            } else {
                DOASSupTemp = DOASLowTemp;
                DOASSupHR = min(OutHR, W90L);
            }
        } else {
            ShowFatalError(RoutineName + ":illegal DOAS design control strategy");
        }
    }

    void SetUpZoneSizingArrays(EnergyPlusData &state)
    {

        // SUBROUTINE INFORMATION:
        //       AUTHOR         Fred Buhl
        //       DATE WRITTEN   December 2000
        //       MODIFIED       na
        //       RE-ENGINEERED  na

        // PURPOSE OF THIS SUBROUTINE:
        // Allocate and fill the ZoneSizing data array.

        // METHODOLOGY EMPLOYED:
        // Obtains data from Zone Sizing and Zone Equipment objects already input.

        // Using/Aliasing
        using DataGlobals::AnyEnergyManagementSystemInModel;
        using DataGlobals::isPulseZoneSizing;
        using DataHeatBalance::People;
        using DataHeatBalance::TotPeople;
        using DataHeatBalance::Zone;
        using DataZoneEquipment::CalcDesignSpecificationOutdoorAir;
        using EMSManager::ManageEMS;
        using ScheduleManager::GetScheduleMaxValue;
        using ZoneTempPredictorCorrector::VerifyThermostatInZone;

        // Locals
        int NumOfTimeStepInDay; // number of zone time steps in a day

        // SUBROUTINE LOCAL VARIABLE DECLARATIONS:
        int DesDayNum; // design day index
        // unused  INTEGER :: DesDayEnvrnNum   ! design day index
        int CtrlZoneNum;                 // controlled zone index
        int ZoneSizNum;                  // zone sizing input index
        Real64 TotPeopleInZone;          // total (maximum) number of people in a zone
        int PeopleNum;                   // index of People structure
        static Real64 OAFromPeople(0.0); // min OA calculated from zone occupancy [m3/s]
        static Real64 OAFromArea(0.0);   // min OA calculated from zone area and OA flow per area [m3/s]
        int ZoneIndex;                   // index of Zone Sizing zone name in zone array
        int ZoneSizIndex;                // zone sizing do loop index
        bool ErrorsFound(false);  // Set to true if errors in input, fatal at end of routine
        static Real64 SchMax(0.0);       // maximum people multiplier value
        Real64 OAVolumeFlowRate;         // outside air flow rate (m3/s)
        bool UseOccSchFlag;              // flag to use occupancy schedule when calculating OA
        bool UseMinOASchFlag;            // flag to use min OA schedule when calculating OA
        int DSOAPtr;                     // index to DesignSpecification:OutdoorAir object


        for (ZoneSizIndex = 1; ZoneSizIndex <= NumZoneSizingInput; ++ZoneSizIndex) {
            ZoneIndex = UtilityRoutines::FindItemInList(ZoneSizingInput(ZoneSizIndex).ZoneName, Zone);
            if (ZoneIndex == 0) {
                ShowSevereError("SetUpZoneSizingArrays: Sizing:Zone=\"" + ZoneSizingInput(ZoneSizIndex).ZoneName + "\" references unknown zone");
                ErrorsFound = true;
            }
            if (std::any_of(ZoneEquipConfig.begin(), ZoneEquipConfig.end(), [](EquipConfiguration const &e) { return e.IsControlled; })) {
                ZoneIndex = UtilityRoutines::FindItemInList(ZoneSizingInput(ZoneSizIndex).ZoneName, ZoneEquipConfig, &EquipConfiguration::ZoneName);
                if (ZoneIndex == 0) {
                    if (!isPulseZoneSizing) {
                        ShowWarningError("SetUpZoneSizingArrays: Requested Sizing for Zone=\"" + ZoneSizingInput(ZoneSizIndex).ZoneName +
                                         "\", Zone is not found in the Controlled Zones List");
                    }
                } else {
                    ZoneSizingInput(ZoneSizIndex).ZoneNum = ZoneIndex;
                }
                if (ZoneSizingInput(ZoneSizIndex).CoolAirDesMethod == FromDDCalc || ZoneSizingInput(ZoneSizIndex).HeatAirDesMethod == FromDDCalc) {
                    if (!VerifyThermostatInZone(state, state.files, ZoneSizingInput(ZoneSizIndex).ZoneName)) {
                        if (!isPulseZoneSizing) {
                            ShowWarningError("SetUpZoneSizingArrays: Requested Sizing for Zone=\"" + ZoneSizingInput(ZoneSizIndex).ZoneName +
                                             "\", Zone has no thermostat (ref: ZoneControl:Thermostat, et al)");
                        }
                    }
                }
            } else {
                ShowSevereError("SetUpZoneSizingArrays: Zone Sizing is requested but there are no ZoneHVAC:EquipmentConnections statements.");
                ErrorsFound = true;
            }
        }
        if (ErrorsFound) {
            ShowFatalError("SetUpZoneSizingArrays: Errors found in Sizing:Zone input");
        }

        // Put Auto Sizing of Sizing:Zone inputs here!
        AutoCalcDOASControlStrategy(*state.dataZoneEquipmentManager, state.files);

        ZoneSizing.allocate(TotDesDays + TotRunDesPersDays, NumOfZones);
        FinalZoneSizing.allocate(NumOfZones);
        CalcZoneSizing.allocate(TotDesDays + TotRunDesPersDays, NumOfZones);
        CalcFinalZoneSizing.allocate(NumOfZones);
        TermUnitFinalZoneSizing.allocate(DataSizing::NumAirTerminalUnits);
        DesDayWeath.allocate(TotDesDays + TotRunDesPersDays);
        NumOfTimeStepInDay = NumOfTimeStepInHour * 24;
        state.dataZoneEquipmentManager->AvgData.allocate(NumOfTimeStepInDay);
        CoolPeakDateHrMin.allocate(NumOfZones);
        HeatPeakDateHrMin.allocate(NumOfZones);
        ZoneSizThermSetPtHi.allocate(NumOfZones);
        ZoneSizThermSetPtLo.allocate(NumOfZones);

        CoolPeakDateHrMin = "";
        HeatPeakDateHrMin = "";

        ZoneSizThermSetPtHi = 0.0;
        ZoneSizThermSetPtLo = 1000.0;

        for (DesDayNum = 1; DesDayNum <= TotDesDays + TotRunDesPersDays; ++DesDayNum) {
            DesDayWeath(DesDayNum).Temp.allocate(NumOfTimeStepInHour * 24);
            DesDayWeath(DesDayNum).HumRat.allocate(NumOfTimeStepInHour * 24);
            DesDayWeath(DesDayNum).Press.allocate(NumOfTimeStepInHour * 24);
            DesDayWeath(DesDayNum).Temp = 0.0;
            DesDayWeath(DesDayNum).HumRat = 0.0;
            DesDayWeath(DesDayNum).Press = 0.0;
        }
        // Fill zone sizing arrays from input array
        for (DesDayNum = 1; DesDayNum <= TotDesDays + TotRunDesPersDays; ++DesDayNum) {
            for (CtrlZoneNum = 1; CtrlZoneNum <= NumOfZones; ++CtrlZoneNum) {
                if (!ZoneEquipConfig(CtrlZoneNum).IsControlled) continue;
                ZoneSizing(DesDayNum, CtrlZoneNum).ZoneName = ZoneEquipConfig(CtrlZoneNum).ZoneName;
                ZoneSizing(DesDayNum, CtrlZoneNum).ActualZoneNum = ZoneEquipConfig(CtrlZoneNum).ActualZoneNum;
                CalcZoneSizing(DesDayNum, CtrlZoneNum).ZoneName = ZoneEquipConfig(CtrlZoneNum).ZoneName;
                CalcZoneSizing(DesDayNum, CtrlZoneNum).ActualZoneNum = ZoneEquipConfig(CtrlZoneNum).ActualZoneNum;
                // For each Zone Sizing object, find the corresponding controlled zone
                ZoneSizNum = UtilityRoutines::FindItemInList(ZoneEquipConfig(CtrlZoneNum).ZoneName, ZoneSizingInput, &ZoneSizingInputData::ZoneName);
                if (ZoneSizNum > 0) { // move data from zone sizing input
                    ZoneSizing(DesDayNum, CtrlZoneNum).ZnCoolDgnSAMethod = ZoneSizingInput(ZoneSizNum).ZnCoolDgnSAMethod;
                    ZoneSizing(DesDayNum, CtrlZoneNum).ZnHeatDgnSAMethod = ZoneSizingInput(ZoneSizNum).ZnHeatDgnSAMethod;
                    ZoneSizing(DesDayNum, CtrlZoneNum).CoolDesTemp = ZoneSizingInput(ZoneSizNum).CoolDesTemp;
                    ZoneSizing(DesDayNum, CtrlZoneNum).HeatDesTemp = ZoneSizingInput(ZoneSizNum).HeatDesTemp;
                    ZoneSizing(DesDayNum, CtrlZoneNum).CoolDesTempDiff = ZoneSizingInput(ZoneSizNum).CoolDesTempDiff;
                    ZoneSizing(DesDayNum, CtrlZoneNum).HeatDesTempDiff = ZoneSizingInput(ZoneSizNum).HeatDesTempDiff;
                    ZoneSizing(DesDayNum, CtrlZoneNum).CoolDesHumRat = ZoneSizingInput(ZoneSizNum).CoolDesHumRat;
                    ZoneSizing(DesDayNum, CtrlZoneNum).HeatDesHumRat = ZoneSizingInput(ZoneSizNum).HeatDesHumRat;
                    ZoneSizing(DesDayNum, CtrlZoneNum).OADesMethod = ZoneSizingInput(ZoneSizNum).OADesMethod;
                    ZoneSizing(DesDayNum, CtrlZoneNum).DesOAFlowPPer = ZoneSizingInput(ZoneSizNum).DesOAFlowPPer;
                    ZoneSizing(DesDayNum, CtrlZoneNum).DesOAFlowPerArea = ZoneSizingInput(ZoneSizNum).DesOAFlowPerArea;
                    ZoneSizing(DesDayNum, CtrlZoneNum).DesOAFlow = ZoneSizingInput(ZoneSizNum).DesOAFlow;
                    ZoneSizing(DesDayNum, CtrlZoneNum).CoolAirDesMethod = ZoneSizingInput(ZoneSizNum).CoolAirDesMethod;
                    ZoneSizing(DesDayNum, CtrlZoneNum).HeatAirDesMethod = ZoneSizingInput(ZoneSizNum).HeatAirDesMethod;
                    ZoneSizing(DesDayNum, CtrlZoneNum).InpDesCoolAirFlow = ZoneSizingInput(ZoneSizNum).DesCoolAirFlow;
                    ZoneSizing(DesDayNum, CtrlZoneNum).DesCoolMinAirFlowPerArea = ZoneSizingInput(ZoneSizNum).DesCoolMinAirFlowPerArea;
                    ZoneSizing(DesDayNum, CtrlZoneNum).DesCoolMinAirFlow = ZoneSizingInput(ZoneSizNum).DesCoolMinAirFlow;
                    ZoneSizing(DesDayNum, CtrlZoneNum).DesCoolMinAirFlowFrac = ZoneSizingInput(ZoneSizNum).DesCoolMinAirFlowFrac;
                    ZoneSizing(DesDayNum, CtrlZoneNum).InpDesHeatAirFlow = ZoneSizingInput(ZoneSizNum).DesHeatAirFlow;
                    ZoneSizing(DesDayNum, CtrlZoneNum).DesHeatMaxAirFlowPerArea = ZoneSizingInput(ZoneSizNum).DesHeatMaxAirFlowPerArea;
                    ZoneSizing(DesDayNum, CtrlZoneNum).DesHeatMaxAirFlow = ZoneSizingInput(ZoneSizNum).DesHeatMaxAirFlow;
                    ZoneSizing(DesDayNum, CtrlZoneNum).DesHeatMaxAirFlowFrac = ZoneSizingInput(ZoneSizNum).DesHeatMaxAirFlowFrac;
                    ZoneSizing(DesDayNum, CtrlZoneNum).HeatSizingFactor = ZoneSizingInput(ZoneSizNum).HeatSizingFactor;
                    ZoneSizing(DesDayNum, CtrlZoneNum).CoolSizingFactor = ZoneSizingInput(ZoneSizNum).CoolSizingFactor;
                    ZoneSizing(DesDayNum, CtrlZoneNum).AccountForDOAS = ZoneSizingInput(ZoneSizNum).AccountForDOAS;
                    ZoneSizing(DesDayNum, CtrlZoneNum).DOASControlStrategy = ZoneSizingInput(ZoneSizNum).DOASControlStrategy;
                    ZoneSizing(DesDayNum, CtrlZoneNum).DOASLowSetpoint = ZoneSizingInput(ZoneSizNum).DOASLowSetpoint;
                    ZoneSizing(DesDayNum, CtrlZoneNum).DOASHighSetpoint = ZoneSizingInput(ZoneSizNum).DOASHighSetpoint;
                    CalcZoneSizing(DesDayNum, CtrlZoneNum).ZnCoolDgnSAMethod = ZoneSizingInput(ZoneSizNum).ZnCoolDgnSAMethod;
                    CalcZoneSizing(DesDayNum, CtrlZoneNum).ZnHeatDgnSAMethod = ZoneSizingInput(ZoneSizNum).ZnHeatDgnSAMethod;
                    CalcZoneSizing(DesDayNum, CtrlZoneNum).CoolDesTemp = ZoneSizingInput(ZoneSizNum).CoolDesTemp;
                    CalcZoneSizing(DesDayNum, CtrlZoneNum).HeatDesTemp = ZoneSizingInput(ZoneSizNum).HeatDesTemp;
                    CalcZoneSizing(DesDayNum, CtrlZoneNum).CoolDesTempDiff = ZoneSizingInput(ZoneSizNum).CoolDesTempDiff;
                    CalcZoneSizing(DesDayNum, CtrlZoneNum).HeatDesTempDiff = ZoneSizingInput(ZoneSizNum).HeatDesTempDiff;
                    CalcZoneSizing(DesDayNum, CtrlZoneNum).CoolDesHumRat = ZoneSizingInput(ZoneSizNum).CoolDesHumRat;
                    CalcZoneSizing(DesDayNum, CtrlZoneNum).HeatDesHumRat = ZoneSizingInput(ZoneSizNum).HeatDesHumRat;
                    CalcZoneSizing(DesDayNum, CtrlZoneNum).OADesMethod = ZoneSizingInput(ZoneSizNum).OADesMethod;
                    CalcZoneSizing(DesDayNum, CtrlZoneNum).DesOAFlowPPer = ZoneSizingInput(ZoneSizNum).DesOAFlowPPer;
                    CalcZoneSizing(DesDayNum, CtrlZoneNum).DesOAFlowPerArea = ZoneSizingInput(ZoneSizNum).DesOAFlowPerArea;
                    CalcZoneSizing(DesDayNum, CtrlZoneNum).DesOAFlow = ZoneSizingInput(ZoneSizNum).DesOAFlow;
                    CalcZoneSizing(DesDayNum, CtrlZoneNum).CoolAirDesMethod = ZoneSizingInput(ZoneSizNum).CoolAirDesMethod;
                    CalcZoneSizing(DesDayNum, CtrlZoneNum).HeatAirDesMethod = ZoneSizingInput(ZoneSizNum).HeatAirDesMethod;
                    CalcZoneSizing(DesDayNum, CtrlZoneNum).InpDesCoolAirFlow = ZoneSizingInput(ZoneSizNum).DesCoolAirFlow;
                    CalcZoneSizing(DesDayNum, CtrlZoneNum).DesCoolMinAirFlowPerArea = ZoneSizingInput(ZoneSizNum).DesCoolMinAirFlowPerArea;
                    CalcZoneSizing(DesDayNum, CtrlZoneNum).DesCoolMinAirFlow = ZoneSizingInput(ZoneSizNum).DesCoolMinAirFlow;
                    CalcZoneSizing(DesDayNum, CtrlZoneNum).DesCoolMinAirFlowFrac = ZoneSizingInput(ZoneSizNum).DesCoolMinAirFlowFrac;
                    CalcZoneSizing(DesDayNum, CtrlZoneNum).InpDesHeatAirFlow = ZoneSizingInput(ZoneSizNum).DesHeatAirFlow;
                    CalcZoneSizing(DesDayNum, CtrlZoneNum).DesHeatMaxAirFlowPerArea = ZoneSizingInput(ZoneSizNum).DesHeatMaxAirFlowPerArea;
                    CalcZoneSizing(DesDayNum, CtrlZoneNum).DesHeatMaxAirFlow = ZoneSizingInput(ZoneSizNum).DesHeatMaxAirFlow;
                    CalcZoneSizing(DesDayNum, CtrlZoneNum).DesHeatMaxAirFlowFrac = ZoneSizingInput(ZoneSizNum).DesHeatMaxAirFlowFrac;
                    CalcZoneSizing(DesDayNum, CtrlZoneNum).HeatSizingFactor = ZoneSizingInput(ZoneSizNum).HeatSizingFactor;
                    CalcZoneSizing(DesDayNum, CtrlZoneNum).CoolSizingFactor = ZoneSizingInput(ZoneSizNum).CoolSizingFactor;
                    CalcZoneSizing(DesDayNum, CtrlZoneNum).AccountForDOAS = ZoneSizingInput(ZoneSizNum).AccountForDOAS;
                    CalcZoneSizing(DesDayNum, CtrlZoneNum).DOASControlStrategy = ZoneSizingInput(ZoneSizNum).DOASControlStrategy;
                    CalcZoneSizing(DesDayNum, CtrlZoneNum).DOASLowSetpoint = ZoneSizingInput(ZoneSizNum).DOASLowSetpoint;
                    CalcZoneSizing(DesDayNum, CtrlZoneNum).DOASHighSetpoint = ZoneSizingInput(ZoneSizNum).DOASHighSetpoint;
                } else { // Every controlled zone must be simulated, so set missing inputs to the first
                    // LKL I think this is sufficient for warning -- no need for array
                    if (DesDayNum == 1) {
                        if (!isPulseZoneSizing) {
                            ShowWarningError("SetUpZoneSizingArrays: Sizing for Zone=\"" + ZoneEquipConfig(CtrlZoneNum).ZoneName +
                                             "\" will use Sizing:Zone specifications listed for Zone=\"" + ZoneSizingInput(1).ZoneName + "\".");
                        }
                        // Following needs to be implemented first:
                        //          CALL ShowContinueError('  A better option would be to set up global ZoneList objects for Sizing:Zone objects.')
                    }
                    ZoneSizing(DesDayNum, CtrlZoneNum).ZnCoolDgnSAMethod = ZoneSizingInput(1).ZnCoolDgnSAMethod;
                    ZoneSizing(DesDayNum, CtrlZoneNum).ZnHeatDgnSAMethod = ZoneSizingInput(1).ZnHeatDgnSAMethod;
                    ZoneSizing(DesDayNum, CtrlZoneNum).CoolDesTemp = ZoneSizingInput(1).CoolDesTemp;
                    ZoneSizing(DesDayNum, CtrlZoneNum).HeatDesTemp = ZoneSizingInput(1).HeatDesTemp;
                    ZoneSizing(DesDayNum, CtrlZoneNum).CoolDesTempDiff = ZoneSizingInput(1).CoolDesTempDiff;
                    ZoneSizing(DesDayNum, CtrlZoneNum).HeatDesTempDiff = ZoneSizingInput(1).HeatDesTempDiff;
                    ZoneSizing(DesDayNum, CtrlZoneNum).CoolDesHumRat = ZoneSizingInput(1).CoolDesHumRat;
                    ZoneSizing(DesDayNum, CtrlZoneNum).HeatDesHumRat = ZoneSizingInput(1).HeatDesHumRat;
                    ZoneSizing(DesDayNum, CtrlZoneNum).OADesMethod = ZoneSizingInput(1).OADesMethod;
                    ZoneSizing(DesDayNum, CtrlZoneNum).DesOAFlowPPer = ZoneSizingInput(1).DesOAFlowPPer;
                    ZoneSizing(DesDayNum, CtrlZoneNum).DesOAFlowPerArea = ZoneSizingInput(1).DesOAFlowPerArea;
                    ZoneSizing(DesDayNum, CtrlZoneNum).DesOAFlow = ZoneSizingInput(1).DesOAFlow;
                    ZoneSizing(DesDayNum, CtrlZoneNum).CoolAirDesMethod = ZoneSizingInput(1).CoolAirDesMethod;
                    ZoneSizing(DesDayNum, CtrlZoneNum).HeatAirDesMethod = ZoneSizingInput(1).HeatAirDesMethod;
                    ZoneSizing(DesDayNum, CtrlZoneNum).InpDesCoolAirFlow = ZoneSizingInput(1).DesCoolAirFlow;
                    ZoneSizing(DesDayNum, CtrlZoneNum).DesCoolMinAirFlowPerArea = ZoneSizingInput(1).DesCoolMinAirFlowPerArea;
                    ZoneSizing(DesDayNum, CtrlZoneNum).DesCoolMinAirFlow = ZoneSizingInput(1).DesCoolMinAirFlow;
                    ZoneSizing(DesDayNum, CtrlZoneNum).DesCoolMinAirFlowFrac = ZoneSizingInput(1).DesCoolMinAirFlowFrac;
                    ZoneSizing(DesDayNum, CtrlZoneNum).InpDesHeatAirFlow = ZoneSizingInput(1).DesHeatAirFlow;
                    ZoneSizing(DesDayNum, CtrlZoneNum).DesHeatMaxAirFlowPerArea = ZoneSizingInput(1).DesHeatMaxAirFlowPerArea;
                    ZoneSizing(DesDayNum, CtrlZoneNum).DesHeatMaxAirFlow = ZoneSizingInput(1).DesHeatMaxAirFlow;
                    ZoneSizing(DesDayNum, CtrlZoneNum).DesHeatMaxAirFlowFrac = ZoneSizingInput(1).DesHeatMaxAirFlowFrac;
                    ZoneSizing(DesDayNum, CtrlZoneNum).HeatSizingFactor = ZoneSizingInput(1).HeatSizingFactor;
                    ZoneSizing(DesDayNum, CtrlZoneNum).CoolSizingFactor = ZoneSizingInput(1).CoolSizingFactor;
                    ZoneSizing(DesDayNum, CtrlZoneNum).AccountForDOAS = ZoneSizingInput(1).AccountForDOAS;
                    ZoneSizing(DesDayNum, CtrlZoneNum).DOASControlStrategy = ZoneSizingInput(1).DOASControlStrategy;
                    ZoneSizing(DesDayNum, CtrlZoneNum).DOASLowSetpoint = ZoneSizingInput(1).DOASLowSetpoint;
                    ZoneSizing(DesDayNum, CtrlZoneNum).DOASHighSetpoint = ZoneSizingInput(1).DOASHighSetpoint;
                    CalcZoneSizing(DesDayNum, CtrlZoneNum).ZnCoolDgnSAMethod = ZoneSizingInput(1).ZnCoolDgnSAMethod;
                    CalcZoneSizing(DesDayNum, CtrlZoneNum).ZnHeatDgnSAMethod = ZoneSizingInput(1).ZnHeatDgnSAMethod;
                    CalcZoneSizing(DesDayNum, CtrlZoneNum).CoolDesTemp = ZoneSizingInput(1).CoolDesTemp;
                    CalcZoneSizing(DesDayNum, CtrlZoneNum).HeatDesTemp = ZoneSizingInput(1).HeatDesTemp;
                    CalcZoneSizing(DesDayNum, CtrlZoneNum).CoolDesTempDiff = ZoneSizingInput(1).CoolDesTempDiff;
                    CalcZoneSizing(DesDayNum, CtrlZoneNum).HeatDesTempDiff = ZoneSizingInput(1).HeatDesTempDiff;
                    CalcZoneSizing(DesDayNum, CtrlZoneNum).CoolDesHumRat = ZoneSizingInput(1).CoolDesHumRat;
                    CalcZoneSizing(DesDayNum, CtrlZoneNum).HeatDesHumRat = ZoneSizingInput(1).HeatDesHumRat;
                    CalcZoneSizing(DesDayNum, CtrlZoneNum).OADesMethod = ZoneSizingInput(1).OADesMethod;
                    CalcZoneSizing(DesDayNum, CtrlZoneNum).DesOAFlowPPer = ZoneSizingInput(1).DesOAFlowPPer;
                    CalcZoneSizing(DesDayNum, CtrlZoneNum).DesOAFlowPerArea = ZoneSizingInput(1).DesOAFlowPerArea;
                    CalcZoneSizing(DesDayNum, CtrlZoneNum).DesOAFlow = ZoneSizingInput(1).DesOAFlow;
                    CalcZoneSizing(DesDayNum, CtrlZoneNum).CoolAirDesMethod = ZoneSizingInput(1).CoolAirDesMethod;
                    CalcZoneSizing(DesDayNum, CtrlZoneNum).HeatAirDesMethod = ZoneSizingInput(1).HeatAirDesMethod;
                    CalcZoneSizing(DesDayNum, CtrlZoneNum).InpDesCoolAirFlow = ZoneSizingInput(1).DesCoolAirFlow;
                    CalcZoneSizing(DesDayNum, CtrlZoneNum).DesCoolMinAirFlowPerArea = ZoneSizingInput(1).DesCoolMinAirFlowPerArea;
                    CalcZoneSizing(DesDayNum, CtrlZoneNum).DesCoolMinAirFlow = ZoneSizingInput(1).DesCoolMinAirFlow;
                    CalcZoneSizing(DesDayNum, CtrlZoneNum).DesCoolMinAirFlowFrac = ZoneSizingInput(1).DesCoolMinAirFlowFrac;
                    CalcZoneSizing(DesDayNum, CtrlZoneNum).InpDesHeatAirFlow = ZoneSizingInput(1).DesHeatAirFlow;
                    CalcZoneSizing(DesDayNum, CtrlZoneNum).DesHeatMaxAirFlowPerArea = ZoneSizingInput(1).DesHeatMaxAirFlowPerArea;
                    CalcZoneSizing(DesDayNum, CtrlZoneNum).DesHeatMaxAirFlow = ZoneSizingInput(1).DesHeatMaxAirFlow;
                    CalcZoneSizing(DesDayNum, CtrlZoneNum).DesHeatMaxAirFlowFrac = ZoneSizingInput(1).DesHeatMaxAirFlowFrac;
                    CalcZoneSizing(DesDayNum, CtrlZoneNum).HeatSizingFactor = ZoneSizingInput(1).HeatSizingFactor;
                    CalcZoneSizing(DesDayNum, CtrlZoneNum).CoolSizingFactor = ZoneSizingInput(1).CoolSizingFactor;
                    CalcZoneSizing(DesDayNum, CtrlZoneNum).AccountForDOAS = ZoneSizingInput(1).AccountForDOAS;
                    CalcZoneSizing(DesDayNum, CtrlZoneNum).DOASControlStrategy = ZoneSizingInput(1).DOASControlStrategy;
                    CalcZoneSizing(DesDayNum, CtrlZoneNum).DOASLowSetpoint = ZoneSizingInput(1).DOASLowSetpoint;
                    CalcZoneSizing(DesDayNum, CtrlZoneNum).DOASHighSetpoint = ZoneSizingInput(1).DOASHighSetpoint;
                }
                ZoneSizing(DesDayNum, CtrlZoneNum).allocateMemberArrays(NumOfTimeStepInDay);
                CalcZoneSizing(DesDayNum, CtrlZoneNum).allocateMemberArrays(NumOfTimeStepInDay);
            }
        }

        for (CtrlZoneNum = 1; CtrlZoneNum <= NumOfZones; ++CtrlZoneNum) {
            if (!ZoneEquipConfig(CtrlZoneNum).IsControlled) continue;
            FinalZoneSizing(CtrlZoneNum).ZoneName = ZoneEquipConfig(CtrlZoneNum).ZoneName;
            FinalZoneSizing(CtrlZoneNum).ActualZoneNum = ZoneEquipConfig(CtrlZoneNum).ActualZoneNum;
            CalcFinalZoneSizing(CtrlZoneNum).ZoneName = ZoneEquipConfig(CtrlZoneNum).ZoneName;
            CalcFinalZoneSizing(CtrlZoneNum).ActualZoneNum = ZoneEquipConfig(CtrlZoneNum).ActualZoneNum;
            ZoneSizNum = UtilityRoutines::FindItemInList(ZoneEquipConfig(CtrlZoneNum).ZoneName, ZoneSizingInput, &ZoneSizingInputData::ZoneName);
            if (ZoneSizNum > 0) { // move data from zone sizing input
                FinalZoneSizing(CtrlZoneNum).ZnCoolDgnSAMethod = ZoneSizingInput(ZoneSizNum).ZnCoolDgnSAMethod;
                FinalZoneSizing(CtrlZoneNum).ZnHeatDgnSAMethod = ZoneSizingInput(ZoneSizNum).ZnHeatDgnSAMethod;
                FinalZoneSizing(CtrlZoneNum).CoolDesTemp = ZoneSizingInput(ZoneSizNum).CoolDesTemp;
                FinalZoneSizing(CtrlZoneNum).HeatDesTemp = ZoneSizingInput(ZoneSizNum).HeatDesTemp;
                FinalZoneSizing(CtrlZoneNum).CoolDesTempDiff = ZoneSizingInput(ZoneSizNum).CoolDesTempDiff;
                FinalZoneSizing(CtrlZoneNum).HeatDesTempDiff = ZoneSizingInput(ZoneSizNum).HeatDesTempDiff;
                FinalZoneSizing(CtrlZoneNum).CoolDesHumRat = ZoneSizingInput(ZoneSizNum).CoolDesHumRat;
                FinalZoneSizing(CtrlZoneNum).HeatDesHumRat = ZoneSizingInput(ZoneSizNum).HeatDesHumRat;
                FinalZoneSizing(CtrlZoneNum).ZoneDesignSpecOAIndex = ZoneSizingInput(ZoneSizNum).ZoneDesignSpecOAIndex;
                FinalZoneSizing(CtrlZoneNum).OADesMethod = ZoneSizingInput(ZoneSizNum).OADesMethod;
                FinalZoneSizing(CtrlZoneNum).DesOAFlowPPer = ZoneSizingInput(ZoneSizNum).DesOAFlowPPer;
                FinalZoneSizing(CtrlZoneNum).DesOAFlowPerArea = ZoneSizingInput(ZoneSizNum).DesOAFlowPerArea;
                FinalZoneSizing(CtrlZoneNum).DesOAFlow = ZoneSizingInput(ZoneSizNum).DesOAFlow;
                FinalZoneSizing(CtrlZoneNum).CoolAirDesMethod = ZoneSizingInput(ZoneSizNum).CoolAirDesMethod;
                FinalZoneSizing(CtrlZoneNum).HeatAirDesMethod = ZoneSizingInput(ZoneSizNum).HeatAirDesMethod;
                FinalZoneSizing(CtrlZoneNum).InpDesCoolAirFlow = ZoneSizingInput(ZoneSizNum).DesCoolAirFlow;
                FinalZoneSizing(CtrlZoneNum).DesCoolMinAirFlowPerArea = ZoneSizingInput(ZoneSizNum).DesCoolMinAirFlowPerArea;
                FinalZoneSizing(CtrlZoneNum).DesCoolMinAirFlow = ZoneSizingInput(ZoneSizNum).DesCoolMinAirFlow;
                FinalZoneSizing(CtrlZoneNum).DesCoolMinAirFlowFrac = ZoneSizingInput(ZoneSizNum).DesCoolMinAirFlowFrac;
                FinalZoneSizing(CtrlZoneNum).InpDesHeatAirFlow = ZoneSizingInput(ZoneSizNum).DesHeatAirFlow;
                FinalZoneSizing(CtrlZoneNum).DesHeatMaxAirFlowPerArea = ZoneSizingInput(ZoneSizNum).DesHeatMaxAirFlowPerArea;
                FinalZoneSizing(CtrlZoneNum).DesHeatMaxAirFlow = ZoneSizingInput(ZoneSizNum).DesHeatMaxAirFlow;
                FinalZoneSizing(CtrlZoneNum).DesHeatMaxAirFlowFrac = ZoneSizingInput(ZoneSizNum).DesHeatMaxAirFlowFrac;
                FinalZoneSizing(CtrlZoneNum).HeatSizingFactor = ZoneSizingInput(ZoneSizNum).HeatSizingFactor;
                FinalZoneSizing(CtrlZoneNum).CoolSizingFactor = ZoneSizingInput(ZoneSizNum).CoolSizingFactor;
                FinalZoneSizing(CtrlZoneNum).AccountForDOAS = ZoneSizingInput(ZoneSizNum).AccountForDOAS;
                FinalZoneSizing(CtrlZoneNum).DOASControlStrategy = ZoneSizingInput(ZoneSizNum).DOASControlStrategy;
                FinalZoneSizing(CtrlZoneNum).DOASLowSetpoint = ZoneSizingInput(ZoneSizNum).DOASLowSetpoint;
                FinalZoneSizing(CtrlZoneNum).DOASHighSetpoint = ZoneSizingInput(ZoneSizNum).DOASHighSetpoint;
                FinalZoneSizing(CtrlZoneNum).ZoneADEffCooling = ZoneSizingInput(ZoneSizNum).ZoneADEffCooling;
                FinalZoneSizing(CtrlZoneNum).ZoneADEffHeating = ZoneSizingInput(ZoneSizNum).ZoneADEffHeating;
                FinalZoneSizing(CtrlZoneNum).ZoneSecondaryRecirculation = ZoneSizingInput(ZoneSizNum).ZoneSecondaryRecirculation;
                FinalZoneSizing(CtrlZoneNum).ZoneVentilationEff = ZoneSizingInput(ZoneSizNum).ZoneVentilationEff;
                CalcFinalZoneSizing(CtrlZoneNum).ZnCoolDgnSAMethod = ZoneSizingInput(ZoneSizNum).ZnCoolDgnSAMethod;
                CalcFinalZoneSizing(CtrlZoneNum).ZnHeatDgnSAMethod = ZoneSizingInput(ZoneSizNum).ZnHeatDgnSAMethod;
                CalcFinalZoneSizing(CtrlZoneNum).CoolDesTemp = ZoneSizingInput(ZoneSizNum).CoolDesTemp;
                CalcFinalZoneSizing(CtrlZoneNum).HeatDesTemp = ZoneSizingInput(ZoneSizNum).HeatDesTemp;
                CalcFinalZoneSizing(CtrlZoneNum).CoolDesTempDiff = ZoneSizingInput(ZoneSizNum).CoolDesTempDiff;
                CalcFinalZoneSizing(CtrlZoneNum).HeatDesTempDiff = ZoneSizingInput(ZoneSizNum).HeatDesTempDiff;
                CalcFinalZoneSizing(CtrlZoneNum).CoolDesHumRat = ZoneSizingInput(ZoneSizNum).CoolDesHumRat;
                CalcFinalZoneSizing(CtrlZoneNum).HeatDesHumRat = ZoneSizingInput(ZoneSizNum).HeatDesHumRat;
                CalcFinalZoneSizing(CtrlZoneNum).ZoneDesignSpecOAIndex = ZoneSizingInput(ZoneSizNum).ZoneDesignSpecOAIndex;
                CalcFinalZoneSizing(CtrlZoneNum).OADesMethod = ZoneSizingInput(ZoneSizNum).OADesMethod;
                CalcFinalZoneSizing(CtrlZoneNum).DesOAFlowPPer = ZoneSizingInput(ZoneSizNum).DesOAFlowPPer;
                CalcFinalZoneSizing(CtrlZoneNum).DesOAFlowPerArea = ZoneSizingInput(ZoneSizNum).DesOAFlowPerArea;
                CalcFinalZoneSizing(CtrlZoneNum).DesOAFlow = ZoneSizingInput(ZoneSizNum).DesOAFlow;
                CalcFinalZoneSizing(CtrlZoneNum).CoolAirDesMethod = ZoneSizingInput(ZoneSizNum).CoolAirDesMethod;
                CalcFinalZoneSizing(CtrlZoneNum).HeatAirDesMethod = ZoneSizingInput(ZoneSizNum).HeatAirDesMethod;
                CalcFinalZoneSizing(CtrlZoneNum).InpDesCoolAirFlow = ZoneSizingInput(ZoneSizNum).DesCoolAirFlow;
                CalcFinalZoneSizing(CtrlZoneNum).DesCoolMinAirFlowPerArea = ZoneSizingInput(ZoneSizNum).DesCoolMinAirFlowPerArea;
                CalcFinalZoneSizing(CtrlZoneNum).DesCoolMinAirFlow = ZoneSizingInput(ZoneSizNum).DesCoolMinAirFlow;
                CalcFinalZoneSizing(CtrlZoneNum).DesCoolMinAirFlowFrac = ZoneSizingInput(ZoneSizNum).DesCoolMinAirFlowFrac;
                CalcFinalZoneSizing(CtrlZoneNum).InpDesHeatAirFlow = ZoneSizingInput(ZoneSizNum).DesHeatAirFlow;
                CalcFinalZoneSizing(CtrlZoneNum).DesHeatMaxAirFlowPerArea = ZoneSizingInput(ZoneSizNum).DesHeatMaxAirFlowPerArea;
                CalcFinalZoneSizing(CtrlZoneNum).DesHeatMaxAirFlow = ZoneSizingInput(ZoneSizNum).DesHeatMaxAirFlow;
                CalcFinalZoneSizing(CtrlZoneNum).DesHeatMaxAirFlowFrac = ZoneSizingInput(ZoneSizNum).DesHeatMaxAirFlowFrac;
                CalcFinalZoneSizing(CtrlZoneNum).HeatSizingFactor = ZoneSizingInput(ZoneSizNum).HeatSizingFactor;
                CalcFinalZoneSizing(CtrlZoneNum).CoolSizingFactor = ZoneSizingInput(ZoneSizNum).CoolSizingFactor;
                CalcFinalZoneSizing(CtrlZoneNum).AccountForDOAS = ZoneSizingInput(ZoneSizNum).AccountForDOAS;
                CalcFinalZoneSizing(CtrlZoneNum).DOASControlStrategy = ZoneSizingInput(ZoneSizNum).DOASControlStrategy;
                CalcFinalZoneSizing(CtrlZoneNum).DOASLowSetpoint = ZoneSizingInput(ZoneSizNum).DOASLowSetpoint;
                CalcFinalZoneSizing(CtrlZoneNum).DOASHighSetpoint = ZoneSizingInput(ZoneSizNum).DOASHighSetpoint;
                CalcFinalZoneSizing(CtrlZoneNum).ZoneADEffCooling = ZoneSizingInput(ZoneSizNum).ZoneADEffCooling;
                CalcFinalZoneSizing(CtrlZoneNum).ZoneADEffHeating = ZoneSizingInput(ZoneSizNum).ZoneADEffHeating;
            } else { // Every controlled zone must be simulated, so set missing inputs to the first
                FinalZoneSizing(CtrlZoneNum).ZnCoolDgnSAMethod = ZoneSizingInput(1).ZnCoolDgnSAMethod;
                FinalZoneSizing(CtrlZoneNum).ZnHeatDgnSAMethod = ZoneSizingInput(1).ZnHeatDgnSAMethod;
                FinalZoneSizing(CtrlZoneNum).CoolDesTemp = ZoneSizingInput(1).CoolDesTemp;
                FinalZoneSizing(CtrlZoneNum).HeatDesTemp = ZoneSizingInput(1).HeatDesTemp;
                FinalZoneSizing(CtrlZoneNum).CoolDesTempDiff = ZoneSizingInput(1).CoolDesTempDiff;
                FinalZoneSizing(CtrlZoneNum).HeatDesTempDiff = ZoneSizingInput(1).HeatDesTempDiff;
                FinalZoneSizing(CtrlZoneNum).CoolDesHumRat = ZoneSizingInput(1).CoolDesHumRat;
                FinalZoneSizing(CtrlZoneNum).HeatDesHumRat = ZoneSizingInput(1).HeatDesHumRat;
                FinalZoneSizing(CtrlZoneNum).ZoneDesignSpecOAIndex = ZoneSizingInput(1).ZoneDesignSpecOAIndex;
                FinalZoneSizing(CtrlZoneNum).OADesMethod = ZoneSizingInput(1).OADesMethod;
                FinalZoneSizing(CtrlZoneNum).DesOAFlowPPer = ZoneSizingInput(1).DesOAFlowPPer;
                FinalZoneSizing(CtrlZoneNum).DesOAFlowPerArea = ZoneSizingInput(1).DesOAFlowPerArea;
                FinalZoneSizing(CtrlZoneNum).DesOAFlow = ZoneSizingInput(1).DesOAFlow;
                FinalZoneSizing(CtrlZoneNum).CoolAirDesMethod = ZoneSizingInput(1).CoolAirDesMethod;
                FinalZoneSizing(CtrlZoneNum).HeatAirDesMethod = ZoneSizingInput(1).HeatAirDesMethod;
                FinalZoneSizing(CtrlZoneNum).InpDesCoolAirFlow = ZoneSizingInput(1).DesCoolAirFlow;
                FinalZoneSizing(CtrlZoneNum).DesCoolMinAirFlowPerArea = ZoneSizingInput(1).DesCoolMinAirFlowPerArea;
                FinalZoneSizing(CtrlZoneNum).DesCoolMinAirFlow = ZoneSizingInput(1).DesCoolMinAirFlow;
                FinalZoneSizing(CtrlZoneNum).DesCoolMinAirFlowFrac = ZoneSizingInput(1).DesCoolMinAirFlowFrac;
                FinalZoneSizing(CtrlZoneNum).InpDesHeatAirFlow = ZoneSizingInput(1).DesHeatAirFlow;
                FinalZoneSizing(CtrlZoneNum).DesHeatMaxAirFlowPerArea = ZoneSizingInput(1).DesHeatMaxAirFlowPerArea;
                FinalZoneSizing(CtrlZoneNum).DesHeatMaxAirFlow = ZoneSizingInput(1).DesHeatMaxAirFlow;
                FinalZoneSizing(CtrlZoneNum).DesHeatMaxAirFlowFrac = ZoneSizingInput(1).DesHeatMaxAirFlowFrac;
                FinalZoneSizing(CtrlZoneNum).HeatSizingFactor = ZoneSizingInput(1).HeatSizingFactor;
                FinalZoneSizing(CtrlZoneNum).CoolSizingFactor = ZoneSizingInput(1).CoolSizingFactor;
                FinalZoneSizing(CtrlZoneNum).AccountForDOAS = ZoneSizingInput(1).AccountForDOAS;
                FinalZoneSizing(CtrlZoneNum).DOASControlStrategy = ZoneSizingInput(1).DOASControlStrategy;
                FinalZoneSizing(CtrlZoneNum).DOASLowSetpoint = ZoneSizingInput(1).DOASLowSetpoint;
                FinalZoneSizing(CtrlZoneNum).DOASHighSetpoint = ZoneSizingInput(1).DOASHighSetpoint;
                FinalZoneSizing(CtrlZoneNum).ZoneADEffCooling = ZoneSizingInput(1).ZoneADEffCooling;
                FinalZoneSizing(CtrlZoneNum).ZoneADEffHeating = ZoneSizingInput(1).ZoneADEffHeating;
                FinalZoneSizing(CtrlZoneNum).ZoneSecondaryRecirculation = ZoneSizingInput(1).ZoneSecondaryRecirculation;
                FinalZoneSizing(CtrlZoneNum).ZoneVentilationEff = ZoneSizingInput(1).ZoneVentilationEff;
                CalcFinalZoneSizing(CtrlZoneNum).ZnCoolDgnSAMethod = ZoneSizingInput(1).ZnCoolDgnSAMethod;
                CalcFinalZoneSizing(CtrlZoneNum).ZnHeatDgnSAMethod = ZoneSizingInput(1).ZnHeatDgnSAMethod;
                CalcFinalZoneSizing(CtrlZoneNum).CoolDesTemp = ZoneSizingInput(1).CoolDesTemp;
                CalcFinalZoneSizing(CtrlZoneNum).HeatDesTemp = ZoneSizingInput(1).HeatDesTemp;
                CalcFinalZoneSizing(CtrlZoneNum).CoolDesTempDiff = ZoneSizingInput(1).CoolDesTempDiff;
                CalcFinalZoneSizing(CtrlZoneNum).HeatDesTempDiff = ZoneSizingInput(1).HeatDesTempDiff;
                CalcFinalZoneSizing(CtrlZoneNum).CoolDesHumRat = ZoneSizingInput(1).CoolDesHumRat;
                CalcFinalZoneSizing(CtrlZoneNum).HeatDesHumRat = ZoneSizingInput(1).HeatDesHumRat;
                CalcFinalZoneSizing(CtrlZoneNum).ZoneDesignSpecOAIndex = ZoneSizingInput(1).ZoneDesignSpecOAIndex;
                CalcFinalZoneSizing(CtrlZoneNum).OADesMethod = ZoneSizingInput(1).OADesMethod;
                CalcFinalZoneSizing(CtrlZoneNum).DesOAFlowPPer = ZoneSizingInput(1).DesOAFlowPPer;
                CalcFinalZoneSizing(CtrlZoneNum).DesOAFlowPerArea = ZoneSizingInput(1).DesOAFlowPerArea;
                CalcFinalZoneSizing(CtrlZoneNum).DesOAFlow = ZoneSizingInput(1).DesOAFlow;
                CalcFinalZoneSizing(CtrlZoneNum).CoolAirDesMethod = ZoneSizingInput(1).CoolAirDesMethod;
                CalcFinalZoneSizing(CtrlZoneNum).HeatAirDesMethod = ZoneSizingInput(1).HeatAirDesMethod;
                CalcFinalZoneSizing(CtrlZoneNum).InpDesCoolAirFlow = ZoneSizingInput(1).DesCoolAirFlow;
                CalcFinalZoneSizing(CtrlZoneNum).DesCoolMinAirFlowPerArea = ZoneSizingInput(1).DesCoolMinAirFlowPerArea;
                CalcFinalZoneSizing(CtrlZoneNum).DesCoolMinAirFlow = ZoneSizingInput(1).DesCoolMinAirFlow;
                CalcFinalZoneSizing(CtrlZoneNum).DesCoolMinAirFlowFrac = ZoneSizingInput(1).DesCoolMinAirFlowFrac;
                CalcFinalZoneSizing(CtrlZoneNum).InpDesHeatAirFlow = ZoneSizingInput(1).DesHeatAirFlow;
                CalcFinalZoneSizing(CtrlZoneNum).DesHeatMaxAirFlowPerArea = ZoneSizingInput(1).DesHeatMaxAirFlowPerArea;
                CalcFinalZoneSizing(CtrlZoneNum).DesHeatMaxAirFlow = ZoneSizingInput(1).DesHeatMaxAirFlow;
                CalcFinalZoneSizing(CtrlZoneNum).DesHeatMaxAirFlowFrac = ZoneSizingInput(1).DesHeatMaxAirFlowFrac;
                CalcFinalZoneSizing(CtrlZoneNum).HeatSizingFactor = ZoneSizingInput(1).HeatSizingFactor;
                CalcFinalZoneSizing(CtrlZoneNum).CoolSizingFactor = ZoneSizingInput(1).CoolSizingFactor;
                CalcFinalZoneSizing(CtrlZoneNum).AccountForDOAS = ZoneSizingInput(1).AccountForDOAS;
                CalcFinalZoneSizing(CtrlZoneNum).DOASControlStrategy = ZoneSizingInput(1).DOASControlStrategy;
                CalcFinalZoneSizing(CtrlZoneNum).DOASLowSetpoint = ZoneSizingInput(1).DOASLowSetpoint;
                CalcFinalZoneSizing(CtrlZoneNum).DOASHighSetpoint = ZoneSizingInput(1).DOASHighSetpoint;
                CalcFinalZoneSizing(CtrlZoneNum).ZoneADEffCooling = ZoneSizingInput(1).ZoneADEffCooling;
                CalcFinalZoneSizing(CtrlZoneNum).ZoneADEffHeating = ZoneSizingInput(1).ZoneADEffHeating;
            }
            FinalZoneSizing(CtrlZoneNum).allocateMemberArrays(NumOfTimeStepInDay);
            CalcFinalZoneSizing(CtrlZoneNum).allocateMemberArrays(NumOfTimeStepInDay);

            // setup CalcFinalZoneSizing structure for use with EMS, some as sensors, some as actuators
            if (AnyEnergyManagementSystemInModel) {

                // actuate  REAL(r64)             :: DesHeatMassFlow          = 0.0d0   ! zone design heating air mass flow rate [kg/s]
                SetupEMSInternalVariable("Final Zone Design Heating Air Mass Flow Rate",
                                         FinalZoneSizing(CtrlZoneNum).ZoneName,
                                         "[kg/s]",
                                         FinalZoneSizing(CtrlZoneNum).DesHeatMassFlow);
                SetupEMSInternalVariable("Intermediate Zone Design Heating Air Mass Flow Rate",
                                         CalcFinalZoneSizing(CtrlZoneNum).ZoneName,
                                         "[kg/s]",
                                         CalcFinalZoneSizing(CtrlZoneNum).DesHeatMassFlow);
                SetupEMSActuator("Sizing:Zone",
                                 CalcFinalZoneSizing(CtrlZoneNum).ZoneName,
                                 "Zone Design Heating Air Mass Flow Rate",
                                 "[kg/s]",
                                 CalcFinalZoneSizing(CtrlZoneNum).EMSOverrideDesHeatMassOn,
                                 CalcFinalZoneSizing(CtrlZoneNum).EMSValueDesHeatMassFlow);

                // actuate  REAL(r64)             :: DesCoolMassFlow          = 0.0d0   ! zone design cooling air mass flow rate [kg/s]
                SetupEMSInternalVariable("Final Zone Design Cooling Air Mass Flow Rate",
                                         FinalZoneSizing(CtrlZoneNum).ZoneName,
                                         "[kg/s]",
                                         FinalZoneSizing(CtrlZoneNum).DesCoolMassFlow);
                SetupEMSInternalVariable("Intermediate Zone Design Cooling Air Mass Flow Rate",
                                         CalcFinalZoneSizing(CtrlZoneNum).ZoneName,
                                         "[kg/s]",
                                         CalcFinalZoneSizing(CtrlZoneNum).DesCoolMassFlow);
                SetupEMSActuator("Sizing:Zone",
                                 CalcFinalZoneSizing(CtrlZoneNum).ZoneName,
                                 "Zone Design Cooling Air Mass Flow Rate",
                                 "[kg/s]",
                                 CalcFinalZoneSizing(CtrlZoneNum).EMSOverrideDesCoolMassOn,
                                 CalcFinalZoneSizing(CtrlZoneNum).EMSValueDesCoolMassFlow);

                // actuate  REAL(r64)             :: DesHeatLoad              = 0.0d0   ! zone design heating load [W]
                SetupEMSInternalVariable(
                    "Final Zone Design Heating Load", FinalZoneSizing(CtrlZoneNum).ZoneName, "[W]", FinalZoneSizing(CtrlZoneNum).DesHeatLoad);
                SetupEMSInternalVariable("Intermediate Zone Design Heating Load",
                                         CalcFinalZoneSizing(CtrlZoneNum).ZoneName,
                                         "[W]",
                                         CalcFinalZoneSizing(CtrlZoneNum).DesHeatLoad);
                SetupEMSActuator("Sizing:Zone",
                                 CalcFinalZoneSizing(CtrlZoneNum).ZoneName,
                                 "Zone Design Heating Load",
                                 "[W]",
                                 CalcFinalZoneSizing(CtrlZoneNum).EMSOverrideDesHeatLoadOn,
                                 CalcFinalZoneSizing(CtrlZoneNum).EMSValueDesHeatLoad);

                // actuate  REAL(r64)             :: DesCoolLoad              = 0.0d0   ! zone design cooling load [W]
                SetupEMSInternalVariable(
                    "Final Zone Design Cooling Load", FinalZoneSizing(CtrlZoneNum).ZoneName, "[W]", FinalZoneSizing(CtrlZoneNum).DesCoolLoad);
                SetupEMSInternalVariable("Intermediate Zone Design Cooling Load",
                                         CalcFinalZoneSizing(CtrlZoneNum).ZoneName,
                                         "[W]",
                                         CalcFinalZoneSizing(CtrlZoneNum).DesCoolLoad);
                SetupEMSActuator("Sizing:Zone",
                                 CalcFinalZoneSizing(CtrlZoneNum).ZoneName,
                                 "Zone Design Cooling Load",
                                 "[W]",
                                 CalcFinalZoneSizing(CtrlZoneNum).EMSOverrideDesCoolLoadOn,
                                 CalcFinalZoneSizing(CtrlZoneNum).EMSValueDesCoolLoad);

                // sensor?  REAL(r64)             :: DesHeatDens              = 0.0d0   ! zone design heating air density [kg/m3]
                SetupEMSInternalVariable("Final Zone Design Heating Air Density",
                                         FinalZoneSizing(CtrlZoneNum).ZoneName,
                                         "[kg/m3]",
                                         FinalZoneSizing(CtrlZoneNum).DesHeatDens);
                SetupEMSInternalVariable("Intermediate Zone Design Heating Air Density",
                                         CalcFinalZoneSizing(CtrlZoneNum).ZoneName,
                                         "[kg/m3]",
                                         CalcFinalZoneSizing(CtrlZoneNum).DesHeatDens);
                // sensor?  REAL(r64)             :: DesCoolDens              = 0.0d0   ! zone design cooling air density [kg/m3]
                SetupEMSInternalVariable("Final Zone Design Cooling Air Density",
                                         FinalZoneSizing(CtrlZoneNum).ZoneName,
                                         "[kg/m3]",
                                         FinalZoneSizing(CtrlZoneNum).DesCoolDens);
                SetupEMSInternalVariable("Intermediate Zone Design Cooling Air Density",
                                         CalcFinalZoneSizing(CtrlZoneNum).ZoneName,
                                         "[kg/m3]",
                                         CalcFinalZoneSizing(CtrlZoneNum).DesCoolDens);

                // actuate  REAL(r64)             :: DesHeatVolFlow           = 0.0d0   ! zone design heating air volume flow rate [m3/s]
                SetupEMSInternalVariable("Final Zone Design Heating Volume Flow",
                                         FinalZoneSizing(CtrlZoneNum).ZoneName,
                                         "[m3/s]",
                                         FinalZoneSizing(CtrlZoneNum).DesHeatVolFlow);
                SetupEMSInternalVariable("Intermediate Zone Design Heating Volume Flow",
                                         CalcFinalZoneSizing(CtrlZoneNum).ZoneName,
                                         "[m3/s]",
                                         CalcFinalZoneSizing(CtrlZoneNum).DesHeatVolFlow);
                SetupEMSActuator("Sizing:Zone",
                                 CalcFinalZoneSizing(CtrlZoneNum).ZoneName,
                                 "Zone Design Heating Vol Flow",
                                 "[m3/s]",
                                 CalcFinalZoneSizing(CtrlZoneNum).EMSOverrideDesHeatVolOn,
                                 CalcFinalZoneSizing(CtrlZoneNum).EMSValueDesHeatVolFlow);

                // actuate  REAL(r64)             :: DesCoolVolFlow           = 0.0d0   ! zone design cooling air volume flow rate [m3/s]
                SetupEMSInternalVariable("Final Zone Design Cooling Volume Flow",
                                         FinalZoneSizing(CtrlZoneNum).ZoneName,
                                         "[m3/s]",
                                         FinalZoneSizing(CtrlZoneNum).DesCoolVolFlow);
                SetupEMSInternalVariable("Intermediate Zone Design Cooling Volume Flow",
                                         CalcFinalZoneSizing(CtrlZoneNum).ZoneName,
                                         "[m3/s]",
                                         CalcFinalZoneSizing(CtrlZoneNum).DesCoolVolFlow);
                SetupEMSActuator("Sizing:Zone",
                                 CalcFinalZoneSizing(CtrlZoneNum).ZoneName,
                                 "Zone Design Cooling Vol Flow",
                                 "[m3/s]",
                                 CalcFinalZoneSizing(CtrlZoneNum).EMSOverrideDesCoolVolOn,
                                 CalcFinalZoneSizing(CtrlZoneNum).EMSValueDesCoolVolFlow);

                // actuate  REAL(r64)          :: DesHeatVolFlowMax        = 0.0d0   ! zone design heating maximum air volume flow rate [m3/s]
                // actuate  REAL(r64)          :: DesCoolVolFlowMin        = 0.0d0   ! zone design cooling minimum air volume flow rate [m3/s]

                SetupEMSInternalVariable("Zone Outdoor Air Design Volume Flow Rate",
                                         CalcFinalZoneSizing(CtrlZoneNum).ZoneName,
                                         "[m3/s]",
                                         CalcFinalZoneSizing(CtrlZoneNum).MinOA);
            }
        }
        // Use the max occupancy data from the PEOPLE structure to calculate design min OA for each zone
        // Calculate the zone design minimum outside air flow rate from the 3 Zone Sizing OA inputs and
        // from the specified OA method
        for (CtrlZoneNum = 1; CtrlZoneNum <= NumOfZones; ++CtrlZoneNum) {
            if (!ZoneEquipConfig(CtrlZoneNum).IsControlled) continue;
            // Use the max occupancy data from the PEOPLE structure to calculate design min OA for each zone
            // from the outside air flow per person input
            TotPeopleInZone = 0.0;
            ZoneIndex = FinalZoneSizing(CtrlZoneNum).ActualZoneNum;
            for (PeopleNum = 1; PeopleNum <= TotPeople; ++PeopleNum) {
                if (People(PeopleNum).ZonePtr == FinalZoneSizing(CtrlZoneNum).ActualZoneNum) {
                    TotPeopleInZone += (People(PeopleNum).NumberOfPeople * Zone(FinalZoneSizing(CtrlZoneNum).ActualZoneNum).Multiplier *
                                        Zone(FinalZoneSizing(CtrlZoneNum).ActualZoneNum).ListMultiplier);
                    SchMax = GetScheduleMaxValue(People(PeopleNum).NumberOfPeoplePtr);
                    if (SchMax > 0) {
                        FinalZoneSizing(CtrlZoneNum).ZonePeakOccupancy = TotPeopleInZone * SchMax;
                    } else {
                        FinalZoneSizing(CtrlZoneNum).ZonePeakOccupancy = TotPeopleInZone;
                    }
                }
            }
            FinalZoneSizing(CtrlZoneNum).TotalZoneFloorArea =
                (Zone(ZoneIndex).FloorArea * Zone(FinalZoneSizing(CtrlZoneNum).ActualZoneNum).Multiplier *
                 Zone(FinalZoneSizing(CtrlZoneNum).ActualZoneNum).ListMultiplier);
            if (FinalZoneSizing(CtrlZoneNum).OADesMethod == OAFlowPPer || FinalZoneSizing(CtrlZoneNum).OADesMethod == OAFlowSum ||
                FinalZoneSizing(CtrlZoneNum).OADesMethod == OAFlowMax) {
                OAFromPeople = FinalZoneSizing(CtrlZoneNum).DesOAFlowPPer * TotPeopleInZone;
            } else {
                OAFromPeople = 0.0;
            }
            OAFromArea = FinalZoneSizing(CtrlZoneNum).DesOAFlowPerArea * FinalZoneSizing(CtrlZoneNum).TotalZoneFloorArea;
            FinalZoneSizing(CtrlZoneNum).TotPeopleInZone = TotPeopleInZone;
            FinalZoneSizing(CtrlZoneNum).TotalOAFromPeople = OAFromPeople;
            FinalZoneSizing(CtrlZoneNum).TotalOAFromArea = OAFromArea;
            // Calculate the design min OA flow rate for this zone
            UseOccSchFlag = false;
            UseMinOASchFlag = false;
            DSOAPtr = FinalZoneSizing(CtrlZoneNum).ZoneDesignSpecOAIndex;
            OAVolumeFlowRate = CalcDesignSpecificationOutdoorAir(DSOAPtr, ZoneIndex, UseOccSchFlag, UseMinOASchFlag);

            // Zone(ZoneIndex)%Multiplier and Zone(ZoneIndex)%ListMultiplier applied in CalcDesignSpecificationOutdoorAir
            FinalZoneSizing(CtrlZoneNum).MinOA = OAVolumeFlowRate;
            CalcFinalZoneSizing(CtrlZoneNum).MinOA = OAVolumeFlowRate;
            if (FinalZoneSizing(CtrlZoneNum).ZoneADEffCooling > 0.0 || FinalZoneSizing(CtrlZoneNum).ZoneADEffHeating > 0.0) {
                FinalZoneSizing(CtrlZoneNum).MinOA /=
                    min(FinalZoneSizing(CtrlZoneNum).ZoneADEffCooling, FinalZoneSizing(CtrlZoneNum).ZoneADEffHeating);
                CalcFinalZoneSizing(CtrlZoneNum).MinOA = FinalZoneSizing(CtrlZoneNum).MinOA;
            }
            // calculated zone design flow rates automatically take into account zone multipliers, since the zone
            // loads are multiplied (in ZoneTempPredictorCorrector.cc). Flow rates derived directly from
            // user inputs need to be explicitly multiplied by the zone multipliers.
            FinalZoneSizing(CtrlZoneNum).DesCoolMinAirFlow2 = FinalZoneSizing(CtrlZoneNum).DesCoolMinAirFlowPerArea * Zone(ZoneIndex).FloorArea *
                                                              Zone(ZoneIndex).Multiplier * Zone(ZoneIndex).ListMultiplier;
            CalcFinalZoneSizing(CtrlZoneNum).DesCoolMinAirFlow2 = CalcFinalZoneSizing(CtrlZoneNum).DesCoolMinAirFlowPerArea *
                                                                  Zone(ZoneIndex).FloorArea * Zone(ZoneIndex).Multiplier *
                                                                  Zone(ZoneIndex).ListMultiplier;
            FinalZoneSizing(CtrlZoneNum).DesHeatMaxAirFlow2 = FinalZoneSizing(CtrlZoneNum).DesHeatMaxAirFlowPerArea * Zone(ZoneIndex).FloorArea *
                                                              Zone(ZoneIndex).Multiplier * Zone(ZoneIndex).ListMultiplier;
            CalcFinalZoneSizing(CtrlZoneNum).DesHeatMaxAirFlow2 = CalcFinalZoneSizing(CtrlZoneNum).DesHeatMaxAirFlowPerArea *
                                                                  Zone(ZoneIndex).FloorArea * Zone(ZoneIndex).Multiplier *
                                                                  Zone(ZoneIndex).ListMultiplier;
            FinalZoneSizing(CtrlZoneNum).DesCoolMinAirFlow *= Zone(ZoneIndex).Multiplier * Zone(ZoneIndex).ListMultiplier;
            CalcFinalZoneSizing(CtrlZoneNum).DesCoolMinAirFlow *= Zone(ZoneIndex).Multiplier * Zone(ZoneIndex).ListMultiplier;
            FinalZoneSizing(CtrlZoneNum).DesHeatMaxAirFlow *= Zone(ZoneIndex).Multiplier * Zone(ZoneIndex).ListMultiplier;
            CalcFinalZoneSizing(CtrlZoneNum).DesHeatMaxAirFlow *= Zone(ZoneIndex).Multiplier * Zone(ZoneIndex).ListMultiplier;
            FinalZoneSizing(CtrlZoneNum).InpDesCoolAirFlow *= Zone(ZoneIndex).Multiplier * Zone(ZoneIndex).ListMultiplier;
            CalcFinalZoneSizing(CtrlZoneNum).InpDesCoolAirFlow *= Zone(ZoneIndex).Multiplier * Zone(ZoneIndex).ListMultiplier;
            FinalZoneSizing(CtrlZoneNum).InpDesHeatAirFlow *= Zone(ZoneIndex).Multiplier * Zone(ZoneIndex).ListMultiplier;
            CalcFinalZoneSizing(CtrlZoneNum).InpDesHeatAirFlow *= Zone(ZoneIndex).Multiplier * Zone(ZoneIndex).ListMultiplier;

            for (DesDayNum = 1; DesDayNum <= TotDesDays + TotRunDesPersDays; ++DesDayNum) {
                ZoneSizing(DesDayNum, CtrlZoneNum).MinOA = FinalZoneSizing(CtrlZoneNum).MinOA;
                CalcZoneSizing(DesDayNum, CtrlZoneNum).MinOA = CalcFinalZoneSizing(CtrlZoneNum).MinOA;
                ZoneSizing(DesDayNum, CtrlZoneNum).DesCoolMinAirFlow2 = FinalZoneSizing(CtrlZoneNum).DesCoolMinAirFlow2;
                CalcZoneSizing(DesDayNum, CtrlZoneNum).DesCoolMinAirFlow2 = CalcFinalZoneSizing(CtrlZoneNum).DesCoolMinAirFlow2;
                ZoneSizing(DesDayNum, CtrlZoneNum).DesCoolMinAirFlow = FinalZoneSizing(CtrlZoneNum).DesCoolMinAirFlow;
                CalcZoneSizing(DesDayNum, CtrlZoneNum).DesCoolMinAirFlow = CalcFinalZoneSizing(CtrlZoneNum).DesCoolMinAirFlow;
                ZoneSizing(DesDayNum, CtrlZoneNum).DesHeatMaxAirFlow2 = FinalZoneSizing(CtrlZoneNum).DesHeatMaxAirFlow2;
                CalcZoneSizing(DesDayNum, CtrlZoneNum).DesHeatMaxAirFlow2 = CalcFinalZoneSizing(CtrlZoneNum).DesHeatMaxAirFlow2;
                ZoneSizing(DesDayNum, CtrlZoneNum).DesHeatMaxAirFlow = FinalZoneSizing(CtrlZoneNum).DesHeatMaxAirFlow;
                CalcZoneSizing(DesDayNum, CtrlZoneNum).DesHeatMaxAirFlow = CalcFinalZoneSizing(CtrlZoneNum).DesHeatMaxAirFlow;
            }
        }
        // Formats
        print(state.files.eio, "! <Load Timesteps in Zone Design Calculation Averaging Window>, Value\n");
        static constexpr auto Format_891(" Load Timesteps in Zone Design Calculation Averaging Window, {:4}\n");
        print(state.files.eio, Format_891, NumTimeStepsInAvg);
        print(state.files.eio, "! <Heating Sizing Factor Information>, Sizing Factor ID, Value\n");
        static constexpr auto Format_991(" Heating Sizing Factor Information, Global, {:12.5N}\n");
        print(state.files.eio, Format_991, GlobalHeatSizingFactor);
        for (CtrlZoneNum = 1; CtrlZoneNum <= NumOfZones; ++CtrlZoneNum) {
            if (!ZoneEquipConfig(CtrlZoneNum).IsControlled) continue;
            if (FinalZoneSizing(CtrlZoneNum).HeatSizingFactor != 1.0) {
                static constexpr auto Format_992(" Heating Sizing Factor Information, Zone {}, {:12.5N}\n");
                print(state.files.eio, Format_992, FinalZoneSizing(CtrlZoneNum).ZoneName, FinalZoneSizing(CtrlZoneNum).HeatSizingFactor);
            }
        }
        print(state.files.eio, "! <Cooling Sizing Factor Information>, Sizing Factor ID, Value\n");
        static constexpr auto Format_994(" Cooling Sizing Factor Information, Global, {:12.5N}\n");
        print(state.files.eio, Format_994, GlobalCoolSizingFactor);
        for (CtrlZoneNum = 1; CtrlZoneNum <= NumOfZones; ++CtrlZoneNum) {
            if (!ZoneEquipConfig(CtrlZoneNum).IsControlled) continue;
            if (FinalZoneSizing(CtrlZoneNum).CoolSizingFactor != 1.0) {
                static constexpr auto Format_995(" Cooling Sizing Factor Information, Zone {}, {:12.5N}\n");
                print(state.files.eio, Format_995, FinalZoneSizing(CtrlZoneNum).ZoneName, FinalZoneSizing(CtrlZoneNum).CoolSizingFactor);
            }
        }
    }

    void RezeroZoneSizingArrays()
    {
        // Zero zone sizing arrays between the pulse and normal sizing.
        DisplayString("Re-zeroing zone sizing arrays");

        for (int ctrlZoneNum = 1; ctrlZoneNum <= NumOfZones; ++ctrlZoneNum) {
            for (int desDayNum = 1; desDayNum <= TotDesDays + TotRunDesPersDays; ++desDayNum) {
                ZoneSizing(desDayNum, ctrlZoneNum).zeroMemberData();
                CalcZoneSizing(desDayNum, ctrlZoneNum).zeroMemberData();
            }
            CalcFinalZoneSizing(ctrlZoneNum).zeroMemberData();
            FinalZoneSizing(ctrlZoneNum).zeroMemberData();
        }
    }

    void UpdateZoneSizing(EnergyPlusData &state, int const CallIndicator)
    {

        // SUBROUTINE INFORMATION:
        //       AUTHOR         Fred Buhl
        //       DATE WRITTEN   December 2000
        //       MODIFIED       na
        //       RE-ENGINEERED  na

        // PURPOSE OF THIS SUBROUTINE:
        // Update the result variables of the zone sizing calculation

        // METHODOLOGY EMPLOYED:
        // CallIndicator = 1 (BeginDay) zero the result arrays
        // CallIndicator = 2 (DuringDay) fill arrays, averaging over 1 zone time step
        // CallIndicator = 3 (EndDay) calculate daily maxima
        // CallIndicator = 4 (EndZoneSizingCalc) write out results

        // Using/Aliasing
        using DataEnvironment::StdBaroPress;
        using DataEnvironment::StdRhoAir;
        using DataGlobals::AnyEnergyManagementSystemInModel;
        using DataGlobals::BeginDay;
        using DataGlobals::DuringDay;
        using DataGlobals::emsCallFromZoneSizing;
        using DataGlobals::EndDay;
        using DataGlobals::HourOfDay;
        using DataGlobals::isPulseZoneSizing;
        using DataGlobals::MinutesPerTimeStep;
        using DataGlobals::NumOfTimeStepInHour;
        using DataGlobals::TimeStep;
        using DataHeatBalFanSys::TempZoneThermostatSetPoint;
        using DataHeatBalFanSys::ZoneThermostatSetPointHi;
        using DataHeatBalFanSys::ZoneThermostatSetPointLo;
        using DataHVACGlobals::FracTimeStepZone;
        using DataHVACGlobals::SmallMassFlow;
        using DataHVACGlobals::SmallTempDiff;
        using EMSManager::ManageEMS;
        using General::MovingAvg;
        using General::RoundSigDigits;

        // SUBROUTINE PARAMETER DEFINITIONS:
        static ObjexxFCL::gio::Fmt fmtA("(A)");

        static std::string const RoutineName("UpdateZoneSizing");

        // SUBROUTINE LOCAL VARIABLE DECLARATIONS:
        int DesDayNum;     // design day index
        int TimeStepIndex; // zone time step index
        int CtrlZoneNum;   // controlled zone index
        int TimeStepInDay; // zone time step in day
        int I;             // write statement index
        int HourCounter;         // Hour Counter
        int TimeStepCounter;     // Time Step Counter
        int Minutes;             // Current Minutes Counter
        int HourPrint;           // Hour to print (timestamp)
        Real64 OAFrac;           // outside air fraction
        int TimeStepAtPeak;      // time step number at heat or cool peak
        int TimeStepAtPeakF;     // time step number at heat or cool peak (final)
        int DDNum;               // Design Day index
        int DDNumF;              // Design Day index (final)
        Real64 TotCoolSizMult;   // combines user cooling design flow input with zone sizing multiplier
        Real64 TotHeatSizMult;   // combines user heating design flow input with zone sizing multiplier
        Real64 MinOAMass;        // zone minimum outside air mass flow rate kg/s
        Real64 MaxHeatVolFlow;   // max of user specified design heating max flow [m3/s]
        Real64 SupplyTemp;       // supply air temperature [C]
        Real64 DeltaTemp;        // supply air delta temperature [deltaC]

        {
            auto const SELECT_CASE_var(CallIndicator);

            if (SELECT_CASE_var == BeginDay) {

                for (CtrlZoneNum = 1; CtrlZoneNum <= NumOfZones; ++CtrlZoneNum) {

                    if (!ZoneEquipConfig(CtrlZoneNum).IsControlled) continue;

                    CalcZoneSizing(CurOverallSimDay, CtrlZoneNum).CoolDesDay = EnvironmentName;
                    CalcZoneSizing(CurOverallSimDay, CtrlZoneNum).HeatDesDay = EnvironmentName;
                    CalcZoneSizing(CurOverallSimDay, CtrlZoneNum).DesHeatDens = StdRhoAir;
                    CalcZoneSizing(CurOverallSimDay, CtrlZoneNum).DesCoolDens = StdRhoAir;
                    CalcZoneSizing(CurOverallSimDay, CtrlZoneNum).HeatDDNum = CurOverallSimDay;
                    CalcZoneSizing(CurOverallSimDay, CtrlZoneNum).CoolDDNum = CurOverallSimDay;
                }

            } else if (SELECT_CASE_var == DuringDay) {

                TimeStepInDay = (HourOfDay - 1) * NumOfTimeStepInHour + TimeStep;

                // save the results of the ideal zone component calculation in the CalcZoneSizing sequence variables
                for (CtrlZoneNum = 1; CtrlZoneNum <= NumOfZones; ++CtrlZoneNum) {
                    if (!ZoneEquipConfig(CtrlZoneNum).IsControlled) continue;
                    if (ZoneThermostatSetPointHi(CtrlZoneNum) > 0.0 && ZoneThermostatSetPointHi(CtrlZoneNum) > ZoneSizThermSetPtHi(CtrlZoneNum)) {
                        ZoneSizThermSetPtHi(CtrlZoneNum) = ZoneThermostatSetPointHi(CtrlZoneNum);
                    }
                    if (ZoneThermostatSetPointLo(CtrlZoneNum) > 0.0 && ZoneThermostatSetPointLo(CtrlZoneNum) < ZoneSizThermSetPtLo(CtrlZoneNum)) {
                        ZoneSizThermSetPtLo(CtrlZoneNum) = ZoneThermostatSetPointLo(CtrlZoneNum);
                    }
                    ZoneSizing(CurOverallSimDay, CtrlZoneNum).DesHeatSetPtSeq(TimeStepInDay) = ZoneThermostatSetPointLo(CtrlZoneNum);
                    ZoneSizing(CurOverallSimDay, CtrlZoneNum).HeatTstatTempSeq(TimeStepInDay) =
                        CalcZoneSizing(CurOverallSimDay, CtrlZoneNum).HeatTstatTemp;
                    ZoneSizing(CurOverallSimDay, CtrlZoneNum).DesCoolSetPtSeq(TimeStepInDay) = ZoneThermostatSetPointHi(CtrlZoneNum);
                    ZoneSizing(CurOverallSimDay, CtrlZoneNum).CoolTstatTempSeq(TimeStepInDay) =
                        CalcZoneSizing(CurOverallSimDay, CtrlZoneNum).CoolTstatTemp;
                    CalcZoneSizing(CurOverallSimDay, CtrlZoneNum).HeatFlowSeq(TimeStepInDay) +=
                        CalcZoneSizing(CurOverallSimDay, CtrlZoneNum).HeatMassFlow * FracTimeStepZone;
                    CalcZoneSizing(CurOverallSimDay, CtrlZoneNum).HeatLoadSeq(TimeStepInDay) +=
                        CalcZoneSizing(CurOverallSimDay, CtrlZoneNum).HeatLoad * FracTimeStepZone;
                    CalcZoneSizing(CurOverallSimDay, CtrlZoneNum).HeatZoneTempSeq(TimeStepInDay) +=
                        CalcZoneSizing(CurOverallSimDay, CtrlZoneNum).HeatZoneTemp * FracTimeStepZone;
                    CalcZoneSizing(CurOverallSimDay, CtrlZoneNum).HeatOutTempSeq(TimeStepInDay) +=
                        CalcZoneSizing(CurOverallSimDay, CtrlZoneNum).HeatOutTemp * FracTimeStepZone;
                    CalcZoneSizing(CurOverallSimDay, CtrlZoneNum).HeatZoneRetTempSeq(TimeStepInDay) +=
                        CalcZoneSizing(CurOverallSimDay, CtrlZoneNum).HeatZoneRetTemp * FracTimeStepZone;
                    CalcZoneSizing(CurOverallSimDay, CtrlZoneNum).HeatZoneHumRatSeq(TimeStepInDay) +=
                        CalcZoneSizing(CurOverallSimDay, CtrlZoneNum).HeatZoneHumRat * FracTimeStepZone;
                    CalcZoneSizing(CurOverallSimDay, CtrlZoneNum).HeatOutHumRatSeq(TimeStepInDay) +=
                        CalcZoneSizing(CurOverallSimDay, CtrlZoneNum).HeatOutHumRat * FracTimeStepZone;
                    CalcZoneSizing(CurOverallSimDay, CtrlZoneNum).CoolFlowSeq(TimeStepInDay) +=
                        CalcZoneSizing(CurOverallSimDay, CtrlZoneNum).CoolMassFlow * FracTimeStepZone;
                    CalcZoneSizing(CurOverallSimDay, CtrlZoneNum).CoolLoadSeq(TimeStepInDay) +=
                        CalcZoneSizing(CurOverallSimDay, CtrlZoneNum).CoolLoad * FracTimeStepZone;
                    CalcZoneSizing(CurOverallSimDay, CtrlZoneNum).CoolZoneTempSeq(TimeStepInDay) +=
                        CalcZoneSizing(CurOverallSimDay, CtrlZoneNum).CoolZoneTemp * FracTimeStepZone;
                    CalcZoneSizing(CurOverallSimDay, CtrlZoneNum).CoolOutTempSeq(TimeStepInDay) +=
                        CalcZoneSizing(CurOverallSimDay, CtrlZoneNum).CoolOutTemp * FracTimeStepZone;
                    CalcZoneSizing(CurOverallSimDay, CtrlZoneNum).CoolZoneRetTempSeq(TimeStepInDay) +=
                        CalcZoneSizing(CurOverallSimDay, CtrlZoneNum).CoolZoneRetTemp * FracTimeStepZone;
                    CalcZoneSizing(CurOverallSimDay, CtrlZoneNum).CoolZoneHumRatSeq(TimeStepInDay) +=
                        CalcZoneSizing(CurOverallSimDay, CtrlZoneNum).CoolZoneHumRat * FracTimeStepZone;
                    CalcZoneSizing(CurOverallSimDay, CtrlZoneNum).CoolOutHumRatSeq(TimeStepInDay) +=
                        CalcZoneSizing(CurOverallSimDay, CtrlZoneNum).CoolOutHumRat * FracTimeStepZone;
                    CalcZoneSizing(CurOverallSimDay, CtrlZoneNum).DOASHeatLoadSeq(TimeStepInDay) +=
                        CalcZoneSizing(CurOverallSimDay, CtrlZoneNum).DOASHeatLoad * FracTimeStepZone;
                    CalcZoneSizing(CurOverallSimDay, CtrlZoneNum).DOASCoolLoadSeq(TimeStepInDay) +=
                        CalcZoneSizing(CurOverallSimDay, CtrlZoneNum).DOASCoolLoad * FracTimeStepZone;
                    CalcZoneSizing(CurOverallSimDay, CtrlZoneNum).DOASHeatAddSeq(TimeStepInDay) +=
                        CalcZoneSizing(CurOverallSimDay, CtrlZoneNum).DOASHeatAdd * FracTimeStepZone;
                    CalcZoneSizing(CurOverallSimDay, CtrlZoneNum).DOASLatAddSeq(TimeStepInDay) +=
                        CalcZoneSizing(CurOverallSimDay, CtrlZoneNum).DOASLatAdd * FracTimeStepZone;
                    CalcZoneSizing(CurOverallSimDay, CtrlZoneNum).DOASSupMassFlowSeq(TimeStepInDay) +=
                        CalcZoneSizing(CurOverallSimDay, CtrlZoneNum).DOASSupMassFlow * FracTimeStepZone;
                    CalcZoneSizing(CurOverallSimDay, CtrlZoneNum).DOASSupTempSeq(TimeStepInDay) +=
                        CalcZoneSizing(CurOverallSimDay, CtrlZoneNum).DOASSupTemp * FracTimeStepZone;
                    CalcZoneSizing(CurOverallSimDay, CtrlZoneNum).DOASSupHumRatSeq(TimeStepInDay) +=
                        CalcZoneSizing(CurOverallSimDay, CtrlZoneNum).DOASSupHumRat * FracTimeStepZone;
                    CalcZoneSizing(CurOverallSimDay, CtrlZoneNum).DOASTotCoolLoadSeq(TimeStepInDay) +=
                        CalcZoneSizing(CurOverallSimDay, CtrlZoneNum).DOASTotCoolLoad * FracTimeStepZone;
                }

            } else if (SELECT_CASE_var == EndDay) {
                // average some of the zone sequences to reduce peakiness
                for (CtrlZoneNum = 1; CtrlZoneNum <= NumOfZones; ++CtrlZoneNum) {
                    if (!ZoneEquipConfig(CtrlZoneNum).IsControlled) continue;
                    state.dataZoneEquipmentManager->AvgData = 0.0;
                    MovingAvg(CalcZoneSizing(CurOverallSimDay, CtrlZoneNum).CoolFlowSeq, state.dataZoneEquipmentManager->NumOfTimeStepInDay, NumTimeStepsInAvg, state.dataZoneEquipmentManager->AvgData);
                    CalcZoneSizing(CurOverallSimDay, CtrlZoneNum).CoolFlowSeq = state.dataZoneEquipmentManager->AvgData;
                }
                for (CtrlZoneNum = 1; CtrlZoneNum <= NumOfZones; ++CtrlZoneNum) {
                    if (!ZoneEquipConfig(CtrlZoneNum).IsControlled) continue;
                    state.dataZoneEquipmentManager->AvgData = 0.0;
                    MovingAvg(CalcZoneSizing(CurOverallSimDay, CtrlZoneNum).CoolLoadSeq, state.dataZoneEquipmentManager->NumOfTimeStepInDay, NumTimeStepsInAvg, state.dataZoneEquipmentManager->AvgData);
                    CalcZoneSizing(CurOverallSimDay, CtrlZoneNum).CoolLoadSeq = state.dataZoneEquipmentManager->AvgData;
                }
                for (CtrlZoneNum = 1; CtrlZoneNum <= NumOfZones; ++CtrlZoneNum) {
                    if (!ZoneEquipConfig(CtrlZoneNum).IsControlled) continue;
                    state.dataZoneEquipmentManager->AvgData = 0.0;
                    MovingAvg(CalcZoneSizing(CurOverallSimDay, CtrlZoneNum).HeatFlowSeq, state.dataZoneEquipmentManager->NumOfTimeStepInDay, NumTimeStepsInAvg, state.dataZoneEquipmentManager->AvgData);
                    CalcZoneSizing(CurOverallSimDay, CtrlZoneNum).HeatFlowSeq = state.dataZoneEquipmentManager->AvgData;
                }
                for (CtrlZoneNum = 1; CtrlZoneNum <= NumOfZones; ++CtrlZoneNum) {
                    if (!ZoneEquipConfig(CtrlZoneNum).IsControlled) continue;
                    state.dataZoneEquipmentManager->AvgData = 0.0;
                    MovingAvg(CalcZoneSizing(CurOverallSimDay, CtrlZoneNum).HeatLoadSeq, state.dataZoneEquipmentManager->NumOfTimeStepInDay, NumTimeStepsInAvg, state.dataZoneEquipmentManager->AvgData);
                    CalcZoneSizing(CurOverallSimDay, CtrlZoneNum).HeatLoadSeq = state.dataZoneEquipmentManager->AvgData;
                }
                for (CtrlZoneNum = 1; CtrlZoneNum <= NumOfZones; ++CtrlZoneNum) {
                    if (!ZoneEquipConfig(CtrlZoneNum).IsControlled) continue;
                    state.dataZoneEquipmentManager->AvgData = 0.0;
                    MovingAvg(CalcZoneSizing(CurOverallSimDay, CtrlZoneNum).CoolZoneRetTempSeq, state.dataZoneEquipmentManager->NumOfTimeStepInDay, NumTimeStepsInAvg, state.dataZoneEquipmentManager->AvgData);
                    CalcZoneSizing(CurOverallSimDay, CtrlZoneNum).CoolZoneRetTempSeq = state.dataZoneEquipmentManager->AvgData;
                }
                for (CtrlZoneNum = 1; CtrlZoneNum <= NumOfZones; ++CtrlZoneNum) {
                    if (!ZoneEquipConfig(CtrlZoneNum).IsControlled) continue;
                    state.dataZoneEquipmentManager->AvgData = 0.0;
                    MovingAvg(CalcZoneSizing(CurOverallSimDay, CtrlZoneNum).HeatZoneRetTempSeq, state.dataZoneEquipmentManager->NumOfTimeStepInDay, NumTimeStepsInAvg, state.dataZoneEquipmentManager->AvgData);
                    CalcZoneSizing(CurOverallSimDay, CtrlZoneNum).HeatZoneRetTempSeq = state.dataZoneEquipmentManager->AvgData;
                }
                for (CtrlZoneNum = 1; CtrlZoneNum <= NumOfZones; ++CtrlZoneNum) {
                    if (!ZoneEquipConfig(CtrlZoneNum).IsControlled) continue;
                    state.dataZoneEquipmentManager->AvgData = 0.0;
                    MovingAvg(CalcZoneSizing(CurOverallSimDay, CtrlZoneNum).DOASHeatAddSeq, state.dataZoneEquipmentManager->NumOfTimeStepInDay, NumTimeStepsInAvg, state.dataZoneEquipmentManager->AvgData);
                    CalcZoneSizing(CurOverallSimDay, CtrlZoneNum).DOASHeatAddSeq = state.dataZoneEquipmentManager->AvgData;
                }
                for (CtrlZoneNum = 1; CtrlZoneNum <= NumOfZones; ++CtrlZoneNum) {
                    if (!ZoneEquipConfig(CtrlZoneNum).IsControlled) continue;
                    state.dataZoneEquipmentManager->AvgData = 0.0;
                    MovingAvg(CalcZoneSizing(CurOverallSimDay, CtrlZoneNum).DOASLatAddSeq, state.dataZoneEquipmentManager->NumOfTimeStepInDay, NumTimeStepsInAvg, state.dataZoneEquipmentManager->AvgData);
                    CalcZoneSizing(CurOverallSimDay, CtrlZoneNum).DOASLatAddSeq = state.dataZoneEquipmentManager->AvgData;
                }

                for (CtrlZoneNum = 1; CtrlZoneNum <= NumOfZones; ++CtrlZoneNum) {

                    if (!ZoneEquipConfig(CtrlZoneNum).IsControlled) continue;
                    // save the sequence values at the heating peak
                    for (TimeStepIndex = 1; TimeStepIndex <= state.dataZoneEquipmentManager->NumOfTimeStepInDay; ++TimeStepIndex) {
                        if (CalcZoneSizing(CurOverallSimDay, CtrlZoneNum).HeatLoadSeq(TimeStepIndex) >
                            CalcZoneSizing(CurOverallSimDay, CtrlZoneNum).DesHeatLoad) {
                            CalcZoneSizing(CurOverallSimDay, CtrlZoneNum).DesHeatLoad =
                                CalcZoneSizing(CurOverallSimDay, CtrlZoneNum).HeatLoadSeq(TimeStepIndex);
                            CalcZoneSizing(CurOverallSimDay, CtrlZoneNum).DesHeatMassFlow =
                                CalcZoneSizing(CurOverallSimDay, CtrlZoneNum).HeatFlowSeq(TimeStepIndex);
                            CalcZoneSizing(CurOverallSimDay, CtrlZoneNum).ZoneTempAtHeatPeak =
                                CalcZoneSizing(CurOverallSimDay, CtrlZoneNum).HeatZoneTempSeq(TimeStepIndex);
                            CalcZoneSizing(CurOverallSimDay, CtrlZoneNum).OutTempAtHeatPeak =
                                CalcZoneSizing(CurOverallSimDay, CtrlZoneNum).HeatOutTempSeq(TimeStepIndex);
                            CalcZoneSizing(CurOverallSimDay, CtrlZoneNum).ZoneRetTempAtHeatPeak =
                                CalcZoneSizing(CurOverallSimDay, CtrlZoneNum).HeatZoneRetTempSeq(TimeStepIndex);
                            CalcZoneSizing(CurOverallSimDay, CtrlZoneNum).ZoneHumRatAtHeatPeak =
                                CalcZoneSizing(CurOverallSimDay, CtrlZoneNum).HeatZoneHumRatSeq(TimeStepIndex);
                            CalcZoneSizing(CurOverallSimDay, CtrlZoneNum).OutHumRatAtHeatPeak =
                                CalcZoneSizing(CurOverallSimDay, CtrlZoneNum).HeatOutHumRatSeq(TimeStepIndex);
                            CalcZoneSizing(CurOverallSimDay, CtrlZoneNum).TimeStepNumAtHeatMax = TimeStepIndex;
                        }
                    }
                    if (CalcZoneSizing(CurOverallSimDay, CtrlZoneNum).DesHeatMassFlow > 0.0) {
                        CalcZoneSizing(CurOverallSimDay, CtrlZoneNum).DesHeatVolFlow =
                            CalcZoneSizing(CurOverallSimDay, CtrlZoneNum).DesHeatMassFlow / CalcZoneSizing(CurOverallSimDay, CtrlZoneNum).DesHeatDens;
                        OAFrac = CalcZoneSizing(CurOverallSimDay, CtrlZoneNum).MinOA /
                                 max(CalcZoneSizing(CurOverallSimDay, CtrlZoneNum).DesHeatVolFlow, SmallMassFlow);
                        OAFrac = min(1.0, max(0.0, OAFrac));
                        TimeStepAtPeak = CalcZoneSizing(CurOverallSimDay, CtrlZoneNum).TimeStepNumAtHeatMax;
                        CalcZoneSizing(CurOverallSimDay, CtrlZoneNum).DesHeatCoilInTemp =
                            OAFrac * DesDayWeath(CurOverallSimDay).Temp(TimeStepAtPeak) +
                            (1.0 - OAFrac) * CalcZoneSizing(CurOverallSimDay, CtrlZoneNum).ZoneTempAtHeatPeak;
                        CalcZoneSizing(CurOverallSimDay, CtrlZoneNum).DesHeatCoilInHumRat =
                            OAFrac * DesDayWeath(CurOverallSimDay).HumRat(TimeStepAtPeak) +
                            (1.0 - OAFrac) * CalcZoneSizing(CurOverallSimDay, CtrlZoneNum).ZoneHumRatAtHeatPeak;
                    }
                    // save the sequence values at the cooling peak
                    for (TimeStepIndex = 1; TimeStepIndex <= state.dataZoneEquipmentManager->NumOfTimeStepInDay; ++TimeStepIndex) {
                        if (CalcZoneSizing(CurOverallSimDay, CtrlZoneNum).CoolLoadSeq(TimeStepIndex) >
                            CalcZoneSizing(CurOverallSimDay, CtrlZoneNum).DesCoolLoad) {
                            CalcZoneSizing(CurOverallSimDay, CtrlZoneNum).DesCoolLoad =
                                CalcZoneSizing(CurOverallSimDay, CtrlZoneNum).CoolLoadSeq(TimeStepIndex);
                            CalcZoneSizing(CurOverallSimDay, CtrlZoneNum).DesCoolMassFlow =
                                CalcZoneSizing(CurOverallSimDay, CtrlZoneNum).CoolFlowSeq(TimeStepIndex);
                            CalcZoneSizing(CurOverallSimDay, CtrlZoneNum).ZoneTempAtCoolPeak =
                                CalcZoneSizing(CurOverallSimDay, CtrlZoneNum).CoolZoneTempSeq(TimeStepIndex);
                            CalcZoneSizing(CurOverallSimDay, CtrlZoneNum).OutTempAtCoolPeak =
                                CalcZoneSizing(CurOverallSimDay, CtrlZoneNum).CoolOutTempSeq(TimeStepIndex);
                            CalcZoneSizing(CurOverallSimDay, CtrlZoneNum).ZoneRetTempAtCoolPeak =
                                CalcZoneSizing(CurOverallSimDay, CtrlZoneNum).CoolZoneRetTempSeq(TimeStepIndex);
                            CalcZoneSizing(CurOverallSimDay, CtrlZoneNum).ZoneHumRatAtCoolPeak =
                                CalcZoneSizing(CurOverallSimDay, CtrlZoneNum).CoolZoneHumRatSeq(TimeStepIndex);
                            CalcZoneSizing(CurOverallSimDay, CtrlZoneNum).OutHumRatAtCoolPeak =
                                CalcZoneSizing(CurOverallSimDay, CtrlZoneNum).CoolOutHumRatSeq(TimeStepIndex);
                            CalcZoneSizing(CurOverallSimDay, CtrlZoneNum).TimeStepNumAtCoolMax = TimeStepIndex;
                        }
                    }
                    if (CalcZoneSizing(CurOverallSimDay, CtrlZoneNum).DesCoolMassFlow > 0.0) {
                        CalcZoneSizing(CurOverallSimDay, CtrlZoneNum).DesCoolVolFlow =
                            CalcZoneSizing(CurOverallSimDay, CtrlZoneNum).DesCoolMassFlow / CalcZoneSizing(CurOverallSimDay, CtrlZoneNum).DesCoolDens;
                        OAFrac = CalcZoneSizing(CurOverallSimDay, CtrlZoneNum).MinOA /
                                 max(CalcZoneSizing(CurOverallSimDay, CtrlZoneNum).DesCoolVolFlow, SmallMassFlow);
                        OAFrac = min(1.0, max(0.0, OAFrac));
                        TimeStepAtPeak = CalcZoneSizing(CurOverallSimDay, CtrlZoneNum).TimeStepNumAtCoolMax;
                        CalcZoneSizing(CurOverallSimDay, CtrlZoneNum).DesCoolCoilInTemp =
                            OAFrac * DesDayWeath(CurOverallSimDay).Temp(TimeStepAtPeak) +
                            (1.0 - OAFrac) * CalcZoneSizing(CurOverallSimDay, CtrlZoneNum).ZoneTempAtCoolPeak;
                        CalcZoneSizing(CurOverallSimDay, CtrlZoneNum).DesCoolCoilInHumRat =
                            OAFrac * DesDayWeath(CurOverallSimDay).HumRat(TimeStepAtPeak) +
                            (1.0 - OAFrac) * CalcZoneSizing(CurOverallSimDay, CtrlZoneNum).ZoneHumRatAtCoolPeak;
                    }
                    // from all the design periods, choose the one needing the most heating and save all its design variables in CalcFinalZoneSizing
                    if (CalcZoneSizing(CurOverallSimDay, CtrlZoneNum).DesHeatVolFlow > CalcFinalZoneSizing(CtrlZoneNum).DesHeatVolFlow) {
                        CalcFinalZoneSizing(CtrlZoneNum).DesHeatVolFlow = CalcZoneSizing(CurOverallSimDay, CtrlZoneNum).DesHeatVolFlow;
                        CalcFinalZoneSizing(CtrlZoneNum).DesHeatLoad = CalcZoneSizing(CurOverallSimDay, CtrlZoneNum).DesHeatLoad;
                        CalcFinalZoneSizing(CtrlZoneNum).DesHeatMassFlow = CalcZoneSizing(CurOverallSimDay, CtrlZoneNum).DesHeatMassFlow;
                        CalcFinalZoneSizing(CtrlZoneNum).HeatDesDay = CalcZoneSizing(CurOverallSimDay, CtrlZoneNum).HeatDesDay;
                        CalcFinalZoneSizing(CtrlZoneNum).DesHeatDens = CalcZoneSizing(CurOverallSimDay, CtrlZoneNum).DesHeatDens;
                        CalcFinalZoneSizing(CtrlZoneNum).HeatFlowSeq = CalcZoneSizing(CurOverallSimDay, CtrlZoneNum).HeatFlowSeq;
                        CalcFinalZoneSizing(CtrlZoneNum).HeatLoadSeq = CalcZoneSizing(CurOverallSimDay, CtrlZoneNum).HeatLoadSeq;
                        CalcFinalZoneSizing(CtrlZoneNum).HeatZoneTempSeq = CalcZoneSizing(CurOverallSimDay, CtrlZoneNum).HeatZoneTempSeq;
                        CalcFinalZoneSizing(CtrlZoneNum).HeatOutTempSeq = CalcZoneSizing(CurOverallSimDay, CtrlZoneNum).HeatOutTempSeq;
                        CalcFinalZoneSizing(CtrlZoneNum).HeatZoneRetTempSeq = CalcZoneSizing(CurOverallSimDay, CtrlZoneNum).HeatZoneRetTempSeq;
                        CalcFinalZoneSizing(CtrlZoneNum).HeatZoneHumRatSeq = CalcZoneSizing(CurOverallSimDay, CtrlZoneNum).HeatZoneHumRatSeq;
                        CalcFinalZoneSizing(CtrlZoneNum).HeatOutHumRatSeq = CalcZoneSizing(CurOverallSimDay, CtrlZoneNum).HeatOutHumRatSeq;
                        CalcFinalZoneSizing(CtrlZoneNum).ZoneTempAtHeatPeak = CalcZoneSizing(CurOverallSimDay, CtrlZoneNum).ZoneTempAtHeatPeak;
                        CalcFinalZoneSizing(CtrlZoneNum).OutTempAtHeatPeak = CalcZoneSizing(CurOverallSimDay, CtrlZoneNum).OutTempAtHeatPeak;
                        CalcFinalZoneSizing(CtrlZoneNum).ZoneRetTempAtHeatPeak = CalcZoneSizing(CurOverallSimDay, CtrlZoneNum).ZoneRetTempAtHeatPeak;
                        CalcFinalZoneSizing(CtrlZoneNum).ZoneHumRatAtHeatPeak = CalcZoneSizing(CurOverallSimDay, CtrlZoneNum).ZoneHumRatAtHeatPeak;
                        CalcFinalZoneSizing(CtrlZoneNum).OutHumRatAtHeatPeak = CalcZoneSizing(CurOverallSimDay, CtrlZoneNum).OutHumRatAtHeatPeak;
                        CalcFinalZoneSizing(CtrlZoneNum).HeatDDNum = CalcZoneSizing(CurOverallSimDay, CtrlZoneNum).HeatDDNum;
                        CalcFinalZoneSizing(CtrlZoneNum).cHeatDDDate = DesDayWeath(CurOverallSimDay).DateString;
                        CalcFinalZoneSizing(CtrlZoneNum).TimeStepNumAtHeatMax = CalcZoneSizing(CurOverallSimDay, CtrlZoneNum).TimeStepNumAtHeatMax;
                        CalcFinalZoneSizing(CtrlZoneNum).DesHeatCoilInTemp = CalcZoneSizing(CurOverallSimDay, CtrlZoneNum).DesHeatCoilInTemp;
                        CalcFinalZoneSizing(CtrlZoneNum).DesHeatCoilInHumRat = CalcZoneSizing(CurOverallSimDay, CtrlZoneNum).DesHeatCoilInHumRat;
                    } else {
                        CalcFinalZoneSizing(CtrlZoneNum).DesHeatDens = StdRhoAir;
                        // save design heating load when the there is design heating load and the design heating volume flow rate is zero, i.e., when
                        // design heating volume flow rate is set to zero due to heating supply air temp less than zone thermostat temperature
                        if (CalcZoneSizing(CurOverallSimDay, CtrlZoneNum).DesHeatLoad > CalcFinalZoneSizing(CtrlZoneNum).DesHeatLoad) {
                            CalcFinalZoneSizing(CtrlZoneNum).DesHeatLoad = CalcZoneSizing(CurOverallSimDay, CtrlZoneNum).DesHeatLoad;
                            CalcFinalZoneSizing(CtrlZoneNum).HeatDesDay = CalcZoneSizing(CurOverallSimDay, CtrlZoneNum).HeatDesDay;
                            CalcFinalZoneSizing(CtrlZoneNum).HeatLoadSeq = CalcZoneSizing(CurOverallSimDay, CtrlZoneNum).HeatLoadSeq;
                            CalcFinalZoneSizing(CtrlZoneNum).HeatZoneTempSeq = CalcZoneSizing(CurOverallSimDay, CtrlZoneNum).HeatZoneTempSeq;
                            CalcFinalZoneSizing(CtrlZoneNum).HeatOutTempSeq = CalcZoneSizing(CurOverallSimDay, CtrlZoneNum).HeatOutTempSeq;
                            CalcFinalZoneSizing(CtrlZoneNum).HeatZoneRetTempSeq = CalcZoneSizing(CurOverallSimDay, CtrlZoneNum).HeatZoneRetTempSeq;
                            CalcFinalZoneSizing(CtrlZoneNum).HeatZoneHumRatSeq = CalcZoneSizing(CurOverallSimDay, CtrlZoneNum).HeatZoneHumRatSeq;
                            CalcFinalZoneSizing(CtrlZoneNum).HeatOutHumRatSeq = CalcZoneSizing(CurOverallSimDay, CtrlZoneNum).HeatOutHumRatSeq;
                            CalcFinalZoneSizing(CtrlZoneNum).ZoneTempAtHeatPeak = CalcZoneSizing(CurOverallSimDay, CtrlZoneNum).ZoneTempAtHeatPeak;
                            CalcFinalZoneSizing(CtrlZoneNum).OutTempAtHeatPeak = CalcZoneSizing(CurOverallSimDay, CtrlZoneNum).OutTempAtHeatPeak;
                            CalcFinalZoneSizing(CtrlZoneNum).ZoneRetTempAtHeatPeak =
                                CalcZoneSizing(CurOverallSimDay, CtrlZoneNum).ZoneRetTempAtHeatPeak;
                            CalcFinalZoneSizing(CtrlZoneNum).ZoneHumRatAtHeatPeak =
                                CalcZoneSizing(CurOverallSimDay, CtrlZoneNum).ZoneHumRatAtHeatPeak;
                            CalcFinalZoneSizing(CtrlZoneNum).OutHumRatAtHeatPeak = CalcZoneSizing(CurOverallSimDay, CtrlZoneNum).OutHumRatAtHeatPeak;
                            CalcFinalZoneSizing(CtrlZoneNum).HeatDDNum = CalcZoneSizing(CurOverallSimDay, CtrlZoneNum).HeatDDNum;
                            CalcFinalZoneSizing(CtrlZoneNum).cHeatDDDate = DesDayWeath(CurOverallSimDay).DateString;
                            CalcFinalZoneSizing(CtrlZoneNum).TimeStepNumAtHeatMax =
                                CalcZoneSizing(CurOverallSimDay, CtrlZoneNum).TimeStepNumAtHeatMax;
                            CalcFinalZoneSizing(CtrlZoneNum).DesHeatCoilInTemp = CalcZoneSizing(CurOverallSimDay, CtrlZoneNum).DesHeatCoilInTemp;
                            CalcFinalZoneSizing(CtrlZoneNum).DesHeatCoilInHumRat = CalcZoneSizing(CurOverallSimDay, CtrlZoneNum).DesHeatCoilInHumRat;
                            CalcFinalZoneSizing(CtrlZoneNum).HeatTstatTemp = CalcZoneSizing(CurOverallSimDay, CtrlZoneNum).HeatTstatTemp;
                        }
                    }
                    // from all the design periods, choose the one needing the most Cooling and save all its design variables in CalcFinalZoneSizing
                    if (CalcZoneSizing(CurOverallSimDay, CtrlZoneNum).DesCoolVolFlow > CalcFinalZoneSizing(CtrlZoneNum).DesCoolVolFlow) {
                        CalcFinalZoneSizing(CtrlZoneNum).DesCoolVolFlow = CalcZoneSizing(CurOverallSimDay, CtrlZoneNum).DesCoolVolFlow;
                        CalcFinalZoneSizing(CtrlZoneNum).DesCoolLoad = CalcZoneSizing(CurOverallSimDay, CtrlZoneNum).DesCoolLoad;
                        CalcFinalZoneSizing(CtrlZoneNum).DesCoolMassFlow = CalcZoneSizing(CurOverallSimDay, CtrlZoneNum).DesCoolMassFlow;
                        CalcFinalZoneSizing(CtrlZoneNum).CoolDesDay = CalcZoneSizing(CurOverallSimDay, CtrlZoneNum).CoolDesDay;
                        CalcFinalZoneSizing(CtrlZoneNum).DesCoolDens = CalcZoneSizing(CurOverallSimDay, CtrlZoneNum).DesCoolDens;
                        CalcFinalZoneSizing(CtrlZoneNum).CoolFlowSeq = CalcZoneSizing(CurOverallSimDay, CtrlZoneNum).CoolFlowSeq;
                        CalcFinalZoneSizing(CtrlZoneNum).CoolLoadSeq = CalcZoneSizing(CurOverallSimDay, CtrlZoneNum).CoolLoadSeq;
                        CalcFinalZoneSizing(CtrlZoneNum).CoolZoneTempSeq = CalcZoneSizing(CurOverallSimDay, CtrlZoneNum).CoolZoneTempSeq;
                        CalcFinalZoneSizing(CtrlZoneNum).CoolOutTempSeq = CalcZoneSizing(CurOverallSimDay, CtrlZoneNum).CoolOutTempSeq;
                        CalcFinalZoneSizing(CtrlZoneNum).CoolZoneRetTempSeq = CalcZoneSizing(CurOverallSimDay, CtrlZoneNum).CoolZoneRetTempSeq;
                        CalcFinalZoneSizing(CtrlZoneNum).CoolZoneHumRatSeq = CalcZoneSizing(CurOverallSimDay, CtrlZoneNum).CoolZoneHumRatSeq;
                        CalcFinalZoneSizing(CtrlZoneNum).CoolOutHumRatSeq = CalcZoneSizing(CurOverallSimDay, CtrlZoneNum).CoolOutHumRatSeq;
                        CalcFinalZoneSizing(CtrlZoneNum).ZoneTempAtCoolPeak = CalcZoneSizing(CurOverallSimDay, CtrlZoneNum).ZoneTempAtCoolPeak;
                        CalcFinalZoneSizing(CtrlZoneNum).OutTempAtCoolPeak = CalcZoneSizing(CurOverallSimDay, CtrlZoneNum).OutTempAtCoolPeak;
                        CalcFinalZoneSizing(CtrlZoneNum).ZoneRetTempAtCoolPeak = CalcZoneSizing(CurOverallSimDay, CtrlZoneNum).ZoneRetTempAtCoolPeak;
                        CalcFinalZoneSizing(CtrlZoneNum).ZoneHumRatAtCoolPeak = CalcZoneSizing(CurOverallSimDay, CtrlZoneNum).ZoneHumRatAtCoolPeak;
                        CalcFinalZoneSizing(CtrlZoneNum).OutHumRatAtCoolPeak = CalcZoneSizing(CurOverallSimDay, CtrlZoneNum).OutHumRatAtCoolPeak;
                        CalcFinalZoneSizing(CtrlZoneNum).CoolDDNum = CalcZoneSizing(CurOverallSimDay, CtrlZoneNum).CoolDDNum;
                        CalcFinalZoneSizing(CtrlZoneNum).cCoolDDDate = DesDayWeath(CurOverallSimDay).DateString;
                        CalcFinalZoneSizing(CtrlZoneNum).TimeStepNumAtCoolMax = CalcZoneSizing(CurOverallSimDay, CtrlZoneNum).TimeStepNumAtCoolMax;
                        CalcFinalZoneSizing(CtrlZoneNum).DesCoolCoilInTemp = CalcZoneSizing(CurOverallSimDay, CtrlZoneNum).DesCoolCoilInTemp;
                        CalcFinalZoneSizing(CtrlZoneNum).DesCoolCoilInHumRat = CalcZoneSizing(CurOverallSimDay, CtrlZoneNum).DesCoolCoilInHumRat;
                    } else {
                        CalcFinalZoneSizing(CtrlZoneNum).DesCoolDens = StdRhoAir;
                        // save design cooling load when the there is design cooling load and the design cooling volume flow rate is zero, i.e., when
                        // design cooling volume flow rate is set to zero due to cooling supply air temp greater than zone thermostat temperature
                        if (CalcZoneSizing(CurOverallSimDay, CtrlZoneNum).DesCoolLoad > CalcFinalZoneSizing(CtrlZoneNum).DesCoolLoad) {
                            CalcFinalZoneSizing(CtrlZoneNum).DesCoolLoad = CalcZoneSizing(CurOverallSimDay, CtrlZoneNum).DesCoolLoad;
                            CalcFinalZoneSizing(CtrlZoneNum).CoolDesDay = CalcZoneSizing(CurOverallSimDay, CtrlZoneNum).CoolDesDay;
                            CalcFinalZoneSizing(CtrlZoneNum).CoolLoadSeq = CalcZoneSizing(CurOverallSimDay, CtrlZoneNum).CoolLoadSeq;
                            CalcFinalZoneSizing(CtrlZoneNum).CoolZoneTempSeq = CalcZoneSizing(CurOverallSimDay, CtrlZoneNum).CoolZoneTempSeq;
                            CalcFinalZoneSizing(CtrlZoneNum).CoolOutTempSeq = CalcZoneSizing(CurOverallSimDay, CtrlZoneNum).CoolOutTempSeq;
                            CalcFinalZoneSizing(CtrlZoneNum).CoolZoneRetTempSeq = CalcZoneSizing(CurOverallSimDay, CtrlZoneNum).CoolZoneRetTempSeq;
                            CalcFinalZoneSizing(CtrlZoneNum).CoolZoneHumRatSeq = CalcZoneSizing(CurOverallSimDay, CtrlZoneNum).CoolZoneHumRatSeq;
                            CalcFinalZoneSizing(CtrlZoneNum).CoolOutHumRatSeq = CalcZoneSizing(CurOverallSimDay, CtrlZoneNum).CoolOutHumRatSeq;
                            CalcFinalZoneSizing(CtrlZoneNum).ZoneTempAtCoolPeak = CalcZoneSizing(CurOverallSimDay, CtrlZoneNum).ZoneTempAtCoolPeak;
                            CalcFinalZoneSizing(CtrlZoneNum).OutTempAtCoolPeak = CalcZoneSizing(CurOverallSimDay, CtrlZoneNum).OutTempAtCoolPeak;
                            CalcFinalZoneSizing(CtrlZoneNum).ZoneRetTempAtCoolPeak =
                                CalcZoneSizing(CurOverallSimDay, CtrlZoneNum).ZoneRetTempAtCoolPeak;
                            CalcFinalZoneSizing(CtrlZoneNum).ZoneHumRatAtCoolPeak =
                                CalcZoneSizing(CurOverallSimDay, CtrlZoneNum).ZoneHumRatAtCoolPeak;
                            CalcFinalZoneSizing(CtrlZoneNum).OutHumRatAtCoolPeak = CalcZoneSizing(CurOverallSimDay, CtrlZoneNum).OutHumRatAtCoolPeak;
                            CalcFinalZoneSizing(CtrlZoneNum).CoolDDNum = CalcZoneSizing(CurOverallSimDay, CtrlZoneNum).CoolDDNum;
                            CalcFinalZoneSizing(CtrlZoneNum).cCoolDDDate = DesDayWeath(CurOverallSimDay).DateString;
                            CalcFinalZoneSizing(CtrlZoneNum).TimeStepNumAtCoolMax =
                                CalcZoneSizing(CurOverallSimDay, CtrlZoneNum).TimeStepNumAtCoolMax;
                            CalcFinalZoneSizing(CtrlZoneNum).DesCoolCoilInTemp = CalcZoneSizing(CurOverallSimDay, CtrlZoneNum).DesCoolCoilInTemp;
                            CalcFinalZoneSizing(CtrlZoneNum).DesCoolCoilInHumRat = CalcZoneSizing(CurOverallSimDay, CtrlZoneNum).DesCoolCoilInHumRat;
                            CalcFinalZoneSizing(CtrlZoneNum).CoolTstatTemp = CalcZoneSizing(CurOverallSimDay, CtrlZoneNum).CoolTstatTemp;
                        }
                    }
                }

            } else if (SELECT_CASE_var == state.dataGlobals.EndZoneSizingCalc) {

                // candidate EMS calling point to customize CalcFinalZoneSizing
                bool anyEMSRan;
                ManageEMS(state, emsCallFromZoneSizing, anyEMSRan, ObjexxFCL::Optional_int_const());

                // now apply EMS overrides (if any)

                if (AnyEnergyManagementSystemInModel) {
                    for (CtrlZoneNum = 1; CtrlZoneNum <= NumOfZones; ++CtrlZoneNum) {
                        if (CalcFinalZoneSizing(CtrlZoneNum).EMSOverrideDesHeatMassOn) {
                            if (CalcFinalZoneSizing(CtrlZoneNum).DesHeatMassFlow > 0.0)
                                CalcFinalZoneSizing(CtrlZoneNum).DesHeatMassFlow = CalcFinalZoneSizing(CtrlZoneNum).EMSValueDesHeatMassFlow;
                        }
                        if (CalcFinalZoneSizing(CtrlZoneNum).EMSOverrideDesCoolMassOn) {
                            if (CalcFinalZoneSizing(CtrlZoneNum).DesCoolMassFlow > 0.0)
                                CalcFinalZoneSizing(CtrlZoneNum).DesCoolMassFlow = CalcFinalZoneSizing(CtrlZoneNum).EMSValueDesCoolMassFlow;
                        }
                        if (CalcFinalZoneSizing(CtrlZoneNum).EMSOverrideDesHeatLoadOn) {
                            if (CalcFinalZoneSizing(CtrlZoneNum).DesHeatLoad > 0.0)
                                CalcFinalZoneSizing(CtrlZoneNum).DesHeatLoad = CalcFinalZoneSizing(CtrlZoneNum).EMSValueDesHeatLoad;
                        }
                        if (CalcFinalZoneSizing(CtrlZoneNum).EMSOverrideDesCoolLoadOn) {
                            if (CalcFinalZoneSizing(CtrlZoneNum).DesCoolLoad > 0.0)
                                CalcFinalZoneSizing(CtrlZoneNum).DesCoolLoad = CalcFinalZoneSizing(CtrlZoneNum).EMSValueDesCoolLoad;
                        }
                        if (CalcFinalZoneSizing(CtrlZoneNum).EMSOverrideDesHeatVolOn) {
                            if (CalcFinalZoneSizing(CtrlZoneNum).DesHeatVolFlow > 0.0)
                                CalcFinalZoneSizing(CtrlZoneNum).DesHeatVolFlow = CalcFinalZoneSizing(CtrlZoneNum).EMSValueDesHeatVolFlow;
                        }
                        if (CalcFinalZoneSizing(CtrlZoneNum).EMSOverrideDesCoolVolOn) {
                            if (CalcFinalZoneSizing(CtrlZoneNum).DesCoolVolFlow > 0.0)
                                CalcFinalZoneSizing(CtrlZoneNum).DesCoolVolFlow = CalcFinalZoneSizing(CtrlZoneNum).EMSValueDesCoolVolFlow;
                        }
                    }
                }

                if (!isPulseZoneSizing) {

                    for (CtrlZoneNum = 1; CtrlZoneNum <= NumOfZones; ++CtrlZoneNum) {
                        if (!ZoneEquipConfig(CtrlZoneNum).IsControlled) continue;
                        if (std::abs(CalcFinalZoneSizing(CtrlZoneNum).DesCoolLoad) <= 1.e-8) {
                            ShowWarningError("Calculated design cooling load for zone=" + CalcFinalZoneSizing(CtrlZoneNum).ZoneName + " is zero.");
                            ShowContinueError("Check Sizing:Zone and ZoneControl:Thermostat inputs.");
                        }
                        if (std::abs(CalcFinalZoneSizing(CtrlZoneNum).DesHeatLoad) <= 1.e-8) {
                            ShowWarningError("Calculated design heating load for zone=" + CalcFinalZoneSizing(CtrlZoneNum).ZoneName + " is zero.");
                            ShowContinueError("Check Sizing:Zone and ZoneControl:Thermostat inputs.");
                        }
                    }

                    print(state.files.zsz, "Time");
                    for (I = 1; I <= NumOfZones; ++I) {
                        if (!ZoneEquipConfig(I).IsControlled) continue;

                        static constexpr auto ZSizeFmt11("{}{}:{}{}{}{}:{}{}{}{}:{}{}{}{}:{}{}");
                        print(state.files.zsz,
                              ZSizeFmt11,
                              SizingFileColSep,
                              CalcFinalZoneSizing(I).ZoneName,
                              CalcFinalZoneSizing(I).HeatDesDay,
                              ":Des Heat Load [W]",
                              SizingFileColSep,
                              CalcFinalZoneSizing(I).ZoneName,
                              CalcFinalZoneSizing(I).CoolDesDay,
                              ":Des Sens Cool Load [W]",
                              SizingFileColSep,
                              CalcFinalZoneSizing(I).ZoneName,
                              CalcFinalZoneSizing(I).HeatDesDay,
                              ":Des Heat Mass Flow [kg/s]",
                              SizingFileColSep,
                              CalcFinalZoneSizing(I).ZoneName,
                              CalcFinalZoneSizing(I).CoolDesDay,
                              ":Des Cool Mass Flow [kg/s]");


                        // Should this be done only if there is a cooling load? Or would this message help determine why there was no load?
                        if (std::abs(CalcFinalZoneSizing(I).DesCoolLoad) > 1.e-8) {
                            // check for low cooling delta T from supply to zone to see if air volume flow rate might be excessively high
                            if (CalcFinalZoneSizing(I).ZnCoolDgnSAMethod == SupplyAirTemperature) {
                                SupplyTemp = CalcFinalZoneSizing(I).CoolDesTemp;
                                DeltaTemp = SupplyTemp - CalcFinalZoneSizing(I).ZoneTempAtCoolPeak;
                            } else {
                                DeltaTemp = -std::abs(CalcFinalZoneSizing(I).CoolDesTempDiff);
                                SupplyTemp = DeltaTemp + CalcFinalZoneSizing(I).ZoneTempAtCoolPeak;
                            }

                            // check for low delta T to avoid very high flow rates
                            if (std::abs(DeltaTemp) < 5.0 && std::abs(DeltaTemp) > SmallTempDiff) { // Vdot exceeds 1200 cfm/ton @ DT=5
                                if (std::abs(DeltaTemp) >= 2.0) {                                   // Vdot exceeds 3000 cfm/ton @ DT=2
                                    ShowWarningError("UpdateZoneSizing: Cooling supply air temperature (calculated) within 5C of zone temperature");
                                } else {
                                    ShowSevereError("UpdateZoneSizing: Cooling supply air temperature (calculated) within 2C of zone temperature");
                                }
                                ShowContinueError("...check zone thermostat set point and design supply air temperatures");
                                ShowContinueError("...zone name = " + CalcFinalZoneSizing(I).ZoneName);
                                ShowContinueError("...design sensible cooling load = " + RoundSigDigits(CalcFinalZoneSizing(I).DesCoolLoad, 2) +
                                                  " W");
                                ShowContinueError("...thermostat set point temp    = " + RoundSigDigits(CalcFinalZoneSizing(I).CoolTstatTemp, 3) +
                                                  " C");
                                ShowContinueError(
                                    "...zone temperature             = " + RoundSigDigits(CalcFinalZoneSizing(I).ZoneTempAtCoolPeak, 3) + " C");
                                ShowContinueError("...supply air temperature       = " + RoundSigDigits(SupplyTemp, 3) + " C");
                                ShowContinueError("...temperature difference       = " + RoundSigDigits(DeltaTemp, 5) + " C");
                                ShowContinueError("...calculated volume flow rate  = " + RoundSigDigits((CalcFinalZoneSizing(I).DesCoolVolFlow), 5) +
                                                  " m3/s");
                                ShowContinueError("...calculated mass flow rate    = " + RoundSigDigits((CalcFinalZoneSizing(I).DesCoolMassFlow), 5) +
                                                  " kg/s");
                                if (SupplyTemp > CalcFinalZoneSizing(I).ZoneTempAtCoolPeak)
                                    ShowContinueError(
                                        "...Note: supply air temperature should be less than zone temperature during cooling air flow calculations");
                            } else if (std::abs(DeltaTemp) > SmallTempDiff && SupplyTemp > CalcFinalZoneSizing(I).ZoneTempAtCoolPeak) {
                                ShowSevereError(
                                    "UpdateZoneSizing: Supply air temperature is greater than zone temperature during cooling air flow calculations");
                                ShowContinueError("...calculated volume flow rate  = " + RoundSigDigits((CalcFinalZoneSizing(I).DesCoolVolFlow), 5) +
                                                  " m3/s");
                                ShowContinueError("...calculated mass flow rate    = " + RoundSigDigits((CalcFinalZoneSizing(I).DesCoolMassFlow), 5) +
                                                  " kg/s");
                                ShowContinueError("...thermostat set point temp    = " + RoundSigDigits(CalcFinalZoneSizing(I).CoolTstatTemp, 3) +
                                                  " C");
                                ShowContinueError("...zone temperature            = " + RoundSigDigits(CalcFinalZoneSizing(I).ZoneTempAtCoolPeak, 3) +
                                                  " C");
                                ShowContinueError("...supply air temperature      = " + RoundSigDigits(SupplyTemp, 3) + " C");
                                ShowContinueError("...occurs in zone              = " + CalcFinalZoneSizing(I).ZoneName);
                                ShowContinueError(
                                    "...Note: supply air temperature should be less than zone temperature during cooling air flow calculations");
                            }
                        }
                        // Should this be done only if there is a heating load? Or would this message help determine why there was no load?
                        if (std::abs(CalcFinalZoneSizing(I).DesHeatLoad) > 1.e-8) { // ABS() ?
                            // check for low cooling delta T from supply to zone to see if air volume flow rate might be excessively high
                            if (CalcFinalZoneSizing(I).ZnHeatDgnSAMethod == SupplyAirTemperature) {
                                SupplyTemp = CalcFinalZoneSizing(I).HeatDesTemp;
                                DeltaTemp = SupplyTemp - CalcFinalZoneSizing(I).ZoneTempAtHeatPeak;
                            } else {
                                DeltaTemp = CalcFinalZoneSizing(I).HeatDesTempDiff;
                                SupplyTemp = DeltaTemp + CalcFinalZoneSizing(I).ZoneTempAtHeatPeak;
                            }

                            if (std::abs(DeltaTemp) < 5.0 && std::abs(DeltaTemp) > SmallTempDiff) { // Vdot exceeds 1200 cfm/ton @ DT=5
                                if (std::abs(DeltaTemp) >= 2.0) {                                   // Vdot exceeds 3000 cfm/ton @ DT=2
                                    ShowWarningError("UpdateZoneSizing: Heating supply air temperature (calculated) within 5C of zone temperature");
                                } else {
                                    ShowSevereError("UpdateZoneSizing: Heating supply air temperature (calculated) within 2C of zone temperature");
                                }
                                ShowContinueError("...check zone thermostat set point and design supply air temperatures");
                                ShowContinueError("...zone name = " + CalcFinalZoneSizing(I).ZoneName);
                                ShowContinueError("...design heating load         = " + RoundSigDigits(CalcFinalZoneSizing(I).DesHeatLoad, 2) + " W");
                                ShowContinueError("...thermostat set point temp   = " + RoundSigDigits(CalcFinalZoneSizing(I).HeatTstatTemp, 3) +
                                                  " C");
                                ShowContinueError("...zone temperature            = " + RoundSigDigits(CalcFinalZoneSizing(I).ZoneTempAtHeatPeak, 3) +
                                                  " C");
                                ShowContinueError("...supply air temperature      = " + RoundSigDigits(SupplyTemp, 3) + " C");
                                ShowContinueError("...temperature difference      = " + RoundSigDigits(DeltaTemp, 5) + " C");
                                ShowContinueError("...calculated volume flow rate = " + RoundSigDigits((CalcFinalZoneSizing(I).DesHeatVolFlow), 5) +
                                                  " m3/s");
                                ShowContinueError("...calculated mass flow rate   = " + RoundSigDigits((CalcFinalZoneSizing(I).DesHeatMassFlow), 5) +
                                                  " kg/s");
                                if (SupplyTemp < CalcFinalZoneSizing(I).ZoneTempAtHeatPeak)
                                    ShowContinueError("...Note: supply air temperature should be greater than zone temperature during heating air "
                                                      "flow calculations");
                            } else if (std::abs(DeltaTemp) > SmallTempDiff && SupplyTemp < CalcFinalZoneSizing(I).ZoneTempAtHeatPeak) {
                                ShowSevereError(
                                    "UpdateZoneSizing: Supply air temperature is less than zone temperature during heating air flow calculations");
                                ShowContinueError("...calculated design heating volume flow rate = " +
                                                  RoundSigDigits((CalcFinalZoneSizing(I).DesHeatVolFlow), 5) + " m3/s");
                                ShowContinueError("...calculated design heating mass flow rate   = " +
                                                  RoundSigDigits((CalcFinalZoneSizing(I).DesHeatMassFlow), 5) + " kg/s");
                                ShowContinueError("...thermostat set piont temp   = " + RoundSigDigits(CalcFinalZoneSizing(I).HeatTstatTemp, 3) +
                                                  " C");
                                ShowContinueError("...zone temperature            = " + RoundSigDigits(CalcFinalZoneSizing(I).ZoneTempAtHeatPeak, 3) +
                                                  " C");
                                ShowContinueError("...supply air temperature      = " + RoundSigDigits(SupplyTemp, 3) + " C");
                                ShowContinueError("...occurs in zone              = " + CalcFinalZoneSizing(I).ZoneName);
                                ShowContinueError("...Note: supply air temperature should be greater than zone temperature during heating air "
                                                  "flow calculations");
                            }
                        }
                    }

                    print(state.files.zsz, "\n");
                    //      HourFrac = 0.0
                    Minutes = 0;
                    TimeStepIndex = 0;
                    for (HourCounter = 1; HourCounter <= 24; ++HourCounter) {
                        for (TimeStepCounter = 1; TimeStepCounter <= NumOfTimeStepInHour; ++TimeStepCounter) {
                            ++TimeStepIndex;
                            Minutes += MinutesPerTimeStep;
                            if (Minutes == 60) {
                                Minutes = 0;
                                HourPrint = HourCounter;
                            } else {
                                HourPrint = HourCounter - 1;
                            }
                            for (CtrlZoneNum = 1; CtrlZoneNum <= NumOfZones; ++CtrlZoneNum) {
                                if (!ZoneEquipConfig(CtrlZoneNum).IsControlled) continue;
                                if (TimeStepIndex == CalcFinalZoneSizing(CtrlZoneNum).TimeStepNumAtHeatMax) {
                                    HeatPeakDateHrMin(CtrlZoneNum) = CalcFinalZoneSizing(CtrlZoneNum).cHeatDDDate + ' ' + format(PeakHrMinFmt, HourPrint,Minutes);
                                }
                                if (TimeStepIndex == CalcFinalZoneSizing(CtrlZoneNum).TimeStepNumAtCoolMax) {
                                    CoolPeakDateHrMin(CtrlZoneNum) = CalcFinalZoneSizing(CtrlZoneNum).cCoolDDDate + ' ' + format(PeakHrMinFmt, HourPrint, Minutes);
                                }
                            }

                            static constexpr auto ZSizeFmt20("{:02}:{:02}:00");
                            print(state.files.zsz, ZSizeFmt20, HourPrint, Minutes);
                            for (I = 1; I <= NumOfZones; ++I) {
                                if (!ZoneEquipConfig(I).IsControlled) continue;
                                static constexpr auto ZSizeFmt21("{}{:12.6E}{}{:12.6E}{}{:12.6E}{}{:12.6E}");
                                print(state.files.zsz,
                                      ZSizeFmt21,
                                      SizingFileColSep,
                                      CalcFinalZoneSizing(I).HeatLoadSeq(TimeStepIndex),
                                      SizingFileColSep,
                                      CalcFinalZoneSizing(I).CoolLoadSeq(TimeStepIndex),
                                      SizingFileColSep,
                                      CalcFinalZoneSizing(I).HeatFlowSeq(TimeStepIndex),
                                      SizingFileColSep,
                                      CalcFinalZoneSizing(I).CoolFlowSeq(TimeStepIndex));
                            }
                            print(state.files.zsz, "\n");
                        }
                    }
                    print(state.files.zsz, "Peak");

                    for (I = 1; I <= NumOfZones; ++I) {
                        if (!ZoneEquipConfig(I).IsControlled) continue;

                        static constexpr auto ZSizeFmt31("{}{:12.6E}{}{:12.6E}{}{:12.6E}{}{:12.6E}");
                        print(state.files.zsz,
                              ZSizeFmt31,
                              SizingFileColSep,
                              CalcFinalZoneSizing(I).DesHeatLoad,
                              SizingFileColSep,
                              CalcFinalZoneSizing(I).DesCoolLoad,
                              SizingFileColSep,
                              CalcFinalZoneSizing(I).DesHeatMassFlow,
                              SizingFileColSep,
                              CalcFinalZoneSizing(I).DesCoolMassFlow);
                    }
                    print(state.files.zsz, "\n");

                    print(state.files.zsz, "\nPeak Vol Flow (m3/s)");
                    for (I = 1; I <= NumOfZones; ++I) {
                        if (!ZoneEquipConfig(I).IsControlled) continue;
                        static constexpr auto ZSizeFmt41("{}{}{}{:12.6E}{}{:12.6E}");
                        print(state.files.zsz,
                              ZSizeFmt41,
                              SizingFileColSep,
                              SizingFileColSep,
                              SizingFileColSep,
                              CalcFinalZoneSizing(I).DesHeatVolFlow,
                              SizingFileColSep,
                              CalcFinalZoneSizing(I).DesCoolVolFlow);
                    }
                    print(state.files.zsz, "\n");
                    state.files.zsz.close();
                }

                // Move data from Calc arrays to user modified arrays

                for (std::size_t i = 0; i < ZoneSizing.size(); ++i) {
                    auto &z(ZoneSizing[i]);
                    auto &c(CalcZoneSizing[i]);
                    z.CoolDesDay = c.CoolDesDay;
                    z.HeatDesDay = c.HeatDesDay;
                    z.DesHeatDens = c.DesHeatDens;
                    z.DesCoolDens = c.DesCoolDens;
                    z.HeatDDNum = c.HeatDDNum;
                    z.CoolDDNum = c.CoolDDNum;

                    z.DesHeatLoad = c.DesHeatLoad;
                    z.DesHeatMassFlow = c.DesHeatMassFlow;
                    z.ZoneTempAtHeatPeak = c.ZoneTempAtHeatPeak;
                    z.OutTempAtHeatPeak = c.OutTempAtHeatPeak;
                    z.ZoneRetTempAtHeatPeak = c.ZoneRetTempAtHeatPeak;
                    z.ZoneHumRatAtHeatPeak = c.ZoneHumRatAtHeatPeak;
                    z.OutHumRatAtHeatPeak = c.OutHumRatAtHeatPeak;
                    z.TimeStepNumAtHeatMax = c.TimeStepNumAtHeatMax;
                    z.DesHeatVolFlow = c.DesHeatVolFlow;
                    z.DesHeatCoilInTemp = c.DesHeatCoilInTemp;
                    z.DesHeatCoilInHumRat = c.DesHeatCoilInHumRat;

                    z.DesCoolLoad = c.DesCoolLoad;
                    z.DesCoolMassFlow = c.DesCoolMassFlow;
                    z.ZoneTempAtCoolPeak = c.ZoneTempAtCoolPeak;
                    z.OutTempAtCoolPeak = c.OutTempAtCoolPeak;
                    z.ZoneRetTempAtCoolPeak = c.ZoneRetTempAtCoolPeak;
                    z.ZoneHumRatAtCoolPeak = c.ZoneHumRatAtCoolPeak;
                    z.OutHumRatAtCoolPeak = c.OutHumRatAtCoolPeak;
                    z.TimeStepNumAtCoolMax = c.TimeStepNumAtCoolMax;
                    z.DesCoolVolFlow = c.DesCoolVolFlow;
                    z.DesCoolCoilInTemp = c.DesCoolCoilInTemp;
                    z.DesCoolCoilInHumRat = c.DesCoolCoilInHumRat;
                }

                for (std::size_t i = 0; i < FinalZoneSizing.size(); ++i) {
                    auto &z(FinalZoneSizing[i]);
                    auto &c(CalcFinalZoneSizing[i]);
                    z.CoolDesDay = c.CoolDesDay;
                    z.HeatDesDay = c.HeatDesDay;
                    z.DesHeatDens = c.DesHeatDens;
                    z.DesCoolDens = c.DesCoolDens;
                    z.HeatDDNum = c.HeatDDNum;
                    z.CoolDDNum = c.CoolDDNum;

                    z.DesHeatLoad = c.DesHeatLoad;
                    z.NonAirSysDesHeatLoad = c.DesHeatLoad;
                    z.DesHeatMassFlow = c.DesHeatMassFlow;
                    z.ZoneTempAtHeatPeak = c.ZoneTempAtHeatPeak;
                    z.OutTempAtHeatPeak = c.OutTempAtHeatPeak;
                    z.ZoneRetTempAtHeatPeak = c.ZoneRetTempAtHeatPeak;
                    z.ZoneHumRatAtHeatPeak = c.ZoneHumRatAtHeatPeak;
                    z.OutHumRatAtHeatPeak = c.OutHumRatAtHeatPeak;
                    z.TimeStepNumAtHeatMax = c.TimeStepNumAtHeatMax;
                    z.DesHeatVolFlow = c.DesHeatVolFlow;
                    z.NonAirSysDesHeatVolFlow = c.DesHeatVolFlow;
                    z.DesHeatCoilInTemp = c.DesHeatCoilInTemp;
                    z.DesHeatCoilInHumRat = c.DesHeatCoilInHumRat;

                    z.DesCoolLoad = c.DesCoolLoad;
                    z.NonAirSysDesCoolLoad = c.DesCoolLoad;
                    z.DesCoolMassFlow = c.DesCoolMassFlow;
                    z.ZoneTempAtCoolPeak = c.ZoneTempAtCoolPeak;
                    z.OutTempAtCoolPeak = c.OutTempAtCoolPeak;
                    z.ZoneRetTempAtCoolPeak = c.ZoneRetTempAtCoolPeak;
                    z.ZoneHumRatAtCoolPeak = c.ZoneHumRatAtCoolPeak;
                    z.OutHumRatAtCoolPeak = c.OutHumRatAtCoolPeak;
                    z.TimeStepNumAtCoolMax = c.TimeStepNumAtCoolMax;
                    z.DesCoolVolFlow = c.DesCoolVolFlow;
                    z.NonAirSysDesCoolVolFlow = c.DesCoolVolFlow;
                    z.DesCoolCoilInTemp = c.DesCoolCoilInTemp;
                    z.DesCoolCoilInHumRat = c.DesCoolCoilInHumRat;
                }

                for (DesDayNum = 1; DesDayNum <= TotDesDays + TotRunDesPersDays; ++DesDayNum) {
                    for (CtrlZoneNum = 1; CtrlZoneNum <= NumOfZones; ++CtrlZoneNum) {
                        if (!ZoneEquipConfig(CtrlZoneNum).IsControlled) continue;
                        for (TimeStepIndex = 1; TimeStepIndex <= state.dataZoneEquipmentManager->NumOfTimeStepInDay; ++TimeStepIndex) {
                            ZoneSizing(DesDayNum, CtrlZoneNum).HeatFlowSeq(TimeStepIndex) =
                                CalcZoneSizing(DesDayNum, CtrlZoneNum).HeatFlowSeq(TimeStepIndex);
                            ZoneSizing(DesDayNum, CtrlZoneNum).HeatLoadSeq(TimeStepIndex) =
                                CalcZoneSizing(DesDayNum, CtrlZoneNum).HeatLoadSeq(TimeStepIndex);
                            ZoneSizing(DesDayNum, CtrlZoneNum).CoolFlowSeq(TimeStepIndex) =
                                CalcZoneSizing(DesDayNum, CtrlZoneNum).CoolFlowSeq(TimeStepIndex);
                            ZoneSizing(DesDayNum, CtrlZoneNum).CoolLoadSeq(TimeStepIndex) =
                                CalcZoneSizing(DesDayNum, CtrlZoneNum).CoolLoadSeq(TimeStepIndex);
                            ZoneSizing(DesDayNum, CtrlZoneNum).HeatZoneTempSeq(TimeStepIndex) =
                                CalcZoneSizing(DesDayNum, CtrlZoneNum).HeatZoneTempSeq(TimeStepIndex);
                            ZoneSizing(DesDayNum, CtrlZoneNum).HeatOutTempSeq(TimeStepIndex) =
                                CalcZoneSizing(DesDayNum, CtrlZoneNum).HeatOutTempSeq(TimeStepIndex);
                            ZoneSizing(DesDayNum, CtrlZoneNum).HeatZoneRetTempSeq(TimeStepIndex) =
                                CalcZoneSizing(DesDayNum, CtrlZoneNum).HeatZoneRetTempSeq(TimeStepIndex);
                            ZoneSizing(DesDayNum, CtrlZoneNum).HeatZoneHumRatSeq(TimeStepIndex) =
                                CalcZoneSizing(DesDayNum, CtrlZoneNum).HeatZoneHumRatSeq(TimeStepIndex);
                            ZoneSizing(DesDayNum, CtrlZoneNum).HeatOutHumRatSeq(TimeStepIndex) =
                                CalcZoneSizing(DesDayNum, CtrlZoneNum).HeatOutHumRatSeq(TimeStepIndex);
                            ZoneSizing(DesDayNum, CtrlZoneNum).CoolZoneTempSeq(TimeStepIndex) =
                                CalcZoneSizing(DesDayNum, CtrlZoneNum).CoolZoneTempSeq(TimeStepIndex);
                            ZoneSizing(DesDayNum, CtrlZoneNum).CoolOutTempSeq(TimeStepIndex) =
                                CalcZoneSizing(DesDayNum, CtrlZoneNum).CoolOutTempSeq(TimeStepIndex);
                            ZoneSizing(DesDayNum, CtrlZoneNum).CoolZoneRetTempSeq(TimeStepIndex) =
                                CalcZoneSizing(DesDayNum, CtrlZoneNum).CoolZoneRetTempSeq(TimeStepIndex);
                            ZoneSizing(DesDayNum, CtrlZoneNum).CoolZoneHumRatSeq(TimeStepIndex) =
                                CalcZoneSizing(DesDayNum, CtrlZoneNum).CoolZoneHumRatSeq(TimeStepIndex);
                            ZoneSizing(DesDayNum, CtrlZoneNum).CoolOutHumRatSeq(TimeStepIndex) =
                                CalcZoneSizing(DesDayNum, CtrlZoneNum).CoolOutHumRatSeq(TimeStepIndex);
                        }
                    }
                }

                for (CtrlZoneNum = 1; CtrlZoneNum <= NumOfZones; ++CtrlZoneNum) {
                    if (!ZoneEquipConfig(CtrlZoneNum).IsControlled) continue;
                    for (TimeStepIndex = 1; TimeStepIndex <= state.dataZoneEquipmentManager->NumOfTimeStepInDay; ++TimeStepIndex) {
                        FinalZoneSizing(CtrlZoneNum).HeatFlowSeq(TimeStepIndex) = CalcFinalZoneSizing(CtrlZoneNum).HeatFlowSeq(TimeStepIndex);
                        FinalZoneSizing(CtrlZoneNum).HeatLoadSeq(TimeStepIndex) = CalcFinalZoneSizing(CtrlZoneNum).HeatLoadSeq(TimeStepIndex);
                        FinalZoneSizing(CtrlZoneNum).CoolFlowSeq(TimeStepIndex) = CalcFinalZoneSizing(CtrlZoneNum).CoolFlowSeq(TimeStepIndex);
                        FinalZoneSizing(CtrlZoneNum).CoolLoadSeq(TimeStepIndex) = CalcFinalZoneSizing(CtrlZoneNum).CoolLoadSeq(TimeStepIndex);
                        FinalZoneSizing(CtrlZoneNum).HeatZoneTempSeq(TimeStepIndex) = CalcFinalZoneSizing(CtrlZoneNum).HeatZoneTempSeq(TimeStepIndex);
                        FinalZoneSizing(CtrlZoneNum).HeatOutTempSeq(TimeStepIndex) = CalcFinalZoneSizing(CtrlZoneNum).HeatOutTempSeq(TimeStepIndex);
                        FinalZoneSizing(CtrlZoneNum).HeatZoneRetTempSeq(TimeStepIndex) =
                            CalcFinalZoneSizing(CtrlZoneNum).HeatZoneRetTempSeq(TimeStepIndex);
                        FinalZoneSizing(CtrlZoneNum).HeatZoneHumRatSeq(TimeStepIndex) =
                            CalcFinalZoneSizing(CtrlZoneNum).HeatZoneHumRatSeq(TimeStepIndex);
                        FinalZoneSizing(CtrlZoneNum).HeatOutHumRatSeq(TimeStepIndex) =
                            CalcFinalZoneSizing(CtrlZoneNum).HeatOutHumRatSeq(TimeStepIndex);
                        FinalZoneSizing(CtrlZoneNum).CoolZoneTempSeq(TimeStepIndex) = CalcFinalZoneSizing(CtrlZoneNum).CoolZoneTempSeq(TimeStepIndex);
                        FinalZoneSizing(CtrlZoneNum).CoolOutTempSeq(TimeStepIndex) = CalcFinalZoneSizing(CtrlZoneNum).CoolOutTempSeq(TimeStepIndex);
                        FinalZoneSizing(CtrlZoneNum).CoolZoneRetTempSeq(TimeStepIndex) =
                            CalcFinalZoneSizing(CtrlZoneNum).CoolZoneRetTempSeq(TimeStepIndex);
                        FinalZoneSizing(CtrlZoneNum).CoolZoneHumRatSeq(TimeStepIndex) =
                            CalcFinalZoneSizing(CtrlZoneNum).CoolZoneHumRatSeq(TimeStepIndex);
                        FinalZoneSizing(CtrlZoneNum).CoolOutHumRatSeq(TimeStepIndex) =
                            CalcFinalZoneSizing(CtrlZoneNum).CoolOutHumRatSeq(TimeStepIndex);
                    }
                }
                for (CtrlZoneNum = 1; CtrlZoneNum <= NumOfZones; ++CtrlZoneNum) {
                    if (!ZoneEquipConfig(CtrlZoneNum).IsControlled) continue;
                    // update non air system design load and air flow to include the sizing factor
                    FinalZoneSizing(CtrlZoneNum).NonAirSysDesCoolLoad *= FinalZoneSizing(CtrlZoneNum).CoolSizingFactor;
                    FinalZoneSizing(CtrlZoneNum).NonAirSysDesCoolVolFlow *=
                        FinalZoneSizing(CtrlZoneNum).CoolSizingFactor; // NonAirSysDesCoolVolFlow not currently used
                    // Now take into account the user specified sizing factor and user specified cooling design air flow rate
                    TotCoolSizMult = 0.0;
                    // Calculate a sizing factor from the user specified cooling design air flow rate
                    if (FinalZoneSizing(CtrlZoneNum).InpDesCoolAirFlow > 0.0 && FinalZoneSizing(CtrlZoneNum).CoolAirDesMethod == InpDesAirFlow &&
                        FinalZoneSizing(CtrlZoneNum).DesCoolVolFlow > 0.0) {
                        TotCoolSizMult = (FinalZoneSizing(CtrlZoneNum).InpDesCoolAirFlow / FinalZoneSizing(CtrlZoneNum).DesCoolVolFlow) *
                                         FinalZoneSizing(CtrlZoneNum).CoolSizingFactor;
                        // If no user specified cooling design air flow rate input, use the user specified szing factor
                    } else {
                        TotCoolSizMult = FinalZoneSizing(CtrlZoneNum).CoolSizingFactor;
                    }
                    // If the cooling sizing multiplier is not 1, adjust the cooling design data
                    if (std::abs(TotCoolSizMult - 1.0) > 0.00001) {
                        if (FinalZoneSizing(CtrlZoneNum).DesCoolVolFlow > 0.0) {
                            TimeStepAtPeak = FinalZoneSizing(CtrlZoneNum).TimeStepNumAtCoolMax;
                            DDNum = FinalZoneSizing(CtrlZoneNum).CoolDDNum;
                            FinalZoneSizing(CtrlZoneNum).DesCoolVolFlow = CalcFinalZoneSizing(CtrlZoneNum).DesCoolVolFlow * TotCoolSizMult;
                            FinalZoneSizing(CtrlZoneNum).DesCoolMassFlow = CalcFinalZoneSizing(CtrlZoneNum).DesCoolMassFlow * TotCoolSizMult;
                            FinalZoneSizing(CtrlZoneNum).DesCoolLoad = CalcFinalZoneSizing(CtrlZoneNum).DesCoolLoad * TotCoolSizMult;
                            FinalZoneSizing(CtrlZoneNum).CoolFlowSeq = CalcFinalZoneSizing(CtrlZoneNum).CoolFlowSeq * TotCoolSizMult;
                            FinalZoneSizing(CtrlZoneNum).CoolLoadSeq = CalcFinalZoneSizing(CtrlZoneNum).CoolLoadSeq * TotCoolSizMult;
                            OAFrac = FinalZoneSizing(CtrlZoneNum).MinOA / FinalZoneSizing(CtrlZoneNum).DesCoolVolFlow;
                            OAFrac = min(1.0, max(0.0, OAFrac));
                            FinalZoneSizing(CtrlZoneNum).DesCoolCoilInTemp =
                                OAFrac * DesDayWeath(DDNum).Temp(TimeStepAtPeak) + (1.0 - OAFrac) * FinalZoneSizing(CtrlZoneNum).ZoneTempAtCoolPeak;
                            FinalZoneSizing(CtrlZoneNum).DesCoolCoilInHumRat = OAFrac * DesDayWeath(DDNum).HumRat(TimeStepAtPeak) +
                                                                               (1.0 - OAFrac) * FinalZoneSizing(CtrlZoneNum).ZoneHumRatAtCoolPeak;
                        } else {
                            FinalZoneSizing(CtrlZoneNum).DesCoolVolFlow = FinalZoneSizing(CtrlZoneNum).InpDesCoolAirFlow;
                            FinalZoneSizing(CtrlZoneNum).DesCoolMassFlow =
                                FinalZoneSizing(CtrlZoneNum).DesCoolVolFlow * FinalZoneSizing(CtrlZoneNum).DesCoolDens;
                        }
                        for (DDNum = 1; DDNum <= TotDesDays + TotRunDesPersDays; ++DDNum) {
                            if (ZoneSizing(DDNum, CtrlZoneNum).DesCoolVolFlow > 0.0) {
                                TimeStepAtPeak = ZoneSizing(DDNum, CtrlZoneNum).TimeStepNumAtCoolMax;
                                ZoneSizing(DDNum, CtrlZoneNum).DesCoolVolFlow = CalcZoneSizing(DDNum, CtrlZoneNum).DesCoolVolFlow * TotCoolSizMult;
                                ZoneSizing(DDNum, CtrlZoneNum).DesCoolMassFlow = CalcZoneSizing(DDNum, CtrlZoneNum).DesCoolMassFlow * TotCoolSizMult;
                                ZoneSizing(DDNum, CtrlZoneNum).DesCoolLoad = CalcZoneSizing(DDNum, CtrlZoneNum).DesCoolLoad * TotCoolSizMult;
                                ZoneSizing(DDNum, CtrlZoneNum).CoolFlowSeq = CalcZoneSizing(DDNum, CtrlZoneNum).CoolFlowSeq * TotCoolSizMult;
                                ZoneSizing(DDNum, CtrlZoneNum).CoolLoadSeq = CalcZoneSizing(DDNum, CtrlZoneNum).CoolLoadSeq * TotCoolSizMult;
                                OAFrac = ZoneSizing(DDNum, CtrlZoneNum).MinOA / ZoneSizing(DDNum, CtrlZoneNum).DesCoolVolFlow;
                                OAFrac = min(1.0, max(0.0, OAFrac));
                                ZoneSizing(DDNum, CtrlZoneNum).DesCoolCoilInTemp = OAFrac * DesDayWeath(DDNum).Temp(TimeStepAtPeak) +
                                                                                   (1.0 - OAFrac) * ZoneSizing(DDNum, CtrlZoneNum).ZoneTempAtCoolPeak;
                                ZoneSizing(DDNum, CtrlZoneNum).DesCoolCoilInHumRat =
                                    OAFrac * DesDayWeath(DDNum).HumRat(TimeStepAtPeak) +
                                    (1.0 - OAFrac) * ZoneSizing(DDNum, CtrlZoneNum).ZoneHumRatAtCoolPeak;
                            } else {
                                ZoneSizing(DDNum, CtrlZoneNum).DesCoolVolFlow = ZoneSizing(DDNum, CtrlZoneNum).InpDesCoolAirFlow;
                                ZoneSizing(DDNum, CtrlZoneNum).DesCoolMassFlow =
                                    ZoneSizing(DDNum, CtrlZoneNum).DesCoolVolFlow * ZoneSizing(DDNum, CtrlZoneNum).DesCoolDens;
                            }
                            // Save cooling flows without MinOA for use later
                            ZoneSizing(DDNum, CtrlZoneNum).CoolFlowSeqNoOA = ZoneSizing(DDNum, CtrlZoneNum).CoolFlowSeq;
                            ZoneSizing(DDNum, CtrlZoneNum).DesCoolVolFlowNoOA = ZoneSizing(DDNum, CtrlZoneNum).DesCoolVolFlow;
                            ZoneSizing(DDNum, CtrlZoneNum).DesCoolMassFlowNoOA = ZoneSizing(DDNum, CtrlZoneNum).DesCoolMassFlow;
                        }
                    }
                    // Save a set of design cooling air flow rates greater than or equal to the specified minimums without MinOA
                    {
                        Real64 MaxOfMinCoolVolFlowNoOA = 0.0; // max of the user specified design cooling minimum flows without min OA flow [m3/s]
                        if (FinalZoneSizing(CtrlZoneNum).CoolAirDesMethod == DesAirFlowWithLim) {
                            MaxOfMinCoolVolFlowNoOA =
                                max(FinalZoneSizing(CtrlZoneNum).DesCoolMinAirFlow, FinalZoneSizing(CtrlZoneNum).DesCoolMinAirFlow2);
                        }
                        Real64 MaxOfMinCoolMassFlowNoOA =
                            MaxOfMinCoolVolFlowNoOA *
                            FinalZoneSizing(CtrlZoneNum)
                                .DesCoolDens; // max of the user specified design cooling minimum flows without min OA flow [m3/s]
                        FinalZoneSizing(CtrlZoneNum).DesCoolVolFlowNoOA = FinalZoneSizing(CtrlZoneNum).DesCoolVolFlow;
                        FinalZoneSizing(CtrlZoneNum).DesCoolMassFlowNoOA = FinalZoneSizing(CtrlZoneNum).DesCoolMassFlow;
                        if (MaxOfMinCoolVolFlowNoOA > FinalZoneSizing(CtrlZoneNum).DesCoolVolFlowNoOA) {
                            FinalZoneSizing(CtrlZoneNum).DesCoolVolFlowNoOA = MaxOfMinCoolVolFlowNoOA;
                            FinalZoneSizing(CtrlZoneNum).DesCoolMassFlowNoOA = MaxOfMinCoolMassFlowNoOA;
                        }
                        for (TimeStepIndex = 1; TimeStepIndex <= state.dataZoneEquipmentManager->NumOfTimeStepInDay; ++TimeStepIndex) {
                            FinalZoneSizing(CtrlZoneNum).CoolFlowSeqNoOA(TimeStepIndex) = FinalZoneSizing(CtrlZoneNum).CoolFlowSeq(TimeStepIndex);
                            if (MaxOfMinCoolMassFlowNoOA > FinalZoneSizing(CtrlZoneNum).CoolFlowSeqNoOA(TimeStepIndex)) {
                                FinalZoneSizing(CtrlZoneNum).CoolFlowSeqNoOA(TimeStepIndex) = MaxOfMinCoolMassFlowNoOA;
                            }
                        }
                        for (DDNum = 1; DDNum <= TotDesDays + TotRunDesPersDays; ++DDNum) {
                            ZoneSizing(DDNum, CtrlZoneNum).DesCoolVolFlowNoOA = ZoneSizing(DDNum, CtrlZoneNum).DesCoolVolFlow;
                            ZoneSizing(DDNum, CtrlZoneNum).DesCoolMassFlowNoOA = ZoneSizing(DDNum, CtrlZoneNum).DesCoolMassFlow;
                            MaxOfMinCoolVolFlowNoOA =
                                max(ZoneSizing(DDNum, CtrlZoneNum).DesCoolMinAirFlow, ZoneSizing(DDNum, CtrlZoneNum).DesCoolMinAirFlow);
                            MaxOfMinCoolMassFlowNoOA = MaxOfMinCoolVolFlowNoOA * ZoneSizing(DDNum, CtrlZoneNum).DesCoolDens;
                            if (MaxOfMinCoolVolFlowNoOA > ZoneSizing(DDNum, CtrlZoneNum).DesCoolVolFlow) {
                                ZoneSizing(DDNum, CtrlZoneNum).DesCoolVolFlowNoOA = MaxOfMinCoolVolFlowNoOA;
                                ZoneSizing(DDNum, CtrlZoneNum).DesCoolMassFlowNoOA = MaxOfMinCoolMassFlowNoOA;
                            }
                            for (TimeStepIndex = 1; TimeStepIndex <= state.dataZoneEquipmentManager->NumOfTimeStepInDay; ++TimeStepIndex) {
                                ZoneSizing(DDNum, CtrlZoneNum).CoolFlowSeqNoOA(TimeStepIndex) =
                                    ZoneSizing(DDNum, CtrlZoneNum).CoolFlowSeq(TimeStepIndex);
                                if (MaxOfMinCoolMassFlowNoOA > ZoneSizing(DDNum, CtrlZoneNum).CoolFlowSeq(TimeStepIndex)) {
                                    ZoneSizing(DDNum, CtrlZoneNum).CoolFlowSeqNoOA(TimeStepIndex) = MaxOfMinCoolMassFlowNoOA;
                                }
                            }
                        }
                    }

                    // Now make sure that the design cooling air flow rates are greater than or equal to the specified minimums including MinOA
                    {
                        Real64 MaxOfMinCoolVolFlow = 0.0; // max of the user specified design cooling minimum flows and min OA flow [m3/s]
                        if (FinalZoneSizing(CtrlZoneNum).CoolAirDesMethod == DesAirFlowWithLim) {
                            MaxOfMinCoolVolFlow = max(FinalZoneSizing(CtrlZoneNum).DesCoolMinAirFlow,
                                                      FinalZoneSizing(CtrlZoneNum).DesCoolMinAirFlow2,
                                                      FinalZoneSizing(CtrlZoneNum).MinOA);
                        } else {
                            MaxOfMinCoolVolFlow = FinalZoneSizing(CtrlZoneNum).MinOA;
                        }
                        Real64 MaxOfMinCoolMassFlow =
                            MaxOfMinCoolVolFlow *
                            FinalZoneSizing(CtrlZoneNum).DesCoolDens; // max of the user specified design cooling minimum flows and min OA flow [kg/s]
                        if (MaxOfMinCoolVolFlow > FinalZoneSizing(CtrlZoneNum).DesCoolVolFlow) {
                            FinalZoneSizing(CtrlZoneNum).DesCoolVolFlow = MaxOfMinCoolVolFlow;
                            FinalZoneSizing(CtrlZoneNum).DesCoolMassFlow = MaxOfMinCoolMassFlow;
                        }
                        for (TimeStepIndex = 1; TimeStepIndex <= state.dataZoneEquipmentManager->NumOfTimeStepInDay; ++TimeStepIndex) {
                            if (MaxOfMinCoolMassFlow > FinalZoneSizing(CtrlZoneNum).CoolFlowSeq(TimeStepIndex)) {
                                FinalZoneSizing(CtrlZoneNum).CoolFlowSeq(TimeStepIndex) = MaxOfMinCoolMassFlow;
                            }
                        }
                        for (DDNum = 1; DDNum <= TotDesDays + TotRunDesPersDays; ++DDNum) {
                            MaxOfMinCoolVolFlow = max(ZoneSizing(DDNum, CtrlZoneNum).DesCoolMinAirFlow,
                                                      ZoneSizing(DDNum, CtrlZoneNum).DesCoolMinAirFlow,
                                                      ZoneSizing(DDNum, CtrlZoneNum).MinOA);
                            MaxOfMinCoolMassFlow = MaxOfMinCoolVolFlow * ZoneSizing(DDNum, CtrlZoneNum).DesCoolDens;
                            if (MaxOfMinCoolVolFlow > ZoneSizing(DDNum, CtrlZoneNum).DesCoolVolFlow) {
                                ZoneSizing(DDNum, CtrlZoneNum).DesCoolVolFlow = MaxOfMinCoolVolFlow;
                                ZoneSizing(DDNum, CtrlZoneNum).DesCoolMassFlow = MaxOfMinCoolMassFlow;
                            }
                            for (TimeStepIndex = 1; TimeStepIndex <= state.dataZoneEquipmentManager->NumOfTimeStepInDay; ++TimeStepIndex) {
                                if (MaxOfMinCoolMassFlow > ZoneSizing(DDNum, CtrlZoneNum).CoolFlowSeq(TimeStepIndex)) {
                                    ZoneSizing(DDNum, CtrlZoneNum).CoolFlowSeq(TimeStepIndex) = MaxOfMinCoolMassFlow;
                                }
                            }
                        }
                    }
                    // IF cooling flow rate is 0, this data may be used to size a HP so initialize DDNum, TimeStepatPeak, and sizing data (end of IF)
                    // check for flow rate having been set (by MinOA or other min) but no timestep at max
                    //        IF (FinalZoneSizing(CtrlZoneNum)%DesCoolMassFlow > 0.0d0 .AND. &
                    if ((FinalZoneSizing(CtrlZoneNum).TimeStepNumAtCoolMax == 0 || FinalZoneSizing(CtrlZoneNum).CoolDDNum == 0)) {
                        for (DDNum = 1; DDNum <= TotDesDays + TotRunDesPersDays; ++DDNum) {
                            ZoneSizing(DDNum, CtrlZoneNum).TimeStepNumAtCoolMax = 1;
                            TimeStepAtPeak = ZoneSizing(DDNum, CtrlZoneNum).TimeStepNumAtCoolMax;
                            for (TimeStepIndex = 1; TimeStepIndex <= state.dataZoneEquipmentManager->NumOfTimeStepInDay; ++TimeStepIndex) {
                                if (DesDayWeath(DDNum).Temp(TimeStepIndex) > DesDayWeath(DDNum).Temp(TimeStepAtPeak)) {
                                    TimeStepAtPeak = TimeStepIndex;
                                }
                            }
                            ZoneSizing(DDNum, CtrlZoneNum).TimeStepNumAtCoolMax = TimeStepAtPeak;
                        }
                        FinalZoneSizing(CtrlZoneNum).TimeStepNumAtCoolMax = 1;
                        FinalZoneSizing(CtrlZoneNum).CoolDDNum = 1;
                        TimeStepAtPeakF = FinalZoneSizing(CtrlZoneNum).TimeStepNumAtCoolMax;
                        DDNumF = FinalZoneSizing(CtrlZoneNum).CoolDDNum;
                        for (DDNum = 1; DDNum <= TotDesDays + TotRunDesPersDays; ++DDNum) {
                            TimeStepAtPeak = ZoneSizing(DDNum, CtrlZoneNum).TimeStepNumAtCoolMax;
                            if (DesDayWeath(DDNum).Temp(TimeStepAtPeak) > DesDayWeath(DDNumF).Temp(TimeStepAtPeakF)) {
                                DDNumF = DDNum;
                                TimeStepAtPeakF = TimeStepAtPeak;
                            }
                        }
                        FinalZoneSizing(CtrlZoneNum).TimeStepNumAtCoolMax = TimeStepAtPeakF;
                        FinalZoneSizing(CtrlZoneNum).CoolDDNum = DDNumF;
                        FinalZoneSizing(CtrlZoneNum).CoolDesDay = ZoneSizing(DDNumF, CtrlZoneNum).CoolDesDay;

                        // initialize sizing conditions if they have not been set (i.e., no corresponding load) to zone condition
                        if (FinalZoneSizing(CtrlZoneNum).ZoneTempAtCoolPeak == 0.0) {
                            // issue 6006, heating coils sizing to 0 when no heating load in zone
                            if (ZoneSizing(DDNumF, CtrlZoneNum).DesCoolSetPtSeq.empty()) {
                                ShowSevereError(RoutineName + ":  Thermostat cooling set point temperatures are not initialized for Zone = " +
                                                FinalZoneSizing(CtrlZoneNum).ZoneName);
                                ShowFatalError("Please send your input file to the EnergyPlus support/development team for further investigation.");
                            } else {
                                FinalZoneSizing(CtrlZoneNum).ZoneTempAtCoolPeak = *std::min_element(
                                    ZoneSizing(DDNumF, CtrlZoneNum).DesCoolSetPtSeq.begin(), ZoneSizing(DDNumF, CtrlZoneNum).DesCoolSetPtSeq.end());
                            }
                            FinalZoneSizing(CtrlZoneNum).ZoneHumRatAtCoolPeak = ZoneSizing(DDNumF, CtrlZoneNum).CoolZoneHumRatSeq(TimeStepAtPeakF);
                            if (FinalZoneSizing(CtrlZoneNum).ZoneHumRatAtCoolPeak > 0.0) {
                                FinalZoneSizing(CtrlZoneNum).ZoneHumRatAtCoolPeak =
                                    min(FinalZoneSizing(CtrlZoneNum).ZoneHumRatAtCoolPeak,
                                        PsyWFnTdpPb(FinalZoneSizing(CtrlZoneNum).ZoneTempAtCoolPeak, StdBaroPress, RoutineName));

                            } else {
                                FinalZoneSizing(CtrlZoneNum).ZoneHumRatAtCoolPeak = ZoneSizing(DDNumF, CtrlZoneNum).CoolDesHumRat;
                            }
                            CalcFinalZoneSizing(CtrlZoneNum).ZoneTempAtCoolPeak = FinalZoneSizing(CtrlZoneNum).ZoneTempAtCoolPeak;
                            CalcFinalZoneSizing(CtrlZoneNum).ZoneHumRatAtCoolPeak = FinalZoneSizing(CtrlZoneNum).ZoneHumRatAtCoolPeak;
                            FinalZoneSizing(CtrlZoneNum).DesCoolCoilInTemp = FinalZoneSizing(CtrlZoneNum).ZoneTempAtCoolPeak;
                            FinalZoneSizing(CtrlZoneNum).DesCoolCoilInHumRat = FinalZoneSizing(CtrlZoneNum).ZoneHumRatAtCoolPeak;
                            FinalZoneSizing(CtrlZoneNum).ZoneRetTempAtCoolPeak = FinalZoneSizing(CtrlZoneNum).ZoneTempAtCoolPeak;
                        }
                    }
                    // update non air system design load and air flow to include the sizing factor
                    FinalZoneSizing(CtrlZoneNum).NonAirSysDesHeatLoad *= FinalZoneSizing(CtrlZoneNum).HeatSizingFactor;
                    FinalZoneSizing(CtrlZoneNum).NonAirSysDesHeatVolFlow *= FinalZoneSizing(CtrlZoneNum).HeatSizingFactor;
                    // Now take into account the user specified sizing factor or user specified heating design air flow rate (which overrides the
                    // sizing factor)
                    TotHeatSizMult = 0.0;
                    // Calculate a sizing factor from the user specified heating design air flow rate
                    if (FinalZoneSizing(CtrlZoneNum).InpDesHeatAirFlow > 0.0 && FinalZoneSizing(CtrlZoneNum).HeatAirDesMethod == InpDesAirFlow &&
                        FinalZoneSizing(CtrlZoneNum).DesHeatVolFlow > 0.0) {
                        TotHeatSizMult = (FinalZoneSizing(CtrlZoneNum).InpDesHeatAirFlow / FinalZoneSizing(CtrlZoneNum).DesHeatVolFlow) *
                                         FinalZoneSizing(CtrlZoneNum).HeatSizingFactor;
                        // Calculate a sizing factor from the user specified max heating design air flow rates
                    } else if (FinalZoneSizing(CtrlZoneNum).HeatAirDesMethod == DesAirFlowWithLim &&
                               FinalZoneSizing(CtrlZoneNum).DesHeatVolFlow > 0.0) {
                        MaxHeatVolFlow = max(FinalZoneSizing(CtrlZoneNum).DesHeatMaxAirFlow,
                                             FinalZoneSizing(CtrlZoneNum).DesHeatMaxAirFlow2,
                                             FinalZoneSizing(CtrlZoneNum).DesCoolVolFlow * FinalZoneSizing(CtrlZoneNum).DesHeatMaxAirFlowFrac);
                        if (MaxHeatVolFlow < FinalZoneSizing(CtrlZoneNum).DesHeatVolFlow) {
                            TotHeatSizMult =
                                (MaxHeatVolFlow / FinalZoneSizing(CtrlZoneNum).DesHeatVolFlow) * FinalZoneSizing(CtrlZoneNum).HeatSizingFactor;
                        } else {
                            TotHeatSizMult = FinalZoneSizing(CtrlZoneNum).HeatSizingFactor;
                        }
                        // If no user specified heating design air flow rate input, use the user specified sizing factor
                    } else {
                        TotHeatSizMult = FinalZoneSizing(CtrlZoneNum).HeatSizingFactor;
                    }

                    if (std::abs(TotHeatSizMult - 1.0) > 0.00001) {
                        if (FinalZoneSizing(CtrlZoneNum).DesHeatVolFlow > 0.0) {
                            TimeStepAtPeak = FinalZoneSizing(CtrlZoneNum).TimeStepNumAtHeatMax;
                            DDNum = FinalZoneSizing(CtrlZoneNum).HeatDDNum;
                            FinalZoneSizing(CtrlZoneNum).DesHeatVolFlow = CalcFinalZoneSizing(CtrlZoneNum).DesHeatVolFlow * TotHeatSizMult;
                            FinalZoneSizing(CtrlZoneNum).DesHeatMassFlow = CalcFinalZoneSizing(CtrlZoneNum).DesHeatMassFlow * TotHeatSizMult;
                            FinalZoneSizing(CtrlZoneNum).DesHeatLoad = CalcFinalZoneSizing(CtrlZoneNum).DesHeatLoad * TotHeatSizMult;
                            FinalZoneSizing(CtrlZoneNum).HeatFlowSeq = CalcFinalZoneSizing(CtrlZoneNum).HeatFlowSeq * TotHeatSizMult;
                            FinalZoneSizing(CtrlZoneNum).HeatLoadSeq = CalcFinalZoneSizing(CtrlZoneNum).HeatLoadSeq * TotHeatSizMult;
                            OAFrac = FinalZoneSizing(CtrlZoneNum).MinOA / FinalZoneSizing(CtrlZoneNum).DesHeatVolFlow;
                            OAFrac = min(1.0, max(0.0, OAFrac));
                            FinalZoneSizing(CtrlZoneNum).DesHeatCoilInTemp =
                                OAFrac * DesDayWeath(DDNum).Temp(TimeStepAtPeak) + (1.0 - OAFrac) * FinalZoneSizing(CtrlZoneNum).ZoneTempAtHeatPeak;
                            FinalZoneSizing(CtrlZoneNum).DesHeatCoilInHumRat = OAFrac * DesDayWeath(DDNum).HumRat(TimeStepAtPeak) +
                                                                               (1.0 - OAFrac) * FinalZoneSizing(CtrlZoneNum).ZoneHumRatAtHeatPeak;
                        } else {
                            FinalZoneSizing(CtrlZoneNum).DesHeatVolFlow = FinalZoneSizing(CtrlZoneNum).InpDesHeatAirFlow;
                            FinalZoneSizing(CtrlZoneNum).DesHeatMassFlow =
                                FinalZoneSizing(CtrlZoneNum).DesHeatVolFlow * FinalZoneSizing(CtrlZoneNum).DesHeatDens;
                        }
                        for (DDNum = 1; DDNum <= TotDesDays + TotRunDesPersDays; ++DDNum) {
                            if (ZoneSizing(DDNum, CtrlZoneNum).DesHeatVolFlow > 0.0) {
                                TimeStepAtPeak = ZoneSizing(DDNum, CtrlZoneNum).TimeStepNumAtHeatMax;
                                ZoneSizing(DDNum, CtrlZoneNum).DesHeatVolFlow = CalcZoneSizing(DDNum, CtrlZoneNum).DesHeatVolFlow * TotHeatSizMult;
                                ZoneSizing(DDNum, CtrlZoneNum).DesHeatMassFlow = CalcZoneSizing(DDNum, CtrlZoneNum).DesHeatMassFlow * TotHeatSizMult;
                                ZoneSizing(DDNum, CtrlZoneNum).DesHeatLoad = CalcZoneSizing(DDNum, CtrlZoneNum).DesHeatLoad * TotHeatSizMult;
                                ZoneSizing(DDNum, CtrlZoneNum).HeatFlowSeq = CalcZoneSizing(DDNum, CtrlZoneNum).HeatFlowSeq * TotHeatSizMult;
                                ZoneSizing(DDNum, CtrlZoneNum).HeatLoadSeq = CalcZoneSizing(DDNum, CtrlZoneNum).HeatLoadSeq * TotHeatSizMult;
                                OAFrac = ZoneSizing(DDNum, CtrlZoneNum).MinOA / ZoneSizing(DDNum, CtrlZoneNum).DesHeatVolFlow;
                                OAFrac = min(1.0, max(0.0, OAFrac));
                                ZoneSizing(DDNum, CtrlZoneNum).DesHeatCoilInTemp = OAFrac * DesDayWeath(DDNum).Temp(TimeStepAtPeak) +
                                                                                   (1.0 - OAFrac) * ZoneSizing(DDNum, CtrlZoneNum).ZoneTempAtHeatPeak;
                                ZoneSizing(DDNum, CtrlZoneNum).DesHeatCoilInHumRat =
                                    OAFrac * DesDayWeath(DDNum).HumRat(TimeStepAtPeak) +
                                    (1.0 - OAFrac) * ZoneSizing(DDNum, CtrlZoneNum).ZoneHumRatAtHeatPeak;
                            } else {
                                ZoneSizing(DDNum, CtrlZoneNum).DesHeatVolFlow = ZoneSizing(DDNum, CtrlZoneNum).InpDesHeatAirFlow;
                                ZoneSizing(DDNum, CtrlZoneNum).DesHeatMassFlow =
                                    ZoneSizing(DDNum, CtrlZoneNum).DesHeatVolFlow * ZoneSizing(DDNum, CtrlZoneNum).DesHeatDens;
                            }
                            // Save heating flows without MinOA for use later
                            ZoneSizing(DDNum, CtrlZoneNum).HeatFlowSeqNoOA = ZoneSizing(DDNum, CtrlZoneNum).HeatFlowSeq;
                            ZoneSizing(DDNum, CtrlZoneNum).DesHeatVolFlowNoOA = ZoneSizing(DDNum, CtrlZoneNum).DesHeatVolFlow;
                            ZoneSizing(DDNum, CtrlZoneNum).DesHeatMassFlowNoOA = ZoneSizing(DDNum, CtrlZoneNum).DesHeatMassFlow;
                        }
                    }

                    // Save a set of design heating air flow rates before the MinOA adjustment
                    // just in FinalZoneSizing to use for TermUnit sizing adjustments in SizingManager::UpdateTermUnitFinalZoneSizing
                    FinalZoneSizing(CtrlZoneNum).DesHeatVolFlowNoOA = FinalZoneSizing(CtrlZoneNum).DesHeatVolFlow;
                    FinalZoneSizing(CtrlZoneNum).DesHeatMassFlowNoOA = FinalZoneSizing(CtrlZoneNum).DesHeatMassFlow;
                    for (TimeStepIndex = 1; TimeStepIndex <= state.dataZoneEquipmentManager->NumOfTimeStepInDay; ++TimeStepIndex) {
                        FinalZoneSizing(CtrlZoneNum).HeatFlowSeqNoOA(TimeStepIndex) = FinalZoneSizing(CtrlZoneNum).HeatFlowSeq(TimeStepIndex);
                    }

                    // Now make sure that the design heating air flow rates are greater than or equal to MinOA
                    MinOAMass = FinalZoneSizing(CtrlZoneNum).MinOA * FinalZoneSizing(CtrlZoneNum).DesHeatDens;
                    if (FinalZoneSizing(CtrlZoneNum).MinOA > FinalZoneSizing(CtrlZoneNum).DesHeatVolFlow) {
                        FinalZoneSizing(CtrlZoneNum).DesHeatVolFlow = FinalZoneSizing(CtrlZoneNum).MinOA;
                        FinalZoneSizing(CtrlZoneNum).DesHeatMassFlow = MinOAMass;
                    }
                    for (TimeStepIndex = 1; TimeStepIndex <= state.dataZoneEquipmentManager->NumOfTimeStepInDay; ++TimeStepIndex) {
                        if (MinOAMass > FinalZoneSizing(CtrlZoneNum).HeatFlowSeq(TimeStepIndex)) {
                            FinalZoneSizing(CtrlZoneNum).HeatFlowSeq(TimeStepIndex) = MinOAMass;
                        }
                    }
                    for (DDNum = 1; DDNum <= TotDesDays + TotRunDesPersDays; ++DDNum) {
                        MinOAMass = ZoneSizing(DDNum, CtrlZoneNum).MinOA * ZoneSizing(DDNum, CtrlZoneNum).DesHeatDens;
                        if (ZoneSizing(DDNum, CtrlZoneNum).MinOA > ZoneSizing(DDNum, CtrlZoneNum).DesHeatVolFlow) {
                            ZoneSizing(DDNum, CtrlZoneNum).DesHeatVolFlow = ZoneSizing(DDNum, CtrlZoneNum).MinOA;
                            ZoneSizing(DDNum, CtrlZoneNum).DesHeatMassFlow = MinOAMass;
                        }
                        for (TimeStepIndex = 1; TimeStepIndex <= state.dataZoneEquipmentManager->NumOfTimeStepInDay; ++TimeStepIndex) {
                            if (MinOAMass > ZoneSizing(DDNum, CtrlZoneNum).HeatFlowSeq(TimeStepIndex)) {
                                ZoneSizing(DDNum, CtrlZoneNum).HeatFlowSeq(TimeStepIndex) = MinOAMass;
                            }
                        }
                    }
                    // IF heating flow rate is 0, this data may be used to size a HP so initialize DDNum, TimeStepatPeak, and sizing data (end of IF)
                    // check for flow rate having been set (by MinOA or other min) but no timestep at max
                    //        IF (FinalZoneSizing(CtrlZoneNum)%DesHeatMassFlow > 0.0d0 .AND. &
                    if ((FinalZoneSizing(CtrlZoneNum).TimeStepNumAtHeatMax == 0 || FinalZoneSizing(CtrlZoneNum).HeatDDNum == 0)) {
                        for (DDNum = 1; DDNum <= TotDesDays + TotRunDesPersDays; ++DDNum) {
                            ZoneSizing(DDNum, CtrlZoneNum).TimeStepNumAtHeatMax = 1;
                            TimeStepAtPeak = ZoneSizing(DDNum, CtrlZoneNum).TimeStepNumAtHeatMax;
                            for (TimeStepIndex = 1; TimeStepIndex <= state.dataZoneEquipmentManager->NumOfTimeStepInDay; ++TimeStepIndex) {
                                if (DesDayWeath(DDNum).Temp(TimeStepIndex) < DesDayWeath(DDNum).Temp(TimeStepAtPeak)) {
                                    TimeStepAtPeak = TimeStepIndex;
                                }
                            }
                            ZoneSizing(DDNum, CtrlZoneNum).TimeStepNumAtHeatMax = TimeStepAtPeak;
                        }
                        FinalZoneSizing(CtrlZoneNum).TimeStepNumAtHeatMax = 1;
                        FinalZoneSizing(CtrlZoneNum).HeatDDNum = 1;
                        TimeStepAtPeakF = FinalZoneSizing(CtrlZoneNum).TimeStepNumAtHeatMax;
                        DDNumF = FinalZoneSizing(CtrlZoneNum).HeatDDNum;
                        for (DDNum = 1; DDNum <= TotDesDays + TotRunDesPersDays; ++DDNum) {
                            TimeStepAtPeak = ZoneSizing(DDNum, CtrlZoneNum).TimeStepNumAtHeatMax;
                            if (DesDayWeath(DDNum).Temp(TimeStepAtPeak) < DesDayWeath(DDNumF).Temp(TimeStepAtPeakF)) {
                                DDNumF = DDNum;
                                TimeStepAtPeakF = TimeStepAtPeak;
                            }
                        }
                        FinalZoneSizing(CtrlZoneNum).TimeStepNumAtHeatMax = TimeStepAtPeakF;
                        FinalZoneSizing(CtrlZoneNum).HeatDDNum = DDNumF;
                        FinalZoneSizing(CtrlZoneNum).HeatDesDay = ZoneSizing(DDNumF, CtrlZoneNum).HeatDesDay;

                        // initialize sizing conditions if they have not been set (i.e., no corresponding load) to zone condition
                        if (FinalZoneSizing(CtrlZoneNum).ZoneTempAtHeatPeak == 0.0) {
                            // issue 6006, heating coils sizing to 0 when no heating load in zone
                            if (ZoneSizing(DDNumF, CtrlZoneNum).DesHeatSetPtSeq.empty()) {
                                ShowSevereError(RoutineName + ":  Thermostat heating set point temperatures not initialized for Zone = " +
                                                FinalZoneSizing(CtrlZoneNum).ZoneName);
                                ShowFatalError("Please send your input file to the EnergyPlus support/development team for further investigation.");
                            } else {
                                FinalZoneSizing(CtrlZoneNum).ZoneTempAtHeatPeak = *std::max_element(
                                    ZoneSizing(DDNumF, CtrlZoneNum).DesHeatSetPtSeq.begin(), ZoneSizing(DDNumF, CtrlZoneNum).DesHeatSetPtSeq.end());
                                FinalZoneSizing(CtrlZoneNum).OutTempAtHeatPeak = *std::min_element(
                                    ZoneSizing(DDNumF, CtrlZoneNum).HeatOutTempSeq.begin(), ZoneSizing(DDNumF, CtrlZoneNum).HeatOutTempSeq.end());
                            }
                            FinalZoneSizing(CtrlZoneNum).ZoneHumRatAtHeatPeak = ZoneSizing(DDNumF, CtrlZoneNum).HeatZoneHumRatSeq(TimeStepAtPeakF);
                            FinalZoneSizing(CtrlZoneNum).OutHumRatAtHeatPeak = ZoneSizing(DDNumF, CtrlZoneNum).HeatOutHumRatSeq(TimeStepAtPeakF);
                            if (FinalZoneSizing(CtrlZoneNum).ZoneHumRatAtHeatPeak > 0.0) {
                                FinalZoneSizing(CtrlZoneNum).ZoneHumRatAtHeatPeak =
                                    min(FinalZoneSizing(CtrlZoneNum).ZoneHumRatAtHeatPeak,
                                        PsyWFnTdpPb(FinalZoneSizing(CtrlZoneNum).ZoneTempAtHeatPeak, StdBaroPress, RoutineName));
                            } else {
                                FinalZoneSizing(CtrlZoneNum).ZoneHumRatAtHeatPeak = ZoneSizing(DDNumF, CtrlZoneNum).HeatDesHumRat;
                            }
                            CalcFinalZoneSizing(CtrlZoneNum).ZoneTempAtHeatPeak = FinalZoneSizing(CtrlZoneNum).ZoneTempAtHeatPeak;
                            CalcFinalZoneSizing(CtrlZoneNum).ZoneHumRatAtHeatPeak = FinalZoneSizing(CtrlZoneNum).ZoneHumRatAtHeatPeak;
                            FinalZoneSizing(CtrlZoneNum).DesHeatCoilInTemp = FinalZoneSizing(CtrlZoneNum).ZoneTempAtHeatPeak;
                            FinalZoneSizing(CtrlZoneNum).DesHeatCoilInHumRat = FinalZoneSizing(CtrlZoneNum).ZoneHumRatAtHeatPeak;
                            FinalZoneSizing(CtrlZoneNum).ZoneRetTempAtHeatPeak = FinalZoneSizing(CtrlZoneNum).ZoneTempAtHeatPeak;
                        }
                    }

                    // set the zone minimum cooling supply air flow rate. This will be used for autosizing VAV terminal unit
                    // minimum flow rates (comment seems incorrect, really used as a minimum lower limit for the maximum air flow)
                    FinalZoneSizing(CtrlZoneNum).DesCoolVolFlowMin =
                        max(FinalZoneSizing(CtrlZoneNum).DesCoolMinAirFlow,
                            FinalZoneSizing(CtrlZoneNum).DesCoolMinAirFlow2,
                            FinalZoneSizing(CtrlZoneNum).DesCoolVolFlow * FinalZoneSizing(CtrlZoneNum).DesCoolMinAirFlowFrac);
                    // set the zone maximum heating supply air flow rate. This will be used for autosizing VAV terminal unit
                    // max heating flow rates
                    FinalZoneSizing(CtrlZoneNum).DesHeatVolFlowMax =
                        max(FinalZoneSizing(CtrlZoneNum).DesHeatMaxAirFlow,
                            FinalZoneSizing(CtrlZoneNum).DesHeatMaxAirFlow2,
                            max(FinalZoneSizing(CtrlZoneNum).DesCoolVolFlow, FinalZoneSizing(CtrlZoneNum).DesHeatVolFlow) *
                                FinalZoneSizing(CtrlZoneNum).DesHeatMaxAirFlowFrac);
                    // Determine the design cooling supply air temperature if the supply air temperature difference is specified by user.
                    if (FinalZoneSizing(CtrlZoneNum).ZnCoolDgnSAMethod == TemperatureDifference) {
                        FinalZoneSizing(CtrlZoneNum).CoolDesTemp =
                            FinalZoneSizing(CtrlZoneNum).ZoneTempAtCoolPeak - std::abs(FinalZoneSizing(CtrlZoneNum).CoolDesTempDiff);
                    }
                    // Determine the design heating supply air temperature if the supply air temperature difference is specified by user.
                    if (FinalZoneSizing(CtrlZoneNum).ZnHeatDgnSAMethod == TemperatureDifference) {
                        FinalZoneSizing(CtrlZoneNum).HeatDesTemp =
                            FinalZoneSizing(CtrlZoneNum).ZoneTempAtHeatPeak + std::abs(FinalZoneSizing(CtrlZoneNum).HeatDesTempDiff);
                    }
                }
            }
        }
    }

    void SimZoneEquipment(EnergyPlusData &state, bool const FirstHVACIteration, bool &SimAir)
    {

        // SUBROUTINE INFORMATION:
        //       AUTHOR         Russ Taylor
        //       DATE WRITTEN   May 1997
        //       MODIFIED       Raustad/Shirey, FSEC, June 2003
        //       MODIFIED       Gu, FSEC, Jan. 2004, Don Shirey, Aug 2009 (LatOutputProvided)
        //                      July 2012, Chandan Sharma - FSEC: Added zone sys avail managers
        //       RE-ENGINEERED  na

        // PURPOSE OF THIS SUBROUTINE:
        // This subroutine is responsible for determining
        // how much of each type of energy every zone requires.
        // In effect, this subroutine defines and simulates all
        // the system types and in the case of hybrid systems
        // which use more than one type of energy must determine
        // how to apportion the load. An example of a hybrid system
        // is a water loop heat pump with supplemental air.  In
        // this case, a zone will require water from the loop and
        // cooled or heated air from the air system. A simpler
        // example would be a VAV system with baseboard heaters

        // METHODOLOGY EMPLOYED:
        // 1.  Determine zone load - this is zone temperature dependent
        // 2.  Determine balance point - the temperature at which the
        //     zone load is balanced by the system output. The way the
        //     balance point is determined will be different depending on
        //     the type of system being simulated.
        // 3.  Calculate zone energy requirements

        // Using/Aliasing
        using namespace DataHVACGlobals;
        using BaseboardElectric::SimElectricBaseboard;
        using BaseboardRadiator::SimBaseboard;
        using CoolingPanelSimple::SimCoolingPanel;
        using DataGlobals::isPulseZoneSizing;
        using DataHeatBalance::ZoneAirMassFlow;
        using DataHeatBalFanSys::NonAirSystemResponse;
        using DataHeatBalFanSys::SysDepZoneLoads;
        using ElectricBaseboardRadiator::SimElecBaseboard;
        using EvaporativeCoolers::SimZoneEvaporativeCoolerUnit;
        using FanCoilUnits::SimFanCoilUnit;
        using HeatRecovery::SimHeatRecovery;
        using HighTempRadiantSystem::SimHighTempRadiantSystem;
        using HVACStandAloneERV::SimStandAloneERV;
        using HVACVariableRefrigerantFlow::SimulateVRF;
        using HWBaseboardRadiator::SimHWBaseboard;
        using HybridUnitaryAirConditioners::SimZoneHybridUnitaryAirConditioners;
        using LowTempRadiantSystem::SimLowTempRadiantSystem;
        using OutdoorAirUnit::SimOutdoorAirUnit;
        using PackagedTerminalHeatPump::SimPackagedTerminalUnit;
        using PurchasedAirManager::SimPurchasedAir;
        using RefrigeratedCase::SimAirChillerSet;
        using ReturnAirPathManager::SimReturnAirPath;
        using SplitterComponent::SimAirLoopSplitter;
        using SteamBaseboardRadiator::SimSteamBaseboard;
        using SwimmingPool::SimSwimmingPool;
        using SystemAvailabilityManager::GetZoneEqAvailabilityManager;
        using UnitHeater::SimUnitHeater;
        using UnitVentilator::SimUnitVentilator;
        using UserDefinedComponents::SimZoneAirUserDefined;
        using VentilatedSlab::SimVentilatedSlab;
        using WaterThermalTanks::SimHeatPumpWaterHeater;
        using WindowAC::SimWindowAC;
        using ZoneAirLoopEquipmentManager::ManageZoneAirLoopEquipment;
        using ZoneDehumidifier::SimZoneDehumidifier;
        using ZonePlenum::SimAirZonePlenum;

        // SUBROUTINE LOCAL VARIABLE DECLARATIONS:
        int ActualZoneNum;
        int ControlledZoneNum;
        int EquipTypeNum;
        int SupplyAirPathNum;
        int CompNum;
        int EquipPtr;
        int ZoneEquipTypeNum;
        int ZoneCompNum;

        bool SupPathInletChanged(false);
        bool FirstCall; // indicates first call to supply air path components
        bool ErrorFlag;

        Real64 SysOutputProvided; // sensible output delivered by zone equipment (W)
        Real64 LatOutputProvided; // latent output delivered by zone equipment (kg/s)
        Real64 AirSysOutput;
        Real64 NonAirSysOutput;

        // Determine flow rate and temperature of supply air based on type of damper

        bool AdjustZoneMassFlowFlag(true); // holds zone mixing and infiltration flow calc status
        FirstCall = true;
        ErrorFlag = false;

        for (SupplyAirPathNum = 1; SupplyAirPathNum <= NumSupplyAirPaths; ++SupplyAirPathNum) {

            for (CompNum = 1; CompNum <= SupplyAirPath(SupplyAirPathNum).NumOfComponents; ++CompNum) {
                {
                    auto const SELECT_CASE_var(SupplyAirPath(SupplyAirPathNum).ComponentType_Num(CompNum));

                    if (SELECT_CASE_var == ZoneSplitter_Type) { // 'AirLoopHVAC:ZoneSplitter'

                        if (!(AirflowNetwork::AirflowNetworkFanActivated &&
                              AirflowNetwork::SimulateAirflowNetwork > AirflowNetwork::AirflowNetworkControlMultizone)) {
                            SimAirLoopSplitter(SupplyAirPath(SupplyAirPathNum).ComponentName(CompNum),
                                               FirstHVACIteration,
                                               FirstCall,
                                               SupPathInletChanged,
                                               SupplyAirPath(SupplyAirPathNum).ComponentIndex(CompNum));
                        }

                    } else if (SELECT_CASE_var == ZoneSupplyPlenum_Type) { // 'AirLoopHVAC:SupplyPlenum'

                        SimAirZonePlenum(state, SupplyAirPath(SupplyAirPathNum).ComponentName(CompNum),
                                         ZoneSupplyPlenum_Type,
                                         SupplyAirPath(SupplyAirPathNum).ComponentIndex(CompNum),
                                         FirstHVACIteration,
                                         FirstCall,
                                         SupPathInletChanged);

                    } else {
                        ShowSevereError("Error found in Supply Air Path=" + SupplyAirPath(SupplyAirPathNum).Name);
                        ShowContinueError("Invalid Supply Air Path Component=" + SupplyAirPath(SupplyAirPathNum).ComponentType(CompNum));
                        ShowFatalError("Preceding condition causes termination.");
                    }
                }
            }
        }

        FirstCall = false;

        // Simulate all of the pools. These have a potential impact on surface heat balances, zone air heat balances, and moisture balances.
        // These should be simulated first so that any systems or zone equipment devices deal with the effects of the pool properly.
        SimSwimmingPool(state, FirstHVACIteration);

        // Loop over all the primary air loop; simulate their components (equipment)
        // and controllers

        if (ZoneAirMassFlow.EnforceZoneMassBalance) {
            CalcAirFlowSimple(state, 0, AdjustZoneMassFlowFlag);
        }

        for (ControlledZoneNum = 1; ControlledZoneNum <= NumOfZones; ++ControlledZoneNum) {

            if (!ZoneEquipConfig(ControlledZoneNum).IsControlled) continue;
            ActualZoneNum = ZoneEquipConfig(ControlledZoneNum).ActualZoneNum;

            NonAirSystemResponse(ActualZoneNum) = 0.0;
            SysDepZoneLoads(ActualZoneNum) = 0.0;
            ZoneEquipConfig(ControlledZoneNum).ZoneExh = 0.0;
            ZoneEquipConfig(ControlledZoneNum).ZoneExhBalanced = 0.0;
            ZoneEquipConfig(ControlledZoneNum).PlenumMassFlow = 0.0;
            CurZoneEqNum = ControlledZoneNum;

            InitSystemOutputRequired(*state.dataZoneEquipmentManager, ActualZoneNum, FirstHVACIteration, true);

            // Air loop system availability manager status only applies to PIU and exhaust fans
            // Reset fan SAM operation flags for zone fans.
            TurnFansOn = false;
            TurnZoneFansOnlyOn = false;
            TurnFansOff = false;

            for (EquipTypeNum = 1; EquipTypeNum <= ZoneEquipList(ControlledZoneNum).NumOfEquipTypes; ++EquipTypeNum) {

                UnbalExhMassFlow = 0.0;
                BalancedExhMassFlow = 0.0;
                PlenumInducedMassFlow = 0.0;
                EquipPtr = state.dataZoneEquipmentManager->PrioritySimOrder(EquipTypeNum).EquipPtr;
                SysOutputProvided = 0.0;
                LatOutputProvided = 0.0;
                DataCoolCoilCap = 0.0; // reset global variable used only for heat pumps (i.e., DX cooling and heating coils)

                // Reset ZoneEqSizing data (because these may change from one equipment type to the next)
                if (state.dataZoneEquipmentManager->FirstPassZoneEquipFlag) {
                    ZoneEqSizing(ControlledZoneNum).AirVolFlow = 0.0;
                    ZoneEqSizing(ControlledZoneNum).MaxHWVolFlow = 0.0;
                    ZoneEqSizing(ControlledZoneNum).MaxCWVolFlow = 0.0;
                    ZoneEqSizing(ControlledZoneNum).OAVolFlow = 0.0;
                    ZoneEqSizing(ControlledZoneNum).DesCoolingLoad = 0.0;
                    ZoneEqSizing(ControlledZoneNum).DesHeatingLoad = 0.0;
                    ZoneEqSizing(ControlledZoneNum).CoolingAirVolFlow = 0.0;
                    ZoneEqSizing(ControlledZoneNum).HeatingAirVolFlow = 0.0;
                    ZoneEqSizing(ControlledZoneNum).SystemAirVolFlow = 0.0;
                    ZoneEqSizing(ControlledZoneNum).AirFlow = false;
                    ZoneEqSizing(ControlledZoneNum).CoolingAirFlow = false;
                    ZoneEqSizing(ControlledZoneNum).HeatingAirFlow = false;
                    ZoneEqSizing(ControlledZoneNum).SystemAirFlow = false;
                    ZoneEqSizing(ControlledZoneNum).Capacity = false;
                    ZoneEqSizing(ControlledZoneNum).CoolingCapacity = false;
                    ZoneEqSizing(ControlledZoneNum).HeatingCapacity = false;
                    ZoneEqSizing(ControlledZoneNum).SystemCapacity = false;
                    ZoneEqSizing(ControlledZoneNum).DesignSizeFromParent = false;
                }

                ZoneEquipTypeNum = state.dataZoneEquipmentManager->PrioritySimOrder(EquipTypeNum).EquipType_Num;

                ZoneCompNum = ZoneEquipList(CurZoneEqNum).EquipIndex(EquipPtr);

                bool ValidSAMComp = false;

                if (ZoneEquipTypeNum <= NumValidSysAvailZoneComponents) ValidSAMComp = true;

                if (ZoneCompNum > 0 && ValidSAMComp) {

                    GetZoneEqAvailabilityManager(ZoneEquipTypeNum, ZoneCompNum, ErrorFlag);

                    if (ZoneComp(ZoneEquipTypeNum).ZoneCompAvailMgrs(ZoneCompNum).AvailStatus == CycleOn) {
                        ZoneCompTurnFansOn = true;
                        ZoneCompTurnFansOff = false;
                    } else if (ZoneComp(ZoneEquipTypeNum).ZoneCompAvailMgrs(ZoneCompNum).AvailStatus == ForceOff) {
                        ZoneCompTurnFansOn = false;
                        ZoneCompTurnFansOff = true;
                    } else {
                        ZoneCompTurnFansOn = TurnFansOn;
                        ZoneCompTurnFansOff = TurnFansOff;
                    }
                } else {
                    ZoneCompTurnFansOn = TurnFansOn;
                    ZoneCompTurnFansOff = TurnFansOff;
                }

                {
                    auto const SELECT_CASE_var(ZoneEquipTypeNum);

                    if (SELECT_CASE_var == AirDistUnit_Num) { // 'ZoneHVAC:AirDistributionUnit'

                        // Air loop system availability manager status only applies to PIU and exhaust fans
                        // Check to see if System Availability Managers are asking for fans to cycle on or shut off
                        // and set fan on/off flags accordingly.
                        if (ZoneEquipAvail(ControlledZoneNum) == CycleOn || ZoneEquipAvail(ControlledZoneNum) == CycleOnZoneFansOnly) {
                            TurnFansOn = true;
                        }
                        if (ZoneEquipAvail(ControlledZoneNum) == CycleOnZoneFansOnly) {
                            // Currently used only by parallel powered induction unit
                            TurnZoneFansOnlyOn = true;
                        }
                        if (ZoneEquipAvail(ControlledZoneNum) == ForceOff) {
                            TurnFansOff = true;
                        }

                        ManageZoneAirLoopEquipment(state, state.dataZoneEquipmentManager->PrioritySimOrder(EquipTypeNum).EquipName,
                                                   FirstHVACIteration,
                                                   AirSysOutput,
                                                   NonAirSysOutput,
                                                   LatOutputProvided,
                                                   ActualZoneNum,
                                                   ControlledZoneNum,
                                                   ZoneEquipList(CurZoneEqNum).EquipIndex(EquipPtr));

                        //            reset status flags for other zone equipment
                        TurnFansOn = false;
                        TurnZoneFansOnlyOn = false;
                        TurnFansOff = false;

                        NonAirSystemResponse(ActualZoneNum) += NonAirSysOutput;
                        SysOutputProvided = NonAirSysOutput + AirSysOutput;
                    } else if (SELECT_CASE_var == VRFTerminalUnit_Num) { // 'ZoneHVAC:TerminalUnit:VariableRefrigerantFlow'
                        bool HeatingActive = false;
                        bool CoolingActive = false;
                        int const OAUnitNum = 0;
                        Real64 const OAUCoilOutTemp = 0.0;
                        bool const ZoneEquipment = true;
                        SimulateVRF(state, state.dataZoneEquipmentManager->PrioritySimOrder(EquipTypeNum).EquipName,
                                    FirstHVACIteration,
                                    ControlledZoneNum,
                                    ZoneEquipList(CurZoneEqNum).EquipIndex(EquipPtr),
                                    HeatingActive,
                                    CoolingActive,
                                    OAUnitNum,
                                    OAUCoilOutTemp,
                                    ZoneEquipment,
                                    SysOutputProvided,
                                    LatOutputProvided);

                    } else if (SELECT_CASE_var == WindowAC_Num) { // 'ZoneHVAC:WindowAirConditioner'
                        SimWindowAC(state, state.dataZoneEquipmentManager->PrioritySimOrder(EquipTypeNum).EquipName,
                                    ActualZoneNum,
                                    FirstHVACIteration,
                                    SysOutputProvided,
                                    LatOutputProvided,
                                    ZoneEquipList(CurZoneEqNum).EquipIndex(EquipPtr));

                    } else if ((SELECT_CASE_var == PkgTermHPAirToAir_Num) || (SELECT_CASE_var == PkgTermACAirToAir_Num) ||
                               (SELECT_CASE_var == PkgTermHPWaterToAir_Num)) { // 'ZoneHVAC:PackagedTerminalHeatPump'
                        // 'ZoneHVAC:PackagedTerminalAirConditioner'
                        // 'ZoneHVAC:WaterToAirHeatPump'
                        SimPackagedTerminalUnit(state, state.dataZoneEquipmentManager->PrioritySimOrder(EquipTypeNum).EquipName,
                                                ActualZoneNum,
                                                FirstHVACIteration,
                                                SysOutputProvided,
                                                LatOutputProvided,
                                                ZoneEquipTypeNum,
                                                ZoneEquipList(CurZoneEqNum).EquipIndex(EquipPtr));

                    } else if (SELECT_CASE_var == ZoneUnitarySys_Num) { // 'AirloopHVAC:UnitarySystem'
                        int AirLoopNum = 0;
                        bool HeatingActive = false;
                        bool CoolingActive = false;
                        int OAUnitNum = 0;
                        Real64 OAUCoilOutTemp = 0.0;
                        bool ZoneEquipFlag = true;
                        ZoneEquipList(CurZoneEqNum)
                            .compPointer[EquipPtr]
                            ->simulate(state, state.dataZoneEquipmentManager->PrioritySimOrder(EquipTypeNum).EquipName,
                                       FirstHVACIteration,
                                       AirLoopNum,
                                       ZoneEquipList(CurZoneEqNum).EquipIndex(EquipPtr),
                                       HeatingActive,
                                       CoolingActive,
                                       OAUnitNum,
                                       OAUCoilOutTemp,
                                       ZoneEquipFlag,
                                       SysOutputProvided,
                                       LatOutputProvided);

                    } else if (SELECT_CASE_var == ZoneDXDehumidifier_Num) { // 'ZoneHVAC:Dehumidifier:DX'
<<<<<<< HEAD
                        SimZoneDehumidifier(state, *state.dataZoneDehumidifier, state.dataZoneEquipmentManager->PrioritySimOrder(EquipTypeNum).EquipName,
=======
                        SimZoneDehumidifier(state, state.dataZoneDehumidifier, state.dataZoneEquipmentManager.PrioritySimOrder(EquipTypeNum).EquipName,
>>>>>>> 874857a2
                                            ActualZoneNum,
                                            FirstHVACIteration,
                                            SysOutputProvided,
                                            LatOutputProvided,
                                            ZoneEquipList(CurZoneEqNum).EquipIndex(EquipPtr));

                        SysDepZoneLoads(ActualZoneNum) += SysOutputProvided;

                        SysOutputProvided = 0.0; // Reset to 0.0 since this equipment is controlled based on zone humidity level (not
                                                 // temperature) SysOutputProvided amount was already sent above to
                                                 // next Predict-Correct series of calcs via SysDepZoneLoads

                    } else if (SELECT_CASE_var == FanCoil4Pipe_Num) { // 'ZoneHVAC:FourPipeFanCoil'
                        SimFanCoilUnit(state, state.dataZoneEquipmentManager->PrioritySimOrder(EquipTypeNum).EquipName,
                                       ActualZoneNum,
                                       ControlledZoneNum,
                                       FirstHVACIteration,
                                       SysOutputProvided,
                                       LatOutputProvided,
                                       ZoneEquipList(CurZoneEqNum).EquipIndex(EquipPtr));

                    } else if (SELECT_CASE_var == UnitVentilator_Num) { // 'ZoneHVAC:UnitVentilator'
                        SimUnitVentilator(state, state.dataZoneEquipmentManager->PrioritySimOrder(EquipTypeNum).EquipName,
                                          ActualZoneNum,
                                          FirstHVACIteration,
                                          SysOutputProvided,
                                          LatOutputProvided,
                                          ZoneEquipList(CurZoneEqNum).EquipIndex(EquipPtr));

                    } else if (SELECT_CASE_var == UnitHeater_Num) { // 'ZoneHVAC:UnitHeater'
                        SimUnitHeater(state, state.dataZoneEquipmentManager->PrioritySimOrder(EquipTypeNum).EquipName,
                                      ActualZoneNum,
                                      FirstHVACIteration,
                                      SysOutputProvided,
                                      LatOutputProvided,
                                      ZoneEquipList(CurZoneEqNum).EquipIndex(EquipPtr));

                    } else if (SELECT_CASE_var == PurchasedAir_Num) { // 'ZoneHVAC:IdealLoadsAirSystem'
                        SimPurchasedAir(state, state.dataZoneEquipmentManager->PrioritySimOrder(EquipTypeNum).EquipName,
                                        SysOutputProvided,
                                        LatOutputProvided,
                                        FirstHVACIteration,
                                        ControlledZoneNum,
                                        ActualZoneNum,
                                        ZoneEquipList(CurZoneEqNum).EquipIndex(EquipPtr));

                    } else if (SELECT_CASE_var == BBWater_Num) { // 'ZoneHVAC:Baseboard:RadiantConvective:Water'
                        SimHWBaseboard(state, state.dataZoneEquipmentManager->PrioritySimOrder(EquipTypeNum).EquipName,
                                       ActualZoneNum,
                                       ControlledZoneNum,
                                       FirstHVACIteration,
                                       SysOutputProvided,
                                       ZoneEquipList(CurZoneEqNum).EquipIndex(EquipPtr));

                        NonAirSystemResponse(ActualZoneNum) += SysOutputProvided;
                        LatOutputProvided = 0.0; // This baseboard does not add/remove any latent heat

                    } else if (SELECT_CASE_var == BBSteam_Num) { // 'ZoneHVAC:Baseboard:RadiantConvective:Steam'
                        SimSteamBaseboard(state, state.dataZoneEquipmentManager->PrioritySimOrder(EquipTypeNum).EquipName,
                                          ActualZoneNum,
                                          ControlledZoneNum,
                                          FirstHVACIteration,
                                          SysOutputProvided,
                                          ZoneEquipList(CurZoneEqNum).EquipIndex(EquipPtr));

                        NonAirSystemResponse(ActualZoneNum) += SysOutputProvided;
                        LatOutputProvided = 0.0; // This baseboard does not add/remove any latent heat

                    } else if (SELECT_CASE_var == BBWaterConvective_Num) { // 'ZoneHVAC:Baseboard:Convective:Water'
                        SimBaseboard(state, state.dataZoneEquipmentManager->PrioritySimOrder(EquipTypeNum).EquipName,
                                     ActualZoneNum,
                                     ControlledZoneNum,
                                     FirstHVACIteration,
                                     SysOutputProvided,
                                     ZoneEquipList(CurZoneEqNum).EquipIndex(EquipPtr));

                        NonAirSystemResponse(ActualZoneNum) += SysOutputProvided;
                        LatOutputProvided = 0.0; // This baseboard does not add/remove any latent heat

                    } else if (SELECT_CASE_var == BBElectricConvective_Num) { // 'ZoneHVAC:Baseboard:Convective:Electric'
                        SimElectricBaseboard(state, state.dataZoneEquipmentManager->PrioritySimOrder(EquipTypeNum).EquipName,
                                             ActualZoneNum,
                                             ControlledZoneNum,
                                             SysOutputProvided,
                                             ZoneEquipList(CurZoneEqNum).EquipIndex(EquipPtr));

                        NonAirSystemResponse(ActualZoneNum) += SysOutputProvided;
                        LatOutputProvided = 0.0; // This baseboard does not add/remove any latent heat

                    } else if (SELECT_CASE_var == CoolingPanel_Num) { // 'ZoneHVAC:CoolingPanel:RadiantConvective:Water'
                        SimCoolingPanel(state, state.dataZoneEquipmentManager->PrioritySimOrder(EquipTypeNum).EquipName,
                                        ActualZoneNum,
                                        ControlledZoneNum,
                                        FirstHVACIteration,
                                        SysOutputProvided,
                                        ZoneEquipList(CurZoneEqNum).EquipIndex(EquipPtr));

                        NonAirSystemResponse(ActualZoneNum) += SysOutputProvided;
                        LatOutputProvided = 0.0; // This cooling panel does not add/remove any latent heat

                    } else if (SELECT_CASE_var == HiTempRadiant_Num) { // 'ZoneHVAC:HighTemperatureRadiant'
                        SimHighTempRadiantSystem(state, state.dataZoneEquipmentManager->PrioritySimOrder(EquipTypeNum).EquipName,
                                                 FirstHVACIteration,
                                                 SysOutputProvided,
                                                 ZoneEquipList(CurZoneEqNum).EquipIndex(EquipPtr));
                        LatOutputProvided = 0.0; // This baseboard currently sends its latent heat gain directly to predictor/corrector
                                                 // via SumLatentHTRadSys... so setting LatOutputProvided = 0.0

                    } else if (SELECT_CASE_var ==
                               LoTempRadiant_Num) { // 'ZoneHVAC:LowTemperatureRadiant:VariableFlow', 'ZoneHVAC:LowTemperatureRadiant:ConstantFlow'
                        // 'ZoneHVAC:LowTemperatureRadiant:Electric'
                        SimLowTempRadiantSystem(state, state.dataZoneEquipmentManager->PrioritySimOrder(EquipTypeNum).EquipName,
                                                FirstHVACIteration,
                                                SysOutputProvided,
                                                ZoneEquipList(CurZoneEqNum).EquipIndex(EquipPtr));
                        LatOutputProvided = 0.0; // This baseboard does not add/remove any latent heat

                    } else if (SELECT_CASE_var == ZoneExhaustFan_Num) { // 'Fan:ZoneExhaust'

                        // Air loop system availability manager status only applies to PIU and exhaust fans
                        // Check to see if System Availability Managers are asking for fans to cycle on or shut off
                        // and set fan on/off flags accordingly.
                        if (ZoneEquipAvail(ControlledZoneNum) == CycleOn || ZoneEquipAvail(ControlledZoneNum) == CycleOnZoneFansOnly) {
                            TurnFansOn = true;
                        }
                        if (ZoneEquipAvail(ControlledZoneNum) == ForceOff) {
                            TurnFansOff = true;
                        }

                        Fans::SimulateFanComponents(state,
                            state.dataZoneEquipmentManager->PrioritySimOrder(EquipTypeNum).EquipName, FirstHVACIteration, ZoneEquipList(CurZoneEqNum).EquipIndex(EquipPtr));

                        //            reset status flags for other zone equipment
                        TurnFansOn = false;
                        TurnFansOff = false;

                    } else if (SELECT_CASE_var == HeatXchngr_Num) { // 'HeatExchanger:AirToAir:FlatPlate'
                        SimHeatRecovery(state, state.dataZoneEquipmentManager->PrioritySimOrder(EquipTypeNum).EquipName,
                                        FirstHVACIteration,
                                        ZoneEquipList(ControlledZoneNum).EquipIndex(EquipPtr),
                                        ContFanCycCoil);

                    } else if (SELECT_CASE_var == ERVStandAlone_Num) { // 'ZoneHVAC:EnergyRecoveryVentilator'
                        SimStandAloneERV(state, state.dataZoneEquipmentManager->PrioritySimOrder(EquipTypeNum).EquipName,
                                         ActualZoneNum,
                                         FirstHVACIteration,
                                         SysOutputProvided,
                                         LatOutputProvided,
                                         ZoneEquipList(ControlledZoneNum).EquipIndex(EquipPtr));

                    } else if (SELECT_CASE_var == HPWaterHeater_Num) { // 'WaterHeater:HeatPump:PumpedCondenser'
//                        auto HPWH = WaterThermalTanks::HeatPumpWaterHeaterData::factory(PrioritySimOrder(EquipTypeNum).EquipName);
//                        PlantLocation A(0, 0, 0, 0);
//                        Real64 curLoad = 0.0;
//                        if (dynamic_cast<WaterThermalTanks::HeatPumpWaterHeaterData*> (HPWH)->StandAlone) {
//                            dynamic_cast<WaterThermalTanks::HeatPumpWaterHeaterData*> (HPWH)->simulate(A, FirstHVACIteration, curLoad, true);
//                            SysOutputProvided = dynamic_cast<WaterThermalTanks::HeatPumpWaterHeaterData*> (HPWH)->HPWaterHeaterSensibleCapacity;
//                            LatOutputProvided = dynamic_cast<WaterThermalTanks::HeatPumpWaterHeaterData*> (HPWH)->HPWaterHeaterLatentCapacity;
//                        } else {
//                            SysOutputProvided = dynamic_cast<WaterThermalTanks::HeatPumpWaterHeaterData*> (HPWH)->HPWaterHeaterSensibleCapacity;
//                            LatOutputProvided = dynamic_cast<WaterThermalTanks::HeatPumpWaterHeaterData*> (HPWH)->HPWaterHeaterLatentCapacity;
//                        }

                        SimHeatPumpWaterHeater(state, state.dataZoneEquipmentManager->PrioritySimOrder(EquipTypeNum).EquipName,
                                               FirstHVACIteration,
                                               SysOutputProvided,
                                               LatOutputProvided,
                                               ZoneEquipList(ControlledZoneNum).EquipIndex(EquipPtr));
                    } else if (SELECT_CASE_var == VentilatedSlab_Num) { // 'ZoneHVAC:VentilatedSlab'
                        SimVentilatedSlab(state, state.dataZoneEquipmentManager->PrioritySimOrder(EquipTypeNum).EquipName,
                                          ActualZoneNum,
                                          FirstHVACIteration,
                                          SysOutputProvided,
                                          LatOutputProvided,
                                          ZoneEquipList(CurZoneEqNum).EquipIndex(EquipPtr));
                    } else if (SELECT_CASE_var == OutdoorAirUnit_Num) { // 'ZoneHVAC:OutdoorAirUnit'
                        SimOutdoorAirUnit(state, state.dataZoneEquipmentManager->PrioritySimOrder(EquipTypeNum).EquipName,
                                          ActualZoneNum,
                                          FirstHVACIteration,
                                          SysOutputProvided,
                                          LatOutputProvided,
                                          ZoneEquipList(CurZoneEqNum).EquipIndex(EquipPtr));

                    } else if (SELECT_CASE_var == BBElectric_Num) { // 'ZoneHVAC:Baseboard:RadiantConvective:Electric'
                        SimElecBaseboard(state, state.dataZoneEquipmentManager->PrioritySimOrder(EquipTypeNum).EquipName,
                                         ActualZoneNum,
                                         ControlledZoneNum,
                                         FirstHVACIteration,
                                         SysOutputProvided,
                                         ZoneEquipList(CurZoneEqNum).EquipIndex(EquipPtr));

                        NonAirSystemResponse(ActualZoneNum) += SysOutputProvided;
                        LatOutputProvided = 0.0; // This baseboard does not add/remove any latent heat

                    } else if (SELECT_CASE_var == RefrigerationAirChillerSet_Num) { // 'ZoneHVAC:RefrigerationChillerSet'
                        SimAirChillerSet(state, state.dataZoneEquipmentManager->PrioritySimOrder(EquipTypeNum).EquipName,
                                         ActualZoneNum,
                                         FirstHVACIteration,
                                         SysOutputProvided,
                                         LatOutputProvided,
                                         ZoneEquipList(CurZoneEqNum).EquipIndex(EquipPtr));

                        NonAirSystemResponse(ActualZoneNum) += SysOutputProvided;

                    } else if (SELECT_CASE_var == UserDefinedZoneHVACForcedAir_Num) {
                        SimZoneAirUserDefined(state,
                                              state.dataZoneEquipmentManager->PrioritySimOrder(EquipTypeNum).EquipName,
                                              ActualZoneNum,
                                              SysOutputProvided,
                                              LatOutputProvided,
                                              ZoneEquipList(CurZoneEqNum).EquipIndex(EquipPtr));

                    } else if (SELECT_CASE_var == ZoneEvaporativeCoolerUnit_Num) {
                        SimZoneEvaporativeCoolerUnit(state, state.dataZoneEquipmentManager->PrioritySimOrder(EquipTypeNum).EquipName,
                                                     ActualZoneNum,
                                                     SysOutputProvided,
                                                     LatOutputProvided,
                                                     ZoneEquipList(CurZoneEqNum).EquipIndex(EquipPtr));

                    } else if (SELECT_CASE_var == ZoneHybridEvaporativeCooler_Num) {
<<<<<<< HEAD
                        SimZoneHybridUnitaryAirConditioners(state.dataZoneEquipmentManager->PrioritySimOrder(EquipTypeNum).EquipName,
=======
                        SimZoneHybridUnitaryAirConditioners(state, state.dataZoneEquipmentManager.PrioritySimOrder(EquipTypeNum).EquipName,
>>>>>>> 874857a2
                                                            ActualZoneNum,
                                                            SysOutputProvided,
                                                            LatOutputProvided,
                                                            ZoneEquipList(CurZoneEqNum).EquipIndex(EquipPtr));

                    } else {
                    }
                }

                ZoneEquipConfig(ControlledZoneNum).ZoneExh +=
                    (UnbalExhMassFlow + BalancedExhMassFlow); // This is the total "exhaust" flow from equipment such as a zone exhaust fan
                ZoneEquipConfig(ControlledZoneNum).ZoneExhBalanced += BalancedExhMassFlow;
                ZoneEquipConfig(ControlledZoneNum).PlenumMassFlow += PlenumInducedMassFlow;

                // Store available capacities for load distribution calculations
                if (FirstHVACIteration && (ZoneEquipList(CurZoneEqNum).LoadDistScheme != DataZoneEquipment::LoadDist::SequentialLoading)) {
                    if (SysOutputProvided > 0.0) {
                        ZoneEquipList(CurZoneEqNum).HeatingCapacity(EquipPtr) = SysOutputProvided;
                    } else {
                        ZoneEquipList(CurZoneEqNum).CoolingCapacity(EquipPtr) = SysOutputProvided;
                    }
                }

                UpdateSystemOutputRequired(*state.dataZoneEquipmentManager, ActualZoneNum, SysOutputProvided, LatOutputProvided, EquipTypeNum);
                CurTermUnitSizingNum = 0;
            } // zone loop
        }     // End of controlled zone loop
        CurZoneEqNum = 0;
        state.dataZoneEquipmentManager->FirstPassZoneEquipFlag = false;

        // This is the call to the Supply Air Path after the components are simulated to update
        //  the path inlets

        // Process supply air path components in reverse order
        for (SupplyAirPathNum = 1; SupplyAirPathNum <= NumSupplyAirPaths; ++SupplyAirPathNum) {

            SupPathInletChanged = false;

            for (CompNum = SupplyAirPath(SupplyAirPathNum).NumOfComponents; CompNum >= 1; --CompNum) {
                {
                    auto const SELECT_CASE_var(SupplyAirPath(SupplyAirPathNum).ComponentType_Num(CompNum));

                    if (SELECT_CASE_var == ZoneSplitter_Type) { // 'AirLoopHVAC:ZoneSplitter'

                        if (!(AirflowNetwork::AirflowNetworkFanActivated &&
                              AirflowNetwork::SimulateAirflowNetwork > AirflowNetwork::AirflowNetworkControlMultizone)) {
                            SimAirLoopSplitter(SupplyAirPath(SupplyAirPathNum).ComponentName(CompNum),
                                               FirstHVACIteration,
                                               FirstCall,
                                               SupPathInletChanged,
                                               SupplyAirPath(SupplyAirPathNum).ComponentIndex(CompNum));
                        }

                    } else if (SELECT_CASE_var == ZoneSupplyPlenum_Type) { // 'AirLoopHVAC:SupplyPlenum'

                        SimAirZonePlenum(state, SupplyAirPath(SupplyAirPathNum).ComponentName(CompNum),
                                         ZoneSupplyPlenum_Type,
                                         SupplyAirPath(SupplyAirPathNum).ComponentIndex(CompNum),
                                         FirstHVACIteration,
                                         FirstCall,
                                         SupPathInletChanged);

                    } else {
                        ShowSevereError("Error found in Supply Air Path=" + SupplyAirPath(SupplyAirPathNum).Name);
                        ShowContinueError("Invalid Supply Air Path Component=" + SupplyAirPath(SupplyAirPathNum).ComponentType(CompNum));
                        ShowFatalError("Preceding condition causes termination.");
                    }
                }
            }

            if (SupPathInletChanged) {
                // If the supply air path inlet conditions have been changed, the Air Loop must be resimulated
                SimAir = true;
            }

        } // end of the Supply Air Path DO Loop

        CalcZoneMassBalance(state, FirstHVACIteration);

        CalcZoneLeavingConditions(*state.dataZoneEquipmentManager, FirstHVACIteration);

        SimReturnAirPath(state);
    }

    void SetZoneEquipSimOrder(ZoneEquipmentManagerData &dataZoneEquipmentManager, int const ControlledZoneNum, int const ActualZoneNum)
    {

        // SUBROUTINE INFORMATION:
        //       AUTHOR         Russ Taylor
        //       DATE WRITTEN   May 1997
        //       MODIFIED       na
        //       RE-ENGINEERED  na

        // PURPOSE OF THIS SUBROUTINE:
        // Set simulation priorities based on user specified priorities and
        // required conditions (heating or cooling).

        // Using/Aliasing
        using DataZoneEnergyDemands::ZoneSysEnergyDemand;

        // SUBROUTINE LOCAL VARIABLE DECLARATIONS:
        int CurEqHeatingPriority; // Used to make sure "optimization features" on compilers don't defeat purpose of this routine
        int CurEqCoolingPriority; // Used to make sure "optimization features" on compilers don't defeat purpose of this routine

        auto &zeq(ZoneEquipList(ControlledZoneNum));
        int const NumOfEquipTypes(zeq.NumOfEquipTypes);
        for (int EquipTypeNum = 1; EquipTypeNum <= NumOfEquipTypes; ++EquipTypeNum) {
            auto &pso(dataZoneEquipmentManager.PrioritySimOrder(EquipTypeNum));
            pso.EquipType = zeq.EquipType(EquipTypeNum);
            pso.EquipName = zeq.EquipName(EquipTypeNum);
            pso.EquipType_Num = zeq.EquipType_Num(EquipTypeNum);
            pso.CoolingPriority = zeq.CoolingPriority(EquipTypeNum);
            pso.HeatingPriority = zeq.HeatingPriority(EquipTypeNum);
            pso.EquipPtr = EquipTypeNum;
        }
        for (int EquipTypeNum = NumOfEquipTypes + 1, EquipTypeNum_end = dataZoneEquipmentManager.PrioritySimOrder.u(); EquipTypeNum <= EquipTypeNum_end;
             ++EquipTypeNum) { // Reset unused upper array portion
            auto &pso(dataZoneEquipmentManager.PrioritySimOrder(EquipTypeNum));
            pso.EquipType.clear();
            pso.EquipName.clear();
            pso.EquipType_Num = 0;
            pso.EquipPtr = 0;
        }

        for (int EquipTypeNum = 1; EquipTypeNum <= NumOfEquipTypes; ++EquipTypeNum) {
            auto &pso(dataZoneEquipmentManager.PrioritySimOrder(EquipTypeNum));

            CurEqHeatingPriority = pso.HeatingPriority;
            CurEqCoolingPriority = pso.CoolingPriority;

            for (int ComparedEquipTypeNum = EquipTypeNum; ComparedEquipTypeNum <= NumOfEquipTypes; ++ComparedEquipTypeNum) {
                auto &psc(dataZoneEquipmentManager.PrioritySimOrder(ComparedEquipTypeNum));

                if ((CurEqCoolingPriority > psc.CoolingPriority && ZoneSysEnergyDemand(ActualZoneNum).RemainingOutputRequired < 0.0) ||
                    (CurEqHeatingPriority > psc.HeatingPriority && ZoneSysEnergyDemand(ActualZoneNum).RemainingOutputRequired >= 0.0)) {

                    // Tuned C++ string swap avoids copying
                    pso.EquipType.swap(psc.EquipType);
                    pso.EquipName.swap(psc.EquipName);
                    std::swap(pso.EquipPtr, psc.EquipPtr);
                    std::swap(pso.EquipType_Num, psc.EquipType_Num);
                    std::swap(pso.CoolingPriority, psc.CoolingPriority);
                    std::swap(pso.HeatingPriority, psc.HeatingPriority);

                    CurEqCoolingPriority = pso.CoolingPriority;
                    CurEqHeatingPriority = pso.HeatingPriority;
                }
            }
        }
    }

    void InitSystemOutputRequired(ZoneEquipmentManagerData &dataZoneEquipmentManager, int const ZoneNum, bool const FirstHVACIteration, bool const ResetSimOrder)
    {

        // SUBROUTINE INFORMATION:
        //       AUTHOR         Russ Taylor
        //       DATE WRITTEN   May 1997
        //       MODIFIED       Don Shirey, Aug 2009 (latent/moisture additions)

        // PURPOSE OF THIS SUBROUTINE:
        // Initialize remaining output required variables

        // METHODOLOGY EMPLOYED:
        // Initialize remaining output variables using predictor calculations

        auto &energy(DataZoneEnergyDemands::ZoneSysEnergyDemand(ZoneNum));
        auto &moisture(DataZoneEnergyDemands::ZoneSysMoistureDemand(ZoneNum));

        energy.RemainingOutputRequired = energy.TotalOutputRequired;
        energy.UnadjRemainingOutputRequired = energy.TotalOutputRequired;
        energy.RemainingOutputReqToHeatSP = energy.OutputRequiredToHeatingSP;
        energy.UnadjRemainingOutputReqToHeatSP = energy.OutputRequiredToHeatingSP;
        energy.RemainingOutputReqToCoolSP = energy.OutputRequiredToCoolingSP;
        energy.UnadjRemainingOutputReqToCoolSP = energy.OutputRequiredToCoolingSP;

        moisture.RemainingOutputRequired = moisture.TotalOutputRequired;
        moisture.UnadjRemainingOutputRequired = moisture.TotalOutputRequired;
        moisture.RemainingOutputReqToHumidSP = moisture.OutputRequiredToHumidifyingSP;
        moisture.UnadjRemainingOutputReqToHumidSP = moisture.OutputRequiredToHumidifyingSP;
        moisture.RemainingOutputReqToDehumidSP = moisture.OutputRequiredToDehumidifyingSP;
        moisture.UnadjRemainingOutputReqToDehumidSP = moisture.OutputRequiredToDehumidifyingSP;

        if (ResetSimOrder) {
            const int ControlledZoneNum = [&] {
                for (int i = 1; i <= NumOfZones; ++i) {
                    if (ZoneEquipConfig(i).ActualZoneNum == ZoneNum) return i;
                }
                return 0;
            }();
            SetZoneEquipSimOrder(dataZoneEquipmentManager, ControlledZoneNum, ZoneNum);
        }

        // If one sequenced load is allocated, then all have been allocated in InitZoneEquipment
        if (allocated(energy.SequencedOutputRequired)) {
            // Check if controlled first, because if it's not, there is no zone equipment list
            if (!DataHeatBalance::Zone(ZoneNum).IsControlled || DataGlobals::ZoneSizingCalc) {
                // init each sequenced demand to the full output
                energy.SequencedOutputRequired = energy.TotalOutputRequired;                        // array assignment
                energy.SequencedOutputRequiredToHeatingSP = energy.OutputRequiredToHeatingSP;       // array assignment
                energy.SequencedOutputRequiredToCoolingSP = energy.OutputRequiredToCoolingSP;       // array assignment
                                                                                                    // init each sequenced demand to the full output
                moisture.SequencedOutputRequired = moisture.TotalOutputRequired;                    // array assignment
                moisture.SequencedOutputRequiredToHumidSP = moisture.OutputRequiredToHumidifyingSP; // array assignment
                moisture.SequencedOutputRequiredToDehumidSP = moisture.OutputRequiredToDehumidifyingSP; // array assignment
            } else if (FirstHVACIteration) {
                auto loadDistType = ZoneEquipList(DataHeatBalance::Zone(ZoneNum).ZoneEqNum).LoadDistScheme;
                if ((loadDistType == DataZoneEquipment::LoadDist::SequentialLoading) ||
                    (loadDistType == DataZoneEquipment::LoadDist::UniformLoading)) {
                    // init each sequenced demand to the full output
                    energy.SequencedOutputRequired = energy.TotalOutputRequired;                  // array assignment
                    energy.SequencedOutputRequiredToHeatingSP = energy.OutputRequiredToHeatingSP; // array assignment
                    energy.SequencedOutputRequiredToCoolingSP = energy.OutputRequiredToCoolingSP; // array assignment
                                                                                                  // init each sequenced demand to the full output
                    moisture.SequencedOutputRequired = moisture.TotalOutputRequired;              // array assignment
                    moisture.SequencedOutputRequiredToHumidSP = moisture.OutputRequiredToHumidifyingSP;     // array assignment
                    moisture.SequencedOutputRequiredToDehumidSP = moisture.OutputRequiredToDehumidifyingSP; // array assignment
                } else if ((loadDistType == DataZoneEquipment::LoadDist::UniformPLRLoading) ||
                           (loadDistType == DataZoneEquipment::LoadDist::SequentialUniformPLRLoading)) {
                    // init each sequenced demand to the zone design load in order to get available capacities from equipment
                    if (energy.TotalOutputRequired >= 0.0) {
                        energy.SequencedOutputRequired = DataSizing::FinalZoneSizing(ZoneNum).DesHeatLoad; // array assignment
                    } else {
                        energy.SequencedOutputRequired = -DataSizing::FinalZoneSizing(ZoneNum).DesCoolLoad; // array assignment
                    }
                    if (energy.TotalOutputRequired >= 0.0) {
                        energy.SequencedOutputRequiredToHeatingSP = DataSizing::FinalZoneSizing(ZoneNum).DesHeatLoad; // array assignment
                    } else {
                        energy.SequencedOutputRequiredToHeatingSP = -DataSizing::FinalZoneSizing(ZoneNum).DesCoolLoad; // array assignment
                    }
                    if (energy.TotalOutputRequired >= 0.0) {
                        energy.SequencedOutputRequiredToCoolingSP = DataSizing::FinalZoneSizing(ZoneNum).DesHeatLoad; // array assignment
                    } else {
                        energy.SequencedOutputRequiredToCoolingSP = -DataSizing::FinalZoneSizing(ZoneNum).DesCoolLoad; // array assignment
                    }
                    // init each sequenced moisture demand to the full output
                    moisture.SequencedOutputRequired = moisture.TotalOutputRequired;                        // array assignment
                    moisture.SequencedOutputRequiredToHumidSP = moisture.OutputRequiredToHumidifyingSP;     // array assignment
                    moisture.SequencedOutputRequiredToDehumidSP = moisture.OutputRequiredToDehumidifyingSP; // array assignment
                }
            } else {
                // init first sequenced sensible demand to the full output
                energy.SequencedOutputRequired(1) = energy.TotalOutputRequired;
                energy.SequencedOutputRequiredToHeatingSP(1) = energy.OutputRequiredToHeatingSP;
                energy.SequencedOutputRequiredToCoolingSP(1) = energy.OutputRequiredToCoolingSP;
                // init first sequenced moisture demand to the full output
                moisture.SequencedOutputRequired(1) = moisture.TotalOutputRequired;
                moisture.SequencedOutputRequiredToHumidSP(1) = moisture.OutputRequiredToHumidifyingSP;
                moisture.SequencedOutputRequiredToDehumidSP(1) = moisture.OutputRequiredToDehumidifyingSP;
            }
        }

        DataZoneEnergyDemands::CurDeadBandOrSetback(ZoneNum) = DataZoneEnergyDemands::DeadBandOrSetback(ZoneNum);

        DistributeSystemOutputRequired(dataZoneEquipmentManager, ZoneNum, FirstHVACIteration);
    }

    void DistributeSystemOutputRequired(ZoneEquipmentManagerData &dataZoneEquipmentManager, int const ActualZoneNum, bool const FirstHVACIteration)
    {
        // Distribute zone equipment loads according to load distribution scheme

        // Do nothing if this zone is uncontrolled or doing zone sizing
        if (!DataHeatBalance::Zone(ActualZoneNum).IsControlled) return;
        if (DataGlobals::ZoneSizingCalc) return;

        int ctrlZoneNum = DataHeatBalance::Zone(ActualZoneNum).ZoneEqNum;
        // Do nothing on FirstHVACIteration if not UniformLoading and not SequentialLoading
        if (FirstHVACIteration && (ZoneEquipList(ctrlZoneNum).LoadDistScheme != DataZoneEquipment::LoadDist::UniformLoading) &&
            (ZoneEquipList(ctrlZoneNum).LoadDistScheme != DataZoneEquipment::LoadDist::SequentialLoading)) {
            return;
        }

        auto &energy(DataZoneEnergyDemands::ZoneSysEnergyDemand(ActualZoneNum));
        auto &moisture(DataZoneEnergyDemands::ZoneSysMoistureDemand(ActualZoneNum));
        auto &thisZEqList(DataZoneEquipment::ZoneEquipList(ctrlZoneNum));
        Real64 heatLoadRatio = 1.0;
        Real64 coolLoadRatio = 1.0;
        Real64 availCap = 0.0;
        Real64 plr = 1.0;
        int numOperating = 0;

        switch (thisZEqList.LoadDistScheme) {
        case DataZoneEquipment::LoadDist::SequentialLoading:
            // Nothing to do here for this case
            {
                // Set the load (with load fraction) for the first equipment in priority order
                const int priorityNum = 1;
                const int &equipNum = dataZoneEquipmentManager.PrioritySimOrder(priorityNum).EquipPtr;

                // Determine whether we're heating or cooling and choose the appropriate fraction
                const Real64 heatLoadRatio = thisZEqList.SequentialHeatingFraction(equipNum);
                const Real64 coolLoadRatio = thisZEqList.SequentialCoolingFraction(equipNum);
                const Real64 loadRatio = (energy.TotalOutputRequired >= 0.0) ? heatLoadRatio : coolLoadRatio;

                // Energy loads
                energy.SequencedOutputRequired(priorityNum) = energy.TotalOutputRequired * loadRatio;
                energy.SequencedOutputRequiredToHeatingSP(priorityNum) = energy.OutputRequiredToHeatingSP * loadRatio;
                energy.SequencedOutputRequiredToCoolingSP(priorityNum) = energy.OutputRequiredToCoolingSP * loadRatio;
                energy.RemainingOutputRequired = energy.SequencedOutputRequired(priorityNum);
                energy.RemainingOutputReqToHeatSP = energy.SequencedOutputRequiredToHeatingSP(priorityNum);
                energy.RemainingOutputReqToCoolSP = energy.SequencedOutputRequiredToCoolingSP(priorityNum);

                // Moisture loads
                moisture.SequencedOutputRequired(priorityNum) = moisture.TotalOutputRequired * loadRatio;
                moisture.SequencedOutputRequiredToHumidSP(priorityNum) = moisture.OutputRequiredToHumidifyingSP * loadRatio;
                moisture.SequencedOutputRequiredToDehumidSP(priorityNum) = moisture.OutputRequiredToDehumidifyingSP * loadRatio;
                moisture.RemainingOutputRequired = moisture.SequencedOutputRequired(priorityNum);
                moisture.RemainingOutputReqToHumidSP = moisture.SequencedOutputRequiredToHumidSP(priorityNum);
                moisture.RemainingOutputReqToDehumidSP = moisture.SequencedOutputRequiredToDehumidSP(priorityNum);

                break;
            }
        case DataZoneEquipment::LoadDist::UniformLoading:
            // Distribute load uniformly across all active equipment
            if (thisZEqList.NumAvailHeatEquip > 0) {
                heatLoadRatio = 1.0 / thisZEqList.NumAvailHeatEquip;
            } else {
                heatLoadRatio = 1.0;
            }
            if (thisZEqList.NumAvailCoolEquip > 0) {
                coolLoadRatio = 1.0 / thisZEqList.NumAvailCoolEquip;
            } else {
                coolLoadRatio = 1.0;
            }
            for (int equipNum = 1.0; equipNum <= thisZEqList.NumOfEquipTypes; ++equipNum) {
                if (energy.TotalOutputRequired >= 0.0) {
                    if (thisZEqList.HeatingPriority(equipNum) > 0) {
                        energy.SequencedOutputRequired(equipNum) = energy.TotalOutputRequired * heatLoadRatio;
                        energy.SequencedOutputRequiredToHeatingSP(equipNum) = energy.OutputRequiredToHeatingSP * heatLoadRatio;
                        energy.SequencedOutputRequiredToCoolingSP(equipNum) = energy.OutputRequiredToCoolingSP * heatLoadRatio;
                        moisture.SequencedOutputRequired(equipNum) = moisture.TotalOutputRequired * heatLoadRatio;
                        moisture.SequencedOutputRequiredToHumidSP(equipNum) = moisture.OutputRequiredToHumidifyingSP * heatLoadRatio;
                        moisture.SequencedOutputRequiredToDehumidSP(equipNum) = moisture.OutputRequiredToDehumidifyingSP * heatLoadRatio;
                    } else {
                        energy.SequencedOutputRequired(equipNum) = 0.0;
                        energy.SequencedOutputRequiredToHeatingSP(equipNum) = 0.0;
                        energy.SequencedOutputRequiredToCoolingSP(equipNum) = 0.0;
                        moisture.SequencedOutputRequired(equipNum) = 0.0;
                        moisture.SequencedOutputRequiredToHumidSP(equipNum) = 0.0;
                        moisture.SequencedOutputRequiredToDehumidSP(equipNum) = 0.0;
                    }
                } else {
                    if (thisZEqList.CoolingPriority(equipNum) > 0) {
                        energy.SequencedOutputRequired(equipNum) = energy.TotalOutputRequired * coolLoadRatio;
                        energy.SequencedOutputRequiredToHeatingSP(equipNum) = energy.OutputRequiredToHeatingSP * coolLoadRatio;
                        energy.SequencedOutputRequiredToCoolingSP(equipNum) = energy.OutputRequiredToCoolingSP * coolLoadRatio;
                        moisture.SequencedOutputRequired(equipNum) = moisture.TotalOutputRequired * coolLoadRatio;
                        moisture.SequencedOutputRequiredToHumidSP(equipNum) = moisture.OutputRequiredToHumidifyingSP * coolLoadRatio;
                        moisture.SequencedOutputRequiredToDehumidSP(equipNum) = moisture.OutputRequiredToDehumidifyingSP * coolLoadRatio;
                    } else {
                        energy.SequencedOutputRequired(equipNum) = 0.0;
                        energy.SequencedOutputRequiredToHeatingSP(equipNum) = 0.0;
                        energy.SequencedOutputRequiredToCoolingSP(equipNum) = 0.0;
                        moisture.SequencedOutputRequired(equipNum) = 0.0;
                        moisture.SequencedOutputRequiredToHumidSP(equipNum) = 0.0;
                        moisture.SequencedOutputRequiredToDehumidSP(equipNum) = 0.0;
                    }
                }
            }
            break;
        case DataZoneEquipment::LoadDist::UniformPLRLoading:
            // Distribute load at uniform PLR across all active equipment
            if (energy.TotalOutputRequired >= 0.0) {
                for (int equipNum = 1.0; equipNum <= thisZEqList.NumOfEquipTypes; ++equipNum) {
                    if (thisZEqList.HeatingPriority(equipNum) > 0) availCap += thisZEqList.HeatingCapacity(equipNum);
                }
                if (availCap > 0.0) {
                    plr = energy.TotalOutputRequired / availCap;
                } else {
                    plr = 0.0;
                }
            } else {
                for (int equipNum = 1.0; equipNum <= thisZEqList.NumOfEquipTypes; ++equipNum) {
                    if (thisZEqList.CoolingPriority(equipNum) > 0) availCap += thisZEqList.CoolingCapacity(equipNum);
                }
                if (availCap < 0.0) {
                    plr = energy.TotalOutputRequired / availCap;
                } else {
                    plr = 0.0;
                }
            }
            if (plr <= 0.0) break; // Don't change anything
            for (int equipNum = 1.0; equipNum <= thisZEqList.NumOfEquipTypes; ++equipNum) {
                if (energy.TotalOutputRequired >= 0.0) {
                    if (thisZEqList.HeatingPriority(equipNum) > 0) {
                        energy.SequencedOutputRequired(equipNum) = thisZEqList.HeatingCapacity(equipNum) * plr;
                        energy.SequencedOutputRequiredToHeatingSP(equipNum) = thisZEqList.HeatingCapacity(equipNum) * plr;
                        energy.SequencedOutputRequiredToCoolingSP(equipNum) = thisZEqList.HeatingCapacity(equipNum) * plr;
                        if (energy.OutputRequiredToHeatingSP != 0.0) {
                            moisture.SequencedOutputRequired(equipNum) =
                                moisture.TotalOutputRequired * (thisZEqList.HeatingCapacity(equipNum) * plr) / energy.OutputRequiredToHeatingSP;
                            moisture.SequencedOutputRequiredToHumidSP(equipNum) = moisture.OutputRequiredToHumidifyingSP *
                                                                                  (thisZEqList.HeatingCapacity(equipNum) * plr) /
                                                                                  energy.OutputRequiredToHeatingSP;
                        } else {
                            moisture.SequencedOutputRequired(equipNum) = moisture.TotalOutputRequired * plr;
                            moisture.SequencedOutputRequiredToHumidSP(equipNum) = moisture.OutputRequiredToHumidifyingSP * plr;
                        }
                        moisture.SequencedOutputRequiredToDehumidSP(equipNum) = 0.0;
                    } else {
                        energy.SequencedOutputRequired(equipNum) = 0.0;
                        energy.SequencedOutputRequiredToHeatingSP(equipNum) = 0.0;
                        energy.SequencedOutputRequiredToCoolingSP(equipNum) = 0.0;
                        moisture.SequencedOutputRequired(equipNum) = 0.0;
                        moisture.SequencedOutputRequiredToHumidSP(equipNum) = 0.0;
                        moisture.SequencedOutputRequiredToDehumidSP(equipNum) = 0.0;
                    }
                } else {
                    if (thisZEqList.CoolingPriority(equipNum) > 0) {
                        energy.SequencedOutputRequired(equipNum) = thisZEqList.CoolingCapacity(equipNum) * plr;
                        energy.SequencedOutputRequiredToHeatingSP(equipNum) = thisZEqList.CoolingCapacity(equipNum) * plr;
                        energy.SequencedOutputRequiredToCoolingSP(equipNum) = thisZEqList.CoolingCapacity(equipNum) * plr;
                        if (energy.OutputRequiredToCoolingSP != 0.0) {
                            moisture.SequencedOutputRequired(equipNum) =
                                moisture.TotalOutputRequired * (thisZEqList.CoolingCapacity(equipNum) * plr) / energy.OutputRequiredToCoolingSP;
                            moisture.SequencedOutputRequiredToDehumidSP(equipNum) = moisture.OutputRequiredToDehumidifyingSP *
                                                                                    (thisZEqList.CoolingCapacity(equipNum) * plr) /
                                                                                    energy.OutputRequiredToCoolingSP;
                        } else {
                            moisture.SequencedOutputRequired(equipNum) = moisture.TotalOutputRequired * plr;
                            moisture.SequencedOutputRequiredToDehumidSP(equipNum) = moisture.OutputRequiredToDehumidifyingSP * plr;
                        }
                        moisture.SequencedOutputRequiredToHumidSP(equipNum) = 0.0;
                    } else {
                        energy.SequencedOutputRequired(equipNum) = 0.0;
                        energy.SequencedOutputRequiredToHeatingSP(equipNum) = 0.0;
                        energy.SequencedOutputRequiredToCoolingSP(equipNum) = 0.0;
                        moisture.SequencedOutputRequired(equipNum) = 0.0;
                        moisture.SequencedOutputRequiredToHumidSP(equipNum) = 0.0;
                        moisture.SequencedOutputRequiredToDehumidSP(equipNum) = 0.0;
                    }
                }
            }
            break;
        case DataZoneEquipment::LoadDist::SequentialUniformPLRLoading:
            // Determine how many pieces of equipment are required to meet the current load,
            // then distribute load at uniform PLR across all active equipment
            if (energy.TotalOutputRequired >= 0.0) {
                // For heating capacities and TotalOutputRequired are positive
                for (int equipNum = 1.0; equipNum <= thisZEqList.NumOfEquipTypes; ++equipNum) {
                    if ((thisZEqList.HeatingCapacity(equipNum) > 0.0) && (availCap < energy.TotalOutputRequired)) {
                        if (thisZEqList.HeatingPriority(equipNum) > 0) availCap += thisZEqList.HeatingCapacity(equipNum);
                        ++numOperating;
                    }
                }
                if (availCap > 0.0) {
                    plr = energy.TotalOutputRequired / availCap;
                } else {
                    plr = 0.0;
                    numOperating = 0;
                }
            } else {
                for (int equipNum = 1.0; equipNum <= thisZEqList.NumOfEquipTypes; ++equipNum) {
                    // For cooling capacities and TotalOutputRequired are negative
                    if ((thisZEqList.CoolingCapacity(equipNum) < 0.0) && (availCap > energy.TotalOutputRequired)) {
                        if (thisZEqList.CoolingPriority(equipNum) > 0) availCap += thisZEqList.CoolingCapacity(equipNum);
                        ++numOperating;
                    }
                }
                if (availCap < 0.0) {
                    plr = energy.TotalOutputRequired / availCap;
                } else {
                    plr = 0.0;
                    numOperating = 0;
                }
            }
            if (plr <= 0.0) break; // Don't change anything
            // Set loads for operating equipment
            for (int equipNum = 1.0; equipNum <= numOperating; ++equipNum) {
                if (energy.TotalOutputRequired >= 0.0) {
                    if (thisZEqList.HeatingPriority(equipNum) > 0) {
                        energy.SequencedOutputRequired(equipNum) = thisZEqList.HeatingCapacity(equipNum) * plr;
                        energy.SequencedOutputRequiredToHeatingSP(equipNum) = thisZEqList.HeatingCapacity(equipNum) * plr;
                        energy.SequencedOutputRequiredToCoolingSP(equipNum) = thisZEqList.HeatingCapacity(equipNum) * plr;
                        if (energy.OutputRequiredToHeatingSP != 0.0) {
                            moisture.SequencedOutputRequired(equipNum) =
                                moisture.TotalOutputRequired * (thisZEqList.HeatingCapacity(equipNum) * plr) / energy.OutputRequiredToHeatingSP;
                            moisture.SequencedOutputRequiredToHumidSP(equipNum) = moisture.OutputRequiredToHumidifyingSP *
                                                                                  (thisZEqList.HeatingCapacity(equipNum) * plr) /
                                                                                  energy.OutputRequiredToHeatingSP;
                        } else {
                            moisture.SequencedOutputRequired(equipNum) = moisture.TotalOutputRequired * plr;
                            moisture.SequencedOutputRequiredToHumidSP(equipNum) = moisture.OutputRequiredToHumidifyingSP * plr;
                        }
                        moisture.SequencedOutputRequiredToDehumidSP(equipNum) = 0.0;
                    } else {
                        energy.SequencedOutputRequired(equipNum) = 0.0;
                        energy.SequencedOutputRequiredToHeatingSP(equipNum) = 0.0;
                        energy.SequencedOutputRequiredToCoolingSP(equipNum) = 0.0;
                        moisture.SequencedOutputRequired(equipNum) = 0.0;
                        moisture.SequencedOutputRequiredToHumidSP(equipNum) = 0.0;
                        moisture.SequencedOutputRequiredToDehumidSP(equipNum) = 0.0;
                    }
                } else {
                    if (thisZEqList.CoolingPriority(equipNum) > 0) {
                        energy.SequencedOutputRequired(equipNum) = thisZEqList.CoolingCapacity(equipNum) * plr;
                        energy.SequencedOutputRequiredToHeatingSP(equipNum) = thisZEqList.CoolingCapacity(equipNum) * plr;
                        energy.SequencedOutputRequiredToCoolingSP(equipNum) = thisZEqList.CoolingCapacity(equipNum) * plr;
                        if (energy.OutputRequiredToCoolingSP != 0.0) {
                            moisture.SequencedOutputRequired(equipNum) =
                                moisture.TotalOutputRequired * (thisZEqList.CoolingCapacity(equipNum) * plr) / energy.OutputRequiredToCoolingSP;
                            moisture.SequencedOutputRequiredToDehumidSP(equipNum) = moisture.OutputRequiredToDehumidifyingSP *
                                                                                    (thisZEqList.CoolingCapacity(equipNum) * plr) /
                                                                                    energy.OutputRequiredToCoolingSP;
                        } else {
                            moisture.SequencedOutputRequired(equipNum) = moisture.TotalOutputRequired * plr;
                            moisture.SequencedOutputRequiredToDehumidSP(equipNum) = moisture.OutputRequiredToDehumidifyingSP * plr;
                        }
                        moisture.SequencedOutputRequiredToHumidSP(equipNum) = 0.0;
                    } else {
                        energy.SequencedOutputRequired(equipNum) = 0.0;
                        energy.SequencedOutputRequiredToHeatingSP(equipNum) = 0.0;
                        energy.SequencedOutputRequiredToCoolingSP(equipNum) = 0.0;
                        moisture.SequencedOutputRequired(equipNum) = 0.0;
                        moisture.SequencedOutputRequiredToHumidSP(equipNum) = 0.0;
                        moisture.SequencedOutputRequiredToDehumidSP(equipNum) = 0.0;
                    }
                }
            }
            // Set loads to zero for remaining equipment
            for (int equipNum = numOperating + 1; equipNum <= thisZEqList.NumOfEquipTypes; ++equipNum) {
                energy.SequencedOutputRequired(equipNum) = 0.0;
                energy.SequencedOutputRequiredToHeatingSP(equipNum) = 0.0;
                energy.SequencedOutputRequiredToCoolingSP(equipNum) = 0.0;
                moisture.SequencedOutputRequired(equipNum) = 0.0;
                moisture.SequencedOutputRequiredToHumidSP(equipNum) = 0.0;
                moisture.SequencedOutputRequiredToDehumidSP(equipNum) = 0.0;
            }
            break;
        default:
            ShowFatalError("DistributeSystemOutputRequired: Illegal load distribution scheme type.");
            break;
        }
        // For every load distribution scheme except SequentialLoad
        //  set the remaining loads to the first equipment type's load to support equipment types that don't use the sequenced loads
        if (thisZEqList.LoadDistScheme != DataZoneEquipment::LoadDist::SequentialLoading) {
            energy.RemainingOutputRequired = energy.SequencedOutputRequired(1);
            moisture.RemainingOutputRequired = moisture.SequencedOutputRequired(1);
            energy.RemainingOutputReqToHeatSP = energy.SequencedOutputRequiredToHeatingSP(1);
            moisture.RemainingOutputReqToHumidSP = moisture.SequencedOutputRequiredToHumidSP(1);
            energy.RemainingOutputReqToCoolSP = energy.SequencedOutputRequiredToCoolingSP(1);
            moisture.RemainingOutputReqToDehumidSP = moisture.SequencedOutputRequiredToDehumidSP(1);
        }
    }

    void UpdateSystemOutputRequired(ZoneEquipmentManagerData &dataZoneEquipmentManager, int const ZoneNum,
                                    Real64 const SysOutputProvided,     // sensible output provided by zone equipment (W)
                                    Real64 const LatOutputProvided,     // latent output provided by zone equipment (kg/s)
                                    Optional_int_const EquipPriorityNum // index in PrioritySimOrder for this update
    )
    {

        // SUBROUTINE INFORMATION:
        //       AUTHOR         Russ Taylor
        //       DATE WRITTEN   Unknown
        //       MODIFIED       B. Griffith Sept 2011, add storage of requirements by sequence

        using DataHeatBalFanSys::TempControlType;
        using DataHVACGlobals::DualSetPointWithDeadBand;
        using DataHVACGlobals::SingleCoolingSetPoint;
        using DataHVACGlobals::SingleHeatCoolSetPoint;
        using DataHVACGlobals::SingleHeatingSetPoint;
        using DataZoneEnergyDemands::CurDeadBandOrSetback;
        using DataZoneEnergyDemands::DeadBandOrSetback;
        using DataZoneEnergyDemands::ZoneSysEnergyDemand;
        using DataZoneEnergyDemands::ZoneSysMoistureDemand;

        int ctrlZoneNum = DataHeatBalance::Zone(ZoneNum).ZoneEqNum;
        auto &energy(DataZoneEnergyDemands::ZoneSysEnergyDemand(ZoneNum));
        auto &moisture(DataZoneEnergyDemands::ZoneSysMoistureDemand(ZoneNum));

        // If zone is uncontrolled use original method for remaining output
        if (!DataHeatBalance::Zone(ZoneNum).IsControlled) {
            // SequentialLoading, use original method for remaining output
            energy.UnadjRemainingOutputRequired -= SysOutputProvided;
            energy.RemainingOutputRequired = energy.UnadjRemainingOutputRequired;
            energy.UnadjRemainingOutputReqToHeatSP -= SysOutputProvided;
            energy.RemainingOutputReqToHeatSP = energy.UnadjRemainingOutputReqToHeatSP;
            energy.UnadjRemainingOutputReqToCoolSP -= SysOutputProvided;
            energy.RemainingOutputReqToCoolSP = energy.UnadjRemainingOutputReqToCoolSP;
            // Latent output updates
            moisture.UnadjRemainingOutputRequired -= LatOutputProvided;
            moisture.RemainingOutputRequired = moisture.UnadjRemainingOutputRequired;
            moisture.UnadjRemainingOutputReqToHumidSP -= LatOutputProvided;
            moisture.RemainingOutputReqToHumidSP = moisture.UnadjRemainingOutputReqToHumidSP;
            moisture.UnadjRemainingOutputReqToDehumidSP -= LatOutputProvided;
            moisture.RemainingOutputReqToDehumidSP = moisture.UnadjRemainingOutputReqToDehumidSP;

            // re-evaluate if loads are now such that in dead band or set back
            {
                auto const SELECT_CASE_var(TempControlType(ZoneNum));
                if (SELECT_CASE_var == 0) { // uncontrolled zone; shouldn't ever get here, but who knows
                    CurDeadBandOrSetback(ZoneNum) = false;
                } else if (SELECT_CASE_var == SingleHeatingSetPoint) {
                    if ((energy.RemainingOutputRequired - 1.0) < 0.0) {
                        CurDeadBandOrSetback(ZoneNum) = true;
                    } else {
                        CurDeadBandOrSetback(ZoneNum) = false;
                    }
                } else if (SELECT_CASE_var == SingleCoolingSetPoint) {
                    if ((energy.RemainingOutputRequired + 1.0) > 0.0) {
                        CurDeadBandOrSetback(ZoneNum) = true;
                    } else {
                        CurDeadBandOrSetback(ZoneNum) = false;
                    }
                } else if (SELECT_CASE_var == SingleHeatCoolSetPoint) {
                    if (energy.RemainingOutputReqToHeatSP < 0.0 && energy.RemainingOutputReqToCoolSP > 0.0) {
                        CurDeadBandOrSetback(ZoneNum) = true;
                    } else {
                        CurDeadBandOrSetback(ZoneNum) = false;
                    }
                } else if (SELECT_CASE_var == DualSetPointWithDeadBand) {
                    if (energy.RemainingOutputReqToHeatSP < 0.0 && energy.RemainingOutputReqToCoolSP > 0.0) {
                        CurDeadBandOrSetback(ZoneNum) = true;
                    } else {
                        CurDeadBandOrSetback(ZoneNum) = false;
                    }
                }
            }

            if (present(EquipPriorityNum)) {
                // now store remaining load at the by sequence level
                if (EquipPriorityNum + 1 <= energy.NumZoneEquipment) {
                    energy.SequencedOutputRequired(EquipPriorityNum + 1) = energy.RemainingOutputRequired;
                    moisture.SequencedOutputRequired(EquipPriorityNum + 1) = moisture.RemainingOutputRequired;
                }

                if (dataZoneEquipmentManager.PrioritySimOrder(EquipPriorityNum).HeatingPriority + 1 <= energy.NumZoneEquipment) {
                    energy.SequencedOutputRequiredToHeatingSP(dataZoneEquipmentManager.PrioritySimOrder(EquipPriorityNum).HeatingPriority + 1) =
                        energy.RemainingOutputReqToHeatSP;
                    moisture.SequencedOutputRequiredToHumidSP(dataZoneEquipmentManager.PrioritySimOrder(EquipPriorityNum).HeatingPriority + 1) =
                        moisture.RemainingOutputReqToHumidSP;
                }
                if (dataZoneEquipmentManager.PrioritySimOrder(EquipPriorityNum).CoolingPriority + 1 <= energy.NumZoneEquipment) {
                    energy.SequencedOutputRequiredToCoolingSP(dataZoneEquipmentManager.PrioritySimOrder(EquipPriorityNum).CoolingPriority + 1) =
                        energy.RemainingOutputReqToCoolSP;
                    moisture.SequencedOutputRequiredToDehumidSP(dataZoneEquipmentManager.PrioritySimOrder(EquipPriorityNum).CoolingPriority + 1) =
                        moisture.RemainingOutputReqToDehumidSP;
                }
            }
            return;
        }

        // Sensible output updates
        auto &thisZEqList(DataZoneEquipment::ZoneEquipList(ctrlZoneNum));
        switch (thisZEqList.LoadDistScheme) {
        case DataZoneEquipment::LoadDist::SequentialLoading: {
            // Subtract the system output from the unadjusted loads required
            energy.UnadjRemainingOutputRequired -= SysOutputProvided;
            energy.UnadjRemainingOutputReqToHeatSP -= SysOutputProvided;
            energy.UnadjRemainingOutputReqToCoolSP -= SysOutputProvided;
            moisture.UnadjRemainingOutputRequired -= LatOutputProvided;
            moisture.UnadjRemainingOutputReqToHumidSP -= LatOutputProvided;
            moisture.UnadjRemainingOutputReqToDehumidSP -= LatOutputProvided;

            if (present(EquipPriorityNum) && EquipPriorityNum < thisZEqList.NumOfEquipTypes) {

                // Look up the next system in priority order
                int nextEquipPriorityNum = EquipPriorityNum + 1;
                const int &nextSystem = dataZoneEquipmentManager.PrioritySimOrder(nextEquipPriorityNum).EquipPtr;

                // Determine the load ratio based on whether we're heating or cooling
                const Real64 loadRatio = (energy.TotalOutputRequired >= 0.0) ? thisZEqList.SequentialHeatingFraction(nextSystem)
                                                                             : thisZEqList.SequentialCoolingFraction(nextSystem);

                // Update the zone energy demands
                energy.RemainingOutputRequired = loadRatio * energy.UnadjRemainingOutputRequired;
                energy.RemainingOutputReqToHeatSP = loadRatio * energy.UnadjRemainingOutputReqToHeatSP;
                energy.RemainingOutputReqToCoolSP = loadRatio * energy.UnadjRemainingOutputReqToCoolSP;
                moisture.RemainingOutputRequired = loadRatio * moisture.UnadjRemainingOutputRequired;
                moisture.RemainingOutputReqToHumidSP = loadRatio * moisture.UnadjRemainingOutputReqToHumidSP;
                moisture.RemainingOutputReqToDehumidSP = loadRatio * moisture.UnadjRemainingOutputReqToDehumidSP;

                // now store remaining load at the sequence level
                energy.SequencedOutputRequired(nextEquipPriorityNum) = energy.RemainingOutputRequired;
                energy.SequencedOutputRequiredToHeatingSP(nextEquipPriorityNum) = energy.RemainingOutputReqToHeatSP;
                energy.SequencedOutputRequiredToCoolingSP(nextEquipPriorityNum) = energy.RemainingOutputReqToCoolSP;
                moisture.SequencedOutputRequired(nextEquipPriorityNum) = moisture.RemainingOutputRequired;
                moisture.SequencedOutputRequiredToHumidSP(nextEquipPriorityNum) = moisture.RemainingOutputReqToHumidSP;
                moisture.SequencedOutputRequiredToDehumidSP(nextEquipPriorityNum) = moisture.RemainingOutputReqToDehumidSP;
            } else {
                // SequentialLoading, use original method for remaining output
                energy.RemainingOutputRequired = energy.UnadjRemainingOutputRequired;
                energy.RemainingOutputReqToHeatSP = energy.UnadjRemainingOutputReqToHeatSP;
                energy.RemainingOutputReqToCoolSP = energy.UnadjRemainingOutputReqToCoolSP;
                // Latent output updates
                moisture.RemainingOutputRequired = moisture.UnadjRemainingOutputRequired;
                moisture.RemainingOutputReqToHumidSP = moisture.UnadjRemainingOutputReqToHumidSP;
                moisture.RemainingOutputReqToDehumidSP = moisture.UnadjRemainingOutputReqToDehumidSP;
            }

            // re-evaluate if loads are now such that in dead band or set back
            {
                auto const SELECT_CASE_var(TempControlType(ZoneNum));
                if (SELECT_CASE_var == 0) { // uncontrolled zone; shouldn't ever get here, but who knows
                    CurDeadBandOrSetback(ZoneNum) = false;
                } else if (SELECT_CASE_var == SingleHeatingSetPoint) {
                    if ((energy.RemainingOutputRequired - 1.0) < 0.0) {
                        CurDeadBandOrSetback(ZoneNum) = true;
                    } else {
                        CurDeadBandOrSetback(ZoneNum) = false;
                    }
                } else if (SELECT_CASE_var == SingleCoolingSetPoint) {
                    if ((energy.RemainingOutputRequired + 1.0) > 0.0) {
                        CurDeadBandOrSetback(ZoneNum) = true;
                    } else {
                        CurDeadBandOrSetback(ZoneNum) = false;
                    }
                } else if (SELECT_CASE_var == SingleHeatCoolSetPoint) {
                    if (energy.RemainingOutputReqToHeatSP < 0.0 && energy.RemainingOutputReqToCoolSP > 0.0) {
                        CurDeadBandOrSetback(ZoneNum) = true;
                    } else {
                        CurDeadBandOrSetback(ZoneNum) = false;
                    }
                } else if (SELECT_CASE_var == DualSetPointWithDeadBand) {
                    if (energy.RemainingOutputReqToHeatSP < 0.0 && energy.RemainingOutputReqToCoolSP > 0.0) {
                        CurDeadBandOrSetback(ZoneNum) = true;
                    } else {
                        CurDeadBandOrSetback(ZoneNum) = false;
                    }
                }
            }

        } break;
        case DataZoneEquipment::LoadDist::UniformLoading:
        case DataZoneEquipment::LoadDist::UniformPLRLoading:
        case DataZoneEquipment::LoadDist::SequentialUniformPLRLoading:
            // For every load distribution scheme except SequentialLoad, do not touch the sequenced loads,
            // but set the remaining loads to the next equipment type's load to support equipment types that don't use the sequenced loads
            if (present(EquipPriorityNum)) {
                if (EquipPriorityNum + 1 <= energy.NumZoneEquipment) {
                    energy.RemainingOutputRequired = energy.SequencedOutputRequired(EquipPriorityNum + 1);
                    moisture.RemainingOutputRequired = moisture.SequencedOutputRequired(EquipPriorityNum + 1);
                }

                if (dataZoneEquipmentManager.PrioritySimOrder(EquipPriorityNum).HeatingPriority + 1 <= energy.NumZoneEquipment) {
                    energy.RemainingOutputReqToHeatSP =
                        energy.SequencedOutputRequiredToHeatingSP(dataZoneEquipmentManager.PrioritySimOrder(EquipPriorityNum).HeatingPriority + 1);
                    moisture.RemainingOutputReqToHumidSP =
                        moisture.SequencedOutputRequiredToHumidSP(dataZoneEquipmentManager.PrioritySimOrder(EquipPriorityNum).HeatingPriority + 1);
                }
                if (dataZoneEquipmentManager.PrioritySimOrder(EquipPriorityNum).CoolingPriority + 1 <= energy.NumZoneEquipment) {
                    energy.RemainingOutputReqToCoolSP =
                        energy.SequencedOutputRequiredToCoolingSP(dataZoneEquipmentManager.PrioritySimOrder(EquipPriorityNum).CoolingPriority + 1);
                    moisture.RemainingOutputReqToDehumidSP =
                        moisture.SequencedOutputRequiredToDehumidSP(dataZoneEquipmentManager.PrioritySimOrder(EquipPriorityNum).CoolingPriority + 1);
                }
            }
            break;
        default:
            ShowFatalError("UpdateSystemOutputRequired: Illegal load distribution scheme type.");
            break;
        }
    }

    void CalcZoneMassBalance(EnergyPlusData &state, bool const FirstHVACIteration)
    {

        // SUBROUTINE INFORMATION:
        //       AUTHOR         Russ Taylor
        //       DATE WRITTEN   May 1997

        // PURPOSE OF THIS SUBROUTINE:
        // Perform zone mass balance to get outlet air flow conditions.

        // METHODOLOGY EMPLOYED:
        // Mass continuity equation.

        using DataLoopNode::Node;
        using namespace DataRoomAirModel; // UCSD
        using DataAirSystems::PrimaryAirSystem;
        using DataHeatBalance::AddInfiltrationFlow;
        using DataHeatBalance::AdjustInfiltrationFlow;
        using DataHeatBalance::AllZones;
        using DataHeatBalance::Infiltration;
        using DataHeatBalance::MassConservation;
        using DataHeatBalance::NoInfiltrationFlow;
        using DataHeatBalance::Zone;
        using DataHeatBalance::ZoneAirMassFlow;
        using DataHeatBalFanSys::MixingMassFlowZone;
        using DataHeatBalFanSys::ZoneInfiltrationFlag;
        using DataHeatBalFanSys::ZoneMassBalanceFlag;
        using DataHeatBalFanSys::ZoneReOrder;
        using DataHVACGlobals::NumPrimaryAirSys;
        using DataHVACGlobals::SmallMassFlow;
        using DataHVACGlobals::ZoneMassBalanceHVACReSim;
        using ScheduleManager::GetCurrentScheduleValue;

        int const IterMax(25);
        Real64 const ConvergenceTolerance(0.000010);

        int NodeNum;
        int ZoneNode; // zone air node number
        Real64 TotInletAirMassFlowRateMax;
        Real64 TotInletAirMassFlowRateMaxAvail;
        Real64 TotInletAirMassFlowRateMin;
        Real64 TotInletAirMassFlowRateMinAvail;
        Real64 TotSupplyAirMassFlowRate;

        Real64 ZoneMixingAirMassFlowRate;
        Real64 ZoneMixingNetAirMassFlowRate;
        Real64 ZoneMixMassFlowRate;
        Real64 ZoneMixingAirMassFlowRatePrevious;
        Real64 ZoneReturnAirMassFlowRate;
        Real64 ZoneInfiltrationMassFlowRate;
        Real64 BuildingZoneMixingFlowOld;
        Real64 BuildingZoneMixingFlow;
        Real64 StdTotalReturnMassFlow;
        int Iteration;
        int ZoneNum1;

        ZoneMassBalanceHVACReSim = false;
        Iteration = 0;
        BuildingZoneMixingFlow = 0.0;
        BuildingZoneMixingFlowOld = 0.0;

        // Total loop supply and recirc flows (these have been zeroed earlier in InitZoneEquipment
        for (int airDistUnit = 1; airDistUnit <= DataDefineEquip::NumAirDistUnits; ++airDistUnit) {
            int airLoop = DataDefineEquip::AirDistUnit(airDistUnit).AirLoopNum;
            if (airLoop > 0) {
                state.dataAirLoop->AirLoopFlow(airLoop).SupFlow += DataDefineEquip::AirDistUnit(airDistUnit).MassFlowRateSup;
                state.dataAirLoop->AirLoopFlow(airLoop).RecircFlow += DataDefineEquip::AirDistUnit(airDistUnit).MassFlowRatePlenInd;
                state.dataAirLoop->AirLoopFlow(airLoop).LeakFlow +=
                    DataDefineEquip::AirDistUnit(airDistUnit).MassFlowRateDnStrLk + DataDefineEquip::AirDistUnit(airDistUnit).MassFlowRateUpStrLk;
            }
        }

        // Set max OA flow and frac for systems which are all OA (no OASys)
        for (int airLoop = 1; airLoop <= DataHVACGlobals::NumPrimaryAirSys; ++airLoop) {
            if (PrimaryAirSystem(airLoop).isAllOA) {
                state.dataAirLoop->AirLoopFlow(airLoop).MaxOutAir = state.dataAirLoop->AirLoopFlow(airLoop).SupFlow;
                state.dataAirLoop->AirLoopFlow(airLoop).OAFlow = state.dataAirLoop->AirLoopFlow(airLoop).SupFlow;
                state.dataAirLoop->AirLoopFlow(airLoop).OAFrac = 1.0;
            }
        }

        do {
            if (ZoneAirMassFlow.EnforceZoneMassBalance) {
                // These are also reset in ZoneEquipmentManager::InitZoneEquipment, reset again here for each zone mass balance iteration
                for (int airLoop = 1; airLoop <= DataHVACGlobals::NumPrimaryAirSys; ++airLoop) {
                    state.dataAirLoop->AirLoopFlow(airLoop).ZoneRetFlow = 0.0;
                    state.dataAirLoop->AirLoopFlow(airLoop).SysRetFlow = 0.0;
                    state.dataAirLoop->AirLoopFlow(airLoop).ExcessZoneExhFlow = 0.0;
                }
                for (int ZoneNum = 1; ZoneNum <= NumOfZones; ++ZoneNum) {
                    if (!ZoneEquipConfig(ZoneNum).IsControlled) continue;
                    ZoneInfiltrationFlag(ZoneNum) = false;
                    MassConservation(ZoneNum).IncludeInfilToZoneMassBal = 0.0;
                    MassConservation(ZoneNum).RetMassFlowRate = 0.0;
                    ZoneEquipConfig(ZoneNum).ExcessZoneExh = 0.0;
                }
            }
            BuildingZoneMixingFlowOld = BuildingZoneMixingFlow;
            BuildingZoneMixingFlow = 0.0;

            for (ZoneNum1 = 1; ZoneNum1 <= NumOfZones; ++ZoneNum1) {
                int ZoneNum = ZoneNum1;
                if (ZoneAirMassFlow.EnforceZoneMassBalance) ZoneNum = ZoneReOrder(ZoneNum1);

                if (!ZoneEquipConfig(ZoneNum).IsControlled) continue;

                ZoneEquipConfig(ZoneNum).TotInletAirMassFlowRate = 0.0;
                TotInletAirMassFlowRateMax = 0.0;
                TotInletAirMassFlowRateMaxAvail = 0.0;
                TotInletAirMassFlowRateMin = 0.0;
                TotInletAirMassFlowRateMinAvail = 0.0;
                ZoneEquipConfig(ZoneNum).TotExhaustAirMassFlowRate = 0.0;

                ZoneMixingAirMassFlowRate = 0.0;
                ZoneMixingNetAirMassFlowRate = 0.0;
                ZoneMixMassFlowRate = 0.0;
                ZoneReturnAirMassFlowRate = 0.0;
                ZoneInfiltrationMassFlowRate = 0.0;
                ZoneMixingAirMassFlowRatePrevious = 0.0;

                for (NodeNum = 1; NodeNum <= ZoneEquipConfig(ZoneNum).NumInletNodes; ++NodeNum) {
                    {
                        auto const &thisNode(Node(ZoneEquipConfig(ZoneNum).InletNode(NodeNum)));
                        ZoneEquipConfig(ZoneNum).TotInletAirMassFlowRate += thisNode.MassFlowRate;
                        TotInletAirMassFlowRateMax += thisNode.MassFlowRateMax;
                        TotInletAirMassFlowRateMaxAvail += thisNode.MassFlowRateMaxAvail;
                        TotInletAirMassFlowRateMin += thisNode.MassFlowRateMin;
                        TotInletAirMassFlowRateMinAvail += thisNode.MassFlowRateMinAvail;
                    }
                }

                for (NodeNum = 1; NodeNum <= ZoneEquipConfig(ZoneNum).NumExhaustNodes; ++NodeNum) {

                    if (AirflowNetwork::AirflowNetworkNumOfExhFan == 0) {
                        ZoneEquipConfig(ZoneNum).TotExhaustAirMassFlowRate += Node(ZoneEquipConfig(ZoneNum).ExhaustNode(NodeNum)).MassFlowRate;
                    }
                }

                // Include zone mixing mass flow rate
                if (ZoneMassBalanceFlag(ZoneNum)) {
                    int NumRetNodes = ZoneEquipConfig(ZoneNum).NumReturnNodes;
                    for (int NodeNumHere = 1; NodeNumHere <= NumRetNodes; ++NodeNumHere) {
                        int RetNode = ZoneEquipConfig(ZoneNum).ReturnNode(NodeNumHere);
                        if (RetNode > 0) {
                            ZoneReturnAirMassFlowRate += Node(RetNode).MassFlowRate;
                        }
                    }
                    // Set zone mixing incoming mass flow rate
                    if ((Iteration == 0) || !ZoneAirMassFlow.BalanceMixing) {
                        ZoneMixingAirMassFlowRate = MixingMassFlowZone(ZoneNum);
                    } else {
                        ZoneMixingAirMassFlowRate =
                            max(0.0,
                                ZoneReturnAirMassFlowRate + ZoneEquipConfig(ZoneNum).TotExhaustAirMassFlowRate -
                                    ZoneEquipConfig(ZoneNum).TotInletAirMassFlowRate + MassConservation(ZoneNum).MixingSourceMassFlowRate);
                    }
                    CalcZoneMixingFlowRateOfReceivingZone(ZoneNum, ZoneMixingAirMassFlowRate);
                }

                ZoneNode = ZoneEquipConfig(ZoneNum).ZoneNode;
                Node(ZoneNode).MassFlowRate = ZoneEquipConfig(ZoneNum).TotInletAirMassFlowRate;
                Node(ZoneNode).MassFlowRateMax = TotInletAirMassFlowRateMax;
                Node(ZoneNode).MassFlowRateMaxAvail = TotInletAirMassFlowRateMaxAvail;
                Node(ZoneNode).MassFlowRateMin = TotInletAirMassFlowRateMin;
                Node(ZoneNode).MassFlowRateMinAvail = TotInletAirMassFlowRateMinAvail;

                // Calculate standard return air flow rate using default method of inlets minus exhausts adjusted for "balanced" exhaust flow
                StdTotalReturnMassFlow = ZoneEquipConfig(ZoneNum).TotInletAirMassFlowRate + ZoneMixingNetAirMassFlowRate -
                                         (ZoneEquipConfig(ZoneNum).TotExhaustAirMassFlowRate - ZoneEquipConfig(ZoneNum).ZoneExhBalanced);
                if (!ZoneAirMassFlow.EnforceZoneMassBalance) {
                    if (StdTotalReturnMassFlow < 0.0) {
                        ZoneEquipConfig(ZoneNum).ExcessZoneExh = -StdTotalReturnMassFlow;
                        StdTotalReturnMassFlow = 0.0;
                    } else {
                        ZoneEquipConfig(ZoneNum).ExcessZoneExh = 0.0;
                    }
                } else {
                    ZoneEquipConfig(ZoneNum).ExcessZoneExh = 0.0;
                    StdTotalReturnMassFlow = max(0.0, StdTotalReturnMassFlow);
                }

                Real64 FinalTotalReturnMassFlow = 0;
                CalcZoneReturnFlows(state, ZoneNum, StdTotalReturnMassFlow, FinalTotalReturnMassFlow);

                MassConservation(ZoneNum).RetMassFlowRate = FinalTotalReturnMassFlow;

                // Set zone infiltration flow rate
                if (ZoneAirMassFlow.InfiltrationTreatment != NoInfiltrationFlow) {
                    if (MassConservation(ZoneNum).InfiltrationPtr > 0) {
                        if (MassConservation(ZoneNum).IsOnlySourceZone || (ZoneAirMassFlow.InfiltrationZoneType == AllZones)) {
                            ZoneInfiltrationMassFlowRate = MassConservation(ZoneNum).MixingSourceMassFlowRate +
                                                           ZoneEquipConfig(ZoneNum).TotExhaustAirMassFlowRate + ZoneReturnAirMassFlowRate -
                                                           ZoneEquipConfig(ZoneNum).TotInletAirMassFlowRate;
                            if (ZoneAirMassFlow.InfiltrationTreatment == AdjustInfiltrationFlow) {
                                if (std::abs(ZoneInfiltrationMassFlowRate) > ConvergenceTolerance) {
                                    ZoneInfiltrationFlag(ZoneNum) = true;
                                    MassConservation(ZoneNum).InfiltrationMassFlowRate = ZoneInfiltrationMassFlowRate;
                                    MassConservation(ZoneNum).IncludeInfilToZoneMassBal = 1;
                                    Infiltration(MassConservation(ZoneNum).InfiltrationPtr).MassFlowRate = ZoneInfiltrationMassFlowRate;
                                    Infiltration(MassConservation(ZoneNum).InfiltrationPtr).MassFlowRate =
                                        max(0.0, Infiltration(MassConservation(ZoneNum).InfiltrationPtr).MassFlowRate);
                                } else {
                                    MassConservation(ZoneNum).InfiltrationMassFlowRate =
                                        Infiltration(MassConservation(ZoneNum).InfiltrationPtr).MassFlowRate;
                                }
                            } else if (ZoneAirMassFlow.InfiltrationTreatment == AddInfiltrationFlow) {
                                if (ZoneInfiltrationMassFlowRate > ConvergenceTolerance) {
                                    ZoneInfiltrationFlag(ZoneNum) = true;
                                    MassConservation(ZoneNum).InfiltrationMassFlowRate = ZoneInfiltrationMassFlowRate;
                                    MassConservation(ZoneNum).IncludeInfilToZoneMassBal = 1;
                                    Infiltration(MassConservation(ZoneNum).InfiltrationPtr).MassFlowRate += ZoneInfiltrationMassFlowRate;
                                } else {
                                    MassConservation(ZoneNum).InfiltrationMassFlowRate = 0.0;
                                }
                            } else if (ZoneAirMassFlow.InfiltrationTreatment == NoInfiltrationFlow) {
                                MassConservation(ZoneNum).InfiltrationMassFlowRate = 0.0;
                            }
                        } else {
                            if (ZoneAirMassFlow.InfiltrationTreatment == AdjustInfiltrationFlow) {
                                MassConservation(ZoneNum).InfiltrationMassFlowRate =
                                    Infiltration(MassConservation(ZoneNum).InfiltrationPtr).MassFlowRate;
                            } else if (ZoneAirMassFlow.InfiltrationTreatment == AddInfiltrationFlow) {
                                MassConservation(ZoneNum).InfiltrationMassFlowRate = 0.0;
                            } else if (ZoneAirMassFlow.InfiltrationTreatment == NoInfiltrationFlow) {
                                MassConservation(ZoneNum).InfiltrationMassFlowRate = 0.0;
                            }
                        }
                    } else {
                        // Zone has no infiltration objects
                        MassConservation(ZoneNum).InfiltrationMassFlowRate = 0.0;
                    }

                    MassConservation(ZoneNum).InMassFlowRate = ZoneEquipConfig(ZoneNum).TotInletAirMassFlowRate;
                    MassConservation(ZoneNum).ExhMassFlowRate = ZoneEquipConfig(ZoneNum).TotExhaustAirMassFlowRate;
                    ZoneMixingNetAirMassFlowRate = MassConservation(ZoneNum).MixingMassFlowRate - MassConservation(ZoneNum).MixingSourceMassFlowRate;
                }
                //

                TotSupplyAirMassFlowRate = ZoneEquipConfig(ZoneNum).TotInletAirMassFlowRate -
                                           (ZoneEquipConfig(ZoneNum).TotExhaustAirMassFlowRate - ZoneEquipConfig(ZoneNum).ZoneExh) -
                                           ZoneEquipConfig(ZoneNum).PlenumMassFlow;

                BuildingZoneMixingFlow += MassConservation(ZoneNum).MixingMassFlowRate;

                // Accumulate airloop total return flows and allocate excess exhaust flows
                for (int returnNum = 1; returnNum <= ZoneEquipConfig(ZoneNum).NumReturnNodes; ++returnNum) {
                    int retNode = ZoneEquipConfig(ZoneNum).ReturnNode(returnNum);
                    int airLoop = ZoneEquipConfig(ZoneNum).ReturnNodeAirLoopNum(returnNum);
                    if (airLoop > 0) {
                        state.dataAirLoop->AirLoopFlow(airLoop).ZoneRetFlow += Node(retNode).MassFlowRate;
                        if (ZoneEquipConfig(ZoneNum).TotAvailAirLoopOA > 0.0) {
                            state.dataAirLoop->AirLoopFlow(airLoop).ExcessZoneExhFlow +=
                                ZoneEquipConfig(ZoneNum).ExcessZoneExh * state.dataAirLoop->AirLoopFlow(airLoop).MaxOutAir / ZoneEquipConfig(ZoneNum).TotAvailAirLoopOA;
                        }
                    }
                }
            }

            // adjust the zone return air flow rates to match any excess zone exhaust flows
            for (int airLoopNum = 1; airLoopNum <= NumPrimaryAirSys; ++airLoopNum) {
                auto &thisAirLoopFlow(state.dataAirLoop->AirLoopFlow(airLoopNum));
                Real64 adjZoneRetFlow = max(0.0, thisAirLoopFlow.ZoneRetFlow - thisAirLoopFlow.ExcessZoneExhFlow);
                if (thisAirLoopFlow.ZoneRetFlow > 0.0) {
                    thisAirLoopFlow.ZoneRetFlowRatio = adjZoneRetFlow / thisAirLoopFlow.ZoneRetFlow;
                } else {
                    thisAirLoopFlow.ZoneRetFlowRatio = 1.0;
                }
                thisAirLoopFlow.ZoneRetFlow = 0.0; // reset to zero and re-accumulate below
            }

            for (int zoneNum = 1; zoneNum <= NumOfZones; ++zoneNum) {
                auto &thisZoneEquip(ZoneEquipConfig(zoneNum));
                if (!thisZoneEquip.IsControlled) continue;
                int numRetNodes = thisZoneEquip.NumReturnNodes;
                Real64 totalZoneReturnMassFlow = 0.0;
                for (int returnNum = 1; returnNum <= numRetNodes; ++returnNum) {
                    int retNode = thisZoneEquip.ReturnNode(returnNum);
                    int airLoopNum = thisZoneEquip.ReturnNodeAirLoopNum(returnNum);
                    if (retNode > 0) {
                        if (airLoopNum > 0) {
                            auto &thisAirLoopFlow(state.dataAirLoop->AirLoopFlow(airLoopNum));
                            Node(retNode).MassFlowRate *= thisAirLoopFlow.ZoneRetFlowRatio;
                            thisAirLoopFlow.ZoneRetFlow += Node(retNode).MassFlowRate;
                        }
                        totalZoneReturnMassFlow += Node(retNode).MassFlowRate;
                    }
                }
                // Check zone flow balance but not when zone air mass balance is active
                if (!ZoneAirMassFlow.EnforceZoneMassBalance && !DataGlobals::DoingSizing && !DataGlobals::DoingHVACSizingSimulations &&
                    !DataGlobals::WarmupFlag && !FirstHVACIteration) {
                    if (!thisZoneEquip.FlowError) {
                        // Net system flows first (sum leaving flows, less entering flows)
                        Real64 sysUnbalExhaust = (thisZoneEquip.TotExhaustAirMassFlowRate - thisZoneEquip.ZoneExhBalanced);
                        Real64 sysUnbalancedFlow = sysUnbalExhaust + totalZoneReturnMassFlow - thisZoneEquip.TotInletAirMassFlowRate;
                        if (sysUnbalancedFlow > SmallMassFlow) {
                            int actualZone = thisZoneEquip.ActualZoneNum;
                            // Now include infiltration, ventilation, and mixing flows (these are all entering the zone, so subtract them)
                            Real64 incomingFlow = DataHeatBalFanSys::OAMFL(actualZone) + DataHeatBalFanSys::VAMFL(actualZone) +
                                                  DataHeatBalFanSys::MixingMassFlowZone(actualZone);
                            Real64 unbalancedFlow = max(0.0, sysUnbalancedFlow - incomingFlow);
                            if (unbalancedFlow > SmallMassFlow) {
                                // Re-check on volume basis - use current zone density for incoming, standard density for HVAC sys
                                Real64 zoneTemp = Node(thisZoneEquip.ZoneNode).Temp;
                                Real64 zoneHumRat = Node(thisZoneEquip.ZoneNode).HumRat;
                                Real64 rhoZone = PsyRhoAirFnPbTdbW(DataEnvironment::OutBaroPress, zoneTemp, zoneHumRat, "CalcZoneMassBalance");
                                Real64 incomingVolFlow = incomingFlow / rhoZone;
                                Real64 sysUnbalancedVolFlow = sysUnbalancedFlow / DataEnvironment::StdRhoAir;
                                Real64 unbalancedVolFlow = max(0.0, sysUnbalancedVolFlow - incomingVolFlow);
                                if (unbalancedVolFlow > DataHVACGlobals::SmallAirVolFlow) {
                                    ShowWarningError("In zone " + thisZoneEquip.ZoneName +
                                                     " there is unbalanced air flow. Load due to induced outdoor air is neglected.");
                                    ShowContinueErrorTimeStamp("");
                                    ShowContinueError(
                                        "  Flows [m3/s]: Inlets: " +
                                        General::RoundSigDigits(thisZoneEquip.TotInletAirMassFlowRate / DataEnvironment::StdRhoAir, 6) +
                                        "  Unbalanced exhausts: " + General::RoundSigDigits(sysUnbalExhaust / DataEnvironment::StdRhoAir, 6) +
                                        "  Returns: " + General::RoundSigDigits(totalZoneReturnMassFlow / DataEnvironment::StdRhoAir, 6));
                                    ShowContinueError(
                                        "  Infiltration: " + General::RoundSigDigits(DataHeatBalFanSys::OAMFL(actualZone) / rhoZone, 6) +
                                        "  Zone Ventilation: " + General::RoundSigDigits(DataHeatBalFanSys::VAMFL(actualZone) / rhoZone, 6) +
                                        "  Mixing (incoming): " +
                                        General::RoundSigDigits(DataHeatBalFanSys::MixingMassFlowZone(actualZone) / rhoZone, 6));
                                    ShowContinueError("  Imbalance (excess outflow): " + General::RoundSigDigits(unbalancedVolFlow, 6) +
                                                      "  Total system OA flow (for all airloops serving this zone): " +
                                                      General::RoundSigDigits(thisZoneEquip.TotAvailAirLoopOA / DataEnvironment::StdRhoAir, 6));
                                    ShowContinueError("  This error will only be reported once per zone.");
                                    thisZoneEquip.FlowError = true;
                                }
                            }
                        }
                    }
                }
            }

            // update the
            if (Iteration > 0) {
                if (std::abs(BuildingZoneMixingFlow - BuildingZoneMixingFlowOld) < ConvergenceTolerance) {
                    ZoneMassBalanceHVACReSim = false;
                    break;
                } else {
                    ZoneMassBalanceHVACReSim = true;
                }
            }
            if (!ZoneAirMassFlow.EnforceZoneMassBalance) break;
            Iteration += 1;

        } while (Iteration < IterMax);
        // Set system return flows
        for (int AirLoopNum = 1; AirLoopNum <= NumPrimaryAirSys; ++AirLoopNum) {
            auto &thisAirLoopFlow(state.dataAirLoop->AirLoopFlow(AirLoopNum));
            thisAirLoopFlow.SysRetFlow = thisAirLoopFlow.ZoneRetFlow - thisAirLoopFlow.RecircFlow + thisAirLoopFlow.LeakFlow;
        }
    }

    void CalcZoneReturnFlows(EnergyPlusData &state,
                             int const ZoneNum,
                             Real64 &ExpTotalReturnMassFlow,  // Expected total return air mass flow rate
                             Real64 &FinalTotalReturnMassFlow // Final total return air mass flow rate
    )
    {
        auto &thisZoneEquip(ZoneEquipConfig(ZoneNum));
        int numRetNodes = thisZoneEquip.NumReturnNodes;
        Real64 totReturnFlow = 0.0; // Total flow to all return nodes in the zone (kg/s)
        Real64 totVarReturnFlow =
            0.0; // Total variable return flow, for return nodes connected to an airloop with an OA system or not with specified flow (kg/s)
        Real64 returnSchedFrac = ScheduleManager::GetCurrentScheduleValue(thisZoneEquip.ReturnFlowSchedPtrNum);
        thisZoneEquip.FixedReturnFlow = false;
        FinalTotalReturnMassFlow = 0.0;
        thisZoneEquip.TotAvailAirLoopOA = 0.0;

        // Set initial flow rate for each return node
        for (int returnNum = 1; returnNum <= numRetNodes; ++returnNum) {
            int retNode = thisZoneEquip.ReturnNode(returnNum);

            if (retNode > 0) {
                Real64 returnNodeMassFlow = 0.0;
                auto &retNodeData(DataLoopNode::Node(retNode));

                int inletNum = thisZoneEquip.ReturnNodeInletNum(returnNum); // which inlet node matches this return node (same airloop)
                int ADUNum = 0;
                if (inletNum > 0) ADUNum = thisZoneEquip.InletNodeADUNum(inletNum);
                int airLoop = thisZoneEquip.ReturnNodeAirLoopNum(returnNum);
                Real64 airLoopReturnFrac = 1.0;
                if (airLoop > 0) {
                    // Establish corresponding airloop inlet(s) mass flow rate and set return node max/min/maxavail
                    Real64 inletMassFlow = 0.0;
                    int maxMinNodeNum = 0;
                    auto &thisAirLoopFlow(state.dataAirLoop->AirLoopFlow(airLoop));
                    if (ADUNum > 0) {
                        // Zone return node could carry supply flow to zone without leaks plus any induced flow from plenum (but don't include other
                        // secondary flows from exhaust nodes)
                        inletMassFlow =
                            DataDefineEquip::AirDistUnit(ADUNum).MassFlowRateZSup + DataDefineEquip::AirDistUnit(ADUNum).MassFlowRatePlenInd;
                        maxMinNodeNum = DataDefineEquip::AirDistUnit(ADUNum).OutletNodeNum;
                    } else if (inletNum > 0) {
                        // If not connected to an ADU, then use the inlet node flow
                        inletMassFlow = DataLoopNode::Node(thisZoneEquip.InletNode(inletNum)).MassFlowRate;
                        maxMinNodeNum = thisZoneEquip.InletNode(inletNum);
                    }
                    if (maxMinNodeNum > 0) {
                        auto const &maxMinNodeData(DataLoopNode::Node(maxMinNodeNum));
                        retNodeData.MassFlowRateMax = maxMinNodeData.MassFlowRateMax;
                        retNodeData.MassFlowRateMin = maxMinNodeData.MassFlowRateMin;
                        retNodeData.MassFlowRateMaxAvail = maxMinNodeData.MassFlowRateMaxAvail;
                    } else {
                        auto const &zoneNodeData(DataLoopNode::Node(thisZoneEquip.ZoneNode));
                        retNodeData.MassFlowRateMax = zoneNodeData.MassFlowRateMax;
                        retNodeData.MassFlowRateMin = zoneNodeData.MassFlowRateMin;
                        retNodeData.MassFlowRateMaxAvail = zoneNodeData.MassFlowRateMaxAvail;
                    }

                    airLoopReturnFrac = thisAirLoopFlow.DesReturnFrac;
                    if (DataAirSystems::PrimaryAirSystem(airLoop).OASysExists && (thisAirLoopFlow.MaxOutAir > 0.0)) {
                        // Set return flow as fraction of matching inlet node flow if there is an OA system and available OA flow > 0.0
                        returnNodeMassFlow = airLoopReturnFrac * inletMassFlow;
                        thisZoneEquip.TotAvailAirLoopOA += thisAirLoopFlow.MaxOutAir;
                    } else {
                        // Set return flow to matching inlet node flow
                        returnNodeMassFlow = inletMassFlow;
                        thisZoneEquip.FixedReturnFlow(returnNum) = true;
                    }
                } else {
                    returnNodeMassFlow = 0.0;
                }

                // Return node 1 is special
                if (returnNum == 1) {
                    // Make no return air flow adjustments during sizing
                    if ((DataGlobals::DoingSizing) && numRetNodes == 1) {
                        returnNodeMassFlow = ExpTotalReturnMassFlow;
                        if (airLoop > 0) {
                            if (!DataAirSystems::PrimaryAirSystem(airLoop).OASysExists || (state.dataAirLoop->AirLoopFlow(airLoop).MaxOutAir == 0.0)) {
                                ExpTotalReturnMassFlow = max(0.0, ExpTotalReturnMassFlow - thisZoneEquip.ZoneExhBalanced + thisZoneEquip.ZoneExh);
                                returnNodeMassFlow = ExpTotalReturnMassFlow;
                            }
                        }
                    } else if (!DataGlobals::DoingSizing) {
                        if (thisZoneEquip.NumReturnFlowBasisNodes > 0) {
                            // Set base return air flow rate for node 1 using basis node flow rates
                            Real64 basisNodesMassFlow = 0.0;
                            for (int nodeNum = 1; nodeNum <= thisZoneEquip.NumReturnFlowBasisNodes; ++nodeNum) {
                                basisNodesMassFlow += DataLoopNode::Node(thisZoneEquip.ReturnFlowBasisNode(nodeNum)).MassFlowRate;
                            }
                            returnNodeMassFlow = max(0.0, (basisNodesMassFlow * returnSchedFrac));
                            thisZoneEquip.FixedReturnFlow(returnNum) = true;
                        } else {
                            // If only 1 return node, use the standard return mass flow
                            if ((numRetNodes == 1) && !thisZoneEquip.FixedReturnFlow(returnNum)) {
                                returnNodeMassFlow = max(0.0, (ExpTotalReturnMassFlow * returnSchedFrac * airLoopReturnFrac));
                            }
                        }
                    }
                }
                totReturnFlow += returnNodeMassFlow;
                retNodeData.MassFlowRate = returnNodeMassFlow;
                retNodeData.MassFlowRateMinAvail = 0.0;
                if (!thisZoneEquip.FixedReturnFlow(returnNum)) totVarReturnFlow += returnNodeMassFlow;
            }
        }

        // Adjust return flows if greater than expected (i.e. there is exhaust or mixing flow reducing the total available for return)
        if ((totReturnFlow > ExpTotalReturnMassFlow) && (totVarReturnFlow > 0.0)) {
            Real64 newReturnFlow = 0.0;
            Real64 returnAdjFactor = (1 - ((totReturnFlow - ExpTotalReturnMassFlow) / totVarReturnFlow)); // Return flow adjustment factor
            for (int returnNum = 1; returnNum <= numRetNodes; ++returnNum) {
                int retNode = thisZoneEquip.ReturnNode(returnNum);
                Real64 curReturnFlow = DataLoopNode::Node(retNode).MassFlowRate;
                if (retNode > 0) {
                    if (!thisZoneEquip.FixedReturnFlow(returnNum)) {
                        newReturnFlow = curReturnFlow * returnAdjFactor;
                        FinalTotalReturnMassFlow += newReturnFlow;
                        DataLoopNode::Node(retNode).MassFlowRate = newReturnFlow;
                    } else {
                        FinalTotalReturnMassFlow += curReturnFlow;
                    }
                }
            }
        } else {
            FinalTotalReturnMassFlow = totReturnFlow;
        }
    }

    void CalcZoneLeavingConditions(ZoneEquipmentManagerData &dataZoneEquipmentManager, bool const FirstHVACIteration)
    {

        // SUBROUTINE INFORMATION:
        //       AUTHOR         Richard Liesen
        //       DATE WRITTEN   January 2001
        //       MODIFIED       June 2003, FCW: add heat from airflow window to return air
        //       RE-ENGINEERED  na

        // PURPOSE OF THIS SUBROUTINE:
        // Perform zone upate of the leaving conditions.

        // METHODOLOGY EMPLOYED:
        // Energy Balance.

        // Using/Aliasing
        using DataContaminantBalance::Contaminant;
        using DataEnvironment::OutBaroPress;
        using DataHeatBalance::RefrigCaseCredit;
        using DataHeatBalance::Zone;
        using DataHeatBalFanSys::SysDepZoneLoads;
        using DataHeatBalFanSys::ZoneLatentGain;
        using DataHVACGlobals::RetTempMax;
        using DataHVACGlobals::RetTempMin;
        using DataLoopNode::Node;
        using DataRoomAirModel::AirPatternZoneInfo;
        using DataSurfaces::AirFlowWindow_Destination_ReturnAir;
        using DataSurfaces::Surface;
        using DataSurfaces::SurfaceWindow;
        using DataZoneEnergyDemands::CurDeadBandOrSetback;
        using DataZoneEnergyDemands::DeadBandOrSetback;
        using DataZoneEnergyDemands::ZoneSysEnergyDemand;
        using DataZoneEnergyDemands::ZoneSysMoistureDemand;
        using InternalHeatGains::SumAllReturnAirConvectionGains;
        using InternalHeatGains::SumAllReturnAirLatentGains;

        // SUBROUTINE LOCAL VARIABLE DECLARATIONS:
        Real64 QRetAir;         // Heat to return air from lights
        Real64 CpAir;           // Air heat capacity [J/kg-K]
        Real64 TempRetAir;      // Return air temperature [C]
        Real64 TempZoneAir;     // Zone air temperature [C]
        int ZoneNum;            // Controlled zone number
        int ActualZoneNum;      // Zone number
        int ZoneNode;           // Node number of controlled zone
        int ReturnNode;         // Node number of controlled zone's return air
        int SurfNum;            // Surface number
        Real64 MassFlowRA;      // Return air mass flow [kg/s]
        Real64 FlowThisTS;      // Window gap air mass flow [kg/s]
        Real64 WinGapFlowToRA;  // Mass flow to return air from all airflow windows in zone [kg/s]
        Real64 WinGapFlowTtoRA; // Sum of mass flow times outlet temp for all airflow windows in zone [(kg/s)-C]
        Real64 WinGapTtoRA;     // Temp of outlet flow mixture to return air from all airflow windows in zone [C]
        Real64 H2OHtOfVap;      // Heat of vaporization of water (W/kg)
        Real64 ZoneMult;        // zone multiplier
        Real64 SumRetAirLatentGainRate;

        for (ZoneNum = 1; ZoneNum <= NumOfZones; ++ZoneNum) {
            if (!ZoneEquipConfig(ZoneNum).IsControlled) continue;
            ActualZoneNum = ZoneEquipConfig(ZoneNum).ActualZoneNum;
            // A return air system may not exist for certain systems; Therefore when no return node exists
            // there is no update.  Of course if there is no return air system then you cannot update
            // the energy for the return air heat gain from the lights statements.
            if (ZoneEquipConfig(ZoneNum).NumReturnNodes == 0) continue;
            ZoneNode = ZoneEquipConfig(ZoneNum).ZoneNode;
            ZoneMult = Zone(ActualZoneNum).Multiplier * Zone(ActualZoneNum).ListMultiplier;
            for (int nodeCount = 1; nodeCount <= ZoneEquipConfig(ZoneNum).NumReturnNodes; ++nodeCount) {
                ReturnNode = ZoneEquipConfig(ZoneNum).ReturnNode(nodeCount);

                // RETURN AIR HEAT GAIN from the Lights statement; this heat gain is stored in
                // Add sensible heat gain from refrigerated cases with under case returns
                SumAllReturnAirConvectionGains(ActualZoneNum, QRetAir, ReturnNode);

                // Need to add the energy to the return air from lights and from airflow windows. Where the heat
                // is added depends on if there is system flow or not.  If there is system flow the heat is added
                // to the Zone Return Node.  If there is no system flow then the heat is added back to the zone in the
                // Correct step through the SysDepZoneLoads variable.

                MassFlowRA = Node(ReturnNode).MassFlowRate / ZoneMult;

                // user defined room air model may feed temp that differs from zone node
                if (allocated(AirPatternZoneInfo)) {
                    if ((AirPatternZoneInfo(ActualZoneNum).IsUsed) && (!BeginEnvrnFlag)) {
                        TempZoneAir = AirPatternZoneInfo(ActualZoneNum).Tleaving;
                        TempRetAir = TempZoneAir;
                    } else {
                        TempZoneAir = Node(ZoneNode).Temp;
                        TempRetAir = TempZoneAir;
                    }
                } else {
                    TempZoneAir = Node(ZoneNode).Temp;
                    TempRetAir = TempZoneAir;
                }

                WinGapFlowToRA = 0.0;
                WinGapTtoRA = 0.0;
                WinGapFlowTtoRA = 0.0;

                if (ZoneEquipConfig(ZoneNum).ZoneHasAirFlowWindowReturn) {
                    for (SurfNum = Zone(ActualZoneNum).SurfaceFirst; SurfNum <= Zone(ActualZoneNum).SurfaceLast; ++SurfNum) {
                        if (SurfaceWindow(SurfNum).AirflowThisTS > 0.0 &&
                            SurfaceWindow(SurfNum).AirflowDestination == AirFlowWindow_Destination_ReturnAir) {
                            FlowThisTS = PsyRhoAirFnPbTdbW(OutBaroPress, SurfaceWindow(SurfNum).TAirflowGapOutlet, Node(ZoneNode).HumRat) *
                                         SurfaceWindow(SurfNum).AirflowThisTS * Surface(SurfNum).Width;
                            WinGapFlowToRA += FlowThisTS;
                            WinGapFlowTtoRA += FlowThisTS * SurfaceWindow(SurfNum).TAirflowGapOutlet;
                        }
                    }
                }
                if (WinGapFlowToRA > 0.0) WinGapTtoRA = WinGapFlowTtoRA / WinGapFlowToRA;
                // the flag NoHeatToReturnAir is TRUE if the system is zonal only or is central with on/off air flow. In these
                // cases the heat to return air is treated as a zone heat gain and dealt with in CalcZoneSums in
                // MODULE ZoneTempPredictorCorrector.
                if (!Zone(ActualZoneNum).NoHeatToReturnAir) {
                    CpAir = PsyCpAirFnW(Node(ZoneNode).HumRat);
                    if (MassFlowRA > 0.0) {
                        if (WinGapFlowToRA > 0.0) {
                            // Add heat-to-return from window gap airflow
                            if (MassFlowRA >= WinGapFlowToRA) {
                                TempRetAir = (WinGapFlowTtoRA + (MassFlowRA - WinGapFlowToRA) * TempZoneAir) / MassFlowRA;
                            } else {
                                // All of return air comes from flow through airflow windows
                                TempRetAir = WinGapTtoRA;
                                // Put heat from window airflow that exceeds return air flow into zone air
                                SysDepZoneLoads(ActualZoneNum) += (WinGapFlowToRA - MassFlowRA) * CpAir * (WinGapTtoRA - TempZoneAir);
                            }
                        }
                        // Add heat-to-return from lights
                        TempRetAir += QRetAir / (MassFlowRA * CpAir);
                        if (TempRetAir > RetTempMax) {
                            Node(ReturnNode).Temp = RetTempMax;
                            if (!ZoneSizingCalc) {
                                SysDepZoneLoads(ActualZoneNum) += CpAir * MassFlowRA * (TempRetAir - RetTempMax);
                            }
                        } else if (TempRetAir < RetTempMin) {
                            Node(ReturnNode).Temp = RetTempMin;
                            if (!ZoneSizingCalc) {
                                SysDepZoneLoads(ActualZoneNum) += CpAir * MassFlowRA * (TempRetAir - RetTempMin);
                            }
                        } else {
                            Node(ReturnNode).Temp = TempRetAir;
                        }
                    } else { // No return air flow
                        // Assign all heat-to-return from window gap airflow to zone air
                        if (WinGapFlowToRA > 0.0) SysDepZoneLoads(ActualZoneNum) += WinGapFlowToRA * CpAir * (WinGapTtoRA - TempZoneAir);
                        // Assign all heat-to-return from lights to zone air
                        if (QRetAir > 0.0) SysDepZoneLoads(ActualZoneNum) += QRetAir;
                        Node(ReturnNode).Temp = Node(ZoneNode).Temp;
                    }
                } else {
                    // update the return air node for zonal and central on/off systems
                    Node(ReturnNode).Temp = Node(ZoneNode).Temp;
                }

                // Update the rest of the Return Air Node conditions, if the return air system exists!
                Node(ReturnNode).Press = Node(ZoneNode).Press;

                // Include impact of under case returns for refrigerated display case when updating the return air node humidity
                if (!Zone(ActualZoneNum).NoHeatToReturnAir) {
                    if (MassFlowRA > 0) {
                        SumAllReturnAirLatentGains(ZoneNum, SumRetAirLatentGainRate, ReturnNode);
                        H2OHtOfVap = PsyHgAirFnWTdb(Node(ZoneNode).HumRat, Node(ReturnNode).Temp);
                        Node(ReturnNode).HumRat = Node(ZoneNode).HumRat + (SumRetAirLatentGainRate / (H2OHtOfVap * MassFlowRA));
                    } else {
                        // If no mass flow rate exists, include the latent HVAC case credit with the latent Zone case credit
                        Node(ReturnNode).HumRat = Node(ZoneNode).HumRat;
                        RefrigCaseCredit(ActualZoneNum).LatCaseCreditToZone += RefrigCaseCredit(ActualZoneNum).LatCaseCreditToHVAC;
                        // shouldn't the HVAC term be zeroed out then?
                        SumAllReturnAirLatentGains(ZoneNum, SumRetAirLatentGainRate, ReturnNode);
                        ZoneLatentGain(ActualZoneNum) += SumRetAirLatentGainRate;
                    }
                } else {
                    Node(ReturnNode).HumRat = Node(ZoneNode).HumRat;
                    RefrigCaseCredit(ActualZoneNum).LatCaseCreditToZone += RefrigCaseCredit(ActualZoneNum).LatCaseCreditToHVAC;
                    // shouldn't the HVAC term be zeroed out then?
                    SumAllReturnAirLatentGains(ZoneNum, SumRetAirLatentGainRate, ReturnNode);
                    ZoneLatentGain(ActualZoneNum) += SumRetAirLatentGainRate;
                }

                Node(ReturnNode).Enthalpy = PsyHFnTdbW(Node(ReturnNode).Temp, Node(ReturnNode).HumRat);

                if (Contaminant.CO2Simulation) Node(ReturnNode).CO2 = Node(ZoneNode).CO2;
                if (Contaminant.GenericContamSimulation) Node(ReturnNode).GenContam = Node(ZoneNode).GenContam;

            } // End of check for a return air node, which implies a return air system.

            // Reset current deadband flags, remaining output required, so no impact beyond zone equipment
            InitSystemOutputRequired(dataZoneEquipmentManager, ActualZoneNum, FirstHVACIteration, true);
        }
    }

    void UpdateZoneEquipment(EnergyPlusData &state, bool &SimAir)
    {
        // SUBROUTINE INFORMATION:
        //       AUTHOR         Russ Taylor
        //       DATE WRITTEN   Nov 1997
        //       MODIFIED       na
        //       RE-ENGINEERED  na

        // PURPOSE OF THIS SUBROUTINE:
        // This subroutine performs the update for Zone Equipment Management.
        // Specifically, it transfers the conditions from the zone equipment return air nodes across
        // to the air loop side, allowing for multiple return air nodes

        // Using/Aliasing
        using DataConvergParams::CalledFromAirSystemDemandSide;
        using DataHVACGlobals::NumPrimaryAirSys;
        using HVACInterfaceManager::UpdateHVACInterface;

        // SUBROUTINE LOCAL VARIABLE DECLARATIONS:
        int ZoneGroupNum;
        int RetAirPathNum;

        // Transfer the conditions from the zone equipment return air nodes across
        // to the air loop side, allowing for multiple return air nodes
        for (ZoneGroupNum = 1; ZoneGroupNum <= NumPrimaryAirSys; ++ZoneGroupNum) {
            for (RetAirPathNum = 1; RetAirPathNum <= state.dataAirLoop->AirToZoneNodeInfo(ZoneGroupNum).NumReturnNodes; ++RetAirPathNum) {
                UpdateHVACInterface(state,
                                    ZoneGroupNum,
                                    CalledFromAirSystemDemandSide,
                                    state.dataAirLoop->AirToZoneNodeInfo(ZoneGroupNum).ZoneEquipReturnNodeNum(RetAirPathNum),
                                    state.dataAirLoop->AirToZoneNodeInfo(ZoneGroupNum).AirLoopReturnNodeNum(RetAirPathNum),
                                    SimAir);
            }
        }
    }

    void CalcAirFlowSimple(EnergyPlusData &state, int const SysTimestepLoop,        // System time step index
                           bool const AdjustZoneMassFlowFlag // flags to adjust zone mxing and infiltration mass flow rates
    )
    {

        // SUBROUTINE INFORMATION:
        //       AUTHOR         Legacy Code
        //       DATE WRITTEN   na
        //       MODIFIED       Shirey, Jan 2008 (MIXING objects, use avg. conditions for Cp, Air Density and Hfg)
        //       MODIFIED       L. Lawrie and L. GU, Jan. 2008 (Allow multiple infiltration and ventilation objects)
        //                      B. Griffith. Jan 2009 add infiltration, residential basic/sherman-grimsrud and enhanced/AIM2
        //                      L. Lawrie - March 2009 - move ventilation electric calculation to this routine (for
        //                        Electricity Net.
        //                      L. Gu - Dec. 2009 - Added a new ventilation object to calculate flow rate based on wind and stack
        //                        effect through an opening.
        //       MODIFIED       Stovall - Aug 2011 (add refrigerator door mixing)
        //       RE-ENGINEERED  na

        // PURPOSE OF THIS SUBROUTINE:
        // This subroutine calculates the air component of the heat balance.

        // Using/Aliasing
        using DataEnvironment::OutBaroPress;
        using DataEnvironment::OutEnthalpy;
        using DataEnvironment::OutHumRat;
        using DataEnvironment::WindSpeed;
        using namespace DataHeatBalFanSys;
        using namespace DataHeatBalance;
        using CoolTower::ManageCoolTower;
        using DataContaminantBalance::Contaminant;
        using DataContaminantBalance::MixingMassFlowCO2;
        using DataContaminantBalance::MixingMassFlowGC;
        using DataContaminantBalance::ZoneAirCO2;
        using DataContaminantBalance::ZoneAirGC;
        using DataGlobals::HourOfDay;
        using DataGlobals::KickOffSimulation;
        using DataGlobals::SecInHour;
        using DataHeatBalance::Ventilation;
        using DataHVACGlobals::CycleOn;
        using DataHVACGlobals::CycleOnZoneFansOnly;
        using DataHVACGlobals::TimeStepSys;
        using DataRoomAirModel::ZTJET;
        using DataZoneEquipment::ZHumRat;
        using DataZoneEquipment::ZMAT;
        using DataZoneEquipment::ZoneEquipAvail;
        using EarthTube::ManageEarthTube;
        using Psychrometrics::PsyCpAirFnW;
        using Psychrometrics::PsyRhoAirFnPbTdbW;
        using Psychrometrics::PsyTdbFnHW;
        using Psychrometrics::PsyWFnTdbTwbPb;
        using ScheduleManager::GetCurrentScheduleValue;
        using ThermalChimney::ManageThermalChimney;
        using namespace DataLoopNode;

        // SUBROUTINE PARAMETER DEFINITIONS:
        Real64 const StdGravity(9.80665); // The acceleration of gravity at the sea level (m/s2)
        static std::string const RoutineNameMixing("CalcAirFlowSimple:Mixing");
        static std::string const RoutineNameCrossMixing("CalcAirFlowSimple:CrossMixing");
        static std::string const RoutineNameRefrigerationDoorMixing("CalcAirFlowSimple:RefrigerationDoorMixing");
        static std::string const RoutineNameInfiltration("CalcAirFlowSimple:Infiltration");
        static std::string const RoutineNameZoneAirBalance("CalcAirFlowSimple:ZoneAirBalance");

        // SUBROUTINE LOCAL VARIABLE DECLARATIONS:
        Real64 MCP;
        Real64 MCPxM;
        Real64 MCPxN;
        Real64 TZM;               // Temperature of From Zone
        Real64 TZN;               // Temperature of this zone
        Real64 TD;                // Delta Temp limit of Mixing statement
        Real64 Tavg;              // Average temperature in two zones exchanging air
        Real64 Wavg;              // Average humidity ratio in two zones exchanging air
        int m;                    // Index to From Zone
        int n;                    // Index of this zone
        int j;                    // Loop Counter
        int NZ;                   // A pointer
        int I;                    // Ventilation master object index
        int NH;                   // Hybrid controlled zone number
        Real64 AirDensity;        // Density of air (kg/m^3)
        Real64 CpAir;             // Heat capacity of air (J/kg-C)
        Real64 OutletAirEnthalpy; // Enthlapy of outlet air (VENTILATION objects)
        Real64 TempExt;
        Real64 WindSpeedExt;
        Real64 WindDirExt;
        Real64 HumRatExt;
        Real64 EnthalpyExt;
        bool MixingLimitFlag;
        Real64 MixingTmin;
        Real64 MixingTmax;

        Real64 IVF; // DESIGN INFILTRATION FLOW RATE (M**3/SEC)
        Real64 VVF; // DESIGN VENTILATION FLOW RATE (M**3/SEC)
        Real64 MCpI_temp;
        Real64 VAMFL_temp;

        Real64 Cw;    // Opening effectivenss
        Real64 Cd;    // Discharge coefficent
        Real64 angle; // Angle between wind direction and effective angle
        Real64 Qw;    // Volumetric flow driven by wind
        Real64 Qst;   // Volumetric flow driven by stack effect
        Real64 MassFlowDiff;
        // following variables used for refrigeration door mixing and all defined in EngRef
        int ZoneA;
        int ZoneB;
        Real64 TZoneA;
        Real64 TZoneB;
        Real64 HumRatZoneA;
        Real64 HumRatZoneB;
        Real64 AirDensityZoneA;
        Real64 CpAirZoneA;
        Real64 AirDensityZoneB;
        Real64 CpAirZoneB;
        Real64 AirDensityAvg;
        Real64 MassFlowDryAir;
        Real64 SchedDoorOpen;
        Real64 DoorHeight;
        Real64 DoorArea;
        Real64 DoorProt;
        Real64 FDens;
        Real64 Fb;
        Real64 FFlow;
        Real64 MassFlowToA;
        Real64 MassFlowToB;
        Real64 MassFlowXCpToA;
        Real64 MassFlowXCpToB;
        Real64 MassFlowXCpXTempToA;
        Real64 MassFlowXCpXTempToB;
        Real64 MassFlowXHumRatToA;
        Real64 MassFlowXHumRatToB;
        Real64 MassFlowRate;

        // Allocate the ZMAT and ZHumRat arrays

        if (!allocated(ZMAT)) ZMAT.allocate(NumOfZones);
        if (!allocated(ZHumRat)) ZHumRat.allocate(NumOfZones);
        if (!allocated(VentMCP)) VentMCP.allocate(TotVentilation);

        // Allocate module level logical arrays for MIXING and CROSS MIXING reporting
        if (!allocated(CrossMixingReportFlag)) CrossMixingReportFlag.allocate(TotCrossMixing);
        if (!allocated(MixingReportFlag)) MixingReportFlag.allocate(TotMixing);

        if (!allocated(MCPTThermChim)) MCPTThermChim.allocate(NumOfZones);
        if (!allocated(MCPThermChim)) MCPThermChim.allocate(NumOfZones);
        if (!allocated(ThermChimAMFL)) ThermChimAMFL.allocate(NumOfZones);

        //                                      COMPUTE ZONE AIR MIXINGS
        MCPM = 0.0;
        MCPTM = 0.0;
        MixingMassFlowZone = 0.0;
        MixingMassFlowXHumRat = 0.0;
        CrossMixingReportFlag = false;
        MixingReportFlag = false;
        if (Contaminant.CO2Simulation && TotMixing + TotCrossMixing + TotRefDoorMixing > 0) MixingMassFlowCO2 = 0.0;
        if (Contaminant.GenericContamSimulation && TotMixing + TotCrossMixing + TotRefDoorMixing > 0) MixingMassFlowGC = 0.0;

        IVF = 0.0;
        MCPTI = 0.0;
        MCPI = 0.0;
        OAMFL = 0.0;
        VVF = 0.0;
        MCPTV = 0.0;
        MCPV = 0.0;
        VAMFL = 0.0;
        VentMCP = 0.0;
        MDotCPOA = 0.0;
        MDotOA = 0.0;
        MCPThermChim = 0.0;
        ThermChimAMFL = 0.0;
        MCPTThermChim = 0.0;
        MassFlowRate = 0.0;

        if (AirFlowFlag != UseSimpleAirFlow) return;
        // AirflowNetwork Multizone field /= SIMPLE
        if (!(AirflowNetwork::SimulateAirflowNetwork == AirflowNetwork::AirflowNetworkControlSimple ||
              AirflowNetwork::SimulateAirflowNetwork == AirflowNetwork::AirflowNetworkControlSimpleADS)) {
            return;
        }

        ManageEarthTube();
        ManageCoolTower(state, state.dataCoolTower);
        ManageThermalChimney();

        // Assign zone air temperature
        for (j = 1; j <= NumOfZones; ++j) {
            ZMAT(j) = MAT(j);
            ZHumRat(j) = ZoneAirHumRat(j);
            // This is only temperory fix for CR8867.  (L. Gu 8/12)
            if (SysTimestepLoop == 1) {
                ZMAT(j) = XMPT(j);
                ZHumRat(j) = WZoneTimeMinusP(j);
            }
        }

        // Process the scheduled Ventilation for air heat balance
        if (TotVentilation > 0) {
            for (auto &e : ZnAirRpt) {
                e.VentilFanElec = 0.0;
            }
        }

        // Initialization of ZoneAirBalance
        if (TotZoneAirBalance > 0) {
            for (auto &e : ZoneAirBalance) {
                e.BalMassFlowRate = 0.0;
                e.InfMassFlowRate = 0.0;
                e.NatMassFlowRate = 0.0;
                e.ExhMassFlowRate = 0.0;
                e.IntMassFlowRate = 0.0;
                e.ERVMassFlowRate = 0.0;
            }
        }

        for (j = 1; j <= TotVentilation; ++j) {
            // Use air node information linked to the zone if defined
            NZ = Ventilation(j).ZonePtr;
            Ventilation(j).FanPower = 0.0;
            TempExt = Zone(NZ).OutDryBulbTemp;
            WindSpeedExt = Zone(NZ).WindSpeed;
            WindDirExt = Zone(NZ).WindDir;
            if (Zone(NZ).HasLinkedOutAirNode) {
                HumRatExt = Node(Zone(NZ).LinkedOutAirNode).HumRat;
                EnthalpyExt = Node(Zone(NZ).LinkedOutAirNode).Enthalpy;
            } else {
                HumRatExt = OutHumRat;
                EnthalpyExt = OutEnthalpy;
            }
            AirDensity = PsyRhoAirFnPbTdbW(OutBaroPress, TempExt, HumRatExt);
            CpAir = PsyCpAirFnW(HumRatExt);
            // CR7751 should maybe use code below, indoor conditions instead of outdoor conditions
            //   AirDensity = PsyRhoAirFnPbTdbW(OutBaroPress, ZMAT(NZ), ZHumRat(NZ))
            //   CpAir = PsyCpAirFnW(ZHumRat(NZ),ZMAT(NZ))
            // Hybrid ventilation global control
            if (Ventilation(j).HybridControlType == HybridControlTypeGlobal && Ventilation(j).HybridControlMasterNum > 0) {
                I = Ventilation(j).HybridControlMasterNum;
                NH = Ventilation(I).ZonePtr;
                if (j == I) {
                    Ventilation(j).HybridControlMasterStatus = false;
                }
            } else {
                I = j;
                NH = NZ;
            }
            // Check scheduled temperatures
            if (Ventilation(I).MinIndoorTempSchedPtr > 0) {
                Ventilation(I).MinIndoorTemperature = GetCurrentScheduleValue(Ventilation(I).MinIndoorTempSchedPtr);
            }
            if (Ventilation(I).MaxIndoorTempSchedPtr > 0) {
                Ventilation(I).MaxIndoorTemperature = GetCurrentScheduleValue(Ventilation(I).MaxIndoorTempSchedPtr);
            }
            // Ensure the minimum indoor temperature <= the maximum indoor temperature
            if (Ventilation(I).MinIndoorTempSchedPtr > 0 || Ventilation(I).MaxIndoorTempSchedPtr > 0) {
                if (Ventilation(I).MinIndoorTemperature > Ventilation(I).MaxIndoorTemperature) {
                    ++Ventilation(I).IndoorTempErrCount;
                    if (Ventilation(I).IndoorTempErrCount < 2) {
                        ShowWarningError(
                            "Ventilation indoor temperature control: The minimum indoor temperature is above the maximum indoor temperature in " +
                            Ventilation(I).Name);
                        ShowContinueError("The minimum indoor temperature is set to the maximum indoor temperature. Simulation continues.");
                        ShowContinueErrorTimeStamp(" Occurrence info:");
                    } else {
                        ShowRecurringWarningErrorAtEnd("The minimum indoor temperature is still above the maximum indoor temperature",
                                                       Ventilation(I).IndoorTempErrIndex,
                                                       Ventilation(I).MinIndoorTemperature,
                                                       Ventilation(I).MinIndoorTemperature);
                    }
                    Ventilation(I).MinIndoorTemperature = Ventilation(I).MaxIndoorTemperature;
                }
            }
            if (Ventilation(I).MinOutdoorTempSchedPtr > 0) {
                Ventilation(I).MinOutdoorTemperature = GetCurrentScheduleValue(Ventilation(I).MinOutdoorTempSchedPtr);
            }
            if (Ventilation(I).MaxOutdoorTempSchedPtr > 0) {
                Ventilation(I).MaxOutdoorTemperature = GetCurrentScheduleValue(Ventilation(I).MaxOutdoorTempSchedPtr);
            }
            // Ensure the minimum outdoor temperature <= the maximum outdoor temperature
            if (Ventilation(I).MinOutdoorTempSchedPtr > 0 || Ventilation(I).MaxOutdoorTempSchedPtr > 0) {
                if (Ventilation(I).MinOutdoorTemperature > Ventilation(I).MaxOutdoorTemperature) {
                    ++Ventilation(I).OutdoorTempErrCount;
                    if (Ventilation(I).OutdoorTempErrCount < 2) {
                        ShowWarningError(
                            "Ventilation outdoor temperature control: The minimum outdoor temperature is above the maximum outdoor temperature in " +
                            Ventilation(I).Name);
                        ShowContinueError("The minimum outdoor temperature is set to the maximum outdoor temperature. Simulation continues.");
                        ShowContinueErrorTimeStamp(" Occurrence info:");
                    } else {
                        ShowRecurringWarningErrorAtEnd("The minimum outdoor temperature is still above the maximum outdoor temperature",
                                                       Ventilation(I).OutdoorTempErrIndex,
                                                       Ventilation(I).MinOutdoorTemperature,
                                                       Ventilation(I).MinOutdoorTemperature);
                    }
                    Ventilation(I).MinIndoorTemperature = Ventilation(I).MaxIndoorTemperature;
                }
            }
            if (Ventilation(I).DeltaTempSchedPtr > 0) {
                Ventilation(I).DelTemperature = GetCurrentScheduleValue(Ventilation(I).DeltaTempSchedPtr);
            }
            // Skip this if the zone is below the minimum indoor temperature limit
            if ((ZMAT(NH) < Ventilation(I).MinIndoorTemperature) && (!Ventilation(j).EMSSimpleVentOn)) continue;
            // Skip this if the zone is above the maximum indoor temperature limit
            if ((ZMAT(NH) > Ventilation(I).MaxIndoorTemperature) && (!Ventilation(j).EMSSimpleVentOn)) continue;
            // Skip if below the temperature difference limit (3/12/03 Negative DelTemperature allowed now)
            if (((ZMAT(NH) - TempExt) < Ventilation(I).DelTemperature) && (!Ventilation(j).EMSSimpleVentOn)) continue;
            // Skip this if the outdoor temperature is below the minimum outdoor temperature limit
            if ((TempExt < Ventilation(I).MinOutdoorTemperature) && (!Ventilation(j).EMSSimpleVentOn)) continue;
            // Skip this if the outdoor temperature is above the maximum outdoor temperature limit
            if ((TempExt > Ventilation(I).MaxOutdoorTemperature) && (!Ventilation(j).EMSSimpleVentOn)) continue;
            // Skip this if the outdoor wind speed is above the maximum windspeed limit
            if ((WindSpeedExt > Ventilation(I).MaxWindSpeed) && (!Ventilation(j).EMSSimpleVentOn)) continue;

            // Hybrid ventilation controls
            if ((Ventilation(j).HybridControlType == HybridControlTypeClose) && (!Ventilation(j).EMSSimpleVentOn)) continue;
            if (Ventilation(j).HybridControlType == HybridControlTypeGlobal && Ventilation(j).HybridControlMasterNum > 0) {
                if (j == I) Ventilation(j).HybridControlMasterStatus = true;
            }

            if (Ventilation(j).ModelType == VentilationDesignFlowRate) {
                // CR6845 if calculated < 0, don't propagate.
                VVF = Ventilation(j).DesignLevel * GetCurrentScheduleValue(Ventilation(j).SchedPtr);

                if (Ventilation(j).EMSSimpleVentOn) VVF = Ventilation(j).EMSimpleVentFlowRate;

                if (VVF < 0.0) VVF = 0.0;
                VentMCP(j) = VVF * AirDensity * CpAir *
                             (Ventilation(j).ConstantTermCoef + std::abs(TempExt - ZMAT(NZ)) * Ventilation(j).TemperatureTermCoef +
                              WindSpeedExt * (Ventilation(j).VelocityTermCoef + WindSpeedExt * Ventilation(j).VelocitySQTermCoef));
                if (VentMCP(j) < 0.0) VentMCP(j) = 0.0;
                VAMFL_temp = VentMCP(j) / CpAir;
                if (Ventilation(j).QuadratureSum) {
                    {
                        auto const SELECT_CASE_var(Ventilation(j).FanType); // ventilation type based calculation
                        if (SELECT_CASE_var == ExhaustVentilation) {
                            ZoneAirBalance(Ventilation(j).OABalancePtr).ExhMassFlowRate += VentMCP(j) / CpAir;
                        } else if (SELECT_CASE_var == IntakeVentilation) {
                            ZoneAirBalance(Ventilation(j).OABalancePtr).IntMassFlowRate += VentMCP(j) / CpAir;
                        } else if (SELECT_CASE_var == NaturalVentilation) {
                            ZoneAirBalance(Ventilation(j).OABalancePtr).NatMassFlowRate += VentMCP(j) / CpAir;
                        } else if (SELECT_CASE_var == BalancedVentilation) {
                            ZoneAirBalance(Ventilation(j).OABalancePtr).BalMassFlowRate += VentMCP(j) / CpAir;
                        }
                    }
                } else {
                    MCPV(NZ) += VentMCP(j);
                    VAMFL(NZ) += VAMFL_temp;
                }
                if (Ventilation(j).FanEfficiency > 0.0) {
                    Ventilation(j).FanPower = VAMFL_temp * Ventilation(j).FanPressure / (Ventilation(j).FanEfficiency * AirDensity);
                    if (Ventilation(j).FanType == BalancedVentilation) Ventilation(j).FanPower *= 2.0;
                    // calc electric
                    if (AirflowNetwork::SimulateAirflowNetwork == AirflowNetwork::AirflowNetworkControlSimpleADS) {
                        // CR7608 IF (.not. TurnFansOn .or. .not. AirflowNetworkZoneFlag(NZ)) &
                        if (!KickOffSimulation) {
                            if (!(ZoneEquipAvail(NZ) == CycleOn || ZoneEquipAvail(NZ) == CycleOnZoneFansOnly) ||
                                !AirflowNetwork::AirflowNetworkZoneFlag(NZ))
                                ZnAirRpt(NZ).VentilFanElec += Ventilation(j).FanPower * TimeStepSys * SecInHour;
                        } else if (!AirflowNetwork::AirflowNetworkZoneFlag(NZ)) {
                            ZnAirRpt(NZ).VentilFanElec += Ventilation(j).FanPower * TimeStepSys * SecInHour;
                        }
                    } else {
                        ZnAirRpt(NZ).VentilFanElec += Ventilation(j).FanPower * TimeStepSys * SecInHour;
                    }
                }
                // Intake fans will add some heat to the air, raising the temperature for an intake fan...
                if (Ventilation(j).FanType == IntakeVentilation || Ventilation(j).FanType == BalancedVentilation) {
                    if (VAMFL_temp == 0.0) {
                        OutletAirEnthalpy = EnthalpyExt;
                    } else {
                        if (Ventilation(j).FanPower > 0.0) {
                            if (Ventilation(j).FanType == BalancedVentilation) {
                                OutletAirEnthalpy = EnthalpyExt + Ventilation(j).FanPower / VAMFL_temp / 2.0; // Half fan power to calculate inlet T
                            } else {
                                OutletAirEnthalpy = EnthalpyExt + Ventilation(j).FanPower / VAMFL_temp;
                            }
                        } else {
                            OutletAirEnthalpy = EnthalpyExt;
                        }
                    }
                    Ventilation(j).AirTemp = PsyTdbFnHW(OutletAirEnthalpy, HumRatExt);
                } else {
                    Ventilation(j).AirTemp = TempExt;
                }
                if (!Ventilation(j).QuadratureSum) MCPTV(NZ) += VentMCP(j) * Ventilation(j).AirTemp;
            }

            if (Ventilation(j).ModelType == VentilationWindAndStack) {
                if (Ventilation(j).OpenEff != AutoCalculate) {
                    Cw = Ventilation(j).OpenEff;
                } else {
                    // linear interpolation between effective angle and wind direction
                    angle = std::abs(WindDirExt - Ventilation(j).EffAngle);
                    if (angle > 180.0) angle -= 180.0;
                    Cw = 0.55 + angle / 180.0 * (0.3 - 0.55);
                }
                if (Ventilation(j).DiscCoef != AutoCalculate) {
                    Cd = Ventilation(j).DiscCoef;
                } else {
                    Cd = 0.40 + 0.0045 * std::abs(TempExt - ZMAT(NZ));
                }
                Qw = Cw * Ventilation(j).OpenArea * GetCurrentScheduleValue(Ventilation(j).OpenAreaSchedPtr) * WindSpeedExt;
                Qst = Cd * Ventilation(j).OpenArea * GetCurrentScheduleValue(Ventilation(j).OpenAreaSchedPtr) *
                      std::sqrt(2.0 * 9.81 * Ventilation(j).DH * std::abs(TempExt - ZMAT(NZ)) / (ZMAT(NZ) + 273.15));
                VVF = std::sqrt(Qw * Qw + Qst * Qst);
                if (Ventilation(j).EMSSimpleVentOn) VVF = Ventilation(j).EMSimpleVentFlowRate;
                if (VVF < 0.0) VVF = 0.0;
                VentMCP(j) = VVF * AirDensity * CpAir;
                if (VentMCP(j) < 0.0) VentMCP(j) = 0.0;
                if (Ventilation(j).QuadratureSum) {
                    ZoneAirBalance(Ventilation(j).OABalancePtr).NatMassFlowRate += VentMCP(j) / CpAir;
                } else {
                    MCPV(NZ) += VentMCP(j);
                    VAMFL_temp = VentMCP(j) / CpAir;
                    VAMFL(NZ) += VAMFL_temp;
                    Ventilation(j).AirTemp = TempExt;
                    MCPTV(NZ) += VentMCP(j) * Ventilation(j).AirTemp;
                }
            }
        }

        // Process Mixing
        for (j = 1; j <= TotMixing; ++j) {
            n = Mixing(j).ZonePtr;
            m = Mixing(j).FromZone;
            TD = Mixing(j).DeltaTemperature;
            // Get scheduled delta temperature
            if (Mixing(j).DeltaTempSchedPtr > 0) {
                TD = GetCurrentScheduleValue(Mixing(j).DeltaTempSchedPtr);
            }
            TZN = ZMAT(n);
            TZM = ZMAT(m);

            // Hybrid ventilation controls
            if (Mixing(j).HybridControlType == HybridControlTypeClose) continue;
            // Check temperature limit
            MixingLimitFlag = false;

            // Hybrid ventilation global control
            if (Mixing(j).HybridControlType == HybridControlTypeGlobal && Mixing(j).HybridControlMasterNum > 0) {
                I = Mixing(j).HybridControlMasterNum;
                if (!Ventilation(I).HybridControlMasterStatus) continue;
            } else {
                // Ensure the minimum indoor temperature <= the maximum indoor temperature
                if (Mixing(j).MinIndoorTempSchedPtr > 0) MixingTmin = GetCurrentScheduleValue(Mixing(j).MinIndoorTempSchedPtr);
                if (Mixing(j).MaxIndoorTempSchedPtr > 0) MixingTmax = GetCurrentScheduleValue(Mixing(j).MaxIndoorTempSchedPtr);
                if (Mixing(j).MinIndoorTempSchedPtr > 0 && Mixing(j).MaxIndoorTempSchedPtr > 0) {
                    if (MixingTmin > MixingTmax) {
                        ++Mixing(j).IndoorTempErrCount;
                        if (Mixing(j).IndoorTempErrCount < 2) {
                            ShowWarningError(
                                "Mixing zone temperature control: The minimum zone temperature is above the maximum zone temperature in " +
                                Mixing(j).Name);
                            ShowContinueError("The minimum zone temperature is set to the maximum zone temperature. Simulation continues.");
                            ShowContinueErrorTimeStamp(" Occurrence info:");
                        } else {
                            ShowRecurringWarningErrorAtEnd("The minimum zone temperature is still above the maximum zone temperature",
                                                           Mixing(j).IndoorTempErrIndex,
                                                           MixingTmin,
                                                           MixingTmin);
                        }
                        MixingTmin = MixingTmax;
                    }
                }
                if (Mixing(j).MinIndoorTempSchedPtr > 0) {
                    if (TZN < MixingTmin) MixingLimitFlag = true;
                }
                if (Mixing(j).MaxIndoorTempSchedPtr > 0) {
                    if (TZN > MixingTmax) MixingLimitFlag = true;
                }
                // Ensure the minimum source temperature <= the maximum source temperature
                if (Mixing(j).MinSourceTempSchedPtr > 0) MixingTmin = GetCurrentScheduleValue(Mixing(j).MinSourceTempSchedPtr);
                if (Mixing(j).MaxSourceTempSchedPtr > 0) MixingTmax = GetCurrentScheduleValue(Mixing(j).MaxSourceTempSchedPtr);
                if (Mixing(j).MinSourceTempSchedPtr > 0 && Mixing(j).MaxSourceTempSchedPtr > 0) {
                    if (MixingTmin > MixingTmax) {
                        ++Mixing(j).SourceTempErrCount;
                        if (Mixing(j).SourceTempErrCount < 2) {
                            ShowWarningError(
                                "Mixing source temperature control: The minimum source temperature is above the maximum source temperature in " +
                                Mixing(j).Name);
                            ShowContinueError("The minimum source temperature is set to the maximum source temperature. Simulation continues.");
                            ShowContinueErrorTimeStamp(" Occurrence info:");
                        } else {
                            ShowRecurringWarningErrorAtEnd("The minimum source temperature is still above the maximum source temperature",
                                                           Mixing(j).SourceTempErrIndex,
                                                           MixingTmin,
                                                           MixingTmin);
                        }
                        MixingTmin = MixingTmax;
                    }
                }
                if (Mixing(j).MinSourceTempSchedPtr > 0) {
                    if (TZM < MixingTmin) MixingLimitFlag = true;
                }
                if (Mixing(j).MaxSourceTempSchedPtr > 0) {
                    if (TZM > MixingTmax) MixingLimitFlag = true;
                }
                // Ensure the minimum outdoor temperature <= the maximum outdoor temperature
                TempExt = Zone(n).OutDryBulbTemp;
                if (Mixing(j).MinOutdoorTempSchedPtr > 0) MixingTmin = GetCurrentScheduleValue(Mixing(j).MinOutdoorTempSchedPtr);
                if (Mixing(j).MaxOutdoorTempSchedPtr > 0) MixingTmax = GetCurrentScheduleValue(Mixing(j).MaxOutdoorTempSchedPtr);
                if (Mixing(j).MinOutdoorTempSchedPtr > 0 && Mixing(j).MaxOutdoorTempSchedPtr > 0) {
                    if (MixingTmin > MixingTmax) {
                        ++Mixing(j).OutdoorTempErrCount;
                        if (Mixing(j).OutdoorTempErrCount < 2) {
                            ShowWarningError(
                                "Mixing outdoor temperature control: The minimum outdoor temperature is above the maximum outdoor temperature in " +
                                Mixing(j).Name);
                            ShowContinueError("The minimum outdoor temperature is set to the maximum source temperature. Simulation continues.");
                            ShowContinueErrorTimeStamp(" Occurrence info:");
                        } else {
                            ShowRecurringWarningErrorAtEnd("The minimum outdoor temperature is still above the maximum outdoor temperature",
                                                           Mixing(j).OutdoorTempErrIndex,
                                                           MixingTmin,
                                                           MixingTmin);
                        }
                        MixingTmin = MixingTmax;
                    }
                }
                if (Mixing(j).MinOutdoorTempSchedPtr > 0) {
                    if (TempExt < MixingTmin) MixingLimitFlag = true;
                }
                if (Mixing(j).MaxOutdoorTempSchedPtr > 0) {
                    if (TempExt > MixingTmax) MixingLimitFlag = true;
                }
            }

            if (Mixing(j).HybridControlType != HybridControlTypeGlobal && MixingLimitFlag) continue;
            if (Mixing(j).HybridControlType == HybridControlTypeGlobal) TD = 0.0;

            //  If TD equals zero (default) set coefficients for full mixing otherwise test
            //    for mixing conditions if user input delta temp > 0, then from zone temp (TZM)
            //    must be td degrees warmer than zone temp (TZN).  If user input delta temp < 0,
            //    then from zone temp (TZM) must be TD degrees cooler than zone temp (TZN).
            if (TD < 0.0) {
                if (TZM < TZN + TD) {
                    //            Per Jan 17, 2008 conference call, agreed to use average conditions for Rho, Cp and Hfg
                    //             RhoAirM = PsyRhoAirFnPbTdbW(OutBaroPress,tzm,ZHumRat(m))
                    //             MCP=Mixing(J)%DesiredAirFlowRate * PsyCpAirFnW(ZHumRat(m),tzm) * RhoAirM
                    AirDensity = PsyRhoAirFnPbTdbW(OutBaroPress, (TZN + TZM) / 2.0, (ZHumRat(n) + ZHumRat(m)) / 2.0);
                    CpAir = PsyCpAirFnW((ZHumRat(n) + ZHumRat(m)) / 2.0); // Use average conditions

                    Mixing(j).DesiredAirFlowRate = Mixing(j).DesiredAirFlowRateSaved;
                    if (ZoneMassBalanceFlag(n) && AdjustZoneMassFlowFlag) {
                        if (Mixing(j).MixingMassFlowRate > 0.0) {
                            Mixing(j).DesiredAirFlowRate = Mixing(j).MixingMassFlowRate / AirDensity;
                        }
                    }
                    Mixing(j).MixingMassFlowRate = Mixing(j).DesiredAirFlowRate * AirDensity;

                    MCP = Mixing(j).DesiredAirFlowRate * CpAir * AirDensity;
                    MCPM(n) += MCP;
                    MCPTM(n) += MCP * TZM;

                    // Now to determine the moisture conditions
                    MixingMassFlowZone(n) += Mixing(j).DesiredAirFlowRate * AirDensity;
                    MixingMassFlowXHumRat(n) += Mixing(j).DesiredAirFlowRate * AirDensity * ZHumRat(m);
                    if (Contaminant.CO2Simulation) {
                        MixingMassFlowCO2(n) += Mixing(j).DesiredAirFlowRate * AirDensity * ZoneAirCO2(m);
                    }
                    if (Contaminant.GenericContamSimulation) {
                        MixingMassFlowGC(n) += Mixing(j).DesiredAirFlowRate * AirDensity * ZoneAirGC(m);
                    }
                    MixingReportFlag(j) = true;
                }
            }
            if (TD > 0.0) {
                if (TZM > TZN + TD) {
                    //             RhoAirM = PsyRhoAirFnPbTdbW(OutBaroPress,tzm,ZHumRat(m))
                    //             MCP=Mixing(J)%DesiredAirFlowRate * PsyCpAirFnW(ZHumRat(m),tzm) * RhoAirM
                    AirDensity = PsyRhoAirFnPbTdbW(OutBaroPress, (TZN + TZM) / 2.0, (ZHumRat(n) + ZHumRat(m)) / 2.0); // Use avg conditions
                    CpAir = PsyCpAirFnW((ZHumRat(n) + ZHumRat(m)) / 2.0);                                             // Use average conditions

                    Mixing(j).DesiredAirFlowRate = Mixing(j).DesiredAirFlowRateSaved;
                    if (ZoneMassBalanceFlag(n) && AdjustZoneMassFlowFlag) {
                        if (Mixing(j).MixingMassFlowRate > 0.0) {
                            Mixing(j).DesiredAirFlowRate = Mixing(j).MixingMassFlowRate / AirDensity;
                        }
                    }
                    Mixing(j).MixingMassFlowRate = Mixing(j).DesiredAirFlowRate * AirDensity;

                    MCP = Mixing(j).DesiredAirFlowRate * CpAir * AirDensity;
                    MCPM(n) += MCP;
                    MCPTM(n) += MCP * TZM;
                    // Now to determine the moisture conditions
                    MixingMassFlowZone(n) += Mixing(j).DesiredAirFlowRate * AirDensity;
                    MixingMassFlowXHumRat(n) += Mixing(j).DesiredAirFlowRate * AirDensity * ZHumRat(m);
                    if (Contaminant.CO2Simulation) {
                        MixingMassFlowCO2(n) += Mixing(j).DesiredAirFlowRate * AirDensity * ZoneAirCO2(m);
                    }
                    if (Contaminant.GenericContamSimulation) {
                        MixingMassFlowGC(n) += Mixing(j).DesiredAirFlowRate * AirDensity * ZoneAirGC(m);
                    }
                    MixingReportFlag(j) = true;
                }
            }
            if (TD == 0.0) {
                //          RhoAirM = PsyRhoAirFnPbTdbW(OutBaroPress,tzm,ZHumRat(m))
                //          MCP=Mixing(J)%DesiredAirFlowRate * PsyCpAirFnW(ZHumRat(m),tzm) * RhoAirM
                AirDensity =
                    PsyRhoAirFnPbTdbW(OutBaroPress, (TZN + TZM) / 2.0, (ZHumRat(n) + ZHumRat(m)) / 2.0, RoutineNameMixing); // Use avg conditions
                CpAir = PsyCpAirFnW((ZHumRat(n) + ZHumRat(m)) / 2.0);                                                       // Use average conditions

                Mixing(j).DesiredAirFlowRate = Mixing(j).DesiredAirFlowRateSaved;
                if (ZoneMassBalanceFlag(n) && AdjustZoneMassFlowFlag) {
                    if (Mixing(j).MixingMassFlowRate > 0.0) {
                        Mixing(j).DesiredAirFlowRate = Mixing(j).MixingMassFlowRate / AirDensity;
                    }
                }
                Mixing(j).MixingMassFlowRate = Mixing(j).DesiredAirFlowRate * AirDensity;

                MCP = Mixing(j).DesiredAirFlowRate * CpAir * AirDensity;
                MCPM(n) += MCP;
                MCPTM(n) += MCP * TZM;
                // Now to determine the moisture conditions
                MixingMassFlowZone(n) += Mixing(j).DesiredAirFlowRate * AirDensity;
                MixingMassFlowXHumRat(n) += Mixing(j).DesiredAirFlowRate * AirDensity * ZHumRat(m);
                if (Contaminant.CO2Simulation) {
                    MixingMassFlowCO2(n) += Mixing(j).DesiredAirFlowRate * AirDensity * ZoneAirCO2(m);
                }
                if (Contaminant.GenericContamSimulation) {
                    MixingMassFlowGC(n) += Mixing(j).DesiredAirFlowRate * AirDensity * ZoneAirGC(m);
                }
                MixingReportFlag(j) = true;
            }
        }

        //                              COMPUTE CROSS ZONE
        //                              AIR MIXING
        for (j = 1; j <= TotCrossMixing; ++j) {
            n = CrossMixing(j).ZonePtr;
            m = CrossMixing(j).FromZone;
            TD = CrossMixing(j).DeltaTemperature;
            // Get scheduled delta temperature
            if (CrossMixing(j).DeltaTempSchedPtr > 0) {
                TD = GetCurrentScheduleValue(CrossMixing(j).DeltaTempSchedPtr);
            }

            if (TD >= 0.0) {
                TZN = ZMAT(n);
                TZM = ZMAT(m);
                // Check temperature limit
                MixingLimitFlag = false;
                // Ensure the minimum indoor temperature <= the maximum indoor temperature
                if (CrossMixing(j).MinIndoorTempSchedPtr > 0) MixingTmin = GetCurrentScheduleValue(CrossMixing(j).MinIndoorTempSchedPtr);
                if (CrossMixing(j).MaxIndoorTempSchedPtr > 0) MixingTmax = GetCurrentScheduleValue(CrossMixing(j).MaxIndoorTempSchedPtr);
                if (CrossMixing(j).MinIndoorTempSchedPtr > 0 && CrossMixing(j).MaxIndoorTempSchedPtr > 0) {
                    if (MixingTmin > MixingTmax) {
                        ++CrossMixing(j).IndoorTempErrCount;
                        if (CrossMixing(j).IndoorTempErrCount < 2) {
                            ShowWarningError(
                                "CrossMixing zone temperature control: The minimum zone temperature is above the maximum zone temperature in " +
                                CrossMixing(j).Name);
                            ShowContinueError("The minimum zone temperature is set to the maximum zone temperature. Simulation continues.");
                            ShowContinueErrorTimeStamp(" Occurrence info:");
                        } else {
                            ShowRecurringWarningErrorAtEnd("The minimum zone temperature is still above the maximum zone temperature",
                                                           CrossMixing(j).IndoorTempErrIndex,
                                                           MixingTmin,
                                                           MixingTmin);
                        }
                        MixingTmin = MixingTmax;
                    }
                }
                if (CrossMixing(j).MinIndoorTempSchedPtr > 0) {
                    if (TZN < MixingTmin) MixingLimitFlag = true;
                }
                if (CrossMixing(j).MaxIndoorTempSchedPtr > 0) {
                    if (TZN > MixingTmax) MixingLimitFlag = true;
                }
                // Ensure the minimum source temperature <= the maximum source temperature
                if (CrossMixing(j).MinSourceTempSchedPtr > 0) MixingTmin = GetCurrentScheduleValue(CrossMixing(j).MinSourceTempSchedPtr);
                if (CrossMixing(j).MaxSourceTempSchedPtr > 0) MixingTmax = GetCurrentScheduleValue(CrossMixing(j).MaxSourceTempSchedPtr);
                if (CrossMixing(j).MinSourceTempSchedPtr > 0 && CrossMixing(j).MaxSourceTempSchedPtr > 0) {
                    if (MixingTmin > MixingTmax) {
                        ++CrossMixing(j).SourceTempErrCount;
                        if (CrossMixing(j).SourceTempErrCount < 2) {
                            ShowWarningError(
                                "CrossMixing source temperature control: The minimum source temperature is above the maximum source temperature in " +
                                CrossMixing(j).Name);
                            ShowContinueError("The minimum source temperature is set to the maximum source temperature. Simulation continues.");
                            ShowContinueErrorTimeStamp(" Occurrence info:");
                        } else {
                            ShowRecurringWarningErrorAtEnd("The minimum source temperature is still above the maximum source temperature",
                                                           CrossMixing(j).SourceTempErrIndex,
                                                           MixingTmin,
                                                           MixingTmin);
                        }
                        MixingTmin = MixingTmax;
                    }
                }
                if (CrossMixing(j).MinSourceTempSchedPtr > 0) {
                    if (TZM < MixingTmin) MixingLimitFlag = true;
                }
                if (CrossMixing(j).MaxSourceTempSchedPtr > 0) {
                    if (TZM > MixingTmax) MixingLimitFlag = true;
                }
                // Ensure the minimum outdoor temperature <= the maximum outdoor temperature
                TempExt = Zone(n).OutDryBulbTemp;
                if (CrossMixing(j).MinOutdoorTempSchedPtr > 0) MixingTmin = GetCurrentScheduleValue(CrossMixing(j).MinOutdoorTempSchedPtr);
                if (CrossMixing(j).MaxOutdoorTempSchedPtr > 0) MixingTmax = GetCurrentScheduleValue(CrossMixing(j).MaxOutdoorTempSchedPtr);
                if (CrossMixing(j).MinOutdoorTempSchedPtr > 0 && CrossMixing(j).MaxOutdoorTempSchedPtr > 0) {
                    if (MixingTmin > MixingTmax) {
                        ++CrossMixing(j).OutdoorTempErrCount;
                        if (CrossMixing(j).OutdoorTempErrCount < 2) {
                            ShowWarningError("CrossMixing outdoor temperature control: The minimum outdoor temperature is above the maximum outdoor "
                                             "temperature in " +
                                             Mixing(j).Name);
                            ShowContinueError("The minimum outdoor temperature is set to the maximum source temperature. Simulation continues.");
                            ShowContinueErrorTimeStamp(" Occurrence info:");
                        } else {
                            ShowRecurringWarningErrorAtEnd("The minimum outdoor temperature is still above the maximum outdoor temperature",
                                                           CrossMixing(j).OutdoorTempErrIndex,
                                                           MixingTmin,
                                                           MixingTmin);
                        }
                        MixingTmin = MixingTmax;
                    }
                }
                if (CrossMixing(j).MinOutdoorTempSchedPtr > 0) {
                    if (TempExt < MixingTmin) MixingLimitFlag = true;
                }
                if (CrossMixing(j).MaxOutdoorTempSchedPtr > 0) {
                    if (TempExt > MixingTmax) MixingLimitFlag = true;
                }
                if (MixingLimitFlag) continue;

                if ((TD == 0.0 || (TD > 0.0 && (TZM - TZN) >= TD))) {
                    CrossMixingReportFlag(j) = true; // set reporting flag
                }

                if ((TD <= 0.0) || ((TD > 0.0) && (TZM - TZN >= TD))) {
                    //                                      SET COEFFICIENTS .
                    Tavg = (TZN + TZM) / 2.0;
                    Wavg = (ZHumRat(n) + ZHumRat(m)) / 2.0;
                    AirDensity = PsyRhoAirFnPbTdbW(OutBaroPress, Tavg, Wavg, RoutineNameCrossMixing);
                    CpAir = PsyCpAirFnW(Wavg);
                    MCPxN = CrossMixing(j).DesiredAirFlowRate * CpAir * AirDensity;
                    MCPM(n) += MCPxN;

                    MCPxM = CrossMixing(j).DesiredAirFlowRate * CpAir * AirDensity;
                    MCPM(m) += MCPxM;
                    MCPTM(n) += MCPxM * TZM;
                    MCPTM(m) += MCPxN * TZN;

                    // Now to determine the moisture conditions
                    MixingMassFlowZone(m) += CrossMixing(j).DesiredAirFlowRate * AirDensity;
                    MixingMassFlowXHumRat(m) += CrossMixing(j).DesiredAirFlowRate * AirDensity * ZHumRat(n);

                    MixingMassFlowZone(n) += CrossMixing(j).DesiredAirFlowRate * AirDensity;
                    MixingMassFlowXHumRat(n) += CrossMixing(j).DesiredAirFlowRate * AirDensity * ZHumRat(m);
                    if (Contaminant.CO2Simulation) {
                        MixingMassFlowCO2(m) += CrossMixing(j).DesiredAirFlowRate * AirDensity * ZoneAirCO2(n);
                        MixingMassFlowCO2(n) += CrossMixing(j).DesiredAirFlowRate * AirDensity * ZoneAirCO2(m);
                    }
                    if (Contaminant.GenericContamSimulation) {
                        MixingMassFlowGC(m) += CrossMixing(j).DesiredAirFlowRate * AirDensity * ZoneAirGC(n);
                        MixingMassFlowGC(n) += CrossMixing(j).DesiredAirFlowRate * AirDensity * ZoneAirGC(m);
                    }
                }
            }
        }

        //                              COMPUTE REFRIGERATION DOOR
        //                              AIR MIXING
        if (TotRefDoorMixing > 0) {
            // Zone loops structured in getinput so only do each pair of zones bounding door once, even if multiple doors in one zone
            for (ZoneA = 1; ZoneA <= (NumOfZones - 1); ++ZoneA) {
                if (!RefDoorMixing(ZoneA).RefDoorMixFlag) continue;
                for (j = 1; j <= RefDoorMixing(ZoneA).NumRefDoorConnections; ++j) {
                    ZoneB = RefDoorMixing(ZoneA).MateZonePtr(j);
                    TZoneA = ZMAT(ZoneA);
                    TZoneB = ZMAT(ZoneB);
                    HumRatZoneA = ZHumRat(ZoneA);
                    HumRatZoneB = ZHumRat(ZoneB);
                    AirDensityZoneA = PsyRhoAirFnPbTdbW(OutBaroPress, TZoneA, HumRatZoneA, RoutineNameRefrigerationDoorMixing);
                    CpAirZoneA = PsyCpAirFnW(HumRatZoneA);
                    AirDensityZoneB = PsyRhoAirFnPbTdbW(OutBaroPress, TZoneB, HumRatZoneB, RoutineNameRefrigerationDoorMixing);
                    CpAirZoneB = PsyCpAirFnW(HumRatZoneB);
                    Tavg = (TZoneA + TZoneB) / 2.0;
                    Wavg = (HumRatZoneA + HumRatZoneB) / 2.0;
                    AirDensityAvg = PsyRhoAirFnPbTdbW(OutBaroPress, Tavg, Wavg, RoutineNameRefrigerationDoorMixing);

                    if (RefDoorMixing(ZoneA).EMSRefDoorMixingOn(j)) {
                        MassFlowDryAir = RefDoorMixing(ZoneA).VolRefDoorFlowRate(j) * AirDensityAvg;
                    } else {
                        SchedDoorOpen = GetCurrentScheduleValue(RefDoorMixing(ZoneA).OpenSchedPtr(j));
                        if (SchedDoorOpen == 0.0) continue;
                        DoorHeight = RefDoorMixing(ZoneA).DoorHeight(j);
                        DoorArea = RefDoorMixing(ZoneA).DoorArea(j);
                        DoorProt = RefDoorMixing(ZoneA).Protection(j);
                        if (AirDensityZoneA >= AirDensityZoneB) {
                            // Mass of dry air flow between zones is equal,
                            // but have to calc directionally to avoid sqrt(neg number)
                            FDens = std::pow(2.0 / (1.0 + std::pow(AirDensityZoneA / AirDensityZoneB, 1.0 / 3.0)), 1.5);
                            Fb = 0.221 * DoorArea * AirDensityZoneA * FDens *
                                 std::sqrt((1.0 - AirDensityZoneB / AirDensityZoneA) * StdGravity * DoorHeight);
                        } else { // ZoneADens < ZoneBDens
                            FDens = std::pow(2.0 / (1.0 + std::pow(AirDensityZoneB / AirDensityZoneA, 1.0 / 3.0)), 1.5);
                            Fb = 0.221 * DoorArea * AirDensityZoneB * FDens *
                                 std::sqrt((1.0 - AirDensityZoneA / AirDensityZoneB) * StdGravity * DoorHeight);
                        } // ZoneADens .GE. ZoneBDens
                        // FFlow = Doorway flow factor, is determined by temperature difference
                        FFlow = 1.1;
                        if (std::abs(TZoneA - TZoneB) > 11.0) FFlow = 0.8;
                        MassFlowDryAir = Fb * SchedDoorOpen * FFlow * (1.0 - DoorProt);
                        RefDoorMixing(ZoneA).VolRefDoorFlowRate(j) = MassFlowDryAir / AirDensityAvg;
                        // Note - VolRefDoorFlowRate is used ONLY for reporting purposes, where it is
                        //       used with the avg density to generate a reported mass flow
                        //       Considering the small values typical for HumRat, this is not far off.
                    } // EMSRefDoorMixingOn

                    MassFlowToA = MassFlowDryAir * (1.0 + HumRatZoneB);
                    MassFlowToB = MassFlowDryAir * (1.0 + HumRatZoneA);
                    MassFlowXCpToA = MassFlowToA * CpAirZoneB;
                    MassFlowXCpToB = MassFlowToB * CpAirZoneA;
                    MassFlowXCpXTempToA = MassFlowXCpToA * TZoneB;
                    MassFlowXCpXTempToB = MassFlowXCpToB * TZoneA;
                    MassFlowXHumRatToA = MassFlowToA * HumRatZoneB;
                    MassFlowXHumRatToB = MassFlowToB * HumRatZoneA;

                    MCPM(ZoneA) += MassFlowXCpToA;
                    MCPM(ZoneB) += MassFlowXCpToB;
                    MCPTM(ZoneA) += MassFlowXCpXTempToA;
                    MCPTM(ZoneB) += MassFlowXCpXTempToB;

                    // Now to determine the moisture conditions
                    MixingMassFlowZone(ZoneA) += MassFlowToA;
                    MixingMassFlowZone(ZoneB) += MassFlowToB;
                    MixingMassFlowXHumRat(ZoneA) += MassFlowXHumRatToA;
                    MixingMassFlowXHumRat(ZoneB) += MassFlowXHumRatToB;

                    // Now to determine the CO2 and generic contaminant conditions
                    if (Contaminant.CO2Simulation) {
                        MixingMassFlowCO2(ZoneA) += MassFlowToA * ZoneAirCO2(ZoneB);
                        MixingMassFlowCO2(ZoneB) += MassFlowToB * ZoneAirCO2(ZoneA);
                    }
                    if (Contaminant.GenericContamSimulation) {
                        MixingMassFlowCO2(ZoneA) += MassFlowToA * ZoneAirGC(ZoneB);
                        MixingMassFlowCO2(ZoneB) += MassFlowToB * ZoneAirGC(ZoneA);
                    }

                } // J=1,RefDoorMixing(ZoneA)%NumRefDoorConnections
            }     // ZoneA=1,(NumOfZones - 1)
        }         //(TotRefrigerationDoorMixing > 0) THEN

        // Process the scheduled Infiltration for air heat balance depending on model type
        for (j = 1; j <= TotInfiltration; ++j) {

            NZ = Infiltration(j).ZonePtr;

            TempExt = Zone(NZ).OutDryBulbTemp;
            WindSpeedExt = Zone(NZ).WindSpeed;

            // Use air node information linked to the zone if defined

            if (Zone(NZ).HasLinkedOutAirNode) {
                HumRatExt = Node(Zone(NZ).LinkedOutAirNode).HumRat;
            } else {
                HumRatExt = OutHumRat;
            }

            AirDensity = PsyRhoAirFnPbTdbW(OutBaroPress, TempExt, HumRatExt, RoutineNameInfiltration);
            CpAir = PsyCpAirFnW(HumRatExt);

            // CR7751  should maybe use code below, indoor conditions instead of outdoor conditions
            //   AirDensity = PsyRhoAirFnPbTdbW(OutBaroPress, ZMAT(NZ), ZHumRat(NZ))
            //   CpAir = PsyCpAirFnW(ZHumRat(NZ),ZMAT(NZ))
            {
                auto const SELECT_CASE_var(Infiltration(j).ModelType);

                if (SELECT_CASE_var == InfiltrationDesignFlowRate) {

                    IVF = Infiltration(j).DesignLevel * GetCurrentScheduleValue(Infiltration(j).SchedPtr);
                    // CR6845 if calculated < 0.0, don't propagate
                    if (IVF < 0.0) IVF = 0.0;
                    MCpI_temp = IVF * AirDensity * CpAir *
                                (Infiltration(j).ConstantTermCoef + std::abs(TempExt - ZMAT(NZ)) * Infiltration(j).TemperatureTermCoef +
                                 WindSpeedExt * (Infiltration(j).VelocityTermCoef + WindSpeedExt * Infiltration(j).VelocitySQTermCoef));

                    if (MCpI_temp < 0.0) MCpI_temp = 0.0;
                    Infiltration(j).VolumeFlowRate = MCpI_temp / AirDensity / CpAir;
                    if (AdjustZoneMassFlowFlag && ZoneInfiltrationFlag(NZ)) {
                        if (ZoneAirMassFlow.InfiltrationTreatment == AdjustInfiltrationFlow) {
                            // if ( Infiltration(j).MassFlowRate > 0.0 ) {
                            Infiltration(j).VolumeFlowRate = Infiltration(j).MassFlowRate / AirDensity;
                            MCpI_temp = Infiltration(j).VolumeFlowRate * AirDensity * CpAir;
                            //}
                        }
                        if (ZoneAirMassFlow.InfiltrationTreatment == AddInfiltrationFlow) {
                            Infiltration(j).VolumeFlowRate =
                                Infiltration(j).VolumeFlowRate + MassConservation(NZ).InfiltrationMassFlowRate / AirDensity;
                            MCpI_temp = Infiltration(j).VolumeFlowRate * AirDensity * CpAir;
                        }
                    }
                    Infiltration(j).MassFlowRate = Infiltration(j).VolumeFlowRate * AirDensity;
                } else if (SELECT_CASE_var == InfiltrationShermanGrimsrud) {
                    // Sherman Grimsrud model as formulated in ASHRAE HoF
                    WindSpeedExt = WindSpeed; // formulated to use wind at Meterological Station rather than local
                    IVF = GetCurrentScheduleValue(Infiltration(j).SchedPtr) * Infiltration(j).LeakageArea / 1000.0 *
                          std::sqrt(Infiltration(j).BasicStackCoefficient * std::abs(TempExt - ZMAT(NZ)) +
                                    Infiltration(j).BasicWindCoefficient * pow_2(WindSpeedExt));
                    if (IVF < 0.0) IVF = 0.0;
                    MCpI_temp = IVF * AirDensity * CpAir;
                    if (MCpI_temp < 0.0) MCpI_temp = 0.0;
                    Infiltration(j).VolumeFlowRate = MCpI_temp / AirDensity / CpAir;
                    if (AdjustZoneMassFlowFlag && ZoneInfiltrationFlag(NZ)) {
                        if (ZoneAirMassFlow.InfiltrationTreatment == AdjustInfiltrationFlow) {
                            if (Infiltration(j).MassFlowRate > 0.0) {
                                Infiltration(j).VolumeFlowRate = Infiltration(j).MassFlowRate / AirDensity;
                                MCpI_temp = Infiltration(j).VolumeFlowRate * AirDensity * CpAir;
                            }
                        }
                        if (ZoneAirMassFlow.InfiltrationTreatment == AddInfiltrationFlow) {
                            Infiltration(j).VolumeFlowRate =
                                Infiltration(j).VolumeFlowRate + MassConservation(NZ).InfiltrationMassFlowRate / AirDensity;
                            MCpI_temp = Infiltration(j).VolumeFlowRate * AirDensity * CpAir;
                        }
                    }
                    Infiltration(j).MassFlowRate = Infiltration(j).VolumeFlowRate * AirDensity;
                } else if (SELECT_CASE_var == InfiltrationAIM2) {
                    // Walker Wilson model as formulated in ASHRAE HoF
                    IVF = GetCurrentScheduleValue(Infiltration(j).SchedPtr) *
                          std::sqrt(pow_2(Infiltration(j).FlowCoefficient * Infiltration(j).AIM2StackCoefficient *
                                          std::pow(std::abs(TempExt - ZMAT(NZ)), Infiltration(j).PressureExponent)) +
                                    pow_2(Infiltration(j).FlowCoefficient * Infiltration(j).AIM2WindCoefficient *
                                          std::pow(Infiltration(j).ShelterFactor * WindSpeedExt, 2.0 * Infiltration(j).PressureExponent)));
                    if (IVF < 0.0) IVF = 0.0;
                    MCpI_temp = IVF * AirDensity * CpAir;
                    if (MCpI_temp < 0.0) MCpI_temp = 0.0;
                    Infiltration(j).VolumeFlowRate = MCpI_temp / AirDensity / CpAir;
                    if (AdjustZoneMassFlowFlag && ZoneInfiltrationFlag(NZ)) {
                        if (ZoneAirMassFlow.InfiltrationTreatment == AdjustInfiltrationFlow) {
                            if (Infiltration(j).MassFlowRate > 0.0) {
                                Infiltration(j).VolumeFlowRate = Infiltration(j).MassFlowRate / AirDensity;
                                MCpI_temp = Infiltration(j).VolumeFlowRate * AirDensity * CpAir;
                            }
                        }
                        if (ZoneAirMassFlow.InfiltrationTreatment == AddInfiltrationFlow) {
                            Infiltration(j).VolumeFlowRate =
                                Infiltration(j).VolumeFlowRate + MassConservation(NZ).InfiltrationMassFlowRate / AirDensity;
                            MCpI_temp = Infiltration(j).VolumeFlowRate * AirDensity * CpAir;
                        }
                    }
                    Infiltration(j).MassFlowRate = Infiltration(j).VolumeFlowRate * AirDensity;
                }
            }

            if (Infiltration(j).EMSOverrideOn) {
                IVF = Infiltration(j).EMSAirFlowRateValue;
                if (IVF < 0.0) IVF = 0.0;
                MCpI_temp = IVF * AirDensity * CpAir;
                if (MCpI_temp < 0.0) MCpI_temp = 0.0;
            }

            if (Infiltration(j).QuadratureSum) {
                ZoneAirBalance(Infiltration(j).OABalancePtr).InfMassFlowRate += MCpI_temp / CpAir;
            } else {
                MCPI(NZ) += MCpI_temp;
                OAMFL(NZ) += MCpI_temp / CpAir;
                MCPTI(NZ) += MCpI_temp * TempExt;
            }
        }

        // Add infiltration rate enhanced by the existence of thermal chimney
        for (NZ = 1; NZ <= NumOfZones; ++NZ) {
            MCPI(NZ) += MCPThermChim(NZ);
            OAMFL(NZ) += ThermChimAMFL(NZ);
            MCPTI(NZ) += MCPTThermChim(NZ);
        }

        // Calculate combined outdoor air flows
        for (j = 1; j <= TotZoneAirBalance; ++j) {
            if (ZoneAirBalance(j).BalanceMethod == AirBalanceQuadrature) {
                if (!ZoneAirBalance(j).OneTimeFlag) GetStandAloneERVNodes(state, j);
                if (ZoneAirBalance(j).NumOfERVs > 0) {
                    for (I = 1; I <= ZoneAirBalance(j).NumOfERVs; ++I) {
                        MassFlowDiff = Node(ZoneAirBalance(j).ERVExhaustNode(I)).MassFlowRate - Node(ZoneAirBalance(j).ERVInletNode(I)).MassFlowRate;
                        if (MassFlowDiff > 0.0) {
                            ZoneAirBalance(j).ERVMassFlowRate += MassFlowDiff;
                        }
                    }
                }
                NZ = ZoneAirBalance(j).ZonePtr;
                AirDensity = PsyRhoAirFnPbTdbW(OutBaroPress, Zone(NZ).OutDryBulbTemp, HumRatExt, RoutineNameZoneAirBalance);
                CpAir = PsyCpAirFnW(HumRatExt);
                ZoneAirBalance(j).ERVMassFlowRate *= AirDensity;
                MDotOA(NZ) =
                    std::sqrt(pow_2(ZoneAirBalance(j).NatMassFlowRate) + pow_2(ZoneAirBalance(j).IntMassFlowRate) +
                              pow_2(ZoneAirBalance(j).ExhMassFlowRate) + pow_2(ZoneAirBalance(j).ERVMassFlowRate) +
                              pow_2(ZoneAirBalance(j).InfMassFlowRate) +
                              pow_2(AirDensity * ZoneAirBalance(j).InducedAirRate * GetCurrentScheduleValue(ZoneAirBalance(j).InducedAirSchedPtr))) +
                    ZoneAirBalance(j).BalMassFlowRate;
                MDotCPOA(NZ) = MDotOA(NZ) * CpAir;
            }
        }
    }

    void GetStandAloneERVNodes(EnergyPlusData &state, int const OutdoorNum) // Zone Air Balance Outdoor index
    {

        // SUBROUTINE INFORMATION:
        //       AUTHOR         Lixing Gu
        //       DATE WRITTEN   July 2010
        //       MODIFIED       na
        //       RE-ENGINEERED  na

        // PURPOSE OF THIS SUBROUTINE:
        // This subroutine gets node numbers of stand alone ERVs to calculate combined outdoor air flows.

        // METHODOLOGY EMPLOYED:
        // Uses program data structures ZoneEquipInfo

        // Using/Aliasing
        using DataHeatBalance::AirBalanceQuadrature;
        using DataHeatBalance::ZoneAirBalance;
        using DataZoneEquipment::ERVStandAlone_Num;
        using DataZoneEquipment::ZoneEquipList;
        using HVACStandAloneERV::GetStandAloneERVOutAirNode;
        using HVACStandAloneERV::GetStandAloneERVReturnAirNode;

        // SUBROUTINE LOCAL VARIABLE DECLARATIONS:
        //  INTEGER      :: ERVNum=0                   ! the stand alone ERV index
        static int ZoneNum(0); // zone index
        int j;                 // index
        int I;                 // index

        if (allocated(ZoneEquipList)) {
            ZoneNum = ZoneAirBalance(OutdoorNum).ZonePtr;
            ZoneAirBalance(OutdoorNum).OneTimeFlag = true;
            if (ZoneEquipList(ZoneNum).NumOfEquipTypes > 0) {
                for (I = 1; I <= ZoneEquipList(ZoneNum).NumOfEquipTypes; ++I) {
                    if (ZoneEquipList(ZoneNum).EquipType_Num(I) == ERVStandAlone_Num) {
                        ++ZoneAirBalance(OutdoorNum).NumOfERVs;
                    }
                }
                if (ZoneAirBalance(OutdoorNum).NumOfERVs > 0) {
                    ZoneAirBalance(OutdoorNum).ERVInletNode.allocate(ZoneAirBalance(OutdoorNum).NumOfERVs);
                    ZoneAirBalance(OutdoorNum).ERVExhaustNode.allocate(ZoneAirBalance(OutdoorNum).NumOfERVs);
                    j = 1;
                    for (I = 1; I <= ZoneEquipList(ZoneNum).NumOfEquipTypes; ++I) {
                        if (ZoneEquipList(ZoneNum).EquipType_Num(I) == ERVStandAlone_Num) {
                            ZoneAirBalance(OutdoorNum).ERVInletNode(j) = GetStandAloneERVOutAirNode(state, ZoneEquipList(ZoneNum).EquipIndex(I));
                            ZoneAirBalance(OutdoorNum).ERVExhaustNode(j) = GetStandAloneERVReturnAirNode(state, ZoneEquipList(ZoneNum).EquipIndex(I));
                            ++j;
                        }
                    }
                }
            }
        }
    }

    void CalcZoneMixingFlowRateOfReceivingZone(int const ZoneNum, Real64 &ZoneMixingMassFlowRate)
    {

        // SUBROUTINE INFORMATION:
        //       AUTHOR         Bereket Nigusse
        //       DATE WRITTEN   February 2014
        //       MODIFIED       na
        //       RE-ENGINEERED  na

        // PURPOSE OF THIS SUBROUTINE:
        // This subroutine updates the receiving zone mixing flow rate to ensures the zone
        // air mass balance.

        // Using/Aliasing
        using DataHeatBalance::MassConservation;
        using DataHeatBalance::Mixing;
        using DataHeatBalance::TotMixing;
        using DataHeatBalFanSys::MixingMassFlowZone;
        using DataZoneEquipment::ZoneEquipConfig;

        int Loop;
        int MixingNum;
        int NumOfReceivingZoneMixingObjects;
        Real64 MixingMassFlowRate; // current zone mixing mass flow rate, [kg/s]

        MixingMassFlowRate = 0.0;
        // distribute the total zone mixing flow rate to the source zones
        NumOfReceivingZoneMixingObjects = MassConservation(ZoneNum).NumReceivingZonesMixingObject;
        if (NumOfReceivingZoneMixingObjects > 0) {
            for (Loop = 1; Loop <= NumOfReceivingZoneMixingObjects; ++Loop) {
                MixingNum = MassConservation(ZoneNum).ZoneMixingReceivingPtr(Loop);
                Mixing(MixingNum).MixingMassFlowRate = MassConservation(ZoneNum).ZoneMixingReceivingFr(Loop) * ZoneMixingMassFlowRate;
                MixingMassFlowRate += Mixing(MixingNum).MixingMassFlowRate;
                CalcZoneMixingFlowRateOfSourceZone(Mixing(MixingNum).FromZone);
            }
        }
        MassConservation(ZoneNum).MixingMassFlowRate = MixingMassFlowRate;
        ZoneMixingMassFlowRate = MixingMassFlowRate;
    }

    void CalcZoneMixingFlowRateOfSourceZone(int const ZoneNum)
    {

        // SUBROUTINE INFORMATION:
        //       AUTHOR         Bereket Nigusse
        //       DATE WRITTEN   February 2014
        //       MODIFIED       na
        //       RE-ENGINEERED  na

        // PURPOSE OF THIS SUBROUTINE:
        // This subroutine calculates the zone mixing flow rate such that it ensures the zone
        // air mass balance.

        // Using/Aliasing
        using DataHeatBalance::MassConservation;
        using DataHeatBalance::Mixing;
        using DataHeatBalance::TotMixing;
        using DataHeatBalance::Zone;
        using DataHeatBalFanSys::MixingMassFlowZone;
        using DataZoneEquipment::ZoneEquipConfig;

        int Loop;
        int MixingNum;
        int ZoneMixingNum;
        int NumOfSourceZoneMixingObjects;
        Real64 ZoneSourceMassFlowRate; // current zone as a source mass flow rate for zone mixing in other zones, [kg/s]

        ZoneSourceMassFlowRate = 0.0;
        NumOfSourceZoneMixingObjects = MassConservation(ZoneNum).NumSourceZonesMixingObject;
        if (NumOfSourceZoneMixingObjects > 0) {
            for (ZoneMixingNum = 1; ZoneMixingNum <= NumOfSourceZoneMixingObjects; ++ZoneMixingNum) {
                MixingNum = MassConservation(ZoneNum).ZoneMixingSourcesPtr(ZoneMixingNum);
                for (Loop = 1; Loop <= TotMixing; ++Loop) {
                    if (Loop == MixingNum) {
                        ZoneSourceMassFlowRate += Mixing(Loop).MixingMassFlowRate;
                    }
                }
            }
        }
        MassConservation(ZoneNum).MixingSourceMassFlowRate = ZoneSourceMassFlowRate;
    }

    void AutoCalcDOASControlStrategy(ZoneEquipmentManagerData &dataZoneEquipmentManager, IOFiles &ioFiles)
    {
        // SUBROUTINE INFORMATION:
        //       AUTHOR         Fred Buhl
        //       DATE WRITTEN   March 2016
        //       MODIFIED       na
        //       RE-ENGINEERED  na

        // PURPOSE OF THIS Function:
        // This subroutine does the autosizing calculations for the Sizing:Zone
        // DOAS input.

        // REFERENCES:
        // See IO Ref for suggested values

        int ZoneSizIndex;
        bool ErrorsFound;

        ErrorsFound = false;
        for (ZoneSizIndex = 1; ZoneSizIndex <= NumZoneSizingInput; ++ZoneSizIndex) {
            if (ZoneSizingInput(ZoneSizIndex).AccountForDOAS) {
                if (ZoneSizingInput(ZoneSizIndex).DOASControlStrategy == DOANeutralSup) {
                    if (ZoneSizingInput(ZoneSizIndex).DOASLowSetpoint == AutoSize && ZoneSizingInput(ZoneSizIndex).DOASHighSetpoint == AutoSize) {
                        ZoneSizingInput(ZoneSizIndex).DOASLowSetpoint = 21.1;
                        ZoneSizingInput(ZoneSizIndex).DOASHighSetpoint = 23.9;
                    } else if (ZoneSizingInput(ZoneSizIndex).DOASLowSetpoint == AutoSize && ZoneSizingInput(ZoneSizIndex).DOASHighSetpoint > 0.0) {
                        ZoneSizingInput(ZoneSizIndex).DOASLowSetpoint = ZoneSizingInput(ZoneSizIndex).DOASHighSetpoint - 2.8;
                    } else if (ZoneSizingInput(ZoneSizIndex).DOASLowSetpoint > 0.0 && ZoneSizingInput(ZoneSizIndex).DOASHighSetpoint == AutoSize) {
                        ZoneSizingInput(ZoneSizIndex).DOASHighSetpoint = ZoneSizingInput(ZoneSizIndex).DOASLowSetpoint + 2.8;
                    }
                    ReportZoneSizingDOASInputs(dataZoneEquipmentManager,
                                               ioFiles,
                                               ZoneSizingInput(ZoneSizIndex).ZoneName,
                                               "NeutralSupplyAir",
                                               ZoneSizingInput(ZoneSizIndex).DOASLowSetpoint,
                                               ZoneSizingInput(ZoneSizIndex).DOASHighSetpoint);
                } else if (ZoneSizingInput(ZoneSizIndex).DOASControlStrategy == DOANeutralDehumSup) {
                    if (ZoneSizingInput(ZoneSizIndex).DOASLowSetpoint == AutoSize && ZoneSizingInput(ZoneSizIndex).DOASHighSetpoint == AutoSize) {
                        ZoneSizingInput(ZoneSizIndex).DOASLowSetpoint = 14.4;
                        ZoneSizingInput(ZoneSizIndex).DOASHighSetpoint = 22.2;
                    } else if (ZoneSizingInput(ZoneSizIndex).DOASLowSetpoint == AutoSize && ZoneSizingInput(ZoneSizIndex).DOASHighSetpoint > 0.0) {
                        ZoneSizingInput(ZoneSizIndex).DOASLowSetpoint = 14.4;
                    } else if (ZoneSizingInput(ZoneSizIndex).DOASLowSetpoint > 0.0 && ZoneSizingInput(ZoneSizIndex).DOASHighSetpoint == AutoSize) {
                        ZoneSizingInput(ZoneSizIndex).DOASHighSetpoint = 22.2;
                    }
                    ReportZoneSizingDOASInputs(dataZoneEquipmentManager,
                                               ioFiles,
                                               ZoneSizingInput(ZoneSizIndex).ZoneName,
                                               "NeutralDehumidifiedSupplyAir",
                                               ZoneSizingInput(ZoneSizIndex).DOASLowSetpoint,
                                               ZoneSizingInput(ZoneSizIndex).DOASHighSetpoint);
                } else if (ZoneSizingInput(ZoneSizIndex).DOASControlStrategy == DOACoolSup) {
                    if (ZoneSizingInput(ZoneSizIndex).DOASLowSetpoint == AutoSize && ZoneSizingInput(ZoneSizIndex).DOASHighSetpoint == AutoSize) {
                        ZoneSizingInput(ZoneSizIndex).DOASLowSetpoint = 12.2;
                        ZoneSizingInput(ZoneSizIndex).DOASHighSetpoint = 14.4;
                    } else if (ZoneSizingInput(ZoneSizIndex).DOASLowSetpoint == AutoSize && ZoneSizingInput(ZoneSizIndex).DOASHighSetpoint > 0.0) {
                        ZoneSizingInput(ZoneSizIndex).DOASLowSetpoint = ZoneSizingInput(ZoneSizIndex).DOASHighSetpoint - 2.2;
                    } else if (ZoneSizingInput(ZoneSizIndex).DOASLowSetpoint > 0.0 && ZoneSizingInput(ZoneSizIndex).DOASHighSetpoint == AutoSize) {
                        ZoneSizingInput(ZoneSizIndex).DOASHighSetpoint = ZoneSizingInput(ZoneSizIndex).DOASLowSetpoint + 2.2;
                    }
                    ReportZoneSizingDOASInputs(dataZoneEquipmentManager,
                                               ioFiles,
                                               ZoneSizingInput(ZoneSizIndex).ZoneName,
                                               "ColdSupplyAir",
                                               ZoneSizingInput(ZoneSizIndex).DOASLowSetpoint,
                                               ZoneSizingInput(ZoneSizIndex).DOASHighSetpoint);
                }
                if (ZoneSizingInput(ZoneSizIndex).DOASLowSetpoint > ZoneSizingInput(ZoneSizIndex).DOASHighSetpoint) {
                    ShowSevereError("For Sizing:Zone = " + ZoneSizingInput(ZoneSizIndex).ZoneName);
                    ShowContinueError("... Dedicated Outside Air Low Setpoint for Design must be less than the High Setpoint");
                    ErrorsFound = true;
                }
            }
        }
        if (ErrorsFound) {
            ShowFatalError("Errors found in DOAS sizing input. Program terminates.");
        }
    }

    void ReportZoneSizingDOASInputs(ZoneEquipmentManagerData &dataZoneEquipmentManager,
                                    IOFiles &ioFiles,
                                    std::string const &ZoneName,         // the name of the zone
                                    std::string const &DOASCtrlStrategy, // DOAS control strategy
                                    Real64 const DOASLowTemp,            // DOAS design low setpoint temperature [C]
                                    Real64 const DOASHighTemp            // DOAS design high setpoint temperature [C]
    )
    {

        // SUBROUTINE INFORMATION:
        //       AUTHOR         Fred Buhl
        //       DATE WRITTEN   March 2016
        //       MODIFIED       na
        //       RE-ENGINEERED  na

        // PURPOSE OF THIS SUBROUTINE:
        // This subroutine writes the DOAS Sizing:Zone input for 1 zone to the eio file

        // Using/Aliasing
        using namespace DataPrecisionGlobals;
        using DataStringGlobals::VerString;
        using General::RoundSigDigits;

        // Formats
        static constexpr auto Format_990(
            "! <Zone Sizing DOAS Inputs>, Zone Name, DOAS Design Control Strategy, DOAS Design Low Setpoint Temperature "
            "{C}, DOAS Design High Setpoint Temperature {C} ");


        if (dataZoneEquipmentManager.reportDOASZoneSizingHeader) {
            print(ioFiles.eio, "{}\n", Format_990);
            dataZoneEquipmentManager.reportDOASZoneSizingHeader = false;
        }

        static constexpr auto Format_991(" Zone Sizing DOAS Inputs, {}, {}, {:.3R}, {:.3R}\n");
        print(ioFiles.eio, Format_991, ZoneName, DOASCtrlStrategy, DOASLowTemp, DOASHighTemp);

        // BSLLC Start
        // if ( sqlite ) {
        // 	sqlite->addSQLiteZoneSizingRecord( ZoneName, LoadType, CalcDesLoad, UserDesLoad, CalcDesFlow, UserDesFlow, DesDayName, PeakHrMin,
        // 		PeakTemp, PeakHumRat, MinOAVolFlow, DOASHeatAddRate );
        // }
        // BSLLC Finish
    }

} // namespace ZoneEquipmentManager

} // namespace EnergyPlus<|MERGE_RESOLUTION|>--- conflicted
+++ resolved
@@ -187,11 +187,7 @@
             ZoneEquipInputsFilled = true;
         }
 
-<<<<<<< HEAD
-        InitZoneEquipment(*state.dataZoneEquipmentManager, FirstHVACIteration);
-=======
-        InitZoneEquipment(state, state.dataZoneEquipmentManager, FirstHVACIteration);
->>>>>>> 874857a2
+        InitZoneEquipment(state, *state.dataZoneEquipmentManager, FirstHVACIteration);
 
         if (ZoneSizingCalc) {
             SizeZoneEquipment(state);
@@ -2899,11 +2895,7 @@
                                        LatOutputProvided);
 
                     } else if (SELECT_CASE_var == ZoneDXDehumidifier_Num) { // 'ZoneHVAC:Dehumidifier:DX'
-<<<<<<< HEAD
                         SimZoneDehumidifier(state, *state.dataZoneDehumidifier, state.dataZoneEquipmentManager->PrioritySimOrder(EquipTypeNum).EquipName,
-=======
-                        SimZoneDehumidifier(state, state.dataZoneDehumidifier, state.dataZoneEquipmentManager.PrioritySimOrder(EquipTypeNum).EquipName,
->>>>>>> 874857a2
                                             ActualZoneNum,
                                             FirstHVACIteration,
                                             SysOutputProvided,
@@ -3124,11 +3116,7 @@
                                                      ZoneEquipList(CurZoneEqNum).EquipIndex(EquipPtr));
 
                     } else if (SELECT_CASE_var == ZoneHybridEvaporativeCooler_Num) {
-<<<<<<< HEAD
-                        SimZoneHybridUnitaryAirConditioners(state.dataZoneEquipmentManager->PrioritySimOrder(EquipTypeNum).EquipName,
-=======
-                        SimZoneHybridUnitaryAirConditioners(state, state.dataZoneEquipmentManager.PrioritySimOrder(EquipTypeNum).EquipName,
->>>>>>> 874857a2
+                        SimZoneHybridUnitaryAirConditioners(state, state.dataZoneEquipmentManager->PrioritySimOrder(EquipTypeNum).EquipName,
                                                             ActualZoneNum,
                                                             SysOutputProvided,
                                                             LatOutputProvided,
