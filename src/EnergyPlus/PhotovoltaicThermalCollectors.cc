--- conflicted
+++ resolved
@@ -603,26 +603,18 @@
             this->Report.ToutletWorkFluid = 0.0;
             this->Report.BypassStatus = 0.0;
 
-<<<<<<< HEAD
             switch (this->WorkingFluidType) {
             case WorkingFluidEnum::LIQUID: {
+
                 Real64 rho = FluidProperties::GetDensityGlycol(state,
-                                                               state.dataPlnt->PlantLoop(this->WLoopNum).FluidName,
+                                                               state.dataPlnt->PlantLoop(this->WPlantLoc.loopNum).FluidName,
                                                                DataGlobalConstants::HWInitConvTemp,
-                                                               state.dataPlnt->PlantLoop(this->WLoopNum).FluidIndex,
+                                                               state.dataPlnt->PlantLoop(this->WPlantLoc.loopNum).FluidIndex,
                                                                RoutineName);
 
                 this->MaxMassFlowRate = this->DesignVolFlowRate * rho;
 
-                PlantUtilities::InitComponentNodes(state,
-                                                   0.0,
-                                                   this->MaxMassFlowRate,
-                                                   InletNode,
-                                                   OutletNode,
-                                                   this->WLoopNum,
-                                                   this->WLoopSideNum,
-                                                   this->WLoopBranchNum,
-                                                   this->WLoopCompNum);
+                PlantUtilities::InitComponentNodes(state, 0.0, this->MaxMassFlowRate, InletNode, OutletNode);
 
                 this->Simple.LastCollectorTemp = 23.0;
 
@@ -632,35 +624,12 @@
             } break;
             default:
                 break;
-=======
-            {
-                auto const SELECT_CASE_var(this->WorkingFluidType);
-
-                if (SELECT_CASE_var == WorkingFluidEnum::LIQUID) {
-
-                    Real64 rho = FluidProperties::GetDensityGlycol(state,
-                                                                   state.dataPlnt->PlantLoop(this->WPlantLoc.loopNum).FluidName,
-                                                                   DataGlobalConstants::HWInitConvTemp,
-                                                                   state.dataPlnt->PlantLoop(this->WPlantLoc.loopNum).FluidIndex,
-                                                                   RoutineName);
-
-                    this->MaxMassFlowRate = this->DesignVolFlowRate * rho;
-
-                    PlantUtilities::InitComponentNodes(state, 0.0, this->MaxMassFlowRate, InletNode, OutletNode);
-
-                    this->Simple.LastCollectorTemp = 23.0;
-
-                } else if (SELECT_CASE_var == WorkingFluidEnum::AIR) {
-                    this->Simple.LastCollectorTemp = 23.0;
-                }
->>>>>>> 64bbcf08
             }
 
             this->EnvrnInit = false;
         }
         if (!state.dataGlobal->BeginEnvrnFlag) this->EnvrnInit = true;
 
-<<<<<<< HEAD
         switch (this->WorkingFluidType) {
         case WorkingFluidEnum::LIQUID: {
             // heating only right now, so control flow requests based on incident solar;
@@ -668,26 +637,9 @@
                 this->MassFlowRate = this->MaxMassFlowRate;
             } else {
                 this->MassFlowRate = 0.0;
-=======
-        {
-            auto const SELECT_CASE_var(this->WorkingFluidType);
-
-            if (SELECT_CASE_var == WorkingFluidEnum::LIQUID) {
-                // heating only right now, so control flow requests based on incident solar;
-                if (state.dataHeatBal->SurfQRadSWOutIncident(this->SurfNum) > DataPhotovoltaics::MinIrradiance) {
-                    this->MassFlowRate = this->MaxMassFlowRate;
-                } else {
-                    this->MassFlowRate = 0.0;
-                }
-
-                PlantUtilities::SetComponentFlowRate(state, this->MassFlowRate, InletNode, OutletNode, this->WPlantLoc);
-            } else if (SELECT_CASE_var == WorkingFluidEnum::AIR) {
-                this->MassFlowRate = state.dataLoopNodes->Node(InletNode).MassFlowRate;
->>>>>>> 64bbcf08
-            }
-
-            PlantUtilities::SetComponentFlowRate(
-                state, this->MassFlowRate, InletNode, OutletNode, this->WLoopNum, this->WLoopSideNum, this->WLoopBranchNum, this->WLoopCompNum);
+            }
+
+            PlantUtilities::SetComponentFlowRate(state, this->MassFlowRate, InletNode, OutletNode, this->WPlantLoc);
         } break;
         case WorkingFluidEnum::AIR: {
             this->MassFlowRate = state.dataLoopNodes->Node(InletNode).MassFlowRate;
