// EnergyPlus, Copyright (c) 1996-2021, The Board of Trustees of the University of Illinois,
// The Regents of the University of California, through Lawrence Berkeley National Laboratory
// (subject to receipt of any required approvals from the U.S. Dept. of Energy), Oak Ridge
// National Laboratory, managed by UT-Battelle, Alliance for Sustainable Energy, LLC, and other
// contributors. All rights reserved.
//
// NOTICE: This Software was developed under funding from the U.S. Department of Energy and the
// U.S. Government consequently retains certain rights. As such, the U.S. Government has been
// granted for itself and others acting on its behalf a paid-up, nonexclusive, irrevocable,
// worldwide license in the Software to reproduce, distribute copies to the public, prepare
// derivative works, and perform publicly and display publicly, and to permit others to do so.
//
// Redistribution and use in source and binary forms, with or without modification, are permitted
// provided that the following conditions are met:
//
// (1) Redistributions of source code must retain the above copyright notice, this list of
//     conditions and the following disclaimer.
//
// (2) Redistributions in binary form must reproduce the above copyright notice, this list of
//     conditions and the following disclaimer in the documentation and/or other materials
//     provided with the distribution.
//
// (3) Neither the name of the University of California, Lawrence Berkeley National Laboratory,
//     the University of Illinois, U.S. Dept. of Energy nor the names of its contributors may be
//     used to endorse or promote products derived from this software without specific prior
//     written permission.
//
// (4) Use of EnergyPlus(TM) Name. If Licensee (i) distributes the software in stand-alone form
//     without changes from the version obtained under this License, or (ii) Licensee makes a
//     reference solely to the software portion of its product, Licensee must refer to the
//     software as "EnergyPlus version X" software, where "X" is the version number Licensee
//     obtained under this License and may not use a different name for the software. Except as
//     specifically required in this Section (4), Licensee shall not use in a company name, a
//     product name, in advertising, publicity, or other promotional activities any name, trade
//     name, trademark, logo, or other designation of "EnergyPlus", "E+", "e+" or confusingly
//     similar designation, without the U.S. Department of Energy's prior written consent.
//
// THIS SOFTWARE IS PROVIDED BY THE COPYRIGHT HOLDERS AND CONTRIBUTORS "AS IS" AND ANY EXPRESS OR
// IMPLIED WARRANTIES, INCLUDING, BUT NOT LIMITED TO, THE IMPLIED WARRANTIES OF MERCHANTABILITY
// AND FITNESS FOR A PARTICULAR PURPOSE ARE DISCLAIMED. IN NO EVENT SHALL THE COPYRIGHT OWNER OR
// CONTRIBUTORS BE LIABLE FOR ANY DIRECT, INDIRECT, INCIDENTAL, SPECIAL, EXEMPLARY, OR
// CONSEQUENTIAL DAMAGES (INCLUDING, BUT NOT LIMITED TO, PROCUREMENT OF SUBSTITUTE GOODS OR
// SERVICES; LOSS OF USE, DATA, OR PROFITS; OR BUSINESS INTERRUPTION) HOWEVER CAUSED AND ON ANY
// THEORY OF LIABILITY, WHETHER IN CONTRACT, STRICT LIABILITY, OR TORT (INCLUDING NEGLIGENCE OR
// OTHERWISE) ARISING IN ANY WAY OUT OF THE USE OF THIS SOFTWARE, EVEN IF ADVISED OF THE
// POSSIBILITY OF SUCH DAMAGE.

// C++ Headers
#include <cmath>

// ObjexxFCL Headers
#include <ObjexxFCL/Fmath.hh>
#include <ObjexxFCL/numeric.hh>

// EnergyPlus Headers
#include <EnergyPlus/Construction.hh>
#include <EnergyPlus/Data/EnergyPlusData.hh>
#include <EnergyPlus/DataDaylighting.hh>
#include <EnergyPlus/DataDaylightingDevices.hh>
#include <EnergyPlus/DataHeatBalance.hh>
#include <EnergyPlus/DataIPShortCuts.hh>
#include <EnergyPlus/DataSurfaces.hh>
#include <EnergyPlus/DataSystemVariables.hh>
#include <EnergyPlus/DaylightingDevices.hh>
#include <EnergyPlus/DisplayRoutines.hh>
#include <EnergyPlus/FluidProperties.hh>
#include <EnergyPlus/General.hh>
#include <EnergyPlus/HeatBalanceInternalHeatGains.hh>
#include <EnergyPlus/InputProcessing/InputProcessor.hh>
#include <EnergyPlus/OutputProcessor.hh>
#include <EnergyPlus/UtilityRoutines.hh>

namespace EnergyPlus {

namespace DaylightingDevices {

    // MODULE INFORMATION:
    //       AUTHOR         Peter Graham Ellis
    //       DATE WRITTEN   May 2003
    //       MODIFIED       PGE, Aug 2003:  Added daylighting shelves.
    //       RE-ENGINEERED  na

    // PURPOSE OF THIS MODULE:
    // Simulates daylighting devices, namely tubular daylighting devices (a.k.a. light pipes, sun pipes, or
    // tubular skylights) and daylighting shelves (a.k.a. light shelves).

    // METHODOLOGY EMPLOYED:
    // TUBULAR DAYLIGHTING DEVICE
    // A tubular daylighting device (TDD) is constructed of three components:  a dome, a pipe, and a diffuser.
    // The dome and diffuser are treated as special window surfaces to take advantage of many of the already
    // existing daylighting and heat transfer routines.  Together the dome and diffuser become "receiver"
    // and "transmitter", i.e. radiation entering the dome ends up exiting the diffuser.  The geometry and
    // construction of the pipe and the constructions of the window surfaces determine the transmittance of
    // the TDD.
    // The main task of the module is to determine the total transmittance of the TDD for several
    // types of radiation, including visible beam, solar beam, solar isotropic, and solar anisotropic sky.
    // The fundamental building block for each type of radiation is the transmittance of a beam or ray of
    // radiation (visible or solar) at a given incident angle.  This transmittance is calculated and
    // tabulated for each TDD during initialization using a numerical integral based on the analytical
    // solution derived by Swift and Smith.  Diffuse transmittances are subsequently calculated by integrating
    // discrete rays over the viewable area.
    // There are three parts to the TDD model:
    //   1. Daylighting
    //   2. Solar gain
    //   3. Thermal conductive/convective gain
    // The daylighting simulation uses the visible beam transmittance to find the amount of direct beam
    // solar illuminance that enters the zone.  The visible beam transmittance is also used for calculating
    // the contribution of each discrete ray from a differential area during a comprehensive sky/ground
    // integration.
    // The heat balance simulation handles both the solar gain and thermal conductive/convective gain.
    // Although visible and solar radiation are similar, solar gain is simulated very differently from the
    // daylighting illuminance calculations.  The gain from direct beam solar is found using the
    // solar beam transmittance.  The diffuse solar, however, is more complicated.  A sky/ground integration
    // is NOT performed.  Instead anisotropic sky view factor multipliers (AnisoSkyMult) are calculated for
    // each surface.  The diffuse sky/ground transmittance of the TDD is solved using a modification of the
    // AnisoSkyMult.  The ground radiation transmittance and anisotropic sky transmittance are found separately.
    // See CalcTDDTransSolIso, CalcTDDTransSolHorizon, CalcTDDTransSolAniso below.
    // For thermal conductive/convective gain, TDDs are treated as one big object with an effective R value.
    // The outside face temperature of the dome and the inside face temperature of the diffuser are calculated
    // with the outside and inside heat balances respectively.  The temperatures are then copied to the inside
    // face of the dome and the outside face of the diffuser.  Normal exterior and interior convection and IR
    // radiation exchange occurs for both surfaces.
    // Solar radiation that is not transmitted through the pipe is absorbed and distributed among the transition
    // zones that the pipe passes through between dome and diffuser.  The heat is distributed proportionate to
    // the length of the zone.  Any exterior length of pipe also receives a proportionate amount of heat, but
    // this is lost to the outside.
    // REFERENCES:
    // Ellis, P. G., and Strand, R. K.  Paper to be published.
    // Swift, P. D., and Smith, G. B.  "Cylindrical Mirror Light Pipes",
    //   Solar Energy Materials and Solar Cells 36 (1995), pp. 159-168.
    // DAYLIGHTING SHELVES
    // A daylighting shelf is constructed of up to three components: a window, an inside shelf, and an outside
    // shelf.  Both inside shelf and outside shelf are optional, but if neither is specified, nothing happens.
    // The window must be divided into two window surfaces: an upper window and a lower window.  The upper
    // window interacts with the daylighting shelf but the lower window does not, except to receive shading from
    // the outside shelf.  The inside shelf, if specified, acts to reflect all transmitted light from the
    // upper window onto the ceiling of the zone as diffuse light.  The outside shelf, if specified, changes
    // the total amount of light incident on the window.  All light reflected from the outside shelf also goes
    // onto the zone ceiling.
    // Most of the work for daylighting shelves is actually done in DaylightingManager.cc, SolarShading.cc,
    // and HeatBalanceSurfaceManager.cc.  The main task of the module is to get the input and initialize the
    // shelf.  The biggest part of initialization is calculating the window view factor to the outside shelf.
    // It is up to the user to reduce the window view factor to ground accordingly.
    // The inside shelf is modeled in both daylighting and heat balance simulations by converting all light
    // transmitted by the upper window into diffuse upgoing flux.  No beam or downgoing flux can pass the end
    // of the shelf regardless of the shelf's position or orientation.  Since it is defined as a partition,
    // the inside shelf is essentially the same as an internal mass surface.  The initialization doubles the
    // surface area so that both sides are exposed to the zone air.  All beam solar transmitted by the window
    // is absorbed in one side of the shelf, i.e. half of the doubled area.
    // The outside shelf is modeled in the daylighting simulation after the detailed sky/ground integration has
    // been completed.  Since exterior surfaces currently do not reflect or have a luminance in the Daylighting
    // Manager, the shelf just serves to block part of the ground luminance.  The luminance of the shelf itself
    // is added as a lump sum based on the view factor to the shelf, the sunlit fraction, the reflectance of the
    // shelf construction, and the sun and sky illuminance on the shelf.  All the luminance is added to the
    // diffuse upgoing flux.  The shelf view factor to sky is assumed to be 1.0 for lack of better information.
    // The outside shelf is treated similarly in the heat balance simulation, but here the shelf view factor to
    // sky is conveniently given by AnisoSkyMult.  NOTE:  The solar shading code was modified to allow sunlit
    // fraction, sunlit area, AnisoSkyMult, etc. to be calculated for attached shading surfaces.
    // Future shelf model improvements:
    // 1. Allow beam and downgoing flux to pass the end of the inside shelf depending on actual shelf goemetry.
    // 2. Reduce outside shelf view factor to sky (for daylighting) by taking into account anisotropic sky
    //    distribution and shading, i.e. the daylighting equivalent of AnisoSkyMult.
    // 3. Expand view factor to shelf calculation to handle more complicated geometry.
    // REFERENCES:
    // Mills, A. F.  Heat and Mass Transfer, 1995, p. 499.  (Shape factor for adjacent rectangles.)

    // Using/Aliasing
    using DataHeatBalance::MinimalShadowing;
    using DataSurfaces::ExternalEnvironment;
    using DataSurfaces::SurfaceClass;

    void InitDaylightingDevices(EnergyPlusData &state)
    {

        // SUBROUTINE INFORMATION:
        //       AUTHOR         Peter Graham Ellis
        //       DATE WRITTEN   May 2003
        //       MODIFIED       PGE, Aug 2003:  Added daylighting shelves.
        //       RE-ENGINEERED  na

        // PURPOSE OF THIS SUBROUTINE:
        // This subroutine initializes all daylighting device:  TDD pipes and daylighting shelves.
        // This is only called once at the beginning of the simulation under the BeginSimFlag.

        // METHODOLOGY EMPLOYED:
        // Daylighting and thermal variables are calculated.  BeamTrans/COSAngle table is calculated.

        // Using/Aliasing
        using DataHeatBalance::IntGainTypeOf_DaylightingDeviceTubular;

        // SUBROUTINE LOCAL VARIABLE DECLARATIONS:
        int PipeNum;   // TDD pipe object number
        int StoredNum; // Stored TDD pipe object number
        int AngleNum;
        int TZoneNum;
        int Loop;
        Real64 Theta;       // Angle of entry in degrees, 0 is parallel to pipe axis
        Real64 dTheta;      // Angle increment
        Real64 Reflectance; // Visible or solar reflectance of surface
        Real64 SumTZoneLengths;
        bool Found;
        int ShelfNum;  // Daylighting shelf object number
        int ShelfSurf; // Daylighting shelf surface number
        int WinSurf;   // Window surface number

        int NumStored(0); // Counter for number of pipes stored as they are calculated

        struct TDDPipeStoredData
        {
            // Members
            Real64 AspectRatio;        // Aspect ratio, length / diameter
            Real64 Reflectance;        // Reflectance of surface
            Array1D<Real64> TransBeam; // Table of beam transmittance vs. cosine angle

            // Default Constructor
            TDDPipeStoredData() : AspectRatio(0.0), Reflectance(0.0), TransBeam(DataDaylightingDevices::NumOfAngles, 0.0)
            {
            }
        };

        // Object Data
        Array1D<TDDPipeStoredData> TDDPipeStored;


        // Initialize tubular daylighting devices (TDDs)
        GetTDDInput(state);

        if (state.dataDaylightingDevicesData->NumOfTDDPipes > 0) {
            DisplayString(state, "Initializing Tubular Daylighting Devices");
            // Setup COSAngle list for all TDDs
            state.dataDaylightingDevices->COSAngle(1) = 0.0;
            state.dataDaylightingDevices->COSAngle(DataDaylightingDevices::NumOfAngles) = 1.0;

            dTheta = 90.0 * DataGlobalConstants::DegToRadians / (DataDaylightingDevices::NumOfAngles - 1.0);
            Theta = 90.0 * DataGlobalConstants::DegToRadians;
            for (AngleNum = 2; AngleNum <= DataDaylightingDevices::NumOfAngles - 1; ++AngleNum) {
                Theta -= dTheta;
                state.dataDaylightingDevices->COSAngle(AngleNum) = std::cos(Theta);
            } // AngleNum

            TDDPipeStored.allocate(state.dataDaylightingDevicesData->NumOfTDDPipes * 2);

            for (PipeNum = 1; PipeNum <= state.dataDaylightingDevicesData->NumOfTDDPipes; ++PipeNum) {
                // Initialize optical properties
                state.dataDaylightingDevicesData->TDDPipe(PipeNum).AspectRatio = state.dataDaylightingDevicesData->TDDPipe(PipeNum).TotLength / state.dataDaylightingDevicesData->TDDPipe(PipeNum).Diameter;
                state.dataDaylightingDevicesData->TDDPipe(PipeNum).ReflectVis = 1.0 - state.dataConstruction->Construct(state.dataDaylightingDevicesData->TDDPipe(PipeNum).Construction).InsideAbsorpVis;
                state.dataDaylightingDevicesData->TDDPipe(PipeNum).ReflectSol = 1.0 - state.dataConstruction->Construct(state.dataDaylightingDevicesData->TDDPipe(PipeNum).Construction).InsideAbsorpSolar;

                // Calculate the beam transmittance table for visible and solar spectrum
                // First time thru use the visible reflectance
                Reflectance = state.dataDaylightingDevicesData->TDDPipe(PipeNum).ReflectVis;
                for (Loop = 1; Loop <= 2; ++Loop) {
                    // For computational efficiency, search stored pipes to see if an identical pipe has already been calculated
                    Found = false;
                    for (StoredNum = 1; StoredNum <= NumStored; ++StoredNum) {
                        if (TDDPipeStored(StoredNum).AspectRatio != state.dataDaylightingDevicesData->TDDPipe(PipeNum).AspectRatio) continue;
                        if (TDDPipeStored(StoredNum).Reflectance == Reflectance) {
                            Found = true; // StoredNum points to the matching TDDPipeStored
                            break;
                        }
                    } // StoredNum

                    if (!Found) { // Not yet calculated

                        // Add a new pipe to TDDPipeStored
                        ++NumStored;
                        TDDPipeStored(NumStored).AspectRatio = state.dataDaylightingDevicesData->TDDPipe(PipeNum).AspectRatio;
                        TDDPipeStored(NumStored).Reflectance = Reflectance;

                        // Set beam transmittances for 0 and 90 degrees
                        TDDPipeStored(NumStored).TransBeam(1) = 0.0;
                        TDDPipeStored(NumStored).TransBeam(DataDaylightingDevices::NumOfAngles) = 1.0;

                        // Calculate intermediate beam transmittances between 0 and 90 degrees
                        Theta = 90.0 * DataGlobalConstants::DegToRadians;
                        for (AngleNum = 2; AngleNum <= DataDaylightingDevices::NumOfAngles - 1; ++AngleNum) {
                            Theta -= dTheta;
                            TDDPipeStored(NumStored).TransBeam(AngleNum) = CalcPipeTransBeam(Reflectance, state.dataDaylightingDevicesData->TDDPipe(PipeNum).AspectRatio, Theta);
                        } // AngleNum

                        StoredNum = NumStored;
                    }

                    // Assign stored values to TDDPipe
                    if (Loop == 1) { // Visible
                        state.dataDaylightingDevicesData->TDDPipe(PipeNum).PipeTransVisBeam = TDDPipeStored(StoredNum).TransBeam;
                    } else { // Solar
                        state.dataDaylightingDevicesData->TDDPipe(PipeNum).PipeTransSolBeam = TDDPipeStored(StoredNum).TransBeam;
                    }

                    // Second time thru use the solar reflectance
                    Reflectance = state.dataDaylightingDevicesData->TDDPipe(PipeNum).ReflectSol;
                } // Loop

                // Calculate the solar isotropic diffuse and horizon transmittances.  These values are constant for a given TDD.
                state.dataDaylightingDevicesData->TDDPipe(PipeNum).TransSolIso = CalcTDDTransSolIso(state, PipeNum);
                state.dataDaylightingDevicesData->TDDPipe(PipeNum).TransSolHorizon = CalcTDDTransSolHorizon(state, PipeNum);

                // Initialize thermal properties
                SumTZoneLengths = 0.0;
                for (TZoneNum = 1; TZoneNum <= state.dataDaylightingDevicesData->TDDPipe(PipeNum).NumOfTZones; ++TZoneNum) {
                    SumTZoneLengths += state.dataDaylightingDevicesData->TDDPipe(PipeNum).TZoneLength(TZoneNum);

                    SetupZoneInternalGain(state, state.dataDaylightingDevicesData->TDDPipe(PipeNum).TZone(TZoneNum),
                                          "DaylightingDevice:Tubular",
                                          state.dataDaylightingDevicesData->TDDPipe(PipeNum).Name,
                                          IntGainTypeOf_DaylightingDeviceTubular,
                                          &state.dataDaylightingDevicesData->TDDPipe(PipeNum).TZoneHeatGain(TZoneNum));

                } // TZoneNum

                state.dataDaylightingDevicesData->TDDPipe(PipeNum).ExtLength = state.dataDaylightingDevicesData->TDDPipe(PipeNum).TotLength - SumTZoneLengths;

                // Setup report variables: CurrentModuleObject='DaylightingDevice:Tubular'
                SetupOutputVariable(state, "Tubular Daylighting Device Transmitted Solar Radiation Rate",
                                    OutputProcessor::Unit::W,
                                    state.dataDaylightingDevicesData->TDDPipe(PipeNum).TransmittedSolar,
                                    "Zone",
                                    "Average",
                                    state.dataDaylightingDevicesData->TDDPipe(PipeNum).Name);
                SetupOutputVariable(state, "Tubular Daylighting Device Pipe Absorbed Solar Radiation Rate",
                                    OutputProcessor::Unit::W,
                                    state.dataDaylightingDevicesData->TDDPipe(PipeNum).PipeAbsorbedSolar,
                                    "Zone",
                                    "Average",
                                    state.dataDaylightingDevicesData->TDDPipe(PipeNum).Name);
                SetupOutputVariable(state, "Tubular Daylighting Device Heat Gain Rate",
                                    OutputProcessor::Unit::W,
                                    state.dataDaylightingDevicesData->TDDPipe(PipeNum).HeatGain,
                                    "Zone",
                                    "Average",
                                    state.dataDaylightingDevicesData->TDDPipe(PipeNum).Name);
                SetupOutputVariable(state, "Tubular Daylighting Device Heat Loss Rate",
                                    OutputProcessor::Unit::W,
                                    state.dataDaylightingDevicesData->TDDPipe(PipeNum).HeatLoss,
                                    "Zone",
                                    "Average",
                                    state.dataDaylightingDevicesData->TDDPipe(PipeNum).Name);

                SetupOutputVariable(state, "Tubular Daylighting Device Beam Solar Transmittance",
                                    OutputProcessor::Unit::None,
                                    state.dataDaylightingDevicesData->TDDPipe(PipeNum).TransSolBeam,
                                    "Zone",
                                    "Average",
                                    state.dataDaylightingDevicesData->TDDPipe(PipeNum).Name);
                SetupOutputVariable(state, "Tubular Daylighting Device Beam Visible Transmittance",
                                    OutputProcessor::Unit::None,
                                    state.dataDaylightingDevicesData->TDDPipe(PipeNum).TransVisBeam,
                                    "Zone",
                                    "Average",
                                    state.dataDaylightingDevicesData->TDDPipe(PipeNum).Name);
                SetupOutputVariable(state, "Tubular Daylighting Device Diffuse Solar Transmittance",
                                    OutputProcessor::Unit::None,
                                    state.dataDaylightingDevicesData->TDDPipe(PipeNum).TransSolDiff,
                                    "Zone",
                                    "Average",
                                    state.dataDaylightingDevicesData->TDDPipe(PipeNum).Name);
                SetupOutputVariable(state, "Tubular Daylighting Device Diffuse Visible Transmittance",
                                    OutputProcessor::Unit::None,
                                    state.dataDaylightingDevicesData->TDDPipe(PipeNum).TransVisDiff,
                                    "Zone",
                                    "Average",
                                    state.dataDaylightingDevicesData->TDDPipe(PipeNum).Name);

            } // PipeNum

            TDDPipeStored.deallocate();
        }

        // Initialize daylighting shelves
        GetShelfInput(state);

        if (state.dataDaylightingDevicesData->NumOfShelf > 0) DisplayString(state, "Initializing Light Shelf Daylighting Devices");

        for (ShelfNum = 1; ShelfNum <= state.dataDaylightingDevicesData->NumOfShelf; ++ShelfNum) {
            WinSurf = state.dataDaylightingDevicesData->Shelf(ShelfNum).Window;

            ShelfSurf = state.dataDaylightingDevicesData->Shelf(ShelfNum).InSurf;
            if (ShelfSurf > 0) {
                // Double surface area so that both sides of the shelf are treated as internal mass
                state.dataSurface->Surface(ShelfSurf).Area *= 2.0;
            }

            ShelfSurf = state.dataDaylightingDevicesData->Shelf(ShelfNum).OutSurf;
            if (ShelfSurf > 0) {
                state.dataDaylightingDevicesData->Shelf(ShelfNum).OutReflectVis = 1.0 - state.dataConstruction->Construct(state.dataDaylightingDevicesData->Shelf(ShelfNum).Construction).OutsideAbsorpVis;
                state.dataDaylightingDevicesData->Shelf(ShelfNum).OutReflectSol = 1.0 - state.dataConstruction->Construct(state.dataDaylightingDevicesData->Shelf(ShelfNum).Construction).OutsideAbsorpSolar;

                if (state.dataDaylightingDevicesData->Shelf(ShelfNum).ViewFactor < 0) CalcViewFactorToShelf(state, ShelfNum);

                if (state.dataDaylightingDevicesData->Shelf(ShelfNum).ViewFactor + state.dataSurface->Surface(WinSurf).ViewFactorSky + state.dataSurface->Surface(WinSurf).ViewFactorGround > 1.0) {
                    ShowWarningError(state,
                                     format("DaylightingDevice:Shelf = {}:  Window view factors to sky [{:.2R}],",
                                            state.dataDaylightingDevicesData->Shelf(ShelfNum).Name,
                                            state.dataSurface->Surface(WinSurf).ViewFactorSky));
                    ShowContinueError(state,
                                      format("ground [{:.2R}], and outside shelf [{:.2R}] add up to > 1.0.",
                                             state.dataSurface->Surface(WinSurf).ViewFactorGround,
                                             state.dataDaylightingDevicesData->Shelf(ShelfNum).ViewFactor));
                }

                // Report calculated view factor so that user knows what to make the view factor to ground
                if (!state.dataDaylightingDevices->ShelfReported) {
                    print(state.files.eio,
                        "! <Shelf Details>,Name,View Factor to Outside Shelf,Window Name,Window View Factor to Sky,Window View Factor to Ground\n");
                    state.dataDaylightingDevices->ShelfReported = true;
                }
                print(state.files.eio,
                      "{},{:.2R},{},{:.2R},{:.2R}\n",
                      state.dataDaylightingDevicesData->Shelf(ShelfNum).Name,
                      state.dataDaylightingDevicesData->Shelf(ShelfNum).ViewFactor,
                      state.dataSurface->Surface(WinSurf).Name,
                      state.dataSurface->Surface(WinSurf).ViewFactorSky,
                      state.dataSurface->Surface(WinSurf).ViewFactorGround);
                //      CALL SetupOutputVariable(state, 'View Factor To Outside Shelf []', &
                //        Shelf(ShelfNum)%ViewFactor,'Zone','Average',Shelf(ShelfNum)%Name)
            }
        }

        // Warning that if Calculate Solar Reflection From Exterior Surfaces = Yes in Building input, then
        // solar reflection calculated from obstructions will not be used in daylighting shelf or tubular device
        // calculation

        if (state.dataSurface->CalcSolRefl && (state.dataDaylightingDevicesData->NumOfTDDPipes > 0 || state.dataDaylightingDevicesData->NumOfShelf > 0)) {
            ShowWarningError(state, "InitDaylightingDevices: Solar Distribution Model includes Solar Reflection calculations;");
            ShowContinueError(state, "the resulting reflected solar values will not be used in the");
            ShowContinueError(state, "DaylightingDevice:Shelf or DaylightingDevice:Tubular calculations.");
        }
    }

    void GetTDDInput(EnergyPlusData &state)
    {

        // SUBROUTINE INFORMATION:
        //       AUTHOR         Peter Graham Ellis
        //       DATE WRITTEN   May 2003
        //       MODIFIED       na
        //       RE-ENGINEERED  na

        // PURPOSE OF THIS SUBROUTINE:
        // Gets the input for TDD pipes and does some error checking.

        // METHODOLOGY EMPLOYED:
        // Standard EnergyPlus methodology.

        // Using/Aliasing

        using General::SafeDivide;

        // SUBROUTINE LOCAL VARIABLE DECLARATIONS:
<<<<<<< HEAD
        int IOStatus;                              // Used in GetObjectItem
        int NumAlphas;                             // Number of Alphas for each GetObjectItem call
        int NumNumbers;                            // Number of Numbers for each GetObjectItem call
        int PipeNum;                               // TDD pipe object number
        int SurfNum;                               // Dome or diffuser surface
        int TZoneNum;                              // Transition zone loop
        std::string TZoneName;                     // Transition zone name
        Real64 PipeArea;

=======
        bool ErrorsFound(false); // Set to true if errors in input, fatal at end of routine
        int IOStatus;            // Used in GetObjectItem
        int NumAlphas;           // Number of Alphas for each GetObjectItem call
        int NumNumbers;          // Number of Numbers for each GetObjectItem call
        int PipeNum;             // TDD pipe object number
        int SurfNum;             // Dome or diffuser surface
        int TZoneNum;            // Transition zone loop
        std::string TZoneName;   // Transition zone name
        Real64 PipeArea;

        auto & cCurrentModuleObject = state.dataIPShortCut->cCurrentModuleObject;

>>>>>>> ec596b6c
        cCurrentModuleObject = "DaylightingDevice:Tubular";
        state.dataDaylightingDevicesData->NumOfTDDPipes = inputProcessor->getNumObjectsFound(state, cCurrentModuleObject);

        if (state.dataDaylightingDevicesData->NumOfTDDPipes > 0) {
            state.dataDaylightingDevicesData->TDDPipe.allocate(state.dataDaylightingDevicesData->NumOfTDDPipes);

            for (PipeNum = 1; PipeNum <= state.dataDaylightingDevicesData->NumOfTDDPipes; ++PipeNum) {
                inputProcessor->getObjectItem(state,
                                              cCurrentModuleObject,
                                              PipeNum,
                                              state.dataIPShortCut->cAlphaArgs,
                                              NumAlphas,
                                              state.dataIPShortCut->rNumericArgs,
                                              NumNumbers,
                                              IOStatus,
<<<<<<< HEAD
                                              lNumericFieldBlanks,
                                              lAlphaFieldBlanks,
                                              cAlphaFieldNames,
                                              cNumericFieldNames);
                UtilityRoutines::IsNameEmpty(state, cAlphaArgs(1), cCurrentModuleObject, state.dataDaylightingDevices->GetTDDInputErrorsFound);
=======
                                              state.dataIPShortCut->lNumericFieldBlanks,
                                              state.dataIPShortCut->lAlphaFieldBlanks,
                                              state.dataIPShortCut->cAlphaFieldNames,
                                              state.dataIPShortCut->cNumericFieldNames);
                UtilityRoutines::IsNameEmpty(state, state.dataIPShortCut->cAlphaArgs(1), cCurrentModuleObject, ErrorsFound);
>>>>>>> ec596b6c
                // Pipe name
                state.dataDaylightingDevicesData->TDDPipe(PipeNum).Name = state.dataIPShortCut->cAlphaArgs(1);

                // Get TDD:DOME object
                SurfNum = UtilityRoutines::FindItemInList(state.dataIPShortCut->cAlphaArgs(2), state.dataSurface->Surface);

                if (SurfNum == 0) {
<<<<<<< HEAD
                    ShowSevereError(state, cCurrentModuleObject + " = " + cAlphaArgs(1) + ":  Dome " + cAlphaArgs(2) + " not found.");
                    state.dataDaylightingDevices->GetTDDInputErrorsFound = true;
=======
                    ShowSevereError(state, cCurrentModuleObject + " = " + state.dataIPShortCut->cAlphaArgs(1) + ":  Dome " + state.dataIPShortCut->cAlphaArgs(2) + " not found.");
                    ErrorsFound = true;
>>>>>>> ec596b6c
                } else {
                    if (FindTDDPipe(state, SurfNum) > 0) {
                        ShowSevereError(state, cCurrentModuleObject + " = " + state.dataIPShortCut->cAlphaArgs(1) + ":  Dome " + state.dataIPShortCut->cAlphaArgs(2) +
                                        " is referenced by more than one TDD.");
                        state.dataDaylightingDevices->GetTDDInputErrorsFound = true;
                    }

                    if (state.dataSurface->Surface(SurfNum).Class != SurfaceClass::TDD_Dome) {
                        ShowSevereError(state, cCurrentModuleObject + " = " + state.dataIPShortCut->cAlphaArgs(1) + ":  Dome " + state.dataIPShortCut->cAlphaArgs(2) +
                                        " is not of surface type TubularDaylightDome.");
                        state.dataDaylightingDevices->GetTDDInputErrorsFound = true;
                    }

                    if (state.dataConstruction->Construct(state.dataSurface->Surface(SurfNum).Construction).TotGlassLayers > 1) {
                        ShowSevereError(state, cCurrentModuleObject + " = " + state.dataIPShortCut->cAlphaArgs(1) + ":  Dome " + state.dataIPShortCut->cAlphaArgs(2) + " construction (" +
                                        state.dataConstruction->Construct(state.dataSurface->Surface(SurfNum).Construction).Name + ") must have only 1 glass layer.");
                        state.dataDaylightingDevices->GetTDDInputErrorsFound = true;
                    }

                    if (state.dataSurface->Surface(SurfNum).HasShadeControl) {
                        ShowSevereError(state, cCurrentModuleObject + " = " + state.dataIPShortCut->cAlphaArgs(1) + ":  Dome " + state.dataIPShortCut->cAlphaArgs(2) +
                                        " must not have a shading control.");
                        state.dataDaylightingDevices->GetTDDInputErrorsFound = true;
                    }

                    if (state.dataSurface->Surface(SurfNum).FrameDivider > 0) {
                        ShowSevereError(state, cCurrentModuleObject + " = " + state.dataIPShortCut->cAlphaArgs(1) + ":  Dome " + state.dataIPShortCut->cAlphaArgs(2) +
                                        " must not have a frame/divider.");
                        state.dataDaylightingDevices->GetTDDInputErrorsFound = true;
                    }

                    if (state.dataConstruction->Construct(state.dataSurface->Surface(SurfNum).Construction).WindowTypeEQL) {
                        ShowSevereError(state, cCurrentModuleObject + " = " + state.dataIPShortCut->cAlphaArgs(1) + ":  Dome " + state.dataIPShortCut->cAlphaArgs(2) +
                                        " Equivalent Layer Window is not supported.");
                        state.dataDaylightingDevices->GetTDDInputErrorsFound = true;
                    }
                    // Window multiplier is already handled in SurfaceGeometry.cc

                    if (!state.dataSurface->Surface(SurfNum).ExtSolar) {
                        ShowWarningError(state, cCurrentModuleObject + " = " + state.dataIPShortCut->cAlphaArgs(1) + ":  Dome " + state.dataIPShortCut->cAlphaArgs(2) +
                                         " is not exposed to exterior radiation.");
                    }

                    state.dataDaylightingDevicesData->TDDPipe(PipeNum).Dome = SurfNum;
                    state.dataSurface->SurfWinTDDPipeNum(SurfNum) = PipeNum;
                }

                // Get TDD:DIFFUSER object
                SurfNum = UtilityRoutines::FindItemInList(state.dataIPShortCut->cAlphaArgs(3), state.dataSurface->Surface);

                if (SurfNum == 0) {
<<<<<<< HEAD
                    ShowSevereError(state, cCurrentModuleObject + " = " + cAlphaArgs(1) + ":  Diffuser " + cAlphaArgs(3) + " not found.");
                    state.dataDaylightingDevices->GetTDDInputErrorsFound = true;
=======
                    ShowSevereError(state, cCurrentModuleObject + " = " + state.dataIPShortCut->cAlphaArgs(1) + ":  Diffuser " + state.dataIPShortCut->cAlphaArgs(3) + " not found.");
                    ErrorsFound = true;
>>>>>>> ec596b6c
                } else {
                    if (FindTDDPipe(state, SurfNum) > 0) {
                        ShowSevereError(state, cCurrentModuleObject + " = " + state.dataIPShortCut->cAlphaArgs(1) + ":  Diffuser " + state.dataIPShortCut->cAlphaArgs(3) +
                                        " is referenced by more than one TDD.");
                        state.dataDaylightingDevices->GetTDDInputErrorsFound = true;
                    }

                    if (state.dataSurface->SurfWinOriginalClass(SurfNum) != SurfaceClass::TDD_Diffuser) {
                        ShowSevereError(state, cCurrentModuleObject + " = " + state.dataIPShortCut->cAlphaArgs(1) + ":  Diffuser " + state.dataIPShortCut->cAlphaArgs(3) +
                                        " is not of surface type TubularDaylightDiffuser.");
                        state.dataDaylightingDevices->GetTDDInputErrorsFound = true;
                    }

                    if (state.dataConstruction->Construct(state.dataSurface->Surface(SurfNum).Construction).TotGlassLayers > 1) {
                        ShowSevereError(state, cCurrentModuleObject + " = " + state.dataIPShortCut->cAlphaArgs(1) + ":  Diffuser " + state.dataIPShortCut->cAlphaArgs(3) + " construction (" +
                                        state.dataConstruction->Construct(state.dataSurface->Surface(SurfNum).Construction).Name + ") must have only 1 glass layer.");
                        state.dataDaylightingDevices->GetTDDInputErrorsFound = true;
                    }

                    if (state.dataConstruction->Construct(state.dataSurface->Surface(SurfNum).Construction).TransDiff <= 1.0e-10) {
                        ShowSevereError(state, cCurrentModuleObject + " = " + state.dataIPShortCut->cAlphaArgs(1) + ":  Diffuser " + state.dataIPShortCut->cAlphaArgs(3) + " construction (" +
                                        state.dataConstruction->Construct(state.dataSurface->Surface(SurfNum).Construction).Name + ") invalid value.");
                        ShowContinueError(state,
                                          format("Diffuse solar transmittance of construction [{:.4R}] too small for calculations.",
                                                 state.dataConstruction->Construct(state.dataSurface->Surface(SurfNum).Construction).TransDiff));
                        state.dataDaylightingDevices->GetTDDInputErrorsFound = true;
                    }

                    if (state.dataDaylightingDevicesData->TDDPipe(PipeNum).Dome > 0 && std::abs(state.dataSurface->Surface(SurfNum).Area - state.dataSurface->Surface(state.dataDaylightingDevicesData->TDDPipe(PipeNum).Dome).Area) > 0.1) {
                        if (SafeDivide(std::abs(state.dataSurface->Surface(SurfNum).Area - state.dataSurface->Surface(state.dataDaylightingDevicesData->TDDPipe(PipeNum).Dome).Area), state.dataSurface->Surface(state.dataDaylightingDevicesData->TDDPipe(PipeNum).Dome).Area) >
                            0.1) { // greater than 10%
                            ShowSevereError(state, cCurrentModuleObject + " = " + state.dataIPShortCut->cAlphaArgs(1) +
                                            ":  Dome and diffuser areas are significantly different (>10%).");
                            ShowContinueError(
                                state,
                                format("...Diffuser Area=[{:.4R}]; Dome Area=[{:.4R}].", state.dataSurface->Surface(SurfNum).Area, state.dataSurface->Surface(state.dataDaylightingDevicesData->TDDPipe(PipeNum).Dome).Area));
                            state.dataDaylightingDevices->GetTDDInputErrorsFound = true;
                        } else {
                            ShowWarningError(state, cCurrentModuleObject + " = " + state.dataIPShortCut->cAlphaArgs(1) + ":  Dome and diffuser areas differ by > .1 m2.");
                            ShowContinueError(
                                state,
                                format("...Diffuser Area=[{:.4R}]; Dome Area=[{:.4R}].", state.dataSurface->Surface(SurfNum).Area, state.dataSurface->Surface(state.dataDaylightingDevicesData->TDDPipe(PipeNum).Dome).Area));
                        }
                    }

                    if (state.dataSurface->Surface(SurfNum).HasShadeControl) {
                        ShowSevereError(state, cCurrentModuleObject + " = " + state.dataIPShortCut->cAlphaArgs(1) + ":  Diffuser " + state.dataIPShortCut->cAlphaArgs(3) +
                                        " must not have a shading control.");
                        state.dataDaylightingDevices->GetTDDInputErrorsFound = true;
                    }

                    if (state.dataSurface->Surface(SurfNum).FrameDivider > 0) {
                        ShowSevereError(state, cCurrentModuleObject + " = " + state.dataIPShortCut->cAlphaArgs(1) + ":  Diffuser " + state.dataIPShortCut->cAlphaArgs(3) +
                                        " must not have a frame/divider.");
                        state.dataDaylightingDevices->GetTDDInputErrorsFound = true;
                    }

                    if (state.dataConstruction->Construct(state.dataSurface->Surface(SurfNum).Construction).WindowTypeEQL) {
                        ShowSevereError(state, cCurrentModuleObject + " = " + state.dataIPShortCut->cAlphaArgs(1) + ":  Diffuser " + state.dataIPShortCut->cAlphaArgs(2) +
                                        " Equivalent Layer Window is not supported.");
                        state.dataDaylightingDevices->GetTDDInputErrorsFound = true;
                    }

                    // Window multiplier is already handled in SurfaceGeometry.cc

                    state.dataDaylightingDevicesData->TDDPipe(PipeNum).Diffuser = SurfNum;
                    state.dataSurface->SurfWinTDDPipeNum(SurfNum) = PipeNum;
                }

                // Construction
                state.dataDaylightingDevicesData->TDDPipe(PipeNum).Construction = UtilityRoutines::FindItemInList(state.dataIPShortCut->cAlphaArgs(4), state.dataConstruction->Construct);

                if (state.dataDaylightingDevicesData->TDDPipe(PipeNum).Construction == 0) {
<<<<<<< HEAD
                    ShowSevereError(state, cCurrentModuleObject + " = " + cAlphaArgs(1) + ":  Pipe construction " + cAlphaArgs(4) + " not found.");
                    state.dataDaylightingDevices->GetTDDInputErrorsFound = true;
=======
                    ShowSevereError(state, cCurrentModuleObject + " = " + state.dataIPShortCut->cAlphaArgs(1) + ":  Pipe construction " + state.dataIPShortCut->cAlphaArgs(4) + " not found.");
                    ErrorsFound = true;
>>>>>>> ec596b6c
                } else {
                    state.dataConstruction->Construct(state.dataDaylightingDevicesData->TDDPipe(PipeNum).Construction).IsUsed = true;
                }

                if (state.dataIPShortCut->rNumericArgs(1) > 0) {
                    state.dataDaylightingDevicesData->TDDPipe(PipeNum).Diameter = state.dataIPShortCut->rNumericArgs(1);
                } else {
<<<<<<< HEAD
                    ShowSevereError(state, cCurrentModuleObject + " = " + cAlphaArgs(1) + ":  Pipe diameter must be greater than zero.");
                    state.dataDaylightingDevices->GetTDDInputErrorsFound = true;
=======
                    ShowSevereError(state, cCurrentModuleObject + " = " + state.dataIPShortCut->cAlphaArgs(1) + ":  Pipe diameter must be greater than zero.");
                    ErrorsFound = true;
>>>>>>> ec596b6c
                }

                PipeArea = 0.25 * DataGlobalConstants::Pi * pow_2(state.dataDaylightingDevicesData->TDDPipe(PipeNum).Diameter);
                if (state.dataDaylightingDevicesData->TDDPipe(PipeNum).Dome > 0 && std::abs(PipeArea - state.dataSurface->Surface(state.dataDaylightingDevicesData->TDDPipe(PipeNum).Dome).Area) > 0.1) {
                    if (SafeDivide(std::abs(PipeArea - state.dataSurface->Surface(state.dataDaylightingDevicesData->TDDPipe(PipeNum).Dome).Area), state.dataSurface->Surface(state.dataDaylightingDevicesData->TDDPipe(PipeNum).Dome).Area) >
                        0.1) { // greater than 10%
                        ShowSevereError(state, cCurrentModuleObject + " = " + state.dataIPShortCut->cAlphaArgs(1) +
                                        ":  Pipe and dome/diffuser areas are significantly different (>10%).");
                        ShowContinueError(
                            state, format("...Pipe Area=[{:.4R}]; Dome/Diffuser Area=[{:.4R}].", PipeArea, state.dataSurface->Surface(state.dataDaylightingDevicesData->TDDPipe(PipeNum).Dome).Area));
                        state.dataDaylightingDevices->GetTDDInputErrorsFound = true;
                    } else {
                        ShowWarningError(state, cCurrentModuleObject + " = " + state.dataIPShortCut->cAlphaArgs(1) + ":  Pipe and dome/diffuser areas differ by > .1 m2.");
                        ShowContinueError(
                            state, format("...Pipe Area=[{:.4R}]; Dome/Diffuser Area=[{:.4R}].", PipeArea, state.dataSurface->Surface(state.dataDaylightingDevicesData->TDDPipe(PipeNum).Dome).Area));
                    }
                }

                if (state.dataIPShortCut->rNumericArgs(2) > 0) {
                    state.dataDaylightingDevicesData->TDDPipe(PipeNum).TotLength = state.dataIPShortCut->rNumericArgs(2);
                } else {
<<<<<<< HEAD
                    ShowSevereError(state, cCurrentModuleObject + " = " + cAlphaArgs(1) + ":  Pipe length must be greater than zero.");
                    state.dataDaylightingDevices->GetTDDInputErrorsFound = true;
=======
                    ShowSevereError(state, cCurrentModuleObject + " = " + state.dataIPShortCut->cAlphaArgs(1) + ":  Pipe length must be greater than zero.");
                    ErrorsFound = true;
>>>>>>> ec596b6c
                }

                if (state.dataIPShortCut->rNumericArgs(3) > 0) {
                    state.dataDaylightingDevicesData->TDDPipe(PipeNum).Reff = state.dataIPShortCut->rNumericArgs(3);
                } else {
                    ShowSevereError(state, cCurrentModuleObject + " = " + state.dataIPShortCut->cAlphaArgs(1) +
                                    ":  Effective thermal resistance (R value) must be greater than zero.");
                    state.dataDaylightingDevices->GetTDDInputErrorsFound = true;
                }

                // Transition zones
                state.dataDaylightingDevicesData->TDDPipe(PipeNum).NumOfTZones = NumAlphas - 4;

                if (state.dataDaylightingDevicesData->TDDPipe(PipeNum).NumOfTZones < 1) {
                    ShowWarningError(state, cCurrentModuleObject + " = " + state.dataIPShortCut->cAlphaArgs(1) +
                                     ":  No transition zones specified.  All pipe absorbed solar goes to exterior.");
                } else if (state.dataDaylightingDevicesData->TDDPipe(PipeNum).NumOfTZones > DataDaylightingDevices::MaxTZones) {
<<<<<<< HEAD
                    ShowSevereError(state, cCurrentModuleObject + " = " + cAlphaArgs(1) + ":  Maximum number of transition zones exceeded.");
                    state.dataDaylightingDevices->GetTDDInputErrorsFound = true;
=======
                    ShowSevereError(state, cCurrentModuleObject + " = " + state.dataIPShortCut->cAlphaArgs(1) + ":  Maximum number of transition zones exceeded.");
                    ErrorsFound = true;
>>>>>>> ec596b6c
                } else {
                    state.dataDaylightingDevicesData->TDDPipe(PipeNum).TZone.allocate(state.dataDaylightingDevicesData->TDDPipe(PipeNum).NumOfTZones);
                    state.dataDaylightingDevicesData->TDDPipe(PipeNum).TZoneLength.allocate(state.dataDaylightingDevicesData->TDDPipe(PipeNum).NumOfTZones);
                    state.dataDaylightingDevicesData->TDDPipe(PipeNum).TZoneHeatGain.allocate(state.dataDaylightingDevicesData->TDDPipe(PipeNum).NumOfTZones);

                    state.dataDaylightingDevicesData->TDDPipe(PipeNum).TZone = 0;
                    state.dataDaylightingDevicesData->TDDPipe(PipeNum).TZoneLength = 0.0;
                    state.dataDaylightingDevicesData->TDDPipe(PipeNum).TZoneHeatGain = 0.0;

                    for (TZoneNum = 1; TZoneNum <= state.dataDaylightingDevicesData->TDDPipe(PipeNum).NumOfTZones; ++TZoneNum) {
                        TZoneName = state.dataIPShortCut->cAlphaArgs(TZoneNum + 4);
                        state.dataDaylightingDevicesData->TDDPipe(PipeNum).TZone(TZoneNum) = UtilityRoutines::FindItemInList(TZoneName, state.dataHeatBal->Zone);
                        if (state.dataDaylightingDevicesData->TDDPipe(PipeNum).TZone(TZoneNum) == 0) {
<<<<<<< HEAD
                            ShowSevereError(state, cCurrentModuleObject + " = " + cAlphaArgs(1) + ":  Transition zone " + TZoneName + " not found.");
                            state.dataDaylightingDevices->GetTDDInputErrorsFound = true;
=======
                            ShowSevereError(state, cCurrentModuleObject + " = " + state.dataIPShortCut->cAlphaArgs(1) + ":  Transition zone " + TZoneName + " not found.");
                            ErrorsFound = true;
>>>>>>> ec596b6c
                        }

                        state.dataDaylightingDevicesData->TDDPipe(PipeNum).TZoneLength(TZoneNum) = state.dataIPShortCut->rNumericArgs(TZoneNum + 3);
                        if (state.dataDaylightingDevicesData->TDDPipe(PipeNum).TZoneLength(TZoneNum) < 0) {
                            ShowSevereError(state, cCurrentModuleObject + " = " + state.dataIPShortCut->cAlphaArgs(1) + ":  Transition zone length for " + TZoneName +
                                            " must be zero or greater.");
                            state.dataDaylightingDevices->GetTDDInputErrorsFound = true;
                        }
                    } // TZoneNum
                }

            } // PipeNum

            if (state.dataDaylightingDevices->GetTDDInputErrorsFound) ShowFatalError(state, "Errors in DaylightingDevice:Tubular input.");
        }
    }

    void GetShelfInput(EnergyPlusData &state)
    {

        // SUBROUTINE INFORMATION:
        //       AUTHOR         Peter Graham Ellis
        //       DATE WRITTEN   August 2003
        //       MODIFIED       na
        //       RE-ENGINEERED  na

        // PURPOSE OF THIS SUBROUTINE:
        // Gets the input for light shelves and does some error checking.

        // METHODOLOGY EMPLOYED:
        // Standard EnergyPlus methodology.

        // Using/Aliasing

        // SUBROUTINE LOCAL VARIABLE DECLARATIONS:
<<<<<<< HEAD
        int IOStatus;                                // Used in GetObjectItem
        int NumAlphas;                               // Number of Alphas for each GetObjectItem call
        int NumNumbers;                              // Number of Numbers for each GetObjectItem call
        int ShelfNum;                                // Daylighting shelf object number
        int SurfNum;                                 // Window, inside, or outside shelf surfaces
        int ConstrNum;                               // Outside shelf construction object number
=======
        bool ErrorsFound(false); // Set to true if errors in input, fatal at end of routine
        int IOStatus;            // Used in GetObjectItem
        int NumAlphas;           // Number of Alphas for each GetObjectItem call
        int NumNumbers;          // Number of Numbers for each GetObjectItem call
        int ShelfNum;            // Daylighting shelf object number
        int SurfNum;             // Window, inside, or outside shelf surfaces
        int ConstrNum;           // Outside shelf construction object number

>>>>>>> ec596b6c

        auto & cCurrentModuleObject = state.dataIPShortCut->cCurrentModuleObject;

        cCurrentModuleObject = "DaylightingDevice:Shelf";
        state.dataDaylightingDevicesData->NumOfShelf = inputProcessor->getNumObjectsFound(state, cCurrentModuleObject);

        if (state.dataDaylightingDevicesData->NumOfShelf > 0) {
            state.dataDaylightingDevicesData->Shelf.allocate(state.dataDaylightingDevicesData->NumOfShelf);

            for (ShelfNum = 1; ShelfNum <= state.dataDaylightingDevicesData->NumOfShelf; ++ShelfNum) {
                inputProcessor->getObjectItem(state,
                                              cCurrentModuleObject,
                                              ShelfNum,
                                              state.dataIPShortCut->cAlphaArgs,
                                              NumAlphas,
                                              state.dataIPShortCut->rNumericArgs,
                                              NumNumbers,
                                              IOStatus,
<<<<<<< HEAD
                                              lNumericFieldBlanks,
                                              lAlphaFieldBlanks,
                                              cAlphaFieldNames,
                                              cNumericFieldNames);
                UtilityRoutines::IsNameEmpty(state, cAlphaArgs(1), cCurrentModuleObject, state.dataDaylightingDevices->GetShelfInputErrorsFound);
=======
                                              state.dataIPShortCut->lNumericFieldBlanks,
                                              state.dataIPShortCut->lAlphaFieldBlanks,
                                              state.dataIPShortCut->cAlphaFieldNames,
                                              state.dataIPShortCut->cNumericFieldNames);
                UtilityRoutines::IsNameEmpty(state, state.dataIPShortCut->cAlphaArgs(1), cCurrentModuleObject, ErrorsFound);
>>>>>>> ec596b6c
                // Shelf name
                state.dataDaylightingDevicesData->Shelf(ShelfNum).Name = state.dataIPShortCut->cAlphaArgs(1);

                // Get window object
                SurfNum = UtilityRoutines::FindItemInList(state.dataIPShortCut->cAlphaArgs(2), state.dataSurface->Surface);

                if (SurfNum == 0) {
<<<<<<< HEAD
                    ShowSevereError(state, cCurrentModuleObject + " = " + cAlphaArgs(1) + ":  Window " + cAlphaArgs(2) + " not found.");
                    state.dataDaylightingDevices->GetShelfInputErrorsFound = true;
=======
                    ShowSevereError(state, cCurrentModuleObject + " = " + state.dataIPShortCut->cAlphaArgs(1) + ":  Window " + state.dataIPShortCut->cAlphaArgs(2) + " not found.");
                    ErrorsFound = true;
>>>>>>> ec596b6c
                } else {
                    if (state.dataSurface->Surface(SurfNum).Class != SurfaceClass::Window) {
                        ShowSevereError(state, cCurrentModuleObject + " = " + state.dataIPShortCut->cAlphaArgs(1) + ":  Window " + state.dataIPShortCut->cAlphaArgs(2) +
                                        " is not of surface type WINDOW.");
                        state.dataDaylightingDevices->GetShelfInputErrorsFound = true;
                    }

                    if (state.dataSurface->Surface(SurfNum).Shelf > 0) {
                        ShowSevereError(state, cCurrentModuleObject + " = " + state.dataIPShortCut->cAlphaArgs(1) + ":  Window " + state.dataIPShortCut->cAlphaArgs(2) +
                                        " is referenced by more than one shelf.");
                        state.dataDaylightingDevices->GetShelfInputErrorsFound = true;
                    }

                    if (state.dataSurface->Surface(SurfNum).HasShadeControl) {
                        ShowSevereError(state, cCurrentModuleObject + " = " + state.dataIPShortCut->cAlphaArgs(1) + ":  Window " + state.dataIPShortCut->cAlphaArgs(2) +
                                        " must not have a shading control.");
                        state.dataDaylightingDevices->GetShelfInputErrorsFound = true;
                    }

                    if (state.dataSurface->Surface(SurfNum).FrameDivider > 0) {
                        ShowSevereError(state, cCurrentModuleObject + " = " + state.dataIPShortCut->cAlphaArgs(1) + ":  Window " + state.dataIPShortCut->cAlphaArgs(2) +
                                        " must not have a frame/divider.");
                        state.dataDaylightingDevices->GetShelfInputErrorsFound = true;
                    }

                    if (state.dataSurface->Surface(SurfNum).Sides != 4) {
<<<<<<< HEAD
                        ShowSevereError(state, cCurrentModuleObject + " = " + cAlphaArgs(1) + ":  Window " + cAlphaArgs(2) + " must have 4 sides.");
                        state.dataDaylightingDevices->GetShelfInputErrorsFound = true;
=======
                        ShowSevereError(state, cCurrentModuleObject + " = " + state.dataIPShortCut->cAlphaArgs(1) + ":  Window " + state.dataIPShortCut->cAlphaArgs(2) + " must have 4 sides.");
                        ErrorsFound = true;
>>>>>>> ec596b6c
                    }
                    if (state.dataConstruction->Construct(state.dataSurface->Surface(SurfNum).Construction).WindowTypeEQL) {
                        ShowSevereError(state, cCurrentModuleObject + " = " + state.dataIPShortCut->cAlphaArgs(1) + ":  Window " + state.dataIPShortCut->cAlphaArgs(2) +
                                        " Equivalent Layer Window is not supported.");
                        state.dataDaylightingDevices->GetShelfInputErrorsFound = true;
                    }

                    state.dataDaylightingDevicesData->Shelf(ShelfNum).Window = SurfNum;
                    state.dataSurface->Surface(SurfNum).Shelf = ShelfNum;
                }

                // Get inside shelf heat transfer surface (optional)
                if (state.dataIPShortCut->cAlphaArgs(3) != "") {
                    SurfNum = UtilityRoutines::FindItemInList(state.dataIPShortCut->cAlphaArgs(3), state.dataSurface->Surface);

                    if (SurfNum == 0) {
<<<<<<< HEAD
                        ShowSevereError(state, cCurrentModuleObject + " = " + cAlphaArgs(1) + ":  Inside shelf " + cAlphaArgs(3) + " not found.");
                        state.dataDaylightingDevices->GetShelfInputErrorsFound = true;
=======
                        ShowSevereError(state, cCurrentModuleObject + " = " + state.dataIPShortCut->cAlphaArgs(1) + ":  Inside shelf " + state.dataIPShortCut->cAlphaArgs(3) + " not found.");
                        ErrorsFound = true;
>>>>>>> ec596b6c
                    } else {
                        // No error if shelf belongs to more than one window, e.g. concave corners

                        if (state.dataSurface->Surface(SurfNum).ExtBoundCond != SurfNum) {
                            ShowSevereError(state, cCurrentModuleObject + " = " + state.dataIPShortCut->cAlphaArgs(1) + ":  Inside shelf " + state.dataIPShortCut->cAlphaArgs(3) +
                                            " must be its own Outside Boundary Condition Object.");
                            state.dataDaylightingDevices->GetShelfInputErrorsFound = true;
                        }

                        if (state.dataSurface->Surface(SurfNum).Sides != 4) {
                            ShowSevereError(state, cCurrentModuleObject + " = " + state.dataIPShortCut->cAlphaArgs(1) + ":  Inside shelf " + state.dataIPShortCut->cAlphaArgs(3) +
                                            " must have 4 sides.");
                            state.dataDaylightingDevices->GetShelfInputErrorsFound = true;
                        }

                        state.dataDaylightingDevicesData->Shelf(ShelfNum).InSurf = SurfNum;
                    }
                }

                // Get outside shelf attached shading surface (optional)
                if (state.dataIPShortCut->cAlphaArgs(4) != "") {
                    SurfNum = UtilityRoutines::FindItemInList(state.dataIPShortCut->cAlphaArgs(4), state.dataSurface->Surface);

                    if (SurfNum == 0) {
<<<<<<< HEAD
                        ShowSevereError(state, cCurrentModuleObject + " = " + cAlphaArgs(1) + ":  Outside shelf " + cAlphaArgs(4) + " not found.");
                        state.dataDaylightingDevices->GetShelfInputErrorsFound = true;
=======
                        ShowSevereError(state, cCurrentModuleObject + " = " + state.dataIPShortCut->cAlphaArgs(1) + ":  Outside shelf " + state.dataIPShortCut->cAlphaArgs(4) + " not found.");
                        ErrorsFound = true;
>>>>>>> ec596b6c
                    } else {
                        // No error if shelf belongs to more than one window, e.g. concave corners

                        if (state.dataSurface->Surface(SurfNum).Class != SurfaceClass::Shading) {
                            ShowSevereError(state, cCurrentModuleObject + " = " + state.dataIPShortCut->cAlphaArgs(1) + ":  Outside shelf " + state.dataIPShortCut->cAlphaArgs(4) +
                                            " is not a Shading:Zone:Detailed object.");
                            state.dataDaylightingDevices->GetShelfInputErrorsFound = true;
                        }

                        if (state.dataSurface->Surface(SurfNum).SchedShadowSurfIndex > 0) {
                            ShowSevereError(state, cCurrentModuleObject + " = " + state.dataIPShortCut->cAlphaArgs(1) + ":  Outside shelf " + state.dataIPShortCut->cAlphaArgs(4) +
                                            " must not have a transmittance schedule.");
                            state.dataDaylightingDevices->GetShelfInputErrorsFound = true;
                        }

                        if (state.dataSurface->Surface(SurfNum).Sides != 4) {
                            ShowSevereError(state, cCurrentModuleObject + " = " + state.dataIPShortCut->cAlphaArgs(1) + ":  Outside shelf " + state.dataIPShortCut->cAlphaArgs(4) +
                                            " must have 4 sides.");
                            state.dataDaylightingDevices->GetShelfInputErrorsFound = true;
                        }

                        // Get outside shelf construction (required if outside shelf is specified)
                        if (state.dataIPShortCut->cAlphaArgs(5) != "") {
                            ConstrNum = UtilityRoutines::FindItemInList(state.dataIPShortCut->cAlphaArgs(5), state.dataConstruction->Construct);

                            if (ConstrNum == 0) {
                                ShowSevereError(state, cCurrentModuleObject + " = " + state.dataIPShortCut->cAlphaArgs(1) + ":  Outside shelf construction " + state.dataIPShortCut->cAlphaArgs(5) +
                                                " not found.");
                                state.dataDaylightingDevices->GetShelfInputErrorsFound = true;
                            } else if (state.dataConstruction->Construct(ConstrNum).TypeIsWindow) {
                                ShowSevereError(state, cCurrentModuleObject + " = " + state.dataIPShortCut->cAlphaArgs(1) + ":  Outside shelf construction " + state.dataIPShortCut->cAlphaArgs(5) +
                                                " must not have WindowMaterial:Glazing.");
                                state.dataDaylightingDevices->GetShelfInputErrorsFound = true;
                            } else {
                                state.dataDaylightingDevicesData->Shelf(ShelfNum).Construction = ConstrNum;
                                state.dataConstruction->Construct(ConstrNum).IsUsed = true;
                            }
                        } else {
                            ShowSevereError(state, cCurrentModuleObject + " = " + state.dataIPShortCut->cAlphaArgs(1) +
                                            ":  Outside shelf requires an outside shelf construction to be specified.");
                            state.dataDaylightingDevices->GetShelfInputErrorsFound = true;
                        }

                        // Get view factor to outside shelf (optional)
                        if (NumNumbers > 0) {
                            state.dataDaylightingDevicesData->Shelf(ShelfNum).ViewFactor = state.dataIPShortCut->rNumericArgs(1);

                            if (state.dataIPShortCut->rNumericArgs(1) == 0.0) {
                                ShowWarningError(state, cCurrentModuleObject + " = " + state.dataIPShortCut->cAlphaArgs(1) +
                                                 ":  View factor to outside shelf is zero.  Shelf does not reflect on window.");
                            }
                        } else {
                            state.dataDaylightingDevicesData->Shelf(ShelfNum).ViewFactor = -1.0; // Flag to have the view factor calculated during initialization
                        }

                        state.dataDaylightingDevicesData->Shelf(ShelfNum).OutSurf = SurfNum;

                        // Reset some properties of the SURFACE:SHADING:ATTACHED object in order to receive radiation and shading
                        // Normally this would be done during initialization, but that's not early enough for some shading calculations
                        state.dataSurface->Surface(SurfNum).BaseSurf = SurfNum;
                        state.dataSurface->Surface(SurfNum).HeatTransSurf = true;
                        state.dataSurface->Surface(SurfNum).Construction = ConstrNum; // Kludge to allow shading surface to be a heat transfer surface
                        state.dataConstruction->Construct(ConstrNum).IsUsed = true;
                    }
                }

                if (state.dataDaylightingDevicesData->Shelf(ShelfNum).InSurf == 0 && state.dataDaylightingDevicesData->Shelf(ShelfNum).OutSurf == 0)
                    ShowWarningError(state, cCurrentModuleObject + " = " + state.dataIPShortCut->cAlphaArgs(1) + ":  No inside shelf or outside shelf was specified.");

            } // ShelfNum

            if (state.dataDaylightingDevices->GetShelfInputErrorsFound) ShowFatalError(state, "Errors in DaylightingDevice:Shelf input.");
        }
    }

    Real64 CalcPipeTransBeam(Real64 const R,    // Reflectance of surface, constant (can be made R = f(theta) later)
                             Real64 const A,    // Aspect ratio, L / d
                             Real64 const Theta // Angle of entry in radians
    )
    {

        // SUBROUTINE INFORMATION:
        //       AUTHOR         Peter Graham Ellis
        //       DATE WRITTEN   May 2003
        //       MODIFIED       na
        //       RE-ENGINEERED  na

        // PURPOSE OF THIS SUBROUTINE:
        // Calculates the numerical integral for the transmittance of a reflective cylinder with
        // incident collimated beam radiation as described in Swift and Smith.

        // METHODOLOGY EMPLOYED:
        // Since this integral can be slow, a table of values is calculated and stored during
        // initialization of the TDD.  Intermediate values are calculated by interpolation.
        // Transmittance of sky and ground diffuse radiation is done by other functions.

        // REFERENCES:
        // Swift, P. D., and Smith, G. B.  "Cylindrical Mirror Light Pipes",
        //   Solar Energy Materials and Solar Cells 36 (1995), pp. 159-168.

        // OTHER NOTES:
        // The execution time of this function can be reduced by adjusting parameters N and xTol below.
        // However, there is some penalty in accuracy for N < 100,000 and xTol > 150.

        // USE STATEMENTS: na

        // Return value
        Real64 CalcPipeTransBeam;

        // Locals
        // FUNCTION ARGUMENT DEFINITIONS:

        // FUNCTION PARAMETER DEFINITIONS:
        Real64 const N(100000.0); // Number of integration points
        Real64 const xTol(150.0); // Tolerance factor to skip iterations where dT is approximately 0
        // Must be >= 1.0, increase this number to decrease the execution time
        Real64 const myLocalTiny(TINY(1.0));

        // FUNCTION LOCAL VARIABLE DECLARATIONS:
        Real64 i; // Integration interval between points
        Real64 s; // Entry point
        Real64 dT;
        Real64 T; // Beam transmittance for collimated solar real
        Real64 x; // Intermediate variables for speed optimization
        Real64 c1;
        Real64 c2;
        Real64 xLimit; // Limiting x value to prevent floating point underflow


        CalcPipeTransBeam = 0.0;

        T = 0.0;
        i = 1.0 / N;

        xLimit = (std::log(pow_2(N) * myLocalTiny) / std::log(R)) / xTol;

        c1 = A * std::tan(Theta);
        c2 = 4.0 / DataGlobalConstants::Pi;

        s = i;
        while (s < (1.0 - i)) {
            x = c1 / s;

            if (x < xLimit) {
                dT = c2 * std::pow(R, int(x)) * (1.0 - (1.0 - R) * (x - int(x))) * pow_2(s) / std::sqrt(1.0 - pow_2(s));
                T += dT;
            }

            s += i;
        }

        T /= (N - 1.0); // - 1.0, because started on i, not 0

        CalcPipeTransBeam = T;

        return CalcPipeTransBeam;
    }

    Real64 CalcTDDTransSolIso(EnergyPlusData &state, int const PipeNum) // TDD pipe object number
    {

        // SUBROUTINE INFORMATION:
        //       AUTHOR         Peter Graham Ellis
        //       DATE WRITTEN   July 2003
        //       MODIFIED       na
        //       RE-ENGINEERED  na

        // PURPOSE OF THIS SUBROUTINE:
        // Calculates the transmittance of sky isotropic radiation for use with the anisotropic sky transmittance.
        // This value is also used for all ground reflected solar radiation (which is isotropic).

        // METHODOLOGY EMPLOYED:
        // The transmittance is calculated and stored once at initialization because the value is a constant.
        // The routine numerically integrates over the entire sky.  All radiation is isotropic, but incident
        // angle varies over the hemisphere.
        // Trans = Flux Transmitted / Flux Incident
        // Not sure if shading and tilt is adequately accounted for by DifShdgRatioIsoSky later on or not...

        // REFERENCES:
        // See AnisoSkyViewFactors in SolarShading.cc.

        // USE STATEMENTS: na

        // Return value
        Real64 CalcTDDTransSolIso;

        // Locals
        // FUNCTION ARGUMENT DEFINITIONS:

        // FUNCTION PARAMETER DEFINITIONS:
        int const NPH(1000); // Number of altitude integration points

        // FUNCTION LOCAL VARIABLE DECLARATIONS:
        Real64 FluxInc = 0.0;   // Incident solar flux
        Real64 FluxTrans = 0.0; // Transmitted solar flux
        Real64 trans;           // Total beam solar transmittance of TDD
        Real64 COSI;            // Cosine of incident angle
        Real64 SINI;            // Sine of incident angle

        Real64 const dPH = 90.0 * DataGlobalConstants::DegToRadians / NPH; // Altitude angle of sky element
        Real64 PH = 0.5 * dPH;                        // Altitude angle increment

        // Integrate from 0 to Pi/2 altitude
        for (int N = 1; N <= NPH; ++N) {
            COSI = std::cos(DataGlobalConstants::PiOvr2 - PH);
            SINI = std::sin(DataGlobalConstants::PiOvr2 - PH);

            Real64 P = COSI; // Angular distribution function: P = COS(Incident Angle) for diffuse isotropic

            // Calculate total TDD transmittance for given angle
            trans = TransTDD(state, PipeNum, COSI, DataDaylightingDevices::iRadType::SolarBeam);

            FluxInc += P * SINI * dPH;
            FluxTrans += trans * P * SINI * dPH;

            PH += dPH; // Increment the altitude angle
        }              // N

        CalcTDDTransSolIso = FluxTrans / FluxInc;

        return CalcTDDTransSolIso;
    }

    Real64 CalcTDDTransSolHorizon(EnergyPlusData &state, int const PipeNum) // TDD pipe object number
    {

        // SUBROUTINE INFORMATION:
        //       AUTHOR         Peter Graham Ellis
        //       DATE WRITTEN   July 2003
        //       MODIFIED       na
        //       RE-ENGINEERED  na

        // PURPOSE OF THIS SUBROUTINE:
        // Calculates the transmittance of sky horizon radiation for use with the anisotropic sky transmittance.

        // METHODOLOGY EMPLOYED:
        // The transmittance is calculated and stored once at initialization because the value is a constant.
        // The routine numerically integrates over the horizon as an infinitesimally narrow strip of the sky.
        // Horizon radiation is isotropic, but incident angle varies over the semicircle.
        // Trans = Flux Transmitted / Flux Incident
        // Not sure if shading is adequately accounted for by DifShdgRatioHoriz later on or not...

        // REFERENCES:
        // See AnisoSkyViewFactors in SolarShading.cc.

        // Using/Aliasing
        using namespace DataSurfaces;

        // Return value
        Real64 CalcTDDTransSolHorizon;

        // Locals
        // FUNCTION ARGUMENT DEFINITIONS:

        // FUNCTION PARAMETER DEFINITIONS:
        int const NTH(18); // Number of azimuth integration points

        // FUNCTION LOCAL VARIABLE DECLARATIONS:
        Real64 FluxInc = 0.0;   // Incident solar flux
        Real64 FluxTrans = 0.0; // Transmitted solar flux
        Real64 CosPhi;          // Cosine of TDD:DOME altitude angle
        Real64 Theta;           // TDD:DOME azimuth angle

        CosPhi = std::cos(DataGlobalConstants::PiOvr2 - state.dataSurface->Surface(state.dataDaylightingDevicesData->TDDPipe(PipeNum).Dome).Tilt * DataGlobalConstants::DegToRadians);
        Theta = state.dataSurface->Surface(state.dataDaylightingDevicesData->TDDPipe(PipeNum).Dome).Azimuth * DataGlobalConstants::DegToRadians;

        if (CosPhi > 0.01) { // Dome has a view of the horizon
            // Integrate over the semicircle
            Real64 const THMIN = Theta - DataGlobalConstants::PiOvr2; // Minimum azimuth integration limit
            // Real64 const THMAX = Theta + PiOvr2; // Maximum azimuth integration limit
            Real64 const dTH = 180.0 * DataGlobalConstants::DegToRadians / NTH; // Azimuth angle increment
            Real64 TH = THMIN + 0.5 * dTH;                 // Azimuth angle of sky horizon element

            for (int N = 1; N <= NTH; ++N) {
                // Calculate incident angle between dome outward normal and horizon element
                Real64 COSI = CosPhi * std::cos(TH - Theta); // Cosine of the incident angle

                // Calculate total TDD transmittance for given angle
                Real64 trans = TransTDD(state, PipeNum, COSI, DataDaylightingDevices::iRadType::SolarBeam); // Total beam solar transmittance of TDD

                FluxInc += COSI * dTH;
                FluxTrans += trans * COSI * dTH;

                TH += dTH; // Increment the azimuth angle
            }              // N

            CalcTDDTransSolHorizon = FluxTrans / FluxInc;

        } else {                          // Dome is nearly horizontal and has almost no view of the horizon
            CalcTDDTransSolHorizon = 0.0; // = TransTDD(state, PipeNum, ???, SolarBeam) ! Could change to an angle near the horizon
        }

        return CalcTDDTransSolHorizon;
    }

    Real64 CalcTDDTransSolAniso(EnergyPlusData &state,
                                int const PipeNum, // TDD pipe object number
                                Real64 const COSI  // Cosine of the incident angle
    )
    {

        // SUBROUTINE INFORMATION:
        //       AUTHOR         Peter Graham Ellis
        //       DATE WRITTEN   July 2003
        //       MODIFIED       na
        //       RE-ENGINEERED  na

        // PURPOSE OF THIS SUBROUTINE:
        // Calculates the transmittance of the anisotropic sky.

        // METHODOLOGY EMPLOYED:
        // Similar to the Trans = FluxTrans/FluxInc integrations above, the anisotropic sky can be decomposed
        // and have a different transmittance applied to each component.
        //   FluxInc = IsoSkyRad + CircumSolarRad + HorizonRad
        //   FluxTrans = T1*IsoSkyRad + T2*CircumSolarRad + T3*HorizonRad
        // It turns out that FluxTrans/FluxInc is equivalent to AnisoSkyTDDMult/AnisoSkyMult.
        // AnisoSkyMult has been conveniently calculated already in AnisoSkyViewFactors in SolarShading.cc.
        // AnisoSkyMult = MultIsoSky*DifShdgRatioIsoSky + MultCircumSolar*SunlitFrac + MultHorizonZenith*DifShdgRatioHoriz
        // In this routine a similar AnisoSkyTDDMult is calculated that applies the appropriate transmittance to each
        // of the components above.  The result is Trans = AnisoSkyTDDMult/AnisoSkyMult.
        // Shading and orientation are already taken care of by DifShdgRatioIsoSky and DifShdgRatioHoriz.

        // REFERENCES:
        // See AnisoSkyViewFactors in SolarShading.cc.

        // Return value
        Real64 CalcTDDTransSolAniso;

        // Locals
        // FUNCTION ARGUMENT DEFINITIONS:

        // FUNCTION LOCAL VARIABLE DECLARATIONS:
        int DomeSurf;           // TDD:DOME surface number
        Real64 IsoSkyRad;       // Isotropic sky radiation component
        Real64 CircumSolarRad;  // Circumsolar sky radiation component
        Real64 HorizonRad;      // Horizon sky radiation component
        Real64 AnisoSkyTDDMult; // Anisotropic sky multiplier for TDD


        DomeSurf = state.dataDaylightingDevicesData->TDDPipe(PipeNum).Dome;

        if (!state.dataSysVars->DetailedSkyDiffuseAlgorithm || !state.dataSurface->ShadingTransmittanceVaries || state.dataHeatBal->SolarDistribution == MinimalShadowing) {
            IsoSkyRad = state.dataHeatBal->MultIsoSky(DomeSurf) * state.dataHeatBal->DifShdgRatioIsoSky(DomeSurf);
            HorizonRad = state.dataHeatBal->MultHorizonZenith(DomeSurf) * state.dataHeatBal->DifShdgRatioHoriz(DomeSurf);
        } else {
            IsoSkyRad = state.dataHeatBal->MultIsoSky(DomeSurf) * state.dataHeatBal->curDifShdgRatioIsoSky(DomeSurf);
            HorizonRad = state.dataHeatBal->MultHorizonZenith(DomeSurf) * state.dataHeatBal->DifShdgRatioHorizHRTS(state.dataGlobal->TimeStep, state.dataGlobal->HourOfDay, DomeSurf);
        }
        CircumSolarRad = state.dataHeatBal->MultCircumSolar(DomeSurf) * state.dataHeatBal->SunlitFrac(state.dataGlobal->TimeStep, state.dataGlobal->HourOfDay, DomeSurf);

        AnisoSkyTDDMult = state.dataDaylightingDevicesData->TDDPipe(PipeNum).TransSolIso * IsoSkyRad + TransTDD(state, PipeNum, COSI, DataDaylightingDevices::iRadType::SolarBeam) * CircumSolarRad +
                          state.dataDaylightingDevicesData->TDDPipe(PipeNum).TransSolHorizon * HorizonRad;

        if (state.dataHeatBal->AnisoSkyMult(DomeSurf) > 0.0) {
            CalcTDDTransSolAniso = AnisoSkyTDDMult / state.dataHeatBal->AnisoSkyMult(DomeSurf);
        } else {
            CalcTDDTransSolAniso = 0.0;
        }

        return CalcTDDTransSolAniso;
    }

    Real64 TransTDD(EnergyPlusData &state,
                    int const PipeNum,      // TDD pipe object number
                    Real64 const COSI,      // Cosine of the incident angle
                    DataDaylightingDevices::iRadType const RadiationType // Radiation type flag
    )
    {

        // SUBROUTINE INFORMATION:
        //       AUTHOR         Peter Graham Ellis
        //       DATE WRITTEN   May 2003
        //       MODIFIED       na
        //       RE-ENGINEERED  na

        // PURPOSE OF THIS SUBROUTINE:
        // Calculates the total transmittance of the TDD for specified radiation type.

        // METHODOLOGY EMPLOYED:
        // The transmittances for each component (i.e. TDD:DIFFUSER, TDD:DOME, and pipe) are calculated.
        // All transmittances are multiplied to get the total for the TDD:
        //   TransTDD = transDome * transPipe * transDiff
        // Transmittance of beam radiation is calculated by interpolating the values in a
        // table created during initialization.  The table values are from Swift and Smith's
        // numerical integral for collimated beam radiation.
        // Transmittances of isotropic and anisotropic diffuse radiation are more complicated and call
        // other subroutines in this module.
        // All light reaching the TDD:DIFFUSER is assumed to be diffuse.
        // NOTE: Dome transmittance could be improved by taking into account curvature of the dome.

        // REFERENCES:
        // Swift, P. D., and Smith, G. B.  "Cylindrical Mirror Light Pipes",
        //   Solar Energy Materials and Solar Cells 36 (1995), pp. 159-168.

        // Using/Aliasing
        using General::POLYF;

        // Return value
        Real64 TransTDD;

        // Locals
        // FUNCTION ARGUMENT DEFINITIONS:

        // FUNCTION LOCAL VARIABLE DECLARATIONS:
        int constDome; // Construction object number for TDD:DOME
        int constDiff; // Construction object number for TDD:DIFFUSER
        Real64 transDome;
        Real64 transPipe;
        Real64 transDiff;


        TransTDD = 0.0;

        // Get constructions of each TDD component
        constDome = state.dataSurface->Surface(state.dataDaylightingDevicesData->TDDPipe(PipeNum).Dome).Construction;
        constDiff = state.dataSurface->Surface(state.dataDaylightingDevicesData->TDDPipe(PipeNum).Diffuser).Construction;

        // Get the transmittance of each component and of total TDD
        {
            auto const SELECT_CASE_var(RadiationType);

            if (SELECT_CASE_var == DataDaylightingDevices::iRadType::VisibleBeam) {
                transDome = POLYF(COSI, state.dataConstruction->Construct(constDome).TransVisBeamCoef);
                transPipe = InterpolatePipeTransBeam(state, COSI, state.dataDaylightingDevicesData->TDDPipe(PipeNum).PipeTransVisBeam);
                transDiff = state.dataConstruction->Construct(constDiff).TransDiffVis; // May want to change to POLYF also!

                TransTDD = transDome * transPipe * transDiff;

            } else if (SELECT_CASE_var == DataDaylightingDevices::iRadType::SolarBeam) {
                transDome = POLYF(COSI, state.dataConstruction->Construct(constDome).TransSolBeamCoef);
                transPipe = InterpolatePipeTransBeam(state, COSI, state.dataDaylightingDevicesData->TDDPipe(PipeNum).PipeTransSolBeam);
                transDiff = state.dataConstruction->Construct(constDiff).TransDiff; // May want to change to POLYF also!

                TransTDD = transDome * transPipe * transDiff;

            } else if (SELECT_CASE_var == DataDaylightingDevices::iRadType::SolarAniso) {
                TransTDD = CalcTDDTransSolAniso(state, PipeNum, COSI);

            } else if (SELECT_CASE_var == DataDaylightingDevices::iRadType::SolarIso) {
                TransTDD = state.dataDaylightingDevicesData->TDDPipe(PipeNum).TransSolIso;
            }
        }

        return TransTDD;
    }

    Real64 InterpolatePipeTransBeam(EnergyPlusData &state,
                                    Real64 const COSI,               // Cosine of the incident angle
                                    const Array1D<Real64> &transBeam // Table of beam transmittance vs. cosine angle
    )
    {

        // SUBROUTINE INFORMATION:
        //       AUTHOR         Peter Graham Ellis
        //       DATE WRITTEN   July 2003
        //       MODIFIED       na
        //       RE-ENGINEERED  na

        // PURPOSE OF THIS SUBROUTINE:
        // Interpolates the beam transmittance vs. cosine angle table.

        // METHODOLOGY EMPLOYED: na
        // REFERENCES: na

        // Using/Aliasing
        using FluidProperties::FindArrayIndex; // USEd code could be copied here to eliminate dependence on FluidProperties

        // Return value
        Real64 InterpolatePipeTransBeam;

        // Argument array dimensioning
        EP_SIZE_CHECK(transBeam, DataDaylightingDevices::NumOfAngles);

        // Locals
        // FUNCTION ARGUMENT DEFINITIONS:

        // FUNCTION LOCAL VARIABLE DECLARATIONS:
        int Lo;
        int Hi;
        Real64 m;
        Real64 b;


        InterpolatePipeTransBeam = 0.0;

        // Linearly interpolate transBeam/COSAngle table to get value at current cosine of the angle
        Lo = FindArrayIndex(COSI, state.dataDaylightingDevices->COSAngle);
        Hi = Lo + 1;

        if (Lo > 0 && Hi <= DataDaylightingDevices::NumOfAngles) {
            m = (transBeam(Hi) - transBeam(Lo)) / (state.dataDaylightingDevices->COSAngle(Hi) - state.dataDaylightingDevices->COSAngle(Lo));
            b = transBeam(Lo) - m * state.dataDaylightingDevices->COSAngle(Lo);

            InterpolatePipeTransBeam = m * COSI + b;
        } else {
            InterpolatePipeTransBeam = 0.0;
        }

        return InterpolatePipeTransBeam;
    }

    int FindTDDPipe(EnergyPlusData &state, int const WinNum)
    {

        // SUBROUTINE INFORMATION:
        //       AUTHOR         Peter Graham Ellis
        //       DATE WRITTEN   May 2003
        //       MODIFIED       na
        //       RE-ENGINEERED  na

        // PURPOSE OF THIS SUBROUTINE:
        // Given the TDD:DOME or TDD:DIFFUSER object number, returns TDD pipe number.

        // Return value
        int FindTDDPipe;

        // FUNCTION LOCAL VARIABLE DECLARATIONS:
        int PipeNum; // TDD pipe object number

        FindTDDPipe = 0;

        if (state.dataDaylightingDevicesData->NumOfTDDPipes <= 0) {
            ShowFatalError(state,
                "FindTDDPipe: Surface=" + state.dataSurface->Surface(WinNum).Name +
                ", TDD:Dome object does not reference a valid Diffuser object....needs DaylightingDevice:Tubular of same name as Surface.");
        }

        for (PipeNum = 1; PipeNum <= state.dataDaylightingDevicesData->NumOfTDDPipes; ++PipeNum) {
            if ((WinNum == state.dataDaylightingDevicesData->TDDPipe(PipeNum).Dome) || (WinNum == state.dataDaylightingDevicesData->TDDPipe(PipeNum).Diffuser)) {
                FindTDDPipe = PipeNum;
                break;
            }
        } // PipeNum

        return FindTDDPipe;
    }

    void DistributeTDDAbsorbedSolar(EnergyPlusData &state)
    {

        // SUBROUTINE INFORMATION:
        //       AUTHOR         Peter Graham Ellis
        //       DATE WRITTEN   July 2003
        //       MODIFIED       na
        //       RE-ENGINEERED  na

        // PURPOSE OF THIS SUBROUTINE:
        // Sums the absorbed solar gains from TDD pipes that pass through transition zones.

        // METHODOLOGY EMPLOYED:
        // The total absorbed solar gain is a sum of the following gains:
        //   1. Inward bound solar absorbed by multiple pipe reflections (solar entering pipe - solar exiting pipe)
        //   2. Outward bound solar absorbed by multiple pipe reflections due to:
        //     a. Reflection off of diffuser surface (inside of TDD)
        //     b. Zone diffuse interior shortwave incident on the diffuser from windows, lights, etc.
        //   3. Inward absorbed solar in dome and diffuser glass
        // This subroutine is called by InitIntSolarDistribution in HeatBalanceSurfaceManager.cc.

        // SUBROUTINE LOCAL VARIABLE DECLARATIONS:
        int PipeNum;  // TDD pipe object number
        int DiffSurf; // Surface number of TDD:DIFFUSER
        int TZoneNum; // Transition zone index
        Real64 transDiff;      // Diffuse transmittance of TDD:DIFFUSER
        Real64 QRefl;          // Diffuse radiation reflected back up the pipe
        Real64 TotTDDPipeGain; // Total absorbed solar gain in the tubular daylighting device pipe

        for (PipeNum = 1; PipeNum <= state.dataDaylightingDevicesData->NumOfTDDPipes; ++PipeNum) {
            DiffSurf = state.dataDaylightingDevicesData->TDDPipe(PipeNum).Diffuser;
            transDiff = state.dataConstruction->Construct(state.dataSurface->Surface(DiffSurf).Construction).TransDiff;

            // Calculate diffuse solar reflected back up the pipe by the inside surface of the TDD:DIFFUSER
            // All solar arriving at the diffuser is assumed to be isotropically diffuse by this point
            QRefl = (state.dataHeatBal->SurfQRadSWOutIncident(DiffSurf) - state.dataHeatBal->SurfWinQRadSWwinAbsTot(DiffSurf)) * state.dataSurface->Surface(DiffSurf).Area - state.dataSurface->SurfWinTransSolar(DiffSurf);

            // Add diffuse interior shortwave reflected from zone surfaces and from zone sources, lights, etc.
            QRefl += state.dataHeatBal->QS(state.dataSurface->Surface(DiffSurf).SolarEnclIndex) * state.dataSurface->Surface(DiffSurf).Area * transDiff;

            TotTDDPipeGain = state.dataSurface->SurfWinTransSolar(state.dataDaylightingDevicesData->TDDPipe(PipeNum).Dome) - state.dataHeatBal->SurfQRadSWOutIncident(DiffSurf) * state.dataSurface->Surface(DiffSurf).Area +
                             QRefl * (1.0 - state.dataDaylightingDevicesData->TDDPipe(PipeNum).TransSolIso / transDiff) +
                             state.dataHeatBal->SurfWinQRadSWwinAbs(1, state.dataDaylightingDevicesData->TDDPipe(PipeNum).Dome) * state.dataSurface->Surface(DiffSurf).Area / 2.0 +
                             state.dataHeatBal->SurfWinQRadSWwinAbs(1, DiffSurf) * state.dataSurface->Surface(DiffSurf).Area / 2.0; // Solar entering pipe | Solar exiting pipe | Absorbed due to
                                                                                       // reflections on the way out | Inward absorbed solar from dome
                                                                                       // glass | Inward absorbed solar from diffuser glass
            state.dataDaylightingDevicesData->TDDPipe(PipeNum).PipeAbsorbedSolar = max(0.0, TotTDDPipeGain); // Report variable [W]

            for (TZoneNum = 1; TZoneNum <= state.dataDaylightingDevicesData->TDDPipe(PipeNum).NumOfTZones; ++TZoneNum) {
                // Distribute absorbed solar gain in proportion to transition zone length
                state.dataDaylightingDevicesData->TDDPipe(PipeNum).TZoneHeatGain(TZoneNum) = TotTDDPipeGain * (state.dataDaylightingDevicesData->TDDPipe(PipeNum).TZoneLength(TZoneNum) / state.dataDaylightingDevicesData->TDDPipe(PipeNum).TotLength);
            } // TZoneNum
        }
    }

    void CalcViewFactorToShelf(EnergyPlusData &state, int const ShelfNum) // Daylighting shelf object number
    {

        // SUBROUTINE INFORMATION:
        //       AUTHOR         Peter Graham Ellis
        //       DATE WRITTEN   August 2003
        //       MODIFIED       na
        //       RE-ENGINEERED  na

        // PURPOSE OF THIS SUBROUTINE:
        // Attempts to calculate exact analytical view factor from window to outside shelf.

        // METHODOLOGY EMPLOYED:
        // Uses a standard analytical solution.  It is required that window and shelf have the same width, i.e.
        // one edge (or two vertices) shared in common.  An error or warning is issued if not true.
        // A more general routine should be implemented at some point to solve for more complicated geometries.
        // Until then, the user has the option to specify their own solution for the view factor in the input object.

        // REFERENCES:
        // Mills, A. F.  Heat and Mass Transfer, 1995, p. 499.  (Shape factor for adjacent rectangles.)

        // USE STATEMENTS:

        // Locals
        // SUBROUTINE ARGUMENT DEFINITIONS:

        // SUBROUTINE LOCAL VARIABLE DECLARATIONS:
        Real64 W; // Width, height, and length of window/shelf geometry
        Real64 H;
        Real64 L;
        Real64 M; // Intermediate variables
        Real64 N;
        Real64 E1; // Intermediate equations
        Real64 E2;
        Real64 E3;
        Real64 E4;
        int VWin; // Vertex indices
        int VShelf;
        int NumMatch; // Number of vertices matched


        W = state.dataSurface->Surface(state.dataDaylightingDevicesData->Shelf(ShelfNum).Window).Width;
        H = state.dataSurface->Surface(state.dataDaylightingDevicesData->Shelf(ShelfNum).Window).Height;

        // Find length, i.e. projection, of outside shelf
        if (state.dataSurface->Surface(state.dataDaylightingDevicesData->Shelf(ShelfNum).OutSurf).Width == W) {
            L = state.dataSurface->Surface(state.dataDaylightingDevicesData->Shelf(ShelfNum).OutSurf).Height;
        } else if (state.dataSurface->Surface(state.dataDaylightingDevicesData->Shelf(ShelfNum).OutSurf).Height == W) {
            L = state.dataSurface->Surface(state.dataDaylightingDevicesData->Shelf(ShelfNum).OutSurf).Width;
        } else {
            ShowFatalError(state, "DaylightingDevice:Shelf = " + state.dataDaylightingDevicesData->Shelf(ShelfNum).Name + ":  Width of window and outside shelf do not match.");
        }

        // Error if more or less than two vertices match
        NumMatch = 0;
        for (VWin = 1; VWin <= 4; ++VWin) {
            for (VShelf = 1; VShelf <= 4; ++VShelf) {
                if (distance(state.dataSurface->Surface(state.dataDaylightingDevicesData->Shelf(ShelfNum).Window).Vertex(VWin), state.dataSurface->Surface(state.dataDaylightingDevicesData->Shelf(ShelfNum).OutSurf).Vertex(VShelf)) == 0.0) ++NumMatch;
            }
        }

        if (NumMatch < 2) {
            ShowWarningError(state, "DaylightingDevice:Shelf = " + state.dataDaylightingDevicesData->Shelf(ShelfNum).Name +
                             ":  Window and outside shelf must share two vertices.  View factor calculation may be inaccurate.");
        } else if (NumMatch > 2) {
            ShowFatalError(state, "DaylightingDevice:Shelf = " + state.dataDaylightingDevicesData->Shelf(ShelfNum).Name + ":  Window and outside shelf share too many vertices.");
        }

        // Calculate exact analytical view factor from window to outside shelf
        M = H / W;
        N = L / W;

        E1 = M * std::atan(1.0 / M) + N * std::atan(1.0 / N) - std::sqrt(pow_2(N) + pow_2(M)) * std::atan(std::pow(pow_2(N) + pow_2(M), -0.5));
        E2 = ((1.0 + pow_2(M)) * (1.0 + pow_2(N))) / (1.0 + pow_2(M) + pow_2(N));
        E3 = std::pow(pow_2(M) * (1.0 + pow_2(M) + pow_2(N)) / ((1.0 + pow_2(M)) * (pow_2(M) + pow_2(N))), pow_2(M));
        E4 = std::pow(pow_2(N) * (1.0 + pow_2(M) + pow_2(N)) / ((1.0 + pow_2(N)) * (pow_2(M) + pow_2(N))), pow_2(N));

        state.dataDaylightingDevicesData->Shelf(ShelfNum).ViewFactor = (1.0 / (DataGlobalConstants::Pi * M)) * (E1 + 0.25 * std::log(E2 * E3 * E4));
    }

    void FigureTDDZoneGains(EnergyPlusData &state)
    {

        // SUBROUTINE INFORMATION:
        //       AUTHOR         B. Griffith
        //       DATE WRITTEN   Dec 2011
        //       MODIFIED       na
        //       RE-ENGINEERED  na

        // PURPOSE OF THIS SUBROUTINE:
        // intialize zone gains at begin new environment

        // METHODOLOGY EMPLOYED:
        // <description>

        // REFERENCES:
        // na

        // Using/Aliasing
        // Locals
        // SUBROUTINE ARGUMENT DEFINITIONS:
        // na

        // SUBROUTINE PARAMETER DEFINITIONS:
        // na

        // INTERFACE BLOCK SPECIFICATIONS:
        // na

        // DERIVED TYPE DEFINITIONS:
        // na

        // SUBROUTINE LOCAL VARIABLE DECLARATIONS:
<<<<<<< HEAD
        bool MyEnvrnFlag(true);
=======
        auto & MyEnvrnFlag = state.dataDaylightingDevices->MyEnvrnFlag;
>>>>>>> ec596b6c
        int Loop;

        if (state.dataDaylightingDevicesData->NumOfTDDPipes == 0) return;

        if (state.dataGlobal->BeginEnvrnFlag && MyEnvrnFlag) {
            for (Loop = 1; Loop <= state.dataDaylightingDevicesData->NumOfTDDPipes; ++Loop) {
                state.dataDaylightingDevicesData->TDDPipe(Loop).TZoneHeatGain = 0.0;
            }
            MyEnvrnFlag = false;
        }
        if (!state.dataGlobal->BeginEnvrnFlag) MyEnvrnFlag = true;
    }

} // namespace DaylightingDevices

} // namespace EnergyPlus<|MERGE_RESOLUTION|>--- conflicted
+++ resolved
@@ -448,18 +448,6 @@
         using General::SafeDivide;
 
         // SUBROUTINE LOCAL VARIABLE DECLARATIONS:
-<<<<<<< HEAD
-        int IOStatus;                              // Used in GetObjectItem
-        int NumAlphas;                             // Number of Alphas for each GetObjectItem call
-        int NumNumbers;                            // Number of Numbers for each GetObjectItem call
-        int PipeNum;                               // TDD pipe object number
-        int SurfNum;                               // Dome or diffuser surface
-        int TZoneNum;                              // Transition zone loop
-        std::string TZoneName;                     // Transition zone name
-        Real64 PipeArea;
-
-=======
-        bool ErrorsFound(false); // Set to true if errors in input, fatal at end of routine
         int IOStatus;            // Used in GetObjectItem
         int NumAlphas;           // Number of Alphas for each GetObjectItem call
         int NumNumbers;          // Number of Numbers for each GetObjectItem call
@@ -471,7 +459,6 @@
 
         auto & cCurrentModuleObject = state.dataIPShortCut->cCurrentModuleObject;
 
->>>>>>> ec596b6c
         cCurrentModuleObject = "DaylightingDevice:Tubular";
         state.dataDaylightingDevicesData->NumOfTDDPipes = inputProcessor->getNumObjectsFound(state, cCurrentModuleObject);
 
@@ -487,19 +474,11 @@
                                               state.dataIPShortCut->rNumericArgs,
                                               NumNumbers,
                                               IOStatus,
-<<<<<<< HEAD
-                                              lNumericFieldBlanks,
-                                              lAlphaFieldBlanks,
-                                              cAlphaFieldNames,
-                                              cNumericFieldNames);
-                UtilityRoutines::IsNameEmpty(state, cAlphaArgs(1), cCurrentModuleObject, state.dataDaylightingDevices->GetTDDInputErrorsFound);
-=======
                                               state.dataIPShortCut->lNumericFieldBlanks,
                                               state.dataIPShortCut->lAlphaFieldBlanks,
                                               state.dataIPShortCut->cAlphaFieldNames,
                                               state.dataIPShortCut->cNumericFieldNames);
-                UtilityRoutines::IsNameEmpty(state, state.dataIPShortCut->cAlphaArgs(1), cCurrentModuleObject, ErrorsFound);
->>>>>>> ec596b6c
+                UtilityRoutines::IsNameEmpty(state, state.dataIPShortCut->cAlphaArgs(1), cCurrentModuleObject, state.dataDaylightingDevices->GetTDDInputErrorsFound);
                 // Pipe name
                 state.dataDaylightingDevicesData->TDDPipe(PipeNum).Name = state.dataIPShortCut->cAlphaArgs(1);
 
@@ -507,13 +486,8 @@
                 SurfNum = UtilityRoutines::FindItemInList(state.dataIPShortCut->cAlphaArgs(2), state.dataSurface->Surface);
 
                 if (SurfNum == 0) {
-<<<<<<< HEAD
-                    ShowSevereError(state, cCurrentModuleObject + " = " + cAlphaArgs(1) + ":  Dome " + cAlphaArgs(2) + " not found.");
+                    ShowSevereError(state, cCurrentModuleObject + " = " + state.dataIPShortCut->cAlphaArgs(1) + ":  Dome " + state.dataIPShortCut->cAlphaArgs(2) + " not found.");
                     state.dataDaylightingDevices->GetTDDInputErrorsFound = true;
-=======
-                    ShowSevereError(state, cCurrentModuleObject + " = " + state.dataIPShortCut->cAlphaArgs(1) + ":  Dome " + state.dataIPShortCut->cAlphaArgs(2) + " not found.");
-                    ErrorsFound = true;
->>>>>>> ec596b6c
                 } else {
                     if (FindTDDPipe(state, SurfNum) > 0) {
                         ShowSevereError(state, cCurrentModuleObject + " = " + state.dataIPShortCut->cAlphaArgs(1) + ":  Dome " + state.dataIPShortCut->cAlphaArgs(2) +
@@ -565,13 +539,8 @@
                 SurfNum = UtilityRoutines::FindItemInList(state.dataIPShortCut->cAlphaArgs(3), state.dataSurface->Surface);
 
                 if (SurfNum == 0) {
-<<<<<<< HEAD
-                    ShowSevereError(state, cCurrentModuleObject + " = " + cAlphaArgs(1) + ":  Diffuser " + cAlphaArgs(3) + " not found.");
+                    ShowSevereError(state, cCurrentModuleObject + " = " + state.dataIPShortCut->cAlphaArgs(1) + ":  Diffuser " + state.dataIPShortCut->cAlphaArgs(3) + " not found.");
                     state.dataDaylightingDevices->GetTDDInputErrorsFound = true;
-=======
-                    ShowSevereError(state, cCurrentModuleObject + " = " + state.dataIPShortCut->cAlphaArgs(1) + ":  Diffuser " + state.dataIPShortCut->cAlphaArgs(3) + " not found.");
-                    ErrorsFound = true;
->>>>>>> ec596b6c
                 } else {
                     if (FindTDDPipe(state, SurfNum) > 0) {
                         ShowSevereError(state, cCurrentModuleObject + " = " + state.dataIPShortCut->cAlphaArgs(1) + ":  Diffuser " + state.dataIPShortCut->cAlphaArgs(3) +
@@ -645,13 +614,8 @@
                 state.dataDaylightingDevicesData->TDDPipe(PipeNum).Construction = UtilityRoutines::FindItemInList(state.dataIPShortCut->cAlphaArgs(4), state.dataConstruction->Construct);
 
                 if (state.dataDaylightingDevicesData->TDDPipe(PipeNum).Construction == 0) {
-<<<<<<< HEAD
-                    ShowSevereError(state, cCurrentModuleObject + " = " + cAlphaArgs(1) + ":  Pipe construction " + cAlphaArgs(4) + " not found.");
+                    ShowSevereError(state, cCurrentModuleObject + " = " + state.dataIPShortCut->cAlphaArgs(1) + ":  Pipe construction " + state.dataIPShortCut->cAlphaArgs(4) + " not found.");
                     state.dataDaylightingDevices->GetTDDInputErrorsFound = true;
-=======
-                    ShowSevereError(state, cCurrentModuleObject + " = " + state.dataIPShortCut->cAlphaArgs(1) + ":  Pipe construction " + state.dataIPShortCut->cAlphaArgs(4) + " not found.");
-                    ErrorsFound = true;
->>>>>>> ec596b6c
                 } else {
                     state.dataConstruction->Construct(state.dataDaylightingDevicesData->TDDPipe(PipeNum).Construction).IsUsed = true;
                 }
@@ -659,13 +623,8 @@
                 if (state.dataIPShortCut->rNumericArgs(1) > 0) {
                     state.dataDaylightingDevicesData->TDDPipe(PipeNum).Diameter = state.dataIPShortCut->rNumericArgs(1);
                 } else {
-<<<<<<< HEAD
-                    ShowSevereError(state, cCurrentModuleObject + " = " + cAlphaArgs(1) + ":  Pipe diameter must be greater than zero.");
+                    ShowSevereError(state, cCurrentModuleObject + " = " + state.dataIPShortCut->cAlphaArgs(1) + ":  Pipe diameter must be greater than zero.");
                     state.dataDaylightingDevices->GetTDDInputErrorsFound = true;
-=======
-                    ShowSevereError(state, cCurrentModuleObject + " = " + state.dataIPShortCut->cAlphaArgs(1) + ":  Pipe diameter must be greater than zero.");
-                    ErrorsFound = true;
->>>>>>> ec596b6c
                 }
 
                 PipeArea = 0.25 * DataGlobalConstants::Pi * pow_2(state.dataDaylightingDevicesData->TDDPipe(PipeNum).Diameter);
@@ -687,13 +646,8 @@
                 if (state.dataIPShortCut->rNumericArgs(2) > 0) {
                     state.dataDaylightingDevicesData->TDDPipe(PipeNum).TotLength = state.dataIPShortCut->rNumericArgs(2);
                 } else {
-<<<<<<< HEAD
-                    ShowSevereError(state, cCurrentModuleObject + " = " + cAlphaArgs(1) + ":  Pipe length must be greater than zero.");
+                    ShowSevereError(state, cCurrentModuleObject + " = " + state.dataIPShortCut->cAlphaArgs(1) + ":  Pipe length must be greater than zero.");
                     state.dataDaylightingDevices->GetTDDInputErrorsFound = true;
-=======
-                    ShowSevereError(state, cCurrentModuleObject + " = " + state.dataIPShortCut->cAlphaArgs(1) + ":  Pipe length must be greater than zero.");
-                    ErrorsFound = true;
->>>>>>> ec596b6c
                 }
 
                 if (state.dataIPShortCut->rNumericArgs(3) > 0) {
@@ -711,13 +665,8 @@
                     ShowWarningError(state, cCurrentModuleObject + " = " + state.dataIPShortCut->cAlphaArgs(1) +
                                      ":  No transition zones specified.  All pipe absorbed solar goes to exterior.");
                 } else if (state.dataDaylightingDevicesData->TDDPipe(PipeNum).NumOfTZones > DataDaylightingDevices::MaxTZones) {
-<<<<<<< HEAD
-                    ShowSevereError(state, cCurrentModuleObject + " = " + cAlphaArgs(1) + ":  Maximum number of transition zones exceeded.");
+                    ShowSevereError(state, cCurrentModuleObject + " = " + state.dataIPShortCut->cAlphaArgs(1) + ":  Maximum number of transition zones exceeded.");
                     state.dataDaylightingDevices->GetTDDInputErrorsFound = true;
-=======
-                    ShowSevereError(state, cCurrentModuleObject + " = " + state.dataIPShortCut->cAlphaArgs(1) + ":  Maximum number of transition zones exceeded.");
-                    ErrorsFound = true;
->>>>>>> ec596b6c
                 } else {
                     state.dataDaylightingDevicesData->TDDPipe(PipeNum).TZone.allocate(state.dataDaylightingDevicesData->TDDPipe(PipeNum).NumOfTZones);
                     state.dataDaylightingDevicesData->TDDPipe(PipeNum).TZoneLength.allocate(state.dataDaylightingDevicesData->TDDPipe(PipeNum).NumOfTZones);
@@ -731,13 +680,8 @@
                         TZoneName = state.dataIPShortCut->cAlphaArgs(TZoneNum + 4);
                         state.dataDaylightingDevicesData->TDDPipe(PipeNum).TZone(TZoneNum) = UtilityRoutines::FindItemInList(TZoneName, state.dataHeatBal->Zone);
                         if (state.dataDaylightingDevicesData->TDDPipe(PipeNum).TZone(TZoneNum) == 0) {
-<<<<<<< HEAD
-                            ShowSevereError(state, cCurrentModuleObject + " = " + cAlphaArgs(1) + ":  Transition zone " + TZoneName + " not found.");
+                            ShowSevereError(state, cCurrentModuleObject + " = " + state.dataIPShortCut->cAlphaArgs(1) + ":  Transition zone " + TZoneName + " not found.");
                             state.dataDaylightingDevices->GetTDDInputErrorsFound = true;
-=======
-                            ShowSevereError(state, cCurrentModuleObject + " = " + state.dataIPShortCut->cAlphaArgs(1) + ":  Transition zone " + TZoneName + " not found.");
-                            ErrorsFound = true;
->>>>>>> ec596b6c
                         }
 
                         state.dataDaylightingDevicesData->TDDPipe(PipeNum).TZoneLength(TZoneNum) = state.dataIPShortCut->rNumericArgs(TZoneNum + 3);
@@ -773,23 +717,12 @@
         // Using/Aliasing
 
         // SUBROUTINE LOCAL VARIABLE DECLARATIONS:
-<<<<<<< HEAD
         int IOStatus;                                // Used in GetObjectItem
         int NumAlphas;                               // Number of Alphas for each GetObjectItem call
         int NumNumbers;                              // Number of Numbers for each GetObjectItem call
         int ShelfNum;                                // Daylighting shelf object number
         int SurfNum;                                 // Window, inside, or outside shelf surfaces
         int ConstrNum;                               // Outside shelf construction object number
-=======
-        bool ErrorsFound(false); // Set to true if errors in input, fatal at end of routine
-        int IOStatus;            // Used in GetObjectItem
-        int NumAlphas;           // Number of Alphas for each GetObjectItem call
-        int NumNumbers;          // Number of Numbers for each GetObjectItem call
-        int ShelfNum;            // Daylighting shelf object number
-        int SurfNum;             // Window, inside, or outside shelf surfaces
-        int ConstrNum;           // Outside shelf construction object number
-
->>>>>>> ec596b6c
 
         auto & cCurrentModuleObject = state.dataIPShortCut->cCurrentModuleObject;
 
@@ -808,19 +741,11 @@
                                               state.dataIPShortCut->rNumericArgs,
                                               NumNumbers,
                                               IOStatus,
-<<<<<<< HEAD
-                                              lNumericFieldBlanks,
-                                              lAlphaFieldBlanks,
-                                              cAlphaFieldNames,
-                                              cNumericFieldNames);
-                UtilityRoutines::IsNameEmpty(state, cAlphaArgs(1), cCurrentModuleObject, state.dataDaylightingDevices->GetShelfInputErrorsFound);
-=======
                                               state.dataIPShortCut->lNumericFieldBlanks,
                                               state.dataIPShortCut->lAlphaFieldBlanks,
                                               state.dataIPShortCut->cAlphaFieldNames,
                                               state.dataIPShortCut->cNumericFieldNames);
-                UtilityRoutines::IsNameEmpty(state, state.dataIPShortCut->cAlphaArgs(1), cCurrentModuleObject, ErrorsFound);
->>>>>>> ec596b6c
+                UtilityRoutines::IsNameEmpty(state, state.dataIPShortCut->cAlphaArgs(1), cCurrentModuleObject, state.dataDaylightingDevices->GetShelfInputErrorsFound);
                 // Shelf name
                 state.dataDaylightingDevicesData->Shelf(ShelfNum).Name = state.dataIPShortCut->cAlphaArgs(1);
 
@@ -828,13 +753,8 @@
                 SurfNum = UtilityRoutines::FindItemInList(state.dataIPShortCut->cAlphaArgs(2), state.dataSurface->Surface);
 
                 if (SurfNum == 0) {
-<<<<<<< HEAD
-                    ShowSevereError(state, cCurrentModuleObject + " = " + cAlphaArgs(1) + ":  Window " + cAlphaArgs(2) + " not found.");
-                    state.dataDaylightingDevices->GetShelfInputErrorsFound = true;
-=======
                     ShowSevereError(state, cCurrentModuleObject + " = " + state.dataIPShortCut->cAlphaArgs(1) + ":  Window " + state.dataIPShortCut->cAlphaArgs(2) + " not found.");
-                    ErrorsFound = true;
->>>>>>> ec596b6c
+                    state.dataDaylightingDevices->GetShelfInputErrorsFound
                 } else {
                     if (state.dataSurface->Surface(SurfNum).Class != SurfaceClass::Window) {
                         ShowSevereError(state, cCurrentModuleObject + " = " + state.dataIPShortCut->cAlphaArgs(1) + ":  Window " + state.dataIPShortCut->cAlphaArgs(2) +
@@ -861,13 +781,8 @@
                     }
 
                     if (state.dataSurface->Surface(SurfNum).Sides != 4) {
-<<<<<<< HEAD
-                        ShowSevereError(state, cCurrentModuleObject + " = " + cAlphaArgs(1) + ":  Window " + cAlphaArgs(2) + " must have 4 sides.");
-                        state.dataDaylightingDevices->GetShelfInputErrorsFound = true;
-=======
                         ShowSevereError(state, cCurrentModuleObject + " = " + state.dataIPShortCut->cAlphaArgs(1) + ":  Window " + state.dataIPShortCut->cAlphaArgs(2) + " must have 4 sides.");
-                        ErrorsFound = true;
->>>>>>> ec596b6c
+                        state.dataDaylightingDevices->GetShelfInputErrorsFound
                     }
                     if (state.dataConstruction->Construct(state.dataSurface->Surface(SurfNum).Construction).WindowTypeEQL) {
                         ShowSevereError(state, cCurrentModuleObject + " = " + state.dataIPShortCut->cAlphaArgs(1) + ":  Window " + state.dataIPShortCut->cAlphaArgs(2) +
@@ -884,13 +799,8 @@
                     SurfNum = UtilityRoutines::FindItemInList(state.dataIPShortCut->cAlphaArgs(3), state.dataSurface->Surface);
 
                     if (SurfNum == 0) {
-<<<<<<< HEAD
-                        ShowSevereError(state, cCurrentModuleObject + " = " + cAlphaArgs(1) + ":  Inside shelf " + cAlphaArgs(3) + " not found.");
-                        state.dataDaylightingDevices->GetShelfInputErrorsFound = true;
-=======
                         ShowSevereError(state, cCurrentModuleObject + " = " + state.dataIPShortCut->cAlphaArgs(1) + ":  Inside shelf " + state.dataIPShortCut->cAlphaArgs(3) + " not found.");
-                        ErrorsFound = true;
->>>>>>> ec596b6c
+                        state.dataDaylightingDevices->GetShelfInputErrorsFound
                     } else {
                         // No error if shelf belongs to more than one window, e.g. concave corners
 
@@ -915,13 +825,8 @@
                     SurfNum = UtilityRoutines::FindItemInList(state.dataIPShortCut->cAlphaArgs(4), state.dataSurface->Surface);
 
                     if (SurfNum == 0) {
-<<<<<<< HEAD
-                        ShowSevereError(state, cCurrentModuleObject + " = " + cAlphaArgs(1) + ":  Outside shelf " + cAlphaArgs(4) + " not found.");
-                        state.dataDaylightingDevices->GetShelfInputErrorsFound = true;
-=======
                         ShowSevereError(state, cCurrentModuleObject + " = " + state.dataIPShortCut->cAlphaArgs(1) + ":  Outside shelf " + state.dataIPShortCut->cAlphaArgs(4) + " not found.");
-                        ErrorsFound = true;
->>>>>>> ec596b6c
+                        state.dataDaylightingDevices->GetShelfInputErrorsFound
                     } else {
                         // No error if shelf belongs to more than one window, e.g. concave corners
 
@@ -1606,32 +1511,8 @@
         // PURPOSE OF THIS SUBROUTINE:
         // intialize zone gains at begin new environment
 
-        // METHODOLOGY EMPLOYED:
-        // <description>
-
-        // REFERENCES:
-        // na
-
-        // Using/Aliasing
-        // Locals
-        // SUBROUTINE ARGUMENT DEFINITIONS:
-        // na
-
-        // SUBROUTINE PARAMETER DEFINITIONS:
-        // na
-
-        // INTERFACE BLOCK SPECIFICATIONS:
-        // na
-
-        // DERIVED TYPE DEFINITIONS:
-        // na
-
         // SUBROUTINE LOCAL VARIABLE DECLARATIONS:
-<<<<<<< HEAD
-        bool MyEnvrnFlag(true);
-=======
         auto & MyEnvrnFlag = state.dataDaylightingDevices->MyEnvrnFlag;
->>>>>>> ec596b6c
         int Loop;
 
         if (state.dataDaylightingDevicesData->NumOfTDDPipes == 0) return;
