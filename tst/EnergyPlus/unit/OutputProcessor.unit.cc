--- conflicted
+++ resolved
@@ -1182,13 +1182,7 @@
                                                                  {"WELLWATER", "WellWater"},
                                                                  {"CONDENSATE", "Condensate"},
                                                                  {"ENERGYTRANSFER", "EnergyTransfer"},
-<<<<<<< HEAD
-                                                                 {"ENERGYXFER", "EnergyTransfer"},
-                                                                 {"XFER", "EnergyTransfer"},
                                                                  {"DISTRICTHEATINGSTEAM", "DistrictHeatingSteam"},
-=======
-                                                                 {"STEAM", "Steam"},
->>>>>>> 9dc1c558
                                                                  {"DISTRICTCOOLING", "DistrictCooling"},
                                                                  {"DISTRICTHEATINGWATER", "DistrictHeatingWater"},
                                                                  {"ELECTRICITYPRODUCED", "ElectricityProduced"},
