// EnergyPlus, Copyright (c) 1996-2023, The Board of Trustees of the University of Illinois,
// The Regents of the University of California, through Lawrence Berkeley National Laboratory
// (subject to receipt of any required approvals from the U.S. Dept. of Energy), Oak Ridge
// National Laboratory, managed by UT-Battelle, Alliance for Sustainable Energy, LLC, and other
// contributors. All rights reserved.
//
// NOTICE: This Software was developed under funding from the U.S. Department of Energy and the
// U.S. Government consequently retains certain rights. As such, the U.S. Government has been
// granted for itself and others acting on its behalf a paid-up, nonexclusive, irrevocable,
// worldwide license in the Software to reproduce, distribute copies to the public, prepare
// derivative works, and perform publicly and display publicly, and to permit others to do so.
//
// Redistribution and use in source and binary forms, with or without modification, are permitted
// provided that the following conditions are met:
//
// (1) Redistributions of source code must retain the above copyright notice, this list of
//     conditions and the following disclaimer.
//
// (2) Redistributions in binary form must reproduce the above copyright notice, this list of
//     conditions and the following disclaimer in the documentation and/or other materials
//     provided with the distribution.
//
// (3) Neither the name of the University of California, Lawrence Berkeley National Laboratory,
//     the University of Illinois, U.S. Dept. of Energy nor the names of its contributors may be
//     used to endorse or promote products derived from this software without specific prior
//     written permission.
//
// (4) Use of EnergyPlus(TM) Name. If Licensee (i) distributes the software in stand-alone form
//     without changes from the version obtained under this License, or (ii) Licensee makes a
//     reference solely to the software portion of its product, Licensee must refer to the
//     software as "EnergyPlus version X" software, where "X" is the version number Licensee
//     obtained under this License and may not use a different name for the software. Except as
//     specifically required in this Section (4), Licensee shall not use in a company name, a
//     product name, in advertising, publicity, or other promotional activities any name, trade
//     name, trademark, logo, or other designation of "EnergyPlus", "E+", "e+" or confusingly
//     similar designation, without the U.S. Department of Energy's prior written consent.
//
// THIS SOFTWARE IS PROVIDED BY THE COPYRIGHT HOLDERS AND CONTRIBUTORS "AS IS" AND ANY EXPRESS OR
// IMPLIED WARRANTIES, INCLUDING, BUT NOT LIMITED TO, THE IMPLIED WARRANTIES OF MERCHANTABILITY
// AND FITNESS FOR A PARTICULAR PURPOSE ARE DISCLAIMED. IN NO EVENT SHALL THE COPYRIGHT OWNER OR
// CONTRIBUTORS BE LIABLE FOR ANY DIRECT, INDIRECT, INCIDENTAL, SPECIAL, EXEMPLARY, OR
// CONSEQUENTIAL DAMAGES (INCLUDING, BUT NOT LIMITED TO, PROCUREMENT OF SUBSTITUTE GOODS OR
// SERVICES; LOSS OF USE, DATA, OR PROFITS; OR BUSINESS INTERRUPTION) HOWEVER CAUSED AND ON ANY
// THEORY OF LIABILITY, WHETHER IN CONTRACT, STRICT LIABILITY, OR TORT (INCLUDING NEGLIGENCE OR
// OTHERWISE) ARISING IN ANY WAY OUT OF THE USE OF THIS SOFTWARE, EVEN IF ADVISED OF THE
// POSSIBILITY OF SUCH DAMAGE.

// FMI-Related Headers
extern "C" {
#include <FMI/main.h>
}

// C++ Headers
#include <cstdlib>
#include <iostream>

// ObjexxFCL Headers
#include <ObjexxFCL/Array1D.hh>
#include <ObjexxFCL/Array1S.hh>
#include <ObjexxFCL/Fmath.hh>
#include <ObjexxFCL/char.functions.hh>
#include <ObjexxFCL/string.functions.hh>

// EnergyPlus Headers
#include <EnergyPlus/BranchInputManager.hh>
#include <EnergyPlus/BranchNodeConnections.hh>
// #include <EnergyPlus/Data/EnergyPlusData.hh>
#include <EnergyPlus/DataEnvironment.hh>
#include <EnergyPlus/DataErrorTracking.hh>
// #include <EnergyPlus/DataGlobalConstants.hh>
#include <EnergyPlus/DataReportingFlags.hh>
#include <EnergyPlus/DataStringGlobals.hh>
#include <EnergyPlus/DataSystemVariables.hh>
// #include <EnergyPlus/DataTimings.hh>
#include <EnergyPlus/DaylightingManager.hh>
// #include <EnergyPlus/DisplayRoutines.hh>
#include <EnergyPlus/ExternalInterface.hh>
// #include <EnergyPlus/FileSystem.hh>
#include <EnergyPlus/General.hh>
#include <EnergyPlus/GeneralRoutines.hh>
// #include <EnergyPlus/IOFiles.hh>
#include <EnergyPlus/NodeInputManager.hh>
#include <EnergyPlus/OutputReports.hh>
#include <EnergyPlus/Plant/PlantManager.hh>
#include <EnergyPlus/ResultsFramework.hh>
#include <EnergyPlus/SQLiteProcedures.hh>
#include <EnergyPlus/SimulationManager.hh>
#include <EnergyPlus/SolarShading.hh>
#include <EnergyPlus/SystemReports.hh>
#include <EnergyPlus/UtilityRoutines.hh>
// Third Party Headers
#include <fast_float/fast_float.h>

namespace EnergyPlus {

namespace Util {

    Real64 ProcessNumber(std::string_view String, bool &ErrorFlag)
    {

        // FUNCTION INFORMATION:
        //       AUTHOR         Linda K. Lawrie
        //       DATE WRITTEN   September 1997
        //       MODIFIED       na
        //       RE-ENGINEERED  na

        // PURPOSE OF THIS FUNCTION:
        // This function processes a string that should be numeric and
        // returns the real value of the string.

        // METHODOLOGY EMPLOYED:
        // FUNCTION ProcessNumber translates the argument (a string)
        // into a real number.  The string should consist of all
        // numeric characters (except a decimal point).  Numerics
        // with exponentiation (i.e. 1.2345E+03) are allowed but if
        // it is not a valid number an error message along with the
        // string causing the error is printed out and 0.0 is returned
        // as the value.

        // REFERENCES:
        // List directed Fortran input/output.

        // SUBROUTINE PARAMETER DEFINITIONS:
        Real64 rProcessNumber = 0.0;
        ErrorFlag = false;

        if (String.empty()) return rProcessNumber;

        size_t const front_trim = String.find_first_not_of(' ');
        size_t const back_trim = String.find_last_not_of(' ');
        if (front_trim == std::string::npos || back_trim == std::string::npos) {
            return rProcessNumber;
        } else {
            String = String.substr(front_trim, back_trim - front_trim + 1);
        }

        auto result = fast_float::from_chars(String.data(), String.data() + String.size(), rProcessNumber); // (AUTO_OK_OBJ)
        size_t remaining_size = result.ptr - String.data();
        if (result.ec == std::errc::result_out_of_range || result.ec == std::errc::invalid_argument) {
            rProcessNumber = 0.0;
            ErrorFlag = true;
        } else if (remaining_size != String.size()) {
            if (*result.ptr == '+' || *result.ptr == '-') {
                ++result.ptr;
                remaining_size = result.ptr - String.data();
                if (remaining_size == String.size()) {
                    rProcessNumber = 0.0;
                    ErrorFlag = true;
                }
            }
            if (*result.ptr == 'd' || *result.ptr == 'D') {
                // make FORTRAN floating point number (containing 'd' or 'D')
                // standardized by replacing 'd' or 'D' with 'e'
                std::string str{String};
                std::replace_if(
                    str.begin(), str.end(), [](const char c) { return c == 'D' || c == 'd'; }, 'e');
                return ProcessNumber(str, ErrorFlag);
            } else if (*result.ptr == 'e' || *result.ptr == 'E') {
                ++result.ptr;
                remaining_size = result.ptr - String.data();
                for (size_t i = remaining_size; i < String.size(); ++i, ++result.ptr) {
                    if (!std::isdigit(*result.ptr)) {
                        rProcessNumber = 0.0;
                        ErrorFlag = true;
                        return rProcessNumber;
                    }
                }
            } else {
                rProcessNumber = 0.0;
                ErrorFlag = true;
            }
        } else if (!std::isfinite(rProcessNumber)) {
            rProcessNumber = 0.0;
            ErrorFlag = true;
        }

        return rProcessNumber;
    }

    int FindItemInList(std::string_view const String, Array1_string const &ListOfItems, int const NumItems)
    {

        // FUNCTION INFORMATION:
        //       AUTHOR         Linda K. Lawrie
        //       DATE WRITTEN   September 1997
        //       MODIFIED       na
        //       RE-ENGINEERED  na

        // PURPOSE OF THIS FUNCTION:
        // This function looks up a string in a similar list of
        // items and returns the index of the item in the list, if
        // found.  This routine is not case insensitive and doesn't need
        // for most inputs -- they are automatically turned to UPPERCASE.
        // If you need case insensitivity use FindItem.

        for (int Count = 1; Count <= NumItems; ++Count) {
            if (String == ListOfItems(Count)) return Count;
        }
        return 0; // Not found
    }

    int FindItemInList(std::string_view const String, Array1S_string const ListOfItems, int const NumItems)
    {

        // FUNCTION INFORMATION:
        //       AUTHOR         Linda K. Lawrie
        //       DATE WRITTEN   September 1997
        //       MODIFIED       na
        //       RE-ENGINEERED  na

        // PURPOSE OF THIS FUNCTION:
        // This function looks up a string in a similar list of
        // items and returns the index of the item in the list, if
        // found.  This routine is not case insensitive and doesn't need
        // for most inputs -- they are automatically turned to UPPERCASE.
        // If you need case insensitivity use FindItem.

        for (int Count = 1; Count <= NumItems; ++Count) {
            if (String == ListOfItems(Count)) return Count;
        }
        return 0; // Not found
    }

    int FindItemInSortedList(std::string_view const String, Array1S_string const ListOfItems, int const NumItems)
    {

        // FUNCTION INFORMATION:
        //       AUTHOR         Linda K. Lawrie
        //       DATE WRITTEN   September 1997
        //       MODIFIED       na
        //       RE-ENGINEERED  na

        // PURPOSE OF THIS FUNCTION:
        // This function looks up a string in a similar list of
        // items and returns the index of the item in the list, if
        // found.  This routine is case insensitive.

        // SUBROUTINE LOCAL VARIABLE DECLARATIONS:

        int Probe(0);
        int LBnd(0);
        int UBnd(NumItems + 1);
        bool Found(false);
        while ((!Found) || (Probe != 0)) {
            Probe = (UBnd - LBnd) / 2;
            if (Probe == 0) break;
            Probe += LBnd;
            if (equali(String, ListOfItems(Probe))) {
                Found = true;
                break;
            } else if (lessthani(String, ListOfItems(Probe))) {
                UBnd = Probe;
            } else {
                LBnd = Probe;
            }
        }
        return Probe;
    }

    int FindItem(std::string_view const String, Array1D_string const &ListOfItems, int const NumItems)
    {

        // FUNCTION INFORMATION:
        //       AUTHOR         Linda K. Lawrie
        //       DATE WRITTEN   April 1999
        //       MODIFIED       na
        //       RE-ENGINEERED  na

        // PURPOSE OF THIS FUNCTION:
        // This function looks up a string in a similar list of
        // items and returns the index of the item in the list, if
        // found.  This routine is case insensitive.

        // SUBROUTINE LOCAL VARIABLE DECLARATIONS:

        int FindItem = Util::FindItemInList(String, ListOfItems, NumItems);
        if (FindItem != 0) return FindItem;

        for (int Count = 1; Count <= NumItems; ++Count) {
            if (equali(String, ListOfItems(Count))) return Count;
        }
        return 0; // Not found
    }

    int FindItem(std::string_view const String, Array1S_string const ListOfItems, int const NumItems)
    {

        // FUNCTION INFORMATION:
        //       AUTHOR         Linda K. Lawrie
        //       DATE WRITTEN   April 1999
        //       MODIFIED       na
        //       RE-ENGINEERED  na

        // PURPOSE OF THIS FUNCTION:
        // This function looks up a string in a similar list of
        // items and returns the index of the item in the list, if
        // found.  This routine is case insensitive.

        // SUBROUTINE LOCAL VARIABLE DECLARATIONS:

        int FindItem = Util::FindItemInList(String, ListOfItems, NumItems);
        if (FindItem != 0) return FindItem;

        for (int Count = 1; Count <= NumItems; ++Count) {
            if (equali(String, ListOfItems(Count))) return Count;
        }
        return 0; // Not found
    }

    void VerifyName(EnergyPlusData &state,
                    std::string const &NameToVerify,
                    Array1D_string const &NamesList,
                    int const NumOfNames,
                    bool &ErrorFound,
                    bool &IsBlank,
                    std::string const &StringToDisplay)
    {

        // SUBROUTINE INFORMATION:
        //       AUTHOR         Linda Lawrie
        //       DATE WRITTEN   February 2000
        //       MODIFIED       na
        //       RE-ENGINEERED  na

        // PURPOSE OF THIS SUBROUTINE:
        // This subroutine verifys that a new name can be added to the
        // list of names for this item (i.e., that there isn't one of that
        // name already and that this name is not blank).

        // SUBROUTINE LOCAL VARIABLE DECLARATIONS:
        int Found;

        ErrorFound = false;
        if (NumOfNames > 0) {
            Found = FindItem(NameToVerify, NamesList, NumOfNames);
            if (Found != 0) {
                ShowSevereError(state, format("{}, duplicate name={}", StringToDisplay, NameToVerify));
                ErrorFound = true;
            }
        }

        if (NameToVerify.empty()) {
            ShowSevereError(state, format("{}, cannot be blank", StringToDisplay));
            ErrorFound = true;
            IsBlank = true;
        } else {
            IsBlank = false;
        }
    }

    void VerifyName(EnergyPlusData &state,
                    std::string const &NameToVerify,
                    Array1S_string const NamesList,
                    int const NumOfNames,
                    bool &ErrorFound,
                    bool &IsBlank,
                    std::string const &StringToDisplay)
    {

        // SUBROUTINE INFORMATION:
        //       AUTHOR         Linda Lawrie
        //       DATE WRITTEN   February 2000
        //       MODIFIED       na
        //       RE-ENGINEERED  na

        // PURPOSE OF THIS SUBROUTINE:
        // This subroutine verifys that a new name can be added to the
        // list of names for this item (i.e., that there isn't one of that
        // name already and that this name is not blank).

        ErrorFound = false;
        if (NumOfNames > 0) {
            int Found = FindItem(NameToVerify, NamesList, NumOfNames);
            if (Found != 0) {
                ShowSevereError(state, format("{}, duplicate name={}", StringToDisplay, NameToVerify));
                ErrorFound = true;
            }
        }

        if (NameToVerify.empty()) {
            ShowSevereError(state, format("{}, cannot be blank", StringToDisplay));
            ErrorFound = true;
            IsBlank = true;
        } else {
            IsBlank = false;
        }
    }

    bool IsNameEmpty(EnergyPlusData &state, std::string &NameToVerify, std::string_view StringToDisplay, bool &ErrorFound)
    {
        if (NameToVerify.empty()) {
            ShowSevereError(state, format("{} Name, cannot be blank", StringToDisplay));
            ErrorFound = true;
            NameToVerify = "xxxxx";
            return true;
        }
        return false;
    }

    size_t case_insensitive_hasher::operator()(std::string_view const key) const noexcept
    {
        std::string keyCopy = makeUPPER(key);
        return std::hash<std::string>()(keyCopy);
    }

    bool case_insensitive_comparator::operator()(std::string_view const a, std::string_view const b) const noexcept
    {
        return lessthani(a, b); // SameString(a, b);
    }

    void appendPerfLog(EnergyPlusData &state, std::string const &colHeader, std::string const &colValue, bool finalColumn)
    // Add column to the performance log file (comma separated) which is appended to existing log.
    // The finalColumn (an optional argument) being true triggers the actual file to be written or appended.
    // J.Glazer February 2020
    {
        // the following was added for unit testing to clear the static strings
        if (colHeader == "RESET" && colValue == "RESET") {
            state.dataUtilityRoutines->appendPerfLog_headerRow = "";
            state.dataUtilityRoutines->appendPerfLog_valuesRow = "";
            return;
        }

        // accumulate the row until ready to be written to the file.
        state.dataUtilityRoutines->appendPerfLog_headerRow = state.dataUtilityRoutines->appendPerfLog_headerRow + colHeader + ",";
        state.dataUtilityRoutines->appendPerfLog_valuesRow = state.dataUtilityRoutines->appendPerfLog_valuesRow + colValue + ",";

        if (finalColumn) {
            std::fstream fsPerfLog;
            if (!FileSystem::fileExists(state.dataStrGlobals->outputPerfLogFilePath)) {
                if (state.files.outputControl.perflog) {
                    fsPerfLog.open(state.dataStrGlobals->outputPerfLogFilePath, std::fstream::out); // open file normally
                    if (!fsPerfLog) {
                        ShowFatalError(state,
                                       format("appendPerfLog: Could not open file \"{}\" for output (write).",
                                              state.dataStrGlobals->outputPerfLogFilePath.string()));
                    }
                    fsPerfLog << state.dataUtilityRoutines->appendPerfLog_headerRow << std::endl;
                    fsPerfLog << state.dataUtilityRoutines->appendPerfLog_valuesRow << std::endl;
                }
            } else {
                if (state.files.outputControl.perflog) {
                    fsPerfLog.open(state.dataStrGlobals->outputPerfLogFilePath, std::fstream::app); // append to already existing file
                    if (!fsPerfLog) {
                        ShowFatalError(state,
                                       format("appendPerfLog: Could not open file \"{}\" for output (append).",
                                              state.dataStrGlobals->outputPerfLogFilePath.string()));
                    }
                    fsPerfLog << state.dataUtilityRoutines->appendPerfLog_valuesRow << std::endl;
                }
            }
            fsPerfLog.close();
        }
    }

    Real64 epElapsedTime()
    {

        // FUNCTION INFORMATION:
        //       AUTHOR         Linda Lawrie
        //       DATE WRITTEN   February 2012
        //       MODIFIED       na
        //       RE-ENGINEERED  na

        // PURPOSE OF THIS FUNCTION:
        // An alternative method for timing elapsed times is to call the standard
        // Date_And_Time routine and set the "time".

        // Return value
        Real64 calctime; // calculated time based on hrs, minutes, seconds, milliseconds

        // FUNCTION LOCAL VARIABLE DECLARATIONS:
        Array1D<Int32> clockvalues(8);
        // value(1)   Current year
        // value(2)   Current month
        // value(3)   Current day
        // value(4)   Time difference with respect to UTC in minutes (0-59)
        // value(5)   Hour of the day (0-23)
        // value(6)   Minutes (0-59)
        // value(7)   Seconds (0-59)
        // value(8)   Milliseconds (0-999)

        date_and_time(_, _, _, clockvalues);
        calctime = clockvalues(5) * 3600.0 + clockvalues(6) * 60.0 + clockvalues(7) + clockvalues(8) / 1000.0;

        return calctime;
    }

} // namespace Util

int AbortEnergyPlus(EnergyPlusData &state)
{

    // SUBROUTINE INFORMATION:
    //       AUTHOR         Linda K. Lawrie
    //       DATE WRITTEN   December 1997
    //       MODIFIED       na
    //       RE-ENGINEERED  na

    // PURPOSE OF THIS SUBROUTINE:
    // This subroutine causes the program to halt due to a fatal error.

    // METHODOLOGY EMPLOYED:
    // Puts a message on output files.
    // Closes files.
    // Stops the program.

    // Using/Aliasing
    using namespace DataSystemVariables;
    using namespace DataErrorTracking;
    using BranchInputManager::TestBranchIntegrity;
    using BranchNodeConnections::CheckNodeConnections;
    using BranchNodeConnections::TestCompSetInletOutletNodes;
    using ExternalInterface::CloseSocket;

    using NodeInputManager::CheckMarkedNodes;
    using NodeInputManager::SetupNodeVarsForReporting;
    using PlantManager::CheckPlantOnAbort;
    using SimulationManager::ReportLoopConnections;
    using SolarShading::ReportSurfaceErrors;
    using SystemReports::ReportAirLoopConnections;

    // Locals
    // SUBROUTINE ARGUMENT DEFINITIONS:

    // SUBROUTINE PARAMETER DEFINITIONS:

    std::string NumWarnings;
    std::string NumSevere;
    std::string NumWarningsDuringWarmup;
    std::string NumSevereDuringWarmup;
    std::string NumWarningsDuringSizing;
    std::string NumSevereDuringSizing;
    int Hours;      // Elapsed Time Hour Reporting
    int Minutes;    // Elapsed Time Minute Reporting
    Real64 Seconds; // Elapsed Time Second Reporting
    bool ErrFound;
    bool TerminalError;

    if (state.dataSQLiteProcedures->sqlite) {
        state.dataSQLiteProcedures->sqlite->updateSQLiteSimulationRecord(true, false);
    }

    state.dataErrTracking->AbortProcessing = true;
    if (state.dataErrTracking->AskForConnectionsReport) {
        state.dataErrTracking->AskForConnectionsReport = false; // Set false here in case any further fatal errors in below processing...

        ShowMessage(state, "Fatal error -- final processing.  More error messages may appear.");
        SetupNodeVarsForReporting(state);

        ErrFound = false;
        TerminalError = false;
        TestBranchIntegrity(state, ErrFound);
        if (ErrFound) TerminalError = true;
        TestAirPathIntegrity(state, ErrFound);
        if (ErrFound) TerminalError = true;
        CheckMarkedNodes(state, ErrFound);
        if (ErrFound) TerminalError = true;
        CheckNodeConnections(state, ErrFound);
        if (ErrFound) TerminalError = true;
        TestCompSetInletOutletNodes(state, ErrFound);
        if (ErrFound) TerminalError = true;

        if (!TerminalError) {
            ReportAirLoopConnections(state);
            ReportLoopConnections(state);
        }

    } else if (!state.dataErrTracking->ExitDuringSimulations) {
        ShowMessage(state, "Warning:  Node connection errors not checked - most system input has not been read (see previous warning).");
        ShowMessage(state, "Fatal error -- final processing.  Program exited before simulations began.  See previous error messages.");
    }

    if (state.dataErrTracking->AskForSurfacesReport) {
        ReportSurfaces(state);
    }

    ReportSurfaceErrors(state);
    CheckPlantOnAbort(state);
    ShowRecurringErrors(state);
    SummarizeErrors(state);
    CloseMiscOpenFiles(state);
    NumWarnings = fmt::to_string(state.dataErrTracking->TotalWarningErrors);
    NumSevere = fmt::to_string(state.dataErrTracking->TotalSevereErrors);
    NumWarningsDuringWarmup = fmt::to_string(state.dataErrTracking->TotalWarningErrorsDuringWarmup);
    NumSevereDuringWarmup = fmt::to_string(state.dataErrTracking->TotalSevereErrorsDuringWarmup);
    NumWarningsDuringSizing = fmt::to_string(state.dataErrTracking->TotalWarningErrorsDuringSizing);
    NumSevereDuringSizing = fmt::to_string(state.dataErrTracking->TotalSevereErrorsDuringSizing);

    // catch up with timings if in middle
    state.dataSysVars->Time_Finish = Util::epElapsedTime();
    if (state.dataSysVars->Time_Finish < state.dataSysVars->Time_Start) state.dataSysVars->Time_Finish += 24.0 * 3600.0;
    state.dataSysVars->Elapsed_Time = state.dataSysVars->Time_Finish - state.dataSysVars->Time_Start;
    if (state.dataSysVars->Elapsed_Time < 0.0) state.dataSysVars->Elapsed_Time = 0.0;
    Hours = state.dataSysVars->Elapsed_Time / 3600.0;
    state.dataSysVars->Elapsed_Time -= Hours * 3600.0;
    Minutes = state.dataSysVars->Elapsed_Time / 60.0;
    state.dataSysVars->Elapsed_Time -= Minutes * 60.0;
    Seconds = state.dataSysVars->Elapsed_Time;
    if (Seconds < 0.0) Seconds = 0.0;
    const std::string Elapsed = format("{:02}hr {:02}min {:5.2F}sec", Hours, Minutes, Seconds);

    state.dataResultsFramework->resultsFramework->SimulationInformation.setRunTime(Elapsed);
    state.dataResultsFramework->resultsFramework->SimulationInformation.setNumErrorsWarmup(NumWarningsDuringWarmup, NumSevereDuringWarmup);
    state.dataResultsFramework->resultsFramework->SimulationInformation.setNumErrorsSizing(NumWarningsDuringSizing, NumSevereDuringSizing);
    state.dataResultsFramework->resultsFramework->SimulationInformation.setNumErrorsSummary(NumWarnings, NumSevere);

    ShowMessage(
        state,
        format("EnergyPlus Warmup Error Summary. During Warmup: {} Warning; {} Severe Errors.", NumWarningsDuringWarmup, NumSevereDuringWarmup));
    ShowMessage(
        state,
        format("EnergyPlus Sizing Error Summary. During Sizing: {} Warning; {} Severe Errors.", NumWarningsDuringSizing, NumSevereDuringSizing));
    ShowMessage(
        state, format("EnergyPlus Terminated--Fatal Error Detected. {} Warning; {} Severe Errors; Elapsed Time={}", NumWarnings, NumSevere, Elapsed));
    DisplayString(state, "EnergyPlus Run Time=" + Elapsed);

    {
        auto tempfl = state.files.endFile.try_open(state.files.outputControl.end);

        if (!tempfl.good()) {
            DisplayString(state, "AbortEnergyPlus: Could not open file " + tempfl.filePath.string() + " for output (write).");
        }
        print(
            tempfl, "EnergyPlus Terminated--Fatal Error Detected. {} Warning; {} Severe Errors; Elapsed Time={}\n", NumWarnings, NumSevere, Elapsed);
    }

    state.dataResultsFramework->resultsFramework->writeOutputs(state);

    std::cerr << "Program terminated: "
              << "EnergyPlus Terminated--Error(s) Detected." << std::endl;
    // Close the socket used by ExternalInterface. This call also sends the flag "-1" to the ExternalInterface,
    // indicating that E+ terminated with an error.
    if (state.dataExternalInterface->NumExternalInterfaces > 0) CloseSocket(state, -1);

    if (state.dataGlobal->eplusRunningViaAPI) {
        state.files.flushAll();
    }

    // The audit file seems to be held open in some cases, make sure it is closed before leaving.
    // EnergyPlus can close through two paths: EndEnergyPlus and AbortEnergyPlus, so do the same thing there.
    state.files.audit.close();

    return EXIT_FAILURE;
}

void CloseMiscOpenFiles(EnergyPlusData &state)
{

    // SUBROUTINE INFORMATION:
    //       AUTHOR         Linda K. Lawrie
    //       DATE WRITTEN   December 1997
    //       MODIFIED       na
    //       RE-ENGINEERED  na

    // PURPOSE OF THIS SUBROUTINE:
    // This subroutine scans potential unit numbers and closes
    // any that are still open.

    // METHODOLOGY EMPLOYED:
    // Use INQUIRE to determine if file is open.

    // Using/Aliasing
    using Dayltg::CloseDFSFile;
    using Dayltg::CloseReportIllumMaps;

    CloseReportIllumMaps(state);
    CloseDFSFile(state);

    if (state.dataReportFlag->DebugOutput || (state.files.debug.good() && state.files.debug.position() > 0)) {
        state.files.debug.close();
    } else {
        state.files.debug.del();
    }
}

int EndEnergyPlus(EnergyPlusData &state)
{

    // SUBROUTINE INFORMATION:
    //       AUTHOR         Linda K. Lawrie
    //       DATE WRITTEN   December 1997
    //       MODIFIED       na
    //       RE-ENGINEERED  na

    // PURPOSE OF THIS SUBROUTINE:
    // This subroutine causes the program to terminate when complete (no errors).

    // METHODOLOGY EMPLOYED:
    // Puts a message on output files.
    // Closes files.
    // Stops the program.

    using namespace DataSystemVariables;
    using namespace DataErrorTracking;
    using ExternalInterface::CloseSocket;

    using SolarShading::ReportSurfaceErrors;

    std::string NumWarnings;
    std::string NumSevere;
    std::string NumWarningsDuringWarmup;
    std::string NumSevereDuringWarmup;
    std::string NumWarningsDuringSizing;
    std::string NumSevereDuringSizing;
    int Hours;      // Elapsed Time Hour Reporting
    int Minutes;    // Elapsed Time Minute Reporting
    Real64 Seconds; // Elapsed Time Second Reporting

    if (state.dataSQLiteProcedures->sqlite) {
        state.dataSQLiteProcedures->sqlite->updateSQLiteSimulationRecord(true, true);
    }

    ReportSurfaceErrors(state);
    ShowRecurringErrors(state);
    SummarizeErrors(state);
    CloseMiscOpenFiles(state);
    NumWarnings = fmt::to_string(state.dataErrTracking->TotalWarningErrors);
    strip(NumWarnings);
    NumSevere = fmt::to_string(state.dataErrTracking->TotalSevereErrors);
    strip(NumSevere);
    NumWarningsDuringWarmup = fmt::to_string(state.dataErrTracking->TotalWarningErrorsDuringWarmup);
    strip(NumWarningsDuringWarmup);
    NumSevereDuringWarmup = fmt::to_string(state.dataErrTracking->TotalSevereErrorsDuringWarmup);
    strip(NumSevereDuringWarmup);
    NumWarningsDuringSizing = fmt::to_string(state.dataErrTracking->TotalWarningErrorsDuringSizing);
    strip(NumWarningsDuringSizing);
    NumSevereDuringSizing = fmt::to_string(state.dataErrTracking->TotalSevereErrorsDuringSizing);
    strip(NumSevereDuringSizing);

    state.dataSysVars->Time_Finish = Util::epElapsedTime();
    if (state.dataSysVars->Time_Finish < state.dataSysVars->Time_Start) state.dataSysVars->Time_Finish += 24.0 * 3600.0;
    state.dataSysVars->Elapsed_Time = state.dataSysVars->Time_Finish - state.dataSysVars->Time_Start;
    if (state.dataGlobal->createPerfLog) {
        Util::appendPerfLog(state, "Run Time [seconds]", format("{:.2R}", state.dataSysVars->Elapsed_Time));
    }
    Hours = state.dataSysVars->Elapsed_Time / 3600.0;
    state.dataSysVars->Elapsed_Time -= Hours * 3600.0;
    Minutes = state.dataSysVars->Elapsed_Time / 60.0;
    state.dataSysVars->Elapsed_Time -= Minutes * 60.0;
    Seconds = state.dataSysVars->Elapsed_Time;
    if (Seconds < 0.0) Seconds = 0.0;
    const std::string Elapsed = format("{:02}hr {:02}min {:5.2F}sec", Hours, Minutes, Seconds);

    state.dataResultsFramework->resultsFramework->SimulationInformation.setRunTime(Elapsed);
    state.dataResultsFramework->resultsFramework->SimulationInformation.setNumErrorsWarmup(NumWarningsDuringWarmup, NumSevereDuringWarmup);
    state.dataResultsFramework->resultsFramework->SimulationInformation.setNumErrorsSizing(NumWarningsDuringSizing, NumSevereDuringSizing);
    state.dataResultsFramework->resultsFramework->SimulationInformation.setNumErrorsSummary(NumWarnings, NumSevere);

    if (state.dataGlobal->createPerfLog) {
        Util::appendPerfLog(state, "Run Time [string]", Elapsed);
        Util::appendPerfLog(state, "Number of Warnings", NumWarnings);
        Util::appendPerfLog(state, "Number of Severe", NumSevere, true); // last item so write the perfLog file
    }
    ShowMessage(
        state,
        format("EnergyPlus Warmup Error Summary. During Warmup: {} Warning; {} Severe Errors.", NumWarningsDuringWarmup, NumSevereDuringWarmup));
    ShowMessage(
        state,
        format("EnergyPlus Sizing Error Summary. During Sizing: {} Warning; {} Severe Errors.", NumWarningsDuringSizing, NumSevereDuringSizing));
    ShowMessage(state, format("EnergyPlus Completed Successfully-- {} Warning; {} Severe Errors; Elapsed Time={}", NumWarnings, NumSevere, Elapsed));
    DisplayString(state, "EnergyPlus Run Time=" + Elapsed);

    {
        auto tempfl = state.files.endFile.try_open(state.files.outputControl.end);
        if (!tempfl.good()) {
            DisplayString(state, "EndEnergyPlus: Could not open file " + tempfl.filePath.string() + " for output (write).");
        }
        print(tempfl, "EnergyPlus Completed Successfully-- {} Warning; {} Severe Errors; Elapsed Time={}\n", NumWarnings, NumSevere, Elapsed);
    }

    state.dataResultsFramework->resultsFramework->writeOutputs(state);

    if (state.dataGlobal->printConsoleOutput) std::cerr << "EnergyPlus Completed Successfully." << std::endl;
    // Close the ExternalInterface socket. This call also sends the flag "1" to the ExternalInterface,
    // indicating that E+ finished its simulation
    if ((state.dataExternalInterface->NumExternalInterfaces > 0) && state.dataExternalInterface->haveExternalInterfaceBCVTB) CloseSocket(state, 1);

    if (state.dataGlobal->fProgressPtr) {
        state.dataGlobal->fProgressPtr(100);
    }
    if (state.dataGlobal->progressCallback) {
        state.dataGlobal->progressCallback(100);
    }

    if (state.dataGlobal->eplusRunningViaAPI) {
        state.files.flushAll();
    }

    // The audit file seems to be held open in some cases, make sure it is closed before leaving.
    // EnergyPlus can close through two paths: EndEnergyPlus and AbortEnergyPlus, so do the same thing there.
    state.files.audit.close();

    return EXIT_SUCCESS;
}

void ConvertCaseToUpper(std::string_view InputString, // Input string
                        std::string &OutputString     // Output string (in UpperCase)
)
{

    // SUBROUTINE INFORMATION:
    //       AUTHOR         Linda K. Lawrie
    //       DATE WRITTEN   September 1997
    //       MODIFIED       na
    //       RE-ENGINEERED  na

    // PURPOSE OF THIS SUBROUTINE:
    // Convert a string to upper case

    // METHODOLOGY EMPLOYED:
    // This routine is not dependant upon the ASCII
    // code.  It works by storing the upper and lower case alphabet.  It
    // scans the whole input string.  If it finds a character in the lower
    // case alphabet, it makes an appropriate substitution.

    // Using/Aliasing
    static constexpr std::string_view UpperCase("ABCDEFGHIJKLMNOPQRSTUVWXYZÀÁÂÃÄÅÆÇÈÉÊËÌÍÎÏÐÑÒÓÔÕÖØÙÚÛÜÝ");
    static constexpr std::string_view LowerCase("abcdefghijklmnopqrstuvwxyzàáâãäåæçèéêëìíîïðñòóôõöøùúûüý");

    OutputString = InputString;

    for (std::string::size_type A = 0; A < len(InputString); ++A) {
        std::string::size_type const B = index(LowerCase, InputString[A]);
        if (B != std::string::npos) {
            OutputString[A] = UpperCase[B];
        }
    }
}

void ConvertCaseToLower(std::string_view InputString, // Input string
                        std::string &OutputString     // Output string (in LowerCase)
)
{

    // SUBROUTINE INFORMATION:
    //       AUTHOR         Linda K. Lawrie
    //       DATE WRITTEN   September 1997
    //       MODIFIED       na
    //       RE-ENGINEERED  na

    // PURPOSE OF THIS SUBROUTINE:
    // Convert a string to lower case

    // METHODOLOGY EMPLOYED:
    // This routine is not dependant upon the ASCII
    // code.  It works by storing the upper and lower case alphabet.  It
    // scans the whole input string.  If it finds a character in the lower
    // case alphabet, it makes an appropriate substitution.

    // Using/Aliasing
    static constexpr std::string_view UpperCase("ABCDEFGHIJKLMNOPQRSTUVWXYZÀÁÂÃÄÅÆÇÈÉÊËÌÍÎÏÐÑÒÓÔÕÖØÙÚÛÜÝ");
    static constexpr std::string_view LowerCase("abcdefghijklmnopqrstuvwxyzàáâãäåæçèéêëìíîïðñòóôõöøùúûüý");

    OutputString = InputString;

    for (std::string::size_type A = 0; A < len(InputString); ++A) {
        std::string::size_type const B = index(UpperCase, InputString[A]);
        if (B != std::string::npos) {
            OutputString[A] = LowerCase[B];
        }
    }
}

std::string::size_type FindNonSpace(std::string const &String) // String to be scanned
{

    // FUNCTION INFORMATION:
    //       AUTHOR         Linda K. Lawrie
    //       DATE WRITTEN   September 1997
    //       MODIFIED       na
    //       RE-ENGINEERED  na

    // PURPOSE OF THIS FUNCTION:
    // This function finds the first non-space character in the passed string
    // and returns that position as the result to the calling program.

    // METHODOLOGY EMPLOYED:
    // Scan string for character not equal to blank.

    // REFERENCES:
    // na

    // USE STATEMENTS:
    // na

    // Return value

    // Locals
    // FUNCTION ARGUMENT DEFINITIONS:

    // FUNCTION PARAMETER DEFINITIONS:
    // na

    // INTERFACE BLOCK SPECIFICATIONS
    // na

    // DERIVED TYPE DEFINITIONS
    // na

    // FUNCTION LOCAL VARIABLE DECLARATIONS:

    return String.find_first_not_of(' ');
}

bool env_var_on(std::string const &env_var_str)
{

    // FUNCTION INFORMATION:
    //       AUTHOR         Stuart G. Mentzer
    //       DATE WRITTEN   April 2014
    //       MODIFIED       na
    //       RE-ENGINEERED  na

    // PURPOSE OF THIS FUNCTION:
    // Test if a boolean environment variable value is "on" (has value starting with Y or T)

    return ((!env_var_str.empty()) && is_any_of(env_var_str[0], "YyTt"));
}

void ShowFatalError(EnergyPlusData &state, std::string const &ErrorMessage, OptionalOutputFileRef OutUnit1, OptionalOutputFileRef OutUnit2)
{

    // SUBROUTINE INFORMATION:
    //       AUTHOR         Linda K. Lawrie
    //       DATE WRITTEN   September 1997
    //       MODIFIED       Kyle Benne
    //                      August 2010
    //                      Added sqlite output
    //       RE-ENGINEERED  na

    // PURPOSE OF THIS SUBROUTINE:
    // This subroutine puts ErrorMessage with a Fatal designation on
    // designated output files.  Then, the program is aborted.

    // METHODOLOGY EMPLOYED:
    // Calls ShowErrorMessage utility routine.
    // Calls AbortEnergyPlus

    using namespace DataErrorTracking;

    ShowErrorMessage(state, format(" **  Fatal  ** {}", ErrorMessage), OutUnit1, OutUnit2);
    DisplayString(state, "**FATAL:" + ErrorMessage);

    ShowErrorMessage(state, " ...Summary of Errors that led to program termination:", OutUnit1, OutUnit2);
    ShowErrorMessage(state, format(" ..... Reference severe error count={}", state.dataErrTracking->TotalSevereErrors), OutUnit1, OutUnit2);
    ShowErrorMessage(state, format(" ..... Last severe error={}", state.dataErrTracking->LastSevereError), OutUnit1, OutUnit2);
    if (state.dataSQLiteProcedures->sqlite) {
        state.dataSQLiteProcedures->sqlite->createSQLiteErrorRecord(1, 2, ErrorMessage, 1);
        if (state.dataSQLiteProcedures->sqlite->sqliteWithinTransaction()) state.dataSQLiteProcedures->sqlite->sqliteCommit();
    }
    if (state.dataGlobal->errorCallback) {
        state.dataGlobal->errorCallback(Error::Fatal, ErrorMessage);
    }
    throw FatalError(ErrorMessage);
}

void ShowSevereError(EnergyPlusData &state, std::string const &ErrorMessage, OptionalOutputFileRef OutUnit1, OptionalOutputFileRef OutUnit2)
{

    // SUBROUTINE INFORMATION:
    //       AUTHOR         Linda K. Lawrie
    //       DATE WRITTEN   September 1997
    //       MODIFIED       na
    //       RE-ENGINEERED  na

    // PURPOSE OF THIS SUBROUTINE:
    // This subroutine puts ErrorMessage with a Severe designation on
    // designated output files.

    // METHODOLOGY EMPLOYED:
    // Calls ShowErrorMessage utility routine.

    using namespace DataStringGlobals;
    using namespace DataErrorTracking;
    int Loop;

    for (Loop = 1; Loop <= SearchCounts; ++Loop) {
        if (has(ErrorMessage, MessageSearch[Loop])) ++state.dataErrTracking->MatchCounts(Loop);
    }

    ++state.dataErrTracking->TotalSevereErrors;
    if (state.dataGlobal->WarmupFlag && !state.dataGlobal->DoingSizing && !state.dataGlobal->KickOffSimulation &&
        !state.dataErrTracking->AbortProcessing)
        ++state.dataErrTracking->TotalSevereErrorsDuringWarmup;
    if (state.dataGlobal->DoingSizing) ++state.dataErrTracking->TotalSevereErrorsDuringSizing;
    ShowErrorMessage(state, format(" ** Severe  ** {}", ErrorMessage), OutUnit1, OutUnit2);
    state.dataErrTracking->LastSevereError = ErrorMessage;

    //  Could set a variable here that gets checked at some point?

    if (state.dataSQLiteProcedures->sqlite) {
        state.dataSQLiteProcedures->sqlite->createSQLiteErrorRecord(1, 1, ErrorMessage, 1);
    }
    if (state.dataGlobal->errorCallback) {
        state.dataGlobal->errorCallback(Error::Severe, ErrorMessage);
    }
}

void ShowSevereMessage(EnergyPlusData &state, std::string const &ErrorMessage, OptionalOutputFileRef OutUnit1, OptionalOutputFileRef OutUnit2)
{

    // SUBROUTINE INFORMATION:
    //       AUTHOR         Linda K. Lawrie
    //       DATE WRITTEN   September 2009
    //       MODIFIED       na
    //       RE-ENGINEERED  na

    // PURPOSE OF THIS SUBROUTINE:
    // This subroutine puts ErrorMessage with a Severe designation on
    // designated output files.
    // But does not bump the error count so can be used in conjunction with recurring
    // error calls.

    // METHODOLOGY EMPLOYED:
    // Calls ShowErrorMessage utility routine.

    using namespace DataStringGlobals;
    using namespace DataErrorTracking;

    int Loop;

    for (Loop = 1; Loop <= SearchCounts; ++Loop) {
        if (has(ErrorMessage, MessageSearch[Loop])) ++state.dataErrTracking->MatchCounts(Loop);
    }

    ShowErrorMessage(state, format(" ** Severe  ** {}", ErrorMessage), OutUnit1, OutUnit2);
    state.dataErrTracking->LastSevereError = ErrorMessage;

    //  Could set a variable here that gets checked at some point?

    if (state.dataSQLiteProcedures->sqlite) {
        state.dataSQLiteProcedures->sqlite->createSQLiteErrorRecord(1, 1, ErrorMessage, 0);
    }
    if (state.dataGlobal->errorCallback) {
        state.dataGlobal->errorCallback(Error::Severe, ErrorMessage);
    }
}

void ShowContinueError(EnergyPlusData &state, std::string const &Message, OptionalOutputFileRef OutUnit1, OptionalOutputFileRef OutUnit2)
{

    // SUBROUTINE INFORMATION:
    //       AUTHOR         Linda K. Lawrie
    //       DATE WRITTEN   October 2001
    //       MODIFIED       na
    //       RE-ENGINEERED  na

    // PURPOSE OF THIS SUBROUTINE:
    // This subroutine displays a 'continued error' message on designated output files.

    // METHODOLOGY EMPLOYED:
    // Calls ShowErrorMessage utility routine.

    ShowErrorMessage(state, format(" **   ~~~   ** {}", Message), OutUnit1, OutUnit2);
    if (state.dataSQLiteProcedures->sqlite) {
        state.dataSQLiteProcedures->sqlite->updateSQLiteErrorRecord(Message);
    }
    if (state.dataGlobal->errorCallback) {
        state.dataGlobal->errorCallback(Error::Continue, Message);
    }
}

void ShowContinueErrorTimeStamp(EnergyPlusData &state, std::string const &Message, OptionalOutputFileRef OutUnit1, OptionalOutputFileRef OutUnit2)
{

    // SUBROUTINE INFORMATION:
    //       AUTHOR         Linda K. Lawrie
    //       DATE WRITTEN   February 2004
    //       MODIFIED       na
    //       RE-ENGINEERED  na

    // PURPOSE OF THIS SUBROUTINE:
    // This subroutine displays a 'continued error' timestamp message on designated output files.

    // METHODOLOGY EMPLOYED:
    // Calls ShowErrorMessage utility routine.

    // Using/Aliasing
    using General::CreateSysTimeIntervalString;

    std::string cEnvHeader;

    if (state.dataGlobal->WarmupFlag) {
        if (!state.dataGlobal->DoingSizing) {
            cEnvHeader = " During Warmup, Environment=";
        } else {
            cEnvHeader = " During Warmup & Sizing, Environment=";
        }
    } else {
        if (!state.dataGlobal->DoingSizing) {
            cEnvHeader = " Environment=";
        } else {
            cEnvHeader = " During Sizing, Environment=";
        }
    }

    if (len(Message) < 50) {
        const std::string m = format("{}{}{}, at Simulation time={} {}",
                                     Message,
                                     cEnvHeader,
                                     state.dataEnvrn->EnvironmentName,
                                     state.dataEnvrn->CurMnDy,
                                     CreateSysTimeIntervalString(state));

        ShowErrorMessage(state, format(" **   ~~~   ** {}", m), OutUnit1, OutUnit2);
        if (state.dataSQLiteProcedures->sqlite) {
            state.dataSQLiteProcedures->sqlite->updateSQLiteErrorRecord(m);
        }
        if (state.dataGlobal->errorCallback) {
            state.dataGlobal->errorCallback(Error::Continue, m);
        }
    } else {
        const std::string postfix = format("{}{}, at Simulation time={} {}",
                                           cEnvHeader,
                                           state.dataEnvrn->EnvironmentName,
                                           state.dataEnvrn->CurMnDy,
                                           CreateSysTimeIntervalString(state));
        ShowErrorMessage(state, format(" **   ~~~   ** {}", Message));
        ShowErrorMessage(state, format(" **   ~~~   ** {}", postfix), OutUnit1, OutUnit2);
        if (state.dataSQLiteProcedures->sqlite) {
            state.dataSQLiteProcedures->sqlite->updateSQLiteErrorRecord(Message);
        }
        if (state.dataGlobal->errorCallback) {
            state.dataGlobal->errorCallback(Error::Continue, Message);
            state.dataGlobal->errorCallback(Error::Continue, postfix);
        }
    }
}

void ShowMessage(EnergyPlusData &state, std::string const &Message, OptionalOutputFileRef OutUnit1, OptionalOutputFileRef OutUnit2)
{

    // SUBROUTINE INFORMATION:
    //       AUTHOR         Linda K. Lawrie
    //       DATE WRITTEN   September 1997
    //       MODIFIED       na
    //       RE-ENGINEERED  na

    // PURPOSE OF THIS SUBROUTINE:
    // This subroutine displays a simple message on designated output files.

    // METHODOLOGY EMPLOYED:
    // Calls ShowErrorMessage utility routine.

    if (Message.empty()) {
        ShowErrorMessage(state, " *************", OutUnit1, OutUnit2);
    } else {
        ShowErrorMessage(state, format(" ************* {}", Message), OutUnit1, OutUnit2);
        if (state.dataSQLiteProcedures->sqlite) {
            state.dataSQLiteProcedures->sqlite->createSQLiteErrorRecord(1, -1, Message, 0);
        }
        if (state.dataGlobal->errorCallback) {
            state.dataGlobal->errorCallback(Error::Info, Message);
        }
    }
}

void ShowWarningError(EnergyPlusData &state, std::string const &ErrorMessage, OptionalOutputFileRef OutUnit1, OptionalOutputFileRef OutUnit2)
{

    // SUBROUTINE INFORMATION:
    //       AUTHOR         Linda K. Lawrie
    //       DATE WRITTEN   September 1997
    //       MODIFIED       na
    //       RE-ENGINEERED  na

    // PURPOSE OF THIS SUBROUTINE:
    // This subroutine puts ErrorMessage with a Warning designation on
    // designated output files.

    // METHODOLOGY EMPLOYED:
    // Calls ShowErrorMessage utility routine.

    using namespace DataStringGlobals;
    using namespace DataErrorTracking;
    int Loop;

    for (Loop = 1; Loop <= SearchCounts; ++Loop) {
        if (has(ErrorMessage, MessageSearch[Loop])) ++state.dataErrTracking->MatchCounts(Loop);
    }

    ++state.dataErrTracking->TotalWarningErrors;
    if (state.dataGlobal->WarmupFlag && !state.dataGlobal->DoingSizing && !state.dataGlobal->KickOffSimulation &&
        !state.dataErrTracking->AbortProcessing)
        ++state.dataErrTracking->TotalWarningErrorsDuringWarmup;
    if (state.dataGlobal->DoingSizing) ++state.dataErrTracking->TotalWarningErrorsDuringSizing;
    ShowErrorMessage(state, format(" ** Warning ** {}", ErrorMessage), OutUnit1, OutUnit2);

    if (state.dataSQLiteProcedures->sqlite) {
        state.dataSQLiteProcedures->sqlite->createSQLiteErrorRecord(1, 0, ErrorMessage, 1);
    }
    if (state.dataGlobal->errorCallback) {
        state.dataGlobal->errorCallback(Error::Warning, ErrorMessage);
    }
}

void ShowWarningMessage(EnergyPlusData &state, std::string const &ErrorMessage, OptionalOutputFileRef OutUnit1, OptionalOutputFileRef OutUnit2)
{

    // SUBROUTINE INFORMATION:
    //       AUTHOR         Linda K. Lawrie
    //       DATE WRITTEN   September 2009

    // PURPOSE OF THIS SUBROUTINE:
    // This subroutine puts ErrorMessage with a Warning designation on
    // designated output files.
    // But does not bump the error count so can be used in conjunction with recurring
    // error calls.

    // METHODOLOGY EMPLOYED:
    // Calls ShowErrorMessage utility routine.

    // Using/Aliasing
    using namespace DataStringGlobals;
    using namespace DataErrorTracking;

    for (int Loop = 1; Loop <= SearchCounts; ++Loop) {
        if (has(ErrorMessage, MessageSearch[Loop])) ++state.dataErrTracking->MatchCounts(Loop);
    }

    ShowErrorMessage(state, format(" ** Warning ** {}", ErrorMessage), OutUnit1, OutUnit2);
    if (state.dataSQLiteProcedures->sqlite) {
        state.dataSQLiteProcedures->sqlite->createSQLiteErrorRecord(1, 0, ErrorMessage, 0);
    }
    if (state.dataGlobal->errorCallback) {
        state.dataGlobal->errorCallback(Error::Warning, ErrorMessage);
    }
}

void ShowRecurringSevereErrorAtEnd(EnergyPlusData &state,
                                   std::string const &Message, // Message automatically written to "error file" at end of simulation
                                   int &MsgIndex,              // Recurring message index, if zero, next available index is assigned
                                   ObjexxFCL::Optional<Real64 const> ReportMaxOf, // Track and report the max of the values passed to this argument
                                   ObjexxFCL::Optional<Real64 const> ReportMinOf, // Track and report the min of the values passed to this argument
                                   ObjexxFCL::Optional<Real64 const> ReportSumOf, // Track and report the sum of the values passed to this argument
                                   std::string const &ReportMaxUnits,             // optional char string (<=15 length) of units for max value
                                   std::string const &ReportMinUnits,             // optional char string (<=15 length) of units for min value
                                   std::string const &ReportSumUnits              // optional char string (<=15 length) of units for sum value
)
{

    // SUBROUTINE INFORMATION:
    //       AUTHOR         Michael J. Witte
    //       DATE WRITTEN   August 2004

    // PURPOSE OF THIS SUBROUTINE:
    // This subroutine stores a recurring ErrorMessage with a Severe designation
    // for output at the end of the simulation with automatic tracking of number
    // of occurrences and optional tracking of associated min, max, and sum values

    // METHODOLOGY EMPLOYED:
    // Calls StoreRecurringErrorMessage utility routine.

    // Using/Aliasing
    using namespace DataStringGlobals;
    using namespace DataErrorTracking;

    // INTERFACE BLOCK SPECIFICATIONS
    //  Use for recurring "severe" error messages shown once at end of simulation
    //  with count of occurrences and optional max, min, sum

    for (int Loop = 1; Loop <= SearchCounts; ++Loop) {
        if (has(Message, MessageSearch[Loop])) {
            ++state.dataErrTracking->MatchCounts(Loop);
            break;
        }
    }
    bool bNewMessageFound = true;
    for (int Loop = 1; Loop <= state.dataErrTracking->NumRecurringErrors; ++Loop) {
        if (Util::SameString(state.dataErrTracking->RecurringErrors(Loop).Message, " ** Severe  ** " + Message)) {
            bNewMessageFound = false;
            MsgIndex = Loop;
            break;
        }
    }
    if (bNewMessageFound) {
        MsgIndex = 0;
    }

    ++state.dataErrTracking->TotalSevereErrors;
    StoreRecurringErrorMessage(
        state, " ** Severe  ** " + Message, MsgIndex, ReportMaxOf, ReportMinOf, ReportSumOf, ReportMaxUnits, ReportMinUnits, ReportSumUnits);
}

void ShowRecurringWarningErrorAtEnd(EnergyPlusData &state,
                                    std::string const &Message, // Message automatically written to "error file" at end of simulation
                                    int &MsgIndex,              // Recurring message index, if zero, next available index is assigned
                                    ObjexxFCL::Optional<Real64 const> ReportMaxOf, // Track and report the max of the values passed to this argument
                                    ObjexxFCL::Optional<Real64 const> ReportMinOf, // Track and report the min of the values passed to this argument
                                    ObjexxFCL::Optional<Real64 const> ReportSumOf, // Track and report the sum of the values passed to this argument
                                    std::string const &ReportMaxUnits,             // optional char string (<=15 length) of units for max value
                                    std::string const &ReportMinUnits,             // optional char string (<=15 length) of units for min value
                                    std::string const &ReportSumUnits              // optional char string (<=15 length) of units for sum value
)
{

    // SUBROUTINE INFORMATION:
    //       AUTHOR         Michael J. Witte
    //       DATE WRITTEN   August 2004

    // PURPOSE OF THIS SUBROUTINE:
    // This subroutine stores a recurring ErrorMessage with a Warning designation
    // for output at the end of the simulation with automatic tracking of number
    // of occurrences and optional tracking of associated min, max, and sum values

    // METHODOLOGY EMPLOYED:
    // Calls StoreRecurringErrorMessage utility routine.

    // Using/Aliasing
    using namespace DataStringGlobals;
    using namespace DataErrorTracking;

    // INTERFACE BLOCK SPECIFICATIONS
    //  Use for recurring "warning" error messages shown once at end of simulation
    //  with count of occurrences and optional max, min, sum

    for (int Loop = 1; Loop <= SearchCounts; ++Loop) {
        if (has(Message, MessageSearch[Loop])) {
            ++state.dataErrTracking->MatchCounts(Loop);
            break;
        }
    }
    bool bNewMessageFound = true;
    for (int Loop = 1; Loop <= state.dataErrTracking->NumRecurringErrors; ++Loop) {
        if (Util::SameString(state.dataErrTracking->RecurringErrors(Loop).Message, " ** Warning ** " + Message)) {
            bNewMessageFound = false;
            MsgIndex = Loop;
            break;
        }
    }
    if (bNewMessageFound) {
        MsgIndex = 0;
    }

    ++state.dataErrTracking->TotalWarningErrors;
    StoreRecurringErrorMessage(
        state, " ** Warning ** " + Message, MsgIndex, ReportMaxOf, ReportMinOf, ReportSumOf, ReportMaxUnits, ReportMinUnits, ReportSumUnits);
}

void ShowRecurringContinueErrorAtEnd(EnergyPlusData &state,
                                     std::string const &Message, // Message automatically written to "error file" at end of simulation
                                     int &MsgIndex,              // Recurring message index, if zero, next available index is assigned
                                     ObjexxFCL::Optional<Real64 const> ReportMaxOf, // Track and report the max of the values passed to this argument
                                     ObjexxFCL::Optional<Real64 const> ReportMinOf, // Track and report the min of the values passed to this argument
                                     ObjexxFCL::Optional<Real64 const> ReportSumOf, // Track and report the sum of the values passed to this argument
                                     std::string const &ReportMaxUnits,             // optional char string (<=15 length) of units for max value
                                     std::string const &ReportMinUnits,             // optional char string (<=15 length) of units for min value
                                     std::string const &ReportSumUnits              // optional char string (<=15 length) of units for sum value
)
{

    // SUBROUTINE INFORMATION:
    //       AUTHOR         Michael J. Witte
    //       DATE WRITTEN   August 2004

    // PURPOSE OF THIS SUBROUTINE:
    // This subroutine stores a recurring ErrorMessage with a continue designation
    // for output at the end of the simulation with automatic tracking of number
    // of occurrences and optional tracking of associated min, max, and sum values

    // METHODOLOGY EMPLOYED:
    // Calls StoreRecurringErrorMessage utility routine.

    // Using/Aliasing
    using namespace DataStringGlobals;
    using namespace DataErrorTracking;

    // INTERFACE BLOCK SPECIFICATIONS
    //  Use for recurring "continue" error messages shown once at end of simulation
    //  with count of occurrences and optional max, min, sum

    for (int Loop = 1; Loop <= SearchCounts; ++Loop) {
        if (has(Message, MessageSearch[Loop])) {
            ++state.dataErrTracking->MatchCounts(Loop);
            break;
        }
    }
    bool bNewMessageFound = true;
    for (int Loop = 1; Loop <= state.dataErrTracking->NumRecurringErrors; ++Loop) {
        if (Util::SameString(state.dataErrTracking->RecurringErrors(Loop).Message, " **   ~~~   ** " + Message)) {
            bNewMessageFound = false;
            MsgIndex = Loop;
            break;
        }
    }
    if (bNewMessageFound) {
        MsgIndex = 0;
    }

    StoreRecurringErrorMessage(
        state, " **   ~~~   ** " + Message, MsgIndex, ReportMaxOf, ReportMinOf, ReportSumOf, ReportMaxUnits, ReportMinUnits, ReportSumUnits);
}

void StoreRecurringErrorMessage(EnergyPlusData &state,
                                std::string const &ErrorMessage, // Message automatically written to "error file" at end of simulation
                                int &ErrorMsgIndex,              // Recurring message index, if zero, next available index is assigned
                                ObjexxFCL::Optional<Real64 const> ErrorReportMaxOf, // Track and report the max of the values passed to this argument
                                ObjexxFCL::Optional<Real64 const> ErrorReportMinOf, // Track and report the min of the values passed to this argument
                                ObjexxFCL::Optional<Real64 const> ErrorReportSumOf, // Track and report the sum of the values passed to this argument
                                std::string const &ErrorReportMaxUnits,             // Units for "max" reporting
                                std::string const &ErrorReportMinUnits,             // Units for "min" reporting
                                std::string const &ErrorReportSumUnits              // Units for "sum" reporting
)
{

    // SUBROUTINE INFORMATION:
    //       AUTHOR         Michael J. Witte
    //       DATE WRITTEN   August 2004
    //       MODIFIED       September 2005;LKL;Added Units

    // PURPOSE OF THIS SUBROUTINE:
    // This subroutine stores a recurring ErrorMessage with
    // for output at the end of the simulation with automatic tracking of number
    // of occurrences and optional tracking of associated min, max, and sum values

    // Using/Aliasing
    using namespace DataStringGlobals;
    using namespace DataErrorTracking;
    // If Index is zero, then assign next available index and reallocate array
    if (ErrorMsgIndex == 0) {
        state.dataErrTracking->RecurringErrors.redimension(++state.dataErrTracking->NumRecurringErrors);
        ErrorMsgIndex = state.dataErrTracking->NumRecurringErrors;
        // The message string only needs to be stored once when a new recurring message is created
        state.dataErrTracking->RecurringErrors(ErrorMsgIndex).Message = ErrorMessage;
        state.dataErrTracking->RecurringErrors(ErrorMsgIndex).Count = 1;
        if (state.dataGlobal->WarmupFlag) state.dataErrTracking->RecurringErrors(ErrorMsgIndex).WarmupCount = 1;
        if (state.dataGlobal->DoingSizing) state.dataErrTracking->RecurringErrors(ErrorMsgIndex).SizingCount = 1;

        // For max, min, and sum values, store the current value when a new recurring message is created
        if (present(ErrorReportMaxOf)) {
            state.dataErrTracking->RecurringErrors(ErrorMsgIndex).MaxValue = ErrorReportMaxOf;
            state.dataErrTracking->RecurringErrors(ErrorMsgIndex).ReportMax = true;
            if (!ErrorReportMaxUnits.empty()) {
                state.dataErrTracking->RecurringErrors(ErrorMsgIndex).MaxUnits = ErrorReportMaxUnits;
            }
        }
        if (present(ErrorReportMinOf)) {
            state.dataErrTracking->RecurringErrors(ErrorMsgIndex).MinValue = ErrorReportMinOf;
            state.dataErrTracking->RecurringErrors(ErrorMsgIndex).ReportMin = true;
            if (!ErrorReportMinUnits.empty()) {
                state.dataErrTracking->RecurringErrors(ErrorMsgIndex).MinUnits = ErrorReportMinUnits;
            }
        }
        if (present(ErrorReportSumOf)) {
            state.dataErrTracking->RecurringErrors(ErrorMsgIndex).SumValue = ErrorReportSumOf;
            state.dataErrTracking->RecurringErrors(ErrorMsgIndex).ReportSum = true;
            if (!ErrorReportSumUnits.empty()) {
                state.dataErrTracking->RecurringErrors(ErrorMsgIndex).SumUnits = ErrorReportSumUnits;
            }
        }

    } else if (ErrorMsgIndex > 0) {
        // Do stats and store
        ++state.dataErrTracking->RecurringErrors(ErrorMsgIndex).Count;
        if (state.dataGlobal->WarmupFlag) ++state.dataErrTracking->RecurringErrors(ErrorMsgIndex).WarmupCount;
        if (state.dataGlobal->DoingSizing) ++state.dataErrTracking->RecurringErrors(ErrorMsgIndex).SizingCount;

        if (present(ErrorReportMaxOf)) {
            state.dataErrTracking->RecurringErrors(ErrorMsgIndex).MaxValue =
                max(ErrorReportMaxOf, state.dataErrTracking->RecurringErrors(ErrorMsgIndex).MaxValue);
            state.dataErrTracking->RecurringErrors(ErrorMsgIndex).ReportMax = true;
        }
        if (present(ErrorReportMinOf)) {
            state.dataErrTracking->RecurringErrors(ErrorMsgIndex).MinValue =
                min(ErrorReportMinOf, state.dataErrTracking->RecurringErrors(ErrorMsgIndex).MinValue);
            state.dataErrTracking->RecurringErrors(ErrorMsgIndex).ReportMin = true;
        }
        if (present(ErrorReportSumOf)) {
            state.dataErrTracking->RecurringErrors(ErrorMsgIndex).SumValue += ErrorReportSumOf;
            state.dataErrTracking->RecurringErrors(ErrorMsgIndex).ReportSum = true;
        }
    } else {
        // If ErrorMsgIndex < 0, then do nothing
    }
}

void ShowErrorMessage(EnergyPlusData &state, std::string const &ErrorMessage, OptionalOutputFileRef OutUnit1, OptionalOutputFileRef OutUnit2)
{

    // SUBROUTINE INFORMATION:
    //       AUTHOR         Linda K. Lawrie
    //       DATE WRITTEN   December 1997
    //       MODIFIED       na
    //       RE-ENGINEERED  na

    // PURPOSE OF THIS SUBROUTINE:
    // This subroutine displays the error messages on the indicated
    // file unit numbers, in addition to the "standard error output"
    // unit.

    // METHODOLOGY EMPLOYED:
    // If arguments OutUnit1 and/or OutUnit2 are present the
    // error message is written to these as well and the standard one.

    auto *err_stream = state.files.err_stream.get();

    if (state.dataUtilityRoutines->outputErrorHeader && err_stream) {
        *err_stream << "Program Version," << state.dataStrGlobals->VerStringVar << ',' << state.dataStrGlobals->IDDVerString << '\n';
        state.dataUtilityRoutines->outputErrorHeader = false;
    }

    if (!state.dataGlobal->DoingInputProcessing) {
        if (err_stream) *err_stream << "  " << ErrorMessage << '\n';
    } else {
        // CacheIPErrorFile is never opened or closed
        // so this output would just go to stdout
        // ObjexxFCL::gio::write(CacheIPErrorFile, fmtA) << ErrorMessage;
        if (state.dataGlobal->printConsoleOutput) std::cout << ErrorMessage << '\n';
    }
    if (OutUnit1) {
        print(OutUnit1.value(), "  {}", ErrorMessage);
    }
    if (OutUnit2) {
        print(OutUnit2.value(), "  {}", ErrorMessage);
    }
    // std::string tmp = "  " + ErrorMessage + '\n';
    // if (errorCallback) DataGlobals::errorCallback(tmp.c_str());
}

void SummarizeErrors(EnergyPlusData &state)
{

    // SUBROUTINE INFORMATION:
    //       AUTHOR         Linda K. Lawrie
    //       DATE WRITTEN   March 2003
    //       MODIFIED       na
    //       RE-ENGINEERED  na

    // PURPOSE OF THIS SUBROUTINE:
    // This subroutine provides a summary of certain errors that might
    // otherwise get lost in the shuffle of many similar messages.

    using namespace DataErrorTracking;

    std::string::size_type StartC;
    std::string::size_type EndC;

    if (any_gt(state.dataErrTracking->MatchCounts, 0)) {
        ShowMessage(state, "");
        ShowMessage(state, "===== Final Error Summary =====");
        ShowMessage(state, "The following error categories occurred.  Consider correcting or noting.");
        for (int Loop = 1; Loop <= SearchCounts; ++Loop) {
            if (state.dataErrTracking->MatchCounts(Loop) > 0) {
                ShowMessage(state, Summaries[Loop]);
                std::string thisMoreDetails = MoreDetails[Loop];
                if (!thisMoreDetails.empty()) {
                    StartC = 0;
                    EndC = len(thisMoreDetails) - 1;
                    while (EndC != std::string::npos) {
                        EndC = index(thisMoreDetails.substr(StartC), "<CR");
                        ShowMessage(state, format("..{}", thisMoreDetails.substr(StartC, EndC)));
                        if (thisMoreDetails.substr(StartC + EndC, 5) == "<CRE>") break;
                        StartC += EndC + 4;
                        EndC = len(thisMoreDetails.substr(StartC)) - 1;
                    }
                }
            }
        }
        ShowMessage(state, "");
    }
}

void ShowRecurringErrors(EnergyPlusData &state)
{

    // SUBROUTINE INFORMATION:
    //       AUTHOR         Linda K. Lawrie
    //       DATE WRITTEN   March 2003
    //       MODIFIED       na
    //       RE-ENGINEERED  na

    // PURPOSE OF THIS SUBROUTINE:
    // This subroutine provides a summary of certain errors that might
    // otherwise get lost in the shuffle of many similar messages.

    // Using/Aliasing
    using namespace DataErrorTracking;

    static constexpr std::string_view StatMessageStart(" **   ~~~   ** ");

    int Loop;
    std::string StatMessage;
    std::string MaxOut;
    std::string MinOut;
    std::string SumOut;

    if (state.dataErrTracking->NumRecurringErrors > 0) {
        ShowMessage(state, "");
        ShowMessage(state, "===== Recurring Error Summary =====");
        ShowMessage(state, "The following recurring error messages occurred.");
        for (Loop = 1; Loop <= state.dataErrTracking->NumRecurringErrors; ++Loop) {
            auto const &error = state.dataErrTracking->RecurringErrors(Loop);
            // Suppress reporting the count if it is a continue error
            if (has_prefix(error.Message, " **   ~~~   ** ")) {
                ShowMessage(state, error.Message);
                if (state.dataSQLiteProcedures->sqlite) {
                    state.dataSQLiteProcedures->sqlite->updateSQLiteErrorRecord(error.Message);
                }
                if (state.dataGlobal->errorCallback) {
                    state.dataGlobal->errorCallback(Error::Continue, error.Message);
                }
            } else {
                const bool warning = has_prefix(error.Message, " ** Warning ** ");
                const bool severe = has_prefix(error.Message, " ** Severe  ** ");

                ShowMessage(state, "");
                ShowMessage(state, error.Message);
                ShowMessage(state, format("{}  This error occurred {} total times;", StatMessageStart, error.Count));
                ShowMessage(state, format("{}  during Warmup {} times;", StatMessageStart, error.WarmupCount));
                ShowMessage(state, format("{}  during Sizing {} times.", StatMessageStart, error.SizingCount));
                if (state.dataSQLiteProcedures->sqlite) {
                    if (warning) {
                        state.dataSQLiteProcedures->sqlite->createSQLiteErrorRecord(1, 0, error.Message.substr(15), error.Count);
                    } else if (severe) {
                        state.dataSQLiteProcedures->sqlite->createSQLiteErrorRecord(1, 1, error.Message.substr(15), error.Count);
                    }
                }
                if (state.dataGlobal->errorCallback) {
                    Error level = Error::Warning;
                    if (severe) {
                        level = Error::Severe;
                    }
                    state.dataGlobal->errorCallback(level, error.Message);
                    state.dataGlobal->errorCallback(Error::Continue, "");
                }
            }
            StatMessage = "";
            if (error.ReportMax) {
                MaxOut = format("{:.6f}", error.MaxValue);
                StatMessage += "  Max=" + MaxOut;
                if (!error.MaxUnits.empty()) StatMessage += ' ' + error.MaxUnits;
            }
            if (error.ReportMin) {
                MinOut = format("{:.6f}", error.MinValue);
                StatMessage += "  Min=" + MinOut;
                if (!error.MinUnits.empty()) StatMessage += ' ' + error.MinUnits;
            }
            if (error.ReportSum) {
                SumOut = format("{:.6f}", error.SumValue);
                StatMessage += "  Sum=" + SumOut;
                if (!error.SumUnits.empty()) StatMessage += ' ' + error.SumUnits;
            }
            if (error.ReportMax || error.ReportMin || error.ReportSum) {
                ShowMessage(state, format("{}{}", StatMessageStart, StatMessage));
            }
        }
        ShowMessage(state, "");
    }
}

void ShowSevereDuplicateName(EnergyPlusData &state, ErrorObjectHeader const &eoh)
{
    ShowSevereError(state, format("{}: {} = {}, duplicate name.", eoh.routineName, eoh.objectType, eoh.objectName));
}
<<<<<<< HEAD
        
void ShowSevereEmptyField(EnergyPlusData &state, ErrorObjectHeader const &eoh, std::string_view fieldName)
{
    ShowSevereError(state, format("{}: {} = {}", eoh.routineName, eoh.objectType, eoh.objectName));
    ShowContinueError(state, format("{} field is empty.", fieldName));
}
=======
>>>>>>> ffff6167

void ShowSevereItemNotFound(EnergyPlusData &state, ErrorObjectHeader const &eoh, std::string_view fieldName, std::string_view fieldVal)
{
    ShowSevereError(state, format("{}: {} = {}", eoh.routineName, eoh.objectType, eoh.objectName));
    ShowContinueError(state, format("{} = {}, item not found.", fieldName, fieldVal));
}

void ShowSevereInvalidKey(EnergyPlusData &state, ErrorObjectHeader const &eoh, std::string_view fieldName, std::string_view fieldVal)
{
    ShowSevereError(state, format("{}: {} = {}", eoh.routineName, eoh.objectType, eoh.objectName));
    ShowContinueError(state, format("{} = {}, invalid key.", fieldName, fieldVal));
}

void ShowSevereInvalidBool(EnergyPlusData &state, ErrorObjectHeader const &eoh, std::string_view fieldName, std::string_view fieldVal)
{
    ShowSevereError(state, format("{}: {} = {}", eoh.routineName, eoh.objectType, eoh.objectName));
    ShowContinueError(state, format("{} = {}, invalid boolean (\"Yes\"/\"No\").", fieldName, fieldVal));
}

void ShowSevereCustomMessage(EnergyPlusData &state, ErrorObjectHeader const &eoh, std::string_view msg)
{
    ShowSevereError(state, format("{}: {} = {}", eoh.routineName, eoh.objectType, eoh.objectName));
    ShowContinueError(state, format("{}", msg));
}

void ShowWarningItemNotFound(EnergyPlusData &state, ErrorObjectHeader const &eoh, std::string_view fieldName, std::string_view fieldVal)
{
    ShowWarningError(state, format("{}: {} = {}", eoh.routineName, eoh.objectType, eoh.objectName));
    ShowContinueError(state, format("{} = {}, item not found", fieldName, fieldVal));
}

void ShowWarningCustomMessage(EnergyPlusData &state, ErrorObjectHeader const &eoh, std::string_view msg)
{
    ShowSevereError(state, format("{}: {} = {}", eoh.routineName, eoh.objectType, eoh.objectName));
    ShowContinueError(state, format("{}", msg));
}

void ShowWarningInvalidKey(
    EnergyPlusData &state, ErrorObjectHeader const &eoh, std::string_view fieldName, std::string_view fieldVal, std::string_view defaultVal)
{
    ShowWarningError(state, format("{}: {} = {}", eoh.routineName, eoh.objectType, eoh.objectName));
    ShowContinueError(state, format("{} = {}, invalid key, {} will be used.", fieldName, fieldVal, defaultVal));
}

void ShowWarningInvalidBool(
    EnergyPlusData &state, ErrorObjectHeader const &eoh, std::string_view fieldName, std::string_view fieldVal, std::string_view defaultVal)
{
    ShowWarningError(state, format("{}: {} = {}", eoh.routineName, eoh.objectType, eoh.objectName));
    ShowContinueError(state, format("{} = {}, invalid boolean (\"Yes\"/\"No\"), {} will be used.", fieldName, fieldVal, defaultVal));
}

void ShowWarningEmptyField(EnergyPlusData &state,
                           ErrorObjectHeader const &eoh,
                           std::string_view fieldName,
                           std::string_view defaultVal,
                           std::string_view depFieldName,
                           std::string_view depFieldVal)
{
    ShowSevereError(state, format("{}: {} = {}", eoh.routineName, eoh.objectType, eoh.objectName));
    ShowContinueError(state,
                      format("{} cannot be empty{}, {} will be used.",
                             fieldName,
                             depFieldName.empty() ? "" : format(" when {} = {}", depFieldName, depFieldVal),
                             defaultVal));
}

void ShowWarningItemNotFound(
    EnergyPlusData &state, ErrorObjectHeader const &eoh, std::string_view fieldName, std::string_view fieldVal, std::string_view defaultVal)
{
    ShowSevereError(state, format("{}: {} = {}", eoh.routineName, eoh.objectType, eoh.objectName));
    ShowContinueError(state, format("{} = {}, item not found, {} will be used.", fieldName, fieldVal, defaultVal));
}

} // namespace EnergyPlus<|MERGE_RESOLUTION|>--- conflicted
+++ resolved
@@ -1652,15 +1652,13 @@
 {
     ShowSevereError(state, format("{}: {} = {}, duplicate name.", eoh.routineName, eoh.objectType, eoh.objectName));
 }
-<<<<<<< HEAD
         
-void ShowSevereEmptyField(EnergyPlusData &state, ErrorObjectHeader const &eoh, std::string_view fieldName)
+void ShowSevereEmptyField(EnergyPlusData &state, ErrorObjectHeader const &eoh, std::string_view fieldName, std::string_view depFieldName, std::string_view depFieldVal)
 {
     ShowSevereError(state, format("{}: {} = {}", eoh.routineName, eoh.objectType, eoh.objectName));
-    ShowContinueError(state, format("{} field is empty.", fieldName));
-}
-=======
->>>>>>> ffff6167
+    ShowContinueError(state,
+                      format("{} cannot be empty{}.", fieldName, depFieldName.empty() ? "" : format(" when {} = {}", depFieldName, depFieldVal)));
+}
 
 void ShowSevereItemNotFound(EnergyPlusData &state, ErrorObjectHeader const &eoh, std::string_view fieldName, std::string_view fieldVal)
 {
@@ -1694,7 +1692,7 @@
 
 void ShowWarningCustomMessage(EnergyPlusData &state, ErrorObjectHeader const &eoh, std::string_view msg)
 {
-    ShowSevereError(state, format("{}: {} = {}", eoh.routineName, eoh.objectType, eoh.objectName));
+    ShowWarningError(state, format("{}: {} = {}", eoh.routineName, eoh.objectType, eoh.objectName));
     ShowContinueError(state, format("{}", msg));
 }
 
