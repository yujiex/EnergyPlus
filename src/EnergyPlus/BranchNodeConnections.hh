// EnergyPlus, Copyright (c) 1996-2021, The Board of Trustees of the University of Illinois,
// The Regents of the University of California, through Lawrence Berkeley National Laboratory
// (subject to receipt of any required approvals from the U.S. Dept. of Energy), Oak Ridge
// National Laboratory, managed by UT-Battelle, Alliance for Sustainable Energy, LLC, and other
// contributors. All rights reserved.
//
// NOTICE: This Software was developed under funding from the U.S. Department of Energy and the
// U.S. Government consequently retains certain rights. As such, the U.S. Government has been
// granted for itself and others acting on its behalf a paid-up, nonexclusive, irrevocable,
// worldwide license in the Software to reproduce, distribute copies to the public, prepare
// derivative works, and perform publicly and display publicly, and to permit others to do so.
//
// Redistribution and use in source and binary forms, with or without modification, are permitted
// provided that the following conditions are met:
//
// (1) Redistributions of source code must retain the above copyright notice, this list of
//     conditions and the following disclaimer.
//
// (2) Redistributions in binary form must reproduce the above copyright notice, this list of
//     conditions and the following disclaimer in the documentation and/or other materials
//     provided with the distribution.
//
// (3) Neither the name of the University of California, Lawrence Berkeley National Laboratory,
//     the University of Illinois, U.S. Dept. of Energy nor the names of its contributors may be
//     used to endorse or promote products derived from this software without specific prior
//     written permission.
//
// (4) Use of EnergyPlus(TM) Name. If Licensee (i) distributes the software in stand-alone form
//     without changes from the version obtained under this License, or (ii) Licensee makes a
//     reference solely to the software portion of its product, Licensee must refer to the
//     software as "EnergyPlus version X" software, where "X" is the version number Licensee
//     obtained under this License and may not use a different name for the software. Except as
//     specifically required in this Section (4), Licensee shall not use in a company name, a
//     product name, in advertising, publicity, or other promotional activities any name, trade
//     name, trademark, logo, or other designation of "EnergyPlus", "E+", "e+" or confusingly
//     similar designation, without the U.S. Department of Energy's prior written consent.
//
// THIS SOFTWARE IS PROVIDED BY THE COPYRIGHT HOLDERS AND CONTRIBUTORS "AS IS" AND ANY EXPRESS OR
// IMPLIED WARRANTIES, INCLUDING, BUT NOT LIMITED TO, THE IMPLIED WARRANTIES OF MERCHANTABILITY
// AND FITNESS FOR A PARTICULAR PURPOSE ARE DISCLAIMED. IN NO EVENT SHALL THE COPYRIGHT OWNER OR
// CONTRIBUTORS BE LIABLE FOR ANY DIRECT, INDIRECT, INCIDENTAL, SPECIAL, EXEMPLARY, OR
// CONSEQUENTIAL DAMAGES (INCLUDING, BUT NOT LIMITED TO, PROCUREMENT OF SUBSTITUTE GOODS OR
// SERVICES; LOSS OF USE, DATA, OR PROFITS; OR BUSINESS INTERRUPTION) HOWEVER CAUSED AND ON ANY
// THEORY OF LIABILITY, WHETHER IN CONTRACT, STRICT LIABILITY, OR TORT (INCLUDING NEGLIGENCE OR
// OTHERWISE) ARISING IN ANY WAY OUT OF THE USE OF THIS SOFTWARE, EVEN IF ADVISED OF THE
// POSSIBILITY OF SUCH DAMAGE.

#ifndef BranchNodeConnections_hh_INCLUDED
#define BranchNodeConnections_hh_INCLUDED

// ObjexxFCL Headers
#include <ObjexxFCL/Array1D.hh>
#include <ObjexxFCL/Optional.hh>

// EnergyPlus Headers
#include <EnergyPlus/EnergyPlus.hh>
#include <EnergyPlus/NodeInputManager.hh>

namespace EnergyPlus {

// Forward
struct EnergyPlusData;

namespace DataBranchNodeConnections {
    struct NodeConnectionDef;
}

namespace BranchNodeConnections {

    void RegisterNodeConnection(EnergyPlusData &state,
<<<<<<< HEAD
                                int NodeNumber,                          // Number for this Node
                                std::string_view NodeName,             // Name of this Node
                                std::string_view ObjectType,           // Type of object this Node is connected to (e.g. Chiller:Electric)
                                std::string_view ObjectName,           // Name of object this Node is connected to (e.g. MyChiller)
                                std::string_view ConnectionType,       // Connection Type for this Node (must be valid)
                                int FluidStream,                         // Count on Fluid Streams
                                bool IsParent,                           // True when node is a parent node
                                bool &errFlag,                           // Will be True if errors already detected or if errors found here
                                Optional_string_const InputFieldName = _ // Input Field Name
=======
                                int NodeNumber,                                // Number for this Node
                                std::string const &NodeName,                   // Name of this Node
                                std::string const &ObjectType,                 // Type of object this Node is connected to (e.g. Chiller:Electric)
                                std::string const &ObjectName,                 // Name of object this Node is connected to (e.g. MyChiller)
                                std::string const &ConnectionType,             // Connection Type for this Node (must be valid)
                                NodeInputManager::compFluidStream FluidStream, // Count on Fluid Streams
                                bool IsParent,                                 // True when node is a parent node
                                bool &errFlag,                                 // Will be True if errors already detected or if errors found here
                                Optional_string_const InputFieldName = _       // Input Field Name
>>>>>>> 5358d3eb
    );

    void OverrideNodeConnectionType(EnergyPlusData &state,
                                    int NodeNumber,                                // Number for this Node
                                    std::string const &NodeName,                   // Name of this Node
                                    std::string const &ObjectType,                 // Type of object this Node is connected to (e.g. Chiller:Electric)
                                    std::string const &ObjectName,                 // Name of object this Node is connected to (e.g. MyChiller)
                                    std::string const &ConnectionType,             // Connection Type for this Node (must be valid)
                                    NodeInputManager::compFluidStream FluidStream, // Count on Fluid Streams
                                    bool IsParent,                                 // True when node is a parent node
                                    bool &errFlag                                  // Will be True if errors already detected or if errors found here
    );

    bool IsValidConnectionType(std::string_view ConnectionType);

    void CheckNodeConnections(EnergyPlusData &state, bool &ErrorsFound);

    bool IsParentObject(EnergyPlusData &state, std::string const &ComponentType, std::string const &ComponentName);

    int WhichParentSet(EnergyPlusData &state, std::string const &ComponentType, std::string const &ComponentName);

    void GetParentData(EnergyPlusData &state,
                       std::string const &ComponentType,
                       std::string const &ComponentName,
                       std::string &InletNodeName,
                       int &InletNodeNum,
                       std::string &OutletNodeName,
                       int &OutletNodeNum,
                       bool &ErrorsFound);

    bool IsParentObjectCompSet(EnergyPlusData &state, std::string const &ComponentType, std::string const &ComponentName);

    int WhichCompSet(EnergyPlusData &state, std::string const &ComponentType, std::string const &ComponentName);

    int GetNumChildren(EnergyPlusData &state, std::string const &ComponentType, std::string const &ComponentName);

    void GetComponentData(EnergyPlusData &state,
                          std::string const &ComponentType,
                          std::string const &ComponentName,
                          bool &IsParent, // true or false
                          int &NumInlets,
                          Array1D_string &InletNodeNames,
                          Array1D_int &InletNodeNums,
                          Array1D<NodeInputManager::compFluidStream> &InletFluidStreams,
                          int &NumOutlets,
                          Array1D_string &OutletNodeNames,
                          Array1D_int &OutletNodeNums,
                          Array1D<NodeInputManager::compFluidStream> &OutletFluidStreams,
                          bool &ErrorsFound // set to true if errors found, unchanged otherwise
    );

    void GetChildrenData(EnergyPlusData &state,
                         std::string const &ComponentType,
                         std::string const &ComponentName,
                         int &NumChildren,
                         Array1D_string &ChildrenCType,
                         Array1D_string &ChildrenCName,
                         Array1D_string &InletNodeName,
                         Array1D_int &InletNodeNum,
                         Array1D_string &OutletNodeName,
                         Array1D_int &OutletNodeNum,
                         bool &ErrorsFound);

    void SetUpCompSets(EnergyPlusData &state,
                       std::string_view ParentType,        // Parent Object Type
                       std::string_view ParentName,        // Parent Object Name
                       std::string_view CompType,          // Component Type
                       std::string_view CompName,          // Component Name
                       std::string_view InletNode,         // Inlet Node Name
                       std::string_view OutletNode,        // Outlet Node Name
                       Optional_string_const Description = _ // Description
    );

    void TestInletOutletNodes(EnergyPlusData &state, bool &ErrorsFound);

    void TestCompSet(EnergyPlusData &state,
                     std::string const &CompType,   // Component Type
                     std::string_view CompName,   // Component Name
                     std::string const &InletNode,  // Inlet Node Name
                     std::string const &OutletNode, // Outlet Node Name
                     std::string const &Description // Description of Node Pair (for warning message)
    );

    void TestCompSetInletOutletNodes(EnergyPlusData &state, bool &ErrorsFound);

    void GetNodeConnectionType(EnergyPlusData &state, int NodeNumber, Array1D_int &NodeConnectType, bool &errFlag);

    void FindAllNodeNumbersInList(int WhichNumber,
                                  Array1D<DataBranchNodeConnections::NodeConnectionDef> const &NodeConnections,
                                  int NumItems,
                                  int &CountOfItems,            // Number of items found
                                  Array1D_int &AllNumbersInList // Index array to all numbers found
    );

} // namespace BranchNodeConnections

} // namespace EnergyPlus

#endif<|MERGE_RESOLUTION|>--- conflicted
+++ resolved
@@ -68,27 +68,15 @@
 namespace BranchNodeConnections {
 
     void RegisterNodeConnection(EnergyPlusData &state,
-<<<<<<< HEAD
-                                int NodeNumber,                          // Number for this Node
-                                std::string_view NodeName,             // Name of this Node
-                                std::string_view ObjectType,           // Type of object this Node is connected to (e.g. Chiller:Electric)
-                                std::string_view ObjectName,           // Name of object this Node is connected to (e.g. MyChiller)
-                                std::string_view ConnectionType,       // Connection Type for this Node (must be valid)
-                                int FluidStream,                         // Count on Fluid Streams
-                                bool IsParent,                           // True when node is a parent node
-                                bool &errFlag,                           // Will be True if errors already detected or if errors found here
-                                Optional_string_const InputFieldName = _ // Input Field Name
-=======
                                 int NodeNumber,                                // Number for this Node
-                                std::string const &NodeName,                   // Name of this Node
-                                std::string const &ObjectType,                 // Type of object this Node is connected to (e.g. Chiller:Electric)
-                                std::string const &ObjectName,                 // Name of object this Node is connected to (e.g. MyChiller)
-                                std::string const &ConnectionType,             // Connection Type for this Node (must be valid)
+                                std::string_view const NodeName,               // Name of this Node
+                                std::string_view const ObjectType,             // Type of object this Node is connected to (e.g. Chiller:Electric)
+                                std::string_view const ObjectName,             // Name of object this Node is connected to (e.g. MyChiller)
+                                std::string_view const ConnectionType,         // Connection Type for this Node (must be valid)
                                 NodeInputManager::compFluidStream FluidStream, // Count on Fluid Streams
                                 bool IsParent,                                 // True when node is a parent node
                                 bool &errFlag,                                 // Will be True if errors already detected or if errors found here
                                 Optional_string_const InputFieldName = _       // Input Field Name
->>>>>>> 5358d3eb
     );
 
     void OverrideNodeConnectionType(EnergyPlusData &state,
