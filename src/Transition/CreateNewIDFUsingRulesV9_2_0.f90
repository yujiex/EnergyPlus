MODULE SetVersion

USE DataStringGlobals
USE DataVCompareGlobals

PUBLIC

CONTAINS

SUBROUTINE SetThisVersionVariables()
      VerString='Conversion 9.1 => 9.2'
      VersionNum=9.2
      sVersionNum='9.2'
      IDDFileNameWithPath=TRIM(ProgramPath)//'V9-1-0-Energy+.idd'
      NewIDDFileNameWithPath=TRIM(ProgramPath)//'V9-2-0-Energy+.idd'
      RepVarFileNameWithPath=TRIM(ProgramPath)//'Report Variables 9-1-0 to 9-2-0.csv'
END SUBROUTINE

END MODULE

SUBROUTINE CreateNewIDFUsingRules(EndOfFile,DiffOnly,InLfn,AskForInput,InputFileName,ArgFile,ArgIDFExtension)

          ! SUBROUTINE INFORMATION:
          !       AUTHOR         Linda Lawrie
          !       DATE WRITTEN   July 2002
          !       MODIFIED       For each release
          !       RE-ENGINEERED  na

          ! PURPOSE OF THIS SUBROUTINE:
          ! This subroutine creates new IDFs based on the rules specified by
          ! developers.  This will result in a more complete transition but
          ! takes more time to create.

          ! METHODOLOGY EMPLOYED:
          ! na

          ! REFERENCES:
          ! na

          ! USE STATEMENTS:
  USE InputProcessor
  USE DataVCompareGlobals
  USE VCompareGlobalRoutines
  USE DataStringGlobals, ONLY: ProgNameConversion
  USE General
  USE DataGlobals, ONLY: ShowMessage, ShowContinueError, ShowFatalError, ShowSevereError, ShowWarningError

  IMPLICIT NONE    ! Enforce explicit typing of all variables in this routine

          ! SUBROUTINE ARGUMENT DEFINITIONS:
  LOGICAL, INTENT(INOUT) :: EndOfFile
  LOGICAL, INTENT(IN)    :: DiffOnly
  INTEGER, INTENT(IN)    :: InLfn
  LOGICAL, INTENT(IN)    :: AskForInput
  CHARACTER(len=*), INTENT(IN) :: InputFileName
  LOGICAL, INTENT(IN)    :: ArgFile
  CHARACTER(len=*), INTENT(IN) :: ArgIDFExtension

          ! SUBROUTINE PARAMETER DEFINITIONS:
  CHARACTER(len=*), PARAMETER :: fmta="(A)"

          ! INTERFACE BLOCK SPECIFICATIONS
          ! na

          ! DERIVED TYPE DEFINITIONS

          ! SUBROUTINE LOCAL VARIABLE DECLARATIONS:
  INTEGER IoS
  INTEGER DotPos
  INTEGER Status
  INTEGER NA
  INTEGER NN
  INTEGER CurArgs
  INTEGER DifLfn
  INTEGER xCount
  INTEGER Num
  INTEGER, EXTERNAL :: GetNewUnitNumber
  INTEGER Arg
  LOGICAL, SAVE :: FirstTime=.true.
  CHARACTER(len=30) UnitsArg
  CHARACTER(len=MaxNameLength) ::  ObjectName
  CHARACTER(len=30), EXTERNAL :: TrimTrailZeros
  CHARACTER(len=MaxNameLength) ::  UCRepVarName=blank
  CHARACTER(len=MaxNameLength) ::  UCCompRepVarName=blank
  LOGICAL DelThis
  INTEGER pos
  INTEGER pos2
  LOGICAL ExitBecauseBadFile
  LOGICAL StillWorking
  LOGICAL NoDiff
  LOGICAL checkrvi
  LOGICAL NoVersion
  LOGICAL DiffMinFields  ! Set to true when diff number of min-fields between the two objects
  LOGICAL Written
  INTEGER :: Var
  INTEGER :: CurVar
  LOGICAL ArgFileBeingDone
  LOGICAL LatestVersion
  CHARACTER(len=10) :: LocalFileExtension=' '
  LOGICAL :: WildMatch

  ! For Table:Lookup objects
  INTEGER NumPerimObjs
  INTEGER PArgs

  INTEGER :: iPt, iPt2, iPt3
  INTEGER, ALLOCATABLE, DIMENSION(:) :: NumIndVarsVals, CurIndices, Increments, StepSize
  INTEGER NumOutputVals, NumIndVars, RefIndex, FlatIndex, NumMiniTables, MiniTableSize
  CHARACTER(len=MaxNameLength), ALLOCATABLE, DIMENSION(:,:) :: IndVars
  INTEGER, ALLOCATABLE, DIMENSION(:,:) :: IndVarOrder
  CHARACTER(len=MaxNameLength), ALLOCATABLE, DIMENSION(:) :: OutputVals

  LOGICAL :: ConnComp
  LOGICAL :: ConnCompCtrl
  LOGICAL :: FileExist
  CHARACTER(len=MaxNameLength) :: CreatedOutputName
  LOGICAL, ALLOCATABLE, DIMENSION(:) :: DeleteThisRecord
  INTEGER :: COutArgs
  CHARACTER(len=16) :: UnitsField
  LOGICAL :: ScheduleTypeLimitsAnyNumber
  LOGICAL :: cycling
  LOGICAL :: continuous
  CHARACTER(len=MaxNameLength) :: OutScheduleName
  LOGICAL :: isDElightOutVar

  REAL :: GLHETempVal = 0.0
  INTEGER :: TempArgsNum = 0

  LOGICAL :: ErrFlag

  INTEGER :: I, CurField, NewField, KAindex=0, SearchNum
  INTEGER :: AlphaNumI
  REAL :: SaveNumber
  CHARACTER(len=MaxNameLength*2), ALLOCATABLE, DIMENSION(:) :: PFldNames
  CHARACTER(len=MaxNameLength), ALLOCATABLE, DIMENSION(:) :: PFldDefaults
  CHARACTER(len=20), ALLOCATABLE, DIMENSION(:) :: PFldUnits
  INTEGER PObjMinFlds
  LOGICAL, ALLOCATABLE, DIMENSION(:) :: PAOrN
  LOGICAL, ALLOCATABLE, DIMENSION(:) :: PReqFld
  INTEGER PNumArgs   ! Number of Arguments in a definition
  CHARACTER(len=MaxNameLength), ALLOCATABLE, DIMENSION(:) :: POutArgs

 ! for new dx cooling coil
  CHARACTER(len=MaxNameLength) ::  CoolingCoilType=blank
  INTEGER :: SpeedNum = 0
  CHARACTER(len=2) :: SpeedNumChar=blank
  INTEGER :: NumberOfSpeeds = 1
  INTEGER :: ModeNum = 0
  CHARACTER(len=16) :: ModeName=blank
  INTEGER :: NumberOfModes = 1
  REAL :: DXTempValue1 = 0.0
  REAL :: DXTempValue2 = 0.0
  REAL :: DXRatio = 0.0
  REAL :: DXSpeedRatio = 0.0
  INTEGER :: DXSpeedStartArgNum = 0
  INTEGER :: DXNomSpeedStartArgNum = 0
  TYPE MultiStageDXPerformanceType
    CHARACTER(len=MaxNameLength) :: Name=blank
    CHARACTER(len=MaxNameLength) :: GrossRatedTotCoolCap=blank
    CHARACTER(len=MaxNameLength) :: GrossRatedSHR=blank
    CHARACTER(len=MaxNameLength) :: GrossRatedCOP=blank
    CHARACTER(len=MaxNameLength) :: RatedAirFlowRate=blank
    CHARACTER(len=MaxNameLength) :: FractionBypassed=blank
    CHARACTER(len=MaxNameLength) :: TotCapFTCurveName=blank
    CHARACTER(len=MaxNameLength) :: TotCapFFCurveName=blank
    CHARACTER(len=MaxNameLength) :: EIRFTCurveName=blank
    CHARACTER(len=MaxNameLength) :: EIRFFCurveName=blank
    CHARACTER(len=MaxNameLength) :: PLFCurveName=blank
    CHARACTER(len=MaxNameLength) :: NomTimeForCondensRemoval=blank
    CHARACTER(len=MaxNameLength) :: RatioOfInitialMoisture=blank
    CHARACTER(len=MaxNameLength) :: MaxCyclingRate=blank
    CHARACTER(len=MaxNameLength) :: LatentCapTimeConst=blank
    CHARACTER(len=MaxNameLength) :: CondInletNode=blank
    CHARACTER(len=MaxNameLength) :: CondType=blank
    CHARACTER(len=MaxNameLength) :: EvapCondEff=blank
    CHARACTER(len=MaxNameLength) :: EvapCondAirFlowRate=blank
    CHARACTER(len=MaxNameLength) :: EvapCondPumpPower=blank
    CHARACTER(len=MaxNameLength) :: SHRFTCurveName=blank
    CHARACTER(len=MaxNameLength) :: SHRFFCurveName=blank
  END TYPE
  TYPE (MultiStageDXPerformanceType), DIMENSION(:), ALLOCATABLE :: MultiStageDXPerformance
  INTEGER :: NumMultiStageDXPerf = 0
  INTEGER :: iDXPerf = 0
  INTEGER :: iDXNomPerf = 0
  INTEGER :: iDXStg1Perf = 0
  CHARACTER(len=MaxNameLength) :: DXNomPerfName=blank
  CHARACTER(len=MaxNameLength) :: DXStg1PerfName=blank

  ! For Defaulting now-required RunPeriod Name
  INTEGER :: TotRunPeriods = 0
  INTEGER :: runPeriodNum = 0
  INTEGER :: iterateRunPeriod = 0
  CHARACTER(len=MaxNameLength), ALLOCATABLE, DIMENSION(:) :: CurrentRunPeriodNames
  CHARACTER(len=20) :: PotentialRunPeriodName

<<<<<<< HEAD
=======
  ! Only needed for ZoneHVAC:EquipmentList translation
  INTEGER zeqNum
  CHARACTER(len=20) :: zeqNumStr
  CHARACTER(len=7) :: zeqHeatingOrCooling
  LOGICAL :: writeScheduleTypeObj = .true.


>>>>>>> 0e6e9c08
  If (FirstTime) THEN  ! do things that might be applicable only to this new version
    FirstTime=.false.
  EndIf

  StillWorking=.true.
  ArgFileBeingDone=.false.
  LatestVersion=.false.
  NoVersion=.true.
  LocalFileExtension=ArgIDFExtension
  EndOfFile=.false.
  IOS=0

  DO WHILE (StillWorking)

    ExitBecauseBadFile=.false.
    DO WHILE (.not. EndOfFile)
      IF (AskForInput) THEN
        WRITE(*,*) 'Enter input file name, with path'
        write(*,fmta,advance='no') '-->'
        READ(*,fmta) FullFileName
      ELSE
        IF (.not. ArgFile) THEN
          READ(InLfn,*,IOSTAT=IoS) FullFileName
        ELSEIF (.not. ArgFileBeingDone) THEN
          FullFileName=InputFileName
          IOS=0
          ArgFileBeingDone=.true.
        ELSE
          FullFileName=Blank
          IOS=1
        ENDIF
        IF (FullFileName(1:1) == '!') THEN
          FullFileName=Blank
          CYCLE
        ENDIF
      ENDIF
      UnitsArg=Blank
      IF (IoS /= 0) FullFileName=Blank
      FullFileName=ADJUSTL(FullFileName)
      IF (FullFileName /= Blank) THEN
        CALL DisplayString('Processing IDF -- '//TRIM(FullFileName))
        WRITE(Auditf,fmta) ' Processing IDF -- '//TRIM(FullFileName)
        DotPos=SCAN(FullFileName,'.',.true.) ! Scan backward looking for extension,
        IF (DotPos /= 0) THEN
          FileNamePath=FullFileName(1:DotPos-1)
          LocalFileExtension=MakeLowerCase(FullFileName(DotPos+1:))
        ELSE
          FileNamePath=FullFileName
          WRITE(*,*) ' assuming file extension of .idf'
          WRITE(Auditf,fmta) ' ..assuming file extension of .idf'
          FullFileName=TRIM(FullFileName)//'.idf'
          LocalFileExtension='idf'
        ENDIF
        ! Process the old input
        DifLfn=GetNewUnitNumber()
        INQUIRE(File=TRIM(FullFileName),EXIST=FileOK)
        IF (.not. FileOK) THEN
          WRITE(*,*) 'File not found='//TRIM(FullFileName)
          WRITE(Auditf,*) 'File not found='//TRIM(FullFileName)
          EndOfFile=.true.
          ExitBecauseBadFile=.true.
          EXIT
        ENDIF
        IF (LocalFileExtension == 'idf' .or. LocalFileExtension == 'imf') THEN
          checkrvi=.false.
          ConnComp=.false.
          ConnCompCtrl=.false.
          IF (DiffOnly) THEN
            OPEN(DifLfn,FILE=TRIM(FileNamePath)//'.'//TRIM(LocalFileExtension)//'dif')
          ELSE
            OPEN(DifLfn,FILE=TRIM(FileNamePath)//'.'//TRIM(LocalFileExtension)//'new')
          ENDIF
          IF (LocalFileExtension == 'imf') THEN
            CALL ShowWarningError('Note: IMF file being processed.  No guarantee of perfection.  Please check new file carefully.',Auditf)
            ProcessingIMFFile=.true.
          ELSE
            ProcessingIMFFile=.false.
          ENDIF
          CALL ProcessInput(IDDFileNameWithPath,NewIDDFileNameWithPath,FullFileName)
          IF (FatalError) THEN
            ExitBecauseBadFile=.true.
            EXIT
          ENDIF

          ! Clean up from any previous passes, then re-allocate
          IF(ALLOCATED(DeleteThisRecord)) DEALLOCATE(DeleteThisRecord)
          IF(ALLOCATED(Alphas)) DEALLOCATE(Alphas)
          IF(ALLOCATED(Numbers)) DEALLOCATE(Numbers)
          IF(ALLOCATED(InArgs)) DEALLOCATE(InArgs)
          IF(ALLOCATED(TempArgs)) DEALLOCATE(TempArgs)
          IF(ALLOCATED(AorN)) DEALLOCATE(AorN)
          IF(ALLOCATED(ReqFld)) DEALLOCATE(ReqFld)
          IF(ALLOCATED(FldNames)) DEALLOCATE(FldNames)
          IF(ALLOCATED(FldDefaults)) DEALLOCATE(FldDefaults)
          IF(ALLOCATED(FldUnits)) DEALLOCATE(FldUnits)
          IF(ALLOCATED(NwAorN)) DEALLOCATE(NwAorN)
          IF(ALLOCATED(NwReqFld)) DEALLOCATE(NwReqFld)
          IF(ALLOCATED(NwFldNames)) DEALLOCATE(NwFldNames)
          IF(ALLOCATED(NwFldDefaults)) DEALLOCATE(NwFldDefaults)
          IF(ALLOCATED(NwFldUnits)) DEALLOCATE(NwFldUnits)
          IF(ALLOCATED(OutArgs)) DEALLOCATE(OutArgs)
          IF(ALLOCATED(PAorN)) DEALLOCATE(PAorN)
          IF(ALLOCATED(PReqFld)) DEALLOCATE(PReqFld)
          IF(ALLOCATED(PFldNames)) DEALLOCATE(PFldNames)
          IF(ALLOCATED(PFldDefaults)) DEALLOCATE(PFldDefaults)
          IF(ALLOCATED(PFldUnits)) DEALLOCATE(PFldUnits)
          IF(ALLOCATED(POutArgs)) DEALLOCATE(POutArgs)
          IF(ALLOCATED(MatchArg)) DEALLOCATE(MatchArg)
          ALLOCATE(Alphas(MaxAlphaArgsFound),Numbers(MaxNumericArgsFound))
          ALLOCATE(InArgs(MaxTotalArgs))
          ALLOCATE(TempArgs(MaxTotalArgs))
          ALLOCATE(AorN(MaxTotalArgs),ReqFld(MaxTotalArgs),FldNames(MaxTotalArgs),FldDefaults(MaxTotalArgs),FldUnits(MaxTotalArgs))
          ALLOCATE(NwAorN(MaxTotalArgs),NwReqFld(MaxTotalArgs),NwFldNames(MaxTotalArgs),NwFldDefaults(MaxTotalArgs),NwFldUnits(MaxTotalArgs))
          ALLOCATE(PAorN(MaxTotalArgs),PReqFld(MaxTotalArgs),PFldNames(MaxTotalArgs),PFldDefaults(MaxTotalArgs),PFldUnits(MaxTotalArgs))
          ALLOCATE(OutArgs(MaxTotalArgs))
          ALLOCATE(POutArgs(MaxTotalArgs))
          ALLOCATE(MatchArg(MaxTotalArgs))
          ALLOCATE(DeleteThisRecord(NumIDFRecords))
          DeleteThisRecord=.false.

          NoVersion=.true.
          DO Num=1,NumIDFRecords
            IF (MakeUPPERCase(IDFRecords(Num)%Name) /= 'VERSION') CYCLE
            NoVersion=.false.
            EXIT
          ENDDO

          ScheduleTypeLimitsAnyNumber=.false.
          DO Num=1,NumIDFRecords
            IF (.not. SameString(IDFRecords(Num)%Name,'ScheduleTypeLimits')) CYCLE
            IF (.not. SameString(IDFRecords(Num)%Alphas(1),'Any Number')) CYCLE
            ScheduleTypeLimitsAnyNumber=.true.
            EXIT
          ENDDO

          DO Num=1,NumIDFRecords
            IF (DeleteThisRecord(Num)) THEN
              Write(DifLfn,fmta) '! Deleting: '//TRIM(IDFRecords(Num)%Name)//'="'//TRIM(IDFRecords(Num)%Alphas(1))//'".'
            ENDIF
          ENDDO

          ! PREPROCESSING FOR COIL:COOLING:DX:TWOSTAGEWITHHUMIDITYCONTROLMODE
          IF (.NOT. ALLOCATED(MultiStageDXPerformance)) THEN
            ! count number of CoilPerformance:DX:Cooling objects
            DO Num=1,NumIDFRecords
              IF (MakeUPPERCase(IDFRecords(Num)%Name) == 'COILPERFORMANCE:DX:COOLING') THEN
                NumMultiStageDXPerf = NumMultiStageDXPerf + 1
              ENDIF
            ENDDO
            ALLOCATE(MultiStageDXPerformance(NumMultiStageDXPerf))
            ! read the CoilPerformance:DX:Cooling object into the array for later use with Coil:Cooling:DX:TwoStageWithHumidityControlMode
            iDXPerf = 0
            DO Num=1,NumIDFRecords
              IF (MakeUPPERCase(IDFRecords(Num)%Name) == 'COILPERFORMANCE:DX:COOLING') THEN
                iDXPerf = iDXPerf + 1
                MultiStageDXPerformance(iDXPerf)%Name=IDFRecords(Num)%Alphas(1)
                MultiStageDXPerformance(iDXPerf)%GrossRatedTotCoolCap=IDFRecords(Num)%Numbers(1)
                IF (IDFRecords(Num)%NumNumbers .GE. 2) MultiStageDXPerformance(iDXPerf)%GrossRatedSHR=IDFRecords(Num)%Numbers(2)
                IF (IDFRecords(Num)%NumNumbers .GE. 3) MultiStageDXPerformance(iDXPerf)%GrossRatedCOP=IDFRecords(Num)%Numbers(3)
                IF (IDFRecords(Num)%NumNumbers .GE. 4) MultiStageDXPerformance(iDXPerf)%RatedAirFlowRate=IDFRecords(Num)%Numbers(4)
                IF (IDFRecords(Num)%NumNumbers .GE. 5) MultiStageDXPerformance(iDXPerf)%FractionBypassed=IDFRecords(Num)%Numbers(5)
                IF (IDFRecords(Num)%NumAlphas .GE. 2) MultiStageDXPerformance(iDXPerf)%TotCapFTCurveName=IDFRecords(Num)%Alphas(2)
                IF (IDFRecords(Num)%NumAlphas .GE. 3) MultiStageDXPerformance(iDXPerf)%TotCapFFCurveName=IDFRecords(Num)%Alphas(3)
                IF (IDFRecords(Num)%NumAlphas .GE. 4) MultiStageDXPerformance(iDXPerf)%EIRFTCurveName=IDFRecords(Num)%Alphas(4)
                IF (IDFRecords(Num)%NumAlphas .GE. 5) MultiStageDXPerformance(iDXPerf)%EIRFFCurveName=IDFRecords(Num)%Alphas(5)
                IF (IDFRecords(Num)%NumAlphas .GE. 6) MultiStageDXPerformance(iDXPerf)%PLFCurveName=IDFRecords(Num)%Alphas(6)
                IF (IDFRecords(Num)%NumNumbers .GE. 6) MultiStageDXPerformance(iDXPerf)%NomTimeForCondensRemoval=IDFRecords(Num)%Numbers(6)
                IF (IDFRecords(Num)%NumNumbers .GE. 7) MultiStageDXPerformance(iDXPerf)%RatioOfInitialMoisture=IDFRecords(Num)%Numbers(7)
                IF (IDFRecords(Num)%NumNumbers .GE. 8) MultiStageDXPerformance(iDXPerf)%MaxCyclingRate=IDFRecords(Num)%Numbers(8)
                IF (IDFRecords(Num)%NumNumbers .GE. 9) MultiStageDXPerformance(iDXPerf)%LatentCapTimeConst=IDFRecords(Num)%Numbers(9)
                IF (IDFRecords(Num)%NumAlphas .GE. 7) MultiStageDXPerformance(iDXPerf)%CondInletNode=IDFRecords(Num)%Alphas(7)
                IF (IDFRecords(Num)%NumAlphas .GE. 8) MultiStageDXPerformance(iDXPerf)%CondType=IDFRecords(Num)%Alphas(8)
                IF (IDFRecords(Num)%NumNumbers .GE. 10) MultiStageDXPerformance(iDXPerf)%EvapCondEff=IDFRecords(Num)%Numbers(10)
                IF (IDFRecords(Num)%NumNumbers .GE. 11) MultiStageDXPerformance(iDXPerf)%EvapCondAirFlowRate=IDFRecords(Num)%Numbers(11)
                IF (IDFRecords(Num)%NumNumbers .GE. 12) MultiStageDXPerformance(iDXPerf)%EvapCondPumpPower=IDFRecords(Num)%Numbers(12)
                IF (IDFRecords(Num)%NumAlphas .GE. 9) MultiStageDXPerformance(iDXPerf)%SHRFTCurveName=IDFRecords(Num)%Alphas(9)
                IF (IDFRecords(Num)%NumAlphas .GE. 10) MultiStageDXPerformance(iDXPerf)%SHRFFCurveName=IDFRecords(Num)%Alphas(10)
              ENDIF
            ENDDO
          ENDIF
!!!!!!!!!!!!!!!!!!!!!!!!!!!!!!!!!!!!!!!!!!!!!!!!!!!!!!!!!!!!!!!!!!!!!!!!!!!!!!!!!!!!!!!!!!!!!!!!!!!!!!!!!!!!!!!!!!!!!!!!!!!!!!!!!!!!
!                                                    P R E P R O C E S S I N G                                                     !
!!!!!!!!!!!!!!!!!!!!!!!!!!!!!!!!!!!!!!!!!!!!!!!!!!!!!!!!!!!!!!!!!!!!!!!!!!!!!!!!!!!!!!!!!!!!!!!!!!!!!!!!!!!!!!!!!!!!!!!!!!!!!!!!!!!!
     ! Begin Pre-process RunPeriod to avoid having duplicated names. If the user has one named 'RUNPERIOD 1',
        ! we do not want to default the first blank to 'RUNPERIOD 1', but rather 'RUNPERIOD 2'
          CALL DisplayString('Processing IDF -- RunPeriod preprocessing . . .')

          ! Clean up from any previous passes, then re-allocate
          IF(ALLOCATED(CurrentRunPeriodNames)) DEALLOCATE(CurrentRunPeriodNames)
          iterateRunPeriod = 0
          TotRunPeriods = GetNumObjectsFound('RUNPERIOD')
          ALLOCATE(CurrentRunPeriodNames(TotRunPeriods))

          ! First pass to get all current run period names, ensure we get unique ones in the end
          DO runPeriodNum=1,TotRunPeriods
            CALL GetObjectItem('RUNPERIOD',runPeriodNum,Alphas,NumAlphas,Numbers,NumNumbers,Status)
            CurrentRunPeriodNames(runPeriodNum) = TRIM(Alphas(1));
          ENDDO
          CALL DisplayString('Processing IDF -- RunPeriod preprocessing complete.')
     ! End Pre-process RunPeriod

!!!!!!!!!!!!!!!!!!!!!!!!!!!!!!!!!!!!!!!!!!!!!!!!!!!!!!!!!!!!!!!!!!!!!!!!!!!!!!!!!!!!!!!!!!!!!!!!!!!!!!!!!!!!!!!!!!!!!!!!!!!!!!!!!!!!
!                                                       P R O C E S S I N G                                                        !
!!!!!!!!!!!!!!!!!!!!!!!!!!!!!!!!!!!!!!!!!!!!!!!!!!!!!!!!!!!!!!!!!!!!!!!!!!!!!!!!!!!!!!!!!!!!!!!!!!!!!!!!!!!!!!!!!!!!!!!!!!!!!!!!!!!!
          CALL DisplayString('Processing IDF -- Processing idf objects . . .')
          DO Num=1,NumIDFRecords

            IF (DeleteThisRecord(Num)) CYCLE
            DO xcount=IDFRecords(Num)%CommtS+1,IDFRecords(Num)%CommtE
              WRITE(DifLfn,fmta) TRIM(Comments(xcount))
              if (xcount == IDFRecords(Num)%CommtE) WRITE(DifLfn,fmta) ''
            ENDDO
            IF (NoVersion .and. Num == 1) THEN
              CALL GetNewObjectDefInIDD('VERSION',NwNumArgs,NwAorN,NwReqFld,NwObjMinFlds,NwFldNames,NwFldDefaults,NwFldUnits)
              OutArgs(1) = sVersionNum
              CurArgs=1
              CALL WriteOutIDFLinesAsComments(DifLfn,'Version',CurArgs,OutArgs,NwFldNames,NwFldUnits)
            ENDIF

     ! deleted objects.  no transition.
            IF (MakeUPPERCase(TRIM(IDFRecords(Num)%Name)) == 'PROGRAMCONTROL') CYCLE
            IF (MakeUPPERCase(TRIM(IDFRecords(Num)%Name)) == 'SKY RADIANCE DISTRIBUTION') CYCLE
            IF (MakeUPPERCase(TRIM(IDFRecords(Num)%Name)) == 'AIRFLOW MODEL') CYCLE
            IF (MakeUPPERCase(TRIM(IDFRecords(Num)%Name)) == 'GENERATOR:FC:BATTERY DATA') CYCLE
            IF (MakeUPPERCase(TRIM(IDFRecords(Num)%Name)) == 'AIRFLOWNETWORK:MULTIZONE:SITEWINDCONDITIONS') CYCLE
            IF (MakeUPPERCase(TRIM(IDFRecords(Num)%Name)) == 'WATER HEATER:SIMPLE') THEN
              WRITE(DifLfn,fmta) '! ** The WATER HEATER:SIMPLE object has been deleted'
              CALL writePreprocessorObject(DifLfn,PrognameConversion,'Warning','The WATER HEATER:SIMPLE object has been deleted')
              CYCLE
            ENDIF

            ObjectName=IDFRecords(Num)%Name
            IF (FindItemInList(ObjectName,ObjectDef%Name,NumObjectDefs) /= 0) THEN
              CALL GetObjectDefInIDD(ObjectName,NumArgs,AorN,ReqFld,ObjMinFlds,FldNames,FldDefaults,FldUnits)
              NumAlphas=IDFRecords(Num)%NumAlphas
              NumNumbers=IDFRecords(Num)%NumNumbers
              Alphas(1:NumAlphas)=IDFRecords(Num)%Alphas(1:NumAlphas)
              Numbers(1:NumNumbers)=IDFRecords(Num)%Numbers(1:NumNumbers)
              CurArgs=NumAlphas+NumNumbers
              InArgs=Blank
              OutArgs=Blank
              TempArgs=Blank
              NA=0
              NN=0
              DO Arg=1,CurArgs
                IF (AorN(Arg)) THEN
                  NA=NA+1
                  InArgs(Arg)=Alphas(NA)
                ELSE
                  NN=NN+1
                  InArgs(Arg)=Numbers(NN)
                ENDIF
              ENDDO
            ELSE
              WRITE(Auditf,fmta) 'Object="'//TRIM(ObjectName)//'" does not seem to be on the "old" IDD.'
              WRITE(Auditf,fmta) '... will be listed as comments (no field names) on the new output file.'
              WRITE(Auditf,fmta) '... Alpha fields will be listed first, then numerics.'
              NumAlphas=IDFRecords(Num)%NumAlphas
              NumNumbers=IDFRecords(Num)%NumNumbers
              Alphas(1:NumAlphas)=IDFRecords(Num)%Alphas(1:NumAlphas)
              Numbers(1:NumNumbers)=IDFRecords(Num)%Numbers(1:NumNumbers)
              DO Arg=1,NumAlphas
                OutArgs(Arg)=Alphas(Arg)
              ENDDO
              NN=NumAlphas+1
              DO Arg=1,NumNumbers
                OutArgs(NN)=Numbers(Arg)
                NN=NN+1
              ENDDO
              CurArgs=NumAlphas+NumNumbers
              NwFldNames=Blank
              NwFldUnits=Blank
              CALL WriteOutIDFLinesAsComments(DifLfn,ObjectName,CurArgs,OutArgs,NwFldNames,NwFldUnits)
              CYCLE
            ENDIF

            Nodiff=.true.       ! Nodiff is true by default
            DiffMinFields=.false.
            Written=.false.

            IF (FindItemInList(MakeUPPERCase(ObjectName),NotInNew,SIZE(NotInNew)) == 0) THEN
              CALL GetNewObjectDefInIDD(ObjectName,NwNumArgs,NwAorN,NwReqFld,NwObjMinFlds,NwFldNames,NwFldDefaults,NwFldUnits)
              ! Check minfields
              IF (ObjMinFlds /= NwObjMinFlds) THEN
                DiffMinFields=.true.
              ELSE
                DiffMinFields=.false.
              ENDIF
            ENDIF

            IF (.not. MakingPretty) THEN

              SELECT CASE (MakeUPPERCase(TRIM(IDFRecords(Num)%Name)))

              CASE ('VERSION')
                IF ((InArgs(1)(1:3)) == sVersionNum .and. ArgFile) THEN
                  CALL ShowWarningError('File is already at latest version.  No new diff file made.',Auditf)
                  CLOSE(diflfn,STATUS='DELETE')
                  LatestVersion=.true.
                  EXIT
                ENDIF
                CALL GetNewObjectDefInIDD(ObjectName,NwNumArgs,NwAorN,NwReqFld,NwObjMinFlds,NwFldNames,NwFldDefaults,NwFldUnits)
                OutArgs(1) = sVersionNum
                NoDiff=.false.

    ! changes for this version, pick one of the spots to add rules, this will reduce the possibility of merge conflicts

!             CASE('OBJECTNAMEHERE')
!                 CALL GetNewObjectDefInIDD(ObjectName,NwNumArgs,NwAorN,NwReqFld,NwObjMinFlds,NwFldNames,NwFldDefaults,NwFldUnits)
!                 nodiff=.false.
!                 OutArgs(1)=InArgs(1)
!                 OutArgs(2) = 'SequentialLoad'
!                 OutArgs(3:CurArgs+1)=InArgs(2:CurArgs)
!                 CurArgs = CurArgs + 1
!                 NoDiff = .false.

              ! If your original object starts with A, insert the rules here
             CASE('AIRLOOPHVAC:UNITARYSYSTEM')
                 CALL GetNewObjectDefInIDD(ObjectName,NwNumArgs,NwAorN,NwReqFld,NwObjMinFlds,NwFldNames,NwFldDefaults,NwFldUnits)
                 OutArgs(1:CurArgs)=InArgs(1:CurArgs)
                 nodiff=.true.
                 ! replace cooling coil object type name
                 CoolingCoilType = InArgs(15)
                 IF ( SameString( CoolingCoilType(1:15), "Coil:Cooling:DX" ) ) THEN
                     OutArgs(15) = "Coil:Cooling:DX"
                 END IF

              ! If your original object starts with B, insert the rules here

              ! If your original object starts with C, insert the rules here

             CASE('COILSYSTEM:COOLING:DX:HEATEXCHANGERASSISTED')
                 CALL GetNewObjectDefInIDD(ObjectName,NwNumArgs,NwAorN,NwReqFld,NwObjMinFlds,NwFldNames,NwFldDefaults,NwFldUnits)
                 OutArgs(1:CurArgs)=InArgs(1:CurArgs)
                 nodiff=.true.
                 ! replace cooling coil object type name
                 CoolingCoilType = InArgs(4)
                 IF ( SameString( CoolingCoilType(1:15), "Coil:Cooling:DX" ) ) THEN
                     OutArgs(4) = "Coil:Cooling:DX"
                 END IF

             CASE('COIL:COOLING:DX:SINGLESPEED')
                 nodiff=.false.
                 ObjectName='Coil:Cooling:DX'
                 ! store the date for later
                 TempArgs=InArgs
                 TempArgsNum=CurArgs

                 ! write the Coil:Cooling:DX object
                 CALL GetNewObjectDefInIDD(ObjectName,NwNumArgs,NwAorN,NwReqFld,NwObjMinFlds,NwFldNames,NwFldDefaults,NwFldUnits)
                 OutArgs(1)=TempArgs(1) ! Name
                 OutArgs(2)=TempArgs(8) ! Evaporator Inlet Node Name
                 OutArgs(3)=TempArgs(9) ! Evaporator Outlet Node Name
                 OutArgs(4)=TempArgs(2) ! Availability Schedule Name
                 OutArgs(5)=TempArgs(35) ! Condenser Zone Name
                 OutArgs(6)=TempArgs(20) ! Condenser Inlet Node Name
                 OutArgs(7)=TRIM(TempArgs(1)) // TRIM(' Condenser Outlet Node') ! Condenser Outlet Node Name
                 OutArgs(8)=TRIM(TempArgs(1)) // TRIM(' Performance') ! Performance Object Name
                 OutArgs(9)=TempArgs(28) ! Condensate Collection Water Storage Tank Name
                 OutArgs(10)=TempArgs(27) ! Evaporative Condenser Supply Water Storage Tank Name
                 CurArgs=10
                 CALL WriteOutIDFLines(DifLfn,ObjectName,CurArgs,OutArgs,NwFldNames,NwFldUnits)

                 ! write the Performance object
                 OutArgs=Blank
                 ObjectName='Coil:Cooling:DX:CurveFit:Performance'
                 CALL GetNewObjectDefInIDD(ObjectName,NwNumArgs,NwAorN,NwReqFld,NwObjMinFlds,NwFldNames,NwFldDefaults,NwFldUnits)
                 OutArgs(1)=TRIM(TempArgs(1)) // TRIM(' Performance') ! Name
                 OutArgs(2)=TempArgs(25) ! Crankcase Heater Capacity
                 OutArgs(3)=TempArgs(15) ! Minimum Outdoor Dry-Bulb Temperature for Compressor Operation
                 OutArgs(4)=TempArgs(26) ! Maximum Outdoor Dry-Bulb Temperature for Crankcase Heater Operation
                 !OutArgs(5)='' ! Unit Internal Static Air Pressure - Only defined for Coil:Cooling:DX:TwoSpeed previously
                 !OutArgs(6)='' ! Method for Switching Operating Modes - Only defined for Coil:Cooling:DX:TwoStageWithHumidityControlMode previously
                 !OutArgs(7)='' ! Operating Mode Number Schedule Name
                 OutArgs(8)=TempArgs(29) ! Evaporative Condenser Basin Heater Capacity
                 OutArgs(9)=TempArgs(30) ! Evaporative Condenser Basin Heater Setpoint Temperature
                 OutArgs(10)=TempArgs(31) ! Evaporative Condenser Basin Heater Operating Schedule Name
                 OutArgs(11)='Electricity' ! Compressor Fuel Type
                 OutArgs(12)=TRIM(TempArgs(1)) // TRIM(' Operating Mode') ! Operating Mode 1 Name
                 CurArgs=12
                 CALL WriteOutIDFLines(DifLfn,ObjectName,CurArgs,OutArgs,NwFldNames,NwFldUnits)

                 ! write the Operating Mode object
                 OutArgs=Blank
                 ObjectName='Coil:Cooling:DX:CurveFit:OperatingMode'
                 CALL GetNewObjectDefInIDD(ObjectName,NwNumArgs,NwAorN,NwReqFld,NwObjMinFlds,NwFldNames,NwFldDefaults,NwFldUnits)
                 OutArgs(1)=TRIM(TempArgs(1)) // TRIM(' Operating Mode') ! Name
                 OutArgs(2)=TempArgs(3) ! Rated Gross Total Cooling Capacity
                 OutArgs(3)=TempArgs(6) ! Rated Evaporator Air Flow Rate
                 OutArgs(4)=TempArgs(23) ! Rated Condenser Air Flow Rate
                 OutArgs(5)=TempArgs(18) ! Maximum Cycling Rate
                 OutArgs(6)=TempArgs(17) ! Ratio of Initial Moisture Evaporation Rate and Steady State Latent Capacity
                 OutArgs(7)=TempArgs(19) ! Latent Capacity Time Constant
                 OutArgs(8)=TempArgs(16) ! Nominal Time for Condensate Removal to Begin
                 !OutArgs(9)='' ! Apply Latent Degradation to Speeds Greater than 1 - Only defined for Coil:Cooling:DX:MultiSpeed previously
                 OutArgs(10)=TempArgs(21) ! Condenser Type
                 OutArgs(11)=TempArgs(24) ! Nominal Evaporative Condenser Pump Power
                 !OutArgs(12)='' ! Capacity Control Method
                 OutArgs(13)='1' ! Nominal Speed Number
                 OutArgs(14)=TRIM(TempArgs(1)) // TRIM(' Speed 1 Performance') ! Speed 1 Name
                 CurArgs=14
                 CALL WriteOutIDFLines(DifLfn,ObjectName,CurArgs,OutArgs,NwFldNames,NwFldUnits)

                 ! write the Speed Performance object
                 OutArgs=Blank
                 ObjectName='Coil:Cooling:DX:CurveFit:Speed'
                 CALL GetNewObjectDefInIDD(ObjectName,NwNumArgs,NwAorN,NwReqFld,NwObjMinFlds,NwFldNames,NwFldDefaults,NwFldUnits)
                 OutArgs(1)=TRIM(TempArgs(1)) // TRIM(' Speed 1 Performance') ! Name
                 OutArgs(2)='1.0' ! Gross Total Cooling Capacity Fraction
                 OutArgs(3)='1.0' ! Evaporator Air Flow Rate Fraction
                 OutArgs(4)='1.0' ! Condenser Air Flow Rate Fraction
                 OutArgs(5)=TempArgs(4) ! Gross Sensible Heat Ratio
                 OutArgs(6)=TempArgs(5) ! Gross Cooling COP
                 OutArgs(7)='1.0' ! Active Fraction of Coil Face Area
                 OutArgs(8)=TempArgs(7) ! Rated Evaporator Fan Power Per Volume Flow Rate
                 OutArgs(9)='1.0' ! Evaporative Condenser Pump Power Fraction
                 OutArgs(10)=TempArgs(22) ! Evaporative Condenser Effectiveness
                 OutArgs(11)=TempArgs(10) ! Total Cooling Capacity Function of Temperature Curve Name
                 OutArgs(12)=TempArgs(11) ! Total Cooling Capacity Function of Air Flow Fraction Curve Name
                 OutArgs(13)=TempArgs(12) ! Energy Input Ratio Function of Temperature Curve Name
                 OutArgs(14)=TempArgs(13) ! Energy Input Ratio Function of Air Flow Fraction Curve Name
                 OutArgs(15)=TempArgs(14) ! Part Load Fraction Correlation Curve Name
                 !OutArgs(16)='' ! Rated Waste Heat Fraction of Power Input - Only defined for Coil:Cooling:DX:MultiSpeed previously
                 !OutArgs(17)='' ! Waste Heat Function of Temperature Curve Name - Only defined for Coil:Cooling:DX:MultiSpeed previously
                 OutArgs(18)=TempArgs(32) ! Sensible Heat Ratio Modifier Function of Temperature Curve Name
                 OutArgs(19)=TempArgs(33) ! Sensible Heat Ratio Modifier Function of Flow Fraction Curve Name
                 CurArgs=19
                 CALL WriteOutIDFLines(DifLfn,ObjectName,CurArgs,OutArgs,NwFldNames,NwFldUnits)

                 ! already written
                 Written = .true.

             CASE('COIL:COOLING:DX:TWOSPEED')
                 nodiff=.false.
                 ObjectName='Coil:Cooling:DX'
                 ! store the date for later
                 TempArgs=InArgs
                 TempArgsNum=CurArgs

                 ! write the Coil:Cooling:DX object
                 CALL GetNewObjectDefInIDD(ObjectName,NwNumArgs,NwAorN,NwReqFld,NwObjMinFlds,NwFldNames,NwFldDefaults,NwFldUnits)
                 OutArgs(1)=TempArgs(1) ! Name
                 OutArgs(2)=TempArgs(8) ! Evaporator Inlet Node Name
                 OutArgs(3)=TempArgs(9) ! Evaporator Outlet Node Name
                 OutArgs(4)=TempArgs(2) ! Availability Schedule Name
                 OutArgs(5)=TempArgs(39) ! Condenser Zone Name - Coil:Cooling:DX:VariableSpeed never had this
                 OutArgs(6)=TempArgs(21) ! Condenser Inlet Node Name
                 OutArgs(7)=TRIM(TempArgs(1)) // TRIM(' Condenser Outlet Node') ! Condenser Outlet Node Name
                 OutArgs(8)=TRIM(TempArgs(1)) // TRIM(' Performance') ! Performance Object Name
                 OutArgs(9)=TempArgs(31) ! Condensate Collection Water Storage Tank Name
                 OutArgs(10)=TempArgs(30) ! Evaporative Condenser Supply Water Storage Tank Name
                 CurArgs=10
                 CALL WriteOutIDFLines(DifLfn,ObjectName,CurArgs,OutArgs,NwFldNames,NwFldUnits)

                 ! write the Performance object
                 OutArgs=Blank
                 ObjectName='Coil:Cooling:DX:CurveFit:Performance'
                 CALL GetNewObjectDefInIDD(ObjectName,NwNumArgs,NwAorN,NwReqFld,NwObjMinFlds,NwFldNames,NwFldDefaults,NwFldUnits)
                 OutArgs(1)=TRIM(TempArgs(1)) // TRIM(' Performance') ! Name
                 OutArgs(2)='0.0' ! Crankcase Heater Capacity - Coil:Cooling:DX:TwoSpeed never had this
                 OutArgs(3)=TempArgs(23) ! Minimum Outdoor Dry-Bulb Temperature for Compressor Operation
                 !OutArgs(4)='' ! Maximum Outdoor Dry-Bulb Temperature for Crankcase Heater Operation - Coil:Cooling:DX:TwoSpeed never had this
                 !OutArgs(5)=TempArgs(7) ! Unit Internal Static Air Pressure
                 !OutArgs(6)='' ! Method for Switching Operating Modes - Only defined for Coil:Cooling:DX:TwoStageWithHumidityControl previously
                 !OutArgs(7)='' ! Operating Mode Number Schedule Name
                 OutArgs(8)=TempArgs(32) ! Evaporative Condenser Basin Heater Capacity
                 OutArgs(9)=TempArgs(33) ! Evaporative Condenser Basin Heater Setpoint Temperature
                 OutArgs(10)=TempArgs(34) ! Evaporative Condenser Basin Heater Operating Schedule Name
                 OutArgs(11)='Electricity' ! Compressor Fuel Type
                 OutArgs(12)=TRIM(TempArgs(1)) // TRIM(' Operating Mode') ! Operating Mode 1 Name
                 CurArgs=12
                 CALL WriteOutIDFLines(DifLfn,ObjectName,CurArgs,OutArgs,NwFldNames,NwFldUnits)

                 ! write the Operating Mode object
                 OutArgs=Blank
                 ObjectName='Coil:Cooling:DX:CurveFit:OperatingMode'
                 CALL GetNewObjectDefInIDD(ObjectName,NwNumArgs,NwAorN,NwReqFld,NwObjMinFlds,NwFldNames,NwFldDefaults,NwFldUnits)
                 OutArgs(1)=TRIM(TempArgs(1)) // TRIM(' Operating Mode') ! Name
                 OutArgs(2)=TempArgs(3) ! Rated Gross Total Cooling Capacity
                 OutArgs(3)=TempArgs(6) ! Rated Evaporator Air Flow Rate
                 !OutArgs(4)=TempArgs(25) ! Rated Condenser Air Flow Rate
                 !OutArgs(5)='' ! Maximum Cycling Rate - Coil:Cooling:DX:TwoSpeed never had this
                 !OutArgs(6)='' ! Ratio of Initial Moisture Evaporation Rate and Steady State Latent Capacity - Coil:Cooling:DX:TwoSpeed never had this
                 !OutArgs(7)='' ! Latent Capacity Time Constant - Coil:Cooling:DX:TwoSpeed never had this
                 !OutArgs(8)='' ! Nominal Time for Condensate Removal to Begin - Coil:Cooling:DX:TwoSpeed never had this
                 !OutArgs(9)='' ! Apply Latent Degradation to Speeds Greater than 1 - Only defined for Coil:Cooling:DX:MultiSpeed previously
                 OutArgs(10)=TempArgs(22) ! Condenser Type
                 OutArgs(11)=TempArgs(26) ! Nominal Evaporative Condenser Pump Power
                 OutArgs(12)='MultiSpeed' ! Capacity Control Method

                 ErrFlag=.false.
                 NumberOfSpeeds=2

                 OutArgs(13)='2' ! Nominal Speed Number
                 CurArgs=13
                 DO SpeedNum=1,NumberOfSpeeds
                   CurArgs=CurArgs+1
                   SpeedNumChar=RoundSigDigits(SpeedNum,0)
                   OutArgs(CurArgs)=TRIM(TempArgs(1)) // ' Speed ' // TRIM(SpeedNumChar) //' Performance' ! Speed n Name
                 ENDDO
                 CALL WriteOutIDFLines(DifLfn,ObjectName,CurArgs,OutArgs,NwFldNames,NwFldUnits)

                 ! write the Low Speed Performance object
                 OutArgs=Blank
                 ObjectName='Coil:Cooling:DX:CurveFit:Speed'
                 CALL GetNewObjectDefInIDD(ObjectName,NwNumArgs,NwAorN,NwReqFld,NwObjMinFlds,NwFldNames,NwFldDefaults,NwFldUnits)
                 OutArgs(1)=TRIM(TempArgs(1)) // ' Speed 1 Performance' ! Name

                 ! Capacity is scaled by the capacity at high speed - but only if it's not autosized
                 ErrFlag=.false.
                 IF (SameString(TempArgs(3), 'AUTOSIZE') .OR. SameString(TempArgs(15), 'AUTOSIZE')) THEN
                   ! If the high or low speed capacity is autosized then use old default ratio of 0.3333 for low speed fraction
                   OutArgs(2)='0.3333' ! Gross Total Cooling Capacity Fraction
                   CALL ShowWarningError( &
                     'Coil:Cooling:DX:TwoSpeed (old)='//trim(TempArgs(1))//  &
                     ' Low Speed Gross Rated Total Cooling Capacity='//trim(TempArgs(15))//' was replaced with default sizing fraction.'//  &
                     ' Coil:Cooling:DX:CurveFit:Speed='//TRIM(TempArgs(1)) // ' Speed 1 Performance, Gross Total Cooling Capacity Fraction = 0.3333.',Auditf)
                 ELSE
                   DXTempValue1 = ProcessNumber(TempArgs(15),ErrFlag)
                   IF (ErrFlag) THEN
                     CALL ShowSevereError('Invalid Number, Coil:Cooling:DX:TwoSpeed field, ['//  &
                        trim(TempArgs(15))//'], Name='//TRIM(TempArgs(1)),Auditf)
                   ENDIF
                   ErrFlag=.false.
                   DXTempValue2 = ProcessNumber(TempArgs(3),ErrFlag)
                   IF (ErrFlag) THEN
                     CALL ShowSevereError('Invalid Number, Coil:Cooling:DX:TwoSpeed field, ['//  &
                        trim(TempArgs(3))//'], Name='//TRIM(TempArgs(1)),Auditf)
                   ENDIF
                   IF ((DXTempValue1 .GT. 0.0) .AND. (DXTempValue2 .GT. 0.0)) THEN
                     DXRatio = DXTempValue1/DXTempValue2
                     OutArgs(2)=RoundSigDigits(DXRatio,4) ! Gross Total Cooling Capacity Fraction
                   ELSE
                     OutArgs(2)='' ! Gross Total Cooling Capacity Fraction
                   ENDIF
                 ENDIF

                 ! Evaporator air flow is scaled by the flow at high speed - but only if it's not autosized
                 ErrFlag=.false.
                 IF (SameString(TempArgs(6), 'AUTOSIZE') .OR. SameString(TempArgs(18), 'AUTOSIZE')) THEN
                   ! If the high or low speed air flow is autosized then use old default ratio of 0.3333 for low speed fraction
                   OutArgs(3)='0.3333' ! Evaporator Air Flow Rate Fraction
                   CALL ShowWarningError( &
                     'Coil:Cooling:DX:TwoSpeed (old)='//trim(TempArgs(1))//  &
                     ' Low Speed Gross Rated Air Flow Rate='//trim(TempArgs(18))//' was replaced with default sizing fraction.'//  &
                     ' Coil:Cooling:DX:CurveFit:Speed='//TRIM(TempArgs(1)) // ' Speed 1 Performance, Evaporator Air Flow Rate Fraction = 0.3333.',Auditf)
                 ELSE
                   DXTempValue1 = ProcessNumber(TempArgs(18),ErrFlag)
                   IF (ErrFlag) THEN
                     CALL ShowSevereError('Invalid Number, Coil:Cooling:DX:TwoSpeed field, ['//  &
                        trim(TempArgs(18))//'], Name='//TRIM(TempArgs(1)),Auditf)
                   ENDIF
                   ErrFlag=.false.
                   DXTempValue2 = ProcessNumber(TempArgs(6),ErrFlag)
                   IF (ErrFlag) THEN
                     CALL ShowSevereError('Invalid Number, Coil:Cooling:DX:TwoSpeed field, ['//  &
                        trim(TempArgs(6))//'], Name='//TRIM(TempArgs(1)),Auditf)
                   ENDIF
                   IF ((DXTempValue1 .GT. 0.0) .AND. (DXTempValue2 .GT. 0.0)) THEN
                     DXRatio = DXTempValue1/DXTempValue2
                     OutArgs(3)=RoundSigDigits(DXRatio,4) ! Evaporator Air Flow Rate Fraction
                   ELSE
                     OutArgs(3)='' ! Evaporator Air Flow Rate Fraction
                   ENDIF
                   ENDIF

                 ! Condenser air flow is scaled by the flow at high speed
                 ErrFlag=.false.
                 IF (SameString(TempArgs(25), 'AUTOSIZE') .OR. SameString(TempArgs(28), 'AUTOSIZE')) THEN
                   ! If the high or low speed air flow is autosized then use old default ratio of 0.3333 for low speed fraction
                   OutArgs(4)='0.3333' ! Evaporator Air Flow Rate Fraction
                   CALL ShowWarningError( &
                     'Coil:Cooling:DX:TwoSpeed (old)='//trim(TempArgs(1))//  &
                     ' Low Speed Evaporative Condenser Air Flow Rate='//trim(TempArgs(28))//' was replaced with default sizing fraction.'//  &
                     ' Coil:Cooling:DX:CurveFit:Speed='//TRIM(TempArgs(1)) // ' Speed 1 Performance, Condenser Air Flow Rate Fraction = 0.3333.',Auditf)
                 ELSE
                   DXTempValue1 = ProcessNumber(TempArgs(28),ErrFlag)
                   IF (ErrFlag) THEN
                     CALL ShowSevereError('Invalid Number, Coil:Cooling:DX:TwoSpeed field, ['//  &
                        trim(TempArgs(28))//'], Name='//TRIM(TempArgs(1)),Auditf)
                   ENDIF
                   ErrFlag=.false.
                   DXTempValue2 = ProcessNumber(TempArgs(25),ErrFlag)
                   IF (ErrFlag) THEN
                     CALL ShowSevereError('Invalid Number, Coil:Cooling:DX:TwoSpeed field, ['//  &
                        trim(TempArgs(25))//'], Name='//TRIM(TempArgs(1)),Auditf)
                   ENDIF
                   IF ((DXTempValue1 .GT. 0.0) .AND. (DXTempValue2 .GT. 0.0)) THEN
                     DXRatio = DXTempValue1/DXTempValue2
                     OutArgs(4)=RoundSigDigits(DXRatio,4) ! Condenser Air Flow Rate Fraction
                   ELSE
                     OutArgs(4)='' ! Condenser Air Flow Rate Fraction
                   ENDIF
                 ENDIF

                 OutArgs(5)=TempArgs(16) ! Gross Sensible Heat Ratio
                 OutArgs(6)=TempArgs(17) ! Gross Cooling COP
                 OutArgs(7)='1.0' ! Active Fraction of Coil Face Area
                 !OutArgs(8)='' ! Rated Evaporator Fan Power Per Volume Flow Rate - Coil:Cooling:DX:TwoSpeed never had this

                 ! Evaporative Condenser Pump Power is scaled by the power at high speed
                 ErrFlag=.false.
                 IF (SameString(TempArgs(26), 'AUTOSIZE') .OR. SameString(TempArgs(29), 'AUTOSIZE')) THEN
                   ! If the high or low speed air flow is autosized then use old default ratio of 0.3333 for low speed fraction
                   OutArgs(9)='0.3333' ! Evaporator Air Flow Rate Fraction
                   CALL ShowWarningError( &
                     'Coil:Cooling:DX:TwoSpeed (old)='//trim(TempArgs(1))//  &
                     ' Low Speed Evaporative Condenser Air Flow Rate='//trim(TempArgs(29))//' was replaced with default sizing fraction.'//  &
                     ' Coil:Cooling:DX:CurveFit:Speed='//TRIM(TempArgs(1)) // ' Speed 1 Performance, Condenser Pump Power Fraction = 0.3333.',Auditf)
                 ELSE
                   DXTempValue1 = ProcessNumber(TempArgs(29),ErrFlag)
                   IF (ErrFlag) THEN
                     CALL ShowSevereError('Invalid Number, Coil:Cooling:DX:TwoSpeed field, ['//  &
                        trim(TempArgs(29))//'], Name='//TRIM(TempArgs(1)),Auditf)
                   ENDIF
                   ErrFlag=.false.
                   DXTempValue2 = ProcessNumber(TempArgs(26),ErrFlag)
                   IF (ErrFlag) THEN
                     CALL ShowSevereError('Invalid Number, Coil:Cooling:DX:TwoSpeed field, ['//  &
                        trim(TempArgs(26))//'], Name='//TRIM(TempArgs(1)),Auditf)
                   ENDIF
                   IF ((DXTempValue1 .GT. 0.0) .AND. (DXTempValue2 .GT. 0.0)) THEN
                     DXRatio = DXTempValue1/DXTempValue2
                     OutArgs(9)=RoundSigDigits(DXRatio,4) ! Condenser Air Flow Rate Fraction
                   ELSE
                     OutArgs(9)='' ! Evaporative Condenser Pump Power Fraction
                   ENDIF
                 ENDIF

                 OutArgs(10)=TempArgs(27) ! Evaporative Condenser Effectiveness
                 OutArgs(11)=TempArgs(19) ! Total Cooling Capacity Function of Temperature Curve Name
                 OutArgs(12)=TempArgs(11) ! Total Cooling Capacity Function of Air Flow Fraction Curve Name - use the High Speed Curve here?
                 OutArgs(13)=TempArgs(20) ! Energy Input Ratio Function of Temperature Curve Name
                 OutArgs(14)=TempArgs(13) ! Energy Input Ratio Function of Air Flow Fraction Curve Name - use the High Speed Curve here?
                 OutArgs(15)=TempArgs(14) ! Part Load Fraction Correlation Curve Name - Coil:Cooling:DX:VariableSpeed just had one, use it for every speed
                 !OutArgs(16)='' ! Rated Waste Heat Fraction of Power Input - Only defined for Coil:Cooling:DX:MultiSpeed previously
                 !OutArgs(17)='' ! Waste Heat Function of Temperature Curve Name - Only defined for Coil:Cooling:DX:MultiSpeed previously
                 OutArgs(18)=TempArgs(37) ! Sensible Heat Ratio Modifier Function of Temperature Curve Name
                 OutArgs(19)=TempArgs(38) ! Sensible Heat Ratio Modifier Function of Flow Fraction Curve Name
                 CurArgs=19
                 CALL WriteOutIDFLines(DifLfn,ObjectName,CurArgs,OutArgs,NwFldNames,NwFldUnits)

                 ! write the High Speed Performance object
                 OutArgs=Blank
                 ObjectName='Coil:Cooling:DX:CurveFit:Speed'
                 CALL GetNewObjectDefInIDD(ObjectName,NwNumArgs,NwAorN,NwReqFld,NwObjMinFlds,NwFldNames,NwFldDefaults,NwFldUnits)
                 OutArgs(1)=TRIM(TempArgs(1)) // ' Speed 2 Performance' ! Name
                 OutArgs(2)='1.0' ! Gross Total Cooling Capacity Fraction
                 OutArgs(3)='1.0' ! Evaporator Air Flow Rate Fraction
                 OutArgs(4)='1.0' ! Condenser Air Flow Rate Fraction
                 OutArgs(5)=TempArgs(4) ! Gross Sensible Heat Ratio
                 OutArgs(6)=TempArgs(5) ! Gross Cooling COP
                 OutArgs(7)='1.0' ! Active Fraction of Coil Face Area
                 !OutArgs(8)='' ! Rated Evaporator Fan Power Per Volume Flow Rate - Coil:Cooling:DX:TwoSpeed never had this
                 OutArgs(9)='1.0' ! Evaporative Condenser Pump Power Fraction
                 OutArgs(10)=TempArgs(24) ! Evaporative Condenser Effectiveness
                 OutArgs(11)=TempArgs(10) ! Total Cooling Capacity Function of Temperature Curve Name
                 OutArgs(12)=TempArgs(11) ! Total Cooling Capacity Function of Air Flow Fraction Curve Name
                 OutArgs(13)=TempArgs(12) ! Energy Input Ratio Function of Temperature Curve Name
                 OutArgs(14)=TempArgs(13) ! Energy Input Ratio Function of Air Flow Fraction Curve Name
                 OutArgs(15)=TempArgs(14) ! Part Load Fraction Correlation Curve Name
                 !OutArgs(16)='' ! Rated Waste Heat Fraction of Power Input - Only defined for Coil:Cooling:DX:MultiSpeed previously
                 !OutArgs(17)='' ! Waste Heat Function of Temperature Curve Name - Only defined for Coil:Cooling:DX:MultiSpeed previously
                 OutArgs(18)=TempArgs(35) ! Sensible Heat Ratio Modifier Function of Temperature Curve Name
                 OutArgs(19)=TempArgs(36) ! Sensible Heat Ratio Modifier Function of Flow Fraction Curve Name
                 CurArgs=19
                 CALL WriteOutIDFLines(DifLfn,ObjectName,CurArgs,OutArgs,NwFldNames,NwFldUnits)

                 ! already written
                 Written = .true.

             CASE('COIL:COOLING:DX:MULTISPEED')
                 nodiff=.false.
                 ObjectName='Coil:Cooling:DX'
                 ! store the date for later
                 TempArgs=InArgs
                 TempArgsNum=CurArgs

                 ! write the Coil:Cooling:DX object
                 CALL GetNewObjectDefInIDD(ObjectName,NwNumArgs,NwAorN,NwReqFld,NwObjMinFlds,NwFldNames,NwFldDefaults,NwFldUnits)
                 OutArgs(1)=TempArgs(1) ! Name
                 OutArgs(2)=TempArgs(3) ! Evaporator Inlet Node Name
                 OutArgs(3)=TempArgs(4) ! Evaporator Outlet Node Name
                 OutArgs(4)=TempArgs(2) ! Availability Schedule Name
                 OutArgs(5)=TempArgs(95) ! Condenser Zone Name
                 OutArgs(6)=TempArgs(5) ! Condenser Inlet Node Name
                 OutArgs(7)=TRIM(TempArgs(1)) // TRIM(' Condenser Outlet Node') ! Condenser Outlet Node Name
                 OutArgs(8)=TRIM(TempArgs(1)) // TRIM(' Performance') ! Performance Object Name
                 OutArgs(9)=TempArgs(9) ! Condensate Collection Water Storage Tank Name
                 OutArgs(10)=TempArgs(8) ! Evaporative Condenser Supply Water Storage Tank Name
                 CurArgs=10
                 CALL WriteOutIDFLines(DifLfn,ObjectName,CurArgs,OutArgs,NwFldNames,NwFldUnits)

                 ! write the Performance object
                 OutArgs=Blank
                 ObjectName='Coil:Cooling:DX:CurveFit:Performance'
                 CALL GetNewObjectDefInIDD(ObjectName,NwNumArgs,NwAorN,NwReqFld,NwObjMinFlds,NwFldNames,NwFldDefaults,NwFldUnits)
                 OutArgs(1)=TRIM(TempArgs(1)) // TRIM(' Performance') ! Name
                 OutArgs(2)=TempArgs(12) ! Crankcase Heater Capacity
                 OutArgs(3)=TempArgs(7) ! Minimum Outdoor Dry-Bulb Temperature for Compressor Operation
                 OutArgs(4)=TempArgs(13) ! Maximum Outdoor Dry-Bulb Temperature for Crankcase Heater Operation
                 !OutArgs(5)='' ! Unit Internal Static Air Pressure - Only defined for Coil:Cooling:DX:TwoSpeed previously
                 !OutArgs(6)='' ! Method for Switching Operating Modes - Only defined for Coil:Cooling:DX:TwoStageWithHumidityControl previously
                 !OutArgs(7)='' ! Operating Mode Number Schedule Name
                 OutArgs(8)=TempArgs(14) ! Evaporative Condenser Basin Heater Capacity
                 OutArgs(9)=TempArgs(15) ! Evaporative Condenser Basin Heater Setpoint Temperature
                 OutArgs(10)=TempArgs(16) ! Evaporative Condenser Basin Heater Operating Schedule Name
                 OutArgs(11)=TempArgs(17) ! Compressor Fuel Type
                 OutArgs(12)=TRIM(TempArgs(1)) // TRIM(' Operating Mode') ! Operating Mode 1 Name
                 CurArgs=12
                 CALL WriteOutIDFLines(DifLfn,ObjectName,CurArgs,OutArgs,NwFldNames,NwFldUnits)

                 ! write the Operating Mode object
                 OutArgs=Blank
                 ErrFlag=.false.
                 NumberOfSpeeds=ProcessNumber(TempArgs(18),ErrFlag)
                 IF (ErrFlag) THEN
                   CALL ShowSevereError('Invalid Number, Coil:Cooling:DX:VariableSpeed field 4, ['//  &
                      trim(TempArgs(4))//'], Name='//TRIM(TempArgs(1)),Auditf)
                 ENDIF

                 ! Save starting position of nominal speed values for here for scaling later
                 DXNomSpeedStartArgNum = 19 + 19*(NumberOfSpeeds-1)

                 ObjectName='Coil:Cooling:DX:CurveFit:OperatingMode'
                 CALL GetNewObjectDefInIDD(ObjectName,NwNumArgs,NwAorN,NwReqFld,NwObjMinFlds,NwFldNames,NwFldDefaults,NwFldUnits)
                 OutArgs(1)=TRIM(TempArgs(1)) // TRIM(' Operating Mode') ! Name
                 OutArgs(2)=TempArgs(DXNomSpeedStartArgNum) ! Rated Gross Total Cooling Capacity
                 OutArgs(3)=TempArgs(DXNomSpeedStartArgNum+3) ! Rated Evaporator Air Flow Rate
                 OutArgs(4)=TempArgs(DXNomSpeedStartArgNum+17) ! Rated Condenser Air Flow Rate
                 OutArgs(5)=TempArgs(31) ! Maximum Cycling Rate
                 OutArgs(6)=TempArgs(30) ! Ratio of Initial Moisture Evaporation Rate and Steady State Latent Capacity
                 OutArgs(7)=TempArgs(32) ! Latent Capacity Time Constant
                 OutArgs(8)=TempArgs(29) ! Nominal Time for Condensate Removal to Begin
                 OutArgs(9)=TempArgs(11) ! Apply Latent Degradation to Speeds Greater than 1
                 CALL ShowWarningError( &
                   'Coil:Cooling:DX:MultiSpeed (old)="' //trim(TempArgs(1))// '".' //  &
                   ' Using Speed 1 values for Nominal Time for Condensate Removal to Begin, Ratio of Initial Moisture Evaporation Rate, '//  &
                   ' Maximum Cycling Rate, and Latent Capacity Time Constant in Coil:Cooling:DX:CurveFit:OperatingMode='//TRIM(TempArgs(1)) // '.',Auditf)

                 OutArgs(10)=TempArgs(6) ! Condenser Type
                 OutArgs(11)=TempArgs(DXNomSpeedStartArgNum+18) ! Nominal Evaporative Condenser Pump Power
                 OutArgs(12)='MultiSpeed' ! Capacity Control Method


                 OutArgs(13)=TempArgs(18) ! Nominal Speed Number - For Coil:Cooling:DX:Multispeed this is same as number of speeds
                 CurArgs=13
                 DO SpeedNum=1,NumberOfSpeeds
                   CurArgs=CurArgs+1
                   SpeedNumChar=RoundSigDigits(SpeedNum,0)
                   OutArgs(CurArgs)=TRIM(TempArgs(1)) // ' Speed ' // TRIM(SpeedNumChar) //' Performance' ! Speed n Name
                 ENDDO
                 CALL WriteOutIDFLines(DifLfn,ObjectName,CurArgs,OutArgs,NwFldNames,NwFldUnits)

                 DO SpeedNum=1,NumberOfSpeeds
                     ! write the Speed Performance objects
                     SpeedNumChar=RoundSigDigits(SpeedNum,0)
                     DXSpeedStartArgNum = 19 + 19*(SpeedNum - 1)
                     DXSpeedRatio = FLOAT(SpeedNum)/FLOAT(NumberOfSpeeds)
                     OutArgs=Blank
                     ObjectName='Coil:Cooling:DX:CurveFit:Speed'
                     CALL GetNewObjectDefInIDD(ObjectName,NwNumArgs,NwAorN,NwReqFld,NwObjMinFlds,NwFldNames,NwFldDefaults,NwFldUnits)
                     OutArgs(1)=TRIM(TempArgs(1)) // ' Speed ' // TRIM(SpeedNumChar) // ' Performance' ! Name

                     ! Capacity is scaled by the capacity at nominal speed - but only if it's not autosized
                     IF (SameString(TempArgs(DXSpeedStartArgNum), 'AUTOSIZE') .OR. SameString(TempArgs(DXNomSpeedStartArgNum), 'AUTOSIZE')) THEN
                       ! If the high or low speed capacity is autosized then use old default ratio of 0.3333 for low speed fraction
                       OutArgs(2)=RoundSigDigits(DXSpeedRatio,4) ! Gross Total Cooling Capacity Fraction
                       CALL ShowWarningError( &
                         'Coil:Cooling:DX:MultiSpeed (old)="' //trim(TempArgs(1))// '".' //  &
                         ' Speed ' // TRIM(RoundSigDigits(SpeedNum,0)) // ' Gross Rated Total Cooling Capacity='//trim(TempArgs(DXNomSpeedStartArgNum))//' was replaced with default sizing fraction.'//  &
                         ' Coil:Cooling:DX:CurveFit:Speed='//TRIM(TempArgs(1)) // ' Speed ' // RoundSigDigits(SpeedNum,0) // &
                         ' Performance, Gross Total Cooling Capacity Fraction = ' // RoundSigDigits(DXSpeedRatio,4) // '.',Auditf)
                     ELSE
                        ! Capacity is scaled by the capacity at the nominal speed
                       ErrFlag=.false.
                       DXTempValue1 = ProcessNumber(TempArgs(DXSpeedStartArgNum),ErrFlag)
                       IF (ErrFlag) THEN
                         CALL ShowSevereError('Invalid Number, Coil:Cooling:DX:MultiSpeed field, ['//  &
                            trim(TempArgs(DXSpeedStartArgNum))//'], Name='//TRIM(TempArgs(1)),Auditf)
                       ENDIF
                       ErrFlag=.false.
                       DXTempValue2 = ProcessNumber(TempArgs(DXNomSpeedStartArgNum),ErrFlag)
                       IF (ErrFlag) THEN
                         CALL ShowSevereError('Invalid Number, Coil:Cooling:DX:MultiSpeed field, ['//  &
                            trim(TempArgs(DXNomSpeedStartArgNum))//'], Name='//TRIM(TempArgs(1)),Auditf)
                       ENDIF
                       IF ((DXTempValue1 .GT. 0.0) .AND. (DXTempValue2 .GT. 0.0)) THEN
                         DXRatio = DXTempValue1/DXTempValue2
                         OutArgs(2)=RoundSigDigits(DXRatio,4) ! Gross Total Cooling Capacity Fraction
                       ELSE
                         OutArgs(2)='' ! Gross Total Cooling Capacity Fraction
                       ENDIF
                     ENDIF

                     ! Evaporator air flow is scaled by the flow at nominal speed - but only if it's not autosized
                     IF (SameString(TempArgs(DXSpeedStartArgNum+3), 'AUTOSIZE') .OR. SameString(TempArgs(DXNomSpeedStartArgNum+3), 'AUTOSIZE')) THEN
                       ! If the high or low speed capacity is autosized then use old default ratio of 0.3333 for low speed fraction
                       OutArgs(3)=RoundSigDigits(DXSpeedRatio,4) ! Evaporator Air Flow Rate Fraction
                       CALL ShowWarningError( &
                         'Coil:Cooling:DX:MultiSpeed (old)="' //trim(TempArgs(1))// '".' //  &
                         ' Speed ' // TRIM(RoundSigDigits(SpeedNum,0)) // ' Rated Air Flow Rate='//trim(TempArgs(DXNomSpeedStartArgNum+3))//' was replaced with default sizing fraction.'//  &
                         ' Coil:Cooling:DX:CurveFit:Speed='//TRIM(TempArgs(1)) // ' Speed ' // RoundSigDigits(SpeedNum,0) // &
                         ' Performance, Evaporator Air Flow Rate Fraction = ' // RoundSigDigits(DXSpeedRatio,4) // '.',Auditf)
                     ELSE
                       ! Evaporator air flow is scaled by the flow at nominal speed
                       ErrFlag=.false.
                       DXTempValue1 = ProcessNumber(TempArgs(DXSpeedStartArgNum+3),ErrFlag)
                       IF (ErrFlag) THEN
                         CALL ShowSevereError('Invalid Number, Coil:Cooling:DX:MultiSpeed field, ['//  &
                            trim(TempArgs(DXSpeedStartArgNum+3))//'], Name='//TRIM(TempArgs(1)),Auditf)
                       ENDIF
                       ErrFlag=.false.
                       DXTempValue2 = ProcessNumber(TempArgs(DXNomSpeedStartArgNum+3),ErrFlag)
                       IF (ErrFlag) THEN
                         CALL ShowSevereError('Invalid Number, Coil:Cooling:DX:MultiSpeed field, ['//  &
                            trim(TempArgs(DXNomSpeedStartArgNum+3))//'], Name='//TRIM(TempArgs(1)),Auditf)
                       ENDIF
                       IF ((DXTempValue1 .GT. 0.0) .AND. (DXTempValue2 .GT. 0.0)) THEN
                         DXRatio = DXTempValue1/DXTempValue2
                         OutArgs(3)=RoundSigDigits(DXRatio,4) ! Evaporator Air Flow Rate Fraction
                       ELSE
                         OutArgs(3)='' ! Evaporator Air Flow Rate Fraction
                       ENDIF
                     ENDIF

                     ! Condenser air flow is scaled by the flow at nominal speed - but only if it's not autosized
                     IF (SameString(TempArgs(DXSpeedStartArgNum+17), 'AUTOSIZE') .OR. SameString(TempArgs(DXNomSpeedStartArgNum+17), 'AUTOSIZE')) THEN
                       ! If the high or low speed capacity is autosized then use old default ratio of 0.3333 for low speed fraction
                       OutArgs(4)=RoundSigDigits(DXSpeedRatio,4) ! Condenser Air Flow Rate Fraction
                       CALL ShowWarningError( &
                         'Coil:Cooling:DX:MultiSpeed (old)="' //trim(TempArgs(1))// '".' //  &
                         ' Speed ' // TRIM(RoundSigDigits(SpeedNum,0)) // ' Evaporative Condenser Air Flow Rate='//trim(TempArgs(DXNomSpeedStartArgNum+17))//' was replaced with default sizing fraction.'//  &
                         ' Coil:Cooling:DX:CurveFit:Speed='//TRIM(TempArgs(1)) // ' Speed ' // RoundSigDigits(SpeedNum,0) // &
                         ' Performance, Evaporator Air Flow Rate Fraction = ' // RoundSigDigits(DXSpeedRatio,4) // '.',Auditf)
                     ELSE
                       ! Condenser air flow is scaled by the flow at the nominal speed
                       ErrFlag=.false.
                       DXTempValue1 = ProcessNumber(TempArgs(DXSpeedStartArgNum+17),ErrFlag)
                       IF (ErrFlag) THEN
                         CALL ShowSevereError('Invalid Number, Coil:Cooling:DX:MultiSpeed field, ['//  &
                            trim(TempArgs(DXSpeedStartArgNum+17))//'], Name='//TRIM(TempArgs(1)),Auditf)
                       ENDIF
                       ErrFlag=.false.
                       DXTempValue2 = ProcessNumber(TempArgs(DXNomSpeedStartArgNum+17),ErrFlag)
                       IF (ErrFlag) THEN
                         CALL ShowSevereError('Invalid Number, Coil:Cooling:DX:MultiSpeed field, ['//  &
                            trim(TempArgs(DXNomSpeedStartArgNum+17))//'], Name='//TRIM(TempArgs(1)),Auditf)
                       ENDIF
                       IF ((DXTempValue1 .GT. 0.0) .AND. (DXTempValue2 .GT. 0.0)) THEN
                         DXRatio = DXTempValue1/DXTempValue2
                         OutArgs(4)=RoundSigDigits(DXRatio,4) ! Condenser Air Flow Rate Fraction
                       ELSE
                         OutArgs(4)='' ! Condenser Air Flow Rate Fraction
                       ENDIF
                     ENDIF

                     OutArgs(5)=TempArgs(DXSpeedStartArgNum+1) ! Gross Sensible Heat Ratio
                     OutArgs(6)=TempArgs(DXSpeedStartArgNum+2) ! Gross Cooling COP
                     OutArgs(7)='1.0' ! Active Fraction of Coil Face Area
                     OutArgs(8)=TempArgs(DXSpeedStartArgNum+4) ! Rated Evaporator Fan Power Per Volume Flow Rate

                     ! Evaporative Condenser Pump Power is scaled by the power at nominal speed - but only if it's not autosized
                     IF (SameString(TempArgs(DXSpeedStartArgNum+18), 'AUTOSIZE') .OR. SameString(TempArgs(DXNomSpeedStartArgNum+18), 'AUTOSIZE')) THEN
                       ! If the high or low speed capacity is autosized then use old default ratio of 0.3333 for low speed fraction
                       OutArgs(9)=RoundSigDigits(DXSpeedRatio,4) ! Evaporative Condenser Pump Power Fraction
                       CALL ShowWarningError( &
                         'Coil:Cooling:DX:MultiSpeed (old)="' //trim(TempArgs(1))// '".' //  &
                         ' Speed ' // TRIM(RoundSigDigits(SpeedNum,0)) // ' Rated Evaporative Condenser Pump Power Consumption='//trim(TempArgs(DXNomSpeedStartArgNum+18))//' was replaced with default sizing fraction.'//  &
                         ' Coil:Cooling:DX:CurveFit:Speed='//TRIM(TempArgs(1)) // ' Speed ' // RoundSigDigits(SpeedNum,0) // &
                         ' Performance, Evaporator Air Flow Rate Fraction = ' // RoundSigDigits(DXSpeedRatio,4) // '.',Auditf)
                     ELSE
                       ! Evaporative Condenser Pump Power is scaled by the power at the nominal speed
                       ErrFlag=.false.
                       DXTempValue1 = ProcessNumber(TempArgs(DXSpeedStartArgNum+18),ErrFlag)
                       IF (ErrFlag) THEN
                         CALL ShowSevereError('Invalid Number, Coil:Cooling:DX:MultiSpeed field, ['//  &
                            trim(TempArgs(DXSpeedStartArgNum+18))//'], Name='//TRIM(TempArgs(1)),Auditf)
                       ENDIF
                       ErrFlag=.false.
                       DXTempValue2 = ProcessNumber(TempArgs(DXNomSpeedStartArgNum+18),ErrFlag)
                       IF (ErrFlag) THEN
                         CALL ShowSevereError('Invalid Number, Coil:Cooling:DX:MultiSpeed field, ['//  &
                            trim(TempArgs(DXNomSpeedStartArgNum+18))//'], Name='//TRIM(TempArgs(1)),Auditf)
                       ENDIF
                       IF ((DXTempValue1 .GT. 0.0) .AND. (DXTempValue2 .GT. 0.0)) THEN
                         DXRatio = DXTempValue1/DXTempValue2
                         OutArgs(9)=RoundSigDigits(DXRatio,4) ! Condenser Air Flow Rate Fraction
                       ELSE
                         OutArgs(9)='' ! Evaporative Condenser Pump Power Fraction
                       ENDIF
                     ENDIF

                     OutArgs(10)=TempArgs(DXSpeedStartArgNum+16) ! Evaporative Condenser Effectiveness
                     OutArgs(11)=TempArgs(DXSpeedStartArgNum+5) ! Total Cooling Capacity Function of Temperature Curve Name
                     OutArgs(12)=TempArgs(DXSpeedStartArgNum+6) ! Total Cooling Capacity Function of Air Flow Fraction Curve Name
                     OutArgs(13)=TempArgs(DXSpeedStartArgNum+7) ! Energy Input Ratio Function of Temperature Curve Name
                     OutArgs(14)=TempArgs(DXSpeedStartArgNum+8) ! Energy Input Ratio Function of Air Flow Fraction Curve Name
                     OutArgs(15)=TempArgs(DXSpeedStartArgNum+9) ! Part Load Fraction Correlation Curve Name
                     OutArgs(16)=TempArgs(DXSpeedStartArgNum+14) ! Rated Waste Heat Fraction of Power Input
                     OutArgs(17)=TempArgs(DXSpeedStartArgNum+15) ! Waste Heat Function of Temperature Curve Name
                     !OutArgs(18)='' ! Sensible Heat Ratio Modifier Function of Temperature Curve Name - Coil:Cooling:DX:MultiSpeed never had this
                     !OutArgs(19)='' ! Sensible Heat Ratio Modifier Function of Flow Fraction Curve Name - Coil:Cooling:DX:MultiSpeed never had this
                     CurArgs=19
                     CALL WriteOutIDFLines(DifLfn,ObjectName,CurArgs,OutArgs,NwFldNames,NwFldUnits)
                 ENDDO
                 ! already written
                 Written = .true.

             CASE('COIL:COOLING:DX:VARIABLESPEED')
                 nodiff=.false.
                 ObjectName='Coil:Cooling:DX'
                 ! store the date for later
                 TempArgs=InArgs
                 TempArgsNum=CurArgs

                 ! write the Coil:Cooling:DX object
                 CALL GetNewObjectDefInIDD(ObjectName,NwNumArgs,NwAorN,NwReqFld,NwObjMinFlds,NwFldNames,NwFldDefaults,NwFldUnits)
                 OutArgs(1)=TempArgs(1) ! Name
                 OutArgs(2)=TempArgs(2) ! Evaporator Inlet Node Name
                 OutArgs(3)=TempArgs(3) ! Evaporator Outlet Node Name
                 !OutArgs(4)='' ! Availability Schedule Name - Coil:Cooling:DX:VariableSpeed never had this
                 !OutArgs(5)='' ! Condenser Zone Name - Coil:Cooling:DX:VariableSpeed never had this
                 OutArgs(6)=TempArgs(11) ! Condenser Inlet Node Name
                 OutArgs(7)=TRIM(TempArgs(1)) // TRIM(' Condenser Outlet Node') ! Condenser Outlet Node Name
                 OutArgs(8)=TRIM(TempArgs(1)) // TRIM(' Performance') ! Performance Object Name
                 OutArgs(9)=TempArgs(18) ! Condensate Collection Water Storage Tank Name
                 OutArgs(10)=TempArgs(17) ! Evaporative Condenser Supply Water Storage Tank Name
                 CurArgs=10
                 CALL WriteOutIDFLines(DifLfn,ObjectName,CurArgs,OutArgs,NwFldNames,NwFldUnits)

                 ! write the Performance object
                 OutArgs=Blank
                 ObjectName='Coil:Cooling:DX:CurveFit:Performance'
                 CALL GetNewObjectDefInIDD(ObjectName,NwNumArgs,NwAorN,NwReqFld,NwObjMinFlds,NwFldNames,NwFldDefaults,NwFldUnits)
                 OutArgs(1)=TRIM(TempArgs(1)) // TRIM(' Performance') ! Name
                 OutArgs(2)=TempArgs(14) ! Crankcase Heater Capacity
                 OutArgs(3)=TempArgs(16) ! Minimum Outdoor Dry-Bulb Temperature for Compressor Operation
                 OutArgs(4)=TempArgs(15) ! Maximum Outdoor Dry-Bulb Temperature for Crankcase Heater Operation
                 !OutArgs(5)='' ! Unit Internal Static Air Pressure - Only defined for Coil:Cooling:DX:TwoSpeed previously
                 !OutArgs(6)='' ! Method for Switching Operating Modes - Only defined for Coil:Cooling:DX:TwoStageWithHumidityControl previously
                 !OutArgs(7)='' ! Operating Mode Number Schedule Name
                 OutArgs(8)=TempArgs(19) ! Evaporative Condenser Basin Heater Capacity
                 OutArgs(9)=TempArgs(20) ! Evaporative Condenser Basin Heater Setpoint Temperature
                 OutArgs(10)=TempArgs(21) ! Evaporative Condenser Basin Heater Operating Schedule Name
                 OutArgs(11)='Electricity' ! Compressor Fuel Type
                 OutArgs(12)=TRIM(TempArgs(1)) // TRIM(' Operating Mode') ! Operating Mode 1 Name
                 CurArgs=12
                 CALL WriteOutIDFLines(DifLfn,ObjectName,CurArgs,OutArgs,NwFldNames,NwFldUnits)

                 ! write the Operating Mode object
                 OutArgs=Blank
                 ObjectName='Coil:Cooling:DX:CurveFit:OperatingMode'
                 CALL GetNewObjectDefInIDD(ObjectName,NwNumArgs,NwAorN,NwReqFld,NwObjMinFlds,NwFldNames,NwFldDefaults,NwFldUnits)
                 OutArgs(1)=TRIM(TempArgs(1)) // TRIM(' Operating Mode') ! Name
                 OutArgs(2)=TempArgs(6) ! Rated Gross Total Cooling Capacity
                 OutArgs(3)=TempArgs(7) ! Rated Evaporator Air Flow Rate
                 !OutArgs(4)='' ! Rated Condenser Air Flow Rate - Coil:Cooling:DX:VariableSpeed never had this
                 !OutArgs(5)='' ! Maximum Cycling Rate - Coil:Cooling:DX:VariableSpeed never had this
                 OutArgs(6)=TempArgs(9) ! Ratio of Initial Moisture Evaporation Rate and Steady State Latent Capacity
                 !OutArgs(7)='' ! Latent Capacity Time Constant - Coil:Cooling:DX:VariableSpeed never had this
                 OutArgs(8)=TempArgs(8) ! Nominal Time for Condensate Removal to Begin
                 !OutArgs(9)='' ! Apply Latent Degradation to Speeds Greater than 1 - Only defined for Coil:Cooling:DX:MultiSpeed previously
                 OutArgs(10)=TempArgs(12) ! Condenser Type
                 OutArgs(11)=TempArgs(13) ! Nominal Evaporative Condenser Pump Power
                 OutArgs(12)='VariableSpeed' ! Capacity Control Method

                 ErrFlag=.false.
                 NumberOfSpeeds=ProcessNumber(TempArgs(4),ErrFlag)
                 IF (ErrFlag) THEN
                   CALL ShowSevereError('Invalid Number, Coil:Cooling:DX:VariableSpeed field 4, ['//  &
                      trim(TempArgs(4))//'], Name='//TRIM(TempArgs(1)),Auditf)
                 ENDIF

                 OutArgs(13)=TempArgs(5) ! Nominal Speed Number
                 ! Save starting position of nominal speed values for scaling later
                 ErrFlag=.false.
                 DXNomSpeedStartArgNum = 22 + 10*(ProcessNumber(TempArgs(5),ErrFlag)-1)
                 IF (ErrFlag) THEN
                   CALL ShowSevereError('Invalid Number, Coil:Cooling:DX:VariableSpeed field 5, ['//  &
                      trim(TempArgs(5))//'], Name='//TRIM(TempArgs(1)),Auditf)
                 ENDIF

                 CurArgs=13
                 DO SpeedNum=1,NumberOfSpeeds
                   CurArgs=CurArgs+1
                   SpeedNumChar=RoundSigDigits(SpeedNum,0)
                   OutArgs(CurArgs)=TRIM(TempArgs(1)) // ' Speed ' // TRIM(SpeedNumChar) //' Performance' ! Speed n Name
                 ENDDO
                 CALL WriteOutIDFLines(DifLfn,ObjectName,CurArgs,OutArgs,NwFldNames,NwFldUnits)

                 DO SpeedNum=1,NumberOfSpeeds
                     ! write the Speed Performance objects
                     SpeedNumChar=RoundSigDigits(SpeedNum,0)
                     DXSpeedStartArgNum = 22 + 10*(SpeedNum - 1)
                     OutArgs=Blank
                     ObjectName='Coil:Cooling:DX:CurveFit:Speed'
                     CALL GetNewObjectDefInIDD(ObjectName,NwNumArgs,NwAorN,NwReqFld,NwObjMinFlds,NwFldNames,NwFldDefaults,NwFldUnits)
                     OutArgs(1)=TRIM(TempArgs(1)) // ' Speed ' // TRIM(SpeedNumChar) // ' Performance' ! Name

                     ! Capacity is scaled by the capacity at the nominal speed
                     ErrFlag=.false.
                     DXTempValue1 = ProcessNumber(TempArgs(DXSpeedStartArgNum),ErrFlag)
                     IF (ErrFlag) THEN
                       CALL ShowSevereError('Invalid Number, Coil:Cooling:DX:VariableSpeed field, ['//  &
                          trim(TempArgs(DXSpeedStartArgNum))//'], Name='//TRIM(TempArgs(1)),Auditf)
                     ENDIF
                     ErrFlag=.false.
                     DXTempValue2 = ProcessNumber(TempArgs(DXNomSpeedStartArgNum),ErrFlag)
                     IF (ErrFlag) THEN
                       CALL ShowSevereError('Invalid Number, Coil:Cooling:DX:VariableSpeed field, ['//  &
                          trim(TempArgs(DXNomSpeedStartArgNum))//'], Name='//TRIM(TempArgs(1)),Auditf)
                     ENDIF
                     IF ((DXTempValue1 .GT. 0.0) .AND. (DXTempValue2 .GT. 0.0)) THEN
                       DXRatio = DXTempValue1/DXTempValue2
                       OutArgs(2)=RoundSigDigits(DXRatio,4) ! Gross Total Cooling Capacity Fraction
                     ELSE
                       OutArgs(2)='' ! Gross Total Cooling Capacity Fraction
                     ENDIF

                     ! Evaporator air flow is scaled by the flow at the nominal speed
                     ErrFlag=.false.
                     DXTempValue1 = ProcessNumber(TempArgs(DXSpeedStartArgNum+3),ErrFlag)
                     IF (ErrFlag) THEN
                       CALL ShowSevereError('Invalid Number, Coil:Cooling:DX:VariableSpeed field, ['//  &
                          trim(TempArgs(DXSpeedStartArgNum+3))//'], Name='//TRIM(TempArgs(1)),Auditf)
                     ENDIF
                     ErrFlag=.false.
                     DXTempValue2 = ProcessNumber(TempArgs(DXNomSpeedStartArgNum+3),ErrFlag)
                     IF (ErrFlag) THEN
                       CALL ShowSevereError('Invalid Number, Coil:Cooling:DX:VariableSpeed field, ['//  &
                          trim(TempArgs(DXNomSpeedStartArgNum+3))//'], Name='//TRIM(TempArgs(1)),Auditf)
                     ENDIF
                     IF ((DXTempValue1 .GT. 0.0) .AND. (DXTempValue2 .GT. 0.0)) THEN
                       DXRatio = DXTempValue1/DXTempValue2
                       OutArgs(3)=RoundSigDigits(DXRatio,4) ! Evaporator Air Flow Rate Fraction
                     ELSE
                       OutArgs(3)='' ! Evaporator Air Flow Rate Fraction
                     ENDIF

                     ! Condenser air flow is scaled by the flow at the nominal speed
                     ErrFlag=.false.
                     DXTempValue1 = ProcessNumber(TempArgs(DXSpeedStartArgNum+4),ErrFlag)
                     IF (ErrFlag) THEN
                       CALL ShowSevereError('Invalid Number, Coil:Cooling:DX:VariableSpeed field, ['//  &
                          trim(TempArgs(DXSpeedStartArgNum+4))//'], Name='//TRIM(TempArgs(1)),Auditf)
                     ENDIF
                     ErrFlag=.false.
                     DXTempValue2 = ProcessNumber(TempArgs(DXNomSpeedStartArgNum+4),ErrFlag)
                     IF (ErrFlag) THEN
                       CALL ShowSevereError('Invalid Number, Coil:Cooling:DX:VariableSpeed field, ['//  &
                          trim(TempArgs(DXNomSpeedStartArgNum+4))//'], Name='//TRIM(TempArgs(1)),Auditf)
                     ENDIF
                     IF ((DXTempValue1 .GT. 0.0) .AND. (DXTempValue2 .GT. 0.0)) THEN
                       DXRatio = DXTempValue1/DXTempValue2
                       OutArgs(4)=RoundSigDigits(DXRatio,4) ! Condenser Air Flow Rate Fraction
                     ELSE
                       OutArgs(4)='' ! Condenser Air Flow Rate Fraction
                     ENDIF

                     OutArgs(5)=TempArgs(DXSpeedStartArgNum+1) ! Gross Sensible Heat Ratio
                     OutArgs(6)=TempArgs(DXSpeedStartArgNum+2) ! Gross Cooling COP
                     OutArgs(7)='1.0' ! Active Fraction of Coil Face Area
                     !OutArgs(8)='' ! Rated Evaporator Fan Power Per Volume Flow Rate - Coil:Cooling:DX:VariableSpeed never had this
                     !OutArgs(9)='' ! Evaporative Condenser Pump Power Fraction - Only defined for Coil:Cooling:DX:MultiSpeed and TwoSpeed previously
                     OutArgs(10)=TempArgs(DXSpeedStartArgNum+5) ! Evaporative Condenser Effectiveness
                     OutArgs(11)=TempArgs(DXSpeedStartArgNum+6) ! Total Cooling Capacity Function of Temperature Curve Name
                     OutArgs(12)=TempArgs(DXSpeedStartArgNum+7) ! Total Cooling Capacity Function of Air Flow Fraction Curve Name
                     OutArgs(13)=TempArgs(DXSpeedStartArgNum+8) ! Energy Input Ratio Function of Temperature Curve Name
                     OutArgs(14)=TempArgs(DXSpeedStartArgNum+9) ! Energy Input Ratio Function of Air Flow Fraction Curve Name
                     OutArgs(15)=TempArgs(10) ! Part Load Fraction Correlation Curve Name - Coil:Cooling:DX:VariableSpeed just had one, use it for every speed
                     !OutArgs(16)='' ! Rated Waste Heat Fraction of Power Input - Only defined for Coil:Cooling:DX:MultiSpeed previously
                     !OutArgs(17)='' ! Waste Heat Function of Temperature Curve Name - Only defined for Coil:Cooling:DX:MultiSpeed previously
                     !OutArgs(18)='' ! Sensible Heat Ratio Modifier Function of Temperature Curve Name - Coil:Cooling:DX:VariableSpeed never had this
                     !OutArgs(19)='' ! Sensible Heat Ratio Modifier Function of Flow Fraction Curve Name - Coil:Cooling:DX:VariableSpeed never had this
                     CurArgs=19
                     CALL WriteOutIDFLines(DifLfn,ObjectName,CurArgs,OutArgs,NwFldNames,NwFldUnits)
                 ENDDO
                 ! already written
                 Written = .true.

             CASE('COIL:COOLING:DX:TWOSTAGEWITHHUMIDITYCONTROLMODE')
                 nodiff=.false.
                 ObjectName='Coil:Cooling:DX'
                 ! store the date for later
                 TempArgs=InArgs
                 TempArgsNum=CurArgs

                 ! write the Coil:Cooling:DX object for TwoStageWithHumidityControlMode
                 CALL GetNewObjectDefInIDD(ObjectName,NwNumArgs,NwAorN,NwReqFld,NwObjMinFlds,NwFldNames,NwFldDefaults,NwFldUnits)
                 OutArgs(1)=TempArgs(1) ! Name
                 OutArgs(2)=TempArgs(3) ! Evaporator Inlet Node Name
                 OutArgs(3)=TempArgs(4) ! Evaporator Outlet Node Name
                 OutArgs(4)=TempArgs(2) ! Availability Schedule Name
                 OutArgs(5)=TempArgs(95) ! Condenser Zone Name
                 OutArgs(6)=TempArgs(5) ! Condenser Inlet Node Name
                 OutArgs(7)=TRIM(TempArgs(1)) // TRIM(' Condenser Outlet Node') ! Condenser Outlet Node Name
                 OutArgs(8)=TRIM(TempArgs(1)) // TRIM(' Performance') ! Performance Object Name
                 OutArgs(9)=TempArgs(18) ! Condensate Collection Water Storage Tank Name
                 OutArgs(10)=TempArgs(17) ! Evaporative Condenser Supply Water Storage Tank Name
                 CurArgs=10
                 CALL WriteOutIDFLines(DifLfn,ObjectName,CurArgs,OutArgs,NwFldNames,NwFldUnits)

                 ! write the Performance object
                 OutArgs=Blank
                 ObjectName='Coil:Cooling:DX:CurveFit:Performance'
                 CALL GetNewObjectDefInIDD(ObjectName,NwNumArgs,NwAorN,NwReqFld,NwObjMinFlds,NwFldNames,NwFldDefaults,NwFldUnits)
                 OutArgs(1)=TRIM(TempArgs(1)) // TRIM(' Performance') ! Name
                 OutArgs(2)=TempArgs(5) ! Crankcase Heater Capacity
                 OutArgs(3)=TempArgs(19) ! Minimum Outdoor Dry-Bulb Temperature for Compressor Operation
                 OutArgs(4)=TempArgs(6) ! Maximum Outdoor Dry-Bulb Temperature for Crankcase Heater Operation
                 !OutArgs(5)='' ! Unit Internal Static Air Pressure - Only defined for Coil:Cooling:DX:TwoSpeed previously
                 OutArgs(6)='HumidityControl' ! Method for Switching Operating Modes
                 !OutArgs(7)='' ! Operating Mode Number Schedule Name
                 OutArgs(8)=TempArgs(20) ! Evaporative Condenser Basin Heater Capacity
                 OutArgs(9)=TempArgs(21) ! Evaporative Condenser Basin Heater Setpoint Temperature
                 OutArgs(10)=TempArgs(22) ! Evaporative Condenser Basin Heater Operating Schedule Name
                 OutArgs(11)='Electricity' ! Compressor Fuel Type
                 OutArgs(12)=TRIM(TempArgs(1))// TRIM(' Normal Operating Mode ') ! Operating Mode 1 Name
                 CurArgs=12
                 IF (TempArgs(8) == blank) THEN
                   NumberOfModes = 1
                 ELSE
                   ErrFlag=.false.
                   NumberOfModes=ProcessNumber(TempArgs(8),ErrFlag)+1
                   IF (ErrFlag) THEN
                     CALL ShowSevereError('Invalid Number, Coil:Cooling:DX:TwoStageWithHumidityControlMode field 8, ['//  &
                        trim(TempArgs(8))//'], Name='//TRIM(TempArgs(1)),Auditf)
                   ENDIF
                 ENDIF
                 IF (NumberOfModes == 2) THEN
                   OutArgs(13)=TRIM(TempArgs(1))// TRIM(' Dehumidification Operating Mode') ! Operating Mode 1 Name
                   CurArgs=13
                 ENDIF
                 CALL WriteOutIDFLines(DifLfn,ObjectName,CurArgs,OutArgs,NwFldNames,NwFldUnits)

                 ! write the Operating Mode objects
                 IF (TempArgs(7) == blank) THEN
                   NumberOfSpeeds = 1
                 ELSE
                   ErrFlag=.false.
                   NumberOfSpeeds=ProcessNumber(TempArgs(7),ErrFlag)
                   IF (ErrFlag) THEN
                     CALL ShowSevereError('Invalid Number, Coil:Cooling:DX:TwoStageWithHumidityControlMode field 7, ['//  &
                        trim(TempArgs(7))//'], Name='//TRIM(TempArgs(1)),Auditf)
                   ENDIF
                 ENDIF
                 DO ModeNum=1,NumberOfModes
                   OutArgs=Blank
                   ! Save index of Nominal Performance Object for this mode
                   IF ( ModeNum == 1 ) THEN
                     DXStg1PerfName = TempArgs(10)
                     ModeName = 'Normal'
                     IF ( NumberOfSpeeds == 1 ) THEN
                       DXNomPerfName = TempArgs(10)
                     ELSE
                       DXNomPerfName = TempArgs(12)
                     ENDIF
                   ELSE
                     ModeName = 'Dehumidification'
                     DXStg1PerfName = TempArgs(14)
                     IF ( NumberOfSpeeds == 1 ) THEN
                       DXNomPerfName = TempArgs(14)
                     ELSE
                       DXNomPerfName = TempArgs(16)
                     ENDIF
                   ENDIF

                   iDXNomPerf = 0
                   iDXStg1Perf = 0
                   DO iDXPerf=1,NumMultiStageDXPerf
                     IF ( SameString( DXNomPerfName, MultiStageDXPerformance(iDXPerf)%Name) ) THEN
                       iDXNomPerf = iDXPerf
                     ENDIF
                     IF ( SameString( DXStg1PerfName, MultiStageDXPerformance(iDXPerf)%Name) ) THEN
                       iDXStg1Perf = iDXPerf
                     ENDIF
                   ENDDO

                   ObjectName='Coil:Cooling:DX:CurveFit:OperatingMode'
                   CALL GetNewObjectDefInIDD(ObjectName,NwNumArgs,NwAorN,NwReqFld,NwObjMinFlds,NwFldNames,NwFldDefaults,NwFldUnits)
                   OutArgs(1)=TRIM(TempArgs(1))//' ' // TRIM(ModeName) // TRIM(' Operating Mode') ! Name
                   OutArgs(2)=MultiStageDXPerformance(iDXNomPerf)%GrossRatedTotCoolCap ! Rated Gross Total Cooling Capacity
                   OutArgs(3)=MultiStageDXPerformance(iDXNomPerf)%RatedAirFlowRate ! Rated Evaporator Air Flow Rate
                   OutArgs(4)=MultiStageDXPerformance(iDXNomPerf)%EvapCondAirFlowRate ! Rated Condenser Air Flow Rate
                   OutArgs(5)=MultiStageDXPerformance(iDXStg1Perf)%MaxCyclingRate ! Maximum Cycling Rate
                   OutArgs(6)=MultiStageDXPerformance(iDXStg1Perf)%RatioOfInitialMoisture ! Ratio of Initial Moisture Evaporation Rate and Steady State Latent Capacity
                   OutArgs(7)=MultiStageDXPerformance(iDXStg1Perf)%LatentCapTimeConst ! Latent Capacity Time Constant
                   OutArgs(8)=MultiStageDXPerformance(iDXStg1Perf)%NomTimeForCondensRemoval ! Nominal Time for Condensate Removal to Begin
                   OutArgs(9)='Yes' ! Apply Latent Degradation to Speeds Greater than 1 - Yes for Coil:Cooling:DX:TwoStageWithHumidityControlMode
                   CALL ShowWarningError( &
                     'Coil:Cooling:DX:TwoStageWithHumidityControlMode (old)="' //trim(TempArgs(1))// '".' //  &
                     ' Using Stage 1 values for Nominal Time for Condensate Removal to Begin, Ratio of Initial Moisture Evaporation Rate, '//  &
                     ' Maximum Cycling Rate, Latent Capacity Time Constant, and Condenser Type in Coil:Cooling:DX:CurveFit:OperatingMode='//TRIM(TempArgs(1)) // '.',Auditf)

                   OutArgs(10)=MultiStageDXPerformance(iDXStg1Perf)%CondType ! Condenser Type
                   OutArgs(11)=MultiStageDXPerformance(iDXStg1Perf)%EvapCondPumpPower ! Nominal Evaporative Condenser Pump Power
                   OutArgs(12)='MultiSpeed' ! Capacity Control Method


                   OutArgs(13)=RoundSigDigits(NumberOfSpeeds,0) ! Nominal Speed Number - For Coil:Cooling:DX:TwoStageWithHumidityControlMode this is same as number of speeds
                   CurArgs=13
                   DO SpeedNum=1,NumberOfSpeeds
                     CurArgs=CurArgs+1
                     SpeedNumChar=RoundSigDigits(SpeedNum,0)
                     OutArgs(CurArgs)=TRIM(TempArgs(1))//' ' // TRIM(ModeName) // ' Mode Stage ' // TRIM(SpeedNumChar) //' Performance' ! Speed n Name
                   ENDDO
                   CALL WriteOutIDFLines(DifLfn,ObjectName,CurArgs,OutArgs,NwFldNames,NwFldUnits)

                   IF( NumberOfSpeeds == 2 ) THEN
                       ! write the Stage 1 Performance object
                       SpeedNumChar='1'
                       DXSpeedRatio = 0.5
                       OutArgs=Blank
                       ObjectName='Coil:Cooling:DX:CurveFit:Speed'
                       CALL GetNewObjectDefInIDD(ObjectName,NwNumArgs,NwAorN,NwReqFld,NwObjMinFlds,NwFldNames,NwFldDefaults,NwFldUnits)
                       OutArgs(1)=TRIM(TempArgs(1))//' ' // TRIM(ModeName) // ' Mode Stage 1 Performance' ! Name

                       ! Capacity is scaled by the capacity at nominal speed - but only if it's not autosized
                       IF (SameString(MultiStageDXPerformance(iDXStg1Perf)%GrossRatedTotCoolCap, 'AUTOSIZE') .OR. SameString(MultiStageDXPerformance(iDXNomPerf)%GrossRatedTotCoolCap, 'AUTOSIZE')) THEN
                         ! If the high or low speed value is autosized then use old default ratio of 0.5 for low speed fraction
                         OutArgs(2)='0.50' ! Gross Total Cooling Capacity Fraction
                         CALL ShowWarningError( &
                           'Coil:Cooling:DX:TwoStageWithHumidityControlMode (old)="' //trim(TempArgs(1))// '".' //  &
                           ' Stage 1 Gross Rated Total Cooling Capacity='//trim(MultiStageDXPerformance(iDXStg1Perf)%GrossRatedTotCoolCap)//' was replaced with default sizing fraction.'//  &
                           ' Coil:Cooling:DX:CurveFit:Speed='//TRIM(OutArgs(1))// &
                           ', Gross Total Cooling Capacity Fraction = 0.50.',Auditf)
                       ELSE
                          ! Capacity is scaled by the capacity at the nominal speed
                         ErrFlag=.false.
                         DXTempValue1 = ProcessNumber(MultiStageDXPerformance(iDXStg1Perf)%GrossRatedTotCoolCap,ErrFlag)
                         IF (ErrFlag) THEN
                           CALL ShowSevereError('Invalid Number, CoilPerformance:DX:Cooling (old) Name='//TRIM(MultiStageDXPerformance(iDXStg1Perf)%Name)//  &
                              ', Gross Rated Total Cooling Capacity='//trim(MultiStageDXPerformance(iDXStg1Perf)%GrossRatedTotCoolCap),Auditf)
                         ENDIF
                         ErrFlag=.false.
                         DXTempValue2 = ProcessNumber(MultiStageDXPerformance(iDXNomPerf)%GrossRatedTotCoolCap,ErrFlag)
                         IF (ErrFlag) THEN
                           CALL ShowSevereError('Invalid Number, CoilPerformance:DX:Cooling (old) Name='//TRIM(MultiStageDXPerformance(iDXNomPerf)%Name)//  &
                              ', Gross Rated Total Cooling Capacity='//trim(MultiStageDXPerformance(iDXNomPerf)%GrossRatedTotCoolCap),Auditf)
                         ENDIF
                         IF ((DXTempValue1 .GT. 0.0) .AND. (DXTempValue2 .GT. 0.0)) THEN
                           DXRatio = DXTempValue1/DXTempValue2
                           OutArgs(2)=RoundSigDigits(DXRatio,4) ! Gross Total Cooling Capacity Fraction
                         ELSE
                           OutArgs(2)='' ! Gross Total Cooling Capacity Fraction
                         ENDIF
                       ENDIF

                       ! Evaporator air flow is scaled by the flow at nominal speed - but only if it's not autosized
                       IF (SameString(MultiStageDXPerformance(iDXNomPerf)%RatedAirFlowRate, 'AUTOSIZE') .OR. SameString(MultiStageDXPerformance(iDXNomPerf)%RatedAirFlowRate, 'AUTOSIZE')) THEN
                         ! If the high or low speed value is autosized then use old default ratio of 0.5 for low speed fraction
                         OutArgs(3)='0.50' ! Evaporator Air Flow Rate Fraction
                         CALL ShowWarningError( &
                           'Coil:Cooling:DX:TwoStageWithHumidityControlMode (old)="' //trim(TempArgs(1))// '".' //  &
                           ' Stage 1 Rated Air Flow Rate='//trim(MultiStageDXPerformance(iDXStg1Perf)%RatedAirFlowRate)//' was replaced with default sizing fraction.'//  &
                           ' Coil:Cooling:DX:CurveFit:Speed='//TRIM(OutArgs(1))// &
                           ' , Evaporator Air Flow Rate Fraction = 0.50.',Auditf)
                       ELSE
                         ! Evaporator air flow is scaled by the flow at nominal speed
                         ErrFlag=.false.
                         DXTempValue1 = ProcessNumber(MultiStageDXPerformance(iDXStg1Perf)%RatedAirFlowRate,ErrFlag)
                         IF (ErrFlag) THEN
                           CALL ShowSevereError('Invalid Number, CoilPerformance:DX:Cooling (old) Name='//TRIM(MultiStageDXPerformance(iDXStg1Perf)%Name)//  &
                              'm Rated Air Flow Rate='//trim(MultiStageDXPerformance(iDXStg1Perf)%RatedAirFlowRate),Auditf)
                         ENDIF
                         ErrFlag=.false.
                         DXTempValue2 = ProcessNumber(MultiStageDXPerformance(iDXNomPerf)%RatedAirFlowRate,ErrFlag)
                         IF (ErrFlag) THEN
                           CALL ShowSevereError('Invalid Number, CoilPerformance:DX:Cooling (old) Name='//TRIM(MultiStageDXPerformance(iDXNomPerf)%Name)//  &
                              'm Rated Air Flow Rate='//trim(MultiStageDXPerformance(iDXNomPerf)%RatedAirFlowRate),Auditf)
                         ENDIF
                         IF ((DXTempValue1 .GT. 0.0) .AND. (DXTempValue2 .GT. 0.0)) THEN
                           DXRatio = DXTempValue1/DXTempValue2
                           OutArgs(3)=RoundSigDigits(DXRatio,4) ! Evaporator Air Flow Rate Fraction
                         ELSE
                           OutArgs(3)='' ! Evaporator Air Flow Rate Fraction
                         ENDIF
                       ENDIF

                       ! Condenser air flow is scaled by the flow at nominal speed - but only if it's not autosized
                       IF (SameString(MultiStageDXPerformance(iDXStg1Perf)%EvapCondAirFlowRate, 'AUTOSIZE') .OR. SameString(MultiStageDXPerformance(iDXNomPerf)%EvapCondAirFlowRate, 'AUTOSIZE')) THEN
                         ! If the high or low speed value is autosized then use old default ratio of 0.5 for low speed fraction
                         OutArgs(4)='0.50' ! Condenser Air Flow Rate Fraction
                         CALL ShowWarningError( &
                           'Coil:Cooling:DX:TwoStageWithHumidityControlMode (old)="' //trim(TempArgs(1))// '".' //  &
                           ' Stage 1 Gross Rated Total Cooling Capacity='//trim(MultiStageDXPerformance(iDXStg1Perf)%EvapCondAirFlowRate)//' was replaced with default sizing fraction.'//  &
                           ' Coil:Cooling:DX:CurveFit:Speed='//TRIM(OutArgs(1))// &
                           ', Condenser Air Flow Rate Fraction = 0.50.',Auditf)
                       ELSE
                         ! Condenser air flow is scaled by the flow at the nominal speed
                         ErrFlag=.false.
                         DXTempValue1 = ProcessNumber(MultiStageDXPerformance(iDXStg1Perf)%EvapCondAirFlowRate,ErrFlag)
                         IF (ErrFlag) THEN
                           CALL ShowSevereError('Invalid Number, CoilPerformance:DX:Cooling (old) Name='//TRIM(MultiStageDXPerformance(iDXStg1Perf)%Name)//  &
                              ', Evaporative Condenser Air Flow Rate='//trim(MultiStageDXPerformance(iDXStg1Perf)%EvapCondAirFlowRate),Auditf)
                         ENDIF
                         ErrFlag=.false.
                         DXTempValue2 = ProcessNumber(MultiStageDXPerformance(iDXNomPerf)%EvapCondAirFlowRate,ErrFlag)
                         IF (ErrFlag) THEN
                           CALL ShowSevereError('Invalid Number, CoilPerformance:DX:Cooling (old) Name='//TRIM(MultiStageDXPerformance(iDXNomPerf)%Name)//  &
                              ', Evaporative Condenser Air Flow Rate='//trim(MultiStageDXPerformance(iDXNomPerf)%EvapCondAirFlowRate),Auditf)
                         ENDIF
                         IF ((DXTempValue1 .GT. 0.0) .AND. (DXTempValue2 .GT. 0.0)) THEN
                           DXRatio = DXTempValue1/DXTempValue2
                           OutArgs(4)=RoundSigDigits(DXRatio,4) ! Condenser Air Flow Rate Fraction
                         ELSE
                           OutArgs(4)='' ! Condenser Air Flow Rate Fraction
                         ENDIF
                       ENDIF

                       OutArgs(5)=MultiStageDXPerformance(iDXStg1Perf)%GrossRatedSHR ! Gross Sensible Heat Ratio
                       OutArgs(6)=MultiStageDXPerformance(iDXStg1Perf)%GrossRatedCOP ! Gross Cooling COP
                       IF (MultiStageDXPerformance(iDXStg1Perf)%FractionBypassed == blank) THEN
                         OutArgs(7)='1.0' ! Active Fraction of Coil Face Area
                       ELSE
                         ErrFlag=.false.
                         DXTempValue1=1.0 - ProcessNumber(MultiStageDXPerformance(iDXStg1Perf)%FractionBypassed,ErrFlag)
                         IF (ErrFlag) THEN
                           CALL ShowSevereError('Invalid Number, CoilPerformance:DX:Cooling (old) Name='//TRIM(MultiStageDXPerformance(iDXStg1Perf)%Name)//  &
                              ', Fraction of Air Flow Bypassed Around Coil='//trim(MultiStageDXPerformance(iDXStg1Perf)%FractionBypassed),Auditf)
                         ELSE
                           OutArgs(7)=RoundSigDigits(DXTempValue1,4) ! Active Fraction of Coil Face Area
                         ENDIF
                       ENDIF
                       !OutArgs(8)='' ! Rated Evaporator Fan Power Per Volume Flow Rate - Coil:Cooling:DX:TwoStageWithHumidityControlMode never had this

                       ! Evaporative Condenser Pump Power is scaled by the power at nominal speed - but only if it's not autosized
                       IF (SameString(MultiStageDXPerformance(iDXStg1Perf)%EvapCondPumpPower, 'AUTOSIZE') .OR. SameString(MultiStageDXPerformance(iDXNomPerf)%EvapCondPumpPower, 'AUTOSIZE')) THEN
                         ! If the high or low speed value is autosized then use old default ratio of 0.5 for low speed fraction
                         OutArgs(9)='0.50' ! Evaporative Condenser Pump Power Fraction
                         CALL ShowWarningError( &
                           'Coil:Cooling:DX:TwoStageWithHumidityControlMode (old)="' //trim(TempArgs(1))// '".' //  &
                           ' Stage 1 Evaporative Condenser Pump Rated Power Consumption='//trim(MultiStageDXPerformance(iDXStg1Perf)%EvapCondPumpPower)//' was replaced with default sizing fraction.'//  &
                           ' Coil:Cooling:DX:CurveFit:Speed='//TRIM(OutArgs(1))// &
                           ', Evaporative Condenser Pump Power Fraction = 0.50.',Auditf)
                       ELSE
                         ! Evaporative Condenser Pump Power is scaled by the power at the nominal speed
                         ErrFlag=.false.
                         DXTempValue1 = ProcessNumber(MultiStageDXPerformance(iDXStg1Perf)%EvapCondPumpPower,ErrFlag)
                         IF (ErrFlag) THEN
                           CALL ShowSevereError('Invalid Number, CoilPerformance:DX:Cooling (old) Name='//TRIM(MultiStageDXPerformance(iDXStg1Perf)%Name)//  &
                              ', Evaporative Condenser Pump Rated Power Consumption='//trim(MultiStageDXPerformance(iDXStg1Perf)%EvapCondPumpPower),Auditf)
                         ENDIF
                         ErrFlag=.false.
                         DXTempValue2 = ProcessNumber(MultiStageDXPerformance(iDXNomPerf)%EvapCondPumpPower,ErrFlag)
                         IF (ErrFlag) THEN
                           CALL ShowSevereError('Invalid Number, CoilPerformance:DX:Cooling (old) Name='//TRIM(MultiStageDXPerformance(iDXNomPerf)%Name)//  &
                              ', Evaporative Condenser Pump Rated Power Consumption='//trim(MultiStageDXPerformance(iDXNomPerf)%EvapCondPumpPower),Auditf)
                         ENDIF
                         IF ((DXTempValue1 .GT. 0.0) .AND. (DXTempValue2 .GT. 0.0)) THEN
                           DXRatio = DXTempValue1/DXTempValue2
                           OutArgs(9)=RoundSigDigits(DXRatio,4) ! Condenser Air Flow Rate Fraction
                         ELSE
                           OutArgs(9)='' ! Evaporative Condenser Pump Power Fraction
                         ENDIF
                       ENDIF

                       OutArgs(10)=MultiStageDXPerformance(iDXStg1Perf)%EvapCondEff ! Evaporative Condenser Effectiveness
                       OutArgs(11)=MultiStageDXPerformance(iDXStg1Perf)%TotCapFTCurveName ! Total Cooling Capacity Function of Temperature Curve Name
                       OutArgs(12)=MultiStageDXPerformance(iDXStg1Perf)%TotCapFFCurveName ! Total Cooling Capacity Function of Air Flow Fraction Curve Name
                       OutArgs(13)=MultiStageDXPerformance(iDXStg1Perf)%EIRFTCurveName ! Energy Input Ratio Function of Temperature Curve Name
                       OutArgs(14)=MultiStageDXPerformance(iDXStg1Perf)%EIRFFCurveName ! Energy Input Ratio Function of Air Flow Fraction Curve Name
                       OutArgs(15)=MultiStageDXPerformance(iDXStg1Perf)%PLFCurveName ! Part Load Fraction Correlation Curve Name
                       !OutArgs(16)='' ! Rated Waste Heat Fraction of Power Input - Only defined for Coil:Cooling:DX:MultiSpeed previously
                       !OutArgs(17)='' ! Waste Heat Function of Temperature Curve Name - Only defined for Coil:Cooling:DX:MultiSpeed previously
                       OutArgs(18)=MultiStageDXPerformance(iDXStg1Perf)%SHRFTCurveName ! Sensible Heat Ratio Modifier Function of Temperature Curve Name
                       OutArgs(19)=MultiStageDXPerformance(iDXStg1Perf)%SHRFFCurveName ! Sensible Heat Ratio Modifier Function of Flow Fraction Curve Name
                       CurArgs=19
                       CALL WriteOutIDFLines(DifLfn,ObjectName,CurArgs,OutArgs,NwFldNames,NwFldUnits)
                   ENDIF

                   ! write the Nominal Speed Performance object
                   OutArgs=Blank
                   ObjectName='Coil:Cooling:DX:CurveFit:Speed'
                   CALL GetNewObjectDefInIDD(ObjectName,NwNumArgs,NwAorN,NwReqFld,NwObjMinFlds,NwFldNames,NwFldDefaults,NwFldUnits)
                   IF (NumberOfSpeeds == 1) THEN
                     OutArgs(1)=TRIM(TempArgs(1))//' ' // TRIM(ModeName) // ' Mode Stage 1 Performance' ! Name
                   ELSE
                     OutArgs(1)=TRIM(TempArgs(1))//' ' // TRIM(ModeName) // ' Mode Stage 2 Performance' ! Name
                   ENDIF

                   OutArgs(2)='1.0' ! Gross Total Cooling Capacity Fraction
                   OutArgs(3)='1.0' ! Evaporator Air Flow Rate Fraction
                   OutArgs(4)='1.0' ! Condenser Air Flow Rate Fraction
                   OutArgs(5)=MultiStageDXPerformance(iDXNomPerf)%GrossRatedSHR ! Gross Sensible Heat Ratio
                   OutArgs(6)=MultiStageDXPerformance(iDXNomPerf)%GrossRatedCOP ! Gross Cooling COP
                   IF (MultiStageDXPerformance(iDXNomPerf)%FractionBypassed == blank) THEN
                     OutArgs(7)='1.0' ! Active Fraction of Coil Face Area
                   ELSE
                     ErrFlag=.false.
                     DXTempValue1=1.0 - ProcessNumber(MultiStageDXPerformance(iDXNomPerf)%FractionBypassed,ErrFlag)
                     IF (ErrFlag) THEN
                       CALL ShowSevereError('Invalid Number, CoilPerformance:DX:Cooling (old) Name='//TRIM(MultiStageDXPerformance(iDXNomPerf)%Name)//  &
                          ', Fraction of Air Flow Bypassed Around Coil='//trim(MultiStageDXPerformance(iDXNomPerf)%FractionBypassed),Auditf)
                     ELSE
                       OutArgs(7)=RoundSigDigits(DXTempValue1,4) ! Active Fraction of Coil Face Area
                     ENDIF
                   ENDIF
                   !OutArgs(8)='' ! Rated Evaporator Fan Power Per Volume Flow Rate - Coil:Cooling:DX:TwoStageWithHumidityControlMode never had this
                   OutArgs(9)='1.0' ! Evaporative Condenser Pump Power Fraction
                   OutArgs(10)=MultiStageDXPerformance(iDXNomPerf)%EvapCondEff ! Evaporative Condenser Effectiveness
                   OutArgs(11)=MultiStageDXPerformance(iDXNomPerf)%TotCapFTCurveName ! Total Cooling Capacity Function of Temperature Curve Name
                   OutArgs(12)=MultiStageDXPerformance(iDXNomPerf)%TotCapFFCurveName ! Total Cooling Capacity Function of Air Flow Fraction Curve Name
                   OutArgs(13)=MultiStageDXPerformance(iDXNomPerf)%EIRFTCurveName ! Energy Input Ratio Function of Temperature Curve Name
                   OutArgs(14)=MultiStageDXPerformance(iDXNomPerf)%EIRFFCurveName ! Energy Input Ratio Function of Air Flow Fraction Curve Name
                   OutArgs(15)=MultiStageDXPerformance(iDXNomPerf)%PLFCurveName ! Part Load Fraction Correlation Curve Name
                   !OutArgs(16)='' ! Rated Waste Heat Fraction of Power Input - Only defined for Coil:Cooling:DX:MultiSpeed previously
                   !OutArgs(17)='' ! Waste Heat Function of Temperature Curve Name - Only defined for Coil:Cooling:DX:MultiSpeed previously
                   OutArgs(18)=MultiStageDXPerformance(iDXNomPerf)%SHRFTCurveName ! Sensible Heat Ratio Modifier Function of Temperature Curve Name
                   OutArgs(19)=MultiStageDXPerformance(iDXNomPerf)%SHRFFCurveName ! Sensible Heat Ratio Modifier Function of Flow Fraction Curve Name
                   CurArgs=19
                   CALL WriteOutIDFLines(DifLfn,ObjectName,CurArgs,OutArgs,NwFldNames,NwFldUnits)

                 ENDDO
                 ! already written
                 Written = .true.

             CASE('COILPERFORMANCE:DX:COOLING')
                 ! skip all of these as they have already been processed as part of COIL:COOLING:DX:TWOSTAGEWITHHUMIDITYCONTROLMODE
                 Written = .true.

              ! If your original object starts with D, insert the rules here

              ! If your original object starts with E, insert the rules here

              ! If your original object starts with F, insert the rules here
             CASE('FOUNDATION:KIVA')
                 CALL GetNewObjectDefInIDD(ObjectName,NwNumArgs,NwAorN,NwReqFld,NwObjMinFlds,NwFldNames,NwFldDefaults,NwFldUnits)
                 nodiff = .false.
                 OutArgs(1) = InArgs(1)
                 OutArgs(2) = Blank
                 OutArgs(3:CurArgs+1) = InArgs(2:CurArgs)
                 CurArgs = CurArgs + 1
                 NoDiff = .false.

              ! If your original object starts with G, insert the rules here

              ! If your original object starts with H, insert the rules here

              ! If your original object starts with I, insert the rules here

              ! If your original object starts with L, insert the rules here

              ! If your original object starts with M, insert the rules here

              ! If your original object starts with N, insert the rules here

              ! If your original object starts with O, insert the rules here

              ! If your original object starts with P, insert the rules here

              ! If your original object starts with R, insert the rules here
              CASE('RUNPERIOD')
                CALL GetNewObjectDefInIDD(ObjectName,NwNumArgs,NwAorN,NwReqFld,NwObjMinFlds,NwFldNames,NwFldDefaults,NwFldUnits)

                ! Copy all Args here
                OutArgs = InArgs

                ! If the now-required RunPeriod Name is blank, then create it
                IF (SameString(TRIM(InArgs(1)), '')) THEN
                  ! If at least one, then need diff
                  nodiff = .false.
                  iterateRunPeriod = iterateRunPeriod + 1
                  PotentialRunPeriodName='RUNPERIOD '//TrimSigDigits(iterateRunPeriod)
                  ! While we can find another RunPeriod named like this, increment the number
                  DO WHILE (FindItemInList(PotentialRunPeriodName,CurrentRunPeriodNames,TotRunPeriods) /= 0)
                    iterateRunPeriod = iterateRunPeriod + 1
                    PotentialRunPeriodName='RUNPERIOD '//TrimSigDigits(iterateRunPeriod)
                  ENDDO
                  OutArgs(1) = PotentialRunPeriodName
                ENDIF

              ! If your original object starts with S, insert the rules here
              CASE('SCHEDULE:FILE')
                CALL GetNewObjectDefInIDD(ObjectName,NwNumArgs,NwAorN,NwReqFld,NwObjMinFlds,NwFldNames,NwFldDefaults,NwFldUnits)
                OutArgs = InArgs
                IF (SameString(TRIM(InArgs(7)), 'FIXED')) THEN
                  nodiff = .false.
                  OutArgs(7) = 'SPACE'
                END IF

              ! If your original object starts with T, insert the rules here

              CASE('TABLE:ONEINDEPENDENTVARIABLE')
                CALL GetNewObjectDefInIDD(ObjectName,NwNumArgs,NwAorN,NwReqFld,NwObjMinFlds,NwFldNames,NwFldDefaults,NwFldUnits)
                ! Delete old object
                WRITE(Auditf,fmta) 'Object="'//TRIM(ObjectName)//'" is not in the "new" IDD.'
                WRITE(Auditf,fmta) '... will be listed as comments on the new output file.'
                CALL WriteOutIDFLinesAsComments(DifLfn,ObjectName,CurArgs,InArgs,FldNames,FldUnits)
                Written=.true.

                ! Create new Table:IndependentVariable object
                IF(ALLOCATED(NumIndVarsVals)) DEALLOCATE(NumIndVarsVals)
                IF(ALLOCATED(IndVars)) DEALLOCATE(IndVars)
                IF(ALLOCATED(OutputVals)) DEALLOCATE(OutputVals)
                ALLOCATE(NumIndVarsVals(1))

                NumIndVarsVals(1) = (CurArgs - 10)/2
                NumOutputVals = NumIndVarsVals(1)

                ALLOCATE(IndVars(1,NumIndVarsVals(1)))
                ALLOCATE(OutputVals(NumOutputVals))

                PArgs = 10 + NumIndVarsVals(1)
                CALL GetNewObjectDefInIDD('TABLE:INDEPENDENTVARIABLE',PNumArgs,PAorN,NwReqFld,PObjMinFlds,PFldNames,PFldDefaults,PFldUnits)
                POutArgs(1) = TRIM(InArgs(1))//'_IndependentVariable1'
                IF (SameString(InArgs(3),"LINEARINTERPOLATIONOFTABLE")) THEN
                  POutArgs(2) = "Linear"
                  POutArgs(3) = "Constant"
                ELSEIF (SameString(InArgs(3),"LAGRANGEINTERPOLATIONLINEAREXTRAPOLATION")) THEN
                  POutArgs(2) = "Cubic"
                  POutArgs(3) = "Linear"
                ELSE
                  POutArgs(2) = "Cubic"
                  POutArgs(3) = "Constant"
                END IF
                POutArgs(4:5) = InArgs(4:5)  ! Min/Max

                DO iPt=1,NumIndVarsVals(1)
                  IndVars(1,iPt) = InArgs(11 + 2*(iPt - 1))
                  OutputVals(iPt) = InArgs(12 + 2*(iPt - 1))
                END DO

                POutArgs(6) = Blank
                POutArgs(7) = InArgs(8)
                POutArgs(8:10) = Blank
                POutArgs(11:PArgs) = IndVars(1,1:NumIndVarsVals(1))

                CALL WriteOutIDFLines(DifLfn,'Table:IndependentVariable',PArgs,POutArgs,PFldNames,PFldUnits)

                ! Create new Table:IndependentVariableList object
                PArgs = 2
                CALL GetNewObjectDefInIDD('TABLE:INDEPENDENTVARIABLELIST',PNumArgs,PAorN,NwReqFld,PObjMinFlds,PFldNames,PFldDefaults,PFldUnits)
                POutArgs(1) = TRIM(InArgs(1))//'_IndependentVariableList'
                POutArgs(2) = TRIM(InArgs(1))//'_IndependentVariable1'
                CALL WriteOutIDFLines(DifLfn,'Table:IndependentVariableList',PArgs,POutArgs,PFldNames,PFldUnits)

                ! Create new Table:Lookup object
                PArgs = 10 + NumOutputVals
                CALL GetNewObjectDefInIDD('TABLE:LOOKUP',PNumArgs,PAorN,NwReqFld,PObjMinFlds,PFldNames,PFldDefaults,PFldUnits)
                POutArgs(1) = TRIM(InArgs(1))
                POutArgs(2) = TRIM(InArgs(1))//'_IndependentVariableList'

                ! Normalization Value
                IF (InArgs(10) == Blank) THEN
                  POutArgs(3) = Blank
                  POutArgs(4) = Blank
                ELSE
                  POutArgs(3) = 'DivisorOnly'
                  POutArgs(4) = InArgs(10)
                END IF
                POutArgs(5:6) = InArgs(6:7)
                POutArgs(7) = InArgs(9)
                POutArgs(8:10) = Blank
                POutArgs(11:PArgs) = OutputVals(1:NumOutputVals)

                CALL WriteOutIDFLines(DifLfn,'Table:Lookup',PArgs,POutArgs,PFldNames,PFldUnits)

              CASE('TABLE:TWOINDEPENDENTVARIABLES')
                CALL GetNewObjectDefInIDD(ObjectName,NwNumArgs,NwAorN,NwReqFld,NwObjMinFlds,NwFldNames,NwFldDefaults,NwFldUnits)
                ! Delete old object
                WRITE(Auditf,fmta) 'Object="'//TRIM(ObjectName)//'" is not in the "new" IDD.'
                WRITE(Auditf,fmta) '... will be listed as comments on the new output file.'
                CALL WriteOutIDFLinesAsComments(DifLfn,ObjectName,CurArgs,InArgs,FldNames,FldUnits)
                Written=.true.

                IF(ALLOCATED(NumIndVarsVals)) DEALLOCATE(NumIndVarsVals)
                IF(ALLOCATED(IndVars)) DEALLOCATE(IndVars)
                IF(ALLOCATED(IndVarOrder)) DEALLOCATE(IndVarOrder)
                IF(ALLOCATED(OutputVals)) DEALLOCATE(OutputVals)
                ALLOCATE(NumIndVarsVals(2))

                ! Create arrays from data
                NumOutputVals = (CurArgs - 14)/3
                ALLOCATE(IndVars(2,NumOutputVals))
                ALLOCATE(IndVarOrder(2,NumOutputVals))
                ALLOCATE(OutputVals(NumOutputVals))

                IF (InArgs(14) /= Blank) THEN
                  CALL writePreprocessorObject(DifLfn,PrognameConversion,'Warning',  &
                          'Table:TwoIndependentVariables="'//trim(InArgs(1))//  &
                                  '" references an external file="'//  &
                                  trim(InArgs(14))//'". External files must be converted to the new format using'//&
                          'table_convert.py.')
                  write(diflfn,fmtA) ' '
                  CALL ShowWarningError('Table:TwoIndependentVariables="'//trim(InArgs(1))//  &
                          '" references an external file="'//  &
                          trim(InArgs(14))//'". External files must be converted to the new format using'//&
                          'table_convert.py or by appending the contents of the external file to the original IDF object.',Auditf)
                END IF

                DO iPt=1,NumOutputVals
                  IndVars(1,iPt) = InArgs(15 +3*(iPt - 1))
                  IndVars(2,iPt) = InArgs(16 +3*(iPt - 1))
                  OutputVals(iPt) = InArgs(17 +3*(iPt - 1))
                END DO

                DO iPt=1,2
                  NumIndVarsVals(iPt) = NumOutputVals
                  CALL SortUnique(IndVars(iPt,:),NumIndVarsVals(iPt),IndVarOrder(iPt,:))

                  ! Create new Table:IndependentVariable object
                  PArgs = 10 + NumIndVarsVals(iPt)
                  CALL GetNewObjectDefInIDD('TABLE:INDEPENDENTVARIABLE',PNumArgs,PAorN,NwReqFld,PObjMinFlds,PFldNames,PFldDefaults,PFldUnits)
                  POutArgs(1) = TRIM(InArgs(1))//'_IndependentVariable'//RoundSigDigits(iPt)
                  IF (SameString(InArgs(3),"LINEARINTERPOLATIONOFTABLE")) THEN
                    POutArgs(2) = "Linear"
                    POutArgs(3) = "Constant"
                  ELSEIF (SameString(InArgs(3),"LAGRANGEINTERPOLATIONLINEAREXTRAPOLATION")) THEN
                    POutArgs(2) = "Cubic"
                    POutArgs(3) = "Linear"
                  ELSE
                    POutArgs(2) = "Cubic"
                    POutArgs(3) = "Constant"
                  END IF

                  IF (iPt == 1) THEN
                    POutArgs(4:5) = InArgs(4:5)  ! Min/Max
                    POutArgs(7) = InArgs(10)
                  ELSE
                    POutArgs(4:5) = InArgs(6:7)  ! Min/Max
                    POutArgs(7) = InArgs(11)
                  END IF

                  POutArgs(6) = Blank
                  POutArgs(8:10) = Blank

                  POutArgs(11:PArgs) = IndVars(iPt,1:NumIndVarsVals(iPt))

                  CALL WriteOutIDFLines(DifLfn,'Table:IndependentVariable',PArgs,POutArgs,PFldNames,PFldUnits)
                END DO

                IF (NumOutputVals /= NumIndVarsVals(1)*NumIndVarsVals(2)) THEN
                  PRINT *, "Dimensional Mismatch"
                END IF

                ! Create new Table:IndependentVariableList object
                PArgs = 3
                CALL GetNewObjectDefInIDD('TABLE:INDEPENDENTVARIABLELIST',PNumArgs,PAorN,NwReqFld,PObjMinFlds,PFldNames,PFldDefaults,PFldUnits)
                POutArgs(1) = TRIM(InArgs(1))//'_IndependentVariableList'
                POutArgs(2) = TRIM(InArgs(1))//'_IndependentVariable1'
                POutArgs(3) = TRIM(InArgs(1))//'_IndependentVariable2'
                CALL WriteOutIDFLines(DifLfn,'Table:IndependentVariableList',PArgs,POutArgs,PFldNames,PFldUnits)

                ! Create new Table:Lookup object
                PArgs = 10 + NumOutputVals
                CALL GetNewObjectDefInIDD('TABLE:LOOKUP',PNumArgs,PAorN,NwReqFld,PObjMinFlds,PFldNames,PFldDefaults,PFldUnits)
                POutArgs(1) = TRIM(InArgs(1))
                POutArgs(2) = TRIM(InArgs(1))//'_IndependentVariableList'

                ! Normalization Value
                IF (InArgs(13) == Blank) THEN
                  POutArgs(3) = Blank
                  POutArgs(4) = Blank
                ELSE
                  POutArgs(3) = 'DivisorOnly'
                  POutArgs(4) = InArgs(13)
                END IF
                POutArgs(5:6) = InArgs(8:9) ! Min/Max
                POutArgs(7) = InArgs(12)  ! Units
                POutArgs(8:10) = Blank

                DO iPt=1,NumOutputVals
                  POutArgs(10+(IndVarOrder(1,iPt) - 1)*NumIndVarsVals(2) + IndVarOrder(2,iPt)) = OutputVals(iPt)
                END DO

                CALL WriteOutIDFLines(DifLfn,'Table:Lookup',PArgs,POutArgs,PFldNames,PFldUnits)

              CASE('TABLE:MULTIVARIABLELOOKUP')
                CALL GetNewObjectDefInIDD(ObjectName,NwNumArgs,NwAorN,NwReqFld,NwObjMinFlds,NwFldNames,NwFldDefaults,NwFldUnits)
                ! Delete old object
                WRITE(Auditf,fmta) 'Object="'//TRIM(ObjectName)//'" is not in the "new" IDD.'
                WRITE(Auditf,fmta) '... will be listed as comments on the new output file.'
                CALL WriteOutIDFLinesAsComments(DifLfn,ObjectName,CurArgs,InArgs,FldNames,FldUnits)
                Written=.true.

                IF(ALLOCATED(NumIndVarsVals)) DEALLOCATE(NumIndVarsVals)
                IF(ALLOCATED(CurIndices)) DEALLOCATE(CurIndices)
                IF(ALLOCATED(Increments)) DEALLOCATE(Increments)
                IF(ALLOCATED(StepSize)) DEALLOCATE(StepSize)
                IF(ALLOCATED(IndVars)) DEALLOCATE(IndVars)
                IF(ALLOCATED(IndVarOrder)) DEALLOCATE(IndVarOrder)
                IF(ALLOCATED(OutputVals)) DEALLOCATE(OutputVals)

                NumIndVars = ProcessNumber(InArgs(31),errFlag)

                ALLOCATE(NumIndVarsVals(NumIndVars))
                ALLOCATE(CurIndices(NumIndVars))
                ALLOCATE(Increments(NumIndVars))
                ALLOCATE(StepSize(NumIndVars))
                DO iPt=1,NumIndVars
                  NumIndVarsVals(iPt) = ProcessNumber(InArgs(31 + iPt),errFlag)
                END DO

                ALLOCATE(IndVars(NumIndVars,MAXVAL(NumIndVarsVals)))

                DO iPt=1,NumIndVars
                  ! Create new Table:IndependentVariable object
                  PArgs = 10 + NumIndVarsVals(iPt)
                  CALL GetNewObjectDefInIDD('TABLE:INDEPENDENTVARIABLE',PNumArgs,PAorN,NwReqFld,PObjMinFlds,PFldNames,PFldDefaults,PFldUnits)
                  POutArgs(1) = TRIM(InArgs(1))//'_IndependentVariable'//RoundSigDigits(iPt)
                  IF (SameString(InArgs(2),"LINEARINTERPOLATIONOFTABLE")) THEN
                    POutArgs(2) = "Linear"
                    POutArgs(3) = "Constant"
                  ELSEIF (SameString(InArgs(2),"LAGRANGEINTERPOLATIONLINEAREXTRAPOLATION")) THEN
                    POutArgs(2) = "Cubic"
                    POutArgs(3) = "Linear"
                  ELSE
                    POutArgs(2) = "Cubic"
                    POutArgs(3) = "Constant"
                  END IF

                  POutArgs(4:5) = InArgs(10 + 2*(iPt - 1):11 + 2*(iPt - 1))  ! Min/Max
                  POutArgs(7) = InArgs(23 + iPt)  ! Unit type

                  POutArgs(6) = Blank
                  POutArgs(8:10) = Blank

                  RefIndex = 31 + NumIndVars
                  DO iPt2=1,iPt-1
                    RefIndex = RefIndex + NumIndVarsVals(iPt2)
                  END DO

                  IndVars(iPt,1:NumIndVarsVals(iPt)) = InArgs(RefIndex + 1:RefIndex + NumIndVarsVals(iPt))

                  POutArgs(11:PArgs) = IndVars(iPt,1:NumIndVarsVals(iPt))

                  CALL WriteOutIDFLines(DifLfn,'Table:IndependentVariable',PArgs,POutArgs,PFldNames,PFldUnits)
                END DO



                ! Create new Table:IndependentVariableList object
                PArgs = 1 + NumIndVars
                CALL GetNewObjectDefInIDD('TABLE:INDEPENDENTVARIABLELIST',PNumArgs,PAorN,NwReqFld,PObjMinFlds,PFldNames,PFldDefaults,PFldUnits)
                POutArgs(1) = TRIM(InArgs(1))//'_IndependentVariableList'

                DO iPt=1,NumIndVars
                  POutArgs(1 + iPt) = TRIM(InArgs(1))//'_IndependentVariable'//RoundSigDigits(iPt)
                END DO
                CALL WriteOutIDFLines(DifLfn,'Table:IndependentVariableList',PArgs,POutArgs,PFldNames,PFldUnits)



                ! Create new Table:Lookup object
                CALL GetNewObjectDefInIDD('TABLE:LOOKUP',PNumArgs,PAorN,NwReqFld,PObjMinFlds,PFldNames,PFldDefaults,PFldUnits)
                POutArgs(1) = TRIM(InArgs(1))
                POutArgs(2) = TRIM(InArgs(1))//'_IndependentVariableList'

                ! Normalization Value
                IF (InArgs(13) == Blank) THEN
                  POutArgs(3) = Blank
                  POutArgs(4) = Blank
                ELSE
                  POutArgs(3) = 'DivisorOnly'
                  POutArgs(4) = InArgs(9)  ! Normalization Value
                END IF
                POutArgs(5:6) = InArgs(22:23) ! Min/Max
                POutArgs(7) = InArgs(30)  ! Units
                POutArgs(8:10) = Blank  ! External file

                IF (InArgs(6) /= Blank) THEN
                  CALL writePreprocessorObject(DifLfn,PrognameConversion,'Warning',  &
                          'Table:MultivariableLookup="'//trim(InArgs(1))//  &
                                  '" references an external file="'//  &
                                  trim(InArgs(6))//'". External files must be converted to the new format using'//&
                                  'table_convert.py.')
                  write(diflfn,fmtA) ' '
                  CALL ShowWarningError('Table:MultivariableLookup="'//trim(InArgs(1))//  &
                          '" references an external file="'//  &
                          trim(InArgs(6))//'". External files must be converted to the new format using'//&
                          'table_convert.py or by appending the contents of the external file to the original IDF object.',Auditf)
                END IF

                ! Create arrays from data
                NumOutputVals = NumIndVarsVals(1)
                RefIndex = 31 + NumIndVars + NumIndVarsVals(1)
                DO iPt=2,NumIndVars
                  NumOutputVals = NumOutputVals*NumIndVarsVals(iPt)
                  RefIndex = RefIndex + NumIndVarsVals(iPt)
                  CurIndices(iPt) = 1
                  Increments(iPt) = 1
                END DO

                StepSize(NumIndVars) = 1
                DO iPt=NumIndVars-1,1,-1
                  StepSize(iPt) = StepSize(iPt+1)*NumIndVarsVals(iPt+1)
                END DO


                MiniTableSize = NumIndVarsVals(1)

                IF (SameString(InArgs(7),"ASCENDING")) THEN
                  CurIndices(1) = 1
                  Increments(1) = 1
                ELSE
                  CurIndices(1) = NumIndVarsVals(1)
                  Increments(1) = -1
                END IF

                IF (NumIndVars > 1) THEN
                  MiniTableSize = MiniTableSize*NumIndVarsVals(2)
                  IF (SameString(InArgs(8),"ASCENDING")) THEN
                    CurIndices(2) = 1
                    Increments(2) = 1
                  ELSE
                    CurIndices(2) = NumIndVarsVals(2)
                    Increments(2) = -1
                  END IF
                END IF

                NumMiniTables = NumOutputVals/MiniTableSize

                PArgs = 10 + NumOutputVals
                ALLOCATE(OutputVals(NumOutputVals))

                ! Loop through inputs and assign to outputs
                DO iPt=1,NumMiniTables
                  RefIndex = RefIndex + MAX(0,NumIndVars - 2)
                  DO iPt2=1,MiniTableSize
                    FlatIndex = 1
                    DO iPt3=1,NumIndVars
                      FlatIndex = FlatIndex + (CurIndices(iPt3) - 1)*(StepSize(iPt3))
                    END DO
                    OutputVals(FlatIndex) = InArgs(RefIndex+iPt2)
                    CurIndices(1) = CurIndices(1) + Increments(1)
                    DO iPt3=1,NumIndVars - 1
                      IF (CurIndices(iPt3) == 0 .OR. CurIndices(iPt3) > NumIndVarsVals(iPt3)) THEN
                        CurIndices(iPt3 + 1) = CurIndices(iPt3 + 1) + Increments(iPt3 + 1)
                        IF (CurIndices(iPt3) == 0) THEN
                          CurIndices(iPt3) = NumIndVarsVals(iPt3)
                        ELSEIF (CurIndices(iPt3) > NumIndVarsVals(iPt3)) THEN
                          CurIndices(iPt3) = 1
                        END IF
                      END IF
                    END DO
                  END DO
                  RefIndex = RefIndex + MiniTableSize
                END DO

                DO iPt=1,NumOutputVals
                  POutArgs(11:10+NumOutputVals) = OutputVals
                END DO

                CALL WriteOutIDFLines(DifLfn,'Table:Lookup',PArgs,POutArgs,PFldNames,PFldUnits)

              CASE('THERMALSTORAGE:ICE:DETAILED')
                CALL GetNewObjectDefInIDD(ObjectName,NwNumArgs,NwAorN,NwReqFld,NwObjMinFlds,NwFldNames,NwFldDefaults,NwFldUnits)
                nodiff=.false.
                OutArgs(1:5)=InArgs(1:5)
                IF (SameString(TRIM(InArgs(6)), 'QUADRATICLINEAR')) THEN
                  OutArgs(6) = 'FractionDischargedLMTD'
                ELSEIF (SameString(TRIM(InArgs(6)), 'CUBICLINEAR')) THEN
                  OutArgs(6) = 'LMTDMassFlow'
                ELSE
                  OutArgs(6) = InArgs(6)
                ENDIF
                OutArgs(7)=InArgs(7)
                IF (SameString(TRIM(InArgs(8)), 'QUADRATICLINEAR')) THEN
                  OutArgs(8) = 'FractionChargedLMTD'
                ELSEIF (SameString(TRIM(InArgs(8)), 'CUBICLINEAR')) THEN
                  OutArgs(8) = 'LMTDMassFlow'
                ELSE
                  OutArgs(8) = InArgs(8)
                ENDIF

                 OutArgs(9:CurArgs)=InArgs(9:CurArgs)
                 NoDiff = .false.

              ! If your original object starts with U, insert the rules here

              ! If your original object starts with V, insert the rules here

              ! If your original object starts with W, insert the rules here

              ! If your original object starts with Z, insert the rules here
              CASE('ZONEHVAC:EQUIPMENTLIST')
                nodiff = .false.
                CALL GetNewObjectDefInIDD(ObjectName,NwNumArgs,NwAorN,NwReqFld,NwObjMinFlds,NwFldNames,NwFldDefaults,NwFldUnits)
                DO CurField = 1, CurArgs
                  IF (CurField < 3) THEN
                    zeqHeatingOrCooling = 'Neither'
                  ELSE IF (MOD((CurField - 2) - 5, 6) == 0) THEN
                    zeqHeatingOrCooling = 'Cooling'
                  ELSE IF (MOD((CurField - 2) - 6, 6) == 0) THEN
                    zeqHeatingOrCooling = 'Heating'
                  ELSE
                    zeqHeatingOrCooling = 'Neither'
                  END IF
                  IF (InArgs(CurField) /= Blank .AND. (zeqHeatingOrCooling == 'Cooling' .OR. zeqheatingOrCooling == 'Heating')) THEN
                    zeqNum = (CurField - 3) / 6 + 1
                    zeqNumStr = RoundSigDigits(zeqNum,0)
                    ! Write ScheduleTypeLimits objects once
                    IF (writeScheduleTypeObj) THEN
                      CALL GetNewObjectDefInIDD('ScheduleTypeLimits',PNumArgs,PAOrN,PReqFld,PObjMinFlds,PFldNames,PFldDefaults,PFldUnits)
                      POutArgs(1) = 'ZoneEqList ScheduleTypeLimts'
                      POutArgs(2) = '0.0'
                      POutArgs(3) = '1.0'
                      POutArgs(4) = 'Continuous'
                      CALL WriteOutIDFLines(DifLfn,'ScheduleTypeLimits',4,POutArgs,PFldNames,PFldUnits)
                      writeScheduleTypeObj = .false.
                    END IF
                    OutArgs(CurField) = TRIM(InArgs(1)) // ' ' // zeqHeatingOrCooling // 'Frac' // TRIM(ADJUSTL(zeqNumStr))
                    ! Write Schedule:Constant objects as needed
                    CALL GetNewObjectDefInIDD('Schedule:Constant',PNumArgs,PAOrN,PReqFld,PObjMinFlds,PFldNames,PFldDefaults,PFldUnits)
                    POutArgs(1) = OutArgs(CurField)
                    POutArgs(2) = 'ZoneEqList ScheduleTypeLimts'
                    POutArgs(3) = InArgs(CurField)
                    CALL WriteOutIDFLines(DifLfn,'Schedule:Constant',PNumArgs,POutArgs,PFldNames,PFldUnits)
                  ELSE
                    OutArgs(CurField) = InArgs(CurField)
                  END IF
                END DO

    !!!   Changes for report variables, meters, tables -- update names
              CASE('OUTPUT:VARIABLE')
                CALL GetNewObjectDefInIDD(ObjectName,NwNumArgs,NwAorN,NwReqFld,NwObjMinFlds,NwFldNames,NwFldDefaults,NwFldUnits)
                OutArgs(1:CurArgs)=InArgs(1:CurArgs)
                nodiff=.true.
                IF (OutArgs(1) == Blank) THEN
                  OutArgs(1)='*'
                  nodiff=.false.
                ENDIF

                CALL ScanOutputVariablesForReplacement(  &
                   2,  &
                   DelThis,  &
                   checkrvi,  &
                   nodiff,  &
                   ObjectName,  &
                   DifLfn,      &
                   .true.,  & !OutVar
                   .false., & !MtrVar
                   .false., & !TimeBinVar
                   CurArgs, &
                   Written, &
                   .false.)
                IF (DelThis) CYCLE

              CASE ('OUTPUT:METER','OUTPUT:METER:METERFILEONLY','OUTPUT:METER:CUMULATIVE','OUTPUT:METER:CUMULATIVE:METERFILEONLY')
                CALL GetNewObjectDefInIDD(ObjectName,NwNumArgs,NwAorN,NwReqFld,NwObjMinFlds,NwFldNames,NwFldDefaults,NwFldUnits)
                OutArgs(1:CurArgs)=InArgs(1:CurArgs)
                nodiff=.true.
                CALL ScanOutputVariablesForReplacement(  &
                   1,  &
                   DelThis,  &
                   checkrvi,  &
                   nodiff,  &
                   ObjectName,  &
                   DifLfn,      &
                   .false.,  & !OutVar
                   .true., & !MtrVar
                   .false., & !TimeBinVar
                   CurArgs, &
                   Written, &
                   .false.)
                IF (DelThis) CYCLE

              CASE('OUTPUT:TABLE:TIMEBINS')
                CALL GetNewObjectDefInIDD(ObjectName,NwNumArgs,NwAorN,NwReqFld,NwObjMinFlds,NwFldNames,NwFldDefaults,NwFldUnits)
                OutArgs(1:CurArgs)=InArgs(1:CurArgs)
                nodiff=.true.
                IF (OutArgs(1) == Blank) THEN
                  OutArgs(1)='*'
                  nodiff=.false.
                ENDIF
                CALL ScanOutputVariablesForReplacement(  &
                   2,  &
                   DelThis,  &
                   checkrvi,  &
                   nodiff,  &
                   ObjectName,  &
                   DifLfn,      &
                   .false.,  & !OutVar
                   .false., & !MtrVar
                   .true., & !TimeBinVar
                   CurArgs, &
                   Written, &
                   .false.)
                IF (DelThis) CYCLE

!ExternalInterface:FunctionalMockupUnitImport:From:Variable, field 2
!ExternalInterface:FunctionalMockupUnitExport:From:Variable, field 2
              CASE('EXTERNALINTERFACE:FUNCTIONALMOCKUPUNITIMPORT:FROM:VARIABLE',  &
                   'EXTERNALINTERFACE:FUNCTIONALMOCKUPUNITEXPORT:FROM:VARIABLE')
                CALL GetNewObjectDefInIDD(ObjectName,NwNumArgs,NwAorN,NwReqFld,NwObjMinFlds,NwFldNames,NwFldDefaults,NwFldUnits)
                OutArgs(1:CurArgs)=InArgs(1:CurArgs)
                nodiff=.true.
                IF (OutArgs(1) == Blank) THEN
                  OutArgs(1)='*'
                  nodiff=.false.
                ENDIF
                CALL ScanOutputVariablesForReplacement(  &
                   2,  &
                   DelThis,  &
                   checkrvi,  &
                   nodiff,  &
                   ObjectName,  &
                   DifLfn,      &
                   .false.,  & !OutVar
                   .false., & !MtrVar
                   .false., & !TimeBinVar
                   CurArgs, &
                   Written, &
                   .false.)
                IF (DelThis) CYCLE

!EnergyManagementSystem:Sensor, field 3
              CASE('ENERGYMANAGEMENTSYSTEM:SENSOR')
                CALL GetNewObjectDefInIDD(ObjectName,NwNumArgs,NwAorN,NwReqFld,NwObjMinFlds,NwFldNames,NwFldDefaults,NwFldUnits)
                OutArgs(1:CurArgs)=InArgs(1:CurArgs)
                nodiff=.true.
                CALL ScanOutputVariablesForReplacement(  &
                   3,  &
                   DelThis,  &
                   checkrvi,  &
                   nodiff,  &
                   ObjectName,  &
                   DifLfn,      &
                   .false.,  & !OutVar
                   .false., & !MtrVar
                   .false., & !TimeBinVar
                   CurArgs, &
                   Written, &
                   .true.)
                IF (DelThis) CYCLE

              CASE('OUTPUT:TABLE:MONTHLY')
                CALL GetNewObjectDefInIDD(ObjectName,NwNumArgs,NwAorN,NwReqFld,NwObjMinFlds,NwFldNames,NwFldDefaults,NwFldUnits)
                nodiff=.true.
                OutArgs(1:CurArgs)=InArgs(1:CurArgs)
                CurVar=3
                DO Var=3,CurArgs,2
                  UCRepVarName=MakeUPPERCase(InArgs(Var))
                  OutArgs(CurVar)=InArgs(Var)
                  OutArgs(CurVar+1)=InArgs(Var+1)
                  pos=INDEX(UCRepVarName,'[')
                  IF (pos > 0) THEN
                    UCRepVarName=UCRepVarName(1:pos-1)
                    OutArgs(CurVar)=InArgs(Var)(1:pos-1)
                    OutArgs(CurVar+1)=InArgs(Var+1)
                  ENDIF
                  DelThis=.false.
                  DO Arg=1,NumRepVarNames
                    UCCompRepVarName=MakeUPPERCase(OldRepVarName(Arg))
                    IF (UCCompRepVarName(Len_Trim(UCCompRepVarName):Len_Trim(UCCompRepVarName)) == '*') THEN
                      WildMatch=.true.
                      UCCompRepVarName(Len_Trim(UCCompRepVarName):Len_Trim(UCCompRepVarName))=' '
                      pos=INDEX(TRIM(UCRepVarname),TRIM(UCCompRepVarName))
                    ELSE
                      WildMatch=.false.
                      pos=0
                      if (UCRepVarName == UCCompRepVarName) pos=1
                    ENDIF
                    IF (pos > 0 .and. pos /= 1) CYCLE
                    IF (pos > 0) THEN
                      IF (NewRepVarName(Arg) /= '<DELETE>') THEN
                        IF (.not. WildMatch) THEN
                          OutArgs(CurVar)=NewRepVarName(Arg)
                        ELSE
                          OutArgs(CurVar)=TRIM(NewRepVarName(Arg))//OutArgs(CurVar)(Len_Trim(UCCompRepVarName)+1:)
                        ENDIF
                        IF (NewRepVarCaution(Arg) /= Blank .and. .not. SameString(NewRepVarCaution(Arg)(1:6),'Forkeq') ) THEN
                          IF (.not. OTMVarCaution(Arg)) THEN  ! caution message not written yet
                            CALL writePreprocessorObject(DifLfn,PrognameConversion,'Warning',  &
                               'Output Table Monthly (old)="'//trim(OldRepVarName(Arg))//  &
                               '" conversion to Output Table Monthly (new)="'//  &
                               trim(NewRepVarName(Arg))//'" has the following caution "'//trim(NewRepVarCaution(Arg))//'".')
                            write(diflfn,fmtA) ' '
                            OTMVarCaution(Arg)=.true.
                          ENDIF
                        ENDIF
                        OutArgs(CurVar+1)=InArgs(Var+1)
                        nodiff=.false.
                      ELSE
                        DelThis=.true.
                      ENDIF
                      IF (OldRepVarName(Arg) == OldRepVarName(Arg+1)) THEN
                        IF (.not. SameString(NewRepVarCaution(Arg)(1:6),'Forkeq')) THEN
                          ! Adding a var field.
                          CurVar=CurVar+2
                          IF (.not. WildMatch) THEN
                            OutArgs(CurVar)=NewRepVarName(Arg+1)
                          ELSE
                            OutArgs(CurVar)=TRIM(NewRepVarName(Arg+1))//OutArgs(CurVar)(Len_Trim(UCCompRepVarName)+1:)
                          ENDIF
                          IF (NewRepVarCaution(Arg+1) /= Blank) THEN
                            IF (.not. OTMVarCaution(Arg+1)) THEN  ! caution message not written yet
                              CALL writePreprocessorObject(DifLfn,PrognameConversion,'Warning',  &
                                 'Output Table Monthly (old)="'//trim(OldRepVarName(Arg))//  &
                                 '" conversion to Output Table Monthly (new)="'//  &
                                 trim(NewRepVarName(Arg+1))//'" has the following caution "'//trim(NewRepVarCaution(Arg+1))//'".')
                              write(diflfn,fmtA) ' '
                              OTMVarCaution(Arg+1)=.true.
                            ENDIF
                          ENDIF
                          OutArgs(CurVar+1)=InArgs(Var+1)
                          nodiff=.false.
                        ENDIF
                      ENDIF
                      IF (OldRepVarName(Arg) == OldRepVarName(Arg+2)) THEN  ! only 1 more... for ForkEq
                        ! Adding a var field.
                        CurVar=CurVar+2
                        IF (.not. WildMatch) THEN
                          OutArgs(CurVar)=NewRepVarName(Arg+2)
                        ELSE
                          OutArgs(CurVar)=TRIM(NewRepVarName(Arg+2))//OutArgs(CurVar)(Len_Trim(UCCompRepVarName)+1:)
                        ENDIF
                        IF (NewRepVarCaution(Arg+2) /= Blank) THEN
                          IF (.not. OTMVarCaution(Arg+2)) THEN  ! caution message not written yet
                            CALL writePreprocessorObject(DifLfn,PrognameConversion,'Warning',  &
                               'Output Table Monthly (old)="'//trim(OldRepVarName(Arg))//  &
                               '" conversion to Output Table Monthly (new)="'//  &
                               trim(NewRepVarName(Arg+2))//'" has the following caution "'//trim(NewRepVarCaution(Arg+2))//'".')
                            write(diflfn,fmtA) ' '
                            OTMVarCaution(Arg+2)=.true.
                          ENDIF
                        ENDIF
                        OutArgs(CurVar+1)=InArgs(Var+1)
                        nodiff=.false.
                      ENDIF
                      EXIT
                    ENDIF
                  ENDDO
                  IF (.not. DelThis) CurVar=CurVar+2
                ENDDO
                CurArgs=CurVar-1

              CASE('METER:CUSTOM')
                CALL GetNewObjectDefInIDD(ObjectName,NwNumArgs,NwAorN,NwReqFld,NwObjMinFlds,NwFldNames,NwFldDefaults,NwFldUnits)
                OutArgs(1:CurArgs)=InArgs(1:CurArgs)
                nodiff=.true.
                CurVar=4
                DO Var=4,CurArgs,2
                  UCRepVarName=MakeUPPERCase(InArgs(Var))
                  OutArgs(CurVar)=InArgs(Var)
                  OutArgs(CurVar+1)=InArgs(Var+1)
                  pos=INDEX(UCRepVarName,'[')
                  IF (pos > 0) THEN
                    UCRepVarName=UCRepVarName(1:pos-1)
                    OutArgs(CurVar)=InArgs(Var)(1:pos-1)
                    OutArgs(CurVar+1)=InArgs(Var+1)
                  ENDIF
                  DelThis=.false.
                  DO Arg=1,NumRepVarNames
                    UCCompRepVarName=MakeUPPERCase(OldRepVarName(Arg))
                    IF (UCCompRepVarName(Len_Trim(UCCompRepVarName):Len_Trim(UCCompRepVarName)) == '*') THEN
                      WildMatch=.true.
                      UCCompRepVarName(Len_Trim(UCCompRepVarName):Len_Trim(UCCompRepVarName))=' '
                      pos=INDEX(TRIM(UCRepVarname),TRIM(UCCompRepVarName))
                    ELSE
                      WildMatch=.false.
                      pos=0
                      if (UCRepVarName == UCCompRepVarName) pos=1
                    ENDIF
                    IF (pos > 0 .and. pos /= 1) CYCLE
                    IF (pos > 0) THEN
                      IF (NewRepVarName(Arg) /= '<DELETE>') THEN
                        IF (.not. WildMatch) THEN
                          OutArgs(CurVar)=NewRepVarName(Arg)
                        ELSE
                          OutArgs(CurVar)=TRIM(NewRepVarName(Arg))//OutArgs(CurVar)(Len_Trim(UCCompRepVarName)+1:)
                        ENDIF
                        IF (NewRepVarCaution(Arg) /= Blank .and. .not. SameString(NewRepVarCaution(Arg)(1:6),'Forkeq') ) THEN
                          IF (.not. CMtrVarCaution(Arg)) THEN  ! caution message not written yet
                            CALL writePreprocessorObject(DifLfn,PrognameConversion,'Warning',  &
                               'Custom Meter (old)="'//trim(OldRepVarName(Arg))//  &
                               '" conversion to Custom Meter (new)="'//  &
                               trim(NewRepVarName(Arg))//'" has the following caution "'//trim(NewRepVarCaution(Arg))//'".')
                            write(diflfn,fmtA) ' '
                            CMtrVarCaution(Arg)=.true.
                          ENDIF
                        ENDIF
                        OutArgs(CurVar+1)=InArgs(Var+1)
                        nodiff=.false.
                      ELSE
                        DelThis=.true.
                      ENDIF
                      IF (OldRepVarName(Arg) == OldRepVarName(Arg+1)) THEN
                        IF (.not. SameString(NewRepVarCaution(Arg)(1:6),'Forkeq')) THEN
                          ! Adding a var field.
                          CurVar=CurVar+2
                          IF (.not. WildMatch) THEN
                            OutArgs(CurVar)=NewRepVarName(Arg+1)
                          ELSE
                            OutArgs(CurVar)=TRIM(NewRepVarName(Arg+1))//OutArgs(CurVar)(Len_Trim(UCCompRepVarName)+1:)
                          ENDIF
                          IF (NewRepVarCaution(Arg+1) /= Blank .and. .not. SameString(NewRepVarCaution(Arg+1)(1:6),'Forkeq') ) THEN
                            IF (.not. CMtrVarCaution(Arg+1)) THEN  ! caution message not written yet
                              CALL writePreprocessorObject(DifLfn,PrognameConversion,'Warning',  &
                                 'Custom Meter (old)="'//trim(OldRepVarName(Arg))//  &
                                 '" conversion to Custom Meter (new)="'//  &
                                 trim(NewRepVarName(Arg+1))//'" has the following caution "'//trim(NewRepVarCaution(Arg+1))//'".')
                              write(diflfn,fmtA) ' '
                              CMtrVarCaution(Arg+1)=.true.
                            ENDIF
                          ENDIF
                          OutArgs(CurVar+1)=InArgs(Var+1)
                          nodiff=.false.
                        ENDIF
                      ENDIF
                      IF (OldRepVarName(Arg) == OldRepVarName(Arg+2)) THEN
                        ! Adding a var field.
                        CurVar=CurVar+2
                        IF (.not. WildMatch) THEN
                          OutArgs(CurVar)=NewRepVarName(Arg+2)
                        ELSE
                          OutArgs(CurVar)=TRIM(NewRepVarName(Arg+2))//OutArgs(CurVar)(Len_Trim(UCCompRepVarName)+1:)
                        ENDIF
                        IF (NewRepVarCaution(Arg+2) /= Blank) THEN
                          IF (.not. CMtrVarCaution(Arg+2)) THEN  ! caution message not written yet
                            CALL writePreprocessorObject(DifLfn,PrognameConversion,'Warning',  &
                               'Custom Meter (old)="'//trim(OldRepVarName(Arg))//  &
                               '" conversion to Custom Meter (new)="'//  &
                               trim(NewRepVarName(Arg+2))//'" has the following caution "'//trim(NewRepVarCaution(Arg+2))//'".')
                            write(diflfn,fmtA) ' '
                            CMtrVarCaution(Arg+2)=.true.
                          ENDIF
                        ENDIF
                        OutArgs(CurVar+1)=InArgs(Var+1)
                        nodiff=.false.
                      ENDIF
                      EXIT
                    ENDIF
                  ENDDO
                  IF (.not. DelThis) CurVar=CurVar+2
                ENDDO
                CurArgs=CurVar
                DO Arg=CurVar,1,-1
                  IF (OutArgs(Arg) == Blank) THEN
                    CurArgs=CurArgs-1
                  ELSE
                    EXIT
                  ENDIF
                ENDDO

              CASE('METER:CUSTOMDECREMENT')
                CALL GetNewObjectDefInIDD(ObjectName,NwNumArgs,NwAorN,NwReqFld,NwObjMinFlds,NwFldNames,NwFldDefaults,NwFldUnits)
                OutArgs(1:CurArgs)=InArgs(1:CurArgs)
                nodiff=.true.
                CurVar=4   ! In case Source Meter would change
                DO Var=4,CurArgs,2
                  UCRepVarName=MakeUPPERCase(InArgs(Var))
                  OutArgs(CurVar)=InArgs(Var)
                  OutArgs(CurVar+1)=InArgs(Var+1)
                  pos=INDEX(UCRepVarName,'[')
                  IF (pos > 0) THEN
                    UCRepVarName=UCRepVarName(1:pos-1)
                    OutArgs(CurVar)=InArgs(Var)(1:pos-1)
                    OutArgs(CurVar+1)=InArgs(Var+1)
                  ENDIF
                  DelThis=.false.
                  DO Arg=1,NumRepVarNames
                    UCCompRepVarName=MakeUPPERCase(OldRepVarName(Arg))
                    IF (UCCompRepVarName(Len_Trim(UCCompRepVarName):Len_Trim(UCCompRepVarName)) == '*') THEN
                      WildMatch=.true.
                      UCCompRepVarName(Len_Trim(UCCompRepVarName):Len_Trim(UCCompRepVarName))=' '
                      pos=INDEX(TRIM(UCRepVarname),TRIM(UCCompRepVarName))
                    ELSE
                      WildMatch=.false.
                      pos=0
                      if (UCRepVarName == UCCompRepVarName) pos=1
                    ENDIF
                    IF (pos > 0 .and. pos /= 1) CYCLE
                    IF (pos > 0) THEN
                      IF (NewRepVarName(Arg) /= '<DELETE>') THEN
                        IF (.not. WildMatch) THEN
                          OutArgs(CurVar)=NewRepVarName(Arg)
                        ELSE
                          OutArgs(CurVar)=TRIM(NewRepVarName(Arg))//OutArgs(CurVar)(Len_Trim(UCCompRepVarName)+1:)
                        ENDIF
                        IF (NewRepVarCaution(Arg) /= Blank .and. .not. SameString(NewRepVarCaution(Arg)(1:6),'Forkeq') ) THEN
                          IF (.not. CMtrDVarCaution(Arg)) THEN  ! caution message not written yet
                            CALL writePreprocessorObject(DifLfn,PrognameConversion,'Warning',  &
                               'Custom Decrement Meter (old)="'//trim(OldRepVarName(Arg))//  &
                               '" conversion to Custom Meter (new)="'//  &
                               trim(NewRepVarName(Arg))//'" has the following caution "'//trim(NewRepVarCaution(Arg))//'".')
                            write(diflfn,fmtA) ' '
                            CMtrDVarCaution(Arg)=.true.
                          ENDIF
                        ENDIF
                        OutArgs(CurVar+1)=InArgs(Var+1)
                        nodiff=.false.
                      ELSE
                        DelThis=.true.
                      ENDIF
                      IF (OldRepVarName(Arg) == OldRepVarName(Arg+1)) THEN
                        IF (.not. SameString(NewRepVarCaution(Arg)(1:6),'Forkeq')) THEN
                          ! Adding a var field.
                          CurVar=CurVar+2
                          IF (.not. WildMatch) THEN
                            OutArgs(CurVar)=NewRepVarName(Arg+1)
                          ELSE
                            OutArgs(CurVar)=TRIM(NewRepVarName(Arg+1))//OutArgs(CurVar)(Len_Trim(UCCompRepVarName)+1:)
                          ENDIF
                          IF (NewRepVarCaution(Arg+1) /= Blank .and. .not. SameString(NewRepVarCaution(Arg+1)(1:6),'Forkeq') ) THEN
                            IF (.not. CMtrDVarCaution(Arg+1)) THEN  ! caution message not written yet
                              CALL writePreprocessorObject(DifLfn,PrognameConversion,'Warning',  &
                                 'Custom Decrement Meter (old)="'//trim(OldRepVarName(Arg))//  &
                                 '" conversion to Custom Decrement Meter (new)="'//  &
                                 trim(NewRepVarName(Arg+1))//'" has the following caution "'//trim(NewRepVarCaution(Arg+1))//'".')
                              write(diflfn,fmtA) ' '
                              CMtrDVarCaution(Arg+1)=.true.
                            ENDIF
                          ENDIF
                          OutArgs(CurVar+1)=InArgs(Var+1)
                          nodiff=.false.
                        ENDIF
                      ENDIF
                      IF (OldRepVarName(Arg) == OldRepVarName(Arg+2)) THEN
                        ! Adding a var field.
                        CurVar=CurVar+2
                        IF (.not. WildMatch) THEN
                          OutArgs(CurVar)=NewRepVarName(Arg+2)
                        ELSE
                          OutArgs(CurVar)=TRIM(NewRepVarName(Arg+2))//OutArgs(CurVar)(Len_Trim(UCCompRepVarName)+1:)
                        ENDIF
                        IF (NewRepVarCaution(Arg+2) /= Blank) THEN
                          IF (.not. CMtrDVarCaution(Arg+2)) THEN  ! caution message not written yet
                            CALL writePreprocessorObject(DifLfn,PrognameConversion,'Warning',  &
                               'Custom Decrement Meter (old)="'//trim(OldRepVarName(Arg))//  &
                               '" conversion to Custom Meter (new)="'//  &
                               trim(NewRepVarName(Arg+2))//'" has the following caution "'//trim(NewRepVarCaution(Arg+2))//'".')
                            write(diflfn,fmtA) ' '
                            CMtrDVarCaution(Arg+2)=.true.
                          ENDIF
                        ENDIF
                        OutArgs(CurVar+1)=InArgs(Var+1)
                        nodiff=.false.
                      ENDIF
                      EXIT
                    ENDIF
                  ENDDO
                  IF (.not. DelThis) CurVar=CurVar+2
                ENDDO
                CurArgs=CurVar
                DO Arg=CurVar,1,-1
                  IF (OutArgs(Arg) == Blank) THEN
                    CurArgs=CurArgs-1
                  ELSE
                    EXIT
                  ENDIF
                ENDDO

              CASE DEFAULT
                  IF (FindItemInList(ObjectName,NotInNew,SIZE(NotInNew)) /= 0) THEN
                    WRITE(Auditf,fmta) 'Object="'//TRIM(ObjectName)//'" is not in the "new" IDD.'
                    WRITE(Auditf,fmta) '... will be listed as comments on the new output file.'
                    CALL WriteOutIDFLinesAsComments(DifLfn,ObjectName,CurArgs,InArgs,FldNames,FldUnits)
                    Written=.true.
                    !CYCLE
                  ELSE
                    CALL GetNewObjectDefInIDD(ObjectName,NwNumArgs,NwAorN,NwReqFld,NwObjMinFlds,NwFldNames,NwFldDefaults,NwFldUnits)
                    OutArgs(1:CurArgs)=InArgs(1:CurArgs)
                    NoDiff=.true.
                  ENDIF

              END SELECT

            ELSE   !!! Making Pretty

              ! Just making pretty -- no changes as above.
              CALL GetNewObjectDefInIDD(IDFRecords(Num)%Name,NwNumArgs,NwAorN,NwReqFld,NwObjMinFlds,NwFldNames,NwFldDefaults,NwFldUnits)
              OutArgs(1:CurArgs)=InArgs(1:CurArgs)
            ENDIF

            IF (DiffMinFields .and. nodiff) THEN
              ! Change in min-fields
                CALL GetNewObjectDefInIDD(ObjectName,NwNumArgs,NwAorN,NwReqFld,NwObjMinFlds,NwFldNames,NwFldDefaults,NwFldUnits)
                OutArgs(1:CurArgs)=InArgs(1:CurArgs)
                NoDiff=.false.
                DO Arg=CurArgs+1,NwObjMinFlds
                  OutArgs(Arg)=NwFldDefaults(Arg)
                ENDDO
                CurArgs=MAX(NwObjMinFlds,CurArgs)
            ENDIF

            IF (NoDiff .and. DiffOnly) CYCLE

            !! reformat for better readability
            !! BUILDING,SOLUTION ALGORITHM,OUTSIDE CONVECTION ALGORITHM,INSIDE CONVECTION ALGORITHM,REPORT VARIABLE,
            !! SURFACE:HEATTRANSFER,SURFACE:HEATTRANSFER:SUBSURFACE:SHADING:DETACHED,
            !! SURFACE:SHADING:DETACHED:FIXED,SURFACE:SHADING:DETACHED:BUILDING,
            !! SURFACE:SHADING:ATTACHED,
            !! WINDOWGLASSSPECTRALDATA,
            !! FLUIDPROPERTYTEMPERATURES,
            !! FLUIDPROPERTYSATURATED,FLUIDPROPERTYSUPERHEATED,FLUIDPROPERTYCONCENTRATION
            IF (.not. Written) THEN
              CALL CheckSpecialObjects(DifLfn,ObjectName,CurArgs,OutArgs,NwFldNames,NwFldUnits,Written)
            ENDIF

            IF (.not. Written) THEN
              CALL WriteOutIDFLines(DifLfn,ObjectName,CurArgs,OutArgs,NwFldNames,NwFldUnits)
            ENDIF

          ENDDO  ! IDFRecords

          CALL DisplayString('Processing IDF -- Processing idf objects complete.')
          IF (IDFRecords(NumIDFRecords)%CommtE /= CurComment) THEN
            DO xcount=IDFRecords(NumIDFRecords)%CommtE+1,CurComment
              WRITE(DifLfn,fmta) TRIM(Comments(xcount))
              if (xcount == IDFRecords(Num)%CommtE) WRITE(DifLfn,fmta) ''
            ENDDO
          ENDIF

          IF (GetNumSectionsFound('Report Variable Dictionary') > 0) THEN
            ObjectName='Output:VariableDictionary'
            CALL GetNewObjectDefInIDD(ObjectName,NwNumArgs,NwAorN,NwReqFld,NwObjMinFlds,NwFldNames,NwFldDefaults,NwFldUnits)
            nodiff=.false.
            OutArgs(1)='Regular'
            CurArgs=1
            CALL WriteOutIDFLines(DifLfn,ObjectName,CurArgs,OutArgs,NwFldNames,NwFldUnits)
          ENDIF

          INQUIRE(FILE=trim(FileNamePath)//'.rvi',EXIST=FileExist)
!          IF (FileExist) THEN
!            CALL writePreprocessorObject(DifLfn,PrognameConversion,'Warning',  &
!               'rvi file associated with this input is being processed. Review for accuracy.')
!            write(diflfn,fmtA) ' '
!          ENDIF
          CLOSE(DifLfn)
          CALL ProcessRviMviFiles(FileNamePath,'rvi')
          CALL ProcessRviMviFiles(FileNamePath,'mvi')
          CALL CloseOut
        ELSE  ! not a idf or imf
          CALL ProcessRviMviFiles(FileNamePath,'rvi')
          CALL ProcessRviMviFiles(FileNamePath,'mvi')
        ENDIF
      ELSE  ! Full name == Blank
        EndOfFile=.true.
      ENDIF

      CALL CreateNewName('Reallocate',CreatedOutputName,' ')

    ENDDO

    IF (.not. ExitBecauseBadFile) THEN
      StillWorking=.false.
      EXIT
    ELSE
      IF (.not. ArgFileBeingDone) THEN
        EndOfFile=.false.
      ELSE
        EndOfFile=.true.
        StillWorking=.false.
      ENDIF
    ENDIF
  ENDDO

  IF (ArgFileBeingDone .and. .not. LatestVersion .and. .not. ExitBecauseBadFile) THEN
    ! If this is true, then there was a "arg IDF File" on the command line and some files need to be renamed
    ErrFlag=.false.
    CALL copyfile(TRIM(FileNamePath)//'.'//TRIM(ArgIDFExtension),TRIM(FileNamePath)//'.'//TRIM(ArgIDFExtension)//'old',ErrFlag)
    CALL copyfile(TRIM(FileNamePath)//'.'//TRIM(ArgIDFExtension)//'new',TRIM(FileNamePath)//'.'//TRIM(ArgIDFExtension),ErrFlag)
    INQUIRE(File=TRIM(FileNamePath)//'.rvi',EXIST=FileExist)
    IF (FileExist) THEN
      CALL copyfile(TRIM(FileNamePath)//'.rvi',TRIM(FileNamePath)//'.rviold',ErrFlag)
    ENDIF
    INQUIRE(File=TRIM(FileNamePath)//'.rvinew',EXIST=FileExist)
    IF (FileExist) THEN
      CALL copyfile(TRIM(FileNamePath)//'.rvinew',TRIM(FileNamePath)//'.rvi',ErrFlag)
    ENDIF
    INQUIRE(File=TRIM(FileNamePath)//'.mvi',EXIST=FileExist)
    IF (FileExist) THEN
      CALL copyfile(TRIM(FileNamePath)//'.mvi',TRIM(FileNamePath)//'.mviold',ErrFlag)
    ENDIF
    INQUIRE(File=TRIM(FileNamePath)//'.mvinew',EXIST=FileExist)
    IF (FileExist) THEN
      CALL copyfile(TRIM(FileNamePath)//'.mvinew',TRIM(FileNamePath)//'.mvi',ErrFlag)
    ENDIF
  ENDIF

  RETURN

END SUBROUTINE CreateNewIDFUsingRules

SUBROUTINE SortUnique(StrArray, Size, Order)
  IMPLICIT NONE    ! Enforce explicit typing of all variables in this routine
  CHARACTER(len=*), DIMENSION(Size) :: StrArray
  Integer, DIMENSION(Size) :: Order
  INTEGER :: Size, InitSize

  REAL, ALLOCATABLE, DIMENSION(:)  :: InNumbers
  REAL, ALLOCATABLE, DIMENSION(:)  :: OutNumbers
  INTEGER :: I, I2
  REAL :: min_val, max_val

  ALLOCATE(InNumbers(Size))
  ALLOCATE(OutNumbers(Size))

  InitSize = Size

  DO I=1,Size
    READ(StrArray(I),*) InNumbers(I)
  END DO

  min_val = minval(InNumbers)-1
  max_val = maxval(InNumbers)

  Size = 0
  DO WHILE (min_val<max_val)
    Size = Size+1
    min_val = minval(InNumbers, MASK=InNumbers>min_val)
    OutNumbers(Size) = min_val
  END DO

  DO I=1,Size
    WRITE(StrArray(I),'(F0.5)') OutNumbers(I)
    StrArray(I) =  TRIM(StrArray(I))
  END DO

  DO I=1,InitSize
    DO I2=1,Size
      IF (OutNumbers(I2) == InNumbers(I)) THEN
        Order(I) = I2
        EXIT
      END IF
    END DO
  END DO

END SUBROUTINE SortUnique<|MERGE_RESOLUTION|>--- conflicted
+++ resolved
@@ -193,16 +193,12 @@
   CHARACTER(len=MaxNameLength), ALLOCATABLE, DIMENSION(:) :: CurrentRunPeriodNames
   CHARACTER(len=20) :: PotentialRunPeriodName
 
-<<<<<<< HEAD
-=======
   ! Only needed for ZoneHVAC:EquipmentList translation
   INTEGER zeqNum
   CHARACTER(len=20) :: zeqNumStr
   CHARACTER(len=7) :: zeqHeatingOrCooling
   LOGICAL :: writeScheduleTypeObj = .true.
 
-
->>>>>>> 0e6e9c08
   If (FirstTime) THEN  ! do things that might be applicable only to this new version
     FirstTime=.false.
   EndIf
