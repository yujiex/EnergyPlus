// EnergyPlus, Copyright (c) 1996-2022, The Board of Trustees of the University of Illinois,
// The Regents of the University of California, through Lawrence Berkeley National Laboratory
// (subject to receipt of any required approvals from the U.S. Dept. of Energy), Oak Ridge
// National Laboratory, managed by UT-Battelle, Alliance for Sustainable Energy, LLC, and other
// contributors. All rights reserved.
//
// NOTICE: This Software was developed under funding from the U.S. Department of Energy and the
// U.S. Government consequently retains certain rights. As such, the U.S. Government has been
// granted for itself and others acting on its behalf a paid-up, nonexclusive, irrevocable,
// worldwide license in the Software to reproduce, distribute copies to the public, prepare
// derivative works, and perform publicly and display publicly, and to permit others to do so.
//
// Redistribution and use in source and binary forms, with or without modification, are permitted
// provided that the following conditions are met:
//
// (1) Redistributions of source code must retain the above copyright notice, this list of
//     conditions and the following disclaimer.
//
// (2) Redistributions in binary form must reproduce the above copyright notice, this list of
//     conditions and the following disclaimer in the documentation and/or other materials
//     provided with the distribution.
//
// (3) Neither the name of the University of California, Lawrence Berkeley National Laboratory,
//     the University of Illinois, U.S. Dept. of Energy nor the names of its contributors may be
//     used to endorse or promote products derived from this software without specific prior
//     written permission.
//
// (4) Use of EnergyPlus(TM) Name. If Licensee (i) distributes the software in stand-alone form
//     without changes from the version obtained under this License, or (ii) Licensee makes a
//     reference solely to the software portion of its product, Licensee must refer to the
//     software as "EnergyPlus version X" software, where "X" is the version number Licensee
//     obtained under this License and may not use a different name for the software. Except as
//     specifically required in this Section (4), Licensee shall not use in a company name, a
//     product name, in advertising, publicity, or other promotional activities any name, trade
//     name, trademark, logo, or other designation of "EnergyPlus", "E+", "e+" or confusingly
//     similar designation, without the U.S. Department of Energy's prior written consent.
//
// THIS SOFTWARE IS PROVIDED BY THE COPYRIGHT HOLDERS AND CONTRIBUTORS "AS IS" AND ANY EXPRESS OR
// IMPLIED WARRANTIES, INCLUDING, BUT NOT LIMITED TO, THE IMPLIED WARRANTIES OF MERCHANTABILITY
// AND FITNESS FOR A PARTICULAR PURPOSE ARE DISCLAIMED. IN NO EVENT SHALL THE COPYRIGHT OWNER OR
// CONTRIBUTORS BE LIABLE FOR ANY DIRECT, INDIRECT, INCIDENTAL, SPECIAL, EXEMPLARY, OR
// CONSEQUENTIAL DAMAGES (INCLUDING, BUT NOT LIMITED TO, PROCUREMENT OF SUBSTITUTE GOODS OR
// SERVICES; LOSS OF USE, DATA, OR PROFITS; OR BUSINESS INTERRUPTION) HOWEVER CAUSED AND ON ANY
// THEORY OF LIABILITY, WHETHER IN CONTRACT, STRICT LIABILITY, OR TORT (INCLUDING NEGLIGENCE OR
// OTHERWISE) ARISING IN ANY WAY OUT OF THE USE OF THIS SOFTWARE, EVEN IF ADVISED OF THE
// POSSIBILITY OF SUCH DAMAGE.

// C++ Headers
#include <cmath>

// ObjexxFCL Headers
#include <ObjexxFCL/Array.functions.hh>
#include <ObjexxFCL/Fmath.hh>

// EnergyPlus Headers
#include <AirflowNetwork/Elements.hpp>
#include <EnergyPlus/Autosizing/Base.hh>
#include <EnergyPlus/BranchNodeConnections.hh>
#include <EnergyPlus/Data/EnergyPlusData.hh>
#include <EnergyPlus/DataContaminantBalance.hh>
#include <EnergyPlus/DataConvergParams.hh>
#include <EnergyPlus/DataDefineEquip.hh>
#include <EnergyPlus/DataEnvironment.hh>
#include <EnergyPlus/DataHVACGlobals.hh>
#include <EnergyPlus/DataHeatBalFanSys.hh>
#include <EnergyPlus/DataHeatBalance.hh>
#include <EnergyPlus/DataIPShortCuts.hh>
#include <EnergyPlus/DataLoopNode.hh>
#include <EnergyPlus/DataSizing.hh>
#include <EnergyPlus/DataZoneEnergyDemands.hh>
#include <EnergyPlus/DataZoneEquipment.hh>
#include <EnergyPlus/EMSManager.hh>
#include <EnergyPlus/Fans.hh>
#include <EnergyPlus/FluidProperties.hh>
#include <EnergyPlus/General.hh>
#include <EnergyPlus/GeneralRoutines.hh>
#include <EnergyPlus/GlobalNames.hh>
#include <EnergyPlus/HVACFan.hh>
#include <EnergyPlus/HeatingCoils.hh>
#include <EnergyPlus/InputProcessing/InputProcessor.hh>
#include <EnergyPlus/NodeInputManager.hh>
#include <EnergyPlus/OutputProcessor.hh>
#include <EnergyPlus/Plant/DataPlant.hh>
#include <EnergyPlus/PlantUtilities.hh>
#include <EnergyPlus/Psychrometrics.hh>
#include <EnergyPlus/ReportCoilSelection.hh>
#include <EnergyPlus/ScheduleManager.hh>
#include <EnergyPlus/SingleDuct.hh>
#include <EnergyPlus/SteamCoils.hh>
#include <EnergyPlus/UtilityRoutines.hh>
#include <EnergyPlus/WaterCoils.hh>
#include <EnergyPlus/ZoneAirLoopEquipmentManager.hh>

namespace EnergyPlus::SingleDuct {

// Module containing the Single Duct Systems as a single component/ or really a single driver

// MODULE INFORMATION:
//       AUTHOR         Richard J. Liesen
//       DATE WRITTEN   January 2000
//       MODIFIED       na
//       RE-ENGINEERED  na

// PURPOSE OF THIS MODULE:
// To encapsulate the data and algorithms required to
// simulate single duct systems as a single driver or inter-connecting controllers.

// Using/Aliasing
using namespace DataLoopNode;
using BranchNodeConnections::SetUpCompSets;
using BranchNodeConnections::TestCompSet;
using DataHVACGlobals::ATMixer_InletSide;
using DataHVACGlobals::ATMixer_SupplySide;
using DataHVACGlobals::DualSetPointWithDeadBand;
using DataHVACGlobals::SingleCoolingSetPoint;
using DataHVACGlobals::SingleHeatCoolSetPoint;
using DataHVACGlobals::SingleHeatingSetPoint;
using DataHVACGlobals::SmallAirVolFlow;
using DataHVACGlobals::SmallLoad;
using DataHVACGlobals::SmallMassFlow;
using namespace DataSizing;
using Psychrometrics::PsyCpAirFnW;
using Psychrometrics::PsyRhoAirFnPbTdbW;
using namespace FluidProperties;
using namespace ScheduleManager;
using namespace SteamCoils;

static constexpr std::string_view fluidNameSteam("STEAM");
static constexpr std::string_view fluidNameWater("WATER");

void SimulateSingleDuct(
    EnergyPlusData &state, std::string_view CompName, bool const FirstHVACIteration, int const ZoneNum, int const ZoneNodeNum, int &CompIndex)
{

    // SUBROUTINE INFORMATION:
    //       AUTHOR         Richard Liesen
    //       DATE WRITTEN   January 2000
    //       MODIFIED       na
    //       RE-ENGINEERED  na

    // PURPOSE OF THIS SUBROUTINE:
    // This subroutine manages Sys system simulation.
    // It is called from the ManageZoneEquip
    // at the system time step.

    // Using/Aliasing

    // SUBROUTINE LOCAL VARIABLE DECLARATIONS:
    int SysNum; // The Sys that you are currently loading input into

    // Obtains and Allocates Sys related parameters from input file
    if (state.dataSingleDuct->GetInputFlag) { // First time subroutine has been entered
        GetSysInput(state);
        state.dataSingleDuct->GetInputFlag = false;
    }

    // Find the correct SysNumber with the Component Name
    if (CompIndex == 0) {
        SysNum = UtilityRoutines::FindItemInList(CompName, state.dataSingleDuct->sd_airterminal, &SingleDuctAirTerminal::SysName);
        if (SysNum == 0) {
            ShowFatalError(state, "SimulateSingleDuct: System not found=" + std::string{CompName});
        }
        CompIndex = SysNum;
    } else {
        SysNum = CompIndex;
        if (SysNum > state.dataSingleDuct->NumSDAirTerminal || SysNum < 1) {
            ShowFatalError(state,
                           format("SimulateSingleDuct: Invalid CompIndex passed={}, Number of Systems={}, System name={}",
                                  CompIndex,
                                  state.dataSingleDuct->NumSDAirTerminal,
                                  CompName));
        }
        if (state.dataSingleDuct->CheckEquipName(SysNum)) {
            if (CompName != state.dataSingleDuct->sd_airterminal(SysNum).SysName) {
                ShowFatalError(state,
                               format("SimulateSingleDuct: Invalid CompIndex passed={}, System name={}, stored System Name for that index={}",
                                      CompIndex,
                                      CompName,
                                      state.dataSingleDuct->sd_airterminal(SysNum).SysName));
            }
            state.dataSingleDuct->CheckEquipName(SysNum) = false;
        }
    }

    auto &thisATU(state.dataSingleDuct->sd_airterminal(SysNum));

    state.dataSize->TermUnitSingDuct = true;
    state.dataSize->CurTermUnitSizingNum = state.dataDefineEquipment->AirDistUnit(thisATU.ADUNum).TermUnitSizingNum;

    // With the correct SysNum Initialize the system
    thisATU.InitSys(state, FirstHVACIteration); // Initialize all Sys related parameters

    // Calculate the Correct Sys Model with the current SysNum
    switch (thisATU.SysType_Num) {
    case SysType::SingleDuctConstVolReheat: // AirTerminal:SingleDuct:ConstantVolume:Reheat
        thisATU.SimConstVol(state, FirstHVACIteration, ZoneNum, ZoneNodeNum);
        break;
    case SysType::SingleDuctConstVolNoReheat: // AirTerminal:SingleDuct:ConstantVolume:NoReheat
        thisATU.SimConstVolNoReheat(state);
        break;
    case SysType::SingleDuctVAVReheat:   // SINGLE DUCT:VAV:REHEAT
    case SysType::SingleDuctVAVNoReheat: // SINGLE DUCT:VAV:NOREHEAT
        thisATU.SimVAV(state, FirstHVACIteration, ZoneNum, ZoneNodeNum);
        break;
    case SysType::SingleDuctVAVReheatVSFan: // SINGLE DUCT:VAV:REHEAT:VS FAN
        thisATU.SimVAVVS(state, FirstHVACIteration, ZoneNum, ZoneNodeNum);
        break;
    case SysType::SingleDuctCBVAVReheat:   // SINGLE DUCT:VAVHEATANDCOOL:REHEAT
    case SysType::SingleDuctCBVAVNoReheat: // SINGLE DUCT:VAVHEATANDCOOL:NOREHEAT
        thisATU.SimCBVAV(state, FirstHVACIteration, ZoneNum, ZoneNodeNum);
        break;
    default:
        // assert(false);
        break;
    }

    // Report the current Sys
    thisATU.ReportSys(state);

    state.dataSize->TermUnitSingDuct = false;
}

// Get Input Section of the Module
//******************************************************************************

void GetSysInput(EnergyPlusData &state)
{

    // SUBROUTINE INFORMATION:
    //       AUTHOR         Richard Liesen
    //       DATE WRITTEN   April 1998
    //       MODIFIED       na
    //       RE-ENGINEERED  na

    // PURPOSE OF THIS SUBROUTINE:
    // This subroutine is the main routine to call other input routines and Get routines

    // METHODOLOGY EMPLOYED:
    // Uses the status flags to trigger events.

    // Using/Aliasing
    using NodeInputManager::GetOnlySingleNode;
    using SteamCoils::GetCoilAirOutletNode;
    using SteamCoils::GetCoilSteamInletNode;
    using SteamCoils::GetSteamCoilIndex;
    using WaterCoils::GetCoilOutletNode;
    using WaterCoils::GetCoilWaterInletNode;
    auto &GetHeatingCoilCapacity(HeatingCoils::GetCoilCapacity);
    auto &GetHeatingCoilOutletNode(HeatingCoils::GetCoilOutletNode);
    using Fans::GetFanInletNode;
    using Fans::GetFanOutletNode;
    using namespace DataHeatBalance;

    // SUBROUTINE PARAMETER DEFINITIONS:
    static constexpr std::string_view RoutineName("GetSysInput: "); // include trailing blank

    // SUBROUTINE LOCAL VARIABLE DECLARATIONS:

    int NumZoneSiz;
    int ZoneSizIndex;
    int IOStat;
    bool ErrorsFound(false);         // If errors detected in input
    bool IsNotOK;                    // Flag to verify name
    int CtrlZone;                    // controlled zone do loop index
    int SupAirIn;                    // controlled zone supply air inlet index
    int ADUNum;                      // air distribution unit index
    std::string CurrentModuleObject; // for ease in getting objects
    Array1D_string Alphas;           // Alpha input items for object
    Array1D_string cAlphaFields;     // Alpha field names
    Array1D_string cNumericFields;   // Numeric field names
    Array1D<Real64> Numbers;         // Numeric input items for object
    Array1D_bool lAlphaBlanks;       // Logical array, alpha field input BLANK = .TRUE.
    Array1D_bool lNumericBlanks;     // Logical array, numeric field input BLANK = .TRUE.

    //  certain object in the input file
    std::string AirTermSysInletNodeName;  // air terminal single duct system inlet node name
    std::string AirTermSysOutletNodeName; // air terminal single duct system outlet node name

    state.dataSingleDuct->NumVAVSysGSI = state.dataInputProcessing->inputProcessor->getNumObjectsFound(state, "AirTerminal:SingleDuct:VAV:Reheat");
    state.dataSingleDuct->NumNoRHVAVSysGSI =
        state.dataInputProcessing->inputProcessor->getNumObjectsFound(state, "AirTerminal:SingleDuct:VAV:NoReheat");
    state.dataSingleDuct->NumConstVolSys =
        state.dataInputProcessing->inputProcessor->getNumObjectsFound(state, "AirTerminal:SingleDuct:ConstantVolume:Reheat");
    state.dataSingleDuct->NumCVNoReheatSysGSI =
        state.dataInputProcessing->inputProcessor->getNumObjectsFound(state, "AirTerminal:SingleDuct:ConstantVolume:NoReheat");
    state.dataSingleDuct->NumVAVVSGSI =
        state.dataInputProcessing->inputProcessor->getNumObjectsFound(state, "AirTerminal:SingleDuct:VAV:Reheat:VariableSpeedFan");
    state.dataSingleDuct->NumCBVAVSysGSI =
        state.dataInputProcessing->inputProcessor->getNumObjectsFound(state, "AirTerminal:SingleDuct:VAV:HeatAndCool:Reheat");
    state.dataSingleDuct->NumNoRHCBVAVSysGSI =
        state.dataInputProcessing->inputProcessor->getNumObjectsFound(state, "AirTerminal:SingleDuct:VAV:HeatAndCool:NoReheat");
    state.dataSingleDuct->NumSDAirTerminal = state.dataSingleDuct->NumVAVSysGSI + state.dataSingleDuct->NumConstVolSys +
                                             state.dataSingleDuct->NumCVNoReheatSysGSI + state.dataSingleDuct->NumNoRHVAVSysGSI +
                                             state.dataSingleDuct->NumVAVVSGSI + state.dataSingleDuct->NumCBVAVSysGSI +
                                             state.dataSingleDuct->NumNoRHCBVAVSysGSI;

    state.dataSingleDuct->sd_airterminal.allocate(state.dataSingleDuct->NumSDAirTerminal);
    state.dataSingleDuct->SysUniqueNames.reserve(static_cast<unsigned>(state.dataSingleDuct->NumSDAirTerminal));
    state.dataSingleDuct->CheckEquipName.dimension(state.dataSingleDuct->NumSDAirTerminal, true);

    state.dataInputProcessing->inputProcessor->getObjectDefMaxArgs(state,
                                                                   "AirTerminal:SingleDuct:VAV:Reheat",
                                                                   state.dataSingleDuct->TotalArgsGSI,
                                                                   state.dataSingleDuct->NumAlphasGSI,
                                                                   state.dataSingleDuct->NumNumsGSI);
    state.dataSingleDuct->MaxNumsGSI = max(state.dataSingleDuct->MaxNumsGSI, state.dataSingleDuct->NumNumsGSI);
    state.dataSingleDuct->MaxAlphasGSI = max(state.dataSingleDuct->MaxAlphasGSI, state.dataSingleDuct->NumAlphasGSI);
    state.dataInputProcessing->inputProcessor->getObjectDefMaxArgs(state,
                                                                   "AirTerminal:SingleDuct:VAV:NoReheat",
                                                                   state.dataSingleDuct->TotalArgsGSI,
                                                                   state.dataSingleDuct->NumAlphasGSI,
                                                                   state.dataSingleDuct->NumNumsGSI);
    state.dataSingleDuct->MaxNumsGSI = max(state.dataSingleDuct->MaxNumsGSI, state.dataSingleDuct->NumNumsGSI);
    state.dataSingleDuct->MaxAlphasGSI = max(state.dataSingleDuct->MaxAlphasGSI, state.dataSingleDuct->NumAlphasGSI);
    state.dataInputProcessing->inputProcessor->getObjectDefMaxArgs(state,
                                                                   "AirTerminal:SingleDuct:ConstantVolume:Reheat",
                                                                   state.dataSingleDuct->TotalArgsGSI,
                                                                   state.dataSingleDuct->NumAlphasGSI,
                                                                   state.dataSingleDuct->NumNumsGSI);
    state.dataSingleDuct->MaxNumsGSI = max(state.dataSingleDuct->MaxNumsGSI, state.dataSingleDuct->NumNumsGSI);
    state.dataSingleDuct->MaxAlphasGSI = max(state.dataSingleDuct->MaxAlphasGSI, state.dataSingleDuct->NumAlphasGSI);
    state.dataInputProcessing->inputProcessor->getObjectDefMaxArgs(state,
                                                                   "AirTerminal:SingleDuct:ConstantVolume:NoReheat",
                                                                   state.dataSingleDuct->TotalArgsGSI,
                                                                   state.dataSingleDuct->NumAlphasGSI,
                                                                   state.dataSingleDuct->NumNumsGSI);
    state.dataSingleDuct->MaxNumsGSI = max(state.dataSingleDuct->MaxNumsGSI, state.dataSingleDuct->NumNumsGSI);
    state.dataSingleDuct->MaxAlphasGSI = max(state.dataSingleDuct->MaxAlphasGSI, state.dataSingleDuct->NumAlphasGSI);
    state.dataInputProcessing->inputProcessor->getObjectDefMaxArgs(state,
                                                                   "AirTerminal:SingleDuct:VAV:Reheat:VariableSpeedFan",
                                                                   state.dataSingleDuct->TotalArgsGSI,
                                                                   state.dataSingleDuct->NumAlphasGSI,
                                                                   state.dataSingleDuct->NumNumsGSI);
    state.dataSingleDuct->MaxNumsGSI = max(state.dataSingleDuct->MaxNumsGSI, state.dataSingleDuct->NumNumsGSI);
    state.dataSingleDuct->MaxAlphasGSI = max(state.dataSingleDuct->MaxAlphasGSI, state.dataSingleDuct->NumAlphasGSI);
    state.dataInputProcessing->inputProcessor->getObjectDefMaxArgs(state,
                                                                   "AirTerminal:SingleDuct:VAV:HeatAndCool:Reheat",
                                                                   state.dataSingleDuct->TotalArgsGSI,
                                                                   state.dataSingleDuct->NumAlphasGSI,
                                                                   state.dataSingleDuct->NumNumsGSI);
    state.dataSingleDuct->MaxNumsGSI = max(state.dataSingleDuct->MaxNumsGSI, state.dataSingleDuct->NumNumsGSI);
    state.dataSingleDuct->MaxAlphasGSI = max(state.dataSingleDuct->MaxAlphasGSI, state.dataSingleDuct->NumAlphasGSI);
    state.dataInputProcessing->inputProcessor->getObjectDefMaxArgs(state,
                                                                   "AirTerminal:SingleDuct:VAV:HeatAndCool:NoReheat",
                                                                   state.dataSingleDuct->TotalArgsGSI,
                                                                   state.dataSingleDuct->NumAlphasGSI,
                                                                   state.dataSingleDuct->NumNumsGSI);
    state.dataSingleDuct->MaxNumsGSI = max(state.dataSingleDuct->MaxNumsGSI, state.dataSingleDuct->NumNumsGSI);
    state.dataSingleDuct->MaxAlphasGSI = max(state.dataSingleDuct->MaxAlphasGSI, state.dataSingleDuct->NumAlphasGSI);

    Alphas.allocate(state.dataSingleDuct->MaxAlphasGSI);
    cAlphaFields.allocate(state.dataSingleDuct->MaxAlphasGSI);
    cNumericFields.allocate(state.dataSingleDuct->MaxNumsGSI);
    Numbers.dimension(state.dataSingleDuct->MaxNumsGSI, 0.0);
    lAlphaBlanks.dimension(state.dataSingleDuct->MaxAlphasGSI, true);
    lNumericBlanks.dimension(state.dataSingleDuct->MaxNumsGSI, true);

    // Start Loading the System Input
    for (state.dataSingleDuct->SysIndexGSI = 1; state.dataSingleDuct->SysIndexGSI <= state.dataSingleDuct->NumVAVSysGSI;
         ++state.dataSingleDuct->SysIndexGSI) {

        CurrentModuleObject = "AirTerminal:SingleDuct:VAV:Reheat";

        state.dataInputProcessing->inputProcessor->getObjectItem(state,
                                                                 CurrentModuleObject,
                                                                 state.dataSingleDuct->SysIndexGSI,
                                                                 Alphas,
                                                                 state.dataSingleDuct->NumAlphasGSI,
                                                                 Numbers,
                                                                 state.dataSingleDuct->NumNumsGSI,
                                                                 IOStat,
                                                                 lNumericBlanks,
                                                                 lAlphaBlanks,
                                                                 cAlphaFields,
                                                                 cNumericFields);

        state.dataSingleDuct->SysNumGSI = state.dataSingleDuct->SysIndexGSI;
        state.dataSingleDuct->sd_airterminal(state.dataSingleDuct->SysNumGSI).SysNum = state.dataSingleDuct->SysNumGSI;
        GlobalNames::VerifyUniqueInterObjectName(
            state, state.dataSingleDuct->SysUniqueNames, Alphas(1), CurrentModuleObject, cAlphaFields(1), ErrorsFound);
        state.dataSingleDuct->sd_airterminal(state.dataSingleDuct->SysNumGSI).SysName = Alphas(1);
        state.dataSingleDuct->sd_airterminal(state.dataSingleDuct->SysNumGSI).sysType = CurrentModuleObject;
        state.dataSingleDuct->sd_airterminal(state.dataSingleDuct->SysNumGSI).SysType_Num = SysType::SingleDuctVAVReheat;
        state.dataSingleDuct->sd_airterminal(state.dataSingleDuct->SysNumGSI).ReheatComp = Alphas(7);
        if (UtilityRoutines::SameString(state.dataSingleDuct->sd_airterminal(state.dataSingleDuct->SysNumGSI).ReheatComp, "Coil:Heating:Fuel")) {
            state.dataSingleDuct->sd_airterminal(state.dataSingleDuct->SysNumGSI).ReheatComp_Num = HeatingCoilType::Gas;
        } else if (UtilityRoutines::SameString(state.dataSingleDuct->sd_airterminal(state.dataSingleDuct->SysNumGSI).ReheatComp,
                                               "Coil:Heating:Electric")) {
            state.dataSingleDuct->sd_airterminal(state.dataSingleDuct->SysNumGSI).ReheatComp_Num = HeatingCoilType::Electric;
        } else if (UtilityRoutines::SameString(state.dataSingleDuct->sd_airterminal(state.dataSingleDuct->SysNumGSI).ReheatComp,
                                               "Coil:Heating:Water")) {
            state.dataSingleDuct->sd_airterminal(state.dataSingleDuct->SysNumGSI).ReheatComp_Num = HeatingCoilType::SimpleHeating;
            state.dataSingleDuct->sd_airterminal(state.dataSingleDuct->SysNumGSI).ReheatComp_PlantType =
                DataPlant::PlantEquipmentType::CoilWaterSimpleHeating;
        } else if (UtilityRoutines::SameString(state.dataSingleDuct->sd_airterminal(state.dataSingleDuct->SysNumGSI).ReheatComp,
                                               "Coil:Heating:Steam")) {
            state.dataSingleDuct->sd_airterminal(state.dataSingleDuct->SysNumGSI).ReheatComp_Num = HeatingCoilType::SteamAirHeating;
            state.dataSingleDuct->sd_airterminal(state.dataSingleDuct->SysNumGSI).ReheatComp_PlantType =
                DataPlant::PlantEquipmentType::CoilSteamAirHeating;
        } else if (!state.dataSingleDuct->sd_airterminal(state.dataSingleDuct->SysNumGSI).ReheatComp.empty()) {
            ShowSevereError(
                state, "Illegal " + cAlphaFields(8) + " = " + state.dataSingleDuct->sd_airterminal(state.dataSingleDuct->SysNumGSI).ReheatComp + '.');
            ShowContinueError(state,
                              "Occurs in " + state.dataSingleDuct->sd_airterminal(state.dataSingleDuct->SysNumGSI).sysType + " = " +
                                  state.dataSingleDuct->sd_airterminal(state.dataSingleDuct->SysNumGSI).SysName);
            ErrorsFound = true;
        }
        state.dataSingleDuct->sd_airterminal(state.dataSingleDuct->SysNumGSI).ReheatName = Alphas(8);
        ValidateComponent(state,
                          state.dataSingleDuct->sd_airterminal(state.dataSingleDuct->SysNumGSI).ReheatComp,
                          state.dataSingleDuct->sd_airterminal(state.dataSingleDuct->SysNumGSI).ReheatName,
                          IsNotOK,
                          state.dataSingleDuct->sd_airterminal(state.dataSingleDuct->SysNumGSI).sysType);
        if (IsNotOK) {
            ShowContinueError(state,
                              "In " + state.dataSingleDuct->sd_airterminal(state.dataSingleDuct->SysNumGSI).sysType + " = " +
                                  state.dataSingleDuct->sd_airterminal(state.dataSingleDuct->SysNumGSI).SysName);
            ErrorsFound = true;
        }
        state.dataSingleDuct->sd_airterminal(state.dataSingleDuct->SysNumGSI).Schedule = Alphas(2);
        if (lAlphaBlanks(2)) {
            state.dataSingleDuct->sd_airterminal(state.dataSingleDuct->SysNumGSI).SchedPtr = DataGlobalConstants::ScheduleAlwaysOn;
        } else {
            state.dataSingleDuct->sd_airterminal(state.dataSingleDuct->SysNumGSI).SchedPtr = GetScheduleIndex(state, Alphas(2));
            if (state.dataSingleDuct->sd_airterminal(state.dataSingleDuct->SysNumGSI).SchedPtr == 0) {
                ShowSevereError(state, cAlphaFields(2) + " = " + Alphas(2) + " not found.");
                ShowContinueError(state,
                                  "Occurs in " + state.dataSingleDuct->sd_airterminal(state.dataSingleDuct->SysNumGSI).sysType + " = " +
                                      state.dataSingleDuct->sd_airterminal(state.dataSingleDuct->SysNumGSI).SysName);
                ErrorsFound = true;
            }
        }
        // For node connections, this object is both a parent and a non-parent, because the
        // VAV damper is not called out as a separate component, its nodes must be connected
        // as ObjectIsNotParent.  But for the reheat coil, the nodes are connected as ObjectIsParent
        state.dataSingleDuct->sd_airterminal(state.dataSingleDuct->SysNumGSI).OutletNodeNum =
            GetOnlySingleNode(state,
                              Alphas(3),
                              ErrorsFound,
                              state.dataSingleDuct->sd_airterminal(state.dataSingleDuct->SysNumGSI).sysType,
                              Alphas(1),
                              DataLoopNode::NodeFluidType::Air,
                              DataLoopNode::ConnectionType::Outlet,
                              NodeInputManager::CompFluidStream::Primary,
                              ObjectIsNotParent,
                              cAlphaFields(3));
        state.dataSingleDuct->sd_airterminal(state.dataSingleDuct->SysNumGSI).InletNodeNum =
            GetOnlySingleNode(state,
                              Alphas(4),
                              ErrorsFound,
                              state.dataSingleDuct->sd_airterminal(state.dataSingleDuct->SysNumGSI).sysType,
                              Alphas(1),
                              DataLoopNode::NodeFluidType::Air,
                              DataLoopNode::ConnectionType::Inlet,
                              NodeInputManager::CompFluidStream::Primary,
                              ObjectIsNotParent,
                              cAlphaFields(4));
        state.dataSingleDuct->sd_airterminal(state.dataSingleDuct->SysNumGSI).MaxAirVolFlowRate = Numbers(1);

        if (UtilityRoutines::SameString(Alphas(5), "Constant")) {
            state.dataSingleDuct->sd_airterminal(state.dataSingleDuct->SysNumGSI).ZoneMinAirFracMethod = MinFlowFraction::Constant;
        } else if (UtilityRoutines::SameString(Alphas(5), "FixedFlowRate")) {
            state.dataSingleDuct->sd_airterminal(state.dataSingleDuct->SysNumGSI).ZoneMinAirFracMethod = MinFlowFraction::Fixed;
        } else if (UtilityRoutines::SameString(Alphas(5), "Scheduled")) {
            state.dataSingleDuct->sd_airterminal(state.dataSingleDuct->SysNumGSI).ZoneMinAirFracMethod = MinFlowFraction::Scheduled;
        } else {
            ShowSevereError(state, cAlphaFields(5) + " = " + Alphas(5) + " not found.");
            ShowContinueError(state,
                              "Occurs in " + state.dataSingleDuct->sd_airterminal(state.dataSingleDuct->SysNumGSI).sysType + " = " +
                                  state.dataSingleDuct->sd_airterminal(state.dataSingleDuct->SysNumGSI).SysName);
            ErrorsFound = true;
        }

        state.dataSingleDuct->sd_airterminal(state.dataSingleDuct->SysNumGSI).ZoneMinAirFracDes = Numbers(2);
        if (lNumericBlanks(2)) {
            state.dataSingleDuct->sd_airterminal(state.dataSingleDuct->SysNumGSI).ConstantMinAirFracSetByUser = false;
            state.dataSingleDuct->sd_airterminal(state.dataSingleDuct->SysNumGSI).DesignMinAirFrac = 0.0;
        } else {
            state.dataSingleDuct->sd_airterminal(state.dataSingleDuct->SysNumGSI).ConstantMinAirFracSetByUser = true;
            state.dataSingleDuct->sd_airterminal(state.dataSingleDuct->SysNumGSI).DesignMinAirFrac = Numbers(2);
            if (state.dataSingleDuct->sd_airterminal(state.dataSingleDuct->SysNumGSI).ZoneMinAirFracMethod == MinFlowFraction::Fixed) {
                ShowWarningError(state, "Since " + cAlphaFields(5) + " = " + Alphas(5) + ", input for " + cNumericFields(2) + " will be ignored.");
                ShowContinueError(state,
                                  "Occurs in " + state.dataSingleDuct->sd_airterminal(state.dataSingleDuct->SysNumGSI).sysType + " = " +
                                      state.dataSingleDuct->sd_airterminal(state.dataSingleDuct->SysNumGSI).SysName);
                state.dataSingleDuct->sd_airterminal(state.dataSingleDuct->SysNumGSI).ZoneMinAirFracDes = 0.0;
            }
        }

        state.dataSingleDuct->sd_airterminal(state.dataSingleDuct->SysNumGSI).ZoneFixedMinAir = Numbers(3);
        if (lNumericBlanks(3)) {
            state.dataSingleDuct->sd_airterminal(state.dataSingleDuct->SysNumGSI).FixedMinAirSetByUser = false;
            state.dataSingleDuct->sd_airterminal(state.dataSingleDuct->SysNumGSI).DesignMinAirFrac = 0.0;
        } else {
            state.dataSingleDuct->sd_airterminal(state.dataSingleDuct->SysNumGSI).FixedMinAirSetByUser = true;
            state.dataSingleDuct->sd_airterminal(state.dataSingleDuct->SysNumGSI).DesignMinAirFrac = Numbers(3);
            if (state.dataSingleDuct->sd_airterminal(state.dataSingleDuct->SysNumGSI).ZoneMinAirFracMethod == MinFlowFraction::Constant) {
                ShowWarningError(state, "Since " + cAlphaFields(5) + " = " + Alphas(5) + ", input for " + cNumericFields(3) + " will be ignored.");
                ShowContinueError(state,
                                  "Occurs in " + state.dataSingleDuct->sd_airterminal(state.dataSingleDuct->SysNumGSI).sysType + " = " +
                                      state.dataSingleDuct->sd_airterminal(state.dataSingleDuct->SysNumGSI).SysName);
                state.dataSingleDuct->sd_airterminal(state.dataSingleDuct->SysNumGSI).ZoneFixedMinAir = 0.0;
            }
        }

        state.dataSingleDuct->sd_airterminal(state.dataSingleDuct->SysNumGSI).ZoneMinAirFracSchPtr = GetScheduleIndex(state, Alphas(6));
        if ((state.dataSingleDuct->sd_airterminal(state.dataSingleDuct->SysNumGSI).ZoneMinAirFracSchPtr == 0) &&
            (state.dataSingleDuct->sd_airterminal(state.dataSingleDuct->SysNumGSI).ZoneMinAirFracMethod == MinFlowFraction::Scheduled)) {
            ShowSevereError(state, cAlphaFields(6) + " = " + Alphas(6) + " not found.");
            ShowContinueError(state,
                              "Occurs in " + state.dataSingleDuct->sd_airterminal(state.dataSingleDuct->SysNumGSI).sysType + " = " +
                                  state.dataSingleDuct->sd_airterminal(state.dataSingleDuct->SysNumGSI).SysName);
            ShowContinueError(state, "A valid schedule is required");
            ErrorsFound = true;
        } else if ((state.dataSingleDuct->sd_airterminal(state.dataSingleDuct->SysNumGSI).ZoneMinAirFracSchPtr > 0) &&
                   (state.dataSingleDuct->sd_airterminal(state.dataSingleDuct->SysNumGSI).ZoneMinAirFracMethod == MinFlowFraction::Scheduled)) {
            // check range of values in schedule
            if (!CheckScheduleValueMinMax(
                    state, state.dataSingleDuct->sd_airterminal(state.dataSingleDuct->SysNumGSI).ZoneMinAirFracSchPtr, ">=", 0.0, "<=", 1.0)) {
                ShowSevereError(state, "Error found in " + cAlphaFields(6) + " = " + Alphas(6));
                ShowContinueError(state,
                                  "Occurs in " + state.dataSingleDuct->sd_airterminal(state.dataSingleDuct->SysNumGSI).sysType + " = " +
                                      state.dataSingleDuct->sd_airterminal(state.dataSingleDuct->SysNumGSI).SysName);
                ShowContinueError(state, "Schedule values must be (>=0., <=1.)");
            }
        }

        // The reheat coil control node is necessary for hot water and steam reheat, but not necessary for
        // electric or gas reheat.
        if (state.dataSingleDuct->sd_airterminal(state.dataSingleDuct->SysNumGSI).ReheatComp_Num != HeatingCoilType::Gas &&
            state.dataSingleDuct->sd_airterminal(state.dataSingleDuct->SysNumGSI).ReheatComp_Num != HeatingCoilType::Electric) {
            if (state.dataSingleDuct->sd_airterminal(state.dataSingleDuct->SysNumGSI).ReheatComp_Num == HeatingCoilType::SteamAirHeating) {
                IsNotOK = false;
                state.dataSingleDuct->sd_airterminal(state.dataSingleDuct->SysNumGSI).ReheatControlNode =
                    GetCoilSteamInletNode(state,
                                          state.dataSingleDuct->sd_airterminal(state.dataSingleDuct->SysNumGSI).ReheatComp,
                                          state.dataSingleDuct->sd_airterminal(state.dataSingleDuct->SysNumGSI).ReheatName,
                                          IsNotOK);
                if (IsNotOK) {
                    ShowContinueError(state,
                                      "..Occurs in " + state.dataSingleDuct->sd_airterminal(state.dataSingleDuct->SysNumGSI).sysType + " = " +
                                          state.dataSingleDuct->sd_airterminal(state.dataSingleDuct->SysNumGSI).SysName);
                    ErrorsFound = true;
                }
            } else {
                IsNotOK = false;
                state.dataSingleDuct->sd_airterminal(state.dataSingleDuct->SysNumGSI).ReheatControlNode =
                    GetCoilWaterInletNode(state,
                                          state.dataSingleDuct->sd_airterminal(state.dataSingleDuct->SysNumGSI).ReheatComp,
                                          state.dataSingleDuct->sd_airterminal(state.dataSingleDuct->SysNumGSI).ReheatName,
                                          IsNotOK);
                if (IsNotOK) {
                    ShowContinueError(state,
                                      "..Occurs in " + state.dataSingleDuct->sd_airterminal(state.dataSingleDuct->SysNumGSI).sysType + " = " +
                                          state.dataSingleDuct->sd_airterminal(state.dataSingleDuct->SysNumGSI).SysName);
                    ErrorsFound = true;
                }
            }
        }
        state.dataSingleDuct->sd_airterminal(state.dataSingleDuct->SysNumGSI).ReheatAirOutletNode =
            GetOnlySingleNode(state,
                              Alphas(9),
                              ErrorsFound,
                              state.dataSingleDuct->sd_airterminal(state.dataSingleDuct->SysNumGSI).sysType,
                              Alphas(1),
                              DataLoopNode::NodeFluidType::Air,
                              DataLoopNode::ConnectionType::Outlet,
                              NodeInputManager::CompFluidStream::Primary,
                              ObjectIsParent,
                              cAlphaFields(9));
        if (state.dataSingleDuct->sd_airterminal(state.dataSingleDuct->SysNumGSI).ReheatComp_Num == HeatingCoilType::SteamAirHeating) {
            state.dataSingleDuct->sd_airterminal(state.dataSingleDuct->SysNumGSI).MaxReheatSteamVolFlow = Numbers(4);
            state.dataSingleDuct->sd_airterminal(state.dataSingleDuct->SysNumGSI).MinReheatSteamVolFlow = Numbers(5);
        } else {
            state.dataSingleDuct->sd_airterminal(state.dataSingleDuct->SysNumGSI).MaxReheatWaterVolFlow = Numbers(4);
            state.dataSingleDuct->sd_airterminal(state.dataSingleDuct->SysNumGSI).MinReheatWaterVolFlow = Numbers(5);
        }
        state.dataSingleDuct->sd_airterminal(state.dataSingleDuct->SysNumGSI).ControllerOffset = Numbers(6);
        // Set default convergence tolerance
        if (state.dataSingleDuct->sd_airterminal(state.dataSingleDuct->SysNumGSI).ControllerOffset <= 0.0) {
            state.dataSingleDuct->sd_airterminal(state.dataSingleDuct->SysNumGSI).ControllerOffset = 0.001;
        }
        if (UtilityRoutines::SameString(Alphas(10), "Reverse")) {
            state.dataSingleDuct->sd_airterminal(state.dataSingleDuct->SysNumGSI).DamperHeatingAction = Action::Reverse;
        } else if (UtilityRoutines::SameString(Alphas(10), "Normal")) {
            state.dataSingleDuct->sd_airterminal(state.dataSingleDuct->SysNumGSI).DamperHeatingAction = Action::Normal;
        } else if (UtilityRoutines::SameString(Alphas(10), "ReverseWithLimits")) {
            state.dataSingleDuct->sd_airterminal(state.dataSingleDuct->SysNumGSI).DamperHeatingAction = Action::ReverseWithLimits;
        } else {
            ShowSevereError(state, cAlphaFields(10) + " = " + Alphas(10) + " not found.");
            ShowContinueError(state,
                              "Occurs in " + state.dataSingleDuct->sd_airterminal(state.dataSingleDuct->SysNumGSI).sysType + " = " +
                                  state.dataSingleDuct->sd_airterminal(state.dataSingleDuct->SysNumGSI).SysName);
            ErrorsFound = true;
        }

        // Register component set data
        TestCompSet(state,
                    state.dataSingleDuct->sd_airterminal(state.dataSingleDuct->SysNumGSI).sysType,
                    state.dataSingleDuct->sd_airterminal(state.dataSingleDuct->SysNumGSI).SysName,
                    state.dataLoopNodes->NodeID(state.dataSingleDuct->sd_airterminal(state.dataSingleDuct->SysNumGSI).InletNodeNum),
                    state.dataLoopNodes->NodeID(state.dataSingleDuct->sd_airterminal(state.dataSingleDuct->SysNumGSI).ReheatAirOutletNode),
                    "Air Nodes");

        for (ADUNum = 1; ADUNum <= state.dataDefineEquipment->NumAirDistUnits; ++ADUNum) {
            if (state.dataSingleDuct->sd_airterminal(state.dataSingleDuct->SysNumGSI).ReheatAirOutletNode ==
                state.dataDefineEquipment->AirDistUnit(ADUNum).OutletNodeNum) {
                state.dataDefineEquipment->AirDistUnit(ADUNum).InletNodeNum =
                    state.dataSingleDuct->sd_airterminal(state.dataSingleDuct->SysNumGSI).InletNodeNum;
                state.dataSingleDuct->sd_airterminal(state.dataSingleDuct->SysNumGSI).ADUNum = ADUNum;
                break;
            }
        }
        // one assumes if there isn't one assigned, it's an error?
        if (state.dataSingleDuct->sd_airterminal(state.dataSingleDuct->SysNumGSI).ADUNum == 0) {
            ShowSevereError(state,
                            std::string{RoutineName} + "No matching Air Distribution Unit, for System = [" +
                                state.dataSingleDuct->sd_airterminal(state.dataSingleDuct->SysNumGSI).sysType + ',' +
                                state.dataSingleDuct->sd_airterminal(state.dataSingleDuct->SysNumGSI).SysName + "].");
            ShowContinueError(
                state,
                "...should have outlet node = " +
                    state.dataLoopNodes->NodeID(state.dataSingleDuct->sd_airterminal(state.dataSingleDuct->SysNumGSI).ReheatAirOutletNode));
            ErrorsFound = true;
        } else {

            // Fill the Zone Equipment data with the inlet node number of this unit.
            for (CtrlZone = 1; CtrlZone <= state.dataGlobal->NumOfZones; ++CtrlZone) {
                if (!state.dataZoneEquip->ZoneEquipConfig(CtrlZone).IsControlled) continue;
                for (SupAirIn = 1; SupAirIn <= state.dataZoneEquip->ZoneEquipConfig(CtrlZone).NumInletNodes; ++SupAirIn) {
                    if (state.dataSingleDuct->sd_airterminal(state.dataSingleDuct->SysNumGSI).ReheatAirOutletNode ==
                        state.dataZoneEquip->ZoneEquipConfig(CtrlZone).InletNode(SupAirIn)) {
                        if (state.dataZoneEquip->ZoneEquipConfig(CtrlZone).AirDistUnitCool(SupAirIn).OutNode > 0) {
                            ShowSevereError(state, "Error in connecting a terminal unit to a zone");
                            ShowContinueError(state,
                                              state.dataLoopNodes->NodeID(
                                                  state.dataSingleDuct->sd_airterminal(state.dataSingleDuct->SysNumGSI).ReheatAirOutletNode) +
                                                  " already connects to another zone");
                            ShowContinueError(state,
                                              "Occurs for terminal unit " +
                                                  state.dataSingleDuct->sd_airterminal(state.dataSingleDuct->SysNumGSI).sysType + " = " +
                                                  state.dataSingleDuct->sd_airterminal(state.dataSingleDuct->SysNumGSI).SysName);
                            ShowContinueError(state, "Check terminal unit node names for errors");
                            ErrorsFound = true;
                        } else {
                            state.dataZoneEquip->ZoneEquipConfig(CtrlZone).AirDistUnitCool(SupAirIn).InNode =
                                state.dataSingleDuct->sd_airterminal(state.dataSingleDuct->SysNumGSI).InletNodeNum;
                            state.dataZoneEquip->ZoneEquipConfig(CtrlZone).AirDistUnitCool(SupAirIn).OutNode =
                                state.dataSingleDuct->sd_airterminal(state.dataSingleDuct->SysNumGSI).ReheatAirOutletNode;
                            state.dataDefineEquipment->AirDistUnit(state.dataSingleDuct->sd_airterminal(state.dataSingleDuct->SysNumGSI).ADUNum)
                                .TermUnitSizingNum = state.dataZoneEquip->ZoneEquipConfig(CtrlZone).AirDistUnitCool(SupAirIn).TermUnitSizingIndex;
                            state.dataDefineEquipment->AirDistUnit(state.dataSingleDuct->sd_airterminal(state.dataSingleDuct->SysNumGSI).ADUNum)
                                .ZoneEqNum = CtrlZone;
                        }

                        state.dataSingleDuct->sd_airterminal(state.dataSingleDuct->SysNumGSI).CtrlZoneNum = CtrlZone;
                        state.dataSingleDuct->sd_airterminal(state.dataSingleDuct->SysNumGSI).CtrlZoneInNodeIndex = SupAirIn;
                        state.dataSingleDuct->sd_airterminal(state.dataSingleDuct->SysNumGSI).ActualZoneNum =
                            state.dataZoneEquip->ZoneEquipConfig(CtrlZone).ActualZoneNum;
                        state.dataSingleDuct->sd_airterminal(state.dataSingleDuct->SysNumGSI).ZoneFloorArea =
                            state.dataHeatBal->Zone(state.dataSingleDuct->sd_airterminal(state.dataSingleDuct->SysNumGSI).ActualZoneNum).FloorArea *
                            state.dataHeatBal->Zone(state.dataSingleDuct->sd_airterminal(state.dataSingleDuct->SysNumGSI).ActualZoneNum).Multiplier *
                            state.dataHeatBal->Zone(state.dataSingleDuct->sd_airterminal(state.dataSingleDuct->SysNumGSI).ActualZoneNum)
                                .ListMultiplier;
                    }
                }
            }
        }
        if (Numbers(7) == DataGlobalConstants::AutoCalculate) {
            state.dataSingleDuct->sd_airterminal(state.dataSingleDuct->SysNumGSI).MaxAirVolFlowRateDuringReheat = Numbers(7);
        } else {
            state.dataSingleDuct->sd_airterminal(state.dataSingleDuct->SysNumGSI).MaxAirVolFlowRateDuringReheat =
                Numbers(7) * state.dataSingleDuct->sd_airterminal(state.dataSingleDuct->SysNumGSI).ZoneFloorArea;
        }

        state.dataSingleDuct->sd_airterminal(state.dataSingleDuct->SysNumGSI).MaxAirVolFractionDuringReheat = Numbers(8);

        if (state.dataSingleDuct->sd_airterminal(state.dataSingleDuct->SysNumGSI).DamperHeatingAction != Action::ReverseWithLimits) {
            if (state.dataSingleDuct->sd_airterminal(state.dataSingleDuct->SysNumGSI).MaxAirVolFlowRateDuringReheat > 0.0) {
                ShowWarningError(state, "Since " + cAlphaFields(10) + " = " + Alphas(10) + ", input for " + cNumericFields(7) + " will be ignored.");
                ShowContinueError(state,
                                  "Occurs in " + state.dataSingleDuct->sd_airterminal(state.dataSingleDuct->SysNumGSI).sysType + " = " +
                                      state.dataSingleDuct->sd_airterminal(state.dataSingleDuct->SysNumGSI).SysName);
            }
            if (state.dataSingleDuct->sd_airterminal(state.dataSingleDuct->SysNumGSI).MaxAirVolFractionDuringReheat > 0.0) {
                ShowWarningError(state, "Since " + cAlphaFields(10) + " = " + Alphas(10) + ", input for " + cNumericFields(8) + " will be ignored.");
                ShowContinueError(state,
                                  "Occurs in " + state.dataSingleDuct->sd_airterminal(state.dataSingleDuct->SysNumGSI).sysType + " = " +
                                      state.dataSingleDuct->sd_airterminal(state.dataSingleDuct->SysNumGSI).SysName);
            }
        }

        // Maximum reheat air temperature, i.e. the maximum supply air temperature leaving the reheat coil
        if (!lNumericBlanks(9)) {
            state.dataSingleDuct->sd_airterminal(state.dataSingleDuct->SysNumGSI).MaxReheatTemp = Numbers(9);
            state.dataSingleDuct->sd_airterminal(state.dataSingleDuct->SysNumGSI).MaxReheatTempSetByUser = true;
        } else {
            // user does not specify maximum supply air temperature
            // sd_airterminal(SysNum)%MaxReheatTemp = 35.0D0 !C
            state.dataSingleDuct->sd_airterminal(state.dataSingleDuct->SysNumGSI).MaxReheatTempSetByUser = false;
        }

        if (!lAlphaBlanks(11)) {
            state.dataSingleDuct->sd_airterminal(state.dataSingleDuct->SysNumGSI).OARequirementsPtr =
                UtilityRoutines::FindItemInList(Alphas(11), state.dataSize->OARequirements);
            if (state.dataSingleDuct->sd_airterminal(state.dataSingleDuct->SysNumGSI).OARequirementsPtr == 0) {
                ShowSevereError(state, cAlphaFields(11) + " = " + Alphas(11) + " not found.");
                ShowContinueError(state,
                                  "Occurs in " + state.dataSingleDuct->sd_airterminal(state.dataSingleDuct->SysNumGSI).sysType + " = " +
                                      state.dataSingleDuct->sd_airterminal(state.dataSingleDuct->SysNumGSI).SysName);
                ErrorsFound = true;
            } else {
                state.dataSingleDuct->sd_airterminal(state.dataSingleDuct->SysNumGSI).NoOAFlowInputFromUser = false;
            }
        }

        if (lAlphaBlanks(12)) {
            state.dataSingleDuct->sd_airterminal(state.dataSingleDuct->SysNumGSI).ZoneTurndownMinAirFrac = 1.0;
            state.dataSingleDuct->sd_airterminal(state.dataSingleDuct->SysNumGSI).ZoneTurndownMinAirFracSchExist = false;
        } else {
            state.dataSingleDuct->sd_airterminal(state.dataSingleDuct->SysNumGSI).ZoneTurndownMinAirFracSchPtr = GetScheduleIndex(state, Alphas(12));
            if (state.dataSingleDuct->sd_airterminal(state.dataSingleDuct->SysNumGSI).ZoneTurndownMinAirFracSchPtr == 0) {
                ShowSevereError(state, cAlphaFields(12) + " = " + Alphas(12) + " not found.");
                ShowContinueError(state,
                                  "Occurs in " + state.dataSingleDuct->sd_airterminal(state.dataSingleDuct->SysNumGSI).sysType + " = " +
                                      state.dataSingleDuct->sd_airterminal(state.dataSingleDuct->SysNumGSI).SysName);
                ErrorsFound = true;
            }
            state.dataSingleDuct->sd_airterminal(state.dataSingleDuct->SysNumGSI).ZoneTurndownMinAirFracSchExist = true;
        }

        ValidateComponent(state, Alphas(7), Alphas(8), IsNotOK, state.dataSingleDuct->sd_airterminal(state.dataSingleDuct->SysNumGSI).sysType);
        if (IsNotOK) {
            ShowContinueError(state,
                              "In " + state.dataSingleDuct->sd_airterminal(state.dataSingleDuct->SysNumGSI).sysType + " = " +
                                  state.dataSingleDuct->sd_airterminal(state.dataSingleDuct->SysNumGSI).SysName);
            ErrorsFound = true;
        }

        // Add reheat coil to component sets array
        SetUpCompSets(state,
                      state.dataSingleDuct->sd_airterminal(state.dataSingleDuct->SysNumGSI).sysType,
                      state.dataSingleDuct->sd_airterminal(state.dataSingleDuct->SysNumGSI).SysName,
                      Alphas(7),
                      Alphas(8),
                      Alphas(3),
                      Alphas(9));

        // Setup the Average damper Position output variable
        SetupOutputVariable(state,
                            "Zone Air Terminal VAV Damper Position",
                            OutputProcessor::Unit::None,
                            state.dataSingleDuct->sd_airterminal(state.dataSingleDuct->SysNumGSI).DamperPosition,
                            OutputProcessor::SOVTimeStepType::System,
                            OutputProcessor::SOVStoreType::Average,
                            state.dataSingleDuct->sd_airterminal(state.dataSingleDuct->SysNumGSI).SysName);
        SetupOutputVariable(state,
                            "Zone Air Terminal Minimum Air Flow Fraction",
                            OutputProcessor::Unit::None,
                            state.dataSingleDuct->sd_airterminal(state.dataSingleDuct->SysNumGSI).ZoneMinAirFracReport,
                            OutputProcessor::SOVTimeStepType::System,
                            OutputProcessor::SOVStoreType::Average,
                            state.dataSingleDuct->sd_airterminal(state.dataSingleDuct->SysNumGSI).SysName);

    } // end Number of Sys Loop

    for (state.dataSingleDuct->SysIndexGSI = 1; state.dataSingleDuct->SysIndexGSI <= state.dataSingleDuct->NumCBVAVSysGSI;
         ++state.dataSingleDuct->SysIndexGSI) {

        CurrentModuleObject = "AirTerminal:SingleDuct:VAV:HeatAndCool:Reheat";

        state.dataInputProcessing->inputProcessor->getObjectItem(state,
                                                                 CurrentModuleObject,
                                                                 state.dataSingleDuct->SysIndexGSI,
                                                                 Alphas,
                                                                 state.dataSingleDuct->NumAlphasGSI,
                                                                 Numbers,
                                                                 state.dataSingleDuct->NumNumsGSI,
                                                                 IOStat,
                                                                 lNumericBlanks,
                                                                 lAlphaBlanks,
                                                                 cAlphaFields,
                                                                 cNumericFields);

        state.dataSingleDuct->SysNumGSI = state.dataSingleDuct->SysIndexGSI + state.dataSingleDuct->NumVAVSysGSI;
        state.dataSingleDuct->sd_airterminal(state.dataSingleDuct->SysNumGSI).SysNum = state.dataSingleDuct->SysNumGSI;
        GlobalNames::VerifyUniqueInterObjectName(
            state, state.dataSingleDuct->SysUniqueNames, Alphas(1), CurrentModuleObject, cAlphaFields(1), ErrorsFound);
        state.dataSingleDuct->sd_airterminal(state.dataSingleDuct->SysNumGSI).SysName = Alphas(1);
        state.dataSingleDuct->sd_airterminal(state.dataSingleDuct->SysNumGSI).sysType = CurrentModuleObject;
        state.dataSingleDuct->sd_airterminal(state.dataSingleDuct->SysNumGSI).SysType_Num = SysType::SingleDuctCBVAVReheat;
        state.dataSingleDuct->sd_airterminal(state.dataSingleDuct->SysNumGSI).ReheatComp = Alphas(5);
        if (UtilityRoutines::SameString(state.dataSingleDuct->sd_airterminal(state.dataSingleDuct->SysNumGSI).ReheatComp, "Coil:Heating:Fuel")) {
            state.dataSingleDuct->sd_airterminal(state.dataSingleDuct->SysNumGSI).ReheatComp_Num = HeatingCoilType::Gas;
        } else if (UtilityRoutines::SameString(state.dataSingleDuct->sd_airterminal(state.dataSingleDuct->SysNumGSI).ReheatComp,
                                               "Coil:Heating:Electric")) {
            state.dataSingleDuct->sd_airterminal(state.dataSingleDuct->SysNumGSI).ReheatComp_Num = HeatingCoilType::Electric;
        } else if (UtilityRoutines::SameString(state.dataSingleDuct->sd_airterminal(state.dataSingleDuct->SysNumGSI).ReheatComp,
                                               "Coil:Heating:Water")) {
            state.dataSingleDuct->sd_airterminal(state.dataSingleDuct->SysNumGSI).ReheatComp_Num = HeatingCoilType::SimpleHeating;
            state.dataSingleDuct->sd_airterminal(state.dataSingleDuct->SysNumGSI).ReheatComp_PlantType =
                DataPlant::PlantEquipmentType::CoilWaterSimpleHeating;
        } else if (UtilityRoutines::SameString(state.dataSingleDuct->sd_airterminal(state.dataSingleDuct->SysNumGSI).ReheatComp,
                                               "Coil:Heating:Steam")) {
            state.dataSingleDuct->sd_airterminal(state.dataSingleDuct->SysNumGSI).ReheatComp_Num = HeatingCoilType::SteamAirHeating;
            state.dataSingleDuct->sd_airterminal(state.dataSingleDuct->SysNumGSI).ReheatComp_PlantType =
                DataPlant::PlantEquipmentType::CoilSteamAirHeating;
        } else if (!state.dataSingleDuct->sd_airterminal(state.dataSingleDuct->SysNumGSI).ReheatComp.empty()) {
            ShowSevereError(
                state, "Illegal " + cAlphaFields(5) + " = " + state.dataSingleDuct->sd_airterminal(state.dataSingleDuct->SysNumGSI).ReheatComp + '.');
            ShowContinueError(state,
                              "Occurs in " + state.dataSingleDuct->sd_airterminal(state.dataSingleDuct->SysNumGSI).sysType + " = " +
                                  state.dataSingleDuct->sd_airterminal(state.dataSingleDuct->SysNumGSI).SysName);
            ErrorsFound = true;
        }
        state.dataSingleDuct->sd_airterminal(state.dataSingleDuct->SysNumGSI).ReheatName = Alphas(6);
        ValidateComponent(state,
                          state.dataSingleDuct->sd_airterminal(state.dataSingleDuct->SysNumGSI).ReheatComp,
                          state.dataSingleDuct->sd_airterminal(state.dataSingleDuct->SysNumGSI).ReheatName,
                          IsNotOK,
                          state.dataSingleDuct->sd_airterminal(state.dataSingleDuct->SysNumGSI).sysType);
        if (IsNotOK) {
            ShowContinueError(state,
                              "In " + state.dataSingleDuct->sd_airterminal(state.dataSingleDuct->SysNumGSI).sysType + " = " +
                                  state.dataSingleDuct->sd_airterminal(state.dataSingleDuct->SysNumGSI).SysName);
            ErrorsFound = true;
        }
        state.dataSingleDuct->sd_airterminal(state.dataSingleDuct->SysNumGSI).Schedule = Alphas(2);
        if (lAlphaBlanks(2)) {
            state.dataSingleDuct->sd_airterminal(state.dataSingleDuct->SysNumGSI).SchedPtr = DataGlobalConstants::ScheduleAlwaysOn;
        } else {
            state.dataSingleDuct->sd_airterminal(state.dataSingleDuct->SysNumGSI).SchedPtr = GetScheduleIndex(state, Alphas(2));
            if (state.dataSingleDuct->sd_airterminal(state.dataSingleDuct->SysNumGSI).SchedPtr == 0) {
                ShowSevereError(state, cAlphaFields(2) + " = " + Alphas(2) + " not found.");
                ShowContinueError(state,
                                  "Occurs in " + state.dataSingleDuct->sd_airterminal(state.dataSingleDuct->SysNumGSI).sysType + " = " +
                                      state.dataSingleDuct->sd_airterminal(state.dataSingleDuct->SysNumGSI).SysName);
                ErrorsFound = true;
            }
        }
        // For node connections, this object is both a parent and a non-parent, because the
        // VAV damper is not called out as a separate component, its nodes must be connected
        // as ObjectIsNotParent.  But for the reheat coil, the nodes are connected as ObjectIsParent
        state.dataSingleDuct->sd_airterminal(state.dataSingleDuct->SysNumGSI).OutletNodeNum =
            GetOnlySingleNode(state,
                              Alphas(3),
                              ErrorsFound,
                              state.dataSingleDuct->sd_airterminal(state.dataSingleDuct->SysNumGSI).sysType,
                              Alphas(1),
                              DataLoopNode::NodeFluidType::Air,
                              DataLoopNode::ConnectionType::Outlet,
                              NodeInputManager::CompFluidStream::Primary,
                              ObjectIsNotParent,
                              cAlphaFields(3));
        state.dataSingleDuct->sd_airterminal(state.dataSingleDuct->SysNumGSI).InletNodeNum =
            GetOnlySingleNode(state,
                              Alphas(4),
                              ErrorsFound,
                              state.dataSingleDuct->sd_airterminal(state.dataSingleDuct->SysNumGSI).sysType,
                              Alphas(1),
                              DataLoopNode::NodeFluidType::Air,
                              DataLoopNode::ConnectionType::Inlet,
                              NodeInputManager::CompFluidStream::Primary,
                              ObjectIsNotParent,
                              cAlphaFields(4));
        state.dataSingleDuct->sd_airterminal(state.dataSingleDuct->SysNumGSI).MaxAirVolFlowRate = Numbers(1);
        state.dataSingleDuct->sd_airterminal(state.dataSingleDuct->SysNumGSI).ZoneMinAirFracDes = Numbers(2);
        if (state.dataSingleDuct->sd_airterminal(state.dataSingleDuct->SysNumGSI).ZoneMinAirFracDes < 0.0) {
            ShowWarningError(state,
                             state.dataSingleDuct->sd_airterminal(state.dataSingleDuct->SysNumGSI).sysType + " \"" +
                                 state.dataSingleDuct->sd_airterminal(state.dataSingleDuct->SysNumGSI).SysName + "\"");
            ShowContinueError(state, cNumericFields(2) + " must be greater than or equal to 0. Resetting to 0 and the simulation continues.");
            state.dataSingleDuct->sd_airterminal(state.dataSingleDuct->SysNumGSI).ZoneMinAirFracDes = 0.0;
        }
        if (state.dataSingleDuct->sd_airterminal(state.dataSingleDuct->SysNumGSI).ZoneMinAirFracDes > 1.0) {
            ShowWarningError(state,
                             state.dataSingleDuct->sd_airterminal(state.dataSingleDuct->SysNumGSI).sysType + " \"" +
                                 state.dataSingleDuct->sd_airterminal(state.dataSingleDuct->SysNumGSI).SysName + "\"");
            ShowContinueError(state, cNumericFields(2) + " must be less than or equal to 1. Resetting to 1 and the simulation continues.");
            state.dataSingleDuct->sd_airterminal(state.dataSingleDuct->SysNumGSI).ZoneMinAirFracDes = 1.0;
        }
        // The reheat coil control node is necessary for hot water and steam reheat, but not necessary for
        // electric or gas reheat.
        if (state.dataSingleDuct->sd_airterminal(state.dataSingleDuct->SysNumGSI).ReheatComp_Num == HeatingCoilType::Gas ||
            state.dataSingleDuct->sd_airterminal(state.dataSingleDuct->SysNumGSI).ReheatComp_Num == HeatingCoilType::Electric) {
            //          IF(.NOT. lAlphaBlanks(5)) THEN
            //            CALL ShowWarningError(state, 'In '//TRIM(sd_airterminal(SysNum)%SysType)//' = ' //TRIM(sd_airterminal(SysNum)%SysName) &
            //                                 // ' the '//TRIM(cAlphaFields(5))//' is not needed and will be ignored.')
            //            CALL ShowContinueError(state, '  It is used for hot water and steam reheat coils only.')
            //          END IF
        } else {
            //          IF(lAlphaBlanks(5)) THEN
            //            CALL ShowSevereError(state, 'In '//TRIM(sd_airterminal(SysNum)%SysType)//' = ' //TRIM(sd_airterminal(SysNum)%SysName) &
            //                                 // ' the '//TRIM(cAlphaFields(5))//' is undefined.')
            //            ErrorsFound=.TRUE.
            //          ELSE
            if (state.dataSingleDuct->sd_airterminal(state.dataSingleDuct->SysNumGSI).ReheatComp_Num == HeatingCoilType::SteamAirHeating) {
                IsNotOK = false;
                state.dataSingleDuct->sd_airterminal(state.dataSingleDuct->SysNumGSI).ReheatControlNode =
                    GetCoilSteamInletNode(state,
                                          state.dataSingleDuct->sd_airterminal(state.dataSingleDuct->SysNumGSI).ReheatComp,
                                          state.dataSingleDuct->sd_airterminal(state.dataSingleDuct->SysNumGSI).ReheatName,
                                          IsNotOK);
                if (IsNotOK) {
                    ShowContinueError(state,
                                      "..Occurs in " + state.dataSingleDuct->sd_airterminal(state.dataSingleDuct->SysNumGSI).sysType + " = " +
                                          state.dataSingleDuct->sd_airterminal(state.dataSingleDuct->SysNumGSI).SysName);
                    ErrorsFound = true;
                }
                //                GetOnlySingleNode(state, Alphas(5),ErrorsFound,sd_airterminal(SysNum)%SysType,Alphas(1), &
                //                              DataLoopNode::NodeFluidType::Steam,DataLoopNode::NodeConnectionType::Actuator,1,ObjectIsParent)
            } else {
                IsNotOK = false;
                state.dataSingleDuct->sd_airterminal(state.dataSingleDuct->SysNumGSI).ReheatControlNode =
                    GetCoilWaterInletNode(state,
                                          state.dataSingleDuct->sd_airterminal(state.dataSingleDuct->SysNumGSI).ReheatComp,
                                          state.dataSingleDuct->sd_airterminal(state.dataSingleDuct->SysNumGSI).ReheatName,
                                          IsNotOK);
                if (IsNotOK) {
                    ShowContinueError(state,
                                      "..Occurs in " + state.dataSingleDuct->sd_airterminal(state.dataSingleDuct->SysNumGSI).sysType + " = " +
                                          state.dataSingleDuct->sd_airterminal(state.dataSingleDuct->SysNumGSI).SysName);
                    ErrorsFound = true;
                }
                //                GetOnlySingleNode(state, Alphas(5),ErrorsFound,Sys(SysNum)%SysType,Alphas(1), &
                //                              DataLoopNode::NodeFluidType::Water,DataLoopNode::NodeConnectionType::Actuator,1,ObjectIsParent)
            }
            //  END IF
        }
        state.dataSingleDuct->sd_airterminal(state.dataSingleDuct->SysNumGSI).ReheatAirOutletNode =
            GetOnlySingleNode(state,
                              Alphas(7),
                              ErrorsFound,
                              state.dataSingleDuct->sd_airterminal(state.dataSingleDuct->SysNumGSI).sysType,
                              Alphas(1),
                              DataLoopNode::NodeFluidType::Air,
                              DataLoopNode::ConnectionType::Outlet,
                              NodeInputManager::CompFluidStream::Primary,
                              ObjectIsParent,
                              cAlphaFields(7));
        if (state.dataSingleDuct->sd_airterminal(state.dataSingleDuct->SysNumGSI).ReheatComp_Num == HeatingCoilType::SteamAirHeating) {
            state.dataSingleDuct->sd_airterminal(state.dataSingleDuct->SysNumGSI).MaxReheatSteamVolFlow = Numbers(3);
            state.dataSingleDuct->sd_airterminal(state.dataSingleDuct->SysNumGSI).MinReheatSteamVolFlow = Numbers(4);
        } else {
            state.dataSingleDuct->sd_airterminal(state.dataSingleDuct->SysNumGSI).MaxReheatWaterVolFlow = Numbers(3);
            state.dataSingleDuct->sd_airterminal(state.dataSingleDuct->SysNumGSI).MinReheatWaterVolFlow = Numbers(4);
        }
        state.dataSingleDuct->sd_airterminal(state.dataSingleDuct->SysNumGSI).ControllerOffset = Numbers(5);
        // Set default convergence tolerance
        if (state.dataSingleDuct->sd_airterminal(state.dataSingleDuct->SysNumGSI).ControllerOffset <= 0.0) {
            state.dataSingleDuct->sd_airterminal(state.dataSingleDuct->SysNumGSI).ControllerOffset = 0.001;
        }

        state.dataSingleDuct->sd_airterminal(state.dataSingleDuct->SysNumGSI).DamperHeatingAction = Action::Reverse;

        // Register component set data
        TestCompSet(state,
                    state.dataSingleDuct->sd_airterminal(state.dataSingleDuct->SysNumGSI).sysType,
                    state.dataSingleDuct->sd_airterminal(state.dataSingleDuct->SysNumGSI).SysName,
                    state.dataLoopNodes->NodeID(state.dataSingleDuct->sd_airterminal(state.dataSingleDuct->SysNumGSI).InletNodeNum),
                    state.dataLoopNodes->NodeID(state.dataSingleDuct->sd_airterminal(state.dataSingleDuct->SysNumGSI).ReheatAirOutletNode),
                    "Air Nodes");

        for (ADUNum = 1; ADUNum <= state.dataDefineEquipment->NumAirDistUnits; ++ADUNum) {
            if (state.dataSingleDuct->sd_airterminal(state.dataSingleDuct->SysNumGSI).ReheatAirOutletNode ==
                state.dataDefineEquipment->AirDistUnit(ADUNum).OutletNodeNum) {
                state.dataDefineEquipment->AirDistUnit(ADUNum).InletNodeNum =
                    state.dataSingleDuct->sd_airterminal(state.dataSingleDuct->SysNumGSI).InletNodeNum;
                state.dataSingleDuct->sd_airterminal(state.dataSingleDuct->SysNumGSI).ADUNum = ADUNum;
                break;
            }
        }
        // one assumes if there isn't one assigned, it's an error?
        if (state.dataSingleDuct->sd_airterminal(state.dataSingleDuct->SysNumGSI).ADUNum == 0) {
            ShowSevereError(state,
                            std::string{RoutineName} + "No matching Air Distribution Unit, for System = [" +
                                state.dataSingleDuct->sd_airterminal(state.dataSingleDuct->SysNumGSI).sysType + ',' +
                                state.dataSingleDuct->sd_airterminal(state.dataSingleDuct->SysNumGSI).SysName + "].");
            ShowContinueError(
                state,
                "...should have outlet node = " +
                    state.dataLoopNodes->NodeID(state.dataSingleDuct->sd_airterminal(state.dataSingleDuct->SysNumGSI).ReheatAirOutletNode));
            ErrorsFound = true;
        } else {

            // Fill the Zone Equipment data with the inlet node number of this unit
            for (CtrlZone = 1; CtrlZone <= state.dataGlobal->NumOfZones; ++CtrlZone) {
                if (!state.dataZoneEquip->ZoneEquipConfig(CtrlZone).IsControlled) continue;
                for (SupAirIn = 1; SupAirIn <= state.dataZoneEquip->ZoneEquipConfig(CtrlZone).NumInletNodes; ++SupAirIn) {
                    if (state.dataSingleDuct->sd_airterminal(state.dataSingleDuct->SysNumGSI).ReheatAirOutletNode ==
                        state.dataZoneEquip->ZoneEquipConfig(CtrlZone).InletNode(SupAirIn)) {
                        if (state.dataZoneEquip->ZoneEquipConfig(CtrlZone).AirDistUnitCool(SupAirIn).OutNode > 0) {
                            ShowSevereError(state, "Error in connecting a terminal unit to a zone");
                            ShowContinueError(state,
                                              state.dataLoopNodes->NodeID(
                                                  state.dataSingleDuct->sd_airterminal(state.dataSingleDuct->SysNumGSI).ReheatAirOutletNode) +
                                                  " already connects to another zone");
                            ShowContinueError(state,
                                              "Occurs for terminal unit " +
                                                  state.dataSingleDuct->sd_airterminal(state.dataSingleDuct->SysNumGSI).sysType + " = " +
                                                  state.dataSingleDuct->sd_airterminal(state.dataSingleDuct->SysNumGSI).SysName);
                            ShowContinueError(state, "Check terminal unit node names for errors");
                            ErrorsFound = true;
                        } else {
                            state.dataZoneEquip->ZoneEquipConfig(CtrlZone).AirDistUnitCool(SupAirIn).InNode =
                                state.dataSingleDuct->sd_airterminal(state.dataSingleDuct->SysNumGSI).InletNodeNum;
                            state.dataZoneEquip->ZoneEquipConfig(CtrlZone).AirDistUnitCool(SupAirIn).OutNode =
                                state.dataSingleDuct->sd_airterminal(state.dataSingleDuct->SysNumGSI).ReheatAirOutletNode;
                            state.dataDefineEquipment->AirDistUnit(state.dataSingleDuct->sd_airterminal(state.dataSingleDuct->SysNumGSI).ADUNum)
                                .TermUnitSizingNum = state.dataZoneEquip->ZoneEquipConfig(CtrlZone).AirDistUnitCool(SupAirIn).TermUnitSizingIndex;
                            state.dataDefineEquipment->AirDistUnit(state.dataSingleDuct->sd_airterminal(state.dataSingleDuct->SysNumGSI).ADUNum)
                                .ZoneEqNum = CtrlZone;
                        }
                        state.dataSingleDuct->sd_airterminal(state.dataSingleDuct->SysNumGSI).CtrlZoneNum = CtrlZone;
                        state.dataSingleDuct->sd_airterminal(state.dataSingleDuct->SysNumGSI).CtrlZoneInNodeIndex = SupAirIn;
                        state.dataSingleDuct->sd_airterminal(state.dataSingleDuct->SysNumGSI).ActualZoneNum =
                            state.dataZoneEquip->ZoneEquipConfig(CtrlZone).ActualZoneNum;
                        state.dataSingleDuct->sd_airterminal(state.dataSingleDuct->SysNumGSI).ZoneFloorArea =
                            state.dataHeatBal->Zone(state.dataSingleDuct->sd_airterminal(state.dataSingleDuct->SysNumGSI).ActualZoneNum).FloorArea *
                            state.dataHeatBal->Zone(state.dataSingleDuct->sd_airterminal(state.dataSingleDuct->SysNumGSI).ActualZoneNum).Multiplier *
                            state.dataHeatBal->Zone(state.dataSingleDuct->sd_airterminal(state.dataSingleDuct->SysNumGSI).ActualZoneNum)
                                .ListMultiplier;
                    }
                }
            }
        }
        if (!lNumericBlanks(6)) {
            state.dataSingleDuct->sd_airterminal(state.dataSingleDuct->SysNumGSI).MaxReheatTemp = Numbers(6);
            state.dataSingleDuct->sd_airterminal(state.dataSingleDuct->SysNumGSI).MaxReheatTempSetByUser = true;
        } else {
            // user does not specify maximum supply air temperature
            // sd_airterminal(SysNum)%MaxReheatTemp = 35.0D0 !C
            state.dataSingleDuct->sd_airterminal(state.dataSingleDuct->SysNumGSI).MaxReheatTempSetByUser = false;
        }

        ValidateComponent(state, Alphas(5), Alphas(6), IsNotOK, state.dataSingleDuct->sd_airterminal(state.dataSingleDuct->SysNumGSI).sysType);
        if (IsNotOK) {
            ShowContinueError(state,
                              "In " + state.dataSingleDuct->sd_airterminal(state.dataSingleDuct->SysNumGSI).sysType + " = " +
                                  state.dataSingleDuct->sd_airterminal(state.dataSingleDuct->SysNumGSI).SysName);
            ErrorsFound = true;
        }

        if (lAlphaBlanks(8)) {
            state.dataSingleDuct->sd_airterminal(state.dataSingleDuct->SysNumGSI).ZoneTurndownMinAirFrac = 1.0;
            state.dataSingleDuct->sd_airterminal(state.dataSingleDuct->SysNumGSI).ZoneTurndownMinAirFracSchExist = false;
        } else {
            state.dataSingleDuct->sd_airterminal(state.dataSingleDuct->SysNumGSI).ZoneTurndownMinAirFracSchPtr = GetScheduleIndex(state, Alphas(8));
            if (state.dataSingleDuct->sd_airterminal(state.dataSingleDuct->SysNumGSI).ZoneTurndownMinAirFracSchPtr == 0) {
                ShowSevereError(state, cAlphaFields(8) + " = " + Alphas(8) + " not found.");
                ShowContinueError(state,
                                  "Occurs in " + state.dataSingleDuct->sd_airterminal(state.dataSingleDuct->SysNumGSI).sysType + " = " +
                                      state.dataSingleDuct->sd_airterminal(state.dataSingleDuct->SysNumGSI).SysName);
                ErrorsFound = true;
            }
            state.dataSingleDuct->sd_airterminal(state.dataSingleDuct->SysNumGSI).ZoneTurndownMinAirFracSchExist = true;
        }

        // Add reheat coil to component sets array
        SetUpCompSets(state,
                      state.dataSingleDuct->sd_airterminal(state.dataSingleDuct->SysNumGSI).sysType,
                      state.dataSingleDuct->sd_airterminal(state.dataSingleDuct->SysNumGSI).SysName,
                      Alphas(5),
                      Alphas(6),
                      Alphas(3),
                      Alphas(7));

        // Setup the Average damper Position output variable
        SetupOutputVariable(state,
                            "Zone Air Terminal VAV Damper Position",
                            OutputProcessor::Unit::None,
                            state.dataSingleDuct->sd_airterminal(state.dataSingleDuct->SysNumGSI).DamperPosition,
                            OutputProcessor::SOVTimeStepType::System,
                            OutputProcessor::SOVStoreType::Average,
                            state.dataSingleDuct->sd_airterminal(state.dataSingleDuct->SysNumGSI).SysName);

    } // end Number of VAVHeatandCool Sys Loop

    CurrentModuleObject = "AirTerminal:SingleDuct:ConstantVolume:Reheat";

    for (state.dataSingleDuct->SysIndexGSI = 1; state.dataSingleDuct->SysIndexGSI <= state.dataSingleDuct->NumConstVolSys;
         ++state.dataSingleDuct->SysIndexGSI) {

        state.dataInputProcessing->inputProcessor->getObjectItem(state,
                                                                 CurrentModuleObject,
                                                                 state.dataSingleDuct->SysIndexGSI,
                                                                 Alphas,
                                                                 state.dataSingleDuct->NumAlphasGSI,
                                                                 Numbers,
                                                                 state.dataSingleDuct->NumNumsGSI,
                                                                 IOStat,
                                                                 lNumericBlanks,
                                                                 lAlphaBlanks,
                                                                 cAlphaFields,
                                                                 cNumericFields);

        state.dataSingleDuct->SysNumGSI =
            state.dataSingleDuct->SysIndexGSI + state.dataSingleDuct->NumVAVSysGSI + state.dataSingleDuct->NumCBVAVSysGSI;
        state.dataSingleDuct->sd_airterminal(state.dataSingleDuct->SysNumGSI).SysNum = state.dataSingleDuct->SysNumGSI;
        GlobalNames::VerifyUniqueInterObjectName(
            state, state.dataSingleDuct->SysUniqueNames, Alphas(1), CurrentModuleObject, cAlphaFields(1), ErrorsFound);
        state.dataSingleDuct->sd_airterminal(state.dataSingleDuct->SysNumGSI).SysName = Alphas(1);
        state.dataSingleDuct->sd_airterminal(state.dataSingleDuct->SysNumGSI).sysType = CurrentModuleObject;
        state.dataSingleDuct->sd_airterminal(state.dataSingleDuct->SysNumGSI).SysType_Num = SysType::SingleDuctConstVolReheat;
        state.dataSingleDuct->sd_airterminal(state.dataSingleDuct->SysNumGSI).ReheatComp = Alphas(5);
        if (UtilityRoutines::SameString(state.dataSingleDuct->sd_airterminal(state.dataSingleDuct->SysNumGSI).ReheatComp, "Coil:Heating:Fuel")) {
            state.dataSingleDuct->sd_airterminal(state.dataSingleDuct->SysNumGSI).ReheatComp_Num = HeatingCoilType::Gas;
        } else if (UtilityRoutines::SameString(state.dataSingleDuct->sd_airterminal(state.dataSingleDuct->SysNumGSI).ReheatComp,
                                               "Coil:Heating:Electric")) {
            state.dataSingleDuct->sd_airterminal(state.dataSingleDuct->SysNumGSI).ReheatComp_Num = HeatingCoilType::Electric;
        } else if (UtilityRoutines::SameString(state.dataSingleDuct->sd_airterminal(state.dataSingleDuct->SysNumGSI).ReheatComp,
                                               "Coil:Heating:Water")) {
            state.dataSingleDuct->sd_airterminal(state.dataSingleDuct->SysNumGSI).ReheatComp_Num = HeatingCoilType::SimpleHeating;
            state.dataSingleDuct->sd_airterminal(state.dataSingleDuct->SysNumGSI).ReheatComp_PlantType =
                DataPlant::PlantEquipmentType::CoilWaterSimpleHeating;
        } else if (UtilityRoutines::SameString(state.dataSingleDuct->sd_airterminal(state.dataSingleDuct->SysNumGSI).ReheatComp,
                                               "Coil:Heating:Steam")) {
            state.dataSingleDuct->sd_airterminal(state.dataSingleDuct->SysNumGSI).ReheatComp_Num = HeatingCoilType::SteamAirHeating;
            state.dataSingleDuct->sd_airterminal(state.dataSingleDuct->SysNumGSI).ReheatComp_PlantType =
                DataPlant::PlantEquipmentType::CoilSteamAirHeating;
        } else {
            ShowSevereError(
                state, "Illegal " + cAlphaFields(5) + " = " + state.dataSingleDuct->sd_airterminal(state.dataSingleDuct->SysNumGSI).ReheatComp + '.');
            ShowContinueError(state,
                              "Occurs in " + state.dataSingleDuct->sd_airterminal(state.dataSingleDuct->SysNumGSI).sysType + " = " +
                                  state.dataSingleDuct->sd_airterminal(state.dataSingleDuct->SysNumGSI).SysName);
            ErrorsFound = true;
        }
        state.dataSingleDuct->sd_airterminal(state.dataSingleDuct->SysNumGSI).ReheatName = Alphas(6);
        ValidateComponent(state,
                          state.dataSingleDuct->sd_airterminal(state.dataSingleDuct->SysNumGSI).ReheatComp,
                          state.dataSingleDuct->sd_airterminal(state.dataSingleDuct->SysNumGSI).ReheatName,
                          IsNotOK,
                          state.dataSingleDuct->sd_airterminal(state.dataSingleDuct->SysNumGSI).sysType);
        if (IsNotOK) {
            ShowContinueError(state,
                              "In " + state.dataSingleDuct->sd_airterminal(state.dataSingleDuct->SysNumGSI).sysType + " = " +
                                  state.dataSingleDuct->sd_airterminal(state.dataSingleDuct->SysNumGSI).SysName);
            ErrorsFound = true;
        }
        state.dataSingleDuct->sd_airterminal(state.dataSingleDuct->SysNumGSI).Schedule = Alphas(2);
        if (lAlphaBlanks(2)) {
            state.dataSingleDuct->sd_airterminal(state.dataSingleDuct->SysNumGSI).SchedPtr = DataGlobalConstants::ScheduleAlwaysOn;
        } else {
            state.dataSingleDuct->sd_airterminal(state.dataSingleDuct->SysNumGSI).SchedPtr = GetScheduleIndex(state, Alphas(2));
            if (state.dataSingleDuct->sd_airterminal(state.dataSingleDuct->SysNumGSI).SchedPtr == 0) {
                ShowSevereError(state, cAlphaFields(2) + " = " + Alphas(2) + " not found.");
                ShowContinueError(state,
                                  "Occurs in " + state.dataSingleDuct->sd_airterminal(state.dataSingleDuct->SysNumGSI).sysType + " = " +
                                      state.dataSingleDuct->sd_airterminal(state.dataSingleDuct->SysNumGSI).SysName);
                ErrorsFound = true;
            }
        }
        state.dataSingleDuct->sd_airterminal(state.dataSingleDuct->SysNumGSI).OutletNodeNum =
            GetOnlySingleNode(state,
                              Alphas(3),
                              ErrorsFound,
                              state.dataSingleDuct->sd_airterminal(state.dataSingleDuct->SysNumGSI).sysType,
                              Alphas(1),
                              DataLoopNode::NodeFluidType::Air,
                              DataLoopNode::ConnectionType::Outlet,
                              NodeInputManager::CompFluidStream::Primary,
                              ObjectIsParent,
                              cAlphaFields(3));
        state.dataSingleDuct->sd_airterminal(state.dataSingleDuct->SysNumGSI).InletNodeNum =
            GetOnlySingleNode(state,
                              Alphas(4),
                              ErrorsFound,
                              state.dataSingleDuct->sd_airterminal(state.dataSingleDuct->SysNumGSI).sysType,
                              Alphas(1),
                              DataLoopNode::NodeFluidType::Air,
                              DataLoopNode::ConnectionType::Inlet,
                              NodeInputManager::CompFluidStream::Primary,
                              ObjectIsParent,
                              cAlphaFields(4));
        // The reheat coil control node is necessary for hot water reheat, but not necessary for
        // electric or gas reheat.
        if (state.dataSingleDuct->sd_airterminal(state.dataSingleDuct->SysNumGSI).ReheatComp_Num == HeatingCoilType::Gas ||
            state.dataSingleDuct->sd_airterminal(state.dataSingleDuct->SysNumGSI).ReheatComp_Num == HeatingCoilType::Electric) {
            //          IF(.NOT. lAlphaBlanks(5)) THEN
            //            CALL ShowWarningError(state, 'In '//TRIM(Sys(SysNum)%SysType)//' = ' // TRIM(Sys(SysNum)%SysName) &
            //                                 // ' the '//TRIM(cAlphaFields(5))//' is not needed and will be ignored.')
            //            CALL ShowContinueError(state, '  It is used for hot water reheat coils only.')
            //          END IF
        } else {
            //          IF(lAlphaBlanks(5)) THEN
            //            CALL ShowSevereError(state, 'In '//TRIM(Sys(SysNum)%SysType)//' = ' // TRIM(Sys(SysNum)%SysName) &
            //                                 // ' the '//TRIM(cAlphaFields(5))//' is undefined.')
            //            ErrorsFound=.TRUE.
            //          END IF
            if (state.dataSingleDuct->sd_airterminal(state.dataSingleDuct->SysNumGSI).ReheatComp_Num == HeatingCoilType::SteamAirHeating) {
                IsNotOK = false;
                state.dataSingleDuct->sd_airterminal(state.dataSingleDuct->SysNumGSI).ReheatControlNode =
                    GetCoilSteamInletNode(state,
                                          state.dataSingleDuct->sd_airterminal(state.dataSingleDuct->SysNumGSI).ReheatComp,
                                          state.dataSingleDuct->sd_airterminal(state.dataSingleDuct->SysNumGSI).ReheatName,
                                          IsNotOK);
                if (IsNotOK) {
                    ShowContinueError(state,
                                      "..Occurs in " + state.dataSingleDuct->sd_airterminal(state.dataSingleDuct->SysNumGSI).sysType + " = " +
                                          state.dataSingleDuct->sd_airterminal(state.dataSingleDuct->SysNumGSI).SysName);
                    ErrorsFound = true;
                }
                //                 GetOnlySingleNode(state, Alphas(5),ErrorsFound,sd_airterminal(SysNum)%SysType,Alphas(1), &
                //                               DataLoopNode::NodeFluidType::Steam,DataLoopNode::NodeConnectionType::Actuator,1,ObjectIsParent)
            } else {
                IsNotOK = false;
                state.dataSingleDuct->sd_airterminal(state.dataSingleDuct->SysNumGSI).ReheatControlNode =
                    GetCoilWaterInletNode(state,
                                          state.dataSingleDuct->sd_airterminal(state.dataSingleDuct->SysNumGSI).ReheatComp,
                                          state.dataSingleDuct->sd_airterminal(state.dataSingleDuct->SysNumGSI).ReheatName,
                                          IsNotOK);
                if (IsNotOK) {
                    ShowContinueError(state,
                                      "..Occurs in " + state.dataSingleDuct->sd_airterminal(state.dataSingleDuct->SysNumGSI).sysType + " = " +
                                          state.dataSingleDuct->sd_airterminal(state.dataSingleDuct->SysNumGSI).SysName);
                    ErrorsFound = true;
                }
                //                 GetOnlySingleNode(state, Alphas(5),ErrorsFound,sd_airterminal(SysNum)%SysType,Alphas(1), &
                //                               DataLoopNode::NodeFluidType::Water,DataLoopNode::NodeConnectionType::Actuator,1,ObjectIsParent)
            }
        }
        state.dataSingleDuct->sd_airterminal(state.dataSingleDuct->SysNumGSI).ReheatAirOutletNode =
            state.dataSingleDuct->sd_airterminal(state.dataSingleDuct->SysNumGSI).OutletNodeNum;
        state.dataSingleDuct->sd_airterminal(state.dataSingleDuct->SysNumGSI).MaxAirVolFlowRate = Numbers(1);
        state.dataSingleDuct->sd_airterminal(state.dataSingleDuct->SysNumGSI).ZoneMinAirFracDes = 0.0;
        state.dataSingleDuct->sd_airterminal(state.dataSingleDuct->SysNumGSI).ZoneMinAirFracMethod = MinFlowFraction::MinFracNotUsed;
        state.dataSingleDuct->sd_airterminal(state.dataSingleDuct->SysNumGSI).DamperHeatingAction = Action::HeatingNotUsed;
        if (state.dataSingleDuct->sd_airterminal(state.dataSingleDuct->SysNumGSI).ReheatComp_Num == HeatingCoilType::SteamAirHeating) {
            state.dataSingleDuct->sd_airterminal(state.dataSingleDuct->SysNumGSI).MaxReheatSteamVolFlow = Numbers(2);
            state.dataSingleDuct->sd_airterminal(state.dataSingleDuct->SysNumGSI).MinReheatSteamVolFlow = Numbers(3);
        } else {
            state.dataSingleDuct->sd_airterminal(state.dataSingleDuct->SysNumGSI).MaxReheatWaterVolFlow = Numbers(2);
            state.dataSingleDuct->sd_airterminal(state.dataSingleDuct->SysNumGSI).MinReheatWaterVolFlow = Numbers(3);
        }
        state.dataSingleDuct->sd_airterminal(state.dataSingleDuct->SysNumGSI).ControllerOffset = Numbers(4);
        // Set default convergence tolerance
        if (state.dataSingleDuct->sd_airterminal(state.dataSingleDuct->SysNumGSI).ControllerOffset <= 0.0) {
            state.dataSingleDuct->sd_airterminal(state.dataSingleDuct->SysNumGSI).ControllerOffset = 0.001;
        }

        // Maximum reheat air temperature, i.e. the maximum supply air temperature leaving the reheat coil
        if (!lNumericBlanks(5)) {
            state.dataSingleDuct->sd_airterminal(state.dataSingleDuct->SysNumGSI).MaxReheatTemp = Numbers(5);
            state.dataSingleDuct->sd_airterminal(state.dataSingleDuct->SysNumGSI).MaxReheatTempSetByUser = true;
        } else {
            // user does not specify maximum supply air temperature
            // sd_airterminal(SysNum)%MaxReheatTemp = 35.0D0 !C
            state.dataSingleDuct->sd_airterminal(state.dataSingleDuct->SysNumGSI).MaxReheatTempSetByUser = false;
        }
        // Register component set data
        TestCompSet(state,
                    state.dataSingleDuct->sd_airterminal(state.dataSingleDuct->SysNumGSI).sysType,
                    state.dataSingleDuct->sd_airterminal(state.dataSingleDuct->SysNumGSI).SysName,
                    state.dataLoopNodes->NodeID(state.dataSingleDuct->sd_airterminal(state.dataSingleDuct->SysNumGSI).InletNodeNum),
                    state.dataLoopNodes->NodeID(state.dataSingleDuct->sd_airterminal(state.dataSingleDuct->SysNumGSI).OutletNodeNum),
                    "Air Nodes");

        for (ADUNum = 1; ADUNum <= state.dataDefineEquipment->NumAirDistUnits; ++ADUNum) {
            if (state.dataSingleDuct->sd_airterminal(state.dataSingleDuct->SysNumGSI).ReheatAirOutletNode ==
                state.dataDefineEquipment->AirDistUnit(ADUNum).OutletNodeNum) {
                state.dataDefineEquipment->AirDistUnit(ADUNum).InletNodeNum =
                    state.dataSingleDuct->sd_airterminal(state.dataSingleDuct->SysNumGSI).InletNodeNum;
                state.dataSingleDuct->sd_airterminal(state.dataSingleDuct->SysNumGSI).ADUNum = ADUNum;
                break;
            }
        }
        // one assumes if there isn't one assigned, it's an error?
        if (state.dataSingleDuct->sd_airterminal(state.dataSingleDuct->SysNumGSI).ADUNum == 0) {
            ShowSevereError(state,
                            std::string{RoutineName} + "No matching Air Distribution Unit, for System = [" +
                                state.dataSingleDuct->sd_airterminal(state.dataSingleDuct->SysNumGSI).sysType + ',' +
                                state.dataSingleDuct->sd_airterminal(state.dataSingleDuct->SysNumGSI).SysName + "].");
            ShowContinueError(
                state,
                "...should have outlet node = " +
                    state.dataLoopNodes->NodeID(state.dataSingleDuct->sd_airterminal(state.dataSingleDuct->SysNumGSI).ReheatAirOutletNode));
            ErrorsFound = true;
        } else {

            // Fill the Zone Equipment data with the inlet node number of this unit.
            for (CtrlZone = 1; CtrlZone <= state.dataGlobal->NumOfZones; ++CtrlZone) {
                if (!state.dataZoneEquip->ZoneEquipConfig(CtrlZone).IsControlled) continue;
                for (SupAirIn = 1; SupAirIn <= state.dataZoneEquip->ZoneEquipConfig(CtrlZone).NumInletNodes; ++SupAirIn) {
                    if (state.dataSingleDuct->sd_airterminal(state.dataSingleDuct->SysNumGSI).OutletNodeNum ==
                        state.dataZoneEquip->ZoneEquipConfig(CtrlZone).InletNode(SupAirIn)) {
                        if (state.dataZoneEquip->ZoneEquipConfig(CtrlZone).AirDistUnitCool(SupAirIn).OutNode > 0) {
                            ShowSevereError(state, "Error in connecting a terminal unit to a zone");
                            ShowContinueError(
                                state,
                                state.dataLoopNodes->NodeID(state.dataSingleDuct->sd_airterminal(state.dataSingleDuct->SysNumGSI).OutletNodeNum) +
                                    " already connects to another zone");
                            ShowContinueError(state,
                                              "Occurs for terminal unit " +
                                                  state.dataSingleDuct->sd_airterminal(state.dataSingleDuct->SysNumGSI).sysType + " = " +
                                                  state.dataSingleDuct->sd_airterminal(state.dataSingleDuct->SysNumGSI).SysName);
                            ShowContinueError(state, "Check terminal unit node names for errors");
                            ErrorsFound = true;
                        } else {
                            state.dataZoneEquip->ZoneEquipConfig(CtrlZone).AirDistUnitCool(SupAirIn).InNode =
                                state.dataSingleDuct->sd_airterminal(state.dataSingleDuct->SysNumGSI).InletNodeNum;
                            state.dataZoneEquip->ZoneEquipConfig(CtrlZone).AirDistUnitCool(SupAirIn).OutNode =
                                state.dataSingleDuct->sd_airterminal(state.dataSingleDuct->SysNumGSI).OutletNodeNum;
                            state.dataDefineEquipment->AirDistUnit(state.dataSingleDuct->sd_airterminal(state.dataSingleDuct->SysNumGSI).ADUNum)
                                .TermUnitSizingNum = state.dataZoneEquip->ZoneEquipConfig(CtrlZone).AirDistUnitCool(SupAirIn).TermUnitSizingIndex;
                            state.dataDefineEquipment->AirDistUnit(state.dataSingleDuct->sd_airterminal(state.dataSingleDuct->SysNumGSI).ADUNum)
                                .ZoneEqNum = CtrlZone;
                        }
                        state.dataSingleDuct->sd_airterminal(state.dataSingleDuct->SysNumGSI).CtrlZoneNum = CtrlZone;
                        state.dataSingleDuct->sd_airterminal(state.dataSingleDuct->SysNumGSI).CtrlZoneInNodeIndex = SupAirIn;
                        state.dataSingleDuct->sd_airterminal(state.dataSingleDuct->SysNumGSI).ActualZoneNum =
                            state.dataZoneEquip->ZoneEquipConfig(CtrlZone).ActualZoneNum;
                        state.dataSingleDuct->sd_airterminal(state.dataSingleDuct->SysNumGSI).ZoneFloorArea =
                            state.dataHeatBal->Zone(state.dataSingleDuct->sd_airterminal(state.dataSingleDuct->SysNumGSI).ActualZoneNum).FloorArea *
                            state.dataHeatBal->Zone(state.dataSingleDuct->sd_airterminal(state.dataSingleDuct->SysNumGSI).ActualZoneNum).Multiplier *
                            state.dataHeatBal->Zone(state.dataSingleDuct->sd_airterminal(state.dataSingleDuct->SysNumGSI).ActualZoneNum)
                                .ListMultiplier;
                    }
                }
            }
        }

        ValidateComponent(state, Alphas(5), Alphas(6), IsNotOK, state.dataSingleDuct->sd_airterminal(state.dataSingleDuct->SysNumGSI).sysType);
        if (IsNotOK) {
            ShowContinueError(state,
                              "In " + state.dataSingleDuct->sd_airterminal(state.dataSingleDuct->SysNumGSI).sysType + " = " +
                                  state.dataSingleDuct->sd_airterminal(state.dataSingleDuct->SysNumGSI).SysName);
            ErrorsFound = true;
        }

        // Add reheat coil to component sets array
        SetUpCompSets(state,
                      state.dataSingleDuct->sd_airterminal(state.dataSingleDuct->SysNumGSI).sysType,
                      state.dataSingleDuct->sd_airterminal(state.dataSingleDuct->SysNumGSI).SysName,
                      Alphas(5),
                      Alphas(6),
                      Alphas(4),
                      Alphas(3));

        // Setup the Average damper Position output variable
        // BG removed 9-10-2009 during work on CR 7770, constant volume has no damper
        //  CALL SetupOutputVariable(state, 'Damper Position', Sys(SysNum)%DamperPosition, &
        //                        'System','Average',Sys(SysNum)%SysName)

    } // End Number of Sys Loop

    CurrentModuleObject = "AirTerminal:SingleDuct:ConstantVolume:NoReheat";

    for (state.dataSingleDuct->SysIndexGSI = 1; state.dataSingleDuct->SysIndexGSI <= state.dataSingleDuct->NumCVNoReheatSysGSI;
         ++state.dataSingleDuct->SysIndexGSI) {

        state.dataInputProcessing->inputProcessor->getObjectItem(state,
                                                                 CurrentModuleObject,
                                                                 state.dataSingleDuct->SysIndexGSI,
                                                                 Alphas,
                                                                 state.dataSingleDuct->NumAlphasGSI,
                                                                 Numbers,
                                                                 state.dataSingleDuct->NumNumsGSI,
                                                                 IOStat,
                                                                 lNumericBlanks,
                                                                 lAlphaBlanks,
                                                                 cAlphaFields,
                                                                 cNumericFields);

        state.dataSingleDuct->SysNumGSI = state.dataSingleDuct->SysIndexGSI + state.dataSingleDuct->NumVAVSysGSI +
                                          state.dataSingleDuct->NumCBVAVSysGSI + state.dataSingleDuct->NumConstVolSys;
        state.dataSingleDuct->sd_airterminal(state.dataSingleDuct->SysNumGSI).SysNum = state.dataSingleDuct->SysNumGSI;
        GlobalNames::VerifyUniqueInterObjectName(
            state, state.dataSingleDuct->SysUniqueNames, Alphas(1), CurrentModuleObject, cAlphaFields(1), ErrorsFound);
        state.dataSingleDuct->sd_airterminal(state.dataSingleDuct->SysNumGSI).SysName = Alphas(1);
        state.dataSingleDuct->sd_airterminal(state.dataSingleDuct->SysNumGSI).sysType = CurrentModuleObject;
        state.dataSingleDuct->sd_airterminal(state.dataSingleDuct->SysNumGSI).SysType_Num = SysType::SingleDuctConstVolNoReheat;

        state.dataSingleDuct->sd_airterminal(state.dataSingleDuct->SysNumGSI).Schedule = Alphas(2);
        if (lAlphaBlanks(2)) {
            state.dataSingleDuct->sd_airterminal(state.dataSingleDuct->SysNumGSI).SchedPtr = DataGlobalConstants::ScheduleAlwaysOn;
        } else {
            state.dataSingleDuct->sd_airterminal(state.dataSingleDuct->SysNumGSI).SchedPtr = GetScheduleIndex(state, Alphas(2));
            if (state.dataSingleDuct->sd_airterminal(state.dataSingleDuct->SysNumGSI).SchedPtr == 0) {
                ShowSevereError(state, cAlphaFields(2) + " = " + Alphas(2) + " not found.");
                ShowContinueError(state,
                                  "Occurs in " + state.dataSingleDuct->sd_airterminal(state.dataSingleDuct->SysNumGSI).sysType + " = " +
                                      state.dataSingleDuct->sd_airterminal(state.dataSingleDuct->SysNumGSI).SysName);
                ErrorsFound = true;
            }
        }
        state.dataSingleDuct->sd_airterminal(state.dataSingleDuct->SysNumGSI).InletNodeNum =
            GetOnlySingleNode(state,
                              Alphas(3),
                              ErrorsFound,
                              state.dataSingleDuct->sd_airterminal(state.dataSingleDuct->SysNumGSI).sysType,
                              Alphas(1),
                              DataLoopNode::NodeFluidType::Air,
                              DataLoopNode::ConnectionType::Inlet,
                              NodeInputManager::CompFluidStream::Primary,
                              ObjectIsNotParent,
                              cAlphaFields(3));
        state.dataSingleDuct->sd_airterminal(state.dataSingleDuct->SysNumGSI).OutletNodeNum =
            GetOnlySingleNode(state,
                              Alphas(4),
                              ErrorsFound,
                              state.dataSingleDuct->sd_airterminal(state.dataSingleDuct->SysNumGSI).sysType,
                              Alphas(1),
                              DataLoopNode::NodeFluidType::Air,
                              DataLoopNode::ConnectionType::Outlet,
                              NodeInputManager::CompFluidStream::Primary,
                              ObjectIsNotParent,
                              cAlphaFields(4));

        state.dataSingleDuct->sd_airterminal(state.dataSingleDuct->SysNumGSI).MaxAirVolFlowRate = Numbers(1);
        state.dataSingleDuct->sd_airterminal(state.dataSingleDuct->SysNumGSI).ZoneMinAirFracDes = 0.0;
        state.dataSingleDuct->sd_airterminal(state.dataSingleDuct->SysNumGSI).ZoneMinAirFracMethod = MinFlowFraction::MinFracNotUsed;
        state.dataSingleDuct->sd_airterminal(state.dataSingleDuct->SysNumGSI).DamperHeatingAction = Action::HeatingNotUsed;

        state.dataSingleDuct->sd_airterminal(state.dataSingleDuct->SysNumGSI).ReheatControlNode = 0;
        state.dataSingleDuct->sd_airterminal(state.dataSingleDuct->SysNumGSI).ReheatAirOutletNode =
            state.dataSingleDuct->sd_airterminal(state.dataSingleDuct->SysNumGSI).OutletNodeNum;
        state.dataSingleDuct->sd_airterminal(state.dataSingleDuct->SysNumGSI).MaxReheatWaterVolFlow = 0.0;
        state.dataSingleDuct->sd_airterminal(state.dataSingleDuct->SysNumGSI).MaxReheatSteamVolFlow = 0.0;
        state.dataSingleDuct->sd_airterminal(state.dataSingleDuct->SysNumGSI).MinReheatWaterVolFlow = 0.0;
        state.dataSingleDuct->sd_airterminal(state.dataSingleDuct->SysNumGSI).MinReheatSteamVolFlow = 0.0;
        state.dataSingleDuct->sd_airterminal(state.dataSingleDuct->SysNumGSI).ControllerOffset = 0.000001;

        // Register component set data
        TestCompSet(state,
                    state.dataSingleDuct->sd_airterminal(state.dataSingleDuct->SysNumGSI).sysType,
                    state.dataSingleDuct->sd_airterminal(state.dataSingleDuct->SysNumGSI).SysName,
                    state.dataLoopNodes->NodeID(state.dataSingleDuct->sd_airterminal(state.dataSingleDuct->SysNumGSI).InletNodeNum),
                    state.dataLoopNodes->NodeID(state.dataSingleDuct->sd_airterminal(state.dataSingleDuct->SysNumGSI).OutletNodeNum),
                    "Air Nodes");

        for (ADUNum = 1; ADUNum <= state.dataDefineEquipment->NumAirDistUnits; ++ADUNum) {
            if (state.dataSingleDuct->sd_airterminal(state.dataSingleDuct->SysNumGSI).OutletNodeNum ==
                state.dataDefineEquipment->AirDistUnit(ADUNum).OutletNodeNum) {
                state.dataDefineEquipment->AirDistUnit(ADUNum).InletNodeNum =
                    state.dataSingleDuct->sd_airterminal(state.dataSingleDuct->SysNumGSI).InletNodeNum;
                state.dataSingleDuct->sd_airterminal(state.dataSingleDuct->SysNumGSI).ADUNum = ADUNum;
                break;
            }
        }
        // one assumes if there isn't one assigned, it's an error?
        if (state.dataSingleDuct->sd_airterminal(state.dataSingleDuct->SysNumGSI).ADUNum == 0) {
            ShowSevereError(state,
                            std::string{RoutineName} + "No matching Air Distribution Unit, for System = [" +
                                state.dataSingleDuct->sd_airterminal(state.dataSingleDuct->SysNumGSI).sysType + ',' +
                                state.dataSingleDuct->sd_airterminal(state.dataSingleDuct->SysNumGSI).SysName + "].");
            ShowContinueError(state,
                              "...should have outlet node = " +
                                  state.dataLoopNodes->NodeID(state.dataSingleDuct->sd_airterminal(state.dataSingleDuct->SysNumGSI).OutletNodeNum));
            ErrorsFound = true;
        } else {

            // Fill the Zone Equipment data with the inlet node number of this unit.
            for (CtrlZone = 1; CtrlZone <= state.dataGlobal->NumOfZones; ++CtrlZone) {
                if (!state.dataZoneEquip->ZoneEquipConfig(CtrlZone).IsControlled) continue;
                for (SupAirIn = 1; SupAirIn <= state.dataZoneEquip->ZoneEquipConfig(CtrlZone).NumInletNodes; ++SupAirIn) {
                    if (state.dataSingleDuct->sd_airterminal(state.dataSingleDuct->SysNumGSI).OutletNodeNum ==
                        state.dataZoneEquip->ZoneEquipConfig(CtrlZone).InletNode(SupAirIn)) {
                        if (state.dataZoneEquip->ZoneEquipConfig(CtrlZone).AirDistUnitCool(SupAirIn).OutNode > 0) {
                            ShowSevereError(state, "Error in connecting a terminal unit to a zone");
                            ShowContinueError(
                                state,
                                state.dataLoopNodes->NodeID(state.dataSingleDuct->sd_airterminal(state.dataSingleDuct->SysNumGSI).OutletNodeNum) +
                                    " already connects to another zone");
                            ShowContinueError(state,
                                              "Occurs for terminal unit " +
                                                  state.dataSingleDuct->sd_airterminal(state.dataSingleDuct->SysNumGSI).sysType + " = " +
                                                  state.dataSingleDuct->sd_airterminal(state.dataSingleDuct->SysNumGSI).SysName);
                            ShowContinueError(state, "Check terminal unit node names for errors");
                            ErrorsFound = true;
                        } else {
                            state.dataZoneEquip->ZoneEquipConfig(CtrlZone).AirDistUnitCool(SupAirIn).InNode =
                                state.dataSingleDuct->sd_airterminal(state.dataSingleDuct->SysNumGSI).InletNodeNum;
                            state.dataZoneEquip->ZoneEquipConfig(CtrlZone).AirDistUnitCool(SupAirIn).OutNode =
                                state.dataSingleDuct->sd_airterminal(state.dataSingleDuct->SysNumGSI).OutletNodeNum;
                            state.dataDefineEquipment->AirDistUnit(state.dataSingleDuct->sd_airterminal(state.dataSingleDuct->SysNumGSI).ADUNum)
                                .TermUnitSizingNum = state.dataZoneEquip->ZoneEquipConfig(CtrlZone).AirDistUnitCool(SupAirIn).TermUnitSizingIndex;
                            state.dataDefineEquipment->AirDistUnit(state.dataSingleDuct->sd_airterminal(state.dataSingleDuct->SysNumGSI).ADUNum)
                                .ZoneEqNum = CtrlZone;
                        }
                        state.dataSingleDuct->sd_airterminal(state.dataSingleDuct->SysNumGSI).CtrlZoneNum = CtrlZone;
                        state.dataSingleDuct->sd_airterminal(state.dataSingleDuct->SysNumGSI).CtrlZoneInNodeIndex = SupAirIn;
                        state.dataSingleDuct->sd_airterminal(state.dataSingleDuct->SysNumGSI).ActualZoneNum =
                            state.dataZoneEquip->ZoneEquipConfig(CtrlZone).ActualZoneNum;
                        state.dataSingleDuct->sd_airterminal(state.dataSingleDuct->SysNumGSI).ZoneFloorArea =
                            state.dataHeatBal->Zone(state.dataSingleDuct->sd_airterminal(state.dataSingleDuct->SysNumGSI).ActualZoneNum).FloorArea *
                            state.dataHeatBal->Zone(state.dataSingleDuct->sd_airterminal(state.dataSingleDuct->SysNumGSI).ActualZoneNum).Multiplier *
                            state.dataHeatBal->Zone(state.dataSingleDuct->sd_airterminal(state.dataSingleDuct->SysNumGSI).ActualZoneNum)
                                .ListMultiplier;
                    }
                }
            }
        }

        if (lAlphaBlanks(5)) {
            state.dataSingleDuct->sd_airterminal(state.dataSingleDuct->SysNumGSI).NoOAFlowInputFromUser = true;
        } else {
            state.dataSingleDuct->sd_airterminal(state.dataSingleDuct->SysNumGSI).OARequirementsPtr =
                UtilityRoutines::FindItemInList(Alphas(5), state.dataSize->OARequirements);
            if (state.dataSingleDuct->sd_airterminal(state.dataSingleDuct->SysNumGSI).OARequirementsPtr == 0) {
                ShowSevereError(state, std::string{RoutineName} + CurrentModuleObject + "=\"" + Alphas(1) + "\", invalid data.");
                ShowContinueError(state, "..invalid " + cAlphaFields(5) + "=\"" + Alphas(5) + "\".");
                ErrorsFound = true;
            } else {
                state.dataSingleDuct->sd_airterminal(state.dataSingleDuct->SysNumGSI).NoOAFlowInputFromUser = false;
            }
        }

        if (lAlphaBlanks(6)) {
            state.dataSingleDuct->sd_airterminal(state.dataSingleDuct->SysNumGSI).OAPerPersonMode =
                DataZoneEquipment::PerPersonVentRateMode::DCVByCurrentLevel;
        } else {
            if (Alphas(6) == "CURRENTOCCUPANCY") {
                state.dataSingleDuct->sd_airterminal(state.dataSingleDuct->SysNumGSI).OAPerPersonMode =
                    DataZoneEquipment::PerPersonVentRateMode::DCVByCurrentLevel;
            } else if (Alphas(6) == "DESIGNOCCUPANCY") {
                state.dataSingleDuct->sd_airterminal(state.dataSingleDuct->SysNumGSI).OAPerPersonMode =
                    DataZoneEquipment::PerPersonVentRateMode::ByDesignLevel;
            } else {
                state.dataSingleDuct->sd_airterminal(state.dataSingleDuct->SysNumGSI).OAPerPersonMode =
                    DataZoneEquipment::PerPersonVentRateMode::DCVByCurrentLevel;
                ShowWarningError(state, std::string{RoutineName} + CurrentModuleObject + "=\"" + Alphas(1) + "\", invalid data.");
                ShowContinueError(state,
                                  "..invalid " + cAlphaFields(6) + "=\"" + Alphas(6) + "\". The default input of CurrentOccupancy is assigned");
            }
        }

        if (state.dataGlobal->AnyEnergyManagementSystemInModel) {
            // model results related actuators
            SetupEMSActuator(state,
                             "AirTerminal:SingleDuct:ConstantVolume:NoReheat",
                             state.dataSingleDuct->sd_airterminal(state.dataSingleDuct->SysNumGSI).SysName,
                             "Mass Flow Rate",
                             "[kg/s]",
                             state.dataSingleDuct->sd_airterminal(state.dataSingleDuct->SysNumGSI).EMSOverrideAirFlow,
                             state.dataSingleDuct->sd_airterminal(state.dataSingleDuct->SysNumGSI).EMSMassFlowRateValue);
            // model input related internal variables
            SetupEMSInternalVariable(state,
                                     "AirTerminal:SingleDuct:ConstantVolume:NoReheat Maximum Mass Flow Rate",
                                     state.dataSingleDuct->sd_airterminal(state.dataSingleDuct->SysNumGSI).SysName,
                                     "[kg/s]",
                                     state.dataSingleDuct->sd_airterminal(state.dataSingleDuct->SysNumGSI).AirMassFlowRateMax);
        }

    } // End Number of Sys Loop

    for (state.dataSingleDuct->SysIndexGSI = 1; state.dataSingleDuct->SysIndexGSI <= state.dataSingleDuct->NumNoRHVAVSysGSI;
         ++state.dataSingleDuct->SysIndexGSI) {

        CurrentModuleObject = "AirTerminal:SingleDuct:VAV:NoReheat";

        state.dataInputProcessing->inputProcessor->getObjectItem(state,
                                                                 CurrentModuleObject,
                                                                 state.dataSingleDuct->SysIndexGSI,
                                                                 Alphas,
                                                                 state.dataSingleDuct->NumAlphasGSI,
                                                                 Numbers,
                                                                 state.dataSingleDuct->NumNumsGSI,
                                                                 IOStat,
                                                                 lNumericBlanks,
                                                                 lAlphaBlanks,
                                                                 cAlphaFields,
                                                                 cNumericFields);

        state.dataSingleDuct->SysNumGSI = state.dataSingleDuct->SysIndexGSI + state.dataSingleDuct->NumVAVSysGSI +
                                          state.dataSingleDuct->NumCBVAVSysGSI + state.dataSingleDuct->NumConstVolSys +
                                          state.dataSingleDuct->NumCVNoReheatSysGSI;
        state.dataSingleDuct->sd_airterminal(state.dataSingleDuct->SysNumGSI).SysNum = state.dataSingleDuct->SysNumGSI;
        GlobalNames::VerifyUniqueInterObjectName(
            state, state.dataSingleDuct->SysUniqueNames, Alphas(1), CurrentModuleObject, cAlphaFields(1), ErrorsFound);
        state.dataSingleDuct->sd_airterminal(state.dataSingleDuct->SysNumGSI).SysName = Alphas(1);
        state.dataSingleDuct->sd_airterminal(state.dataSingleDuct->SysNumGSI).sysType = CurrentModuleObject;
        state.dataSingleDuct->sd_airterminal(state.dataSingleDuct->SysNumGSI).SysType_Num = SysType::SingleDuctVAVNoReheat;
        state.dataSingleDuct->sd_airterminal(state.dataSingleDuct->SysNumGSI).ReheatComp = "";
        state.dataSingleDuct->sd_airterminal(state.dataSingleDuct->SysNumGSI).ReheatName = "";
        state.dataSingleDuct->sd_airterminal(state.dataSingleDuct->SysNumGSI).Schedule = Alphas(2);
        if (lAlphaBlanks(2)) {
            state.dataSingleDuct->sd_airterminal(state.dataSingleDuct->SysNumGSI).SchedPtr = DataGlobalConstants::ScheduleAlwaysOn;
        } else {
            state.dataSingleDuct->sd_airterminal(state.dataSingleDuct->SysNumGSI).SchedPtr = GetScheduleIndex(state, Alphas(2));
            if (state.dataSingleDuct->sd_airterminal(state.dataSingleDuct->SysNumGSI).SchedPtr == 0) {
                ShowSevereError(state, cAlphaFields(2) + " = " + Alphas(2) + " not found.");
                ShowContinueError(state,
                                  "Occurs in " + state.dataSingleDuct->sd_airterminal(state.dataSingleDuct->SysNumGSI).sysType + " = " +
                                      state.dataSingleDuct->sd_airterminal(state.dataSingleDuct->SysNumGSI).SysName);
                ErrorsFound = true;
            }
        }
        state.dataSingleDuct->sd_airterminal(state.dataSingleDuct->SysNumGSI).OutletNodeNum =
            GetOnlySingleNode(state,
                              Alphas(3),
                              ErrorsFound,
                              state.dataSingleDuct->sd_airterminal(state.dataSingleDuct->SysNumGSI).sysType,
                              Alphas(1),
                              DataLoopNode::NodeFluidType::Air,
                              DataLoopNode::ConnectionType::Outlet,
                              NodeInputManager::CompFluidStream::Primary,
                              ObjectIsNotParent,
                              cAlphaFields(3));
        state.dataSingleDuct->sd_airterminal(state.dataSingleDuct->SysNumGSI).InletNodeNum =
            GetOnlySingleNode(state,
                              Alphas(4),
                              ErrorsFound,
                              state.dataSingleDuct->sd_airterminal(state.dataSingleDuct->SysNumGSI).sysType,
                              Alphas(1),
                              DataLoopNode::NodeFluidType::Air,
                              DataLoopNode::ConnectionType::Inlet,
                              NodeInputManager::CompFluidStream::Primary,
                              ObjectIsNotParent,
                              cAlphaFields(4));
        state.dataSingleDuct->sd_airterminal(state.dataSingleDuct->SysNumGSI).MaxAirVolFlowRate = Numbers(1);

        if (UtilityRoutines::SameString(Alphas(5), "Constant")) {
            state.dataSingleDuct->sd_airterminal(state.dataSingleDuct->SysNumGSI).ZoneMinAirFracMethod = MinFlowFraction::Constant;
        } else if (UtilityRoutines::SameString(Alphas(5), "FixedFlowRate")) {
            state.dataSingleDuct->sd_airterminal(state.dataSingleDuct->SysNumGSI).ZoneMinAirFracMethod = MinFlowFraction::Fixed;
        } else if (UtilityRoutines::SameString(Alphas(5), "Scheduled")) {
            state.dataSingleDuct->sd_airterminal(state.dataSingleDuct->SysNumGSI).ZoneMinAirFracMethod = MinFlowFraction::Scheduled;
        } else {
            ShowSevereError(state, cAlphaFields(5) + " = " + Alphas(5) + " not found.");
            ShowContinueError(state,
                              "Occurs in " + state.dataSingleDuct->sd_airterminal(state.dataSingleDuct->SysNumGSI).sysType + " = " +
                                  state.dataSingleDuct->sd_airterminal(state.dataSingleDuct->SysNumGSI).SysName);
            ErrorsFound = true;
        }

        state.dataSingleDuct->sd_airterminal(state.dataSingleDuct->SysNumGSI).ZoneMinAirFracDes = Numbers(2);
        if (lNumericBlanks(2)) {
            state.dataSingleDuct->sd_airterminal(state.dataSingleDuct->SysNumGSI).ConstantMinAirFracSetByUser = false;
            state.dataSingleDuct->sd_airterminal(state.dataSingleDuct->SysNumGSI).ZoneMinAirFracDes = 0.0;
        } else {
            state.dataSingleDuct->sd_airterminal(state.dataSingleDuct->SysNumGSI).ConstantMinAirFracSetByUser = true;
            state.dataSingleDuct->sd_airterminal(state.dataSingleDuct->SysNumGSI).ZoneMinAirFracDes = Numbers(2);
            if (state.dataSingleDuct->sd_airterminal(state.dataSingleDuct->SysNumGSI).ZoneMinAirFracMethod == MinFlowFraction::Fixed) {
                ShowWarningError(state, "Since " + cAlphaFields(5) + " = " + Alphas(5) + ", input for " + cNumericFields(2) + " will be ignored.");
                ShowContinueError(state,
                                  "Occurs in " + state.dataSingleDuct->sd_airterminal(state.dataSingleDuct->SysNumGSI).sysType + " = " +
                                      state.dataSingleDuct->sd_airterminal(state.dataSingleDuct->SysNumGSI).SysName);
                state.dataSingleDuct->sd_airterminal(state.dataSingleDuct->SysNumGSI).ZoneMinAirFracDes = 0.0;
            }
        }

        state.dataSingleDuct->sd_airterminal(state.dataSingleDuct->SysNumGSI).ZoneFixedMinAir = Numbers(3);
        if (lNumericBlanks(3)) {
            state.dataSingleDuct->sd_airterminal(state.dataSingleDuct->SysNumGSI).FixedMinAirSetByUser = false;
            state.dataSingleDuct->sd_airterminal(state.dataSingleDuct->SysNumGSI).DesignFixedMinAir = 0.0;
        } else {
            state.dataSingleDuct->sd_airterminal(state.dataSingleDuct->SysNumGSI).FixedMinAirSetByUser = true;
            state.dataSingleDuct->sd_airterminal(state.dataSingleDuct->SysNumGSI).DesignFixedMinAir = Numbers(3);
            if (state.dataSingleDuct->sd_airterminal(state.dataSingleDuct->SysNumGSI).ZoneMinAirFracMethod == MinFlowFraction::Constant) {
                ShowWarningError(state, "Since " + cAlphaFields(5) + " = " + Alphas(5) + ", input for " + cNumericFields(3) + " will be ignored.");
                ShowContinueError(state,
                                  "Occurs in " + state.dataSingleDuct->sd_airterminal(state.dataSingleDuct->SysNumGSI).sysType + " = " +
                                      state.dataSingleDuct->sd_airterminal(state.dataSingleDuct->SysNumGSI).SysName);
                state.dataSingleDuct->sd_airterminal(state.dataSingleDuct->SysNumGSI).ZoneFixedMinAir = 0.0;
            }
        }
        state.dataSingleDuct->sd_airterminal(state.dataSingleDuct->SysNumGSI).ZoneMinAirFracSchPtr = GetScheduleIndex(state, Alphas(6));
        if ((state.dataSingleDuct->sd_airterminal(state.dataSingleDuct->SysNumGSI).ZoneMinAirFracSchPtr == 0) &&
            (state.dataSingleDuct->sd_airterminal(state.dataSingleDuct->SysNumGSI).ZoneMinAirFracMethod == MinFlowFraction::Scheduled)) {
            ShowSevereError(state, cAlphaFields(6) + " = " + Alphas(6) + " not found.");
            ShowContinueError(state,
                              "Occurs in " + state.dataSingleDuct->sd_airterminal(state.dataSingleDuct->SysNumGSI).sysType + " = " +
                                  state.dataSingleDuct->sd_airterminal(state.dataSingleDuct->SysNumGSI).SysName);
            ShowContinueError(state, "A valid schedule is required");
            ErrorsFound = true;
        } else if ((state.dataSingleDuct->sd_airterminal(state.dataSingleDuct->SysNumGSI).ZoneMinAirFracSchPtr > 0) &&
                   (state.dataSingleDuct->sd_airterminal(state.dataSingleDuct->SysNumGSI).ZoneMinAirFracMethod == MinFlowFraction::Scheduled)) {
            // check range of values in schedule
            if (!CheckScheduleValueMinMax(
                    state, state.dataSingleDuct->sd_airterminal(state.dataSingleDuct->SysNumGSI).ZoneMinAirFracSchPtr, ">=", 0.0, "<=", 1.0)) {
                ShowSevereError(state, "Error found in " + cAlphaFields(6) + " = " + Alphas(6));
                ShowContinueError(state,
                                  "Occurs in " + state.dataSingleDuct->sd_airterminal(state.dataSingleDuct->SysNumGSI).sysType + " = " +
                                      state.dataSingleDuct->sd_airterminal(state.dataSingleDuct->SysNumGSI).SysName);
                ShowContinueError(state, "Schedule values must be (>=0., <=1.)");
            }
        }

        state.dataSingleDuct->sd_airterminal(state.dataSingleDuct->SysNumGSI).ReheatControlNode = 0;
        state.dataSingleDuct->sd_airterminal(state.dataSingleDuct->SysNumGSI).ReheatAirOutletNode =
            state.dataSingleDuct->sd_airterminal(state.dataSingleDuct->SysNumGSI).OutletNodeNum;
        state.dataSingleDuct->sd_airterminal(state.dataSingleDuct->SysNumGSI).MaxReheatWaterVolFlow = 0.0;
        state.dataSingleDuct->sd_airterminal(state.dataSingleDuct->SysNumGSI).MaxReheatSteamVolFlow = 0.0;
        state.dataSingleDuct->sd_airterminal(state.dataSingleDuct->SysNumGSI).MinReheatWaterVolFlow = 0.0;
        state.dataSingleDuct->sd_airterminal(state.dataSingleDuct->SysNumGSI).MinReheatSteamVolFlow = 0.0;
        state.dataSingleDuct->sd_airterminal(state.dataSingleDuct->SysNumGSI).ControllerOffset = 0.000001;
        state.dataSingleDuct->sd_airterminal(state.dataSingleDuct->SysNumGSI).DamperHeatingAction = Action::HeatingNotUsed;

        // Register component set data
        TestCompSet(state,
                    state.dataSingleDuct->sd_airterminal(state.dataSingleDuct->SysNumGSI).sysType,
                    state.dataSingleDuct->sd_airterminal(state.dataSingleDuct->SysNumGSI).SysName,
                    state.dataLoopNodes->NodeID(state.dataSingleDuct->sd_airterminal(state.dataSingleDuct->SysNumGSI).InletNodeNum),
                    state.dataLoopNodes->NodeID(state.dataSingleDuct->sd_airterminal(state.dataSingleDuct->SysNumGSI).OutletNodeNum),
                    "Air Nodes");

        for (ADUNum = 1; ADUNum <= state.dataDefineEquipment->NumAirDistUnits; ++ADUNum) {
            if (state.dataSingleDuct->sd_airterminal(state.dataSingleDuct->SysNumGSI).OutletNodeNum ==
                state.dataDefineEquipment->AirDistUnit(ADUNum).OutletNodeNum) {
                state.dataDefineEquipment->AirDistUnit(ADUNum).InletNodeNum =
                    state.dataSingleDuct->sd_airterminal(state.dataSingleDuct->SysNumGSI).InletNodeNum;
                state.dataSingleDuct->sd_airterminal(state.dataSingleDuct->SysNumGSI).ADUNum = ADUNum;
                break;
            }
        }
        // one assumes if there isn't one assigned, it's an error?
        if (state.dataSingleDuct->sd_airterminal(state.dataSingleDuct->SysNumGSI).ADUNum == 0) {
            ShowSevereError(state,
                            std::string{RoutineName} + "No matching Air Distribution Unit, for System = [" +
                                state.dataSingleDuct->sd_airterminal(state.dataSingleDuct->SysNumGSI).sysType + ',' +
                                state.dataSingleDuct->sd_airterminal(state.dataSingleDuct->SysNumGSI).SysName + "].");
            ShowContinueError(
                state,
                "...should have outlet node = " +
                    state.dataLoopNodes->NodeID(state.dataSingleDuct->sd_airterminal(state.dataSingleDuct->SysNumGSI).ReheatAirOutletNode));
            ErrorsFound = true;
        } else {

            // Fill the Zone Equipment data with the inlet node number of this unit.
            for (CtrlZone = 1; CtrlZone <= state.dataGlobal->NumOfZones; ++CtrlZone) {
                if (!state.dataZoneEquip->ZoneEquipConfig(CtrlZone).IsControlled) continue;
                for (SupAirIn = 1; SupAirIn <= state.dataZoneEquip->ZoneEquipConfig(CtrlZone).NumInletNodes; ++SupAirIn) {
                    if (state.dataSingleDuct->sd_airterminal(state.dataSingleDuct->SysNumGSI).ReheatAirOutletNode ==
                        state.dataZoneEquip->ZoneEquipConfig(CtrlZone).InletNode(SupAirIn)) {
                        if (state.dataZoneEquip->ZoneEquipConfig(CtrlZone).AirDistUnitCool(SupAirIn).OutNode > 0) {
                            ShowSevereError(state, "Error in connecting a terminal unit to a zone");
                            ShowContinueError(state,
                                              state.dataLoopNodes->NodeID(
                                                  state.dataSingleDuct->sd_airterminal(state.dataSingleDuct->SysNumGSI).ReheatAirOutletNode) +
                                                  " already connects to another zone");
                            ShowContinueError(state,
                                              "Occurs for terminal unit " +
                                                  state.dataSingleDuct->sd_airterminal(state.dataSingleDuct->SysNumGSI).sysType + " = " +
                                                  state.dataSingleDuct->sd_airterminal(state.dataSingleDuct->SysNumGSI).SysName);
                            ShowContinueError(state, "Check terminal unit node names for errors");
                            ErrorsFound = true;
                        } else {
                            state.dataZoneEquip->ZoneEquipConfig(CtrlZone).AirDistUnitCool(SupAirIn).InNode =
                                state.dataSingleDuct->sd_airterminal(state.dataSingleDuct->SysNumGSI).InletNodeNum;
                            state.dataZoneEquip->ZoneEquipConfig(CtrlZone).AirDistUnitCool(SupAirIn).OutNode =
                                state.dataSingleDuct->sd_airterminal(state.dataSingleDuct->SysNumGSI).ReheatAirOutletNode;
                            state.dataDefineEquipment->AirDistUnit(state.dataSingleDuct->sd_airterminal(state.dataSingleDuct->SysNumGSI).ADUNum)
                                .TermUnitSizingNum = state.dataZoneEquip->ZoneEquipConfig(CtrlZone).AirDistUnitCool(SupAirIn).TermUnitSizingIndex;
                            state.dataDefineEquipment->AirDistUnit(state.dataSingleDuct->sd_airterminal(state.dataSingleDuct->SysNumGSI).ADUNum)
                                .ZoneEqNum = CtrlZone;
                        }

                        state.dataSingleDuct->sd_airterminal(state.dataSingleDuct->SysNumGSI).CtrlZoneNum = CtrlZone;
                        state.dataSingleDuct->sd_airterminal(state.dataSingleDuct->SysNumGSI).CtrlZoneInNodeIndex = SupAirIn;
                        state.dataSingleDuct->sd_airterminal(state.dataSingleDuct->SysNumGSI).ActualZoneNum =
                            state.dataZoneEquip->ZoneEquipConfig(CtrlZone).ActualZoneNum;
                        state.dataSingleDuct->sd_airterminal(state.dataSingleDuct->SysNumGSI).ZoneFloorArea =
                            state.dataHeatBal->Zone(state.dataSingleDuct->sd_airterminal(state.dataSingleDuct->SysNumGSI).ActualZoneNum).FloorArea *
                            state.dataHeatBal->Zone(state.dataSingleDuct->sd_airterminal(state.dataSingleDuct->SysNumGSI).ActualZoneNum).Multiplier *
                            state.dataHeatBal->Zone(state.dataSingleDuct->sd_airterminal(state.dataSingleDuct->SysNumGSI).ActualZoneNum)
                                .ListMultiplier;
                    }
                }
            }
        }
        if (!lAlphaBlanks(7)) {
            state.dataSingleDuct->sd_airterminal(state.dataSingleDuct->SysNumGSI).OARequirementsPtr =
                UtilityRoutines::FindItemInList(Alphas(7), state.dataSize->OARequirements);
            if (state.dataSingleDuct->sd_airterminal(state.dataSingleDuct->SysNumGSI).OARequirementsPtr == 0) {
                ShowSevereError(state, cAlphaFields(7) + " = " + Alphas(7) + " not found.");
                ShowContinueError(state,
                                  "Occurs in " + state.dataSingleDuct->sd_airterminal(state.dataSingleDuct->SysNumGSI).sysType + " = " +
                                      state.dataSingleDuct->sd_airterminal(state.dataSingleDuct->SysNumGSI).SysName);
                ErrorsFound = true;
            } else {
                state.dataSingleDuct->sd_airterminal(state.dataSingleDuct->SysNumGSI).NoOAFlowInputFromUser = false;
            }
        }

        if (lAlphaBlanks(8)) {
            state.dataSingleDuct->sd_airterminal(state.dataSingleDuct->SysNumGSI).ZoneTurndownMinAirFrac = 1.0;
            state.dataSingleDuct->sd_airterminal(state.dataSingleDuct->SysNumGSI).ZoneTurndownMinAirFracSchExist = false;
        } else {
            state.dataSingleDuct->sd_airterminal(state.dataSingleDuct->SysNumGSI).ZoneTurndownMinAirFracSchPtr = GetScheduleIndex(state, Alphas(8));
            if (state.dataSingleDuct->sd_airterminal(state.dataSingleDuct->SysNumGSI).ZoneTurndownMinAirFracSchPtr == 0) {
                ShowSevereError(state, cAlphaFields(8) + " = " + Alphas(8) + " not found.");
                ShowContinueError(state,
                                  "Occurs in " + state.dataSingleDuct->sd_airterminal(state.dataSingleDuct->SysNumGSI).sysType + " = " +
                                      state.dataSingleDuct->sd_airterminal(state.dataSingleDuct->SysNumGSI).SysName);
                ErrorsFound = true;
            }
            state.dataSingleDuct->sd_airterminal(state.dataSingleDuct->SysNumGSI).ZoneTurndownMinAirFracSchExist = true;
        }

        // Setup the Average damper Position output variable
        SetupOutputVariable(state,
                            "Zone Air Terminal VAV Damper Position",
                            OutputProcessor::Unit::None,
                            state.dataSingleDuct->sd_airterminal(state.dataSingleDuct->SysNumGSI).DamperPosition,
                            OutputProcessor::SOVTimeStepType::System,
                            OutputProcessor::SOVStoreType::Average,
                            state.dataSingleDuct->sd_airterminal(state.dataSingleDuct->SysNumGSI).SysName);
        SetupOutputVariable(state,
                            "Zone Air Terminal Minimum Air Flow Fraction",
                            OutputProcessor::Unit::None,
                            state.dataSingleDuct->sd_airterminal(state.dataSingleDuct->SysNumGSI).ZoneMinAirFracReport,
                            OutputProcessor::SOVTimeStepType::System,
                            OutputProcessor::SOVStoreType::Average,
                            state.dataSingleDuct->sd_airterminal(state.dataSingleDuct->SysNumGSI).SysName);

    } // end Number of Sys Loop

    for (state.dataSingleDuct->SysIndexGSI = 1; state.dataSingleDuct->SysIndexGSI <= state.dataSingleDuct->NumNoRHCBVAVSysGSI;
         ++state.dataSingleDuct->SysIndexGSI) {

        CurrentModuleObject = "AirTerminal:SingleDuct:VAV:HeatAndCool:NoReheat";

        state.dataInputProcessing->inputProcessor->getObjectItem(state,
                                                                 CurrentModuleObject,
                                                                 state.dataSingleDuct->SysIndexGSI,
                                                                 Alphas,
                                                                 state.dataSingleDuct->NumAlphasGSI,
                                                                 Numbers,
                                                                 state.dataSingleDuct->NumNumsGSI,
                                                                 IOStat,
                                                                 lNumericBlanks,
                                                                 lAlphaBlanks,
                                                                 cAlphaFields,
                                                                 cNumericFields);

        state.dataSingleDuct->SysNumGSI = state.dataSingleDuct->SysIndexGSI + state.dataSingleDuct->NumVAVSysGSI +
                                          state.dataSingleDuct->NumCBVAVSysGSI + state.dataSingleDuct->NumConstVolSys +
                                          state.dataSingleDuct->NumCVNoReheatSysGSI + state.dataSingleDuct->NumNoRHVAVSysGSI;
        state.dataSingleDuct->sd_airterminal(state.dataSingleDuct->SysNumGSI).SysNum = state.dataSingleDuct->SysNumGSI;
        GlobalNames::VerifyUniqueInterObjectName(
            state, state.dataSingleDuct->SysUniqueNames, Alphas(1), CurrentModuleObject, cAlphaFields(1), ErrorsFound);
        state.dataSingleDuct->sd_airterminal(state.dataSingleDuct->SysNumGSI).SysName = Alphas(1);
        state.dataSingleDuct->sd_airterminal(state.dataSingleDuct->SysNumGSI).sysType = CurrentModuleObject;
        state.dataSingleDuct->sd_airterminal(state.dataSingleDuct->SysNumGSI).SysType_Num = SysType::SingleDuctCBVAVNoReheat;
        state.dataSingleDuct->sd_airterminal(state.dataSingleDuct->SysNumGSI).ReheatComp = "";
        state.dataSingleDuct->sd_airterminal(state.dataSingleDuct->SysNumGSI).ReheatName = "";
        state.dataSingleDuct->sd_airterminal(state.dataSingleDuct->SysNumGSI).Schedule = Alphas(2);
        if (lAlphaBlanks(2)) {
            state.dataSingleDuct->sd_airterminal(state.dataSingleDuct->SysNumGSI).SchedPtr = DataGlobalConstants::ScheduleAlwaysOn;
        } else {
            state.dataSingleDuct->sd_airterminal(state.dataSingleDuct->SysNumGSI).SchedPtr = GetScheduleIndex(state, Alphas(2));
            if (state.dataSingleDuct->sd_airterminal(state.dataSingleDuct->SysNumGSI).SchedPtr == 0) {
                ShowSevereError(state, cAlphaFields(2) + " = " + Alphas(2) + " not found.");
                ShowContinueError(state,
                                  "Occurs in " + state.dataSingleDuct->sd_airterminal(state.dataSingleDuct->SysNumGSI).sysType + " = " +
                                      state.dataSingleDuct->sd_airterminal(state.dataSingleDuct->SysNumGSI).SysName);
                ErrorsFound = true;
            }
        }
        state.dataSingleDuct->sd_airterminal(state.dataSingleDuct->SysNumGSI).OutletNodeNum =
            GetOnlySingleNode(state,
                              Alphas(3),
                              ErrorsFound,
                              state.dataSingleDuct->sd_airterminal(state.dataSingleDuct->SysNumGSI).sysType,
                              Alphas(1),
                              DataLoopNode::NodeFluidType::Air,
                              DataLoopNode::ConnectionType::Outlet,
                              NodeInputManager::CompFluidStream::Primary,
                              ObjectIsNotParent,
                              cAlphaFields(3));
        state.dataSingleDuct->sd_airterminal(state.dataSingleDuct->SysNumGSI).InletNodeNum =
            GetOnlySingleNode(state,
                              Alphas(4),
                              ErrorsFound,
                              state.dataSingleDuct->sd_airterminal(state.dataSingleDuct->SysNumGSI).sysType,
                              Alphas(1),
                              DataLoopNode::NodeFluidType::Air,
                              DataLoopNode::ConnectionType::Inlet,
                              NodeInputManager::CompFluidStream::Primary,
                              ObjectIsNotParent,
                              cAlphaFields(4));
        state.dataSingleDuct->sd_airterminal(state.dataSingleDuct->SysNumGSI).MaxAirVolFlowRate = Numbers(1);
        state.dataSingleDuct->sd_airterminal(state.dataSingleDuct->SysNumGSI).ZoneMinAirFracDes = Numbers(2);
        if (state.dataSingleDuct->sd_airterminal(state.dataSingleDuct->SysNumGSI).ZoneMinAirFracDes < 0.0) {
            ShowWarningError(state,
                             state.dataSingleDuct->sd_airterminal(state.dataSingleDuct->SysNumGSI).sysType + " = \"" +
                                 state.dataSingleDuct->sd_airterminal(state.dataSingleDuct->SysNumGSI).SysName);
            ShowContinueError(state, cNumericFields(2) + " must be greater than or equal to 0. Resetting to 0 and the simulation continues.");
            state.dataSingleDuct->sd_airterminal(state.dataSingleDuct->SysNumGSI).ZoneMinAirFracDes = 0.0;
        }
        if (state.dataSingleDuct->sd_airterminal(state.dataSingleDuct->SysNumGSI).ZoneMinAirFracDes > 1.0) {
            ShowWarningError(state,
                             state.dataSingleDuct->sd_airterminal(state.dataSingleDuct->SysNumGSI).sysType + " = \"" +
                                 state.dataSingleDuct->sd_airterminal(state.dataSingleDuct->SysNumGSI).SysName);
            ShowContinueError(state, cNumericFields(2) + " must be less than or equal to 1. Resetting to 1 and the simulation continues.");
            state.dataSingleDuct->sd_airterminal(state.dataSingleDuct->SysNumGSI).ZoneMinAirFracDes = 1.0;
        }

        state.dataSingleDuct->sd_airterminal(state.dataSingleDuct->SysNumGSI).ReheatControlNode = 0;
        state.dataSingleDuct->sd_airterminal(state.dataSingleDuct->SysNumGSI).ReheatAirOutletNode =
            state.dataSingleDuct->sd_airterminal(state.dataSingleDuct->SysNumGSI).OutletNodeNum;
        state.dataSingleDuct->sd_airterminal(state.dataSingleDuct->SysNumGSI).MaxReheatWaterVolFlow = 0.0;
        state.dataSingleDuct->sd_airterminal(state.dataSingleDuct->SysNumGSI).MaxReheatSteamVolFlow = 0.0;
        state.dataSingleDuct->sd_airterminal(state.dataSingleDuct->SysNumGSI).MinReheatWaterVolFlow = 0.0;
        state.dataSingleDuct->sd_airterminal(state.dataSingleDuct->SysNumGSI).MinReheatSteamVolFlow = 0.0;
        state.dataSingleDuct->sd_airterminal(state.dataSingleDuct->SysNumGSI).ControllerOffset = 0.000001;
        state.dataSingleDuct->sd_airterminal(state.dataSingleDuct->SysNumGSI).DamperHeatingAction = Action::HeatingNotUsed;

        // Register component set data
        TestCompSet(state,
                    state.dataSingleDuct->sd_airterminal(state.dataSingleDuct->SysNumGSI).sysType,
                    state.dataSingleDuct->sd_airterminal(state.dataSingleDuct->SysNumGSI).SysName,
                    state.dataLoopNodes->NodeID(state.dataSingleDuct->sd_airterminal(state.dataSingleDuct->SysNumGSI).InletNodeNum),
                    state.dataLoopNodes->NodeID(state.dataSingleDuct->sd_airterminal(state.dataSingleDuct->SysNumGSI).OutletNodeNum),
                    "Air Nodes");

        for (ADUNum = 1; ADUNum <= state.dataDefineEquipment->NumAirDistUnits; ++ADUNum) {
            if (state.dataSingleDuct->sd_airterminal(state.dataSingleDuct->SysNumGSI).OutletNodeNum ==
                state.dataDefineEquipment->AirDistUnit(ADUNum).OutletNodeNum) {
                state.dataDefineEquipment->AirDistUnit(ADUNum).InletNodeNum =
                    state.dataSingleDuct->sd_airterminal(state.dataSingleDuct->SysNumGSI).InletNodeNum;
                state.dataSingleDuct->sd_airterminal(state.dataSingleDuct->SysNumGSI).ADUNum = ADUNum;
                break;
            }
        }
        // one assumes if there isn't one assigned, it's an error?
        if (state.dataSingleDuct->sd_airterminal(state.dataSingleDuct->SysNumGSI).ADUNum == 0) {
            ShowSevereError(state,
                            std::string{RoutineName} + "No matching Air Distribution Unit, for System = [" +
                                state.dataSingleDuct->sd_airterminal(state.dataSingleDuct->SysNumGSI).sysType + ',' +
                                state.dataSingleDuct->sd_airterminal(state.dataSingleDuct->SysNumGSI).SysName + "].");
            ShowContinueError(
                state,
                "...should have outlet node = " +
                    state.dataLoopNodes->NodeID(state.dataSingleDuct->sd_airterminal(state.dataSingleDuct->SysNumGSI).ReheatAirOutletNode));
            ErrorsFound = true;
        } else {

            // Fill the Zone Equipment data with the inlet node number of this unit.
            for (CtrlZone = 1; CtrlZone <= state.dataGlobal->NumOfZones; ++CtrlZone) {
                if (!state.dataZoneEquip->ZoneEquipConfig(CtrlZone).IsControlled) continue;
                for (SupAirIn = 1; SupAirIn <= state.dataZoneEquip->ZoneEquipConfig(CtrlZone).NumInletNodes; ++SupAirIn) {
                    if (state.dataSingleDuct->sd_airterminal(state.dataSingleDuct->SysNumGSI).ReheatAirOutletNode ==
                        state.dataZoneEquip->ZoneEquipConfig(CtrlZone).InletNode(SupAirIn)) {
                        if (state.dataZoneEquip->ZoneEquipConfig(CtrlZone).AirDistUnitCool(SupAirIn).OutNode > 0) {
                            ShowSevereError(state, "Error in connecting a terminal unit to a zone");
                            ShowContinueError(state,
                                              state.dataLoopNodes->NodeID(
                                                  state.dataSingleDuct->sd_airterminal(state.dataSingleDuct->SysNumGSI).ReheatAirOutletNode) +
                                                  " already connects to another zone");
                            ShowContinueError(state,
                                              "Occurs for terminal unit " +
                                                  state.dataSingleDuct->sd_airterminal(state.dataSingleDuct->SysNumGSI).sysType + " = " +
                                                  state.dataSingleDuct->sd_airterminal(state.dataSingleDuct->SysNumGSI).SysName);
                            ShowContinueError(state, "Check terminal unit node names for errors");
                            ErrorsFound = true;
                        } else {
                            state.dataZoneEquip->ZoneEquipConfig(CtrlZone).AirDistUnitCool(SupAirIn).InNode =
                                state.dataSingleDuct->sd_airterminal(state.dataSingleDuct->SysNumGSI).InletNodeNum;
                            state.dataZoneEquip->ZoneEquipConfig(CtrlZone).AirDistUnitCool(SupAirIn).OutNode =
                                state.dataSingleDuct->sd_airterminal(state.dataSingleDuct->SysNumGSI).ReheatAirOutletNode;
                            state.dataDefineEquipment->AirDistUnit(state.dataSingleDuct->sd_airterminal(state.dataSingleDuct->SysNumGSI).ADUNum)
                                .TermUnitSizingNum = state.dataZoneEquip->ZoneEquipConfig(CtrlZone).AirDistUnitCool(SupAirIn).TermUnitSizingIndex;
                            state.dataDefineEquipment->AirDistUnit(state.dataSingleDuct->sd_airterminal(state.dataSingleDuct->SysNumGSI).ADUNum)
                                .ZoneEqNum = CtrlZone;
                        }
                        state.dataSingleDuct->sd_airterminal(state.dataSingleDuct->SysNumGSI).CtrlZoneNum = CtrlZone;
                        state.dataSingleDuct->sd_airterminal(state.dataSingleDuct->SysNumGSI).CtrlZoneInNodeIndex = SupAirIn;
                        state.dataSingleDuct->sd_airterminal(state.dataSingleDuct->SysNumGSI).ActualZoneNum =
                            state.dataZoneEquip->ZoneEquipConfig(CtrlZone).ActualZoneNum;
                        state.dataSingleDuct->sd_airterminal(state.dataSingleDuct->SysNumGSI).ZoneFloorArea =
                            state.dataHeatBal->Zone(state.dataSingleDuct->sd_airterminal(state.dataSingleDuct->SysNumGSI).ActualZoneNum).FloorArea *
                            state.dataHeatBal->Zone(state.dataSingleDuct->sd_airterminal(state.dataSingleDuct->SysNumGSI).ActualZoneNum).Multiplier *
                            state.dataHeatBal->Zone(state.dataSingleDuct->sd_airterminal(state.dataSingleDuct->SysNumGSI).ActualZoneNum)
                                .ListMultiplier;
                    }
                }
            }
        }

        if (lAlphaBlanks(5)) {
            state.dataSingleDuct->sd_airterminal(state.dataSingleDuct->SysNumGSI).ZoneTurndownMinAirFrac = 1.0;
            state.dataSingleDuct->sd_airterminal(state.dataSingleDuct->SysNumGSI).ZoneTurndownMinAirFracSchExist = false;
        } else {
            state.dataSingleDuct->sd_airterminal(state.dataSingleDuct->SysNumGSI).ZoneTurndownMinAirFracSchPtr = GetScheduleIndex(state, Alphas(5));
            if (state.dataSingleDuct->sd_airterminal(state.dataSingleDuct->SysNumGSI).ZoneTurndownMinAirFracSchPtr == 0) {
                ShowSevereError(state, cAlphaFields(5) + " = " + Alphas(5) + " not found.");
                ShowContinueError(state,
                                  "Occurs in " + state.dataSingleDuct->sd_airterminal(state.dataSingleDuct->SysNumGSI).sysType + " = " +
                                      state.dataSingleDuct->sd_airterminal(state.dataSingleDuct->SysNumGSI).SysName);
                ErrorsFound = true;
            }
            state.dataSingleDuct->sd_airterminal(state.dataSingleDuct->SysNumGSI).ZoneTurndownMinAirFracSchExist = true;
        }

        // Setup the Average damper Position output variable
        SetupOutputVariable(state,
                            "Zone Air Terminal VAV Damper Position",
                            OutputProcessor::Unit::None,
                            state.dataSingleDuct->sd_airterminal(state.dataSingleDuct->SysNumGSI).DamperPosition,
                            OutputProcessor::SOVTimeStepType::System,
                            OutputProcessor::SOVStoreType::Average,
                            state.dataSingleDuct->sd_airterminal(state.dataSingleDuct->SysNumGSI).SysName);

    } // end Number of VAVHeatandCool:NoReheat Sys Loop

    // read in the SINGLE DUCT:VAV:REHEAT:VS FAN data
    for (state.dataSingleDuct->SysIndexGSI = 1; state.dataSingleDuct->SysIndexGSI <= state.dataSingleDuct->NumVAVVSGSI;
         ++state.dataSingleDuct->SysIndexGSI) {

        CurrentModuleObject = "AirTerminal:SingleDuct:VAV:Reheat:VariableSpeedFan";

        state.dataInputProcessing->inputProcessor->getObjectItem(state,
                                                                 CurrentModuleObject,
                                                                 state.dataSingleDuct->SysIndexGSI,
                                                                 Alphas,
                                                                 state.dataSingleDuct->NumAlphasGSI,
                                                                 Numbers,
                                                                 state.dataSingleDuct->NumNumsGSI,
                                                                 IOStat,
                                                                 lNumericBlanks,
                                                                 lAlphaBlanks,
                                                                 cAlphaFields,
                                                                 cNumericFields);

        state.dataSingleDuct->SysNumGSI = state.dataSingleDuct->SysIndexGSI + state.dataSingleDuct->NumVAVSysGSI +
                                          state.dataSingleDuct->NumCBVAVSysGSI + state.dataSingleDuct->NumConstVolSys +
                                          state.dataSingleDuct->NumCVNoReheatSysGSI + state.dataSingleDuct->NumNoRHVAVSysGSI +
                                          state.dataSingleDuct->NumNoRHCBVAVSysGSI;
        state.dataSingleDuct->sd_airterminal(state.dataSingleDuct->SysNumGSI).SysNum = state.dataSingleDuct->SysNumGSI;
        GlobalNames::VerifyUniqueInterObjectName(
            state, state.dataSingleDuct->SysUniqueNames, Alphas(1), CurrentModuleObject, cAlphaFields(1), ErrorsFound);
        state.dataSingleDuct->sd_airterminal(state.dataSingleDuct->SysNumGSI).SysName = Alphas(1);
        state.dataSingleDuct->sd_airterminal(state.dataSingleDuct->SysNumGSI).sysType = CurrentModuleObject;
        state.dataSingleDuct->sd_airterminal(state.dataSingleDuct->SysNumGSI).SysType_Num = SysType::SingleDuctVAVReheatVSFan;
        state.dataSingleDuct->sd_airterminal(state.dataSingleDuct->SysNumGSI).ReheatComp = Alphas(7);
        state.dataSingleDuct->sd_airterminal(state.dataSingleDuct->SysNumGSI).ReheatName = Alphas(8);
        IsNotOK = false;
        if (UtilityRoutines::SameString(state.dataSingleDuct->sd_airterminal(state.dataSingleDuct->SysNumGSI).ReheatComp, "Coil:Heating:Fuel")) {
            state.dataSingleDuct->sd_airterminal(state.dataSingleDuct->SysNumGSI).ReheatComp_Num = HeatingCoilType::Gas;
            state.dataSingleDuct->sd_airterminal(state.dataSingleDuct->SysNumGSI).ReheatAirOutletNode =
                GetHeatingCoilOutletNode(state,
                                         state.dataSingleDuct->sd_airterminal(state.dataSingleDuct->SysNumGSI).ReheatComp,
                                         state.dataSingleDuct->sd_airterminal(state.dataSingleDuct->SysNumGSI).ReheatName,
                                         IsNotOK);
            state.dataSingleDuct->sd_airterminal(state.dataSingleDuct->SysNumGSI).ReheatCoilMaxCapacity =
                GetHeatingCoilCapacity(state,
                                       state.dataSingleDuct->sd_airterminal(state.dataSingleDuct->SysNumGSI).ReheatComp,
                                       state.dataSingleDuct->sd_airterminal(state.dataSingleDuct->SysNumGSI).ReheatName,
                                       IsNotOK);
            if (IsNotOK)
                ShowContinueError(state,
                                  "Occurs for terminal unit " + state.dataSingleDuct->sd_airterminal(state.dataSingleDuct->SysNumGSI).sysType +
                                      " = " + state.dataSingleDuct->sd_airterminal(state.dataSingleDuct->SysNumGSI).SysName);
        } else if (UtilityRoutines::SameString(state.dataSingleDuct->sd_airterminal(state.dataSingleDuct->SysNumGSI).ReheatComp,
                                               "Coil:Heating:Electric")) {
            state.dataSingleDuct->sd_airterminal(state.dataSingleDuct->SysNumGSI).ReheatComp_Num = HeatingCoilType::Electric;
            state.dataSingleDuct->sd_airterminal(state.dataSingleDuct->SysNumGSI).ReheatAirOutletNode =
                GetHeatingCoilOutletNode(state,
                                         state.dataSingleDuct->sd_airterminal(state.dataSingleDuct->SysNumGSI).ReheatComp,
                                         state.dataSingleDuct->sd_airterminal(state.dataSingleDuct->SysNumGSI).ReheatName,
                                         IsNotOK);
            state.dataSingleDuct->sd_airterminal(state.dataSingleDuct->SysNumGSI).ReheatCoilMaxCapacity =
                GetHeatingCoilCapacity(state,
                                       state.dataSingleDuct->sd_airterminal(state.dataSingleDuct->SysNumGSI).ReheatComp,
                                       state.dataSingleDuct->sd_airterminal(state.dataSingleDuct->SysNumGSI).ReheatName,
                                       IsNotOK);
            if (IsNotOK)
                ShowContinueError(state,
                                  "Occurs for terminal unit " + state.dataSingleDuct->sd_airterminal(state.dataSingleDuct->SysNumGSI).sysType +
                                      " = " + state.dataSingleDuct->sd_airterminal(state.dataSingleDuct->SysNumGSI).SysName);
        } else if (UtilityRoutines::SameString(state.dataSingleDuct->sd_airterminal(state.dataSingleDuct->SysNumGSI).ReheatComp,
                                               "Coil:Heating:Water")) {
            state.dataSingleDuct->sd_airterminal(state.dataSingleDuct->SysNumGSI).ReheatComp_Num = HeatingCoilType::SimpleHeating;
            state.dataSingleDuct->sd_airterminal(state.dataSingleDuct->SysNumGSI).ReheatComp_PlantType =
                DataPlant::PlantEquipmentType::CoilWaterSimpleHeating;
        } else if (UtilityRoutines::SameString(state.dataSingleDuct->sd_airterminal(state.dataSingleDuct->SysNumGSI).ReheatComp,
                                               "Coil:Heating:Steam")) {
            state.dataSingleDuct->sd_airterminal(state.dataSingleDuct->SysNumGSI).ReheatComp_Num = HeatingCoilType::SteamAirHeating;
            state.dataSingleDuct->sd_airterminal(state.dataSingleDuct->SysNumGSI).ReheatComp_PlantType =
                DataPlant::PlantEquipmentType::CoilSteamAirHeating;
        } else if (!state.dataSingleDuct->sd_airterminal(state.dataSingleDuct->SysNumGSI).ReheatComp.empty()) {
            ShowSevereError(
                state, "Illegal " + cAlphaFields(7) + " = " + state.dataSingleDuct->sd_airterminal(state.dataSingleDuct->SysNumGSI).ReheatComp + '.');
            ShowContinueError(state,
                              "Occurs in " + state.dataSingleDuct->sd_airterminal(state.dataSingleDuct->SysNumGSI).sysType + " = " +
                                  state.dataSingleDuct->sd_airterminal(state.dataSingleDuct->SysNumGSI).SysName);
            ErrorsFound = true;
        }
        ValidateComponent(state,
                          state.dataSingleDuct->sd_airterminal(state.dataSingleDuct->SysNumGSI).ReheatComp,
                          state.dataSingleDuct->sd_airterminal(state.dataSingleDuct->SysNumGSI).ReheatName,
                          IsNotOK,
                          state.dataSingleDuct->sd_airterminal(state.dataSingleDuct->SysNumGSI).sysType);
        if (IsNotOK) {
            ShowContinueError(state,
                              "In " + state.dataSingleDuct->sd_airterminal(state.dataSingleDuct->SysNumGSI).sysType + " = " +
                                  state.dataSingleDuct->sd_airterminal(state.dataSingleDuct->SysNumGSI).SysName);
            ErrorsFound = true;
        }
        state.dataSingleDuct->sd_airterminal(state.dataSingleDuct->SysNumGSI).FanType = Alphas(5);
        if (UtilityRoutines::SameString(state.dataSingleDuct->sd_airterminal(state.dataSingleDuct->SysNumGSI).FanType, "Fan:VariableVolume")) {
            state.dataSingleDuct->sd_airterminal(state.dataSingleDuct->SysNumGSI).Fan_Num = DataHVACGlobals::FanType_SimpleVAV;
        } else if (UtilityRoutines::SameString(state.dataSingleDuct->sd_airterminal(state.dataSingleDuct->SysNumGSI).FanType, "Fan:SystemModel")) {
            state.dataSingleDuct->sd_airterminal(state.dataSingleDuct->SysNumGSI).Fan_Num = DataHVACGlobals::FanType_SystemModelObject;
        } else if (!state.dataSingleDuct->sd_airterminal(state.dataSingleDuct->SysNumGSI).FanType.empty()) {
            ShowSevereError(
                state, "Illegal " + cAlphaFields(5) + " = " + state.dataSingleDuct->sd_airterminal(state.dataSingleDuct->SysNumGSI).FanType + '.');
            ShowContinueError(state,
                              "Occurs in " + state.dataSingleDuct->sd_airterminal(state.dataSingleDuct->SysNumGSI).sysType + " = " +
                                  state.dataSingleDuct->sd_airterminal(state.dataSingleDuct->SysNumGSI).SysName);
            ErrorsFound = true;
        }
        state.dataSingleDuct->sd_airterminal(state.dataSingleDuct->SysNumGSI).FanName = Alphas(6);
        ValidateComponent(state,
                          state.dataSingleDuct->sd_airterminal(state.dataSingleDuct->SysNumGSI).FanType,
                          state.dataSingleDuct->sd_airterminal(state.dataSingleDuct->SysNumGSI).FanName,
                          IsNotOK,
                          state.dataSingleDuct->sd_airterminal(state.dataSingleDuct->SysNumGSI).sysType);
        if (IsNotOK) {
            ShowContinueError(state,
                              "In " + state.dataSingleDuct->sd_airterminal(state.dataSingleDuct->SysNumGSI).sysType + " = " +
                                  state.dataSingleDuct->sd_airterminal(state.dataSingleDuct->SysNumGSI).SysName);
            ErrorsFound = true;
        }
        if (state.dataSingleDuct->sd_airterminal(state.dataSingleDuct->SysNumGSI).Fan_Num == DataHVACGlobals::FanType_SystemModelObject) {
            state.dataHVACFan->fanObjs.emplace_back(
                new HVACFan::FanSystem(state,
                                       state.dataSingleDuct->sd_airterminal(state.dataSingleDuct->SysNumGSI)
                                           .FanName)); // call constructor, safe here because get input is not using DataIPShortCuts.
            state.dataSingleDuct->sd_airterminal(state.dataSingleDuct->SysNumGSI).Fan_Index =
                HVACFan::getFanObjectVectorIndex(state, state.dataSingleDuct->sd_airterminal(state.dataSingleDuct->SysNumGSI).FanName);
            state.dataSingleDuct->sd_airterminal(state.dataSingleDuct->SysNumGSI).OutletNodeNum =
                state.dataHVACFan->fanObjs[state.dataSingleDuct->sd_airterminal(state.dataSingleDuct->SysNumGSI).Fan_Index]->outletNodeNum;
            state.dataSingleDuct->sd_airterminal(state.dataSingleDuct->SysNumGSI).InletNodeNum =
                state.dataHVACFan->fanObjs[state.dataSingleDuct->sd_airterminal(state.dataSingleDuct->SysNumGSI).Fan_Index]->inletNodeNum;
            state.dataHVACFan->fanObjs[state.dataSingleDuct->sd_airterminal(state.dataSingleDuct->SysNumGSI).Fan_Index]->fanIsSecondaryDriver = true;
        } else if (state.dataSingleDuct->sd_airterminal(state.dataSingleDuct->SysNumGSI).Fan_Num == DataHVACGlobals::FanType_SimpleVAV) {
            IsNotOK = false;

            state.dataSingleDuct->sd_airterminal(state.dataSingleDuct->SysNumGSI).OutletNodeNum =
                GetFanOutletNode(state,
                                 state.dataSingleDuct->sd_airterminal(state.dataSingleDuct->SysNumGSI).FanType,
                                 state.dataSingleDuct->sd_airterminal(state.dataSingleDuct->SysNumGSI).FanName,
                                 IsNotOK);
            if (IsNotOK) {
                ShowContinueError(state,
                                  "..Occurs in " + state.dataSingleDuct->sd_airterminal(state.dataSingleDuct->SysNumGSI).sysType + " = " +
                                      state.dataSingleDuct->sd_airterminal(state.dataSingleDuct->SysNumGSI).SysName);
                ErrorsFound = true;
            }

            IsNotOK = false;
            state.dataSingleDuct->sd_airterminal(state.dataSingleDuct->SysNumGSI).InletNodeNum =
                GetFanInletNode(state,
                                state.dataSingleDuct->sd_airterminal(state.dataSingleDuct->SysNumGSI).FanType,
                                state.dataSingleDuct->sd_airterminal(state.dataSingleDuct->SysNumGSI).FanName,
                                IsNotOK);
            if (IsNotOK) {
                ShowContinueError(state,
                                  "..Occurs in " + state.dataSingleDuct->sd_airterminal(state.dataSingleDuct->SysNumGSI).sysType + " = " +
                                      state.dataSingleDuct->sd_airterminal(state.dataSingleDuct->SysNumGSI).SysName);
                ErrorsFound = true;
            }
        }

        state.dataSingleDuct->sd_airterminal(state.dataSingleDuct->SysNumGSI).Schedule = Alphas(2);
        if (lAlphaBlanks(2)) {
            state.dataSingleDuct->sd_airterminal(state.dataSingleDuct->SysNumGSI).SchedPtr = DataGlobalConstants::ScheduleAlwaysOn;
        } else {
            state.dataSingleDuct->sd_airterminal(state.dataSingleDuct->SysNumGSI).SchedPtr = GetScheduleIndex(state, Alphas(2));
            if (state.dataSingleDuct->sd_airterminal(state.dataSingleDuct->SysNumGSI).SchedPtr == 0) {
                ShowSevereError(state, cAlphaFields(2) + " = " + Alphas(2) + " not found.");
                ShowContinueError(state,
                                  "Occurs in " + state.dataSingleDuct->sd_airterminal(state.dataSingleDuct->SysNumGSI).sysType + " = " +
                                      state.dataSingleDuct->sd_airterminal(state.dataSingleDuct->SysNumGSI).SysName);
                ErrorsFound = true;
            }
        }

        AirTermSysInletNodeName = state.dataLoopNodes->NodeID(state.dataSingleDuct->sd_airterminal(state.dataSingleDuct->SysNumGSI).InletNodeNum);
        if (!UtilityRoutines::SameString(Alphas(3), AirTermSysInletNodeName)) {
            ShowWarningError(state,
                             std::string{RoutineName} + "Invalid air terminal object air inlet node name in " +
                                 state.dataSingleDuct->sd_airterminal(state.dataSingleDuct->SysNumGSI).sysType + " = " +
                                 state.dataSingleDuct->sd_airterminal(state.dataSingleDuct->SysNumGSI).SysName);
            ShowContinueError(state, " Specified air inlet node name is = " + Alphas(3) + ".");
            ShowContinueError(state, " Expected air inlet node name is = " + AirTermSysInletNodeName + ".");
            // ErrorsFound = true;
        }

        state.dataSingleDuct->sd_airterminal(state.dataSingleDuct->SysNumGSI).MaxAirVolFlowRate = Numbers(1);
        state.dataSingleDuct->sd_airterminal(state.dataSingleDuct->SysNumGSI).MaxHeatAirVolFlowRate = Numbers(2);
        state.dataSingleDuct->sd_airterminal(state.dataSingleDuct->SysNumGSI).ZoneMinAirFracDes = Numbers(3);
        // The reheat coil control node is necessary for hot water reheat, but not necessary for
        // electric or gas reheat.
        if (state.dataSingleDuct->sd_airterminal(state.dataSingleDuct->SysNumGSI).ReheatComp_Num == HeatingCoilType::Gas ||
            state.dataSingleDuct->sd_airterminal(state.dataSingleDuct->SysNumGSI).ReheatComp_Num == HeatingCoilType::Electric) {
            //          IF(.NOT. lAlphaBlanks(6)) THEN
            //            CALL ShowWarningError(state, 'In '//TRIM(sd_airterminal(SysNum)%SysType)//' = ' // TRIM(sd_airterminal(SysNum)%SysName) &
            //                                 // ' the '//TRIM(cAlphaFields(6))//' is not needed and will be ignored.')
            //            CALL ShowContinueError(state, '  It is used for hot water reheat coils only.')
            //          END IF
        } else {
            //          IF(lAlphaBlanks(6)) THEN
            //            CALL ShowSevereError(state, 'In '//TRIM(sd_airterminal(SysNum)%SysType)//' = ' // TRIM(sd_airterminal(SysNum)%SysName) &
            //                                 // ' the '//TRIM(cAlphaFields(6))//' is undefined')
            //            ErrorsFound=.TRUE.
            //          END IF
            if (state.dataSingleDuct->sd_airterminal(state.dataSingleDuct->SysNumGSI).ReheatComp_Num == HeatingCoilType::SteamAirHeating) {
                IsNotOK = false;
                state.dataSingleDuct->sd_airterminal(state.dataSingleDuct->SysNumGSI).ReheatControlNode =
                    GetCoilSteamInletNode(state,
                                          state.dataSingleDuct->sd_airterminal(state.dataSingleDuct->SysNumGSI).ReheatComp,
                                          state.dataSingleDuct->sd_airterminal(state.dataSingleDuct->SysNumGSI).ReheatName,
                                          IsNotOK);
                if (IsNotOK) {
                    ShowContinueError(state,
                                      "..Occurs in " + state.dataSingleDuct->sd_airterminal(state.dataSingleDuct->SysNumGSI).sysType + " = " +
                                          state.dataSingleDuct->sd_airterminal(state.dataSingleDuct->SysNumGSI).SysName);
                    ErrorsFound = true;
                } else {
                    //  A4,     \field Unit supply air outlet node
                    //          \note same as heating coil air outlet node
                    //          \note same as zone inlet node
                    //          \type alpha
                    IsNotOK = false;
                    state.dataSingleDuct->sd_airterminal(state.dataSingleDuct->SysNumGSI).ReheatAirOutletNode =
                        GetCoilAirOutletNode(state,
                                             state.dataSingleDuct->sd_airterminal(state.dataSingleDuct->SysNumGSI).ReheatComp,
                                             state.dataSingleDuct->sd_airterminal(state.dataSingleDuct->SysNumGSI).ReheatName,
                                             IsNotOK);
                    if (IsNotOK) {
                        ShowContinueError(state,
                                          "..Occurs in " + state.dataSingleDuct->sd_airterminal(state.dataSingleDuct->SysNumGSI).sysType + " = " +
                                              state.dataSingleDuct->sd_airterminal(state.dataSingleDuct->SysNumGSI).SysName);
                        ErrorsFound = true;
                    }
                }
                //               GetOnlySingleNode(state, Alphas(6),ErrorsFound,sd_airterminal(SysNum)%SysType,Alphas(1), &
                //                                DataLoopNode::NodeFluidType::Steam,DataLoopNode::NodeConnectionType::Actuator,1,ObjectIsParent)
            } else {
                IsNotOK = false;
                state.dataSingleDuct->sd_airterminal(state.dataSingleDuct->SysNumGSI).ReheatControlNode =
                    GetCoilWaterInletNode(state,
                                          state.dataSingleDuct->sd_airterminal(state.dataSingleDuct->SysNumGSI).ReheatComp,
                                          state.dataSingleDuct->sd_airterminal(state.dataSingleDuct->SysNumGSI).ReheatName,
                                          IsNotOK);
                if (IsNotOK) {
                    ShowContinueError(state,
                                      "..Occurs in " + state.dataSingleDuct->sd_airterminal(state.dataSingleDuct->SysNumGSI).sysType + " = " +
                                          state.dataSingleDuct->sd_airterminal(state.dataSingleDuct->SysNumGSI).SysName);
                    ErrorsFound = true;
                } else {
                    //  A4,     \field Unit supply air outlet node
                    //          \note same as heating coil air outlet node
                    //          \note same as zone inlet node
                    //          \type alpha
                    IsNotOK = false;
                    state.dataSingleDuct->sd_airterminal(state.dataSingleDuct->SysNumGSI).ReheatAirOutletNode =
                        GetCoilOutletNode(state,
                                          state.dataSingleDuct->sd_airterminal(state.dataSingleDuct->SysNumGSI).ReheatComp,
                                          state.dataSingleDuct->sd_airterminal(state.dataSingleDuct->SysNumGSI).ReheatName,
                                          IsNotOK);
                    if (IsNotOK) {
                        ShowContinueError(state,
                                          "..Occurs in " + state.dataSingleDuct->sd_airterminal(state.dataSingleDuct->SysNumGSI).sysType + " = " +
                                              state.dataSingleDuct->sd_airterminal(state.dataSingleDuct->SysNumGSI).SysName);
                        ErrorsFound = true;
                    }
                }
                //               GetOnlySingleNode(state, Alphas(6),ErrorsFound,sd_airterminal(SysNum)%SysType,Alphas(1), &
                //                                DataLoopNode::NodeFluidType::Water,DataLoopNode::NodeConnectionType::Actuator,1,ObjectIsParent)
            }
        }
        //  A4,     \field Unit supply air outlet node
        //          \note same as heating coil air outlet node
        //          \note same as zone inlet node
        //          \type alpha
        //        sd_airterminal(SysNum)%ReheatAirOutletNode  = &
        //               GetOnlySingleNode(state, Alphas(4),ErrorsFound,sd_airterminal(SysNum)%SysType,Alphas(1), &
        //                            DataLoopNode::NodeFluidType::Air,DataLoopNode::NodeConnectionType::Outlet,1,ObjectIsParent)
        AirTermSysOutletNodeName =
            state.dataLoopNodes->NodeID(state.dataSingleDuct->sd_airterminal(state.dataSingleDuct->SysNumGSI).ReheatAirOutletNode);
        if (!UtilityRoutines::SameString(Alphas(4), AirTermSysOutletNodeName)) {
            ShowWarningError(state,
                             std::string{RoutineName} + "Invalid air terminal object air outlet node name in " +
                                 state.dataSingleDuct->sd_airterminal(state.dataSingleDuct->SysNumGSI).sysType + " = " +
                                 state.dataSingleDuct->sd_airterminal(state.dataSingleDuct->SysNumGSI).SysName);
            ShowContinueError(state, " Specified air outlet node name is = " + Alphas(4) + ".");
            ShowContinueError(state, " Expected air outlet node name is = " + AirTermSysOutletNodeName + ".");
            // ErrorsFound = true;
        }

        if (state.dataSingleDuct->sd_airterminal(state.dataSingleDuct->SysNumGSI).ReheatComp_Num == HeatingCoilType::SteamAirHeating) {
            state.dataSingleDuct->sd_airterminal(state.dataSingleDuct->SysNumGSI).MaxReheatSteamVolFlow = Numbers(4);
            state.dataSingleDuct->sd_airterminal(state.dataSingleDuct->SysNumGSI).MinReheatSteamVolFlow = Numbers(5);
        } else {
            state.dataSingleDuct->sd_airterminal(state.dataSingleDuct->SysNumGSI).MaxReheatWaterVolFlow = Numbers(4);
            state.dataSingleDuct->sd_airterminal(state.dataSingleDuct->SysNumGSI).MinReheatWaterVolFlow = Numbers(5);
        }
        state.dataSingleDuct->sd_airterminal(state.dataSingleDuct->SysNumGSI).ControllerOffset = Numbers(6);
        // Set default convergence tolerance
        if (state.dataSingleDuct->sd_airterminal(state.dataSingleDuct->SysNumGSI).ControllerOffset <= 0.0) {
            state.dataSingleDuct->sd_airterminal(state.dataSingleDuct->SysNumGSI).ControllerOffset = 0.001;
        }
        state.dataSingleDuct->sd_airterminal(state.dataSingleDuct->SysNumGSI).DamperHeatingAction = Action::HeatingNotUsed;

        // Register component set data
        TestCompSet(state,
                    state.dataSingleDuct->sd_airterminal(state.dataSingleDuct->SysNumGSI).sysType,
                    state.dataSingleDuct->sd_airterminal(state.dataSingleDuct->SysNumGSI).SysName,
                    state.dataLoopNodes->NodeID(state.dataSingleDuct->sd_airterminal(state.dataSingleDuct->SysNumGSI).InletNodeNum),
                    state.dataLoopNodes->NodeID(state.dataSingleDuct->sd_airterminal(state.dataSingleDuct->SysNumGSI).ReheatAirOutletNode),
                    "Air Nodes");

        for (ADUNum = 1; ADUNum <= state.dataDefineEquipment->NumAirDistUnits; ++ADUNum) {
            if (state.dataSingleDuct->sd_airterminal(state.dataSingleDuct->SysNumGSI).ReheatAirOutletNode ==
                state.dataDefineEquipment->AirDistUnit(ADUNum).OutletNodeNum) {
                state.dataDefineEquipment->AirDistUnit(ADUNum).InletNodeNum =
                    state.dataSingleDuct->sd_airterminal(state.dataSingleDuct->SysNumGSI).InletNodeNum;
                state.dataSingleDuct->sd_airterminal(state.dataSingleDuct->SysNumGSI).ADUNum = ADUNum;
                break;
            }
        }
        // one assumes if there isn't one assigned, it's an error?
        if (state.dataSingleDuct->sd_airterminal(state.dataSingleDuct->SysNumGSI).ADUNum == 0) {
            ShowSevereError(state,
                            std::string{RoutineName} + "No matching Air Distribution Unit, for System = [" +
                                state.dataSingleDuct->sd_airterminal(state.dataSingleDuct->SysNumGSI).sysType + ',' +
                                state.dataSingleDuct->sd_airterminal(state.dataSingleDuct->SysNumGSI).SysName + "].");
            ShowContinueError(
                state,
                "...should have outlet node = " +
                    state.dataLoopNodes->NodeID(state.dataSingleDuct->sd_airterminal(state.dataSingleDuct->SysNumGSI).ReheatAirOutletNode));
            ErrorsFound = true;
        } else {

            // Fill the Zone Equipment data with the inlet node number of this unit.
            // what if not found?  error?
            IsNotOK = true;
            for (CtrlZone = 1; CtrlZone <= state.dataGlobal->NumOfZones; ++CtrlZone) {
                if (!state.dataZoneEquip->ZoneEquipConfig(CtrlZone).IsControlled) continue;
                for (SupAirIn = 1; SupAirIn <= state.dataZoneEquip->ZoneEquipConfig(CtrlZone).NumInletNodes; ++SupAirIn) {
                    if (state.dataSingleDuct->sd_airterminal(state.dataSingleDuct->SysNumGSI).ReheatAirOutletNode ==
                        state.dataZoneEquip->ZoneEquipConfig(CtrlZone).InletNode(SupAirIn)) {
                        IsNotOK = false;
                        if (state.dataZoneEquip->ZoneEquipConfig(CtrlZone).AirDistUnitCool(SupAirIn).OutNode > 0) {
                            ShowSevereError(state, "Error in connecting a terminal unit to a zone");
                            ShowContinueError(state,
                                              state.dataLoopNodes->NodeID(
                                                  state.dataSingleDuct->sd_airterminal(state.dataSingleDuct->SysNumGSI).ReheatAirOutletNode) +
                                                  " already connects to another zone");
                            ShowContinueError(state,
                                              "Occurs for terminal unit " +
                                                  state.dataSingleDuct->sd_airterminal(state.dataSingleDuct->SysNumGSI).sysType + " = " +
                                                  state.dataSingleDuct->sd_airterminal(state.dataSingleDuct->SysNumGSI).SysName);
                            ShowContinueError(state, "Check terminal unit node names for errors");
                            ErrorsFound = true;
                        } else {
                            state.dataZoneEquip->ZoneEquipConfig(CtrlZone).AirDistUnitCool(SupAirIn).InNode =
                                state.dataSingleDuct->sd_airterminal(state.dataSingleDuct->SysNumGSI).InletNodeNum;
                            state.dataZoneEquip->ZoneEquipConfig(CtrlZone).AirDistUnitCool(SupAirIn).OutNode =
                                state.dataSingleDuct->sd_airterminal(state.dataSingleDuct->SysNumGSI).ReheatAirOutletNode;
                            state.dataDefineEquipment->AirDistUnit(state.dataSingleDuct->sd_airterminal(state.dataSingleDuct->SysNumGSI).ADUNum)
                                .TermUnitSizingNum = state.dataZoneEquip->ZoneEquipConfig(CtrlZone).AirDistUnitCool(SupAirIn).TermUnitSizingIndex;
                            state.dataDefineEquipment->AirDistUnit(state.dataSingleDuct->sd_airterminal(state.dataSingleDuct->SysNumGSI).ADUNum)
                                .ZoneEqNum = CtrlZone;
                        }
                        state.dataSingleDuct->sd_airterminal(state.dataSingleDuct->SysNumGSI).CtrlZoneNum = CtrlZone;
                        state.dataSingleDuct->sd_airterminal(state.dataSingleDuct->SysNumGSI).CtrlZoneInNodeIndex = SupAirIn;
                        state.dataSingleDuct->sd_airterminal(state.dataSingleDuct->SysNumGSI).ActualZoneNum =
                            state.dataZoneEquip->ZoneEquipConfig(CtrlZone).ActualZoneNum;
                        state.dataSingleDuct->sd_airterminal(state.dataSingleDuct->SysNumGSI).ZoneFloorArea =
                            state.dataHeatBal->Zone(state.dataSingleDuct->sd_airterminal(state.dataSingleDuct->SysNumGSI).ActualZoneNum).FloorArea *
                            state.dataHeatBal->Zone(state.dataSingleDuct->sd_airterminal(state.dataSingleDuct->SysNumGSI).ActualZoneNum).Multiplier *
                            state.dataHeatBal->Zone(state.dataSingleDuct->sd_airterminal(state.dataSingleDuct->SysNumGSI).ActualZoneNum)
                                .ListMultiplier;
                    }
                }
            }
        }
        if (IsNotOK) {
            ShowWarningError(state, "Did not Match Supply Air Outlet Node to any Zone Node");
            ShowContinueError(state,
                              "..Occurs in " + state.dataSingleDuct->sd_airterminal(state.dataSingleDuct->SysNumGSI).sysType + " = " +
                                  state.dataSingleDuct->sd_airterminal(state.dataSingleDuct->SysNumGSI).SysName);
        }

        if (lAlphaBlanks(9)) {
            state.dataSingleDuct->sd_airterminal(state.dataSingleDuct->SysNumGSI).ZoneTurndownMinAirFrac = 1.0;
            state.dataSingleDuct->sd_airterminal(state.dataSingleDuct->SysNumGSI).ZoneTurndownMinAirFracSchExist = false;
        } else {
            state.dataSingleDuct->sd_airterminal(state.dataSingleDuct->SysNumGSI).ZoneTurndownMinAirFracSchPtr = GetScheduleIndex(state, Alphas(9));
            if (state.dataSingleDuct->sd_airterminal(state.dataSingleDuct->SysNumGSI).ZoneTurndownMinAirFracSchPtr == 0) {
                ShowSevereError(state, cAlphaFields(9) + " = " + Alphas(9) + " not found.");
                ShowContinueError(state,
                                  "Occurs in " + state.dataSingleDuct->sd_airterminal(state.dataSingleDuct->SysNumGSI).sysType + " = " +
                                      state.dataSingleDuct->sd_airterminal(state.dataSingleDuct->SysNumGSI).SysName);
                ErrorsFound = true;
            }
            state.dataSingleDuct->sd_airterminal(state.dataSingleDuct->SysNumGSI).ZoneTurndownMinAirFracSchExist = true;
        }

        // Add reheat coil to component sets array
        SetUpCompSets(state,
                      state.dataSingleDuct->sd_airterminal(state.dataSingleDuct->SysNumGSI).sysType,
                      state.dataSingleDuct->sd_airterminal(state.dataSingleDuct->SysNumGSI).SysName,
                      Alphas(7),
                      Alphas(8),
                      state.dataLoopNodes->NodeID(state.dataSingleDuct->sd_airterminal(state.dataSingleDuct->SysNumGSI).OutletNodeNum),
                      state.dataLoopNodes->NodeID(state.dataSingleDuct->sd_airterminal(state.dataSingleDuct->SysNumGSI).ReheatAirOutletNode));
        // Add fan to component sets array
        SetUpCompSets(state,
                      state.dataSingleDuct->sd_airterminal(state.dataSingleDuct->SysNumGSI).sysType,
                      state.dataSingleDuct->sd_airterminal(state.dataSingleDuct->SysNumGSI).SysName,
                      Alphas(5),
                      Alphas(6),
                      state.dataLoopNodes->NodeID(state.dataSingleDuct->sd_airterminal(state.dataSingleDuct->SysNumGSI).InletNodeNum),
                      state.dataLoopNodes->NodeID(state.dataSingleDuct->sd_airterminal(state.dataSingleDuct->SysNumGSI).OutletNodeNum));

        // Setup the Average damper Position output variable
        SetupOutputVariable(state,
                            "Zone Air Terminal VAV Damper Position",
                            OutputProcessor::Unit::None,
                            state.dataSingleDuct->sd_airterminal(state.dataSingleDuct->SysNumGSI).DamperPosition,
                            OutputProcessor::SOVTimeStepType::System,
                            OutputProcessor::SOVStoreType::Average,
                            state.dataSingleDuct->sd_airterminal(state.dataSingleDuct->SysNumGSI).SysName);
    }

    // common report variable for all single duct air terminals
    for (int sdIndex = 1; sdIndex <= state.dataSingleDuct->NumSDAirTerminal; ++sdIndex) {
        SetupOutputVariable(state,
                            "Zone Air Terminal Outdoor Air Volume Flow Rate",
                            OutputProcessor::Unit::m3_s,
                            state.dataSingleDuct->sd_airterminal(sdIndex).OutdoorAirFlowRate,
                            OutputProcessor::SOVTimeStepType::System,
                            OutputProcessor::SOVStoreType::Average,
                            state.dataSingleDuct->sd_airterminal(sdIndex).SysName);
    }

    // Error check to see if a single duct air terminal is assigned to zone that has zone secondary recirculation
    // specified in the Sizing:Zone object

    NumZoneSiz = state.dataInputProcessing->inputProcessor->getNumObjectsFound(state, "Sizing:Zone");
    if (NumZoneSiz > 0) {
        for (state.dataSingleDuct->SysIndexGSI = 1; state.dataSingleDuct->SysIndexGSI <= state.dataSingleDuct->NumSDAirTerminal;
             ++state.dataSingleDuct->SysIndexGSI) {
            for (ZoneSizIndex = 1; ZoneSizIndex <= NumZoneSiz; ++ZoneSizIndex) {
                if (state.dataGlobal->DoZoneSizing) {
                    if (state.dataSize->FinalZoneSizing(ZoneSizIndex).ActualZoneNum ==
                        state.dataSingleDuct->sd_airterminal(state.dataSingleDuct->SysIndexGSI).ActualZoneNum) {
                        if (state.dataSize->FinalZoneSizing(ZoneSizIndex).ZoneSecondaryRecirculation > 0.0) {
                            ShowWarningError(state,
                                             std::string{RoutineName} + "A zone secondary recirculation fraction is specified for zone served by ");
                            ShowContinueError(state,
                                              "...terminal unit \"" +
                                                  state.dataSingleDuct->sd_airterminal(state.dataSingleDuct->SysIndexGSI).SysName +
                                                  "\" , that indicates a single path system");
                            ShowContinueError(state, "...The zone secondary recirculation for that zone was set to 0.0");
                            state.dataSize->FinalZoneSizing(ZoneSizIndex).ZoneSecondaryRecirculation = 0.0;
                            goto SizLoop_exit;
                        }
                    }
                }
            }
        SizLoop_exit:;
        }
    }

    Alphas.deallocate();
    cAlphaFields.deallocate();
    cNumericFields.deallocate();
    Numbers.deallocate();
    lAlphaBlanks.deallocate();
    lNumericBlanks.deallocate();

    if (ErrorsFound) {
        ShowFatalError(state, std::string{RoutineName} + "Errors found in input.  Preceding condition(s) cause termination.");
    }
}

// End of Get Input subroutines for the Module
//******************************************************************************

// Beginning Initialization Section of the Module
//******************************************************************************

void SingleDuctAirTerminal::InitSys(EnergyPlusData &state, bool const FirstHVACIteration)
{

    // SUBROUTINE INFORMATION:
    //       AUTHOR         Richard J. Liesen
    //       DATE WRITTEN   January 2000
    //       MODIFIED       na
    //       RE-ENGINEERED  na

    // PURPOSE OF THIS SUBROUTINE:
    // This subroutine is for  initializations of the Sys Components.

    // METHODOLOGY EMPLOYED:
    // Uses the status flags to trigger events.

    // Using/Aliasing

    using DataZoneEquipment::CheckZoneEquipmentList;
    using PlantUtilities::InitComponentNodes;
    using PlantUtilities::ScanPlantLoopsForObject;
    auto &GetHeatingCoilCapacity(HeatingCoils::GetCoilCapacity);

    // SUBROUTINE PARAMETER DEFINITIONS:
    static constexpr std::string_view RoutineName("InitSys");
    static constexpr std::string_view RoutineNameFull("InitHVACSingleDuct");

    // SUBROUTINE LOCAL VARIABLE DECLARATIONS:
    int InletNode;
    int OutletNode;
    int SysIndex;
    // static Array1D_bool MyEnvrnFlag;
    // static Array1D_bool MySizeFlag;
    // static Array1D_bool GetGasElecHeatCoilCap; // Gets autosized value of coil capacity
    Real64 SteamTemp;
    Real64 SteamDensity;
    Real64 rho;
    bool errFlag;

    // static Array1D_bool PlantLoopScanFlag;

    // Do the Begin Simulation initializations
    if (state.dataSingleDuct->InitSysFlag) {

        // MyEnvrnFlag.allocate(NumSDAirTerminal);
        // MySizeFlag.allocate(NumSDAirTerminal);
        // PlantLoopScanFlag.allocate(NumSDAirTerminal);
        // GetGasElecHeatCoilCap.allocate(NumSDAirTerminal);
        // MyEnvrnFlag = true;
        // MySizeFlag = true;
        // PlantLoopScanFlag = true;
        // GetGasElecHeatCoilCap = true;
        state.dataSingleDuct->InitSysFlag = false;
    }

    if (this->PlantLoopScanFlag && allocated(state.dataPlnt->PlantLoop)) {
        if ((this->ReheatComp_PlantType == DataPlant::PlantEquipmentType::CoilWaterSimpleHeating) ||
            (this->ReheatComp_PlantType == DataPlant::PlantEquipmentType::CoilSteamAirHeating)) {
            // setup plant topology indices for plant fed heating coils
            errFlag = false;
            ScanPlantLoopsForObject(state, this->ReheatName, this->ReheatComp_PlantType, this->HWplantLoc, errFlag, _, _, _, _, _);

            if (errFlag) {
                ShowContinueError(state, "Reference Unit=\"" + this->SysName + "\", type=" + this->sysType);
                ShowFatalError(state, "InitSys: Program terminated for previous conditions.");
            }

            this->ReheatCoilOutletNode = DataPlant::CompData::getPlantComponent(state, this->HWplantLoc).NodeNumOut;

            this->PlantLoopScanFlag = false;
        } else {
            this->PlantLoopScanFlag = false;
        }
    } else if (this->PlantLoopScanFlag && !state.dataGlobal->AnyPlantInModel) {
        this->PlantLoopScanFlag = false;
    }

    if (!state.dataSingleDuct->ZoneEquipmentListChecked && state.dataZoneEquip->ZoneEquipInputsFilled) {
        state.dataSingleDuct->ZoneEquipmentListChecked = true;
        // Check to see if there is a Air Distribution Unit on the Zone Equipment List
        for (SysIndex = 1; SysIndex <= state.dataSingleDuct->NumSDAirTerminal; ++SysIndex) {
            if (state.dataSingleDuct->sd_airterminal(SysIndex).ADUNum == 0) continue;
            if (CheckZoneEquipmentList(state,
                                       "ZoneHVAC:AirDistributionUnit",
                                       state.dataDefineEquipment->AirDistUnit(state.dataSingleDuct->sd_airterminal(SysIndex).ADUNum).Name))
                continue;
            ShowSevereError(state,
                            "InitSingleDuctSystems: ADU=[Air Distribution Unit," +
                                state.dataDefineEquipment->AirDistUnit(state.dataSingleDuct->sd_airterminal(SysIndex).ADUNum).Name +
                                "] is not on any ZoneHVAC:EquipmentList.");
            ShowContinueError(state,
                              "...System=[" + state.dataSingleDuct->sd_airterminal(SysIndex).sysType + ',' +
                                  state.dataSingleDuct->sd_airterminal(SysIndex).SysName + "] will not be simulated.");
        }
    }

    // get current time step air terminal box turndown minimum flow fraction
    if (this->ZoneTurndownMinAirFracSchExist) {
        this->ZoneTurndownMinAirFrac = ScheduleManager::GetCurrentScheduleValue(state, this->ZoneTurndownMinAirFracSchPtr);
    } else {
        this->ZoneTurndownMinAirFrac = 1.0;
    }

    if (!state.dataGlobal->SysSizingCalc && this->MySizeFlag) {

        this->SizeSys(state);

        this->MySizeFlag = false;
    }

    if (this->GetGasElecHeatCoilCap) {
        if (this->ReheatComp_Num == HeatingCoilType::Electric || this->ReheatComp_Num == HeatingCoilType::Gas) {
            if (this->ReheatCoilMaxCapacity == AutoSize) {
                errFlag = false;
                this->ReheatCoilMaxCapacity = GetHeatingCoilCapacity(state, this->ReheatComp, this->ReheatName, errFlag);
                if (errFlag) ShowContinueError(state, "Occurs for terminal unit " + this->sysType + " = " + this->SysName);
            }
            if (this->ReheatCoilMaxCapacity != AutoSize) {
                this->GetGasElecHeatCoilCap = false;
            }
        } else {
            this->GetGasElecHeatCoilCap = false;
        }
    }

    // Do the Begin Environment initializations
    if (state.dataGlobal->BeginEnvrnFlag && this->MyEnvrnFlag) {

        // Set the outlet node max mass flow rate to the Max Air Flow specified for the Sys
        OutletNode = this->OutletNodeNum;
        InletNode = this->InletNodeNum;
        state.dataLoopNodes->Node(OutletNode).MassFlowRateMax = this->MaxAirVolFlowRate * state.dataEnvrn->StdRhoAir;
        this->AirMassFlowRateMax = this->MaxAirVolFlowRate * state.dataEnvrn->StdRhoAir;
        this->HeatAirMassFlowRateMax = this->MaxHeatAirVolFlowRate * state.dataEnvrn->StdRhoAir;
        state.dataLoopNodes->Node(InletNode).MassFlowRateMax = this->MaxAirVolFlowRate * state.dataEnvrn->StdRhoAir;
        this->MassFlowDiff = 1.0e-10 * this->AirMassFlowRateMax;

        if (this->HWplantLoc.loopNum > 0 && this->ReheatComp_Num != HeatingCoilType::SteamAirHeating) { // protect early calls before plant is setup
            rho = GetDensityGlycol(state,
                                   state.dataPlnt->PlantLoop(this->HWplantLoc.loopNum).FluidName,
                                   DataGlobalConstants::HWInitConvTemp,
                                   state.dataPlnt->PlantLoop(this->HWplantLoc.loopNum).FluidIndex,
                                   RoutineName);
        } else {
            rho = 1000.0;
        }

        this->MaxReheatWaterFlow = rho * this->MaxReheatWaterVolFlow;
        this->MinReheatWaterFlow = rho * this->MinReheatWaterVolFlow;

        this->AirMassFlowDuringReheatMax = this->MaxAirVolFlowRateDuringReheat * state.dataEnvrn->StdRhoAir;

        // set the upstream leakage flowrate - remove from here - done in ZoneAirLoopEquipmentManager::SimZoneAirLoopEquipment

        if (this->ReheatComp_Num == HeatingCoilType::SteamAirHeating) {
            SteamTemp = 100.0;
            SteamDensity = GetSatDensityRefrig(state, fluidNameSteam, SteamTemp, 1.0, this->FluidIndex, RoutineNameFull);
            this->MaxReheatSteamFlow = SteamDensity * this->MaxReheatSteamVolFlow;
            this->MinReheatSteamFlow = SteamDensity * this->MinReheatSteamVolFlow;
        }

        // get current environment air terminal box turndown minimum flow fraction
        Real64 CurrentEnvZoneTurndownMinAirFrac = 1.0;
        if (this->ZoneTurndownMinAirFracSchExist) {
            CurrentEnvZoneTurndownMinAirFrac = ScheduleManager::GetScheduleMinValue(state, this->ZoneTurndownMinAirFracSchPtr);
        }
        if ((this->SysType_Num == SysType::SingleDuctVAVReheat || this->SysType_Num == SysType::SingleDuctCBVAVReheat) ||
            (this->SysType_Num == SysType::SingleDuctCBVAVNoReheat)) {
            // need the lowest schedule value
            if (this->ZoneMinAirFracMethod == MinFlowFraction::Scheduled) {
                this->ZoneMinAirFracDes = GetScheduleMinValue(state, this->ZoneMinAirFracSchPtr);
            }
            state.dataLoopNodes->Node(OutletNode).MassFlowRateMin =
                state.dataLoopNodes->Node(OutletNode).MassFlowRateMax * this->ZoneMinAirFracDes * CurrentEnvZoneTurndownMinAirFrac;
            state.dataLoopNodes->Node(InletNode).MassFlowRateMin =
                state.dataLoopNodes->Node(InletNode).MassFlowRateMax * this->ZoneMinAirFracDes * CurrentEnvZoneTurndownMinAirFrac;
        } else {
            state.dataLoopNodes->Node(OutletNode).MassFlowRateMin = 0.0;
            state.dataLoopNodes->Node(InletNode).MassFlowRateMin = 0.0;
        }
        if ((this->ReheatControlNode > 0) && !this->PlantLoopScanFlag) {
            if (this->ReheatComp_Num == HeatingCoilType::SteamAirHeating) {
                InitComponentNodes(state, this->MinReheatSteamFlow, this->MaxReheatSteamFlow, this->ReheatControlNode, this->ReheatCoilOutletNode);
            } else {
                InitComponentNodes(state, this->MinReheatWaterFlow, this->MaxReheatWaterFlow, this->ReheatControlNode, this->ReheatCoilOutletNode);
            }
        }
        // Find air loop associated with terminal unit
        if ((this->CtrlZoneNum > 0) && (this->CtrlZoneInNodeIndex > 0)) {
            this->AirLoopNum = state.dataZoneEquip->ZoneEquipConfig(this->CtrlZoneNum).InletNodeAirLoopNum(this->CtrlZoneInNodeIndex);
            state.dataDefineEquipment->AirDistUnit(this->ADUNum).AirLoopNum = this->AirLoopNum;
        }

        this->MyEnvrnFlag = false;
    }

    if (!state.dataGlobal->BeginEnvrnFlag) {
        this->MyEnvrnFlag = true;
    }

    // Initialize the Inlet Nodes of the air side of air terminal
    InletNode = this->InletNodeNum;
    OutletNode = this->OutletNodeNum;

    Real64 mDotFromOARequirement(0.0);

    if (this->SysType_Num == SysType::SingleDuctConstVolNoReheat) {
        if (!this->NoOAFlowInputFromUser) {
            mDotFromOARequirement = this->AirMassFlowRateMax;
            int airLoopNum(0);
            Real64 airLoopOAFrac(0.0);
            airLoopNum = this->AirLoopNum;
            if (airLoopNum > 0) {
                airLoopOAFrac = state.dataAirLoop->AirLoopFlow(airLoopNum).OAFrac;
                bool UseOccSchFlag = false;
                if (this->OAPerPersonMode == DataZoneEquipment::PerPersonVentRateMode::DCVByCurrentLevel) UseOccSchFlag = true;
                if (airLoopOAFrac > 0.0) {
                    Real64 vDotOAReq =
                        DataSizing::calcDesignSpecificationOutdoorAir(state, this->OARequirementsPtr, this->CtrlZoneNum, UseOccSchFlag, true);
                    mDotFromOARequirement = vDotOAReq * state.dataEnvrn->StdRhoAir / airLoopOAFrac;
                    mDotFromOARequirement = min(mDotFromOARequirement, this->AirMassFlowRateMax);
                } else {
                    mDotFromOARequirement = this->AirMassFlowRateMax;
                }
            }
        }
    }

    if (this->ZoneMinAirFracMethod == MinFlowFraction::Scheduled) {
        this->ZoneMinAirFracDes = GetCurrentScheduleValue(state, this->ZoneMinAirFracSchPtr);
        // now reset inlet node min avail
        state.dataLoopNodes->Node(InletNode).MassFlowRateMinAvail = this->AirMassFlowRateMax * this->ZoneMinAirFracDes * this->ZoneTurndownMinAirFrac;
    }

    if (FirstHVACIteration) {
        // The first time through set the mass flow rate to the Max
        if ((state.dataLoopNodes->Node(InletNode).MassFlowRate > 0.0) && (GetCurrentScheduleValue(state, this->SchedPtr) > 0.0)) {
            if (!(state.dataAirflowNetwork->SimulateAirflowNetwork > AirflowNetwork::AirflowNetworkControlMultizone &&
                  state.dataAirflowNetwork->AirflowNetworkFanActivated)) {
                state.dataLoopNodes->Node(InletNode).MassFlowRate = this->AirMassFlowRateMax;
            }
        } else {
            state.dataLoopNodes->Node(InletNode).MassFlowRate = 0.0;
        }
        if ((state.dataLoopNodes->Node(InletNode).MassFlowRateMaxAvail > 0.0) && (GetCurrentScheduleValue(state, this->SchedPtr) > 0.0)) {
            if (!(state.dataAirflowNetwork->SimulateAirflowNetwork > AirflowNetwork::AirflowNetworkControlMultizone &&
                  state.dataAirflowNetwork->AirflowNetworkFanActivated)) {
                if (this->SysType_Num == SysType::SingleDuctConstVolNoReheat) {
                    if (this->NoOAFlowInputFromUser) {
                        state.dataLoopNodes->Node(InletNode).MassFlowRate = this->AirMassFlowRateMax;
                        state.dataLoopNodes->Node(InletNode).MassFlowRateMaxAvail = this->AirMassFlowRateMax;
                    } else {
                        state.dataLoopNodes->Node(InletNode).MassFlowRate = mDotFromOARequirement;
                        state.dataLoopNodes->Node(InletNode).MassFlowRateMaxAvail = mDotFromOARequirement;
                    }
                    if (this->EMSOverrideAirFlow) {
                        state.dataLoopNodes->Node(InletNode).MassFlowRate = this->EMSMassFlowRateValue;
                        state.dataLoopNodes->Node(InletNode).MassFlowRateMaxAvail = this->EMSMassFlowRateValue;
                    }
                } else {
                    state.dataLoopNodes->Node(InletNode).MassFlowRateMaxAvail = this->AirMassFlowRateMax;
                }
            }
        } else {
            state.dataLoopNodes->Node(InletNode).MassFlowRateMaxAvail = 0.0;
        }

        if ((state.dataLoopNodes->Node(InletNode).MassFlowRate > 0.0) && (GetCurrentScheduleValue(state, this->SchedPtr) > 0.0)) {
            if (!(state.dataAirflowNetwork->SimulateAirflowNetwork > AirflowNetwork::AirflowNetworkControlMultizone &&
                  state.dataAirflowNetwork->AirflowNetworkFanActivated)) {
                state.dataLoopNodes->Node(InletNode).MassFlowRateMinAvail =
                    this->AirMassFlowRateMax * this->ZoneMinAirFracDes * this->ZoneTurndownMinAirFrac;
            }
        } else {
            state.dataLoopNodes->Node(InletNode).MassFlowRateMinAvail = 0.0;
        }
        // reset the mass flow rate histories
        this->MassFlow1 = 0.0;
        this->MassFlow2 = 0.0;
        this->MassFlow3 = 0.0;
        this->MassFlow3 = 0.0;

    } else {
        if (this->SysType_Num == SysType::SingleDuctConstVolNoReheat) {
            if (!this->EMSOverrideAirFlow) {
                if ((state.dataLoopNodes->Node(InletNode).MassFlowRateMaxAvail > 0.0) && (GetCurrentScheduleValue(state, this->SchedPtr) > 0.0)) {
                    if (this->NoOAFlowInputFromUser) {
                        if (state.dataLoopNodes->Node(InletNode).MassFlowRateMaxAvail < state.dataLoopNodes->Node(InletNode).MassFlowRateMax) {
                            state.dataLoopNodes->Node(InletNode).MassFlowRate = state.dataLoopNodes->Node(InletNode).MassFlowRateMaxAvail;
                        } else if (state.dataLoopNodes->Node(InletNode).MassFlowRateMinAvail > state.dataLoopNodes->Node(InletNode).MassFlowRateMin) {
                            state.dataLoopNodes->Node(InletNode).MassFlowRate = state.dataLoopNodes->Node(InletNode).MassFlowRateMinAvail;
                        } else {
                            state.dataLoopNodes->Node(InletNode).MassFlowRate = state.dataLoopNodes->Node(InletNode).MassFlowRateMaxAvail;
                        }
                    } else {
                        state.dataLoopNodes->Node(InletNode).MassFlowRate = mDotFromOARequirement;
                        // but also apply constraints
                        state.dataLoopNodes->Node(InletNode).MassFlowRate =
                            min(state.dataLoopNodes->Node(InletNode).MassFlowRate, state.dataLoopNodes->Node(InletNode).MassFlowRateMaxAvail);
                        state.dataLoopNodes->Node(InletNode).MassFlowRate =
                            min(state.dataLoopNodes->Node(InletNode).MassFlowRate, state.dataLoopNodes->Node(InletNode).MassFlowRateMax);
                        state.dataLoopNodes->Node(InletNode).MassFlowRate =
                            max(state.dataLoopNodes->Node(InletNode).MassFlowRate, state.dataLoopNodes->Node(InletNode).MassFlowRateMinAvail);
                        state.dataLoopNodes->Node(InletNode).MassFlowRate =
                            max(state.dataLoopNodes->Node(InletNode).MassFlowRate, state.dataLoopNodes->Node(InletNode).MassFlowRateMin);
                    }
                } else {
                    state.dataLoopNodes->Node(InletNode).MassFlowRate = 0.0;
                    state.dataLoopNodes->Node(InletNode).MassFlowRateMaxAvail = 0.0;
                    state.dataLoopNodes->Node(InletNode).MassFlowRateMinAvail = 0.0;
                }
            } else { // EMS override on
                state.dataLoopNodes->Node(InletNode).MassFlowRate = this->EMSMassFlowRateValue;
                // but also apply constraints
                state.dataLoopNodes->Node(InletNode).MassFlowRate =
                    min(state.dataLoopNodes->Node(InletNode).MassFlowRate, state.dataLoopNodes->Node(InletNode).MassFlowRateMaxAvail);
                state.dataLoopNodes->Node(InletNode).MassFlowRate =
                    min(state.dataLoopNodes->Node(InletNode).MassFlowRate, state.dataLoopNodes->Node(InletNode).MassFlowRateMax);
                state.dataLoopNodes->Node(InletNode).MassFlowRate =
                    max(state.dataLoopNodes->Node(InletNode).MassFlowRate, state.dataLoopNodes->Node(InletNode).MassFlowRateMinAvail);
                state.dataLoopNodes->Node(InletNode).MassFlowRate =
                    max(state.dataLoopNodes->Node(InletNode).MassFlowRate, state.dataLoopNodes->Node(InletNode).MassFlowRateMin);
            }
        }
    }

    // Do a check and make sure that the max and min available(control) flow is
    //  between the physical max and min while operating.
    this->sd_airterminalInlet.AirMassFlowRateMaxAvail = min(this->AirMassFlowRateMax, state.dataLoopNodes->Node(InletNode).MassFlowRateMaxAvail);
    this->sd_airterminalInlet.AirMassFlowRateMinAvail =
        min(max(state.dataLoopNodes->Node(OutletNode).MassFlowRateMin, state.dataLoopNodes->Node(InletNode).MassFlowRateMinAvail),
            this->sd_airterminalInlet.AirMassFlowRateMaxAvail);

    // Do the following initializations (every time step): This should be the info from
    // the previous components outlets or the node data in this section.
    // Load the node data in this section for the component simulation
    this->sd_airterminalInlet.AirMassFlowRate = state.dataLoopNodes->Node(InletNode).MassFlowRate;
    this->sd_airterminalInlet.AirTemp = state.dataLoopNodes->Node(InletNode).Temp;
    this->sd_airterminalInlet.AirHumRat = state.dataLoopNodes->Node(InletNode).HumRat;
    this->sd_airterminalInlet.AirEnthalpy = state.dataLoopNodes->Node(InletNode).Enthalpy;

    // update to the current minimum air flow fraction
    this->ZoneMinAirFrac = this->ZoneMinAirFracDes * this->ZoneTurndownMinAirFrac;
}

void SingleDuctAirTerminal::SizeSys(EnergyPlusData &state)
{

    // SUBROUTINE INFORMATION:
    //       AUTHOR         Fred Buhl
    //       DATE WRITTEN   September 2001
    //       MODIFIED       August 2013 Daeho Kang, add component sizing table entries
    //       RE-ENGINEERED  na

    // PURPOSE OF THIS SUBROUTINE:
    // This subroutine is for sizing Sys Components for which flow rates have not been
    // specified in the input.

    // METHODOLOGY EMPLOYED:
    // Obtains flow rates from the zone or system sizing arrays.

    // Using/Aliasing
    using FluidProperties::GetDensityGlycol;
    using FluidProperties::GetSpecificHeatGlycol;
    using General::SafeDivide;
    using PlantUtilities::MyPlantSizingIndex;
    using SteamCoils::GetCoilSteamInletNode;
    using SteamCoils::GetCoilSteamOutletNode;
    using WaterCoils::GetCoilWaterInletNode;
    using WaterCoils::GetCoilWaterOutletNode;
    using WaterCoils::SetCoilDesFlow;

    // SUBROUTINE PARAMETER DEFINITIONS:
    static constexpr std::string_view RoutineName("SizeSys");
    static constexpr std::string_view RoutineNameFull("SizeHVACSingleDuct");

    // SUBROUTINE LOCAL VARIABLE DECLARATIONS:
    int PltSizHeatNum; // index of plant sizing object for 1st heating loop
    Real64 DesMassFlow;
    Real64 TempSteamIn;
    Real64 EnthSteamOutWet;
    Real64 EnthSteamInDry;
    Real64 LatentHeatSteam;
    Real64 SteamDensity;

    bool ErrorsFound;
    bool PlantSizingErrorsFound;
    Real64 rho; // local fluid density
    Real64 Cp;  // local fluid specific heat
    bool IsAutoSize;
    bool IsMaxFlowAutoSize; // Indicate if the maximum terminal flow is autosize
    int ZoneNum(0);
    int AirLoopNum;                           // Air loop number
    int SysSizNum;                            // System sizing number
    Real64 MinMinFlowRatio(0.0);              // the minimum minimum flow ratio
    Real64 MaxAirVolFlowRateDes;              // Autosized maximum air flow rate for reporting
    Real64 MaxAirVolFlowRateUser;             // Hardsized maximum air flow rate for reporting
    Real64 MaxHeatAirVolFlowRateDes;          // Autosized maximum heating air flow rate for reporting
    Real64 MaxHeatAirVolFlowRateUser;         // Hardsized maximum heating air flow rate for reporting
    Real64 MinAirFlowFracDes;                 // Autosized minimum cooling air flow fraction for reporting
    Real64 MinAirFlowFracUser;                // User input minimum cooling air flow fraction for reporting
    Real64 FixedMinAirDes;                    // Autosized minimum cooling air flow rate for reporting [m3/s]
    Real64 FixedMinAirUser;                   // User input minimum cooling air flow rate for reporting [m3/s]
    Real64 MaxAirVolFlowRateDuringReheatDes;  // Autosized maximum air flow durign reheat for reporting
    Real64 MaxAirVolFlowRateDuringReheatUser; // Hardsized maximum air flow durign reheat for reporting
    Real64 MaxAirVolFractionDuringReheatDes;  // Autosized maximum air fraction durign reheat for reporting
    Real64 MaxAirVolFractionDuringReheatUser; // Hardsized maximum air flow durign reheat for reporting
    Real64 MaxReheatWaterVolFlowDes;          // Autosized reheat water flow or reporting
    Real64 MaxReheatWaterVolFlowUser;         // Hardsized reheat water flow for reporting
    Real64 MaxReheatSteamVolFlowDes;          // Autosized reheat steam flow for reporting
    Real64 MaxReheatSteamVolFlowUser;         // Hardsized reheat steam flow for reporting

    PltSizHeatNum = 0;
    DesMassFlow = 0.0;
    ErrorsFound = false;
    IsAutoSize = false;
    IsMaxFlowAutoSize = false;
    MaxAirVolFlowRateDes = 0.0;
    MaxAirVolFlowRateUser = 0.0;
    MaxHeatAirVolFlowRateDes = 0.0;
    MaxHeatAirVolFlowRateUser = 0.0;
    MinAirFlowFracDes = 0.0;
    MinAirFlowFracUser = 0.0;
    FixedMinAirDes = 0.0;
    FixedMinAirUser = 0.0;
    MaxAirVolFlowRateDuringReheatDes = 0.0;
    MaxAirVolFlowRateDuringReheatUser = 0.0;
    MaxAirVolFractionDuringReheatDes = 0.0;
    MaxAirVolFractionDuringReheatUser = 0.0;
    MaxReheatWaterVolFlowDes = 0.0;
    MaxReheatWaterVolFlowUser = 0.0;
    MaxReheatSteamVolFlowDes = 0.0;
    MaxReheatSteamVolFlowUser = 0.0;
    MinMinFlowRatio = 0.0;
    AirLoopNum = 0;
    SysSizNum = 0;

    ZoneNum = this->ActualZoneNum;

    auto &TermUnitSizing(state.dataSize->TermUnitSizing);

    if (this->MaxAirVolFlowRate == AutoSize) {
        IsAutoSize = true;
    }

    if (state.dataSize->CurTermUnitSizingNum > 0) {
        if (!IsAutoSize && !state.dataSize->ZoneSizingRunDone) { // simulation continue
            if (this->MaxAirVolFlowRate > 0.0) {
                BaseSizer::reportSizerOutput(
                    state, this->sysType, this->SysName, "User-Specified Maximum Air Flow Rate [m3/s]", this->MaxAirVolFlowRate);
            }
        } else { // Autosize or hard-size with sizing run

            CheckZoneSizing(state, this->sysType, this->SysName);

            MaxAirVolFlowRateDes = max(state.dataSize->TermUnitFinalZoneSizing(state.dataSize->CurTermUnitSizingNum).DesCoolVolFlow,
                                       state.dataSize->TermUnitFinalZoneSizing(state.dataSize->CurTermUnitSizingNum).DesHeatVolFlow);

            if (MaxAirVolFlowRateDes < SmallAirVolFlow) {
                MaxAirVolFlowRateDes = 0.0;
            }
            if (IsAutoSize) {
                this->MaxAirVolFlowRate = MaxAirVolFlowRateDes;
                IsMaxFlowAutoSize = true;
                BaseSizer::reportSizerOutput(state, this->sysType, this->SysName, "Design Size Maximum Air Flow Rate [m3/s]", MaxAirVolFlowRateDes);
            } else { // Hard-size with sizing data
                if (this->MaxAirVolFlowRate > 0.0 && MaxAirVolFlowRateDes > 0.0) {
                    MaxAirVolFlowRateUser = this->MaxAirVolFlowRate;
                    BaseSizer::reportSizerOutput(state,
                                                 this->sysType,
                                                 this->SysName,
                                                 "Design Size Maximum Air Flow Rate [m3/s]",
                                                 MaxAirVolFlowRateDes,
                                                 "User-Specified Maximum Air Flow Rate [m3/s]",
                                                 MaxAirVolFlowRateUser);
                    if (state.dataGlobal->DisplayExtraWarnings) {
                        if ((std::abs(MaxAirVolFlowRateDes - MaxAirVolFlowRateUser) / MaxAirVolFlowRateUser) >
                            state.dataSize->AutoVsHardSizingThreshold) {
                            ShowMessage(state,
                                        "SizeHVACSingleDuct: Potential issue with equipment sizing for " + this->sysType + " = \"" + this->SysName +
                                            "\".");
                            ShowContinueError(state, format("User-Specified Maximum Air Flow Rate of {:.5R} [m3/s]", MaxAirVolFlowRateUser));
                            ShowContinueError(state, format("differs from Design Size Maximum Air Flow Rate of {:.5R} [m3/s]", MaxAirVolFlowRateDes));
                            ShowContinueError(state, "This may, or may not, indicate mismatched component sizes.");
                            ShowContinueError(state, "Verify that the value entered is intended and is consistent with other components.");
                        }
                    }
                }
            }
        }
    }

    IsAutoSize = false;
    if (this->MaxHeatAirVolFlowRate == AutoSize) {
        IsAutoSize = true;
    }
    if (state.dataSize->CurTermUnitSizingNum > 0) {
        if (!IsAutoSize && !state.dataSize->ZoneSizingRunDone) { // simulation should continue
            state.dataSingleDuct->UserInputMaxHeatAirVolFlowRateSS = this->MaxHeatAirVolFlowRate;
            if (this->MaxHeatAirVolFlowRate > 0.0) {
                BaseSizer::reportSizerOutput(
                    state, this->sysType, this->SysName, "User-Specified Maximum Heating Air Flow Rate [m3/s]", this->MaxHeatAirVolFlowRate);
            }
        } else {
            CheckZoneSizing(state, this->sysType, this->SysName);
            MaxHeatAirVolFlowRateDes = state.dataSize->TermUnitFinalZoneSizing(state.dataSize->CurTermUnitSizingNum).DesHeatVolFlow;
            if (MaxHeatAirVolFlowRateDes < SmallAirVolFlow) {
                MaxHeatAirVolFlowRateDes = 0.0;
            }
            if (IsAutoSize) {
                this->MaxHeatAirVolFlowRate = MaxHeatAirVolFlowRateDes;
                state.dataSingleDuct->UserInputMaxHeatAirVolFlowRateSS = 0.0;
                BaseSizer::reportSizerOutput(
                    state, this->sysType, this->SysName, "Design Size Maximum Heating Air Flow Rate [m3/s]", MaxHeatAirVolFlowRateDes);
            } else { // Hard-size with sizing data
                if (this->MaxHeatAirVolFlowRate > 0.0 && MaxHeatAirVolFlowRateDes > 0.0) {
                    MaxHeatAirVolFlowRateUser = this->MaxHeatAirVolFlowRate;
                    state.dataSingleDuct->UserInputMaxHeatAirVolFlowRateSS = this->MaxHeatAirVolFlowRate;
                    BaseSizer::reportSizerOutput(state,
                                                 this->sysType,
                                                 this->SysName,
                                                 "Design Size Maximum Heating Air Flow Rate [m3/s]",
                                                 MaxHeatAirVolFlowRateDes,
                                                 "User-Specified Maximum Heating Air Flow Rate [m3/s]",
                                                 MaxHeatAirVolFlowRateUser);
                    if (state.dataGlobal->DisplayExtraWarnings) {
                        if ((std::abs(MaxHeatAirVolFlowRateDes - MaxHeatAirVolFlowRateUser) / MaxHeatAirVolFlowRateUser) >
                            state.dataSize->AutoVsHardSizingThreshold) {
                            ShowMessage(state,
                                        "SizeHVACSingleDuct: Potential issue with equipment sizing for " + this->sysType + " = \"" + this->SysName +
                                            "\".");
                            ShowContinueError(state,
                                              format("User-Specified Maximum Heating Air Flow Rate of {:.5R} [m3/s]", MaxHeatAirVolFlowRateUser));
                            ShowContinueError(
                                state, format("differs from Design Size Maximum Heating Air Flow Rate of {:.5R} [m3/s]", MaxHeatAirVolFlowRateDes));
                            ShowContinueError(state, "This may, or may not, indicate mismatched component sizes.");
                            ShowContinueError(state, "Verify that the value entered is intended and is consistent with other components.");
                        }
                    }
                }
            }
        }
    }

    // get design day terminal unit turndown minimum flow fraction
    if (this->ZoneTurndownMinAirFracSchExist) {
        this->ZoneTurndownMinAirFrac = ScheduleManager::GetCurrentScheduleValue(state, this->ZoneTurndownMinAirFracSchPtr);
    } else {
        this->ZoneTurndownMinAirFrac = 1.0;
    }

    // if a sizing run has been done, check if system sizing has been done for this system
    bool SizingDesRunThisAirSys = false;
    if (state.dataSize->SysSizingRunDone) {
        AirLoopNum = state.dataZoneEquip->ZoneEquipConfig(this->CtrlZoneNum).InletNodeAirLoopNum(this->CtrlZoneInNodeIndex);
        if (AirLoopNum > 0) {
            CheckThisAirSystemForSizing(state, AirLoopNum, SizingDesRunThisAirSys);
        }

        // get system sizing id if a sizing run has been done for this system
        if (SizingDesRunThisAirSys) {
            SysSizNum = UtilityRoutines::FindItemInList(
                state.dataSize->FinalSysSizing(AirLoopNum).AirPriLoopName, state.dataSize->SysSizInput, &SystemSizingInputData::AirPriLoopName);
            if (SysSizNum == 0) SysSizNum = 1; // use first when none applicable
        }
    }

    IsAutoSize = false;
    if (this->ZoneMinAirFracDes == AutoSize) {
        IsAutoSize = true;
    }
    if (this->ZoneMinAirFracMethod == MinFlowFraction::Constant) {
        if (state.dataSize->ZoneSizingRunDone) {
            if (state.dataSize->CurTermUnitSizingNum > 0) {
                // use the combined defaults or other user inputs stored in DesCoolVolFlowMin
                if (this->MaxAirVolFlowRate > 0.0) {
                    MinAirFlowFracDes = min(1.0,
                                            state.dataSize->TermUnitFinalZoneSizing(state.dataSize->CurTermUnitSizingNum).DesCoolVolFlowMin /
                                                this->MaxAirVolFlowRate);
                } else {
                    MinAirFlowFracDes = 0.0;
                }
            }
        } else {
            // if no zone sizing values available; use max of min frac = 0.2 and 0.000762 [m3/s-m2]
            if (this->MaxAirVolFlowRate > 0.0) {
                MinMinFlowRatio = (0.000762 * state.dataHeatBal->Zone(ZoneNum).FloorArea * state.dataHeatBal->Zone(ZoneNum).Multiplier *
                                   state.dataHeatBal->Zone(ZoneNum).ListMultiplier) /
                                  this->MaxAirVolFlowRate;
                MinAirFlowFracDes = max(0.2, MinMinFlowRatio);
            } else {
                MinAirFlowFracDes = 0.0;
            }
        }
        if (SizingDesRunThisAirSys) {
            if (state.dataSize->SysSizInput(SysSizNum).SystemOAMethod == SOAM_SP) { // 62.1 simplified procedure
                if (this->MaxAirVolFlowRate > 0.0) {
                    MinAirFlowFracDes = 1.5 *
                                        max(state.dataSize->TermUnitFinalZoneSizing(state.dataSize->CurTermUnitSizingNum).VozClgByZone,
                                            state.dataSize->TermUnitFinalZoneSizing(state.dataSize->CurTermUnitSizingNum).VozHtgByZone) /
                                        this->MaxAirVolFlowRate;

                    // adjust maximum flow rate
                    if (MinAirFlowFracDes > 1.0 && IsMaxFlowAutoSize) {
                        this->MaxAirVolFlowRate *= MinAirFlowFracDes;
                        MinAirFlowFracDes = 1.0;
                        ShowWarningError(state,
                                         "SingleDuctSystem:SizeSys: Autosized maximum air flow rate for " + this->SysName +
                                             " was increased to meet the zone primary air flow determined according to the ASHRAE Standard 62.1 "
                                             "Simplified Procedure.");
                    } else if (MinAirFlowFracDes > 1.0) {
                        ShowWarningError(state, "SingleDuctSystem:SizeSys: Maximum air flow rate for " + this->SysName + " is potentially too low.");
                        ShowContinueError(
                            state,
                            "The flow is lower than the minimum flow rate calculated following the ASHRAE Standard 62.1 Simplified Procedure:");
                        ShowContinueError(state, format(" User-specified maximum air flow rate: {:.3R} m3/s.", this->MaxAirVolFlowRate));
                        ShowContinueError(state,
                                          format(" Calculated minimum air flow rate: {:.3R} m3/s.", this->MaxAirVolFlowRate * MinAirFlowFracDes));
                        MinAirFlowFracDes = 1.0;
                    }
                }
            }
        }
        if (IsAutoSize) {
            // report out autosized result and save value in Sys array
            BaseSizer::reportSizerOutput(state,
                                         this->sysType,
                                         this->SysName,
                                         "Design Size Constant Minimum Air Flow Fraction",
                                         MinAirFlowFracDes * this->ZoneTurndownMinAirFrac);
            if (SizingDesRunThisAirSys) {
                if (state.dataSize->SysSizInput(SysSizNum).SystemOAMethod == SOAM_SP) {
                    state.dataSize->TermUnitFinalZoneSizing(state.dataSize->CurTermUnitSizingNum).VpzMinByZoneSPSized = true;
                }
            }
            this->ZoneMinAirFracDes = MinAirFlowFracDes;
        } else {
            // report out hard (user set) value and issue warning if appropriate
            MinAirFlowFracUser = this->ZoneMinAirFracDes;
            BaseSizer::reportSizerOutput(state,
                                         this->sysType,
                                         this->SysName,
                                         "Design Size Constant Minimum Air Flow Fraction",
                                         MinAirFlowFracDes * this->ZoneTurndownMinAirFrac,
                                         "User-Specified Constant Minimum Air Flow Fraction",
                                         MinAirFlowFracUser * this->ZoneTurndownMinAirFrac);
            if (state.dataGlobal->DisplayExtraWarnings) {
                if ((std::abs(MinAirFlowFracDes - MinAirFlowFracUser) / MinAirFlowFracUser) > state.dataSize->AutoVsHardSizingThreshold) {
                    ShowMessage(state,
                                "SizeHVACSingleDuct: Potential issue with equipment sizing for " + this->sysType + " = \"" + this->SysName + "\".");
                    ShowContinueError(state, format("User-Specified Minimum Cooling Air Flow Fraction of {:.5R} [m3/s]", MinAirFlowFracUser));
                    ShowContinueError(state,
                                      format("differs from Design Size Minimum Cooling Air Flow Fraction of {:.5R} [m3/s]", MinAirFlowFracDes));
                    ShowContinueError(state, "This may, or may not, indicate mismatched component sizes.");
                    ShowContinueError(state, "Verify that the value entered is intended and is consistent with other components.");
                }
            }
        }
        // report out the min air flow rate set by min air flow frac
        BaseSizer::reportSizerOutput(state,
                                     this->sysType,
                                     this->SysName,
                                     "Design Size Minimum Air Flow Rate [m3/s]",
                                     this->MaxAirVolFlowRate * this->ZoneMinAirFracDes * this->ZoneTurndownMinAirFrac);
    } else {
        if (IsAutoSize) {
            this->ZoneMinAirFracDes = 0.0;
        }
    }

    IsAutoSize = false;
    if (this->ZoneFixedMinAir == AutoSize) {
        IsAutoSize = true;
    }
    if (this->ZoneMinAirFracMethod == MinFlowFraction::Fixed) {
        if (state.dataSize->ZoneSizingRunDone) {
            if (state.dataSize->CurTermUnitSizingNum > 0) {
                // use the combined defaults or other user inputs stored in DesCoolVolFlowMin
                if (this->MaxAirVolFlowRate > 0.0) {
                    FixedMinAirDes = state.dataSize->TermUnitFinalZoneSizing(state.dataSize->CurTermUnitSizingNum).DesCoolVolFlowMin;
                } else {
                    MinAirFlowFracDes = 0.0;
                }
            }
        } else {
            // if no zone sizing values available; use max of min frac = 0.2 and 0.000762 [m3/s-m2]
            if (this->MaxAirVolFlowRate > 0.0) {
                FixedMinAirDes = max(0.2 * this->MaxAirVolFlowRate,
                                     0.000762 * state.dataHeatBal->Zone(ZoneNum).FloorArea * state.dataHeatBal->Zone(ZoneNum).Multiplier *
                                         state.dataHeatBal->Zone(ZoneNum).ListMultiplier);
            } else {
                MinAirFlowFracDes = 0.0;
            }
        }
        if (SizingDesRunThisAirSys) {
            if (state.dataSize->SysSizInput(SysSizNum).SystemOAMethod == SOAM_SP) { // 62.1 simplified procedure
                if (this->MaxAirVolFlowRate > 0.0) {
                    FixedMinAirDes = 1.5 * max(state.dataSize->TermUnitFinalZoneSizing(state.dataSize->CurTermUnitSizingNum).VozClgByZone,
                                               state.dataSize->TermUnitFinalZoneSizing(state.dataSize->CurTermUnitSizingNum).VozHtgByZone);

                    // adjust maximum flow rate
                    if (FixedMinAirDes > this->MaxAirVolFlowRate && IsMaxFlowAutoSize) {
                        this->MaxAirVolFlowRate = FixedMinAirDes;
                        ShowWarningError(state,
                                         "SingleDuctSystem:SizeSys: Autosized maximum air flow rate for " + this->SysName +
                                             " was increased to meet the zone primary air flow determined according to the ASHRAE Standard 62.1 "
                                             "Simplified Procedure.");
                    } else if (FixedMinAirDes > this->MaxAirVolFlowRate) {
                        ShowWarningError(state, "SingleDuctSystem:SizeSys: Maximum air flow rate for " + this->SysName + " is potentially too low.");
                        ShowContinueError(
                            state,
                            "The flow is lower than the minimum flow rate calculated following the ASHRAE Standard 62.1 Simplified Procedure:");
                        ShowContinueError(state, format(" User-specified maximum air flow rate: {:.3R} m3/s.", this->MaxAirVolFlowRate));
                        ShowContinueError(state, format(" Calculated minimum air flow rate: {:.3R} m3/s.", FixedMinAirDes));
                        FixedMinAirDes = this->MaxAirVolFlowRate;
                    }
                }
            }
        }
        if (IsAutoSize) {
            // report out autosized result and save value in Sys array
            BaseSizer::reportSizerOutput(
                state, this->sysType, this->SysName, "Design Size Fixed Minimum Air Flow Rate [m3/s]", FixedMinAirDes * this->ZoneTurndownMinAirFrac);
            if (SizingDesRunThisAirSys) {
                if (state.dataSize->SysSizInput(SysSizNum).SystemOAMethod == SOAM_SP) {
                    state.dataSize->TermUnitFinalZoneSizing(state.dataSize->CurTermUnitSizingNum).VpzMinByZoneSPSized = true;
                }
            }
            this->ZoneFixedMinAir = FixedMinAirDes;
        } else {
            // report out hard (user set) value and issue warning if appropriate
            FixedMinAirUser = this->ZoneFixedMinAir;
            BaseSizer::reportSizerOutput(state,
                                         this->sysType,
                                         this->SysName,
                                         "Design Size Fixed Minimum Air Flow Rate [m3/s]",
                                         FixedMinAirDes * this->ZoneTurndownMinAirFrac,
                                         "User-Specified Fixed Minimum Air Flow Rate [m3/s]",
                                         FixedMinAirUser * this->ZoneTurndownMinAirFrac);
            if (state.dataGlobal->DisplayExtraWarnings) {
                if ((std::abs(FixedMinAirDes - FixedMinAirUser) / FixedMinAirUser) > state.dataSize->AutoVsHardSizingThreshold) {
                    ShowMessage(state,
                                "SizeHVACSingleDuct: Potential issue with equipment sizing for " + this->sysType + " = \"" + this->SysName + "\".");
                    ShowContinueError(state, format("User-Specified Minimum Cooling Air Flow Rate of {:.5R} [m3/s]", FixedMinAirUser));
                    ShowContinueError(state, format("differs from Design Size Minimum Cooling Air Flow Rate of {:.5R} [m3/s]", FixedMinAirDes));
                    ShowContinueError(state, "This may, or may not, indicate mismatched component sizes.");
                    ShowContinueError(state, "Verify that the value entered is intended and is consistent with other components.");
                }
            }
        }
        // report out the min air flow frac set by the min air flow rate
        if (this->MaxAirVolFlowRate > 0.0) {
            BaseSizer::reportSizerOutput(state,
                                         this->sysType,
                                         this->SysName,
                                         "Design Size Minimum Air Flow Fraction [m3/s]",
                                         this->ZoneFixedMinAir * this->ZoneTurndownMinAirFrac / this->MaxAirVolFlowRate);
        }
    } else {
        if (IsAutoSize) {
            this->ZoneFixedMinAir = 0.0;
        }
    }

    if (this->ZoneMinAirFracMethod == MinFlowFraction::Scheduled) {
        // need a value for sizing.
        if (this->ConstantMinAirFracSetByUser) {
            this->ZoneMinAirFracDes = this->DesignMinAirFrac;
            // if both inputs are defined, use the max
            if (this->FixedMinAirSetByUser) {
                this->ZoneMinAirFracDes = min(1.0, max(this->ZoneMinAirFracDes, SafeDivide(this->DesignFixedMinAir, this->MaxAirVolFlowRate)));
            }
            // if only fixed is defined, use the value
        } else if (this->FixedMinAirSetByUser) {
            this->ZoneMinAirFracDes = min(1.0, SafeDivide(this->DesignFixedMinAir, this->MaxAirVolFlowRate));
        } else {
            // use an average of min and max in schedule
            this->ZoneMinAirFracDes =
                (GetScheduleMinValue(state, this->ZoneMinAirFracSchPtr) + GetScheduleMaxValue(state, this->ZoneMinAirFracSchPtr)) / 2.0;
        }
    }

    if (this->ZoneMinAirFracMethod == MinFlowFraction::Fixed) {
        // need a value for sizing.
        this->ZoneMinAirFracDes = min(1.0, SafeDivide(this->ZoneFixedMinAir, this->MaxAirVolFlowRate));
    }

    if (this->DamperHeatingAction == Action::ReverseWithLimits) {
        if (state.dataSize->ZoneSizingRunDone) {
            if (state.dataSize->CurTermUnitSizingNum > 0) {
                // if zone sizing run done, set the design max reheat air flow to the value from the design calcs
                MaxAirVolFlowRateDuringReheatDes = state.dataSize->TermUnitFinalZoneSizing(state.dataSize->CurTermUnitSizingNum).DesHeatVolFlowMax;
            }
        } else {
            // if no design calc use 0.002032 [m3/s-m2] times floor area. That's .40 cfm/ft2
            MaxAirVolFlowRateDuringReheatDes = min(0.002032 * this->ZoneFloorArea, this->MaxAirVolFlowRate);
        }
        // check that result is not greater than the max flow or less than the min flow.
        MaxAirVolFlowRateDuringReheatDes = min(MaxAirVolFlowRateDuringReheatDes, this->MaxAirVolFlowRate);
        MaxAirVolFlowRateDuringReheatDes = max(MaxAirVolFlowRateDuringReheatDes, (this->MaxAirVolFlowRate * this->ZoneMinAirFracDes));
        if (this->MaxAirVolFlowRate > 0.0) {
            MaxAirVolFractionDuringReheatDes = MaxAirVolFlowRateDuringReheatDes / this->MaxAirVolFlowRate;
        } else {
            MaxAirVolFractionDuringReheatDes = 0.0;
        }
        if (this->MaxAirVolFlowRateDuringReheat == DataGlobalConstants::AutoCalculate &&
            this->MaxAirVolFractionDuringReheat == DataGlobalConstants::AutoCalculate) {
            // if both inputs are autosize (the default) report both out and save in the Sys array.
            BaseSizer::reportSizerOutput(
                state, this->sysType, this->SysName, "Design Size Maximum Flow Fraction during Reheat []", MaxAirVolFractionDuringReheatDes);
            if (this->ZoneFloorArea > 0.0) {
                BaseSizer::reportSizerOutput(state,
                                             this->sysType,
                                             this->SysName,
                                             "Design Size Maximum Flow per Zone Floor Area during Reheat [m3/s-m2]",
                                             MaxAirVolFlowRateDuringReheatDes / this->ZoneFloorArea);
            }
            this->MaxAirVolFlowRateDuringReheat = MaxAirVolFlowRateDuringReheatDes;
            this->MaxAirVolFractionDuringReheat = MaxAirVolFractionDuringReheatDes;
        } else if (this->MaxAirVolFlowRateDuringReheat == DataGlobalConstants::AutoCalculate &&
                   this->MaxAirVolFractionDuringReheat != DataGlobalConstants::AutoCalculate) {
            // if max reheat flow fraction was input, set the max reheat flow design value correspondingly, report both out.
            // Check for optional caution message that user input value is not within 10% of the design value.
            MaxAirVolFlowRateDuringReheatDes = this->MaxAirVolFractionDuringReheat * this->MaxAirVolFlowRate;
            MaxAirVolFractionDuringReheatUser = this->MaxAirVolFractionDuringReheat;
            BaseSizer::reportSizerOutput(state,
                                         this->sysType,
                                         this->SysName,
                                         "Design Size Maximum Flow Fraction during Reheat []",
                                         MaxAirVolFractionDuringReheatDes,
                                         "User-Specified Maximum Flow Fraction during Reheat []",
                                         MaxAirVolFractionDuringReheatUser);
            if (this->ZoneFloorArea > 0.0) {
                BaseSizer::reportSizerOutput(state,
                                             this->sysType,
                                             this->SysName,
                                             "Design Size Maximum Flow per Zone Floor Area during Reheat [m3/s-m2]",
                                             MaxAirVolFlowRateDuringReheatDes / this->ZoneFloorArea);
            }
            this->MaxAirVolFlowRateDuringReheat = MaxAirVolFlowRateDuringReheatDes;
            if (state.dataGlobal->DisplayExtraWarnings) {
                if ((std::abs(MaxAirVolFractionDuringReheatDes - MaxAirVolFractionDuringReheatUser) / MaxAirVolFractionDuringReheatUser) >
                    state.dataSize->AutoVsHardSizingThreshold) {
                    ShowMessage(state,
                                "SizeHVACSingleDuct: Potential issue with equipment sizing for " + this->sysType + " = \"" + this->SysName + "\".");
                    ShowContinueError(state,
                                      format("User-Specified Maximum Flow Fraction during Reheat of {:.5R} []", MaxAirVolFractionDuringReheatUser));
                    ShowContinueError(
                        state, format("differs from Design Size Maximum Flow Fraction during Reheat of {:.5R} []", MaxAirVolFractionDuringReheatDes));
                    ShowContinueError(state, "This may, or may not, indicate mismatched component sizes.");
                    ShowContinueError(state, "Verify that the value entered is intended and is consistent with other components.");
                }
            }
        } else if (this->MaxAirVolFlowRateDuringReheat != DataGlobalConstants::AutoCalculate &&
                   this->MaxAirVolFractionDuringReheat == DataGlobalConstants::AutoCalculate) {
            // if max reheat flow was input set the design max reheat flow frac to the corresponding value, report both out, save the design value
            // of the flow frac in Sys. Check for optional caution message that user input value is not within 10% of the design value.
            if (this->MaxAirVolFlowRate > 0.0) {
                MaxAirVolFractionDuringReheatDes = MaxAirVolFlowRateDuringReheatDes / this->MaxAirVolFlowRate;
            } else {
                MaxAirVolFractionDuringReheatDes = 0.0;
            }
            MaxAirVolFlowRateDuringReheatUser = this->MaxAirVolFlowRateDuringReheat;
            BaseSizer::reportSizerOutput(
                state, this->sysType, this->SysName, "Design Size Maximum Flow Fraction during Reheat []", MaxAirVolFractionDuringReheatDes);
            if (this->ZoneFloorArea > 0.0) {
                BaseSizer::reportSizerOutput(state,
                                             this->sysType,
                                             this->SysName,
                                             "Design Size Maximum Flow per Zone Floor Area during Reheat [ m3/s-m2 ]",
                                             MaxAirVolFlowRateDuringReheatDes / this->ZoneFloorArea,
                                             "User-Specified Maximum Flow per Zone Floor Area during Reheat [m3/s-m2]",
                                             MaxAirVolFlowRateDuringReheatUser / this->ZoneFloorArea);
            }
            this->MaxAirVolFractionDuringReheat = MaxAirVolFractionDuringReheatDes;
            if (state.dataGlobal->DisplayExtraWarnings) {
                if ((std::abs(MaxAirVolFlowRateDuringReheatDes - MaxAirVolFlowRateDuringReheatUser) / MaxAirVolFlowRateDuringReheatUser) >
                    state.dataSize->AutoVsHardSizingThreshold) {
                    ShowMessage(state,
                                "SizeHVACSingleDuct: Potential issue with equipment sizing for " + this->sysType + " = \"" + this->SysName + "\".");
                    ShowContinueError(state,
                                      format("User-Specified Maximum Flow per Zone Floor Area during Reheat of {:.5R} [m3/s-m2]",
                                             MaxAirVolFlowRateDuringReheatUser));
                    ShowContinueError(state,
                                      format("differs from Design Size Maximum Flow per Zone Floor Area during Reheat of {:.5R} [m3/s-m2]",
                                             MaxAirVolFlowRateDuringReheatDes));
                    ShowContinueError(state, "This may, or may not, indicate mismatched component sizes.");
                    ShowContinueError(state, "Verify that the value entered is intended and is consistent with other components.");
                }
            }
        } else {
            // both fields have user input. Report both out, use the larger of the 2 values. Note that only sd_airterminal( SysNum
            // ).MaxAirVolFlowRateDuringReheat is used subsequently. Check both inputs for optional caution message that user input value is not
            // within 10% of the design value.
            MaxAirVolFlowRateDuringReheatUser = this->MaxAirVolFlowRateDuringReheat;
            MaxAirVolFractionDuringReheatUser = this->MaxAirVolFractionDuringReheat;
            BaseSizer::reportSizerOutput(state,
                                         this->sysType,
                                         this->SysName,
                                         "Design Size Maximum Flow Fraction during Reheat []",
                                         MaxAirVolFractionDuringReheatDes,
                                         "User-Specified Maximum Flow Fraction during Reheat []",
                                         MaxAirVolFractionDuringReheatUser);
            if (this->ZoneFloorArea > 0.0) {
                BaseSizer::reportSizerOutput(state,
                                             this->sysType,
                                             this->SysName,
                                             "Design Size Maximum Flow per Zone Floor Area during Reheat [m3/s-m2]",
                                             MaxAirVolFlowRateDuringReheatDes / this->ZoneFloorArea,
                                             "User-Specified Maximum Flow per Zone Floor Area during Reheat [m3/s-m2]",
                                             MaxAirVolFlowRateDuringReheatUser / this->ZoneFloorArea);
            }
            this->MaxAirVolFlowRateDuringReheat =
                max(this->MaxAirVolFlowRateDuringReheat, this->MaxAirVolFractionDuringReheat * this->MaxAirVolFlowRate);
            if (state.dataGlobal->DisplayExtraWarnings) {
                if ((std::abs(MaxAirVolFractionDuringReheatDes - MaxAirVolFractionDuringReheatUser) / MaxAirVolFractionDuringReheatUser) >
                    state.dataSize->AutoVsHardSizingThreshold) {
                    ShowMessage(state,
                                "SizeHVACSingleDuct: Potential issue with equipment sizing for " + this->sysType + " = \"" + this->SysName + "\".");
                    ShowContinueError(state,
                                      format("User-Specified Maximum Flow Fraction during Reheat of {:.5R} []", MaxAirVolFractionDuringReheatUser));
                    ShowContinueError(
                        state, format("differs from Design Size Maximum Flow Fraction during Reheat of {:.5R} []", MaxAirVolFractionDuringReheatDes));
                    ShowContinueError(state, "This may, or may not, indicate mismatched component sizes.");
                    ShowContinueError(state, "Verify that the value entered is intended and is consistent with other components.");
                }
            }
            if (state.dataGlobal->DisplayExtraWarnings) {
                if ((std::abs(MaxAirVolFlowRateDuringReheatDes - MaxAirVolFlowRateDuringReheatUser) / MaxAirVolFlowRateDuringReheatUser) >
                    state.dataSize->AutoVsHardSizingThreshold) {
                    ShowMessage(state,
                                "SizeHVACSingleDuct: Potential issue with equipment sizing for " + this->sysType + " = \"" + this->SysName + "\".");
                    ShowContinueError(state,
                                      format("User-Specified Maximum Flow per Zone Floor Area during Reheat of {:.5R} [m3/s-m2]",
                                             MaxAirVolFlowRateDuringReheatUser));
                    ShowContinueError(state,
                                      format("differs from Design Size Maximum Flow per Zone Floor Area during Reheat of {:.5R} [m3/s-m2]",
                                             MaxAirVolFlowRateDuringReheatDes));
                    ShowContinueError(state, "This may, or may not, indicate mismatched component sizes.");
                    ShowContinueError(state, "Verify that the value entered is intended and is consistent with other components.");
                }
            }
        }
        // check that MaxAirVolFlowRateDuringReheat is greater than the min and less than the max
        this->MaxAirVolFlowRateDuringReheat = min(MaxAirVolFlowRateDuringReheatDes, this->MaxAirVolFlowRate);
        this->MaxAirVolFlowRateDuringReheat = max(MaxAirVolFlowRateDuringReheatDes, (this->MaxAirVolFlowRate * this->ZoneMinAirFracDes));
    } else if (this->DamperHeatingAction == Action::Normal) {
        // for Normal action, max reheat flow is equal to the minimum. Report it.
        if (this->ZoneFloorArea > 0.0) {
            BaseSizer::reportSizerOutput(state,
                                         this->sysType,
                                         this->SysName,
                                         "Design Size Maximum Flow per Zone Floor Area during Reheat [m3/s-m2]",
                                         (this->MaxAirVolFlowRate * this->ZoneMinAirFracDes) / this->ZoneFloorArea);
        }
        BaseSizer::reportSizerOutput(
            state, this->sysType, this->SysName, "Design Size Maximum Flow Fraction during Reheat []", this->ZoneMinAirFracDes);
        // zero the ReverseActioWithLimits inputs
        this->MaxAirVolFlowRateDuringReheat = max(this->MaxAirVolFlowRateDuringReheat, 0.0);
        this->MaxAirVolFractionDuringReheat = max(this->MaxAirVolFractionDuringReheat, 0.0);
    } else if (this->DamperHeatingAction == Action::Reverse) {
        // for ReverseAction, max reheat flow is equal to the maximum. Report it.
        if (this->ZoneFloorArea > 0.0) {
            BaseSizer::reportSizerOutput(state,
                                         this->sysType,
                                         this->SysName,
                                         "Design Size Maximum Flow per Zone Floor Area during Reheat [m3/s-m2]",
                                         this->MaxAirVolFlowRate / this->ZoneFloorArea);
        }
        BaseSizer::reportSizerOutput(state, this->sysType, this->SysName, "Design Size Maximum Flow Fraction during Reheat []", 1.0);
        // zero the ReverseActioWithLimits inputs
        this->MaxAirVolFlowRateDuringReheat = max(this->MaxAirVolFlowRateDuringReheat, 0.0);
        this->MaxAirVolFractionDuringReheat = max(this->MaxAirVolFractionDuringReheat, 0.0);
    }

    if (state.dataSize->CurTermUnitSizingNum > 0) {
        TermUnitSizing(state.dataSize->CurTermUnitSizingNum).ReheatAirFlowMult = 1.0;
        TermUnitSizing(state.dataSize->CurTermUnitSizingNum).ReheatLoadMult = 1.0;
        if (state.dataSize->ZoneSizingRunDone) {
            if (this->SysType_Num == SysType::SingleDuctVAVReheatVSFan) {
                TermUnitSizing(state.dataSize->CurTermUnitSizingNum).AirVolFlow =
                    max(state.dataSingleDuct->UserInputMaxHeatAirVolFlowRateSS,
                        state.dataSize->TermUnitFinalZoneSizing(state.dataSize->CurTermUnitSizingNum).NonAirSysDesHeatVolFlow,
                        this->MaxAirVolFlowRate * this->ZoneMinAirFracDes * this->ZoneTurndownMinAirFrac);
            } else {
                TermUnitSizing(state.dataSize->CurTermUnitSizingNum).AirVolFlow =
                    max(state.dataSize->TermUnitFinalZoneSizing(state.dataSize->CurTermUnitSizingNum).NonAirSysDesHeatVolFlow,
                        this->MaxAirVolFlowRate * this->ZoneMinAirFracDes * this->ZoneTurndownMinAirFrac);
            }
        } else {
            if (this->SysType_Num == SysType::SingleDuctVAVReheatVSFan) {
                TermUnitSizing(state.dataSize->CurTermUnitSizingNum).AirVolFlow =
                    max(this->MaxHeatAirVolFlowRate, this->MaxAirVolFlowRate * this->ZoneMinAirFracDes * this->ZoneTurndownMinAirFrac);
            } else if (this->SysType_Num == SysType::SingleDuctConstVolReheat || this->SysType_Num == SysType::SingleDuctConstVolNoReheat) {
                TermUnitSizing(state.dataSize->CurTermUnitSizingNum).AirVolFlow = this->MaxAirVolFlowRate;
            } else {
                if (this->DamperHeatingAction == Action::Reverse) {
                    TermUnitSizing(state.dataSize->CurTermUnitSizingNum).AirVolFlow = this->MaxAirVolFlowRate;
                } else if (this->DamperHeatingAction == Action::ReverseWithLimits) {
                    TermUnitSizing(state.dataSize->CurTermUnitSizingNum).AirVolFlow =
                        max(this->MaxAirVolFlowRateDuringReheat, (this->MaxAirVolFlowRate * this->ZoneMinAirFracDes * this->ZoneTurndownMinAirFrac));
                } else {
                    TermUnitSizing(state.dataSize->CurTermUnitSizingNum).AirVolFlow =
                        this->MaxAirVolFlowRate * this->ZoneMinAirFracDes * this->ZoneTurndownMinAirFrac;
                }
            }
        }

        if (TermUnitSizing(state.dataSize->CurTermUnitSizingNum).AirVolFlow > SmallAirVolFlow) {
            if (this->DamperHeatingAction == Action::ReverseWithLimits) {
                TermUnitSizing(state.dataSize->CurTermUnitSizingNum).ReheatAirFlowMult =
                    min(this->MaxAirVolFlowRateDuringReheat, this->MaxAirVolFlowRate) /
                    TermUnitSizing(state.dataSize->CurTermUnitSizingNum).AirVolFlow;
                TermUnitSizing(state.dataSize->CurTermUnitSizingNum).ReheatLoadMult =
                    TermUnitSizing(state.dataSize->CurTermUnitSizingNum).ReheatAirFlowMult;
            } else if (this->DamperHeatingAction == Action::Reverse) {
                TermUnitSizing(state.dataSize->CurTermUnitSizingNum).ReheatAirFlowMult =
                    this->MaxAirVolFlowRate / TermUnitSizing(state.dataSize->CurTermUnitSizingNum).AirVolFlow;
                TermUnitSizing(state.dataSize->CurTermUnitSizingNum).ReheatLoadMult =
                    TermUnitSizing(state.dataSize->CurTermUnitSizingNum).ReheatAirFlowMult;
            } else if (this->DamperHeatingAction == Action::Normal && this->MaxAirVolFlowRateDuringReheat > 0.0) {
                TermUnitSizing(state.dataSize->CurTermUnitSizingNum).ReheatAirFlowMult =
                    min(this->MaxAirVolFlowRateDuringReheat, (this->MaxAirVolFlowRate * this->ZoneMinAirFracDes * this->ZoneTurndownMinAirFrac)) /
                    TermUnitSizing(state.dataSize->CurTermUnitSizingNum).AirVolFlow;
                TermUnitSizing(state.dataSize->CurTermUnitSizingNum).ReheatLoadMult = 1.0;
            } else if (this->DamperHeatingAction == Action::Normal && this->MaxAirVolFlowRateDuringReheat == 0.0) {
                TermUnitSizing(state.dataSize->CurTermUnitSizingNum).ReheatAirFlowMult =
                    (this->MaxAirVolFlowRate * this->ZoneMinAirFracDes * this->ZoneTurndownMinAirFrac) /
                    TermUnitSizing(state.dataSize->CurTermUnitSizingNum).AirVolFlow;
                TermUnitSizing(state.dataSize->CurTermUnitSizingNum).ReheatLoadMult = 1.0;
            } else {
                TermUnitSizing(state.dataSize->CurTermUnitSizingNum).ReheatAirFlowMult =
                    this->MaxAirVolFlowRate / TermUnitSizing(state.dataSize->CurTermUnitSizingNum).AirVolFlow;
                TermUnitSizing(state.dataSize->CurTermUnitSizingNum).ReheatLoadMult =
                    TermUnitSizing(state.dataSize->CurTermUnitSizingNum).ReheatAirFlowMult;
            }
            TermUnitSizing(state.dataSize->CurTermUnitSizingNum).ReheatAirFlowMult =
                max(1.0, TermUnitSizing(state.dataSize->CurTermUnitSizingNum).ReheatAirFlowMult);
            TermUnitSizing(state.dataSize->CurTermUnitSizingNum).ReheatLoadMult =
                max(1.0, TermUnitSizing(state.dataSize->CurTermUnitSizingNum).ReheatLoadMult);
        } else {
            TermUnitSizing(state.dataSize->CurTermUnitSizingNum).ReheatAirFlowMult = 1.0;
            TermUnitSizing(state.dataSize->CurTermUnitSizingNum).ReheatLoadMult = 1.0;
        }
        if (this->ReheatComp_Index > 0) {
            state.dataRptCoilSelection->coilSelectionReportObj->setCoilReheatMultiplier(
                state, this->ReheatName, this->ReheatComp, TermUnitSizing(state.dataSize->CurTermUnitSizingNum).ReheatLoadMult);
        }
    }

    IsAutoSize = false;
    if (this->MaxReheatWaterVolFlow == AutoSize) {
        IsAutoSize = true;
    }
    if (state.dataSize->CurTermUnitSizingNum > 0) {
        if (!IsAutoSize && !state.dataSize->ZoneSizingRunDone) {
            if (this->MaxReheatWaterVolFlow > 0.0) {
                BaseSizer::reportSizerOutput(
                    state, this->sysType, this->SysName, "User-Specified Maximum Reheat Water Flow Rate [m3/s]", this->MaxReheatWaterVolFlow);
            }
        } else {
            CheckZoneSizing(state, this->sysType, this->SysName);
            if (UtilityRoutines::SameString(this->ReheatComp, "Coil:Heating:Water")) {
                state.dataSingleDuct->CoilWaterInletNodeSS = GetCoilWaterInletNode(state, "Coil:Heating:Water", this->ReheatName, ErrorsFound);
                state.dataSingleDuct->CoilWaterOutletNodeSS = GetCoilWaterOutletNode(state, "Coil:Heating:Water", this->ReheatName, ErrorsFound);
                if (IsAutoSize) {
                    PlantSizingErrorsFound = false;
                    PltSizHeatNum = MyPlantSizingIndex(state,
                                                       "Coil:Heating:Water",
                                                       this->ReheatName,
                                                       state.dataSingleDuct->CoilWaterInletNodeSS,
                                                       state.dataSingleDuct->CoilWaterOutletNodeSS,
                                                       PlantSizingErrorsFound);
                    if (PlantSizingErrorsFound) {
                        ShowContinueError(state, "...Occurs in " + this->sysType + ':' + this->SysName);
                        ErrorsFound = true;
                    }
                    if (PltSizHeatNum > 0) {
                        state.dataSingleDuct->CoilInTempSS =
                            state.dataSize->TermUnitFinalZoneSizing(state.dataSize->CurTermUnitSizingNum).DesHeatCoilInTempTU;
                        DesMassFlow = state.dataEnvrn->StdRhoAir * TermUnitSizing(state.dataSize->CurTermUnitSizingNum).AirVolFlow;
                        state.dataSingleDuct->DesZoneHeatLoadSS =
                            state.dataSize->TermUnitFinalZoneSizing(state.dataSize->CurTermUnitSizingNum).NonAirSysDesHeatLoad;
                        state.dataSingleDuct->ZoneDesTempSS =
                            state.dataSize->TermUnitFinalZoneSizing(state.dataSize->CurTermUnitSizingNum).ZoneTempAtHeatPeak;
                        state.dataSingleDuct->ZoneDesHumRatSS =
                            state.dataSize->TermUnitFinalZoneSizing(state.dataSize->CurTermUnitSizingNum).ZoneHumRatAtHeatPeak;
                        // the coil load is the zone design heating load plus (or minus!) the reheat load
                        state.dataSingleDuct->DesCoilLoadSS =
                            state.dataSingleDuct->DesZoneHeatLoadSS + PsyCpAirFnW(state.dataSingleDuct->ZoneDesHumRatSS) * DesMassFlow *
                                                                          (state.dataSingleDuct->ZoneDesTempSS - state.dataSingleDuct->CoilInTempSS);
                        if (state.dataSingleDuct->DesCoilLoadSS >= SmallLoad) {

                            rho = GetDensityGlycol(state,
                                                   state.dataPlnt->PlantLoop(this->HWplantLoc.loopNum).FluidName,
                                                   DataGlobalConstants::HWInitConvTemp,
                                                   state.dataPlnt->PlantLoop(this->HWplantLoc.loopNum).FluidIndex,
                                                   RoutineName);

                            Cp = GetSpecificHeatGlycol(state,
                                                       state.dataPlnt->PlantLoop(this->HWplantLoc.loopNum).FluidName,
                                                       DataGlobalConstants::HWInitConvTemp,
                                                       state.dataPlnt->PlantLoop(this->HWplantLoc.loopNum).FluidIndex,
                                                       RoutineName);

                            MaxReheatWaterVolFlowDes =
                                state.dataSingleDuct->DesCoilLoadSS / (state.dataSize->PlantSizData(PltSizHeatNum).DeltaT * Cp * rho);
                        } else {
                            MaxReheatWaterVolFlowDes = 0.0;
                        }
                    } else {
                        ShowSevereError(state, "Autosizing of water flow requires a heating loop Sizing:Plant object");
                        ShowContinueError(state, "Occurs in AirTerminal Object=" + this->SysName);
                        ErrorsFound = true;
                    }
                }
                if (IsAutoSize) {
                    this->MaxReheatWaterVolFlow = MaxReheatWaterVolFlowDes;
                    BaseSizer::reportSizerOutput(
                        state, this->sysType, this->SysName, "Design Size Maximum Reheat Water Flow Rate [m3/s]", MaxReheatWaterVolFlowDes);
                    BaseSizer::reportSizerOutput(state,
                                                 this->sysType,
                                                 this->SysName,
                                                 "Design Size Reheat Coil Sizing Air Volume Flow Rate [m3/s]",
                                                 TermUnitSizing(state.dataSize->CurTermUnitSizingNum).AirVolFlow);
                    BaseSizer::reportSizerOutput(state,
                                                 this->sysType,
                                                 this->SysName,
                                                 "Design Size Reheat Coil Sizing Inlet Air Temperature [C]",
                                                 state.dataSize->TermUnitFinalZoneSizing(state.dataSize->CurTermUnitSizingNum).DesHeatCoilInTempTU);
                    BaseSizer::reportSizerOutput(state,
                                                 this->sysType,
                                                 this->SysName,
                                                 "Design Size Reheat Coil Sizing Inlet Air Humidity Ratio [kgWater/kgDryAir]",
                                                 state.dataSize->TermUnitFinalZoneSizing(state.dataSize->CurTermUnitSizingNum).DesHeatCoilInHumRatTU);
                } else { // Hard-size with sizing data
                    if (this->MaxReheatWaterVolFlow > 0.0 && MaxReheatWaterVolFlowDes > 0.0) {
                        MaxReheatWaterVolFlowUser = this->MaxReheatWaterVolFlow;
                        BaseSizer::reportSizerOutput(state,
                                                     this->sysType,
                                                     this->SysName,
                                                     "Design Size Maximum Reheat Water Flow Rate [m3/s]",
                                                     MaxReheatWaterVolFlowDes,
                                                     "User-Specified Maximum Reheat Water Flow Rate [m3/s]",
                                                     MaxReheatWaterVolFlowUser);
                        if (state.dataGlobal->DisplayExtraWarnings) {
                            if ((std::abs(MaxReheatWaterVolFlowDes - MaxReheatWaterVolFlowUser) / MaxReheatWaterVolFlowUser) >
                                state.dataSize->AutoVsHardSizingThreshold) {
                                ShowMessage(state,
                                            "SizeHVACSingleDuct: Potential issue with equipment sizing for " + this->sysType + " = \"" +
                                                this->SysName + "\".");
                                ShowContinueError(
                                    state, format("User-Specified Maximum Reheat Water Flow Rate of {:.5R} [m3/s]", MaxReheatWaterVolFlowUser));
                                ShowContinueError(
                                    state,
                                    format("differs from Design Size Maximum Reheat Water Flow Rate of {:.5R} [m3/s]", MaxReheatWaterVolFlowDes));
                                ShowContinueError(state, "This may, or may not, indicate mismatched component sizes.");
                                ShowContinueError(state, "Verify that the value entered is intended and is consistent with other components.");
                            }
                        }
                    }
                }
            }
        }
    } else {
        this->MaxReheatWaterVolFlow = 0.0;
    }

    IsAutoSize = false;
    if (this->MaxReheatSteamVolFlow == AutoSize) {
        IsAutoSize = true;
    }
    if (state.dataSize->CurTermUnitSizingNum > 0) {
        if (!IsAutoSize && !state.dataSize->ZoneSizingRunDone) {
            if (this->MaxReheatSteamVolFlow > 0.0) {
                BaseSizer::reportSizerOutput(
                    state, this->sysType, this->SysName, "User-Specified Maximum Reheat Steam Flow Rate [m3/s]", this->MaxReheatSteamVolFlow);
            }
        } else {
            CheckZoneSizing(state, this->sysType, this->SysName);
            if (UtilityRoutines::SameString(this->ReheatComp, "Coil:Heating:Steam")) {
                state.dataSingleDuct->CoilSteamInletNodeSS = GetCoilSteamInletNode(state, "Coil:Heating:Steam", this->ReheatName, ErrorsFound);
                state.dataSingleDuct->CoilSteamOutletNodeSS = GetCoilSteamOutletNode(state, "Coil:Heating:Steam", this->ReheatName, ErrorsFound);
                if (IsAutoSize) {
                    PlantSizingErrorsFound = false;
                    PltSizHeatNum = MyPlantSizingIndex(state,
                                                       "Coil:Heating:Steam",
                                                       this->ReheatName,
                                                       state.dataSingleDuct->CoilSteamInletNodeSS,
                                                       state.dataSingleDuct->CoilSteamOutletNodeSS,
                                                       PlantSizingErrorsFound);
                    if (PlantSizingErrorsFound) {
                        ShowContinueError(state, "...Occurs in " + this->sysType + ':' + this->SysName);
                        ErrorsFound = true;
                    }
                    if (PltSizHeatNum > 0) {
                        state.dataSingleDuct->CoilInTempSS =
                            state.dataSize->TermUnitFinalZoneSizing(state.dataSize->CurTermUnitSizingNum).DesHeatCoilInTempTU;
                        DesMassFlow = state.dataEnvrn->StdRhoAir * TermUnitSizing(state.dataSize->CurTermUnitSizingNum).AirVolFlow;
                        state.dataSingleDuct->DesZoneHeatLoadSS =
                            state.dataSize->TermUnitFinalZoneSizing(state.dataSize->CurTermUnitSizingNum).NonAirSysDesHeatLoad;
                        state.dataSingleDuct->ZoneDesTempSS =
                            state.dataSize->TermUnitFinalZoneSizing(state.dataSize->CurTermUnitSizingNum).ZoneTempAtHeatPeak;
                        state.dataSingleDuct->ZoneDesHumRatSS =
                            state.dataSize->TermUnitFinalZoneSizing(state.dataSize->CurTermUnitSizingNum).ZoneHumRatAtHeatPeak;
                        // the coil load is the zone design heating load plus (or minus!) the reheat load
                        state.dataSingleDuct->DesCoilLoadSS =
                            state.dataSingleDuct->DesZoneHeatLoadSS + PsyCpAirFnW(state.dataSingleDuct->ZoneDesHumRatSS) * DesMassFlow *
                                                                          (state.dataSingleDuct->ZoneDesTempSS - state.dataSingleDuct->CoilInTempSS);
                        if (state.dataSingleDuct->DesCoilLoadSS >= SmallLoad) {
                            TempSteamIn = 100.00;
                            EnthSteamInDry = GetSatEnthalpyRefrig(state, fluidNameSteam, TempSteamIn, 1.0, this->FluidIndex, RoutineNameFull);
                            EnthSteamOutWet = GetSatEnthalpyRefrig(state, fluidNameSteam, TempSteamIn, 0.0, this->FluidIndex, RoutineNameFull);
                            LatentHeatSteam = EnthSteamInDry - EnthSteamOutWet;
                            SteamDensity = GetSatDensityRefrig(state, fluidNameSteam, TempSteamIn, 1.0, this->FluidIndex, RoutineNameFull);

                            Cp = GetSpecificHeatGlycol(state,
                                                       fluidNameWater,
                                                       state.dataSize->PlantSizData(PltSizHeatNum).ExitTemp,
                                                       state.dataSingleDuct->DummyWaterIndexSS,
                                                       RoutineName);
                            MaxReheatSteamVolFlowDes = state.dataSingleDuct->DesCoilLoadSS /
                                                       (SteamDensity * (LatentHeatSteam + state.dataSize->PlantSizData(PltSizHeatNum).DeltaT * Cp));
                        } else {
                            MaxReheatSteamVolFlowDes = 0.0;
                        }
                    } else {
                        ShowSevereError(state, "Autosizing of Steam flow requires a heating loop Sizing:Plant object");
                        ShowContinueError(state, "Occurs in AirTerminal:SingleDuct:ConstantVolume:Reheat Object=" + this->SysName);
                        ErrorsFound = true;
                    }
                }
                if (IsAutoSize) {
                    this->MaxReheatSteamVolFlow = MaxReheatSteamVolFlowDes;
                    BaseSizer::reportSizerOutput(
                        state, this->sysType, this->SysName, "Design Size Maximum Reheat Steam Flow Rate [m3/s]", MaxReheatSteamVolFlowDes);
                } else {
                    if (this->MaxReheatSteamVolFlow > 0.0 && MaxReheatSteamVolFlowDes > 0.0) {
                        MaxReheatSteamVolFlowUser = this->MaxReheatSteamVolFlow;
                        BaseSizer::reportSizerOutput(state,
                                                     this->sysType,
                                                     this->SysName,
                                                     "Design Size Maximum Reheat Steam Flow Rate [m3/s]",
                                                     MaxReheatSteamVolFlowDes,
                                                     "User-Specified Maximum Reheat Steam Flow Rate [m3/s]",
                                                     MaxReheatSteamVolFlowUser);
                        if (state.dataGlobal->DisplayExtraWarnings) {
                            if ((std::abs(MaxReheatSteamVolFlowDes - MaxReheatSteamVolFlowUser) / MaxReheatSteamVolFlowUser) >
                                state.dataSize->AutoVsHardSizingThreshold) {
                                ShowMessage(state,
                                            "SizeHVACSingleDuct: Potential issue with equipment sizing for " + this->sysType + " = \"" +
                                                this->SysName + "\".");
                                ShowContinueError(
                                    state, format("User-Specified Maximum Reheat Steam Flow Rate of {:.5R} [m3/s]", MaxReheatSteamVolFlowUser));
                                ShowContinueError(
                                    state,
                                    format("differs from Design Size Maximum Reheat Steam Flow Rate of {:.5R} [m3/s]", MaxReheatSteamVolFlowDes));
                                ShowContinueError(state, "This may, or may not, indicate mismatched component sizes.");
                                ShowContinueError(state, "Verify that the value entered is intended and is consistent with other components.");
                            }
                        }
                    }
                }
            }
        }
    } else {
        this->MaxReheatSteamVolFlow = 0.0;
    }

    if (state.dataSize->CurTermUnitSizingNum > 0) {
        TermUnitSizing(state.dataSize->CurTermUnitSizingNum).MinFlowFrac = this->ZoneMinAirFracDes * this->ZoneTurndownMinAirFrac;
        TermUnitSizing(state.dataSize->CurTermUnitSizingNum).MaxHWVolFlow = this->MaxReheatWaterVolFlow;
        TermUnitSizing(state.dataSize->CurTermUnitSizingNum).MaxSTVolFlow = this->MaxReheatSteamVolFlow;
        TermUnitSizing(state.dataSize->CurTermUnitSizingNum).DesHeatingLoad = state.dataSingleDuct->DesCoilLoadSS; // Coil Summary report
        if (this->ReheatComp_Num == HeatingCoilType::SimpleHeating) {
            if (this->DamperHeatingAction == Action::Normal) {
                SetCoilDesFlow(state, this->ReheatComp, this->ReheatName, this->ZoneMinAirFracDes * this->MaxAirVolFlowRate, ErrorsFound);
            } else {
                SetCoilDesFlow(
                    state, this->ReheatComp, this->ReheatName, TermUnitSizing(state.dataSize->CurTermUnitSizingNum).AirVolFlow, ErrorsFound);
            }
        }
    }

    if (this->MaxAirVolFlowRateDuringReheat > 0.0) {
        // check for inconsistent dual max input
        if (this->MaxAirVolFlowRateDuringReheat < (this->ZoneMinAirFracDes * this->MaxAirVolFlowRate)) {
            // Only warn when really out of bounds
            if ((this->ZoneMinAirFracDes * this->MaxAirVolFlowRate) - this->MaxAirVolFlowRateDuringReheat > 1.e-8) {
                ShowWarningError(state,
                                 "SingleDuctSystem:SizeSys: Air Terminal Unit flow limits are not consistent, minimum flow limit is larger than "
                                 "reheat maximum");
                ShowContinueError(state, "Air Terminal Unit name = " + this->SysName);
                ShowContinueError(state,
                                  format("Maximum terminal flow during reheat = {:.6R} [m3/s] or flow fraction = {:.4R}",
                                         this->MaxAirVolFlowRateDuringReheat,
                                         (this->MaxAirVolFlowRateDuringReheat / this->MaxAirVolFlowRate)));
                ShowContinueError(state,
                                  format("Minimum terminal flow = {:.6R} [m3/s] or flow fraction = {:.4R}",
                                         (this->ZoneMinAirFracDes * this->MaxAirVolFlowRate),
                                         this->ZoneMinAirFracDes));
                ShowContinueError(state, "The reheat maximum flow limit will be replaced by the minimum limit, and the simulation continues");
            }
            this->MaxAirVolFlowRateDuringReheat = (this->ZoneMinAirFracDes * this->MaxAirVolFlowRate);
        }
    }

    if (ErrorsFound) {
        ShowFatalError(state, "Preceding sizing errors cause program termination");
    }
}

// End Initialization Section of the Module
//******************************************************************************

// Begin Algorithm Section of the Module
//******************************************************************************

void SingleDuctAirTerminal::SimVAV(EnergyPlusData &state, bool const FirstHVACIteration, int const ZoneNum, int const ZoneNodeNum)
{

    // SUBROUTINE INFORMATION:
    //       AUTHOR         Richard J. Liesen
    //       DATE WRITTEN   January 2000
    //       MODIFIED       Fred Buhl: added reverse action damper heating action: August 2001
    //                      KHL/TH 7/2010: revise to support dual max
    //                      FB/KHL/TH 9/2010: added maximum supply air temperature leaving reheat coil
    //                      TH 3/2012: added supply air flow adjustment based on zone maximum outdoor
    //                                 air fraction - a TRACE feature
    //                      Brent Griffith, 5/2012, general cleanup, fix negatives CR 8767, fix phantom coil flows CR 8854
    //       RE-ENGINEERED  na

    // PURPOSE OF THIS SUBROUTINE:
    // This subroutine simulates the simple single duct volume VAV.

    // METHODOLOGY EMPLOYED:
    // There is method to this madness.

    // REFERENCES:
    // na

    // Using/Aliasing
    using namespace DataZoneEnergyDemands;
    // unused   USE DataHeatBalFanSys, ONLY: Mat
    using DataHVACGlobals::SmallLoad;
    using HeatingCoils::SimulateHeatingCoilComponents;
    using PlantUtilities::SetActuatedBranchFlowRate;
    using SteamCoils::SimulateSteamCoilComponents;
    using WaterCoils::SimulateWaterCoilComponents;

    // Locals
    // SUBROUTINE ARGUMENT DEFINITIONS:

    // SUBROUTINE PARAMETER DEFINITIONS:

    // INTERFACE BLOCK SPECIFICATIONS
    // na

    // DERIVED TYPE DEFINITIONS
    // na

    // SUBROUTINE LOCAL VARIABLE DECLARATIONS:
    Real64 MassFlow;     // [kg/sec]   Total Mass Flow Rate from Hot & Cold Inlets
    Real64 QTotLoad;     // [Watts] Remaining load required for this zone
    Real64 QZnReq;       // [Watts] Load calculated for heating coil
    Real64 QToHeatSetPt; // [W]  remaining load to heating setpoint
    Real64 CpAirAvg;
    Real64 DeltaTemp;
    int SysOutletNode;        // The node number of the terminal unit outlet node
    int SysInletNode;         // the node number of the terminal unit inlet node
    int WaterControlNode;     // This is the Actuated Reheat Control Node
    Real64 MaxFlowWater;      // This is the value passed to the Controller depending if FirstHVACIteration or not
    Real64 MinFlowWater;      // This is the value passed to the Controller depending if FirstHVACIteration or not
    Real64 QActualHeating;    // the heating load seen by the reheat coil
    Real64 QHeatingDelivered; // the actual output from heating coil
    Real64 LeakLoadMult;      // load multiplier to adjust for downstream leaks
    Real64 MinFlowFrac;       // minimum flow fraction (and minimum damper position)
    Real64 MassFlowBasedOnOA; // supply air mass flow rate based on zone OA requirements
    Real64 AirLoopOAFrac;     // fraction of outside air entering air loop
    Real64 DummyMdot;         // temporary mass flow rate argument

    // Note to the perplexed
    // The SINGLE DUCT:VAV:REHEAT terminal unit originally contained 2 components: a damper
    // and a reheat coil. The damper has become a virtual component - it consists only of
    // an air inlet node and an air outlet node. The damper is upstream of the heating coil.
    // sd_airterminal(SysNum)%InletNodeNum is the inlet node to the terminal unit and the damper
    // sd_airterminal(SysNum)%OutletNodeNum is the outlet node of the damper and the inlet node of the heating coil
    // sd_airterminal(SysNum)%ReheatAirOutletNode is the outlet node of the terminal unit and the heating coil

    // The calculated load from the Heat Balance
    LeakLoadMult = state.dataDefineEquipment->AirDistUnit(this->ADUNum).LeakLoadMult;
    QTotLoad = state.dataZoneEnergyDemand->ZoneSysEnergyDemand(ZoneNum).RemainingOutputRequired * LeakLoadMult;
    QToHeatSetPt = state.dataZoneEnergyDemand->ZoneSysEnergyDemand(ZoneNum).RemainingOutputReqToHeatSP * LeakLoadMult;
    SysOutletNode = this->ReheatAirOutletNode;
    SysInletNode = this->InletNodeNum;
    CpAirAvg = PsyCpAirFnW(0.5 * (state.dataLoopNodes->Node(ZoneNodeNum).HumRat + this->sd_airterminalInlet.AirHumRat));
    MinFlowFrac = this->ZoneMinAirFrac;
    MassFlowBasedOnOA = 0.0;
    state.dataSingleDuct->ZoneTempSDAT = state.dataLoopNodes->Node(ZoneNodeNum).Temp;
    state.dataSingleDuct->MinMassAirFlowSDAT = MinFlowFrac * state.dataEnvrn->StdRhoAir * this->MaxAirVolFlowRate;

    // Then depending on if the Load is for heating or cooling it is handled differently.  First
    // the massflow rate for cooling is determined to meet the entire load.  Then
    // if the massflow is below the minimum or greater than the Max it is set to either the Min
    // or the Max as specified for the VAV model.
    if ((QTotLoad < 0.0) && (this->sd_airterminalInlet.AirMassFlowRateMaxAvail > 0.0) &&
        (state.dataHeatBalFanSys->TempControlType(ZoneNum) != SingleHeatingSetPoint) && (GetCurrentScheduleValue(state, this->SchedPtr) > 0.0)) {
        // Calculate the flow required for cooling

        DeltaTemp = CpAirAvg * (this->sd_airterminalInlet.AirTemp - state.dataSingleDuct->ZoneTempSDAT);

        // Need to check DeltaTemp and ensure that it is not zero
        if (DeltaTemp != 0.0) {
            MassFlow = QTotLoad / DeltaTemp;
        } else {
            MassFlow = this->sd_airterminalInlet.AirMassFlowRateMaxAvail;
        }

        // Apply the zone maximum outdoor air fraction FOR VAV boxes - a TRACE feature
        if (state.dataZoneEnergyDemand->ZoneSysEnergyDemand(ZoneNum).SupplyAirAdjustFactor > 1.0) {
            MassFlow *= state.dataZoneEnergyDemand->ZoneSysEnergyDemand(ZoneNum).SupplyAirAdjustFactor;
        }

        // calculate supply air flow rate based on user specified OA requirement
        this->CalcOAMassFlow(state, MassFlowBasedOnOA, AirLoopOAFrac);
        MassFlow = max(MassFlow, MassFlowBasedOnOA);

        // used for normal acting damper
        state.dataSingleDuct->MinMassAirFlowSDAT = max(state.dataSingleDuct->MinMassAirFlowSDAT, MassFlowBasedOnOA);
        state.dataSingleDuct->MinMassAirFlowSDAT = max(state.dataSingleDuct->MinMassAirFlowSDAT, this->sd_airterminalInlet.AirMassFlowRateMinAvail);
        state.dataSingleDuct->MinMassAirFlowSDAT = min(state.dataSingleDuct->MinMassAirFlowSDAT, this->sd_airterminalInlet.AirMassFlowRateMaxAvail);

        // limit the OA based supply air flow rate based on optional user input
        // Check to see if the flow is < the Min or > the Max air Fraction to the zone; then set to min or max
        MassFlow = max(MassFlow, this->sd_airterminalInlet.AirMassFlowRateMinAvail);
        MassFlow = min(MassFlow, this->sd_airterminalInlet.AirMassFlowRateMaxAvail);

        if (state.dataAirflowNetwork->SimulateAirflowNetwork > AirflowNetwork::AirflowNetworkControlMultizone &&
            state.dataAirflowNetwork->AirflowNetworkFanActivated && state.dataAirflowNetwork->VAVTerminalRatio > 0.0) {
            MassFlow *= state.dataAirflowNetwork->VAVTerminalRatio;
            if (MassFlow > state.dataLoopNodes->Node(this->InletNodeNum).MassFlowRate) {
                MassFlow = state.dataLoopNodes->Node(this->InletNodeNum).MassFlowRate;
            }
        }

    } else if ((this->sd_airterminalInlet.AirMassFlowRateMaxAvail > 0.0) &&
               (QTotLoad >= 0.0 || state.dataHeatBalFanSys->TempControlType(ZoneNum) == SingleHeatingSetPoint) &&
               (GetCurrentScheduleValue(state, this->SchedPtr) > 0.0)) {
        //     IF (sd_airterminal(SysNum)%DamperHeatingAction .EQ. ReverseAction .AND. this->sd_airterminalInlet%AirMassFlowRateMinAvail <=
        //     SmallMassFlow) THEN
        // special case for heating: reverse action and damper allowed to close - set the minimum flow rate to a small but nonzero value
        //       MassFlow = 0.01d0*this->sd_airterminalInlet%AirMassFlowRateMaxAvail
        //     ELSE
        // usual case for heating: set the air mass flow rate to the minimum
        MassFlow = this->sd_airterminalInlet.AirMassFlowRateMinAvail;
        //     END IF

        // Apply the zone maximum outdoor air fraction for VAV boxes - a TRACE feature
        if (state.dataZoneEnergyDemand->ZoneSysEnergyDemand(ZoneNum).SupplyAirAdjustFactor > 1.0) {
            MassFlow *= state.dataZoneEnergyDemand->ZoneSysEnergyDemand(ZoneNum).SupplyAirAdjustFactor;
        }

        // calculate supply air flow rate based on user specified OA requirement
        this->CalcOAMassFlow(state, MassFlowBasedOnOA, AirLoopOAFrac);
        MassFlow = max(MassFlow, MassFlowBasedOnOA);

        // Check to see if the flow is < the Min or > the Max air Fraction to the zone; then set to min or max
        if (MassFlow <= this->sd_airterminalInlet.AirMassFlowRateMinAvail) {
            MassFlow = this->sd_airterminalInlet.AirMassFlowRateMinAvail;
        } else if (MassFlow >= this->sd_airterminalInlet.AirMassFlowRateMaxAvail) {
            MassFlow = this->sd_airterminalInlet.AirMassFlowRateMaxAvail;
        }

        // the AirflowNetwork model overrids the mass flow rate value
        if (state.dataAirflowNetwork->SimulateAirflowNetwork > AirflowNetwork::AirflowNetworkControlMultizone &&
            state.dataAirflowNetwork->AirflowNetworkFanActivated && state.dataAirflowNetwork->VAVTerminalRatio > 0.0) {
            MassFlow *= state.dataAirflowNetwork->VAVTerminalRatio;
            if (MassFlow > state.dataLoopNodes->Node(this->InletNodeNum).MassFlowRate) {
                MassFlow = state.dataLoopNodes->Node(this->InletNodeNum).MassFlowRate;
            }
        }

    } else {
        // System is Off set massflow to 0.0
        MassFlow = 0.0;
        AirLoopOAFrac = 0.0;
    }

    // look for bang-bang condition: flow rate oscillating between 2 values during the air loop / zone
    // equipment iteration. If detected, set flow rate to previous value.
    if (((std::abs(MassFlow - this->MassFlow2) < this->MassFlowDiff) || (std::abs(MassFlow - this->MassFlow3) < this->MassFlowDiff)) &&
        (std::abs(MassFlow - this->MassFlow1) >= this->MassFlowDiff)) {
        if (MassFlow > 0.0) MassFlow = this->MassFlow1;
    }

    // Move data to the damper outlet node
    this->sd_airterminalOutlet.AirTemp = this->sd_airterminalInlet.AirTemp;
    this->sd_airterminalOutlet.AirHumRat = this->sd_airterminalInlet.AirHumRat;
    this->sd_airterminalOutlet.AirMassFlowRate = MassFlow;
    this->sd_airterminalOutlet.AirMassFlowRateMaxAvail = this->sd_airterminalInlet.AirMassFlowRateMaxAvail;
    this->sd_airterminalOutlet.AirMassFlowRateMinAvail = this->sd_airterminalInlet.AirMassFlowRateMinAvail;
    this->sd_airterminalOutlet.AirEnthalpy = this->sd_airterminalInlet.AirEnthalpy;

    //   ! Calculate the Damper Position when there is a Max air flow specified.
    //  If (MassFlow == 0.0D0) THEN
    //    sd_airterminal(SysNum)%DamperPosition = 0.0D0
    //  ELSE IF (this->sd_airterminalInlet%AirMassFlowRateMaxAvail > this->sd_airterminalInlet%AirMassFlowRateMinAvail) THEN
    //    sd_airterminal(SysNum)%DamperPosition = ((MassFlow-this->sd_airterminalInlet%AirMassFlowRateMinAvail) / &
    //                                   (this->sd_airterminalInlet%AirMassFlowRateMaxAvail-this->sd_airterminalInlet%AirMassFlowRateMinAvail)) *
    //                                   &
    //                                  (1.0d0-MinFlowFrac) + MinFlowFrac
    //  ELSE
    //    sd_airterminal(SysNum)%DamperPosition = 1.0D0
    //  END IF

    if (MassFlow == 0.0) {
        this->DamperPosition = 0.0;
        this->ZoneMinAirFracReport = 0.0;
    } else if ((MassFlow > 0.0) && (MassFlow < this->AirMassFlowRateMax)) {
        this->DamperPosition = MassFlow / this->AirMassFlowRateMax;
        this->ZoneMinAirFracReport = this->ZoneMinAirFrac;
    } else if (MassFlow == this->AirMassFlowRateMax) {
        this->DamperPosition = 1.0;
        this->ZoneMinAirFracReport = this->ZoneMinAirFrac;
    }

    // Need to make sure that the damper outlets are passed to the coil inlet
    this->UpdateSys(state);

    // At the current air mass flow rate, calculate heating coil load
    QActualHeating = QToHeatSetPt - MassFlow * CpAirAvg * (this->sd_airterminalInlet.AirTemp - state.dataSingleDuct->ZoneTempSDAT); // reheat needed

    // do the reheat calculation if there's some air nass flow (or the damper action is "reverse action"), the flow is <= minimum ,
    // there's a heating requirement, and there's a thermostat with a heating setpoint
    // Reverse damper option is working only for water coils for now.
    if ((MassFlow > SmallMassFlow) && (QActualHeating > 0.0) && (state.dataHeatBalFanSys->TempControlType(ZoneNum) != SingleCoolingSetPoint)) {
        // At this point we know that there is a heating requirement: i.e., the heating coil needs to
        // be activated (there's a zone heating load or there's a reheat requirement). There are 3 possible
        // situations: 1) the coil load can be met by variable temperature air (below the max heat temp) at
        // the minimum air mass flow rate; 2) the coil load can be met by variable air flow rate with the air
        // temperature fixed at the max heat temp; 3) the load cannot be met (we will run at max air temp and
        // max air flow rate). We check for condition 2 by assuming the air temperatute is at the max heat temp
        // and solving for the air mass flow rate that will meet the load. If the flow rate is between the min and
        // max we are in condition 2.

        state.dataSingleDuct->QZoneMax2SDAT = QToHeatSetPt;

        // fill dual-max reheat flow limit, if any
        if (this->DamperHeatingAction == Action::Reverse) {
            state.dataSingleDuct->MaxDeviceAirMassFlowReheatSDAT = this->AirMassFlowRateMax;
        } else if (this->DamperHeatingAction == Action::ReverseWithLimits) {
            state.dataSingleDuct->MaxDeviceAirMassFlowReheatSDAT = this->AirMassFlowDuringReheatMax;
        } else if (this->DamperHeatingAction == Action::Normal) {
            state.dataSingleDuct->MaxDeviceAirMassFlowReheatSDAT = this->ZoneMinAirFrac * this->AirMassFlowRateMax;
        } else {
            // used for AIRTERMINAL_SINGLEDUCT_VAV_NOREHEAT or SingleDuctVAVNoReheat
            state.dataSingleDuct->MaxDeviceAirMassFlowReheatSDAT = this->AirMassFlowRateMax;
        }

        // determine flow based on leaving reheat temperature limit
        if (this->MaxReheatTempSetByUser) {

            state.dataSingleDuct->MaxHeatTempSDAT = this->MaxReheatTemp;
            if (QToHeatSetPt > SmallLoad) { // zone has a positive load to heating setpoint
                state.dataSingleDuct->MassFlowReqToLimitLeavingTempSDAT =
                    QToHeatSetPt / (CpAirAvg * (state.dataSingleDuct->MaxHeatTempSDAT - state.dataSingleDuct->ZoneTempSDAT));
            } else {
                state.dataSingleDuct->MassFlowReqToLimitLeavingTempSDAT = 0.0;
            }
        }

        // (re)apply limits to find air mass flow
        MassFlow = max(MassFlow, state.dataSingleDuct->MassFlowReqToLimitLeavingTempSDAT);
        MassFlow = min(MassFlow, state.dataSingleDuct->MaxDeviceAirMassFlowReheatSDAT);
        MassFlow = max(MassFlow, MassFlowBasedOnOA);
        MassFlow = min(MassFlow, this->sd_airterminalInlet.AirMassFlowRateMaxAvail);
        MassFlow = max(MassFlow, this->sd_airterminalInlet.AirMassFlowRateMinAvail);

        if (state.dataAirflowNetwork->SimulateAirflowNetwork > AirflowNetwork::AirflowNetworkControlMultizone &&
            state.dataAirflowNetwork->AirflowNetworkFanActivated && state.dataAirflowNetwork->VAVTerminalRatio > 0.0) {
            MassFlow *= state.dataAirflowNetwork->VAVTerminalRatio;
            if (MassFlow > state.dataLoopNodes->Node(this->InletNodeNum).MassFlowRate) {
                MassFlow = state.dataLoopNodes->Node(this->InletNodeNum).MassFlowRate;
            }
        }

        // now make any corrections to heating coil loads
        if (this->MaxReheatTempSetByUser) {
            state.dataSingleDuct->QZoneMaxRHTempLimitSDAT =
                MassFlow * CpAirAvg * (state.dataSingleDuct->MaxHeatTempSDAT - state.dataSingleDuct->ZoneTempSDAT);
            state.dataSingleDuct->QZoneMax2SDAT = min(state.dataSingleDuct->QZoneMaxRHTempLimitSDAT, QToHeatSetPt);
        }

        this->sd_airterminalOutlet.AirMassFlowRate = MassFlow;

        this->UpdateSys(state);

        // Now do the heating coil calculation for each heating coil type
        switch (this->ReheatComp_Num) { // Reverse damper option is working only for water coils for now.
            // hot water heating coil
        case HeatingCoilType::SimpleHeating: { // COIL:WATER:SIMPLEHEATING
            // Determine the load required to pass to the Component controller
            // Although this equation looks strange (using temp instead of deltaT), it is corrected later in ControlCompOutput
            // and is working as-is, temperature setpoints are maintained as expected.
            QZnReq = state.dataSingleDuct->QZoneMax2SDAT + MassFlow * CpAirAvg * state.dataSingleDuct->ZoneTempSDAT;

            // Initialize hot water flow rate to zero.
            DummyMdot = 0.0;
            SetActuatedBranchFlowRate(state, DummyMdot, this->ReheatControlNode, this->HWplantLoc, true);
            // On the first HVAC iteration the system values are given to the controller, but after that
            // the demand limits are in place and there needs to be feedback to the Zone Equipment
            if (FirstHVACIteration) {
                MaxFlowWater = this->MaxReheatWaterFlow;
                MinFlowWater = this->MinReheatWaterFlow;
            } else {
                WaterControlNode = this->ReheatControlNode;
                MaxFlowWater = state.dataLoopNodes->Node(WaterControlNode).MassFlowRateMaxAvail;
                MinFlowWater = state.dataLoopNodes->Node(WaterControlNode).MassFlowRateMinAvail;
            }

<<<<<<< HEAD
                // Simulate the reheat coil at constant air flow. Control by varying the
                // hot water flow rate.
                // FB use QActualHeating, change ControlCompOutput to use new
                ControlCompOutput(state,
                                  this->ReheatName,
                                  this->ReheatComp,
                                  this->ReheatComp_Index,
                                  FirstHVACIteration,
                                  QZnReq,
                                  this->ReheatControlNode,
                                  MaxFlowWater,
                                  MinFlowWater,
                                  this->ControllerOffset,
                                  this->ControlCompTypeNum,
                                  this->CompErrIndex,
                                  _,
                                  SysOutletNode,
                                  MassFlow,
                                  _,
                                  _,
                                  this->HWplantLoc);

                // If reverse action damper and the hot water flow is at maximum, simulate the
                // hot water coil with fixed (maximum) hot water flow but allow the air flow to
                // vary up to the maximum (air damper opens to try to meet zone load)
                if (this->DamperHeatingAction == Action::Reverse || this->DamperHeatingAction == Action::ReverseWithLimits) {
                    if (state.dataLoopNodes->Node(this->ReheatControlNode).MassFlowRate == MaxFlowWater) {
                        // fill limits for air flow for controller
                        state.dataSingleDuct->MinAirMassFlowRevActSVAV = this->AirMassFlowRateMax * this->ZoneMinAirFrac;
                        state.dataSingleDuct->MinAirMassFlowRevActSVAV =
                            min(state.dataSingleDuct->MinAirMassFlowRevActSVAV, this->sd_airterminalInlet.AirMassFlowRateMaxAvail);
                        state.dataSingleDuct->MinAirMassFlowRevActSVAV =
                            max(state.dataSingleDuct->MinAirMassFlowRevActSVAV, this->sd_airterminalInlet.AirMassFlowRateMinAvail);

                        state.dataSingleDuct->MaxAirMassFlowRevActSVAV = this->AirMassFlowRateMax;
                        state.dataSingleDuct->MaxAirMassFlowRevActSVAV =
                            min(state.dataSingleDuct->MaxAirMassFlowRevActSVAV, state.dataSingleDuct->MaxDeviceAirMassFlowReheatSDAT);
                        state.dataSingleDuct->MaxAirMassFlowRevActSVAV =
                            max(state.dataSingleDuct->MaxAirMassFlowRevActSVAV, state.dataSingleDuct->MinAirMassFlowRevActSVAV);
                        state.dataSingleDuct->MaxAirMassFlowRevActSVAV =
                            min(state.dataSingleDuct->MaxAirMassFlowRevActSVAV, this->sd_airterminalInlet.AirMassFlowRateMaxAvail);

                        state.dataLoopNodes->Node(this->OutletNodeNum).MassFlowRateMaxAvail =
                            state.dataSingleDuct->MaxAirMassFlowRevActSVAV; // suspect, check how/if used in ControlCompOutput
=======
            // Simulate the reheat coil at constant air flow. Control by varying the
            // hot water flow rate.
            // FB use QActualHeating, change ControlCompOutput to use new
            ControlCompOutput(state,
                              this->ReheatName,
                              this->ReheatComp,
                              this->ReheatComp_Index,
                              FirstHVACIteration,
                              QZnReq,
                              this->ReheatControlNode,
                              MaxFlowWater,
                              MinFlowWater,
                              this->ControllerOffset,
                              this->ControlCompTypeNum,
                              this->CompErrIndex,
                              _,
                              SysOutletNode,
                              MassFlow,
                              _,
                              _,
                              this->HWplantLoc);

            // If reverse action damper and the hot water flow is at maximum, simulate the
            // hot water coil with fixed (maximum) hot water flow but allow the air flow to
            // vary up to the maximum (air damper opens to try to meet zone load)
            if (this->DamperHeatingAction == Action::ReverseAction || this->DamperHeatingAction == Action::ReverseActionWithLimits) {
                if (state.dataLoopNodes->Node(this->ReheatControlNode).MassFlowRate == MaxFlowWater) {
                    // fill limits for air flow for controller
                    state.dataSingleDuct->MinAirMassFlowRevActSVAV = this->AirMassFlowRateMax * this->ZoneMinAirFrac;
                    state.dataSingleDuct->MinAirMassFlowRevActSVAV =
                        min(state.dataSingleDuct->MinAirMassFlowRevActSVAV, this->sd_airterminalInlet.AirMassFlowRateMaxAvail);
                    state.dataSingleDuct->MinAirMassFlowRevActSVAV =
                        max(state.dataSingleDuct->MinAirMassFlowRevActSVAV, this->sd_airterminalInlet.AirMassFlowRateMinAvail);

                    state.dataSingleDuct->MaxAirMassFlowRevActSVAV = this->AirMassFlowRateMax;
                    state.dataSingleDuct->MaxAirMassFlowRevActSVAV =
                        min(state.dataSingleDuct->MaxAirMassFlowRevActSVAV, state.dataSingleDuct->MaxDeviceAirMassFlowReheatSDAT);
                    state.dataSingleDuct->MaxAirMassFlowRevActSVAV =
                        max(state.dataSingleDuct->MaxAirMassFlowRevActSVAV, state.dataSingleDuct->MinAirMassFlowRevActSVAV);
                    state.dataSingleDuct->MaxAirMassFlowRevActSVAV =
                        min(state.dataSingleDuct->MaxAirMassFlowRevActSVAV, this->sd_airterminalInlet.AirMassFlowRateMaxAvail);

                    state.dataLoopNodes->Node(this->OutletNodeNum).MassFlowRateMaxAvail =
                        state.dataSingleDuct->MaxAirMassFlowRevActSVAV; // suspect, check how/if used in ControlCompOutput
                    ControlCompOutput(state,
                                      this->ReheatName,
                                      this->ReheatComp,
                                      this->ReheatComp_Index,
                                      FirstHVACIteration,
                                      state.dataSingleDuct->QZoneMax2SDAT,
                                      this->OutletNodeNum,
                                      state.dataSingleDuct->MaxAirMassFlowRevActSVAV,
                                      state.dataSingleDuct->MinAirMassFlowRevActSVAV,
                                      this->ControllerOffset,
                                      this->ControlCompTypeNum,
                                      this->CompErrIndex,
                                      ZoneNodeNum,
                                      SysOutletNode); // why not QZnReq  ?
                    // air flow controller, not on plant, don't pass plant topology info
                    // reset terminal unit inlet air mass flow to new value.
                    state.dataLoopNodes->Node(this->OutletNodeNum).MassFlowRateMaxAvail = this->sd_airterminalInlet.AirMassFlowRateMaxAvail;
                    MassFlow = state.dataLoopNodes->Node(SysOutletNode).MassFlowRate;

                    //         ! look for bang-bang condition: flow rate oscillating between 2 values during the air loop / zone
                    //         ! equipment iteration. If detected, set flow rate to previous value and recalc HW flow.
                    if (((std::abs(MassFlow - this->MassFlow2) < this->MassFlowDiff) ||
                         (std::abs(MassFlow - this->MassFlow3) < this->MassFlowDiff)) &&
                        (std::abs(MassFlow - this->MassFlow1) >= this->MassFlowDiff)) {
                        if (MassFlow > 0.0) MassFlow = this->MassFlow1;
                        this->sd_airterminalOutlet.AirMassFlowRate = MassFlow;
                        this->UpdateSys(state);

                        // Although this equation looks strange (using temp instead of deltaT), it is corrected later in ControlCompOutput
                        // and is working as-is, temperature setpoints are maintained as expected.
                        QZnReq = state.dataSingleDuct->QZoneMax2SDAT + MassFlow * CpAirAvg * state.dataSingleDuct->ZoneTempSDAT;
>>>>>>> 605b25ec
                        ControlCompOutput(state,
                                          this->ReheatName,
                                          this->ReheatComp,
                                          this->ReheatComp_Index,
                                          FirstHVACIteration,
                                          QZnReq,
                                          this->ReheatControlNode,
                                          MaxFlowWater,
                                          MinFlowWater,
                                          this->ControllerOffset,
                                          this->ControlCompTypeNum,
                                          this->CompErrIndex,
                                          _,
                                          SysOutletNode,
                                          MassFlow,
                                          _,
                                          _,
                                          this->HWplantLoc);
                    }

                    this->sd_airterminalOutlet.AirMassFlowRate = MassFlow;
                    // reset OA report variable
                    this->UpdateSys(state);
                } // IF (Node(sd_airterminal(SysNum)%ReheatControlNode)%MassFlowRate .EQ. MaxFlowWater) THEN
            }     // IF (sd_airterminal(SysNum)%DamperHeatingAction .EQ. ReverseAction) THEN

            // Recalculate the Damper Position.
            if (MassFlow == 0.0) {
                this->DamperPosition = 0.0;
                this->ZoneMinAirFracReport = 0.0;
            } else if ((MassFlow > 0.0) && (MassFlow < this->AirMassFlowRateMax)) {
                this->DamperPosition = MassFlow / this->AirMassFlowRateMax;
                this->ZoneMinAirFracReport = this->ZoneMinAirFrac;
            } else if (MassFlow == this->AirMassFlowRateMax) {
                this->DamperPosition = 1.0;
                this->ZoneMinAirFracReport = this->ZoneMinAirFrac;
            }
        } break;
        case HeatingCoilType::SteamAirHeating: { // ! COIL:STEAM:AIRHEATING
            // Determine the load required to pass to the Component controller
            QZnReq =
                state.dataSingleDuct->QZoneMax2SDAT - MassFlow * CpAirAvg * (this->sd_airterminalInlet.AirTemp - state.dataSingleDuct->ZoneTempSDAT);

            // Simulate reheat coil for the VAV system
            SimulateSteamCoilComponents(state, this->ReheatName, FirstHVACIteration, this->ReheatComp_Index, QZnReq);
        } break;
        case HeatingCoilType::Electric: { // COIL:ELECTRIC:HEATING
            // Determine the load required to pass to the Component controller
            QZnReq =
                state.dataSingleDuct->QZoneMax2SDAT - MassFlow * CpAirAvg * (this->sd_airterminalInlet.AirTemp - state.dataSingleDuct->ZoneTempSDAT);

            // Simulate reheat coil for the VAV system
            SimulateHeatingCoilComponents(state, this->ReheatName, FirstHVACIteration, QZnReq, this->ReheatComp_Index);
        } break;
        case HeatingCoilType::Gas: { // COIL:GAS:HEATING
            // Determine the load required to pass to the Component controller
            QZnReq =
                state.dataSingleDuct->QZoneMax2SDAT - MassFlow * CpAirAvg * (this->sd_airterminalInlet.AirTemp - state.dataSingleDuct->ZoneTempSDAT);

            // Simulate reheat coil for the VAV system
            SimulateHeatingCoilComponents(state, this->ReheatName, FirstHVACIteration, QZnReq, this->ReheatComp_Index, QHeatingDelivered);
        } break;
        case HeatingCoilType::None: { // blank
                                      // I no reheat is defined then assume that the damper is the only component.
            // If something else is there that is not a reheat coil or a blank then give the error message
        } break;
        default: {
            ShowFatalError(state, "Invalid Reheat Component=" + this->ReheatComp);
        } break;
        }

        // the COIL is OFF the properties are calculated for this special case.
    } else {
        switch (this->ReheatComp_Num) {
        case HeatingCoilType::SimpleHeating: { // COIL:WATER:SIMPLEHEATING
            // Simulate reheat coil for the Const Volume system
            DummyMdot = 0.0;
            SetActuatedBranchFlowRate(state, DummyMdot, this->ReheatControlNode, this->HWplantLoc, true);
            // call the reheat coil with the NO FLOW condition to make sure that the Node values
            // are passed through to the coil outlet correctly
            SimulateWaterCoilComponents(state, this->ReheatName, FirstHVACIteration, this->ReheatComp_Index);
        } break;
        case HeatingCoilType::SteamAirHeating: { // COIL:STEAM:AIRHEATING
            // Simulate reheat coil for the VAV system
            SimulateSteamCoilComponents(state, this->ReheatName, FirstHVACIteration, this->ReheatComp_Index, 0.0);
        } break;
        case HeatingCoilType::Electric: { // COIL:ELECTRIC:HEATING
            // Simulate reheat coil for the VAV system
            SimulateHeatingCoilComponents(state, this->ReheatName, FirstHVACIteration, 0.0, this->ReheatComp_Index);
        } break;
        case HeatingCoilType::Gas: { // COIL:GAS:HEATING
            // Simulate reheat coil for the VAV system
            SimulateHeatingCoilComponents(state, this->ReheatName, FirstHVACIteration, 0.0, this->ReheatComp_Index);
        } break;
        case HeatingCoilType::None: { // blank
                                      // If no reheat is defined then assume that the damper is the only component.
                                      // If something else is that is not a reheat coil or a blank then give the error message
        } break;
        default: {
            ShowFatalError(state, "Invalid Reheat Component=" + this->ReheatComp);
        } break;
        }
    }

    // push the flow rate history
    this->MassFlow3 = this->MassFlow2;
    this->MassFlow2 = this->MassFlow1;
    this->MassFlow1 = MassFlow;
}

void SingleDuctAirTerminal::CalcOAMassFlow(EnergyPlusData &state,
                                           Real64 &SAMassFlow,   // outside air based on optional user input
                                           Real64 &AirLoopOAFrac // outside air based on optional user input
) const
{

    // FUNCTION INFORMATION:
    //       AUTHOR         R. Raustad (FSEC)
    //       DATE WRITTEN   Jan 2010
    //       MODIFIED       Mangesh Basarkar, 06/2011: Modifying outside air based on airloop DCV flag
    //       RE-ENGINEERED  na

    // PURPOSE OF THIS FUNCTION:
    // Calculates the amount of outside air required based on optional user input.
    // Zone multipliers are included and are applied in GetInput.

    // METHODOLOGY EMPLOYED:
    // User input defines method used to calculate OA.

    // REFERENCES:

    // Using/Aliasing
    using Psychrometrics::PsyRhoAirFnPbTdbW;

    // Locals
    // SUBROUTINE ARGUMENT DEFINITIONS:

    // FUNCTION PARAMETER DEFINITIONS:
    bool constexpr UseMinOASchFlag(true); // Always use min OA schedule in calculations.

    // FUNCTION PARAMETER DEFINITIONS:
    // na

    // INTERFACE BLOCK SPECIFICATIONS
    // na

    // DERIVED TYPE DEFINITIONS
    // na

    // FUNCTION LOCAL VARIABLE DECLARATIONS:
    Real64 OAVolumeFlowRate; // outside air volume flow rate (m3/s)
    Real64 OAMassFlow;       // outside air mass flow rate (kg/s)

    // initialize OA flow rate and OA report variable
    SAMassFlow = 0.0;
    AirLoopOAFrac = 0.0;
    int AirLoopNum = this->AirLoopNum;

    // Calculate the amount of OA based on optional user inputs
    if (AirLoopNum > 0) {
        AirLoopOAFrac = state.dataAirLoop->AirLoopFlow(AirLoopNum).OAFrac;
        // If no additional input from user, RETURN from subroutine
        if (this->NoOAFlowInputFromUser) return;
        // Calculate outdoor air flow rate, zone multipliers are applied in GetInput
        if (AirLoopOAFrac > 0.0) {
            OAVolumeFlowRate = DataSizing::calcDesignSpecificationOutdoorAir(state,
                                                                             this->OARequirementsPtr,
                                                                             this->ActualZoneNum,
                                                                             state.dataAirLoop->AirLoopControlInfo(AirLoopNum).AirLoopDCVFlag,
                                                                             UseMinOASchFlag);
            OAMassFlow = OAVolumeFlowRate * state.dataEnvrn->StdRhoAir;

            // convert OA mass flow rate to supply air flow rate based on air loop OA fraction
            SAMassFlow = OAMassFlow / AirLoopOAFrac;
        }
    }
}

void SingleDuctAirTerminal::SimCBVAV(EnergyPlusData &state, bool const FirstHVACIteration, int const ZoneNum, int const ZoneNodeNum)
{

    // SUBROUTINE INFORMATION:
    //       AUTHOR         Richard Raustad
    //       DATE WRITTEN   August 2006
    //       MODIFIED       KHL/TH 10/2010: added maximum supply air temperature leaving reheat coil
    //       RE-ENGINEERED  na

    // PURPOSE OF THIS SUBROUTINE:
    // This subroutine simulates the VAV box with varying airflow in heating and cooling.
    // Modified version of SimVAV.

    // METHODOLOGY EMPLOYED:
    // na

    // REFERENCES:
    // na

    // Using/Aliasing
    using namespace DataZoneEnergyDemands;
    using DataHVACGlobals::SmallLoad;
    // unused   USE DataHeatBalFanSys,    ONLY: Mat
    using HeatingCoils::SimulateHeatingCoilComponents;
    using SteamCoils::SimulateSteamCoilComponents;
    using WaterCoils::SimulateWaterCoilComponents;
    // unused   USE DataHeatBalFanSys,    ONLY: ZoneThermostatSetPointHi, ZoneThermostatSetPointLo
    using PlantUtilities::SetActuatedBranchFlowRate;

    // Locals
    // SUBROUTINE ARGUMENT DEFINITIONS:

    // SUBROUTINE PARAMETER DEFINITIONS:

    // INTERFACE BLOCK SPECIFICATIONS
    // na

    // DERIVED TYPE DEFINITIONS
    // na

    // SUBROUTINE LOCAL VARIABLE DECLARATIONS:
    Real64 MassFlow;      // Total Mass Flow Rate from Hot & Cold Inlets [kg/sec]
    Real64 QTotLoad;      // Total load based on thermostat setpoint temperature [Watts]
    Real64 QZnReq;        // Total load to be met by terminal heater [Watts]
    Real64 QToHeatSetPt;  // Remaining load to heating setpoint [W]
    Real64 QSupplyAir;    // Zone load met by VAVHeatandCool system
    Real64 CpAirZn;       // Specific heat of zone air [J/kg-C]
    Real64 CpAirSysIn;    // Specific heat of VAVHeatandCool box entering air [J/kg-C]
    Real64 DeltaTemp;     // Temperature difference multiplied by specific heat [J/kg]
    Real64 MaxFlowWater;  // This is the value passed to the Controller depending if FirstHVACIteration or not
    Real64 MinFlowWater;  // This is the value passed to the Controller depending if FirstHVACIteration or not
    Real64 LeakLoadMult;  // Load multiplier to adjust for downstream leaks
    int SysOutletNode;    // The node number of the terminal unit outlet node
    int SysInletNode;     // The node number of the terminal unit inlet node
    int WaterControlNode; // This is the Actuated Reheat Control Node
    Real64 DummyMdot;
    Real64 QActualHeating;
    Real64 MinFlowFrac; // minimum flow fraction (and minimum damper position)

    // sd_airterminal(SysNum)%InletNodeNum is the inlet node to the terminal unit and the damper
    // sd_airterminal(SysNum)%OutletNodeNum is the outlet node of the damper and the inlet node of the heating coil
    // sd_airterminal(SysNum)%ReheatAirOutletNode is the outlet node of the terminal unit and the heating coil

    // The calculated load from the Heat Balance
    LeakLoadMult = state.dataDefineEquipment->AirDistUnit(this->ADUNum).LeakLoadMult;
    QTotLoad = state.dataZoneEnergyDemand->ZoneSysEnergyDemand(ZoneNum).RemainingOutputRequired * LeakLoadMult;
    QToHeatSetPt = state.dataZoneEnergyDemand->ZoneSysEnergyDemand(ZoneNum).RemainingOutputReqToHeatSP * LeakLoadMult;
    SysOutletNode = this->ReheatAirOutletNode;
    SysInletNode = this->InletNodeNum;
    CpAirZn = PsyCpAirFnW(state.dataLoopNodes->Node(ZoneNodeNum).HumRat);
    MinFlowFrac = this->ZoneMinAirFrac;
    state.dataSingleDuct->MinMassAirFlowSCBVAV = MinFlowFrac * state.dataEnvrn->StdRhoAir * this->MaxAirVolFlowRate;
    state.dataSingleDuct->ZoneTempSCBVAV = state.dataLoopNodes->Node(ZoneNodeNum).Temp;

    // Then depending on if the Load is for heating or cooling it is handled differently.  First
    // the massflow rate for cooling is determined to meet the entire load.  Then
    // if the massflow is below the minimum or greater than the Max it is set to either the Min
    // or the Max as specified for the VAV model.
    if (this->sd_airterminalInlet.AirMassFlowRateMaxAvail > 0.0) {
        // Calculate the flow required for cooling
        CpAirSysIn = PsyCpAirFnW(this->sd_airterminalInlet.AirHumRat);
        DeltaTemp = CpAirSysIn * this->sd_airterminalInlet.AirTemp - CpAirZn * state.dataSingleDuct->ZoneTempSCBVAV;

        // Need to check DeltaTemp and ensure that it is not zero
        if (DeltaTemp != 0.0) {
            MassFlow = QTotLoad / DeltaTemp;
        } else {
            MassFlow = this->sd_airterminalInlet.AirMassFlowRateMaxAvail;
        }

        // Check to see if the flow is < the Min or > the Max air Fraction to the zone; then set to min or max
        MassFlow = max(MassFlow, this->sd_airterminalInlet.AirMassFlowRateMinAvail);
        MassFlow = min(MassFlow, this->sd_airterminalInlet.AirMassFlowRateMaxAvail);
    } else {
        // System is Off set massflow to 0.0
        MassFlow = 0.0;
    }
    // look for bang-bang condition: flow rate oscillating between 2 values during the air loop / zone
    // equipment iteration. If detected, set flow rate to previous value.
    if (((std::abs(MassFlow - this->MassFlow2) < this->MassFlowDiff) || (std::abs(MassFlow - this->MassFlow3) < this->MassFlowDiff)) &&
        (std::abs(MassFlow - this->MassFlow1) >= this->MassFlowDiff)) {
        MassFlow = this->MassFlow1;
    }

    // Move data to the damper outlet node
    this->sd_airterminalOutlet.AirTemp = this->sd_airterminalInlet.AirTemp;
    this->sd_airterminalOutlet.AirHumRat = this->sd_airterminalInlet.AirHumRat;
    this->sd_airterminalOutlet.AirMassFlowRate = MassFlow;
    this->sd_airterminalOutlet.AirMassFlowRateMaxAvail = this->sd_airterminalInlet.AirMassFlowRateMaxAvail;
    this->sd_airterminalOutlet.AirMassFlowRateMinAvail = this->sd_airterminalInlet.AirMassFlowRateMinAvail;
    this->sd_airterminalOutlet.AirEnthalpy = this->sd_airterminalInlet.AirEnthalpy;

    // Calculate the Damper Position when there is a Max air flow specified.
    if (this->AirMassFlowRateMax == 0.0) {
        this->DamperPosition = 0.0;
    } else {
        this->DamperPosition = MassFlow / this->AirMassFlowRateMax;
    }

    // Need to make sure that the damper outlets are passed to the coil inlet
    this->UpdateSys(state);

    QActualHeating = QToHeatSetPt - MassFlow * CpAirZn * (this->sd_airterminalInlet.AirTemp - state.dataSingleDuct->ZoneTempSCBVAV);

    if ((MassFlow > SmallMassFlow) && (QActualHeating > 0.0) && (state.dataHeatBalFanSys->TempControlType(ZoneNum) != SingleCoolingSetPoint)) {
        //   VAVHeatandCool boxes operate at varying mass flow rates when reheating, VAV boxes operate at min flow
        //      (MassFlow <= this->sd_airterminalInlet%AirMassFlowRateMinAvail) .AND. &
        //   Per Fred Buhl, don't use DeadBandOrSetback to determine if heaters operate
        //      (.NOT. DeadBandOrSetback(ZoneNum))) Then

        // At this point we know that there is a heating requirement: i.e., the heating coil needs to
        // be activated (there's a zone heating load or there's a reheat requirement). There are 3 possible
        // situations: 1) the coil load can be met by variable temperature air (below the max heat temp) at
        // the minimum air mass flow rate; 2) the coil load can be met by variable air flow rate with the air
        // temperature fixed at the max heat temp; 3) the load cannot be met (we will run at max air temp and
        // max air flow rate). We check for condition 2 by assuming the air temperatute is at the max heat temp
        // and solving for the air mass flow rate that will meet the load. If the flow rate is between the min and
        // max we are in condition 2.

        state.dataSingleDuct->QZoneMax2SCBVAV = QToHeatSetPt;

        if (this->MaxReheatTempSetByUser) {

            state.dataSingleDuct->MaxHeatTempSCBVAV = this->MaxReheatTemp;
            if (QToHeatSetPt > SmallLoad) { // zone has a positive load to heating setpoint
                state.dataSingleDuct->MassFlowReqSCBVAV =
                    QToHeatSetPt / (CpAirZn * (state.dataSingleDuct->MaxHeatTempSCBVAV - state.dataSingleDuct->ZoneTempSCBVAV));
            } else {
                state.dataSingleDuct->MassFlowReqSCBVAV = MassFlow;
            }

            state.dataSingleDuct->QZoneMax3SCBVAV =
                CpAirZn * (state.dataSingleDuct->MaxHeatTempSCBVAV - state.dataSingleDuct->ZoneTempSCBVAV) * MassFlow;

            state.dataSingleDuct->MassFlowActualSCBVAV = MassFlow;

            if (state.dataSingleDuct->QZoneMax3SCBVAV < QToHeatSetPt) {
                state.dataSingleDuct->MassFlowActualSCBVAV = state.dataSingleDuct->MassFlowReqSCBVAV;
                // QZoneMax3 = CpAirZn * (MaxHeatTemp - ZoneTemp) * MassFlowActual
            }

            if (state.dataSingleDuct->MassFlowActualSCBVAV <= state.dataSingleDuct->MinMassAirFlowSCBVAV) {
                state.dataSingleDuct->MassFlowActualSCBVAV = state.dataSingleDuct->MinMassAirFlowSCBVAV;
            } else if (state.dataSingleDuct->MassFlowActualSCBVAV >= this->AirMassFlowRateMax) {
                state.dataSingleDuct->MassFlowActualSCBVAV = this->AirMassFlowRateMax;
            }

            state.dataSingleDuct->QZoneMaxSCBVAV = CpAirZn * state.dataSingleDuct->MassFlowActualSCBVAV *
                                                   (state.dataSingleDuct->MaxHeatTempSCBVAV - state.dataSingleDuct->ZoneTempSCBVAV);

            // temporary variable
            state.dataSingleDuct->QZoneMax2SCBVAV = min(state.dataSingleDuct->QZoneMaxSCBVAV, QToHeatSetPt);

            MassFlow = state.dataSingleDuct->MassFlowActualSCBVAV;

        } // IF (sd_airterminal(SysNum)%MaxReheatTempSetByUser) THEN

        this->sd_airterminalOutlet.AirMassFlowRate = MassFlow;

        this->UpdateSys(state);

        switch (this->ReheatComp_Num) {        // hot water heating coil
        case HeatingCoilType::SimpleHeating: { // COIL:WATER:SIMPLEHEATING
            // Determine the load required to pass to the Component controller
            // Although this equation looks strange (using temp instead of deltaT), it is corrected later in ControlCompOutput
            // and is working as-is, temperature setpoints are maintained as expected.
            QZnReq = state.dataSingleDuct->QZoneMax2SCBVAV + MassFlow * CpAirZn * state.dataLoopNodes->Node(ZoneNodeNum).Temp;
            if (QZnReq < SmallLoad) QZnReq = 0.0;

            // Initialize hot water flow rate to zero.
            // Node(sd_airterminal(SysNum)%ReheatControlNode)%MassFlowRate = 0.0D0
            DummyMdot = 0.0;
            SetActuatedBranchFlowRate(state, DummyMdot, this->ReheatControlNode, this->HWplantLoc, true);
            // On the first HVAC iteration the system values are given to the controller, but after that
            // the demand limits are in place and there needs to be feedback to the Zone Equipment
            if (FirstHVACIteration) {
                MaxFlowWater = this->MaxReheatWaterFlow;
                MinFlowWater = this->MinReheatWaterFlow;
            } else {
                WaterControlNode = this->ReheatControlNode;
                MaxFlowWater = state.dataLoopNodes->Node(WaterControlNode).MassFlowRateMaxAvail;
                MinFlowWater = state.dataLoopNodes->Node(WaterControlNode).MassFlowRateMinAvail;
            }

            // Simulate the reheat coil at constant air flow. Control by varying the
            // hot water flow rate.
            ControlCompOutput(state,
                              this->ReheatName,
                              this->ReheatComp,
                              this->ReheatComp_Index,
                              FirstHVACIteration,
                              QZnReq,
                              this->ReheatControlNode,
                              MaxFlowWater,
                              MinFlowWater,
                              this->ControllerOffset,
                              this->ControlCompTypeNum,
                              this->CompErrIndex,
                              _,
                              SysOutletNode,
                              MassFlow,
                              _,
                              _,
                              this->HWplantLoc);

            // If reverse action damper and the hot water flow is at maximum, simulate the
            // hot water coil with fixed (maximum) hot water flow but allow the air flow to
            // vary up to the maximum (air damper opens to try to meet zone load).
            if (this->DamperHeatingAction == Action::ReverseAction) {
                if (state.dataLoopNodes->Node(this->ReheatControlNode).MassFlowRate == this->MaxReheatWaterFlow) {
                    ControlCompOutput(state,
                                      this->ReheatName,
                                      this->ReheatComp,
                                      this->ReheatComp_Index,
                                      FirstHVACIteration,
                                      state.dataSingleDuct->QZoneMax2SCBVAV,
                                      this->OutletNodeNum,
                                      this->sd_airterminalInlet.AirMassFlowRateMaxAvail,
                                      this->sd_airterminalInlet.AirMassFlowRateMinAvail,
                                      this->ControllerOffset,
                                      this->ControlCompTypeNum,
                                      this->CompErrIndex,
                                      ZoneNodeNum,
                                      SysOutletNode);
                    //                                   ! air flow controller, not on plant, don't pass plant topology info

                    // reset terminal unit inlet air mass flow to new value.
                    MassFlow = state.dataLoopNodes->Node(SysOutletNode).MassFlowRate;
                    this->sd_airterminalOutlet.AirMassFlowRate = MassFlow;
                    this->UpdateSys(state);
                }
<<<<<<< HEAD

                // Simulate the reheat coil at constant air flow. Control by varying the
                // hot water flow rate.
                ControlCompOutput(state,
                                  this->ReheatName,
                                  this->ReheatComp,
                                  this->ReheatComp_Index,
                                  FirstHVACIteration,
                                  QZnReq,
                                  this->ReheatControlNode,
                                  MaxFlowWater,
                                  MinFlowWater,
                                  this->ControllerOffset,
                                  this->ControlCompTypeNum,
                                  this->CompErrIndex,
                                  _,
                                  SysOutletNode,
                                  MassFlow,
                                  _,
                                  _,
                                  this->HWplantLoc);

                // If reverse action damper and the hot water flow is at maximum, simulate the
                // hot water coil with fixed (maximum) hot water flow but allow the air flow to
                // vary up to the maximum (air damper opens to try to meet zone load).
                if (this->DamperHeatingAction == Action::Reverse) {
                    if (state.dataLoopNodes->Node(this->ReheatControlNode).MassFlowRate == this->MaxReheatWaterFlow) {
                        ControlCompOutput(state,
                                          this->ReheatName,
                                          this->ReheatComp,
                                          this->ReheatComp_Index,
                                          FirstHVACIteration,
                                          state.dataSingleDuct->QZoneMax2SCBVAV,
                                          this->OutletNodeNum,
                                          this->sd_airterminalInlet.AirMassFlowRateMaxAvail,
                                          this->sd_airterminalInlet.AirMassFlowRateMinAvail,
                                          this->ControllerOffset,
                                          this->ControlCompTypeNum,
                                          this->CompErrIndex,
                                          ZoneNodeNum,
                                          SysOutletNode);
                        //                                   ! air flow controller, not on plant, don't pass plant topology info

                        // reset terminal unit inlet air mass flow to new value.
                        MassFlow = state.dataLoopNodes->Node(SysOutletNode).MassFlowRate;
                        this->sd_airterminalOutlet.AirMassFlowRate = MassFlow;
                        this->UpdateSys(state);
                    }
                    // look for bang-bang condition: flow rate oscillating between 2 values during the air loop / zone
                    // equipment iteration. If detected, set flow rate to previous value and recalc HW flow.
                    if (((std::abs(MassFlow - this->MassFlow2) < this->MassFlowDiff) ||
                         (std::abs(MassFlow - this->MassFlow3) < this->MassFlowDiff)) &&
                        (std::abs(MassFlow - this->MassFlow1) >= this->MassFlowDiff)) {
                        MassFlow = this->MassFlow1;
                        this->sd_airterminalOutlet.AirMassFlowRate = MassFlow;
                        this->UpdateSys(state);
                        ControlCompOutput(state,
                                          this->ReheatName,
                                          this->ReheatComp,
                                          this->ReheatComp_Index,
                                          FirstHVACIteration,
                                          QZnReq,
                                          this->ReheatControlNode,
                                          MaxFlowWater,
                                          MinFlowWater,
                                          this->ControllerOffset,
                                          this->ControlCompTypeNum,
                                          this->CompErrIndex,
                                          _,
                                          SysOutletNode,
                                          MassFlow,
                                          _,
                                          _,
                                          this->HWplantLoc);
                    }
                    // recalculate damper position
                    if (this->AirMassFlowRateMax == 0.0) {
                        this->DamperPosition = 0.0;
                    } else {
                        this->DamperPosition = MassFlow / this->AirMassFlowRateMax;
                    }
=======
                // look for bang-bang condition: flow rate oscillating between 2 values during the air loop / zone
                // equipment iteration. If detected, set flow rate to previous value and recalc HW flow.
                if (((std::abs(MassFlow - this->MassFlow2) < this->MassFlowDiff) || (std::abs(MassFlow - this->MassFlow3) < this->MassFlowDiff)) &&
                    (std::abs(MassFlow - this->MassFlow1) >= this->MassFlowDiff)) {
                    MassFlow = this->MassFlow1;
                    this->sd_airterminalOutlet.AirMassFlowRate = MassFlow;
                    this->UpdateSys(state);
                    ControlCompOutput(state,
                                      this->ReheatName,
                                      this->ReheatComp,
                                      this->ReheatComp_Index,
                                      FirstHVACIteration,
                                      QZnReq,
                                      this->ReheatControlNode,
                                      MaxFlowWater,
                                      MinFlowWater,
                                      this->ControllerOffset,
                                      this->ControlCompTypeNum,
                                      this->CompErrIndex,
                                      _,
                                      SysOutletNode,
                                      MassFlow,
                                      _,
                                      _,
                                      this->HWplantLoc);
                }
                // recalculate damper position
                if (this->AirMassFlowRateMax == 0.0) {
                    this->DamperPosition = 0.0;
                } else {
                    this->DamperPosition = MassFlow / this->AirMassFlowRateMax;
>>>>>>> 605b25ec
                }
            }
        } break;
        case HeatingCoilType::SteamAirHeating: { // ! COIL:STEAM:AIRHEATING
            // Determine the load required to pass to the Component controller
            QZnReq = state.dataSingleDuct->QZoneMax2SCBVAV -
                     MassFlow * CpAirZn * (this->sd_airterminalInlet.AirTemp - state.dataSingleDuct->ZoneTempSCBVAV);
            if (QZnReq < SmallLoad) QZnReq = 0.0;

            // Simulate reheat coil for the VAV system
            SimulateSteamCoilComponents(state, this->ReheatName, FirstHVACIteration, this->ReheatComp_Index, QZnReq);
        } break;
        case HeatingCoilType::Electric: { // COIL:ELECTRIC:HEATING
            // Determine the load required to pass to the Component controller
            QSupplyAir = MassFlow * CpAirZn * (this->sd_airterminalInlet.AirTemp - state.dataSingleDuct->ZoneTempSCBVAV);
            QZnReq = state.dataSingleDuct->QZoneMax2SCBVAV - QSupplyAir;
            if (QZnReq < SmallLoad) QZnReq = 0.0;

            // Simulate reheat coil for the VAV system
            SimulateHeatingCoilComponents(state, this->ReheatName, FirstHVACIteration, QZnReq, this->ReheatComp_Index);
        } break;
        case HeatingCoilType::Gas: { // COIL:GAS:HEATING
            // Determine the load required to pass to the Component controller
            QZnReq = state.dataSingleDuct->QZoneMax2SCBVAV -
                     MassFlow * CpAirZn * (this->sd_airterminalInlet.AirTemp - state.dataSingleDuct->ZoneTempSCBVAV);
            if (QZnReq < SmallLoad) QZnReq = 0.0;

            // Simulate reheat coil for the VAV system
            SimulateHeatingCoilComponents(state, this->ReheatName, FirstHVACIteration, QZnReq, this->ReheatComp_Index);
        } break;
        case HeatingCoilType::None: { // blank
                                      // If no reheat is defined then assume that the damper is the only component.
            // If something else is there that is not a reheat coil then give the error message below.
        } break;
        default: {
            ShowFatalError(state, "Invalid Reheat Component=" + this->ReheatComp);
        } break;
        }

        // the COIL is OFF the properties are calculated for this special case.
    } else {
        switch (this->ReheatComp_Num) {
        case HeatingCoilType::SimpleHeating: { // COIL:WATER:SIMPLEHEATING
            // Simulate reheat coil for the Const Volume system
            // Node(sd_airterminal(SysNum)%ReheatControlNode)%MassFlowRate = 0.0D0
            // Initialize hot water flow rate to zero.
            DummyMdot = 0.0;
            SetActuatedBranchFlowRate(state, DummyMdot, this->ReheatControlNode, this->HWplantLoc, true);

            // call the reheat coil with the NO FLOW condition to make sure that the Node values
            // are passed through to the coil outlet correctly
            SimulateWaterCoilComponents(state, this->ReheatName, FirstHVACIteration, this->ReheatComp_Index);
        } break;
        case HeatingCoilType::SteamAirHeating: { // COIL:STEAM:AIRHEATING
            // Simulate reheat coil for the VAV system
            SimulateSteamCoilComponents(state, this->ReheatName, FirstHVACIteration, this->ReheatComp_Index, 0.0);
        } break;
        case HeatingCoilType::Electric: { // COIL:ELECTRIC:HEATING
            // Simulate reheat coil for the VAV system
            SimulateHeatingCoilComponents(state, this->ReheatName, FirstHVACIteration, 0.0, this->ReheatComp_Index);
        } break;
        case HeatingCoilType::Gas: { // COIL:GAS:HEATING
            // Simulate reheat coil for the VAV system
            SimulateHeatingCoilComponents(state, this->ReheatName, FirstHVACIteration, 0.0, this->ReheatComp_Index);
        } break;
        case HeatingCoilType::None: { // blank
                                      // If no reheat is defined then assume that the damper is the only component.
                                      // If something else is there that is not a reheat coil then give the error message
        } break;
        default: {
            ShowFatalError(state, "Invalid Reheat Component=" + this->ReheatComp);
        } break;
        }
    }
    // push the flow rate history
    this->MassFlow3 = this->MassFlow2;
    this->MassFlow2 = this->MassFlow1;
    this->MassFlow1 = MassFlow;
}

void SingleDuctAirTerminal::SimVAVVS(EnergyPlusData &state, bool const FirstHVACIteration, int const ZoneNum, int const ZoneNodeNum)
{

    // SUBROUTINE INFORMATION:
    //       AUTHOR         Fred Buhl
    //       DATE WRITTEN   July 2004
    //       MODIFIED       na
    //       RE-ENGINEERED  na

    // PURPOSE OF THIS SUBROUTINE:
    // This subroutine simulates a single duct VAV terminal unit with a variable-speed fan upstream
    // and a reheat coil on the downstream side.

    // METHODOLOGY EMPLOYED:
    // Define a compound component in CalcVAVVS. Break the heating/cooling load into 4 regions based
    // on equip on/off combinations. Assign the heating load to the appropriate region and iteratively
    // solve for the appropriate control variable value using Regula-Falsi solver.

    // Using/Aliasing
    using namespace DataZoneEnergyDemands;
    using General::SolveRoot;
    using SteamCoils::GetCoilCapacity;

    // SUBROUTINE PARAMETER DEFINITIONS:
    Real64 constexpr BigLoad(1.0e+20);

    // SUBROUTINE LOCAL VARIABLE DECLARATIONS:
    Real64 MassFlow = 0; // [kg/sec]   Total Mass Flow Rate from Hot & Cold Inlets
    Real64 QTotLoad;     // [Watts]
    // unused  REAL(r64) :: QZnReq      ! [Watts]
    Real64 CpAirZn;
    // unused  REAL(r64) :: CpAirSysIn
    // unused  REAL(r64) :: DeltaTemp
    int SysOutletNode;    // The node number of the terminal unit outlet node
    int SysInletNode;     // the node number of the terminal unit inlet node
    int WaterControlNode; // This is the Actuated Reheat Control Node
    int SteamControlNode;
    Real64 MaxFlowWater;    // This is the value passed to the Controller depending if FirstHVACIteration or not
    Real64 MinFlowWater;    // This is the value passed to the Controller depending if FirstHVACIteration or not
    Real64 MaxFlowSteam;    // This is the value passed to the Controller depending if FirstHVACIteration or not
    Real64 MinFlowSteam;    // This is the value passed to the Controller depending if FirstHVACIteration or not
    Real64 HWFlow;          // the hot water flow rate [kg/s]
    Real64 QCoolFanOnMax;   // max cooling - fan at max flow; note that cooling is always < 0. [W]
    Real64 QCoolFanOnMin;   // min active cooling with fan on - fan at lowest speed. [W]
    Real64 QHeatFanOnMax;   // max heating - fan at heat flow max, hot water flow at max [W]
    Real64 QHeatFanOnMin;   // min heating - fan at min flow, hot water at max flow [W]
    Real64 QHeatFanOffMax;  // max heating - fan off, hot water flow at max [W]
    Real64 QNoHeatFanOff;   // min heating - fan off, hot water at min flow [W]
    HeatingCoilType HCType; // heating coil type
    int FanType;            // fan type (as a number)
    Real64 HCLoad;          // load passed to a gas or electric heating coil [W]
    int FanOp;              // 1 if fan is on; 0 if off.
    Real64 MaxCoolMassFlow; // air flow at max cooling [kg/s]
    Real64 MaxHeatMassFlow; // air flow at max heating [kg/s]
    Real64 MinMassFlow;     // minimum air flow rate [kg/s]
    Real64 UnitFlowToler;   // flow rate tolerance
    Real64 QDelivered;
    Real64 FracDelivered;
    Array1D<Real64> Par(11);
    int SolFlag;
    Real64 ErrTolerance;
    Real64 MaxSteamCap; // steam coil capacity at full load
    bool ErrorsFound;   // returned from mining function call

    // The calculated load from the Heat Balance
    QTotLoad = state.dataZoneEnergyDemand->ZoneSysEnergyDemand(ZoneNum).RemainingOutputRequired;
    SysOutletNode = this->ReheatAirOutletNode;
    SysInletNode = this->InletNodeNum;
    CpAirZn = PsyCpAirFnW(state.dataLoopNodes->Node(ZoneNodeNum).HumRat);
    HCType = this->ReheatComp_Num;
    FanType = this->Fan_Num;
    MaxCoolMassFlow = this->sd_airterminalInlet.AirMassFlowRateMaxAvail;
    MaxHeatMassFlow = min(this->HeatAirMassFlowRateMax, this->sd_airterminalInlet.AirMassFlowRateMaxAvail);
    MinMassFlow = MaxCoolMassFlow * this->ZoneMinAirFrac;
    UnitFlowToler = 0.001 * DataConvergParams::HVACFlowRateToler;
    QDelivered = 0.0;
    HWFlow = 0.0;
    if (this->sd_airterminalInlet.AirMassFlowRateMaxAvail <= 0.0 || state.dataZoneEnergyDemand->CurDeadBandOrSetback(ZoneNum)) {
        MassFlow = 0.0;
        FanOp = 0;
        this->CalcVAVVS(state, FirstHVACIteration, ZoneNodeNum, 0.0, 0.0, FanType, MassFlow, FanOp, QDelivered);
        return;
    }

    if (HCType == HeatingCoilType::SimpleHeating) {
        WaterControlNode = this->ReheatControlNode;
        HCLoad = 0.0;
        if (FirstHVACIteration) {
            MaxFlowWater = this->MaxReheatWaterFlow;
            MinFlowWater = this->MinReheatWaterFlow;
        } else {
            WaterControlNode = this->ReheatControlNode;
            MaxFlowWater = state.dataLoopNodes->Node(WaterControlNode).MassFlowRateMaxAvail;
            MinFlowWater = state.dataLoopNodes->Node(WaterControlNode).MassFlowRateMinAvail;
        }
    } else {
        WaterControlNode = 0;
        HCLoad = BigLoad;
        MaxFlowWater = 0.0;
        MinFlowWater = 0.0;
    }

    if (HCType == HeatingCoilType::SteamAirHeating) {
        SteamControlNode = this->ReheatControlNode;
        HCLoad = 0.0;
        if (FirstHVACIteration) {
            MaxFlowSteam = this->MaxReheatSteamFlow;
            MinFlowSteam = this->MinReheatSteamFlow;
        } else {
            MaxFlowSteam = state.dataLoopNodes->Node(SteamControlNode).MassFlowRateMaxAvail;
            MinFlowSteam = state.dataLoopNodes->Node(SteamControlNode).MassFlowRateMinAvail;
        }
    } else {
        SteamControlNode = 0;
        HCLoad = BigLoad;
        MaxFlowSteam = 0.0;
        MinFlowSteam = 0.0;
    }

    // define 3 load regions and assign the current load to the correct region.
    // region 1: active cooling with fan on
    FanOp = 1;
    if (HCType == HeatingCoilType::SteamAirHeating) {
        this->CalcVAVVS(state, FirstHVACIteration, ZoneNodeNum, MinFlowSteam, 0.0, FanType, MaxCoolMassFlow, FanOp, QCoolFanOnMax);
        this->CalcVAVVS(state, FirstHVACIteration, ZoneNodeNum, MinFlowSteam, 0.0, FanType, MinMassFlow, FanOp, QCoolFanOnMin);
        // region 2: active heating with fan on
        this->CalcVAVVS(state, FirstHVACIteration, ZoneNodeNum, MaxFlowSteam, BigLoad, FanType, MaxHeatMassFlow, FanOp, QHeatFanOnMax);
        MaxSteamCap = GetCoilCapacity(state, this->ReheatComp, this->ReheatName, ErrorsFound);
        this->CalcVAVVS(state, FirstHVACIteration, ZoneNodeNum, MaxFlowSteam, 0.0, FanType, MinMassFlow, FanOp, QHeatFanOnMin);
        // region 3: active heating with fan off
        FanOp = 0;
        this->CalcVAVVS(state, FirstHVACIteration, ZoneNodeNum, MaxFlowSteam, BigLoad, FanType, MinMassFlow, FanOp, QHeatFanOffMax);
        this->CalcVAVVS(state, FirstHVACIteration, ZoneNodeNum, MinFlowSteam, 0.0, FanType, MinMassFlow, FanOp, QNoHeatFanOff);
    } else {
        this->CalcVAVVS(state, FirstHVACIteration, ZoneNodeNum, MinFlowWater, 0.0, FanType, MaxCoolMassFlow, FanOp, QCoolFanOnMax);
        this->CalcVAVVS(state, FirstHVACIteration, ZoneNodeNum, MinFlowWater, 0.0, FanType, MinMassFlow, FanOp, QCoolFanOnMin);
        // region 2: active heating with fan on
        this->CalcVAVVS(state, FirstHVACIteration, ZoneNodeNum, MaxFlowWater, BigLoad, FanType, MaxHeatMassFlow, FanOp, QHeatFanOnMax);
        this->CalcVAVVS(state, FirstHVACIteration, ZoneNodeNum, MaxFlowWater, 0.0, FanType, MinMassFlow, FanOp, QHeatFanOnMin);
        // region 3: active heating with fan off
        FanOp = 0;
        this->CalcVAVVS(state, FirstHVACIteration, ZoneNodeNum, MaxFlowWater, BigLoad, FanType, MinMassFlow, FanOp, QHeatFanOffMax);
        this->CalcVAVVS(state, FirstHVACIteration, ZoneNodeNum, MinFlowWater, 0.0, FanType, MinMassFlow, FanOp, QNoHeatFanOff);
    }

    // Active cooling with fix for issue #5592
    if (QTotLoad < (-1.0 * SmallLoad) && QTotLoad < QCoolFanOnMin - SmallLoad && this->sd_airterminalInlet.AirMassFlowRateMaxAvail > 0.0 &&
        !state.dataZoneEnergyDemand->CurDeadBandOrSetback(ZoneNum)) {
        // check that it can meet the load
        FanOp = 1;
        if (QCoolFanOnMax < QTotLoad - SmallLoad) {
            Par(1) = double(this->SysNum);
            if (FirstHVACIteration) {
                Par(2) = 1.0;
            } else {
                Par(2) = 0.0;
            }
            Par(3) = double(ZoneNodeNum);
            Par(4) = double(HCType);
            if (HCType == HeatingCoilType::SteamAirHeating) {
                Par(5) = MinFlowSteam;
            } else {
                Par(5) = MinFlowWater;
            }
            Par(6) = double(FanType);
            Par(7) = double(FanOp);
            Par(8) = QTotLoad;
            SolveRoot(state,
                      UnitFlowToler,
                      50,
                      SolFlag,
                      MassFlow,
                      EnergyPlus::SingleDuct::SingleDuctAirTerminal::VAVVSCoolingResidual,
                      MinMassFlow,
                      MaxCoolMassFlow,
                      Par);
            if (SolFlag == -1) {
                if (this->IterationLimit == 0) {
                    ShowWarningError(state, "Supply air flow control failed in VS VAV terminal unit " + this->SysName);
                    ShowContinueError(state, "  Iteration limit exceeded in calculating air flow rate");
                }
                ShowRecurringWarningErrorAtEnd(
                    state, "Supply air flow Iteration limit exceeded in VS VAV terminal unit " + this->SysName, this->IterationLimit);
            } else if (SolFlag == -2) {
                if (this->IterationFailed == 0) {
                    ShowWarningError(state, "Supply air flow control failed in VS VAV terminal unit " + this->SysName);
                    ShowContinueError(state, "  Bad air flow limits");
                }
                ShowRecurringWarningErrorAtEnd(
                    state, "Supply air flow control failed in VS VAV terminal unit " + this->SysName, this->IterationFailed);
            }

        } else {

            MassFlow = MaxCoolMassFlow;

            if (HCType == HeatingCoilType::SteamAirHeating) {
                this->CalcVAVVS(state, FirstHVACIteration, ZoneNodeNum, MinFlowSteam, 0.0, FanType, MassFlow, FanOp, QDelivered);
            } else {
                this->CalcVAVVS(state, FirstHVACIteration, ZoneNodeNum, MinFlowWater, 0.0, FanType, MassFlow, FanOp, QDelivered);
            }
        }

        // no active heating or cooling
    } else if ((QTotLoad >= QCoolFanOnMin - SmallLoad && QTotLoad <= QNoHeatFanOff + SmallLoad &&
                this->sd_airterminalInlet.AirMassFlowRateMaxAvail > 0.0) ||
               (this->sd_airterminalInlet.AirMassFlowRateMaxAvail > 0.0 && state.dataZoneEnergyDemand->CurDeadBandOrSetback(ZoneNum))) {
        MassFlow = MinMassFlow;
        FanOp = 0;
        if (HCType == HeatingCoilType::SteamAirHeating) {
            this->CalcVAVVS(state, FirstHVACIteration, ZoneNodeNum, MinFlowSteam, QTotLoad, FanType, MassFlow, FanOp, QNoHeatFanOff);
        } else {
            this->CalcVAVVS(state, FirstHVACIteration, ZoneNodeNum, MinFlowWater, 0.0, FanType, MassFlow, FanOp, QNoHeatFanOff);
        }

        // active heating
    } else if (QTotLoad > QNoHeatFanOff + SmallLoad && this->sd_airterminalInlet.AirMassFlowRateMaxAvail > 0.0 &&
               !state.dataZoneEnergyDemand->CurDeadBandOrSetback(ZoneNum)) {
        // hot water coil
        if (HCType == HeatingCoilType::SimpleHeating) {
            if (QTotLoad < QHeatFanOffMax - SmallLoad) {
                // vary HW flow, leave air flow at minimum
                MassFlow = MinMassFlow;
                FanOp = 0;
                Par(1) = double(this->SysNum);
                if (FirstHVACIteration) {
                    Par(2) = 1.0;
                } else {
                    Par(2) = 0.0;
                }
                Par(3) = double(ZoneNodeNum);
                Par(4) = double(static_cast<int>(HCType));
                Par(5) = MassFlow;
                Par(6) = double(FanType);
                Par(7) = double(FanOp);
                Par(8) = QTotLoad;
                ErrTolerance = this->ControllerOffset;
                SolveRoot(state,
                          ErrTolerance,
                          500,
                          SolFlag,
                          HWFlow,
                          EnergyPlus::SingleDuct::SingleDuctAirTerminal::VAVVSHWNoFanResidual,
                          MinFlowWater,
                          MaxFlowWater,
                          Par);
                if (SolFlag == -1) {
                    ShowRecurringWarningErrorAtEnd(state, "Hot Water flow control failed in VS VAV terminal unit " + this->SysName, this->ErrCount1);
                    ShowRecurringContinueErrorAtEnd(
                        state, "...Iteration limit (500) exceeded in calculating the hot water flow rate", this->ErrCount1c);
                    this->CalcVAVVS(state, FirstHVACIteration, ZoneNodeNum, HWFlow, 0.0, FanType, MassFlow, FanOp, QDelivered);
                } else if (SolFlag == -2) {
                    ShowRecurringWarningErrorAtEnd(
                        state, "Hot Water flow control failed (bad air flow limits) in VS VAV terminal unit " + this->SysName, this->ErrCount2);
                }
            } else if (QTotLoad >= QHeatFanOffMax - SmallLoad && QTotLoad <= QHeatFanOnMin + SmallLoad) {
                MassFlow = MinMassFlow;
                FanOp = 0;
                this->CalcVAVVS(state, FirstHVACIteration, ZoneNodeNum, MaxFlowWater, 0.0, FanType, MassFlow, FanOp, QDelivered);
            } else if (QTotLoad > QHeatFanOnMin + SmallLoad && QTotLoad < QHeatFanOnMax - SmallLoad) {
                // set hot water flow to max and vary the supply air flow rate
                FanOp = 1;
                Par(1) = double(this->SysNum);
                if (FirstHVACIteration) {
                    Par(2) = 1.0;
                } else {
                    Par(2) = 0.0;
                }
                Par(3) = double(ZoneNodeNum);
                Par(4) = double(HCType);
                Par(5) = MaxFlowWater;
                Par(6) = double(FanType);
                Par(7) = double(FanOp);
                Par(8) = QTotLoad;
                SolveRoot(state,
                          UnitFlowToler,
                          50,
                          SolFlag,
                          MassFlow,
                          EnergyPlus::SingleDuct::SingleDuctAirTerminal::VAVVSHWFanOnResidual,
                          MinMassFlow,
                          MaxHeatMassFlow,
                          Par);
                if (SolFlag == -1) {
                    if (this->IterationLimit == 0) {
                        ShowWarningError(state, "Supply air flow control failed in VS VAV terminal unit " + this->SysName);
                        ShowContinueError(state, "  Iteration limit exceeded in calculating air flow rate");
                    }
                    ShowRecurringWarningErrorAtEnd(
                        state, "Supply air flow Iteration limit exceeded in VS VAV terminal unit " + this->SysName, this->IterationLimit);
                } else if (SolFlag == -2) {
                    if (this->IterationFailed == 0) {
                        ShowWarningError(state, "Supply air flow control failed in VS VAV terminal unit " + this->SysName);
                        ShowContinueError(state, "  Bad air flow limits");
                    }
                    ShowRecurringWarningErrorAtEnd(
                        state, "Supply air flow control failed in VS VAV terminal unit " + this->SysName, this->IterationFailed);
                }
            } else {
                MassFlow = MaxHeatMassFlow;
                FanOp = 1;
                this->CalcVAVVS(state, FirstHVACIteration, ZoneNodeNum, MaxFlowWater, 0.0, FanType, MassFlow, FanOp, QDelivered);
            }
        } else if (HCType == HeatingCoilType::SteamAirHeating) {
            //      IF (QTotLoad > QNoHeatFanOff + SmallLoad .AND. QTotLoad < QHeatFanOffMax - SmallLoad) THEN
            if (QTotLoad < QHeatFanOffMax - SmallLoad) {
                // vary steam flow, leave air flow at minimum
                MassFlow = MinMassFlow;
                FanOp = 0;
                Par(1) = double(this->SysNum);
                if (FirstHVACIteration) {
                    Par(2) = 1.0;
                } else {
                    Par(2) = 0.0;
                }
                Par(3) = double(ZoneNodeNum);
                Par(4) = double(static_cast<int>(HCType));
                Par(5) = MassFlow;
                Par(6) = double(FanType);
                Par(7) = double(FanOp);
                Par(8) = QTotLoad;
                Par(9) = MinFlowSteam;
                Par(10) = MaxFlowSteam;
                Par(11) = MaxSteamCap;
                ErrTolerance = this->ControllerOffset;
                SolveRoot(state,
                          ErrTolerance,
                          500,
                          SolFlag,
                          HWFlow,
                          EnergyPlus::SingleDuct::SingleDuctAirTerminal::VAVVSHWNoFanResidual,
                          MinFlowSteam,
                          MaxFlowSteam,
                          Par);
                if (SolFlag == -1) {
                    ShowRecurringWarningErrorAtEnd(state, "Steam flow control failed in VS VAV terminal unit " + this->SysName, this->ErrCount1);
                    ShowRecurringContinueErrorAtEnd(
                        state, "...Iteration limit (500) exceeded in calculating the hot water flow rate", this->ErrCount1c);
                    this->CalcVAVVS(state, FirstHVACIteration, ZoneNodeNum, HWFlow, 0.0, FanType, MassFlow, FanOp, QDelivered);
                } else if (SolFlag == -2) {
                    ShowRecurringWarningErrorAtEnd(
                        state, "Steam flow control failed (bad air flow limits) in VS VAV terminal unit " + this->SysName, this->ErrCount2);
                }
            } else if (QTotLoad >= QHeatFanOffMax - SmallLoad && QTotLoad <= QHeatFanOnMin + SmallLoad) {
                MassFlow = MinMassFlow;
                FanOp = 0;
                this->CalcVAVVS(state, FirstHVACIteration, ZoneNodeNum, MaxFlowWater, 0.0, FanType, MassFlow, FanOp, QDelivered);
            } else if (QTotLoad > QHeatFanOnMin + SmallLoad && QTotLoad < QHeatFanOnMax - SmallLoad) {
                FanOp = 1;
                Par(1) = double(this->SysNum);
                if (FirstHVACIteration) {
                    Par(2) = 1.0;
                } else {
                    Par(2) = 0.0;
                }
                Par(3) = double(ZoneNodeNum);
                Par(4) = double(HCType);
                Par(5) = MaxFlowSteam;
                Par(6) = double(FanType);
                Par(7) = double(FanOp);
                Par(8) = QTotLoad;
                SolveRoot(state,
                          UnitFlowToler,
                          50,
                          SolFlag,
                          MassFlow,
                          EnergyPlus::SingleDuct::SingleDuctAirTerminal::VAVVSHWFanOnResidual,
                          MinMassFlow,
                          MaxHeatMassFlow,
                          Par);
                if (SolFlag == -1) {
                    if (this->IterationLimit == 0) {
                        ShowWarningError(state, "Steam heating coil control failed in VS VAV terminal unit " + this->SysName);
                        ShowContinueError(state, "  Iteration limit exceeded in calculating air flow rate");
                    }
                    ShowRecurringWarningErrorAtEnd(
                        state, "Steam heating coil iteration limit exceeded in VS VAV terminal unit " + this->SysName, this->IterationLimit);
                } else if (SolFlag == -2) {
                    if (this->IterationFailed == 0) {
                        ShowWarningError(state, "Steam heating coil control failed in VS VAV terminal unit " + this->SysName);
                        ShowContinueError(state, "  Bad air flow limits");
                    }
                    ShowRecurringWarningErrorAtEnd(
                        state, "Steam heating coil control failed in VS VAV terminal unit " + this->SysName, this->IterationFailed);
                }
            } else {
                MassFlow = MaxHeatMassFlow;
                FanOp = 1;
                this->CalcVAVVS(state, FirstHVACIteration, ZoneNodeNum, QTotLoad, QTotLoad, FanType, MassFlow, FanOp, QDelivered);
            }
        } else if (HCType == HeatingCoilType::Gas || HCType == HeatingCoilType::Electric) {
            if (QTotLoad <= QHeatFanOnMin + SmallLoad) {
                // vary heating coil power, leave mass flow at minimum
                MassFlow = MinMassFlow;
                FanOp = 0;
                this->CalcVAVVS(state, FirstHVACIteration, ZoneNodeNum, 0.0, QTotLoad, FanType, MassFlow, FanOp, QDelivered);
            } else if (QTotLoad > QHeatFanOnMin + SmallLoad && QTotLoad < QHeatFanOnMax - SmallLoad) {
                FanOp = 1;
                Par(1) = double(this->SysNum);
                if (FirstHVACIteration) {
                    Par(2) = 1.0;
                } else {
                    Par(2) = 0.0;
                }
                Par(3) = double(ZoneNodeNum);
                Par(4) = double(HCType);
                Par(5) = this->ReheatCoilMaxCapacity;
                Par(6) = double(FanType);
                Par(7) = double(FanOp);
                Par(8) = QTotLoad;
                SolveRoot(state,
                          UnitFlowToler,
                          50,
                          SolFlag,
                          FracDelivered,
                          EnergyPlus::SingleDuct::SingleDuctAirTerminal::VAVVSHCFanOnResidual,
                          0.0,
                          1.0,
                          Par);
                MassFlow = state.dataLoopNodes->Node(SysInletNode).MassFlowRate;
                if (SolFlag == -1) {
                    if (this->IterationLimit == 0) {
                        ShowWarningError(state, "Heating coil control failed in VS VAV terminal unit " + this->SysName);
                        ShowContinueError(state, "  Iteration limit exceeded in calculating air flow rate");
                    }
                    ShowRecurringWarningErrorAtEnd(
                        state, "Heating coil control iteration limit exceeded in VS VAV terminal unit " + this->SysName, this->IterationLimit);
                } else if (SolFlag == -2) {
                    if (this->IterationFailed == 0) {
                        ShowWarningError(state, "Heating coil control failed in VS VAV terminal unit " + this->SysName);
                        ShowContinueError(state, "  Bad air flow limits");
                    }
                    ShowRecurringWarningErrorAtEnd(
                        state, "Heating coil control failed in VS VAV terminal unit " + this->SysName, this->IterationFailed);
                }
            } else {
                MassFlow = MaxHeatMassFlow;
                FanOp = 1;
                this->CalcVAVVS(state, FirstHVACIteration, ZoneNodeNum, 0.0, QTotLoad, FanType, MassFlow, FanOp, QDelivered);
            }
        } else {
            ShowFatalError(state, "Invalid Reheat Component=" + this->ReheatComp);
        }

    } else {

        MassFlow = 0.0;
        FanOp = 0;
        this->CalcVAVVS(state, FirstHVACIteration, ZoneNodeNum, 0.0, 0.0, FanType, MassFlow, FanOp, QDelivered);
    }

    // Move mass flow rates to the damper outlet node
    this->sd_airterminalOutlet.AirMassFlowRate = MassFlow;
    this->sd_airterminalOutlet.AirMassFlowRateMaxAvail = this->sd_airterminalInlet.AirMassFlowRateMaxAvail;
    this->sd_airterminalOutlet.AirMassFlowRateMinAvail = this->sd_airterminalInlet.AirMassFlowRateMinAvail;

    // calculate VAV damper Position.
    if (this->AirMassFlowRateMax == 0.0) {
        this->DamperPosition = 0.0;
    } else {
        this->DamperPosition = MassFlow / this->AirMassFlowRateMax;
    }
    // update the air terminal outlet node data
    this->UpdateSys(state);
}

void SingleDuctAirTerminal::SimConstVol(EnergyPlusData &state, bool const FirstHVACIteration, int const ZoneNum, int const ZoneNodeNum)
{

    // SUBROUTINE INFORMATION:
    //       AUTHOR         Richard J. Liesen
    //       DATE WRITTEN   February 2000
    //       MODIFIED       FB/KHL/TH 2/2011: added maximum supply air temperature leaving reheat coil
    //       RE-ENGINEERED  na

    // PURPOSE OF THIS SUBROUTINE:
    // This subroutine simulates the simple single duct constant volume systems.

    // METHODOLOGY EMPLOYED:
    // There is method to this madness.

    // REFERENCES:
    // na

    // Using/Aliasing
    using namespace DataZoneEnergyDemands;
    // unused   USE DataHeatBalFanSys, ONLY: Mat
    using HeatingCoils::SimulateHeatingCoilComponents;
    using PlantUtilities::SetActuatedBranchFlowRate;
    using SteamCoils::SimulateSteamCoilComponents;
    using WaterCoils::SimulateWaterCoilComponents;

    // Locals
    // SUBROUTINE ARGUMENT DEFINITIONS:

    // SUBROUTINE PARAMETER DEFINITIONS:

    // INTERFACE BLOCK SPECIFICATIONS
    // na

    // DERIVED TYPE DEFINITIONS
    // na

    // SUBROUTINE LOCAL VARIABLE DECLARATIONS:
    Real64 MassFlow;     // [kg/sec]   Total Mass Flow Rate from Hot & Cold Inlets
    Real64 QZnReq;       // [Watts]
    Real64 QToHeatSetPt; // [W]  remaining load to heating setpoint
    Real64 CpAir;
    int WaterControlNode;  // This is the Actuated Reheat Control Node
    Real64 MaxFlowWater;   // This is the value passed to the Controller depending if FirstHVACIteration or not
    Real64 MinFlowWater;   // This is the value passed to the Controller depending if FirstHVACIteration or not
    Real64 QActualHeating; // the heating load seen by the reheat coil
    Real64 DummyMdot;      // local fluid mass flow rate

    QToHeatSetPt = state.dataZoneEnergyDemand->ZoneSysEnergyDemand(ZoneNum).RemainingOutputReqToHeatSP; // The calculated load from the Heat Balance
    MassFlow = this->sd_airterminalInlet.AirMassFlowRateMaxAvail;                                       // System massflow is set to the Available
    state.dataSingleDuct->QMax2SCV = QToHeatSetPt;
    state.dataSingleDuct->ZoneTempSCV = state.dataLoopNodes->Node(ZoneNodeNum).Temp;
    CpAir = PsyCpAirFnW(state.dataLoopNodes->Node(ZoneNodeNum).HumRat); // zone air specific heat
    if (this->MaxReheatTempSetByUser) {
        state.dataSingleDuct->TAirMaxSCV = this->MaxReheatTemp;
        state.dataSingleDuct->QMaxSCV = CpAir * MassFlow * (state.dataSingleDuct->TAirMaxSCV - state.dataSingleDuct->ZoneTempSCV);
        state.dataSingleDuct->QMax2SCV = min(QToHeatSetPt, state.dataSingleDuct->QMaxSCV);
    } // if (this->MaxReheatTempSetByUser) {

    if (((this->sd_airterminalInlet.AirMassFlowRateMaxAvail == 0.0) && (this->sd_airterminalInlet.AirMassFlowRateMinAvail == 0.0)) ||
        (this->sd_airterminalInlet.AirMassFlowRate == 0.0)) {
        // System is Off set massflow to 0.0
        MassFlow = 0.0;
    }

    // Calculate the Damper Position when there is a Max air flow specified.
    if (this->AirMassFlowRateMax == 0.0) {
        this->DamperPosition = 0.0;
    } else {
        this->DamperPosition = MassFlow / this->AirMassFlowRateMax;
    }

    // make sure the inlet node flow rate is updated if the mass flow has been limited
    this->sd_airterminalOutlet.AirMassFlowRate = MassFlow;
    this->sd_airterminalOutlet.AirMassFlowRateMaxAvail = this->sd_airterminalInlet.AirMassFlowRateMaxAvail;
    this->sd_airterminalOutlet.AirMassFlowRateMinAvail = this->sd_airterminalInlet.AirMassFlowRateMinAvail;
    this->UpdateSys(state);

    QActualHeating = QToHeatSetPt - MassFlow * CpAir * (this->sd_airterminalInlet.AirTemp - state.dataSingleDuct->ZoneTempSCV); // reheat needed
    // Now the massflow for reheating has been determined. If it is zero, or in SetBack, or the
    // system scheduled OFF then not operational and shut the system down.
    if ((MassFlow > SmallMassFlow) && (QActualHeating > 0.0) && (state.dataHeatBalFanSys->TempControlType(ZoneNum) != SingleCoolingSetPoint)) {

        switch (this->ReheatComp_Num) {
        case HeatingCoilType::SimpleHeating: { // COIL:WATER:SIMPLEHEATING
            // Determine the load required to pass to the Component controller
            QZnReq = state.dataSingleDuct->QMax2SCV + MassFlow * CpAir * state.dataSingleDuct->ZoneTempSCV;

            // Before Iterating through the Reheat Coil and Controller set the flags for the
            // Do Loop to initialized conditions.
            // Node(sd_airterminal(SysNum)%ReheatControlNode)%MassFlowRate = 0.0D0
            // Initialize hot water flow rate to zero.
            DummyMdot = 0.0;
            SetActuatedBranchFlowRate(state, DummyMdot, this->ReheatControlNode, this->HWplantLoc, true);

            // On the first HVAC iteration the system values are given to the controller, but after that
            // the demand limits are in place and there needs to be feedback to the Zone Equipment
            if (FirstHVACIteration) {
                MaxFlowWater = this->MaxReheatWaterFlow;
                MinFlowWater = this->MinReheatWaterFlow;
            } else {
                WaterControlNode = this->ReheatControlNode;
                MaxFlowWater = state.dataLoopNodes->Node(WaterControlNode).MassFlowRateMaxAvail;
                MinFlowWater = state.dataLoopNodes->Node(WaterControlNode).MassFlowRateMinAvail;
            }

            // Simulate reheat coil for the Const Volume system
            // Set Converged to True & when controller is not converged it will set to False.
            ControlCompOutput(state,
                              this->ReheatName,
                              this->ReheatComp,
                              this->ReheatComp_Index,
                              FirstHVACIteration,
                              QZnReq,
                              this->ReheatControlNode,
                              MaxFlowWater,
                              MinFlowWater,
                              this->ControllerOffset,
                              this->ControlCompTypeNum,
                              this->CompErrIndex,
                              _,
                              this->ReheatAirOutletNode,
                              MassFlow,
                              _,
                              _,
                              this->HWplantLoc);

        } break;
        case HeatingCoilType::SteamAirHeating: { // COIL:STEAM:STEAMAIRHEATING
            // Determine the load required to pass to the Component controller
            QZnReq = state.dataSingleDuct->QMax2SCV - MassFlow * CpAir * (this->sd_airterminalInlet.AirTemp - state.dataSingleDuct->ZoneTempSCV);

            // Simulate reheat coil for the VAV system
            SimulateSteamCoilComponents(state, this->ReheatName, FirstHVACIteration, this->ReheatComp_Index, QZnReq);
        } break;
        case HeatingCoilType::Electric: { // COIL:ELECTRIC:HEATING
            // Determine the load required to pass to the Component controller
            QZnReq = state.dataSingleDuct->QMax2SCV - MassFlow * CpAir * (this->sd_airterminalInlet.AirTemp - state.dataSingleDuct->ZoneTempSCV);

            // Simulate reheat coil for the VAV system
            SimulateHeatingCoilComponents(state, this->ReheatName, FirstHVACIteration, QZnReq, this->ReheatComp_Index);

        } break;
        case HeatingCoilType::Gas: { // COIL:GAS:HEATING
            // Determine the load required to pass to the Component controller
            QZnReq = state.dataSingleDuct->QMax2SCV - MassFlow * CpAir * (this->sd_airterminalInlet.AirTemp - state.dataSingleDuct->ZoneTempSCV);

            // Simulate reheat coil for the VAV system
            SimulateHeatingCoilComponents(state, this->ReheatName, FirstHVACIteration, QZnReq, this->ReheatComp_Index);
        } break;
        default: {
            ShowFatalError(state, "Invalid Reheat Component=" + this->ReheatComp);
        } break;
        }

        // the COIL is OFF the properties are calculated for this special case.
    } else {
        switch (this->ReheatComp_Num) {
        case HeatingCoilType::SimpleHeating: { // COIL:WATER:SIMPLEHEATING
            // Simulate reheat coil for the Const Volume system
            // Node(sd_airterminal(SysNum)%ReheatControlNode)%MassFlowRate = 0.0D0
            // Initialize hot water flow rate to zero.
            DummyMdot = 0.0;
            SetActuatedBranchFlowRate(state, DummyMdot, this->ReheatControlNode, this->HWplantLoc, true);

            // call the reheat coil with the NO FLOW condition to make sure that the Node values
            // are passed through to the coil outlet correctly
            SimulateWaterCoilComponents(state, this->ReheatName, FirstHVACIteration, this->ReheatComp_Index);
        } break;
        case HeatingCoilType::SteamAirHeating: { // COIL:STEAM:AIRHEATING
            // Simulate reheat coil for the Const Volume system
            SimulateSteamCoilComponents(state, this->ReheatName, FirstHVACIteration, this->ReheatComp_Index, 0.0);
        } break;
        case HeatingCoilType::Electric: { // COIL:ELECTRIC:HEATING
            // Simulate reheat coil for the Const Volume system
            SimulateHeatingCoilComponents(state, this->ReheatName, FirstHVACIteration, 0.0, this->ReheatComp_Index);
        } break;
        case HeatingCoilType::Gas: { // COIL:GAS:HEATING
            // Simulate reheat coil for the Const Volume system
            SimulateHeatingCoilComponents(state, this->ReheatName, FirstHVACIteration, 0.0, this->ReheatComp_Index);
        } break;
        default: {
            ShowFatalError(state, "Invalid Reheat Component=" + this->ReheatComp);
        } break;
        }
    }
}

void SingleDuctAirTerminal::SimConstVolNoReheat(EnergyPlusData &state)
{

    // PURPOSE OF THIS SUBROUTINE:
    // Sets outlet flow rate and conditions for singleduct constantvolume with no reheat air terminal.

    this->sd_airterminalOutlet = this->sd_airterminalInlet;

    // update the air terminal outlet node data
    this->UpdateSys(state);
}

void SingleDuctAirTerminal::CalcVAVVS(EnergyPlusData &state,
                                      bool const FirstHVACIteration, // flag for 1st HVAV iteration in the time step
                                      int const ZoneNode,            // zone node number
                                      Real64 const HWFlow,           // hot water flow (kg/s)
                                      Real64 const HCoilReq,         // gas or elec coil demand requested
                                      int const FanType,             // type of fan
                                      Real64 const AirFlow,          // air flow rate (kg/s)
                                      int const FanOn,               // 1 means fan is on
                                      Real64 &LoadMet                // load met by unit (watts)
)
{

    // SUBROUTINE INFORMATION:
    //       AUTHOR         Fred Buhl
    //       DATE WRITTEN   July 2004
    //       MODIFIED       na
    //       RE-ENGINEERED  na

    // PURPOSE OF THIS SUBROUTINE:
    // Simulate the components making up the VAV terminal unit with variable speed fan.

    // METHODOLOGY EMPLOYED:
    // Simulates the unit components sequentially in the air flow direction.

    // REFERENCES:
    // na

    // Using/Aliasing
    using HeatingCoils::SimulateHeatingCoilComponents;
    using PlantUtilities::SetComponentFlowRate;
    using SteamCoils::SimulateSteamCoilComponents;
    using WaterCoils::SimulateWaterCoilComponents;

    // Locals
    // SUBROUTINE ARGUMENT DEFINITIONS:

    // SUBROUTINE PARAMETER DEFINITIONS:
    // na

    // INTERFACE BLOCK SPECIFICATIONS
    // na

    // DERIVED TYPE DEFINITIONS
    // na

    // SUBROUTINE LOCAL VARIABLE DECLARATIONS:
    int FanInNode;       // unit air inlet node (fan inlet)
    int FanOutNode;      // fan outlet node (heating coil inlet node)
    int HCOutNode;       // unit air outlet node (heating coil air outlet node)
    int HotControlNode;  // the hot water inlet node
    Real64 AirMassFlow;  // total air mass flow rate [kg/s]
    Real64 CpAirZn;      // zone air specific heat [J/kg-C]
    bool TurnFansOffSav; // save the fan off flag
    Real64 mdot;

    TurnFansOffSav = state.dataHVACGlobal->TurnFansOff;
    FanInNode = this->InletNodeNum;
    FanOutNode = this->OutletNodeNum;
    HCOutNode = this->ReheatAirOutletNode;
    HotControlNode = this->ReheatControlNode;
    AirMassFlow = AirFlow;
    state.dataLoopNodes->Node(FanInNode).MassFlowRate = AirMassFlow;
    CpAirZn = PsyCpAirFnW(state.dataLoopNodes->Node(ZoneNode).HumRat);
    if (FanType == DataHVACGlobals::FanType_SimpleVAV && FanOn == 1) {
        Fans::SimulateFanComponents(state, this->FanName, FirstHVACIteration, this->Fan_Index);
    } else if (FanType == DataHVACGlobals::FanType_SystemModelObject && FanOn == 1) {
        state.dataHVACFan->fanObjs[this->Fan_Index]->simulate(state, _, _, _, _);

    } else { // pass through conditions
        state.dataHVACGlobal->TurnFansOff = true;
        if (FanType == DataHVACGlobals::FanType_SimpleVAV) {
            Fans::SimulateFanComponents(state, this->FanName, FirstHVACIteration, this->Fan_Index);
        } else if (FanType == DataHVACGlobals::FanType_SystemModelObject) {
            state.dataHVACFan->fanObjs[this->Fan_Index]->simulate(state, _, _, state.dataHVACGlobal->TurnFansOff, _);
        }
        state.dataHVACGlobal->TurnFansOff = TurnFansOffSav;
        state.dataLoopNodes->Node(FanOutNode).MassFlowRate = state.dataLoopNodes->Node(FanInNode).MassFlowRate;
        state.dataLoopNodes->Node(FanOutNode).MassFlowRateMaxAvail = state.dataLoopNodes->Node(FanInNode).MassFlowRateMaxAvail;
        state.dataLoopNodes->Node(FanOutNode).MassFlowRateMinAvail = state.dataLoopNodes->Node(FanInNode).MassFlowRateMinAvail;
    }
    switch (this->ReheatComp_Num) {
    case HeatingCoilType::SimpleHeating: { // COIL:WATER:SIMPLEHEATING
        mdot = HWFlow;
        if (this->HWplantLoc.loopNum > 0) {
            SetComponentFlowRate(state, mdot, this->ReheatControlNode, this->ReheatCoilOutletNode, this->HWplantLoc);
        }

        SimulateWaterCoilComponents(state, this->ReheatName, FirstHVACIteration, this->ReheatComp_Index);
    } break;
    case HeatingCoilType::SteamAirHeating: { // HW Flow is steam mass flow here
        mdot = HWFlow;
        if (this->HWplantLoc.loopNum > 0) {
            SetComponentFlowRate(state, mdot, this->ReheatControlNode, this->ReheatCoilOutletNode, this->HWplantLoc);
        }
        SimulateSteamCoilComponents(state, this->ReheatName, FirstHVACIteration, this->ReheatComp_Index, HCoilReq);
    } break;
    case HeatingCoilType::Electric: { // COIL:ELECTRIC:HEATING
        SimulateHeatingCoilComponents(state, this->ReheatName, FirstHVACIteration, HCoilReq, this->ReheatComp_Index);
    } break;
    case HeatingCoilType::Gas: { // COIL:GAS:HEATING
        SimulateHeatingCoilComponents(state, this->ReheatName, FirstHVACIteration, HCoilReq, this->ReheatComp_Index);
    } break;
    default: {
        ShowFatalError(state, "Invalid Reheat Component=" + this->ReheatComp);
    } break;
    }

    LoadMet = AirMassFlow * CpAirZn * (state.dataLoopNodes->Node(HCOutNode).Temp - state.dataLoopNodes->Node(ZoneNode).Temp);
}

Real64 SingleDuctAirTerminal::VAVVSCoolingResidual(EnergyPlusData &state,
                                                   Real64 const SupplyAirMassFlow, // supply air mass flow rate [kg/s]
                                                   Array1D<Real64> const &Par      // Par(1) = REAL(SysNum)
)
{

    // FUNCTION INFORMATION:
    //       AUTHOR         Fred Buhl
    //       DATE WRITTEN   July 2004
    //       MODIFIED
    //       RE-ENGINEERED

    // PURPOSE OF THIS FUNCTION:
    // Calculates residual function (Requested Zone Load - Unit Output) / Requested Zone Load
    // Unit Output depends on the supply air flow rate which is being varied to zero the residual.

    // METHODOLOGY EMPLOYED:
    // Calls CalcVAVVS, and calculates
    // the residual as defined above.

    // REFERENCES:

    // USE STATEMENTS:
    // na

    // Return value
    Real64 Residuum; // residual to be minimized to zero

    // Argument array dimensioning

    // Locals
    // SUBROUTINE ARGUMENT DEFINITIONS:
    // Par(2) = FirstHVACIteration (1. or 0.)
    // Par(3) = REAL(ZoneNodeNum)
    // Par(4) = REAL(HCType)
    // Par(5) = minimum HW flow rate [kg/s]
    // Par(6) = REAL(FanType)
    // Par(7) = REAL(FanOp)
    // Par(8) = cooling demand [W] (negative)

    // FUNCTION PARAMETER DEFINITIONS:
    // na

    // INTERFACE BLOCK SPECIFICATIONS
    // na

    // DERIVED TYPE DEFINITIONS
    // na

    // FUNCTION LOCAL VARIABLE DECLARATIONS:
    int UnitIndex;
    bool FirstHVACSoln;
    int ZoneNodeIndex;
    Real64 MinHWFlow;  // min hot water flow rate
    int FanType;       // fan type (as an integer)
    int FanOp;         // fan operation; 0=off, 1=on.
    Real64 UnitOutput; // cooling output [W] (cooling is negative)

    UnitIndex = int(Par(1));
    FirstHVACSoln = (Par(2) > 0.0);
    ZoneNodeIndex = int(Par(3));
    MinHWFlow = Par(5);
    FanType = int(Par(6));
    FanOp = int(Par(7));
    state.dataSingleDuct->sd_airterminal(UnitIndex).CalcVAVVS(
        state, FirstHVACSoln, ZoneNodeIndex, MinHWFlow, 0.0, FanType, SupplyAirMassFlow, FanOp, UnitOutput);

    Residuum = (Par(8) - UnitOutput) / Par(8);

    return Residuum;
}

Real64 SingleDuctAirTerminal::VAVVSHWNoFanResidual(EnergyPlusData &state,
                                                   Real64 const HWMassFlow,   // hot water mass flow rate [kg/s]
                                                   Array1D<Real64> const &Par // Par(1) = REAL(SysNum)
)
{

    // FUNCTION INFORMATION:
    //       AUTHOR         Fred Buhl
    //       DATE WRITTEN   July 2004
    //       MODIFIED
    //       RE-ENGINEERED

    // PURPOSE OF THIS FUNCTION:
    // Calculates residual function (Requested Zone Load - Unit Output) / Requested Zone Load
    // Unit Output depends on the hot water flow rate which is being varied to zero the residual.

    // METHODOLOGY EMPLOYED:
    // Calls CalcVAVVS, and calculates
    // the residual as defined above.

    // REFERENCES:

    // USE STATEMENTS:
    // na

    // Return value
    Real64 Residuum; // residual to be minimized to zero

    // Argument array dimensioning

    // Locals
    // SUBROUTINE ARGUMENT DEFINITIONS:
    // Par(2) = FirstHVACIteration (1. or 0.)
    // Par(3) = REAL(ZoneNodeNum)
    // Par(4) = REAL(HCType)
    // Par(5) = air mass flow flow rate [kg/s]
    // Par(6) = REAL(FanType)
    // Par(7) = REAL(FanOp)
    // Par(8) = heating demand [W]
    // Par(9) = min steam flow rate [m3/s] - steam only
    // Par(10 = max steam flow rate [m3/s] - steam only

    // FUNCTION PARAMETER DEFINITIONS:
    // na

    // INTERFACE BLOCK SPECIFICATIONS
    // na

    // DERIVED TYPE DEFINITIONS
    // na

    // FUNCTION LOCAL VARIABLE DECLARATIONS:
    int UnitIndex;
    bool FirstHVACSoln;
    int ZoneNodeIndex;
    Real64 AirMassFlow;     // supply air mass flow rate [kg/s]
    HeatingCoilType HCType; // heating coil type (integer)
    int FanType;            // fan type (as an integer)
    int FanOp;              // fan operation; 0=off, 1=on.
    Real64 UnitOutput;      // heating output [W]
    Real64 QSteamLoad;      // proportional load to calculate steam flow [W]
    Real64 MinSteamFlow;
    Real64 MaxSteamFlow;
    Real64 MaxSteamCoilCapacity;

    UnitIndex = int(Par(1));
    FirstHVACSoln = (Par(2) > 0.0);
    ZoneNodeIndex = int(Par(3));
    HCType = static_cast<HeatingCoilType>(int(Par(4)));
    AirMassFlow = Par(5);
    FanType = int(Par(6));
    FanOp = int(Par(7));
    QSteamLoad = 0.0;
    // vary the load to be met by the steam coil to converge on a steam flow rate to meet the load
    if (HCType == HeatingCoilType::SteamAirHeating) {
        //   backwards way of varying steam flow rate. Steam coil calculates a flow rate to meet a load.
        MinSteamFlow = Par(9);
        MaxSteamFlow = Par(10);
        MaxSteamCoilCapacity = Par(11);
        if ((MaxSteamFlow - MinSteamFlow) == 0.0) {
            QSteamLoad = Par(8); // Use QTotLoad, bad starting value error for RegulaFalsi will occur
        } else {
            QSteamLoad = MaxSteamCoilCapacity * HWMassFlow / (MaxSteamFlow - MinSteamFlow);
        }
    }
    state.dataSingleDuct->sd_airterminal(UnitIndex).CalcVAVVS(
        state, FirstHVACSoln, ZoneNodeIndex, HWMassFlow, QSteamLoad, FanType, AirMassFlow, FanOp, UnitOutput);

    Residuum = (Par(8) - UnitOutput) / Par(8);

    return Residuum;
}

Real64 SingleDuctAirTerminal::VAVVSHWFanOnResidual(EnergyPlusData &state,
                                                   Real64 const SupplyAirMassFlow, // supply air mass flow rate [kg/s]
                                                   Array1D<Real64> const &Par      // Par(1) = REAL(SysNum)
)
{

    // FUNCTION INFORMATION:
    //       AUTHOR         Fred Buhl
    //       DATE WRITTEN   July 2004
    //       MODIFIED
    //       RE-ENGINEERED

    // PURPOSE OF THIS FUNCTION:
    // Calculates residual function (Requested Zone Load - Unit Output) / Requested Zone Load
    // Unit Output depends on the supply air flow rate which is being varied to zero the residual.

    // METHODOLOGY EMPLOYED:
    // Calls CalcVAVVS, and calculates
    // the residual as defined above.

    // REFERENCES:

    // USE STATEMENTS:
    // na

    // Return value
    Real64 Residuum; // residual to be minimized to zero

    // Argument array dimensioning

    // Locals
    // SUBROUTINE ARGUMENT DEFINITIONS:
    // Par(2) = FirstHVACIteration (1. or 0.)
    // Par(3) = REAL(ZoneNodeNum)
    // Par(4) = REAL(HCType)
    // Par(5) = hot water mass flow rate [kg/s]
    // Par(6) = REAL(FanType)
    // Par(7) = REAL(FanOp)
    // Par(8) = heating demand [W]

    // FUNCTION PARAMETER DEFINITIONS:
    // na

    // INTERFACE BLOCK SPECIFICATIONS
    // na

    // DERIVED TYPE DEFINITIONS
    // na

    // FUNCTION LOCAL VARIABLE DECLARATIONS:
    int UnitIndex;
    bool FirstHVACSoln;
    int ZoneNodeIndex;
    Real64 HWMassFlow; // hot water mass flow rate [kg/s]
    int HCType;        // heating coil type (integer)
    int FanType;       // fan type (as an integer)
    int FanOp;         // fan operation; 0=off, 1=on.
    Real64 UnitOutput; // heating output [W]

    UnitIndex = int(Par(1));
    FirstHVACSoln = (Par(2) > 0.0);
    ZoneNodeIndex = int(Par(3));
    HCType = int(Par(4));
    HWMassFlow = Par(5);
    FanType = int(Par(6));
    FanOp = int(Par(7));
    state.dataSingleDuct->sd_airterminal(UnitIndex).CalcVAVVS(
        state, FirstHVACSoln, ZoneNodeIndex, HWMassFlow, Par(8), FanType, SupplyAirMassFlow, FanOp, UnitOutput);

    Residuum = (Par(8) - UnitOutput) / Par(8);

    return Residuum;
}

Real64 SingleDuctAirTerminal::VAVVSHCFanOnResidual(EnergyPlusData &state,
                                                   Real64 const HeatingFrac,  // fraction of maximum heating output
                                                   Array1D<Real64> const &Par // Par(1) = REAL(SysNum)
)
{

    // FUNCTION INFORMATION:
    //       AUTHOR         Fred Buhl
    //       DATE WRITTEN   July 2004
    //       MODIFIED
    //       RE-ENGINEERED

    // PURPOSE OF THIS FUNCTION:
    // Calculates residual function (Requested Zone Load - Unit Output) / Requested Zone Load
    // Unit Output depends on the heating coil output which is being varied to zero the residual.

    // METHODOLOGY EMPLOYED:
    // Calls CalcVAVVS, and calculates
    // the residual as defined above.

    // REFERENCES:

    // USE STATEMENTS:
    // na

    // Return value
    Real64 Residuum; // residual to be minimized to zero

    // Argument array dimensioning

    // Locals
    // SUBROUTINE ARGUMENT DEFINITIONS:
    // Par(2) = FirstHVACIteration (1. or 0.)
    // Par(3) = REAL(ZoneNodeNum)
    // Par(4) = REAL(HCType)
    // Par(5) = max heating coil output [W]
    // Par(6) = REAL(FanType)
    // Par(7) = REAL(FanOp)
    // Par(8) = heating demand [W]

    // FUNCTION PARAMETER DEFINITIONS:
    // na

    // INTERFACE BLOCK SPECIFICATIONS
    // na

    // DERIVED TYPE DEFINITIONS
    // na

    // FUNCTION LOCAL VARIABLE DECLARATIONS:
    int UnitIndex;
    bool FirstHVACSoln;
    int ZoneNodeIndex;
    Real64 MaxHeatOut;      // maximum heating output [W]
    int HCType;             // heating coil type (integer)
    int FanType;            // fan type (as an integer)
    int FanOp;              // fan operation; 0=off, 1=on.
    Real64 UnitOutput;      // heating output [W]
    Real64 AirMassFlowRate; // [kg/s]
    Real64 HeatOut;         // heating coil output [W]

    UnitIndex = int(Par(1));
    FirstHVACSoln = (Par(2) > 0.0);
    ZoneNodeIndex = int(Par(3));
    HCType = int(Par(4));
    MaxHeatOut = Par(5);
    FanType = int(Par(6));
    FanOp = int(Par(7));
    HeatOut = HeatingFrac * MaxHeatOut;
    AirMassFlowRate = max(HeatingFrac * state.dataSingleDuct->sd_airterminal(UnitIndex).HeatAirMassFlowRateMax,
                          state.dataSingleDuct->sd_airterminal(UnitIndex).sd_airterminalInlet.AirMassFlowRateMaxAvail *
                              state.dataSingleDuct->sd_airterminal(UnitIndex).ZoneMinAirFrac);

    state.dataSingleDuct->sd_airterminal(UnitIndex).CalcVAVVS(
        state, FirstHVACSoln, ZoneNodeIndex, 0.0, HeatOut, FanType, AirMassFlowRate, FanOp, UnitOutput);

    Residuum = (Par(8) - UnitOutput) / Par(8);

    return Residuum;
}

// End Algorithm Section of the Module
// *****************************************************************************

// Beginning of Update subroutines for the Sys Module
// *****************************************************************************

void SingleDuctAirTerminal::UpdateSys(EnergyPlusData &state) const
{

    // SUBROUTINE INFORMATION:
    //       AUTHOR         Richard J. Liesen
    //       DATE WRITTEN   january 2000
    //       MODIFIED       na
    //       RE-ENGINEERED  na

    // PURPOSE OF THIS SUBROUTINE:
    // This subroutine updates the Syss.

    // SUBROUTINE LOCAL VARIABLE DECLARATIONS:
    int OutletNode;
    int InletNode;

    OutletNode = this->OutletNodeNum;
    InletNode = this->InletNodeNum;

    if (this->SysType_Num == SysType::SingleDuctVAVReheat || this->SysType_Num == SysType::SingleDuctCBVAVReheat ||
        this->SysType_Num == SysType::SingleDuctCBVAVNoReheat || this->SysType_Num == SysType::SingleDuctVAVNoReheat ||
        this->SysType_Num == SysType::SingleDuctConstVolNoReheat) {
        // Set the outlet air nodes of the Sys
        state.dataLoopNodes->Node(OutletNode).MassFlowRate = this->sd_airterminalOutlet.AirMassFlowRate;
        state.dataLoopNodes->Node(OutletNode).Temp = this->sd_airterminalOutlet.AirTemp;
        state.dataLoopNodes->Node(OutletNode).HumRat = this->sd_airterminalOutlet.AirHumRat;
        state.dataLoopNodes->Node(OutletNode).Enthalpy = this->sd_airterminalOutlet.AirEnthalpy;
        // Set the outlet nodes for properties that just pass through & not used
        state.dataLoopNodes->Node(OutletNode).Quality = state.dataLoopNodes->Node(InletNode).Quality;
        state.dataLoopNodes->Node(OutletNode).Press = state.dataLoopNodes->Node(InletNode).Press;
    }

    // After all of the Outlets are updated the mass flow information needs to be
    // passed back to the system inlet.
    state.dataLoopNodes->Node(InletNode).MassFlowRate = this->sd_airterminalOutlet.AirMassFlowRate;
    state.dataLoopNodes->Node(OutletNode).MassFlowRateMaxAvail =
        min(this->sd_airterminalOutlet.AirMassFlowRateMaxAvail, state.dataLoopNodes->Node(OutletNode).MassFlowRateMax);
    state.dataLoopNodes->Node(OutletNode).MassFlowRateMinAvail = this->sd_airterminalOutlet.AirMassFlowRateMinAvail;

    if (state.dataContaminantBalance->Contaminant.CO2Simulation) {
        state.dataLoopNodes->Node(OutletNode).CO2 = state.dataLoopNodes->Node(InletNode).CO2;
    }

    if (state.dataContaminantBalance->Contaminant.GenericContamSimulation) {
        state.dataLoopNodes->Node(OutletNode).GenContam = state.dataLoopNodes->Node(InletNode).GenContam;
    }
}

//        End of Update subroutines for the Sys Module
// *****************************************************************************

// Beginning of Reporting subroutines for the Sys Module
// *****************************************************************************

void SingleDuctAirTerminal::ReportSys(EnergyPlusData &state) // unused1208
{

    // SUBROUTINE INFORMATION:
    //       AUTHOR         Unknown
    //       DATE WRITTEN   Unknown
    //       MODIFIED       na
    //       RE-ENGINEERED  na

    // PURPOSE OF THIS SUBROUTINE:
    // This subroutine updates the Sys report variables.

    // METHODOLOGY EMPLOYED:
    // There is method to this madness.

    // REFERENCES:
    // na

    // USE STATEMENTS:
    // na

    // Locals
    // SUBROUTINE ARGUMENT DEFINITIONS:

    // SUBROUTINE PARAMETER DEFINITIONS:
    // na

    // INTERFACE BLOCK SPECIFICATIONS
    // na

    // DERIVED TYPE DEFINITIONS
    // na

    // SUBROUTINE LOCAL VARIABLE DECLARATIONS:

    // Still needs to report the Sys power from this component

    // set zone OA volume flow rate
    this->CalcOutdoorAirVolumeFlowRate(state);
}

void GetHVACSingleDuctSysIndex(EnergyPlusData &state,
                               std::string const &SDSName,
                               int &SDSIndex,
                               bool &ErrorsFound,
                               Optional_string_const ThisObjectType,
                               Optional_int DamperInletNode, // Damper inlet node number
                               Optional_int DamperOutletNode // Damper outlet node number
)
{

    // SUBROUTINE INFORMATION:
    //       AUTHOR         Lixing Gu
    //       DATE WRITTEN   February 2006
    //       MODIFIED       na
    //       RE-ENGINEERED  na

    // PURPOSE OF THIS SUBROUTINE:
    // This subroutine sets an index for a given single duct system -- issues error message if that system
    // is not a legal system.

    if (state.dataSingleDuct->GetInputFlag) { // First time subroutine has been entered
        GetSysInput(state);
        state.dataSingleDuct->GetInputFlag = false;
    }

    SDSIndex = UtilityRoutines::FindItemInList(SDSName, state.dataSingleDuct->sd_airterminal, &SingleDuctAirTerminal::SysName);
    if (SDSIndex == 0) {
        if (present(ThisObjectType)) {
            ShowSevereError(state, ThisObjectType() + ", GetHVACSingleDuctSysIndex: Single duct system not found=" + SDSName);
        } else {
            ShowSevereError(state, "GetHVACSingleDuctSysIndex: Single duct system not found=" + SDSName);
        }
        ErrorsFound = true;
    } else {
        if ((state.dataSingleDuct->sd_airterminal(SDSIndex).SysType_Num != SysType::SingleDuctConstVolReheat) &&
            (state.dataSingleDuct->sd_airterminal(SDSIndex).SysType_Num != SysType::SingleDuctVAVReheat)) {
            ShowSevereError(state, ThisObjectType() + ", GetHVACSingleDuctSysIndex: Could not find allowed types=" + SDSName);
            ShowContinueError(state, "The allowed types are: AirTerminal:SingleDuct:ConstantVolume:Reheat and AirTerminal:SingleDuct:VAV:Reheat");
            ErrorsFound = true;
        }
        if (state.dataSingleDuct->sd_airterminal(SDSIndex).SysType_Num == SysType::SingleDuctVAVReheat) {
            if (present(DamperInletNode)) DamperInletNode = state.dataSingleDuct->sd_airterminal(SDSIndex).InletNodeNum;
            if (present(DamperOutletNode)) DamperOutletNode = state.dataSingleDuct->sd_airterminal(SDSIndex).OutletNodeNum;
        }
    }
}

void SimATMixer(EnergyPlusData &state, std::string const &SysName, bool const FirstHVACIteration, int &SysIndex)
{

    // SUBROUTINE INFORMATION:
    //       AUTHOR
    //       DATE WRITTEN   March 2012
    //       MODIFIED       na
    //       RE-ENGINEERED  na

    // PURPOSE OF THIS SUBROUTINE
    // Simulate an Air Terminal Mixer component

    // SUBROUTINE LOCAL VARIABLE DECLARATIONS:

    if (state.dataSingleDuct->GetATMixerFlag) {
        state.dataSingleDuct->GetATMixerFlag = false;
    }

    if (SysIndex == 0) {
        state.dataSingleDuct->SysNumSATM = UtilityRoutines::FindItemInList(SysName, state.dataSingleDuct->SysATMixer);
        SysIndex = state.dataSingleDuct->SysNumSATM;
        if (state.dataSingleDuct->SysNumSATM == 0) {
            ShowFatalError(state, "Object " + SysName + " not found");
        }
    } else {
        state.dataSingleDuct->SysNumSATM = SysIndex;
    }

    state.dataSingleDuct->SysATMixer(state.dataSingleDuct->SysNumSATM).InitATMixer(state, FirstHVACIteration);

    CalcATMixer(state, state.dataSingleDuct->SysNumSATM);

    UpdateATMixer(state, state.dataSingleDuct->SysNumSATM);
}

void GetATMixers(EnergyPlusData &state)
{

    // SUBROUTINE INFORMATION:
    //       AUTHOR
    //       DATE WRITTEN   March 2012
    //       MODIFIED       na
    //       RE-ENGINEERED  na

    // PURPOSE OF THIS SUBROUTINE
    // Get input for inlet side air terminal mixers and store it in the inlet side air terminal mixer array

    // METHODOLOGY EMPLOYED:
    // Use the Get routines from the InputProcessor module.

    // Using/Aliasing
    using DataZoneEquipment::EquipmentData;
    using DataZoneEquipment::SubEquipmentData;
    using NodeInputManager::GetOnlySingleNode;
    using namespace DataLoopNode;
    using BranchNodeConnections::SetUpCompSets;
    using BranchNodeConnections::TestCompSet;
    using DataHVACGlobals::ATMixer_InletSide;
    using DataHVACGlobals::ATMixer_SupplySide;

    // SUBROUTINE LOCAL VARIABLE DECLARATIONS:
    int NumNums;    // Number of REAL(r64) numbers returned by GetObjectItem
    int NumAlphas;  // Number of alphanumerics returned by GetObjectItem
    int ATMixerNum; // Index of inlet side mixer air terminal unit
    int IOStat;
    static constexpr std::string_view RoutineName("GetATMixers: "); // include trailing blank space
    bool ErrorsFound(false);                                        // Error flag
    int NodeNum;                                                    // Index to node number
    int CtrlZone;                                                   // Index to control zone
    bool ZoneNodeNotFound;                                          // Flag for error checking
    bool errFlag;                                                   // error flag from component validation

    if (!state.dataSingleDuct->GetATMixerFlag) {
        return;
    }
    state.dataSingleDuct->GetATMixerFlag = false;
    auto &cCurrentModuleObject = state.dataIPShortCut->cCurrentModuleObject;
    cCurrentModuleObject = "AirTerminal:SingleDuct:Mixer";
    state.dataSingleDuct->NumATMixers = state.dataInputProcessing->inputProcessor->getNumObjectsFound(state, cCurrentModuleObject);
    state.dataSingleDuct->SysATMixer.allocate(state.dataSingleDuct->NumATMixers);

    // make sure the input data is read in only once
    if (state.dataZoneAirLoopEquipmentManager->GetAirDistUnitsFlag) {
        // Need air distribution units first
        ZoneAirLoopEquipmentManager::GetZoneAirLoopEquipment(state);
        state.dataZoneAirLoopEquipmentManager->GetAirDistUnitsFlag = false;
    }

    for (ATMixerNum = 1; ATMixerNum <= state.dataSingleDuct->NumATMixers; ++ATMixerNum) {
        state.dataInputProcessing->inputProcessor->getObjectItem(state,
                                                                 cCurrentModuleObject,
                                                                 ATMixerNum,
                                                                 state.dataIPShortCut->cAlphaArgs,
                                                                 NumAlphas,
                                                                 state.dataIPShortCut->rNumericArgs,
                                                                 NumNums,
                                                                 IOStat,
                                                                 state.dataIPShortCut->lNumericFieldBlanks,
                                                                 state.dataIPShortCut->lAlphaFieldBlanks,
                                                                 state.dataIPShortCut->cAlphaFieldNames,
                                                                 state.dataIPShortCut->cNumericFieldNames);
        UtilityRoutines::IsNameEmpty(state, state.dataIPShortCut->cAlphaArgs(1), cCurrentModuleObject, ErrorsFound);
        state.dataSingleDuct->SysATMixer(ATMixerNum).Name = state.dataIPShortCut->cAlphaArgs(1);
        if (state.dataIPShortCut->cAlphaArgs(7) == "INLETSIDE") {
            state.dataSingleDuct->SysATMixer(ATMixerNum).MixerType = ATMixer_InletSide; // inlet side mixer
        } else if (state.dataIPShortCut->cAlphaArgs(7) == "SUPPLYSIDE") {
            state.dataSingleDuct->SysATMixer(ATMixerNum).MixerType = ATMixer_SupplySide; // supply side mixer
        }
        if (state.dataIPShortCut->cAlphaArgs(2) == "ZONEHVAC:WATERTOAIRHEATPUMP") {
            state.dataSingleDuct->SysATMixer(ATMixerNum).ZoneHVACUnitType = 1;
        } else if (state.dataIPShortCut->cAlphaArgs(2) == "ZONEHVAC:FOURPIPEFANCOIL") {
            state.dataSingleDuct->SysATMixer(ATMixerNum).ZoneHVACUnitType = 2;
        } else if (state.dataIPShortCut->cAlphaArgs(2) == "ZONEHVAC:PACKAGEDTERMINALAIRCONDITIONER") {
            state.dataSingleDuct->SysATMixer(ATMixerNum).ZoneHVACUnitType = 3;
        } else if (state.dataIPShortCut->cAlphaArgs(2) == "ZONEHVAC:PACKAGEDTERMINALHEATPUMP") {
            state.dataSingleDuct->SysATMixer(ATMixerNum).ZoneHVACUnitType = 4;
        } else if (state.dataIPShortCut->cAlphaArgs(2) == "ZONEHVAC:VARIABLEREFRIGERANTFLOW") {
            state.dataSingleDuct->SysATMixer(ATMixerNum).ZoneHVACUnitType = 5;
        } else if (state.dataIPShortCut->cAlphaArgs(2) == "AIRLOOPHVAC:UNITARYSYSTEM") {
            state.dataSingleDuct->SysATMixer(ATMixerNum).ZoneHVACUnitType = 6;
        } else if (state.dataIPShortCut->cAlphaArgs(2) == "ZONEHVAC:UNITVENTILATOR") {
            state.dataSingleDuct->SysATMixer(ATMixerNum).ZoneHVACUnitType = 7;
        }

        state.dataSingleDuct->SysATMixer(ATMixerNum).ZoneHVACUnitName = state.dataIPShortCut->cAlphaArgs(3);

        ValidateComponent(
            state, state.dataIPShortCut->cAlphaArgs(2), state.dataSingleDuct->SysATMixer(ATMixerNum).ZoneHVACUnitName, errFlag, cCurrentModuleObject);

        state.dataSingleDuct->SysATMixer(ATMixerNum).MixedAirOutNode = GetOnlySingleNode(state,
                                                                                         state.dataIPShortCut->cAlphaArgs(4),
                                                                                         ErrorsFound,
                                                                                         cCurrentModuleObject,
                                                                                         state.dataIPShortCut->cAlphaArgs(1),
                                                                                         DataLoopNode::NodeFluidType::Air,
                                                                                         DataLoopNode::ConnectionType::Outlet,
                                                                                         NodeInputManager::CompFluidStream::Primary,
                                                                                         ObjectIsNotParent,
                                                                                         state.dataIPShortCut->cAlphaFieldNames(4));

        state.dataSingleDuct->SysATMixer(ATMixerNum).PriInNode = GetOnlySingleNode(state,
                                                                                   state.dataIPShortCut->cAlphaArgs(5),
                                                                                   ErrorsFound,
                                                                                   cCurrentModuleObject,
                                                                                   state.dataIPShortCut->cAlphaArgs(1),
                                                                                   DataLoopNode::NodeFluidType::Air,
                                                                                   DataLoopNode::ConnectionType::Inlet,
                                                                                   NodeInputManager::CompFluidStream::Primary,
                                                                                   ObjectIsNotParent,
                                                                                   state.dataIPShortCut->cAlphaFieldNames(5));
        state.dataSingleDuct->SysATMixer(ATMixerNum).SecInNode = GetOnlySingleNode(state,
                                                                                   state.dataIPShortCut->cAlphaArgs(6),
                                                                                   ErrorsFound,
                                                                                   cCurrentModuleObject,
                                                                                   state.dataIPShortCut->cAlphaArgs(1),
                                                                                   DataLoopNode::NodeFluidType::Air,
                                                                                   DataLoopNode::ConnectionType::Inlet,
                                                                                   NodeInputManager::CompFluidStream::Primary,
                                                                                   ObjectIsNotParent,
                                                                                   state.dataIPShortCut->cAlphaFieldNames(6));

        if (state.dataIPShortCut->lAlphaFieldBlanks(8)) {
            state.dataSingleDuct->SysATMixer(ATMixerNum).NoOAFlowInputFromUser = true;
        } else {
            state.dataSingleDuct->SysATMixer(ATMixerNum).OARequirementsPtr =
                UtilityRoutines::FindItemInList(state.dataIPShortCut->cAlphaArgs(8), state.dataSize->OARequirements);
            if (state.dataSingleDuct->SysATMixer(ATMixerNum).OARequirementsPtr == 0) {
                ShowSevereError(state,
                                std::string{RoutineName} + cCurrentModuleObject + "=\"" + state.dataIPShortCut->cAlphaArgs(1) + "\", invalid data.");
                ShowContinueError(state,
                                  "..invalid " + state.dataIPShortCut->cAlphaFieldNames(8) + "=\"" + state.dataIPShortCut->cAlphaArgs(8) + "\".");
                ErrorsFound = true;
            } else {
                state.dataSingleDuct->SysATMixer(ATMixerNum).NoOAFlowInputFromUser = false;
            }
        }

        if (state.dataIPShortCut->lAlphaFieldBlanks(9)) {
            state.dataSingleDuct->SysATMixer(ATMixerNum).OAPerPersonMode = DataZoneEquipment::PerPersonVentRateMode::DCVByCurrentLevel;
        } else {
            if (state.dataIPShortCut->cAlphaArgs(9) == "CURRENTOCCUPANCY") {
                state.dataSingleDuct->SysATMixer(ATMixerNum).OAPerPersonMode = DataZoneEquipment::PerPersonVentRateMode::DCVByCurrentLevel;
            } else if (state.dataIPShortCut->cAlphaArgs(9) == "DESIGNOCCUPANCY") {
                state.dataSingleDuct->SysATMixer(ATMixerNum).OAPerPersonMode = DataZoneEquipment::PerPersonVentRateMode::ByDesignLevel;
            } else {
                state.dataSingleDuct->SysATMixer(ATMixerNum).OAPerPersonMode = DataZoneEquipment::PerPersonVentRateMode::DCVByCurrentLevel;
                ShowWarningError(state,
                                 std::string{RoutineName} + cCurrentModuleObject + "=\"" + state.dataIPShortCut->cAlphaArgs(1) + "\", invalid data.");
                ShowContinueError(state,
                                  "..invalid " + state.dataIPShortCut->cAlphaFieldNames(9) + "=\"" + state.dataIPShortCut->cAlphaArgs(9) +
                                      "\". The default input of CurrentOccupancy is assigned");
            }
        }

        // Check for dupes in the three nodes.
        if (state.dataSingleDuct->SysATMixer(ATMixerNum).SecInNode == state.dataSingleDuct->SysATMixer(ATMixerNum).PriInNode) {
            ShowSevereError(state,
                            cCurrentModuleObject + " = " + state.dataSingleDuct->SysATMixer(ATMixerNum).Name + ' ' +
                                state.dataIPShortCut->cAlphaArgs(5) + " = " +
                                state.dataLoopNodes->NodeID(state.dataSingleDuct->SysATMixer(ATMixerNum).PriInNode) + " duplicates the " +
                                state.dataIPShortCut->cAlphaArgs(4) + '.');
            ErrorsFound = true;
        } else if (state.dataSingleDuct->SysATMixer(ATMixerNum).SecInNode == state.dataSingleDuct->SysATMixer(ATMixerNum).MixedAirOutNode) {
            ShowSevereError(state,
                            cCurrentModuleObject + " = " + state.dataSingleDuct->SysATMixer(ATMixerNum).Name + ' ' +
                                state.dataIPShortCut->cAlphaArgs(6) + " = " +
                                state.dataLoopNodes->NodeID(state.dataSingleDuct->SysATMixer(ATMixerNum).MixedAirOutNode) + " duplicates the " +
                                state.dataIPShortCut->cAlphaArgs(4) + '.');
            ErrorsFound = true;
        }

        if (state.dataSingleDuct->SysATMixer(ATMixerNum).PriInNode == state.dataSingleDuct->SysATMixer(ATMixerNum).MixedAirOutNode) {
            ShowSevereError(state,
                            cCurrentModuleObject + " = " + state.dataSingleDuct->SysATMixer(ATMixerNum).Name + ' ' +
                                state.dataIPShortCut->cAlphaArgs(6) + " = " +
                                state.dataLoopNodes->NodeID(state.dataSingleDuct->SysATMixer(ATMixerNum).MixedAirOutNode) + " duplicates the " +
                                state.dataIPShortCut->cAlphaArgs(5) + '.');
            ErrorsFound = true;
        }

        for (int ADUNum = 1; ADUNum <= state.dataDefineEquipment->NumAirDistUnits; ++ADUNum) {
            if (state.dataSingleDuct->SysATMixer(ATMixerNum).MixedAirOutNode == state.dataDefineEquipment->AirDistUnit(ADUNum).OutletNodeNum) {
                state.dataDefineEquipment->AirDistUnit(ADUNum).InletNodeNum = state.dataSingleDuct->SysATMixer(ATMixerNum).PriInNode;
                state.dataSingleDuct->SysATMixer(ATMixerNum).ADUNum = ADUNum;
                break;
            }
        }
        // one assumes if there isn't one assigned, it's an error?
        if (state.dataSingleDuct->SysATMixer(ATMixerNum).ADUNum == 0) {
            ShowSevereError(state,
                            std::string{RoutineName} + "No matching Air Distribution Unit, for System = [" + cCurrentModuleObject + ',' +
                                state.dataSingleDuct->SysATMixer(ATMixerNum).Name + "].");
            ShowContinueError(
                state, "...should have outlet node = " + state.dataLoopNodes->NodeID(state.dataSingleDuct->SysATMixer(ATMixerNum).MixedAirOutNode));
            ErrorsFound = true;
        } else {

            if (state.dataSingleDuct->SysATMixer(ATMixerNum).MixerType == ATMixer_InletSide) {
                // Air Terminal inlet node must be the same as a zone exhaust node
                ZoneNodeNotFound = true;
                for (CtrlZone = 1; CtrlZone <= state.dataGlobal->NumOfZones; ++CtrlZone) {
                    if (!state.dataZoneEquip->ZoneEquipConfig(CtrlZone).IsControlled) continue;
                    for (NodeNum = 1; NodeNum <= state.dataZoneEquip->ZoneEquipConfig(CtrlZone).NumExhaustNodes; ++NodeNum) {
                        if (state.dataSingleDuct->SysATMixer(ATMixerNum).SecInNode ==
                            state.dataZoneEquip->ZoneEquipConfig(CtrlZone).ExhaustNode(NodeNum)) {
                            ZoneNodeNotFound = false;
                            state.dataDefineEquipment->AirDistUnit(state.dataSingleDuct->SysATMixer(ATMixerNum).ADUNum).ZoneEqNum = CtrlZone;
                            state.dataSingleDuct->SysATMixer(ATMixerNum).ZoneEqNum = CtrlZone;
                            state.dataSingleDuct->SysATMixer(ATMixerNum).ZoneNum = state.dataZoneEquip->ZoneEquipConfig(CtrlZone).ActualZoneNum;
                            // Must wait until InitATMixer to fill other zone equip config data because ultimate zone inlet node is not known yet
                            // for inlet side mixers
                            if (!state.dataSingleDuct->SysATMixer(ATMixerNum).NoOAFlowInputFromUser) {
                                bool UseOccSchFlag = false;
                                bool UseMinOASchFlag = false;
                                state.dataSingleDuct->SysATMixer(ATMixerNum).DesignPrimaryAirVolRate =
                                    DataSizing::calcDesignSpecificationOutdoorAir(state,
                                                                                  state.dataSingleDuct->SysATMixer(ATMixerNum).OARequirementsPtr,
                                                                                  state.dataSingleDuct->SysATMixer(ATMixerNum).ZoneNum,
                                                                                  UseOccSchFlag,
                                                                                  UseMinOASchFlag);
                            }
                            goto ControlledZoneLoop_exit;
                        }
                    }
                }
            ControlledZoneLoop_exit:;
                if (ZoneNodeNotFound) {
                    bool ZoneNodeFoundAgain = false;
                    for (CtrlZone = 1; CtrlZone <= state.dataGlobal->NumOfZones; ++CtrlZone) {
                        for (int Num = 1; Num <= state.dataZoneEquip->ZoneEquipList(CtrlZone).NumOfEquipTypes; ++Num) {
                            if (UtilityRoutines::SameString(state.dataIPShortCut->cAlphaArgs(3),
                                                            state.dataZoneEquip->ZoneEquipList(CtrlZone).EquipName(Num)) &&
                                UtilityRoutines::SameString(state.dataIPShortCut->cAlphaArgs(2),
                                                            state.dataZoneEquip->ZoneEquipList(CtrlZone).EquipType(Num))) {
                                state.dataDefineEquipment->AirDistUnit(state.dataSingleDuct->SysATMixer(ATMixerNum).ADUNum).ZoneEqNum = CtrlZone;
                                state.dataSingleDuct->SysATMixer(ATMixerNum).ZoneEqNum = CtrlZone;
                                state.dataSingleDuct->SysATMixer(ATMixerNum).ZoneNum = state.dataZoneEquip->ZoneEquipConfig(CtrlZone).ActualZoneNum;
                                // Must wait until InitATMixer to fill other zone equip config data because ultimate zone inlet node is not known yet
                                // for inlet side mixers
                                if (!state.dataSingleDuct->SysATMixer(ATMixerNum).NoOAFlowInputFromUser) {
                                    bool UseOccSchFlag = false;
                                    bool UseMinOASchFlag = false;
                                    state.dataSingleDuct->SysATMixer(ATMixerNum).DesignPrimaryAirVolRate =
                                        DataSizing::calcDesignSpecificationOutdoorAir(state,
                                                                                      state.dataSingleDuct->SysATMixer(ATMixerNum).OARequirementsPtr,
                                                                                      state.dataSingleDuct->SysATMixer(ATMixerNum).ZoneNum,
                                                                                      UseOccSchFlag,
                                                                                      UseMinOASchFlag);
                                }
                                ZoneNodeFoundAgain = true;
                                break;
                            }
                        }
                        if (ZoneNodeFoundAgain) break;
                    }
                    if (!ZoneNodeFoundAgain) {
                        ShowSevereError(state,
                                        cCurrentModuleObject + " = \"" + state.dataSingleDuct->SysATMixer(ATMixerNum).Name +
                                            "\". Inlet Side Air Terminal Mixer air inlet node name must be the same as either a zone exhaust node "
                                            "name or an induced "
                                            "air node in ZonePlenum.");
                        ShowContinueError(state, "..Zone exhaust node name is specified in ZoneHVAC:EquipmentConnections object.");
                        ShowContinueError(state, "..Induced Air Outlet Node name is specified in AirLoopHVAC:ReturnPlenum object.");
                        ShowContinueError(state,
                                          "..Inlet Side CONNECTED Air Terminal Mixer inlet node name = " +
                                              state.dataLoopNodes->NodeID(state.dataSingleDuct->SysATMixer(ATMixerNum).SecInNode));
                        ErrorsFound = true;
                    }
                }
            }

            if (state.dataSingleDuct->SysATMixer(ATMixerNum).MixerType == ATMixer_SupplySide) {
                ZoneNodeNotFound = true;
                for (CtrlZone = 1; CtrlZone <= state.dataGlobal->NumOfZones; ++CtrlZone) {
                    if (!state.dataZoneEquip->ZoneEquipConfig(CtrlZone).IsControlled) continue;
                    for (NodeNum = 1; NodeNum <= state.dataZoneEquip->ZoneEquipConfig(CtrlZone).NumInletNodes; ++NodeNum) {
                        if (state.dataSingleDuct->SysATMixer(ATMixerNum).MixedAirOutNode ==
                            state.dataZoneEquip->ZoneEquipConfig(CtrlZone).InletNode(NodeNum)) {
                            ZoneNodeNotFound = false;
                            state.dataDefineEquipment->AirDistUnit(state.dataSingleDuct->SysATMixer(ATMixerNum).ADUNum).ZoneEqNum = CtrlZone;
                            state.dataSingleDuct->SysATMixer(ATMixerNum).ZoneEqNum = CtrlZone;
                            state.dataSingleDuct->SysATMixer(ATMixerNum).ZoneNum = state.dataZoneEquip->ZoneEquipConfig(CtrlZone).ActualZoneNum;
                            // Wait until InitATMixer to fill other zone equip config data

                            if (!state.dataSingleDuct->SysATMixer(ATMixerNum).NoOAFlowInputFromUser) {
                                bool UseOccSchFlag = false;
                                bool UseMinOASchFlag = false;
                                state.dataSingleDuct->SysATMixer(ATMixerNum).DesignPrimaryAirVolRate =
                                    DataSizing::calcDesignSpecificationOutdoorAir(state,
                                                                                  state.dataSingleDuct->SysATMixer(ATMixerNum).OARequirementsPtr,
                                                                                  state.dataSingleDuct->SysATMixer(ATMixerNum).ZoneNum,
                                                                                  UseOccSchFlag,
                                                                                  UseMinOASchFlag);
                            }
                            goto ControlZoneLoop_exit;
                        }
                    }
                }
            ControlZoneLoop_exit:;
                if (ZoneNodeNotFound) {
                    ShowSevereError(state,
                                    cCurrentModuleObject + " = \"" + state.dataSingleDuct->SysATMixer(ATMixerNum).Name +
                                        "\". Supply Side Air Terminal Mixer air outlet node name must be the same as a zone inlet node name.");
                    ShowContinueError(state, "..Zone inlet node name is specified in ZoneHVAC:EquipmentConnections object.");
                    ShowContinueError(state,
                                      "..Supply Side connected Air Terminal Mixer outlet node name = " +
                                          state.dataLoopNodes->NodeID(state.dataSingleDuct->SysATMixer(ATMixerNum).MixedAirOutNode));
                    ErrorsFound = true;
                }
            }
        }
        TestCompSet(state,
                    cCurrentModuleObject,
                    state.dataSingleDuct->SysATMixer(ATMixerNum).Name,
                    state.dataIPShortCut->cAlphaArgs(5),
                    state.dataIPShortCut->cAlphaArgs(4),
                    "Air Nodes");

        if (state.dataSingleDuct->SysATMixer(ATMixerNum).OARequirementsPtr == 0) {
            if (state.dataSize->ZoneSizingInput.allocated()) {
                for (int SizingInputNum = 1; SizingInputNum <= state.dataSize->NumZoneSizingInput; ++SizingInputNum) {
                    if (state.dataSize->ZoneSizingInput(SizingInputNum).ZoneNum == state.dataSingleDuct->SysATMixer(ATMixerNum).ZoneNum) {
                        if (state.dataSize->ZoneSizingInput(SizingInputNum).ZoneDesignSpecOAIndex == 0) {
                            ShowWarningError(state,
                                             std::string{RoutineName} + cCurrentModuleObject + "=\"" + state.dataIPShortCut->cAlphaArgs(1) +
                                                 "\", invalid data.");
                            ShowContinueError(state,
                                              state.dataIPShortCut->cAlphaFieldNames(8) +
                                                  " is blank in both the mixer and the Sizing:Zone object for the same zone.");
                            ShowContinueError(state, "The mixer outdoor airflow rate is set to zero.");
                            state.dataSingleDuct->SysATMixer(ATMixerNum).DesignPrimaryAirVolRate = 0.0;
                        } else {
                            state.dataSingleDuct->SysATMixer(ATMixerNum).OARequirementsPtr =
                                state.dataSize->ZoneSizingInput(SizingInputNum).ZoneDesignSpecOAIndex;
                            state.dataSingleDuct->SysATMixer(ATMixerNum).DesignPrimaryAirVolRate =
                                DataSizing::calcDesignSpecificationOutdoorAir(state,
                                                                              state.dataSingleDuct->SysATMixer(ATMixerNum).OARequirementsPtr,
                                                                              state.dataSingleDuct->SysATMixer(ATMixerNum).ZoneNum,
                                                                              false,
                                                                              false);
                            state.dataSingleDuct->SysATMixer(ATMixerNum).NoOAFlowInputFromUser = false;
                        }
                    }
                }
            } else {
                ShowWarningError(state,
                                 state.dataIPShortCut->cAlphaFieldNames(8) +
                                     "is blank and there is no Sizing:Zone for the same zone. The mixer outdoor airflow rate is set to zero.");
                state.dataSingleDuct->SysATMixer(ATMixerNum).DesignPrimaryAirVolRate = 0.0;
            }
        }
        state.dataSingleDuct->SysATMixer(ATMixerNum).MassFlowRateMaxAvail =
            state.dataSingleDuct->SysATMixer(ATMixerNum).DesignPrimaryAirVolRate * state.dataEnvrn->StdRhoAir;
    }

    if (ErrorsFound) {
        ShowFatalError(state, std::string{RoutineName} + "Errors found in input.  Program terminates.");
    }
}

void AirTerminalMixerData::InitATMixer(EnergyPlusData &state, bool const FirstHVACIteration)
{
    // Purpose: Initialize the AirTerminalMixers data structure with node data
    if (this->OneTimeInitFlag) {
        {
            auto &thisADU(state.dataDefineEquipment->AirDistUnit(this->ADUNum));
            {
                auto &thisZoneEqConfig(state.dataZoneEquip->ZoneEquipConfig(thisADU.ZoneEqNum));
                for (int SupAirIn = 1; SupAirIn <= thisZoneEqConfig.NumInletNodes; ++SupAirIn) {
                    if (this->ZoneInletNode == thisZoneEqConfig.InletNode(SupAirIn)) {
                        thisZoneEqConfig.AirDistUnitCool(SupAirIn).InNode = this->PriInNode;
                        thisZoneEqConfig.AirDistUnitCool(SupAirIn).OutNode = this->MixedAirOutNode;
                        thisZoneEqConfig.AirDistUnitHeat(SupAirIn).InNode = this->PriInNode;
                        thisZoneEqConfig.AirDistUnitHeat(SupAirIn).OutNode = this->MixedAirOutNode;
                        thisADU.TermUnitSizingNum = thisZoneEqConfig.AirDistUnitCool(SupAirIn).TermUnitSizingIndex;
                        this->CtrlZoneInNodeIndex = SupAirIn;
                        {
                            auto &thisTermUnitSizingData(state.dataSize->TermUnitSizing(thisADU.TermUnitSizingNum));
                            thisTermUnitSizingData.ADUName = thisADU.Name;
                            // Fill TermUnitSizing with specs from DesignSpecification:AirTerminal:Sizing if there is one attached to this
                            // terminal unit
                            if (thisADU.AirTerminalSizingSpecIndex > 0) {
                                {
                                    auto const &thisAirTermSizingSpec(state.dataSize->AirTerminalSizingSpec(thisADU.AirTerminalSizingSpecIndex));
                                    thisTermUnitSizingData.SpecDesCoolSATRatio = thisAirTermSizingSpec.DesCoolSATRatio;
                                    thisTermUnitSizingData.SpecDesHeatSATRatio = thisAirTermSizingSpec.DesHeatSATRatio;
                                    thisTermUnitSizingData.SpecDesSensCoolingFrac = thisAirTermSizingSpec.DesSensCoolingFrac;
                                    thisTermUnitSizingData.SpecDesSensHeatingFrac = thisAirTermSizingSpec.DesSensHeatingFrac;
                                    thisTermUnitSizingData.SpecMinOAFrac = thisAirTermSizingSpec.MinOAFrac;
                                }
                            }
                        }
                    }
                }
            }
        }
        this->OneTimeInitFlag = false;
    }

    // Keep trying until we find it, the airloopnum, that is
    if (this->OneTimeInitFlag2) {
        this->AirLoopNum = state.dataZoneEquip->ZoneEquipConfig(state.dataDefineEquipment->AirDistUnit(this->ADUNum).ZoneEqNum)
                               .InletNodeAirLoopNum(this->CtrlZoneInNodeIndex);
        state.dataDefineEquipment->AirDistUnit(this->ADUNum).AirLoopNum = this->AirLoopNum;
        if (this->AirLoopNum > 0) {
            this->OneTimeInitFlag2 = false;
        }
    }

    // Every iteration
    Real64 mDotFromOARequirement(0.0);
    Real64 vDotOAReq(0.0);
    if (!this->NoOAFlowInputFromUser) {
        Real64 airLoopOAFrac(0.0);
        bool UseOccSchFlag = false;
        if (this->OAPerPersonMode == DataZoneEquipment::PerPersonVentRateMode::DCVByCurrentLevel) UseOccSchFlag = true;
        if (this->AirLoopNum > 0) {
            airLoopOAFrac = state.dataAirLoop->AirLoopFlow(this->AirLoopNum).OAFrac;
            if (airLoopOAFrac > 0.0) {
                vDotOAReq = DataSizing::calcDesignSpecificationOutdoorAir(state, this->OARequirementsPtr, this->ZoneNum, UseOccSchFlag, true);
                mDotFromOARequirement = vDotOAReq * state.dataEnvrn->StdRhoAir / airLoopOAFrac;
            } else {
                mDotFromOARequirement = state.dataLoopNodes->Node(this->PriInNode).MassFlowRate;
            }
        }
        if (FirstHVACIteration) {
            state.dataLoopNodes->Node(this->PriInNode).MassFlowRate = mDotFromOARequirement;
            state.dataLoopNodes->Node(this->PriInNode).MassFlowRateMaxAvail = this->MassFlowRateMaxAvail;
            state.dataLoopNodes->Node(this->PriInNode).MassFlowRateMinAvail = 0.0;
        } else {
            state.dataLoopNodes->Node(this->PriInNode).MassFlowRate = mDotFromOARequirement;

            state.dataLoopNodes->Node(this->PriInNode).MassFlowRate =
                min(state.dataLoopNodes->Node(this->PriInNode).MassFlowRate, state.dataLoopNodes->Node(this->PriInNode).MassFlowRateMaxAvail);
            state.dataLoopNodes->Node(this->PriInNode).MassFlowRate =
                max(state.dataLoopNodes->Node(this->PriInNode).MassFlowRate, state.dataLoopNodes->Node(this->PriInNode).MassFlowRateMinAvail);
            state.dataLoopNodes->Node(this->PriInNode).MassFlowRate =
                max(state.dataLoopNodes->Node(this->PriInNode).MassFlowRate, state.dataLoopNodes->Node(this->PriInNode).MassFlowRateMin);
        }
    }
    if (this->MixerType == ATMixer_InletSide) {
        state.dataLoopNodes->Node(this->PriInNode).MassFlowRate =
            min(state.dataLoopNodes->Node(this->PriInNode).MassFlowRate, state.dataLoopNodes->Node(this->MixedAirOutNode).MassFlowRate);
    }
}

void CalcATMixer(EnergyPlusData &state, int const SysNum)
{

    // SUBROUTINE INFORMATION:
    //       AUTHOR
    //       DATE WRITTEN   March 2012
    //       MODIFIED       na
    //       RE-ENGINEERED  na

    // PURPOSE OF THIS SUBROUTINE
    // Calculate the mixed air flow and conditions in the air terminal mixer

    // METHODOLOGY EMPLOYED:

    // REFERENCES:

    // Using/Aliasing
    using Psychrometrics::PsyTdbFnHW;

    // Locals
    // SUBROUTINE ARGUMENT DEFINITIONS

    // SUBROUTINE PARAMETER DEFINITIONS:

    // INTERFACE BLOCK SPECIFICATIONS
    // na

    // DERIVED TYPE DEFINITIONS
    // na

    // SUBROUTINE LOCAL VARIABLE DECLARATIONS:

    state.dataSingleDuct->PriEnthalpyCATM = state.dataLoopNodes->Node(state.dataSingleDuct->SysATMixer(SysNum).PriInNode).Enthalpy;
    state.dataSingleDuct->PriHumRatCATM = state.dataLoopNodes->Node(state.dataSingleDuct->SysATMixer(SysNum).PriInNode).HumRat;
    state.dataSingleDuct->PriTempCATM = state.dataLoopNodes->Node(state.dataSingleDuct->SysATMixer(SysNum).PriInNode).Temp;
    state.dataSingleDuct->PriMassFlowRateCATM = state.dataLoopNodes->Node(state.dataSingleDuct->SysATMixer(SysNum).PriInNode).MassFlowRate;

    state.dataSingleDuct->SecAirMassFlowRateCATM = state.dataLoopNodes->Node(state.dataSingleDuct->SysATMixer(SysNum).SecInNode).MassFlowRate;
    state.dataSingleDuct->SecAirEnthalpyCATM = state.dataLoopNodes->Node(state.dataSingleDuct->SysATMixer(SysNum).SecInNode).Enthalpy;
    state.dataSingleDuct->SecAirHumRatCATM = state.dataLoopNodes->Node(state.dataSingleDuct->SysATMixer(SysNum).SecInNode).HumRat;
    state.dataSingleDuct->SecAirTempCATM = state.dataLoopNodes->Node(state.dataSingleDuct->SysATMixer(SysNum).SecInNode).Temp;

    if (state.dataSingleDuct->SysATMixer(SysNum).MixerType == ATMixer_SupplySide) {
        state.dataSingleDuct->MixedAirMassFlowRateCATM = state.dataSingleDuct->SecAirMassFlowRateCATM + state.dataSingleDuct->PriMassFlowRateCATM;
    } else {
        // for inlet side mixer, the mixed air flow has been set, but we don't know the secondary flow
        state.dataSingleDuct->MixedAirMassFlowRateCATM =
            state.dataLoopNodes->Node(state.dataSingleDuct->SysATMixer(SysNum).MixedAirOutNode).MassFlowRate;
        state.dataSingleDuct->SecAirMassFlowRateCATM =
            max(state.dataSingleDuct->MixedAirMassFlowRateCATM - state.dataSingleDuct->PriMassFlowRateCATM, 0.0);
        state.dataLoopNodes->Node(state.dataSingleDuct->SysATMixer(SysNum).SecInNode).MassFlowRate = state.dataSingleDuct->SecAirMassFlowRateCATM;
        if (std::abs(state.dataSingleDuct->PriMassFlowRateCATM + state.dataSingleDuct->SecAirMassFlowRateCATM -
                     state.dataSingleDuct->MixedAirMassFlowRateCATM) > SmallMassFlow) {
            ShowSevereError(state,
                            "CalcATMixer: Invalid mass flow rates in AirTerminal:SingleDuct:Mixer=" + state.dataSingleDuct->SysATMixer(SysNum).Name);
            ShowContinueErrorTimeStamp(state,
                                       format("Primary mass flow rate={:.6R}Secondary mass flow rate={:.6R}Mixed mass flow rate={:.6R}",
                                              state.dataSingleDuct->PriMassFlowRateCATM,
                                              state.dataSingleDuct->SecAirMassFlowRateCATM,
                                              state.dataSingleDuct->MixedAirMassFlowRateCATM));
            ShowFatalError(state, "Simulation terminates.");
        }
    }
    // now calculate the mixed (outlet) conditions
    if (state.dataSingleDuct->MixedAirMassFlowRateCATM > 0.0) {
        state.dataSingleDuct->MixedAirEnthalpyCATM = (state.dataSingleDuct->SecAirMassFlowRateCATM * state.dataSingleDuct->SecAirEnthalpyCATM +
                                                      state.dataSingleDuct->PriMassFlowRateCATM * state.dataSingleDuct->PriEnthalpyCATM) /
                                                     state.dataSingleDuct->MixedAirMassFlowRateCATM;
        state.dataSingleDuct->MixedAirHumRatCATM = (state.dataSingleDuct->SecAirMassFlowRateCATM * state.dataSingleDuct->SecAirHumRatCATM +
                                                    state.dataSingleDuct->PriMassFlowRateCATM * state.dataSingleDuct->PriHumRatCATM) /
                                                   state.dataSingleDuct->MixedAirMassFlowRateCATM;
        // Mixed air temperature is calculated from the mixed air enthalpy and humidity ratio.
        state.dataSingleDuct->MixedAirTempCATM = PsyTdbFnHW(state.dataSingleDuct->MixedAirEnthalpyCATM, state.dataSingleDuct->MixedAirHumRatCATM);
    }

    state.dataSingleDuct->SysATMixer(SysNum).MixedAirMassFlowRate = state.dataSingleDuct->MixedAirMassFlowRateCATM;
    state.dataSingleDuct->SysATMixer(SysNum).MixedAirEnthalpy = state.dataSingleDuct->MixedAirEnthalpyCATM;
    state.dataSingleDuct->SysATMixer(SysNum).MixedAirHumRat = state.dataSingleDuct->MixedAirHumRatCATM;
    state.dataSingleDuct->SysATMixer(SysNum).MixedAirTemp = state.dataSingleDuct->MixedAirTempCATM;
}

void UpdateATMixer(EnergyPlusData &state, int const SysNum)
{

    // SUBROUTINE INFORMATION:
    //       AUTHOR
    //       DATE WRITTEN   March 2012
    //       MODIFIED       na
    //       RE-ENGINEERED  na

    // PURPOSE OF THIS SUBROUTINE
    // Move the results of CalcATMixer to the affected nodes

    // METHODOLOGY EMPLOYED:

    // REFERENCES:

    // Using/Aliasing
    using namespace DataLoopNode;

    // SUBROUTINE LOCAL VARIABLE DECLARATIONS:
    int PriInNode = state.dataSingleDuct->SysATMixer(SysNum).PriInNode;
    int SecInNode = state.dataSingleDuct->SysATMixer(SysNum).SecInNode;
    int MixedAirOutNode = state.dataSingleDuct->SysATMixer(SysNum).MixedAirOutNode;

    // mixed air data
    state.dataLoopNodes->Node(MixedAirOutNode).Temp = state.dataSingleDuct->SysATMixer(SysNum).MixedAirTemp;
    state.dataLoopNodes->Node(MixedAirOutNode).HumRat = state.dataSingleDuct->SysATMixer(SysNum).MixedAirHumRat;
    state.dataLoopNodes->Node(MixedAirOutNode).Enthalpy = state.dataSingleDuct->SysATMixer(SysNum).MixedAirEnthalpy;
    state.dataLoopNodes->Node(MixedAirOutNode).Press = state.dataSingleDuct->SysATMixer(SysNum).MixedAirPressure;
    state.dataLoopNodes->Node(MixedAirOutNode).MassFlowRate = state.dataSingleDuct->SysATMixer(SysNum).MixedAirMassFlowRate;

    if (state.dataContaminantBalance->Contaminant.CO2Simulation) {
        if (state.dataSingleDuct->SysATMixer(SysNum).MixedAirMassFlowRate <= DataHVACGlobals::VerySmallMassFlow) {
            state.dataLoopNodes->Node(MixedAirOutNode).CO2 = state.dataLoopNodes->Node(PriInNode).CO2;
        } else {
            state.dataLoopNodes->Node(MixedAirOutNode).CO2 =
                (state.dataLoopNodes->Node(SecInNode).MassFlowRate * state.dataLoopNodes->Node(SecInNode).CO2 +
                 state.dataLoopNodes->Node(PriInNode).MassFlowRate * state.dataLoopNodes->Node(PriInNode).CO2) /
                state.dataLoopNodes->Node(MixedAirOutNode).MassFlowRate;
        }
    }

    if (state.dataContaminantBalance->Contaminant.GenericContamSimulation) {
        if (state.dataSingleDuct->SysATMixer(SysNum).MixedAirMassFlowRate <= DataHVACGlobals::VerySmallMassFlow) {
            state.dataLoopNodes->Node(MixedAirOutNode).GenContam = state.dataLoopNodes->Node(PriInNode).GenContam;
        } else {
            state.dataLoopNodes->Node(MixedAirOutNode).GenContam =
                (state.dataLoopNodes->Node(SecInNode).MassFlowRate * state.dataLoopNodes->Node(SecInNode).GenContam +
                 state.dataLoopNodes->Node(PriInNode).MassFlowRate * state.dataLoopNodes->Node(PriInNode).GenContam) /
                state.dataLoopNodes->Node(MixedAirOutNode).MassFlowRate;
        }
    }

    // update ADU flow data - because SimATMixer is called from the various zone equipment so the updates in SimZoneAirLoopEquipment won't work
    int aduNum = state.dataSingleDuct->SysATMixer(SysNum).ADUNum;
    state.dataDefineEquipment->AirDistUnit(aduNum).MassFlowRateTU = state.dataLoopNodes->Node(PriInNode).MassFlowRate;
    state.dataDefineEquipment->AirDistUnit(aduNum).MassFlowRateZSup = state.dataLoopNodes->Node(PriInNode).MassFlowRate;
    state.dataDefineEquipment->AirDistUnit(aduNum).MassFlowRateSup = state.dataLoopNodes->Node(PriInNode).MassFlowRate;
}

void GetATMixer(EnergyPlusData &state,
                std::string const &ZoneEquipName, // zone unit name name
                std::string &ATMixerName,         // air terminal mixer name
                int &ATMixerNum,                  // air terminal mixer index
                int &ATMixerType,                 // air teminal mixer type
                int &ATMixerPriNode,              // air terminal mixer primary air node number
                int &ATMixerSecNode,              // air terminal mixer secondary air node number
                int &ATMixerOutNode,              // air terminal mixer outlet air node number
                int const ZoneEquipOutletNode     // zone equipment outlet node (used with inlet side mixers)
)
{

    // SUBROUTINE INFORMATION:
    //       AUTHOR         Fred Buhl
    //       DATE WRITTEN   April 2012
    //       MODIFIED       na
    //       RE-ENGINEERED  na

    // PURPOSE OF THIS SUBROUTINE:
    // This subroutine gets: 1) the index of the named AT Mixer in the SysATMixer data array
    //                       2) the node number of the primary air inlet node of the AT Mixer
    //                       3) set the AT Mixer ultimate zone inlet node

    int ATMixerIndex; // local air terminal mixer index

    if (state.dataSingleDuct->GetATMixerFlag) {
        GetATMixers(state);
        state.dataSingleDuct->GetATMixerFlag = false;
    }

    if (state.dataSingleDuct->NumATMixers <= 0) {
        ATMixerNum = 0;
        ATMixerName = "";
        ATMixerPriNode = 0;
        ATMixerSecNode = 0;
        ATMixerOutNode = 0;
        ATMixerType = 0;
        return;
    }

    ATMixerIndex = UtilityRoutines::FindItemInList(ZoneEquipName, state.dataSingleDuct->SysATMixer, &AirTerminalMixerData::ZoneHVACUnitName);
    if (ATMixerIndex > 0) {
        ATMixerNum = ATMixerIndex;
        ATMixerName = state.dataSingleDuct->SysATMixer(ATMixerIndex).Name;
        ATMixerPriNode = state.dataSingleDuct->SysATMixer(ATMixerIndex).PriInNode;
        ATMixerSecNode = state.dataSingleDuct->SysATMixer(ATMixerIndex).SecInNode;
        ATMixerOutNode = state.dataSingleDuct->SysATMixer(ATMixerIndex).MixedAirOutNode;
        ATMixerType = state.dataSingleDuct->SysATMixer(ATMixerIndex).MixerType;
        if (ATMixerType == ATMixer_InletSide) {
            state.dataSingleDuct->SysATMixer(ATMixerIndex).ZoneInletNode = ZoneEquipOutletNode;
        } else {
            state.dataSingleDuct->SysATMixer(ATMixerIndex).ZoneInletNode = ATMixerOutNode;
        }
        state.dataSingleDuct->SysATMixer(ATMixerNum).InitATMixer(state, false);
    } else {
        ATMixerNum = 0;
        ATMixerName = "";
        ATMixerPriNode = 0;
        ATMixerSecNode = 0;
        ATMixerOutNode = 0;
        ATMixerType = 0;
    }
}

void SetATMixerPriFlow(EnergyPlusData &state,
                       int const ATMixerNum,                     // Air terminal mixer index
                       Optional<Real64 const> PriAirMassFlowRate // Air terminal mixer primary air mass flow rate [kg/s]
)
{

    // SUBROUTINE INFORMATION:
    //       AUTHOR         Fred Buhl
    //       DATE WRITTEN   April 2012
    //       MODIFIED       na
    //       RE-ENGINEERED  na

    // PURPOSE OF THIS SUBROUTINE:
    // This Subroutine sets the primary air mass flow rate on the primary air inlet
    // node of a terminal unit mixer component.

    // METHODOLOGY EMPLOYED:
    // The flow is set to either the input PriAirMassFlowRate if this optional input
    // parameter is present, or to the maximum available mass flow rate of the primary
    // air inlet node.

    // SUBROUTINE LOCAL VARIABLE DECLARATIONS:
    int PriAirNode; // air terminal mixer primary air inlet node number

    if (ATMixerNum <= 0) return;
    PriAirNode = state.dataSingleDuct->SysATMixer(ATMixerNum).PriInNode;
    if (present(PriAirMassFlowRate)) {
        state.dataLoopNodes->Node(PriAirNode).MassFlowRate = PriAirMassFlowRate;
    } else {
        state.dataLoopNodes->Node(PriAirNode).MassFlowRate = state.dataLoopNodes->Node(PriAirNode).MassFlowRateMaxAvail;
    }
}

void setATMixerSizingProperties(EnergyPlusData &state,
                                int const inletATMixerIndex, // index to ATMixer at inlet of zone equipment
                                int const controlledZoneNum, // controlled zone number
                                int const curZoneEqNum       // current zone equipment being simulated
)
{
    auto &ZoneEqSizing(state.dataSize->ZoneEqSizing);
    auto &FinalSysSizing(state.dataSize->FinalSysSizing);
    auto &FinalZoneSizing(state.dataSize->FinalZoneSizing);

    if (inletATMixerIndex == 0) return; // protect this function from bad inputs
    if (controlledZoneNum == 0) return;
    if (curZoneEqNum == 0) return;
    if (state.dataSingleDuct->SysATMixer(inletATMixerIndex).MixerType == DataHVACGlobals::No_ATMixer) return;

    // ATMixer properties only affect coil sizing when the mixer is on the inlet side of zone equipment
    if (state.dataSingleDuct->SysATMixer(inletATMixerIndex).MixerType == DataHVACGlobals::ATMixer_SupplySide) {
        // check if user has selected No to account for DOAS system
        if (FinalZoneSizing.allocated() && state.dataSingleDuct->SysATMixer(inletATMixerIndex).printWarning) {
            if (!FinalZoneSizing(curZoneEqNum).AccountForDOAS && FinalZoneSizing(curZoneEqNum).DOASControlStrategy != DOANeutralSup) {
                ShowWarningError(state, "AirTerminal:SingleDuct:Mixer: " + state.dataSingleDuct->SysATMixer(inletATMixerIndex).Name);
                ShowContinueError(
                    state,
                    " Supply side Air Terminal Mixer does not adjust zone equipment coil sizing and may result in inappropriately sized coils.");
                ShowContinueError(state,
                                  " Set Account for Dedicated Outdoor Air System = Yes in Sizing:Zone object for zone = " +
                                      FinalZoneSizing(curZoneEqNum).ZoneName);
            }
            state.dataSingleDuct->SysATMixer(inletATMixerIndex).printWarning = false;
        }
        return; // do nothing else if this is a supply side ATMixer
    }
    // check if user has selected Yes to account for DOAS system
    if (FinalZoneSizing.allocated() && state.dataSingleDuct->SysATMixer(inletATMixerIndex).printWarning) {
        if (FinalZoneSizing(curZoneEqNum).AccountForDOAS && FinalZoneSizing(curZoneEqNum).DOASControlStrategy != DOANeutralSup) {
            ShowWarningError(state, "AirTerminal:SingleDuct:Mixer: " + state.dataSingleDuct->SysATMixer(inletATMixerIndex).Name);
            ShowContinueError(state, " Inlet side Air Terminal Mixer automatically adjusts zone equipment coil sizing.");
            ShowContinueError(state,
                              " Set Account for Dedicated Outdoor Air System = No in Sizing:Zone object for zone = " +
                                  FinalZoneSizing(curZoneEqNum).ZoneName);
            state.dataSingleDuct->SysATMixer(inletATMixerIndex).printWarning = false;
        }
    }

    // proceed to set ATMixer properties used for sizing coils

    int airLoopIndex = // find air loop associated with ATMixer
        state.dataZoneEquip->ZoneEquipConfig(controlledZoneNum)
            .InletNodeAirLoopNum(state.dataSingleDuct->SysATMixer(inletATMixerIndex).CtrlZoneInNodeIndex);

    // must be a system sizing run or calculations are not possible
    bool SizingDesRunThisAirSys = false;                                      // Sizing:System object found flag
    CheckThisAirSystemForSizing(state, airLoopIndex, SizingDesRunThisAirSys); // check for Sizing:System object

    if (SizingDesRunThisAirSys) {

        // set ATMixer outlet air flow rate in ZoneEqSizing array for ATMixer. If this value > 0, then the Sizer will know an ATMixer exists
        ZoneEqSizing(curZoneEqNum).ATMixerVolFlow = state.dataSingleDuct->SysATMixer(inletATMixerIndex).DesignPrimaryAirVolRate;

        // If air loop has heating coil use SA conditions, else if OA sys has coils then use precool conditions, else use OA conditions
        if (state.dataAirSystemsData->PrimaryAirSystems(airLoopIndex).CentralHeatCoilExists) {
            // if central heating coil exists, ATMixer outlet is assumed to be at supply air conditions described in sizing input
            ZoneEqSizing(curZoneEqNum).ATMixerHeatPriDryBulb = FinalSysSizing(airLoopIndex).HeatSupTemp;
            ZoneEqSizing(curZoneEqNum).ATMixerHeatPriHumRat = FinalSysSizing(airLoopIndex).HeatSupHumRat;
        } else if (state.dataAirSystemsData->PrimaryAirSystems(airLoopIndex).NumOAHeatCoils > 0) {
            // if no central heating coil exists and an outdoor air coil does exist, then ATMixer outlet is mixture of preheat and return
            if (FinalSysSizing(airLoopIndex).DesMainVolFlow == 0.0) { // protect divide by 0
                // doesn't matter, just pick a condition
                ZoneEqSizing(curZoneEqNum).ATMixerHeatPriDryBulb = FinalSysSizing(airLoopIndex).PreheatTemp;
                ZoneEqSizing(curZoneEqNum).ATMixerHeatPriHumRat = FinalSysSizing(airLoopIndex).PreheatHumRat;
            } else {
                // mix preheat condition with return air condition based on OA frac. OA frac should nearly always be 1.
                // OA frac is based on air loop fraction, not ATMixer flow fraction since air loop can serve multiple ATMixers
                Real64 OutAirFrac = FinalSysSizing(airLoopIndex).DesOutAirVolFlow / FinalSysSizing(airLoopIndex).DesMainVolFlow;
                OutAirFrac = min(1.0, max(0.0, OutAirFrac));

                // calculate humrat based on simple mixing
                Real64 CoilInHumRatForSizing =
                    OutAirFrac * FinalSysSizing(airLoopIndex).PreheatHumRat + (1 - OutAirFrac) * FinalSysSizing(airLoopIndex).HeatRetHumRat;

                // calculate enthalpy based on simple mixing
                Real64 CoilInEnthalpyForSizing =
                    OutAirFrac * Psychrometrics::PsyHFnTdbW(FinalSysSizing(airLoopIndex).PreheatTemp, FinalSysSizing(airLoopIndex).PreheatHumRat) +
                    (1 - OutAirFrac) *
                        Psychrometrics::PsyHFnTdbW(FinalSysSizing(airLoopIndex).HeatRetTemp, FinalSysSizing(airLoopIndex).HeatRetHumRat);

                // back calculate temperature based on humrat and enthalpy state points
                Real64 CoilInTempForSizing = Psychrometrics::PsyTdbFnHW(CoilInEnthalpyForSizing, CoilInHumRatForSizing);

                ZoneEqSizing(curZoneEqNum).ATMixerHeatPriDryBulb = CoilInTempForSizing;
                ZoneEqSizing(curZoneEqNum).ATMixerHeatPriHumRat = CoilInHumRatForSizing;
            }
        } else {
            // else no coils exist in air loop so mix OA condition with return air condition
            if (FinalSysSizing(airLoopIndex).DesMainVolFlow == 0.0) { // protect divide by 0
                // doesn't matter, just pick a condition
                ZoneEqSizing(curZoneEqNum).ATMixerHeatPriDryBulb = FinalSysSizing(airLoopIndex).HeatOutTemp;
                ZoneEqSizing(curZoneEqNum).ATMixerHeatPriHumRat = FinalSysSizing(airLoopIndex).HeatOutHumRat;
            } else {
                // OA frac is based on air loop fraction, not ATMixer flow fraction since air loop can serve multiple ATMixers
                Real64 OutAirFrac = FinalSysSizing(airLoopIndex).DesOutAirVolFlow / FinalSysSizing(airLoopIndex).DesMainVolFlow;
                OutAirFrac = min(1.0, max(0.0, OutAirFrac));

                // calculate humrat based on simple mixing
                Real64 CoilInHumRatForSizing =
                    OutAirFrac * FinalSysSizing(airLoopIndex).HeatOutHumRat + (1 - OutAirFrac) * FinalSysSizing(airLoopIndex).HeatRetHumRat;

                // calculate enthalpy based on simple mixing
                Real64 CoilInEnthalpyForSizing =
                    OutAirFrac * Psychrometrics::PsyHFnTdbW(FinalSysSizing(airLoopIndex).HeatOutTemp, FinalSysSizing(airLoopIndex).HeatOutHumRat) +
                    (1 - OutAirFrac) *
                        Psychrometrics::PsyHFnTdbW(FinalSysSizing(airLoopIndex).HeatRetTemp, FinalSysSizing(airLoopIndex).HeatRetHumRat);

                // back calculate temperature based on humrat and enthalpy state points
                Real64 CoilInTempForSizing = Psychrometrics::PsyTdbFnHW(CoilInEnthalpyForSizing, CoilInHumRatForSizing);

                ZoneEqSizing(curZoneEqNum).ATMixerHeatPriDryBulb = CoilInTempForSizing;
                ZoneEqSizing(curZoneEqNum).ATMixerHeatPriHumRat = CoilInHumRatForSizing;
            }
        }

        // If air loop has cooling coil use SA conditions, else if OA sys has coils then use precool conditions, else use OA conditions
        if (state.dataAirSystemsData->PrimaryAirSystems(airLoopIndex).CentralCoolCoilExists) {
            // if central cooling coil exists, ATMixer outlet is assumed to be at supply air conditions described in sizing input
            ZoneEqSizing(curZoneEqNum).ATMixerCoolPriDryBulb = FinalSysSizing(airLoopIndex).CoolSupTemp;
            ZoneEqSizing(curZoneEqNum).ATMixerCoolPriHumRat = FinalSysSizing(airLoopIndex).CoolSupHumRat;
        } else if (state.dataAirSystemsData->PrimaryAirSystems(airLoopIndex).NumOACoolCoils > 0) {
            // if no central cooling coil exists and an outdoor air coil does exist, then ATMixer outlet is mixture of precool and return
            if (FinalSysSizing(airLoopIndex).DesMainVolFlow == 0.0) { // protect divide by 0
                // doesn't matter, just pick a condition
                ZoneEqSizing(curZoneEqNum).ATMixerCoolPriDryBulb = FinalSysSizing(airLoopIndex).PrecoolTemp;
                ZoneEqSizing(curZoneEqNum).ATMixerCoolPriHumRat = FinalSysSizing(airLoopIndex).PrecoolHumRat;
            } else {
                // mix precool condition with return air condition based on OA frac. OA frac should nearly always be 1.
                // OA frac is based on air loop fraction, not ATMixer flow fraction since air loop can serve multiple ATMixers
                Real64 OutAirFrac = FinalSysSizing(airLoopIndex).DesOutAirVolFlow / FinalSysSizing(airLoopIndex).DesMainVolFlow;
                OutAirFrac = min(1.0, max(0.0, OutAirFrac));

                // calculate humrat based on simple mixing
                Real64 CoilInHumRatForSizing =
                    OutAirFrac * FinalSysSizing(airLoopIndex).PrecoolHumRat + (1 - OutAirFrac) * FinalSysSizing(airLoopIndex).RetHumRatAtCoolPeak;

                // calculate enthalpy based on simple mixing
                Real64 CoilInEnthalpyForSizing =
                    OutAirFrac * Psychrometrics::PsyHFnTdbW(FinalSysSizing(airLoopIndex).PrecoolTemp, FinalSysSizing(airLoopIndex).PrecoolHumRat) +
                    (1 - OutAirFrac) *
                        Psychrometrics::PsyHFnTdbW(FinalSysSizing(airLoopIndex).RetTempAtCoolPeak, FinalSysSizing(airLoopIndex).RetHumRatAtCoolPeak);

                // back calculate temperature based on humrat and enthalpy state points
                Real64 CoilInTempForSizing = Psychrometrics::PsyTdbFnHW(CoilInEnthalpyForSizing, CoilInHumRatForSizing);

                ZoneEqSizing(curZoneEqNum).ATMixerCoolPriDryBulb = CoilInTempForSizing;
                ZoneEqSizing(curZoneEqNum).ATMixerCoolPriHumRat = CoilInHumRatForSizing;
            }
        } else {
            // else no coils exist in air loop so mix OA condition with return air condition
            if (FinalSysSizing(airLoopIndex).DesMainVolFlow == 0.0) { // protect divide by 0
                // doesn't matter, just pick a condition
                ZoneEqSizing(curZoneEqNum).ATMixerCoolPriDryBulb = FinalSysSizing(airLoopIndex).OutTempAtCoolPeak;
                ZoneEqSizing(curZoneEqNum).ATMixerCoolPriHumRat = FinalSysSizing(airLoopIndex).OutHumRatAtCoolPeak;
            } else {
                // OA frac is based on air loop fraction, not ATMixer flow fraction since air loop can serve multiple ATMixers
                Real64 OutAirFrac = FinalSysSizing(airLoopIndex).DesOutAirVolFlow / FinalSysSizing(airLoopIndex).DesMainVolFlow;
                OutAirFrac = min(1.0, max(0.0, OutAirFrac));

                // calculate humrat based on simple mixing
                Real64 CoilInHumRatForSizing = OutAirFrac * FinalSysSizing(airLoopIndex).OutHumRatAtCoolPeak +
                                               (1 - OutAirFrac) * FinalSysSizing(airLoopIndex).RetHumRatAtCoolPeak;

                // calculate enthalpy based on simple mixing
                Real64 CoilInEnthalpyForSizing = OutAirFrac * Psychrometrics::PsyHFnTdbW(FinalSysSizing(airLoopIndex).OutTempAtCoolPeak,
                                                                                         FinalSysSizing(airLoopIndex).OutHumRatAtCoolPeak) +
                                                 (1 - OutAirFrac) * Psychrometrics::PsyHFnTdbW(FinalSysSizing(airLoopIndex).RetTempAtCoolPeak,
                                                                                               FinalSysSizing(airLoopIndex).RetHumRatAtCoolPeak);

                // back calculate temperature based on humrat and enthalpy state points
                Real64 CoilInTempForSizing = Psychrometrics::PsyTdbFnHW(CoilInEnthalpyForSizing, CoilInHumRatForSizing);

                ZoneEqSizing(curZoneEqNum).ATMixerCoolPriDryBulb = CoilInTempForSizing;
                ZoneEqSizing(curZoneEqNum).ATMixerCoolPriHumRat = CoilInHumRatForSizing;
            }
        }

    } else {
        // warn user that system sizing is needed to size coils when AT Mixer is used ?
        // if there were a message here then this function should only be called when SizingDesRunThisZone is true
    }
}

void SingleDuctAirTerminal::CalcOutdoorAirVolumeFlowRate(EnergyPlusData &state)
{
    // calculates zone outdoor air volume flow rate using the supply air flow rate and OA fraction
    if (this->AirLoopNum > 0) {
        this->OutdoorAirFlowRate =
            (this->sd_airterminalOutlet.AirMassFlowRate / state.dataEnvrn->StdRhoAir) * state.dataAirLoop->AirLoopFlow(this->AirLoopNum).OAFrac;
    } else {
        this->OutdoorAirFlowRate = 0.0;
    }
}

//        End of Reporting subroutines for the Sys Module
// *****************************************************************************

} // namespace EnergyPlus::SingleDuct<|MERGE_RESOLUTION|>--- conflicted
+++ resolved
@@ -4097,52 +4097,6 @@
                 MinFlowWater = state.dataLoopNodes->Node(WaterControlNode).MassFlowRateMinAvail;
             }
 
-<<<<<<< HEAD
-                // Simulate the reheat coil at constant air flow. Control by varying the
-                // hot water flow rate.
-                // FB use QActualHeating, change ControlCompOutput to use new
-                ControlCompOutput(state,
-                                  this->ReheatName,
-                                  this->ReheatComp,
-                                  this->ReheatComp_Index,
-                                  FirstHVACIteration,
-                                  QZnReq,
-                                  this->ReheatControlNode,
-                                  MaxFlowWater,
-                                  MinFlowWater,
-                                  this->ControllerOffset,
-                                  this->ControlCompTypeNum,
-                                  this->CompErrIndex,
-                                  _,
-                                  SysOutletNode,
-                                  MassFlow,
-                                  _,
-                                  _,
-                                  this->HWplantLoc);
-
-                // If reverse action damper and the hot water flow is at maximum, simulate the
-                // hot water coil with fixed (maximum) hot water flow but allow the air flow to
-                // vary up to the maximum (air damper opens to try to meet zone load)
-                if (this->DamperHeatingAction == Action::Reverse || this->DamperHeatingAction == Action::ReverseWithLimits) {
-                    if (state.dataLoopNodes->Node(this->ReheatControlNode).MassFlowRate == MaxFlowWater) {
-                        // fill limits for air flow for controller
-                        state.dataSingleDuct->MinAirMassFlowRevActSVAV = this->AirMassFlowRateMax * this->ZoneMinAirFrac;
-                        state.dataSingleDuct->MinAirMassFlowRevActSVAV =
-                            min(state.dataSingleDuct->MinAirMassFlowRevActSVAV, this->sd_airterminalInlet.AirMassFlowRateMaxAvail);
-                        state.dataSingleDuct->MinAirMassFlowRevActSVAV =
-                            max(state.dataSingleDuct->MinAirMassFlowRevActSVAV, this->sd_airterminalInlet.AirMassFlowRateMinAvail);
-
-                        state.dataSingleDuct->MaxAirMassFlowRevActSVAV = this->AirMassFlowRateMax;
-                        state.dataSingleDuct->MaxAirMassFlowRevActSVAV =
-                            min(state.dataSingleDuct->MaxAirMassFlowRevActSVAV, state.dataSingleDuct->MaxDeviceAirMassFlowReheatSDAT);
-                        state.dataSingleDuct->MaxAirMassFlowRevActSVAV =
-                            max(state.dataSingleDuct->MaxAirMassFlowRevActSVAV, state.dataSingleDuct->MinAirMassFlowRevActSVAV);
-                        state.dataSingleDuct->MaxAirMassFlowRevActSVAV =
-                            min(state.dataSingleDuct->MaxAirMassFlowRevActSVAV, this->sd_airterminalInlet.AirMassFlowRateMaxAvail);
-
-                        state.dataLoopNodes->Node(this->OutletNodeNum).MassFlowRateMaxAvail =
-                            state.dataSingleDuct->MaxAirMassFlowRevActSVAV; // suspect, check how/if used in ControlCompOutput
-=======
             // Simulate the reheat coil at constant air flow. Control by varying the
             // hot water flow rate.
             // FB use QActualHeating, change ControlCompOutput to use new
@@ -4168,7 +4122,7 @@
             // If reverse action damper and the hot water flow is at maximum, simulate the
             // hot water coil with fixed (maximum) hot water flow but allow the air flow to
             // vary up to the maximum (air damper opens to try to meet zone load)
-            if (this->DamperHeatingAction == Action::ReverseAction || this->DamperHeatingAction == Action::ReverseActionWithLimits) {
+            if (this->DamperHeatingAction == Action::Reverse || this->DamperHeatingAction == Action::ReverseWithLimits) {
                 if (state.dataLoopNodes->Node(this->ReheatControlNode).MassFlowRate == MaxFlowWater) {
                     // fill limits for air flow for controller
                     state.dataSingleDuct->MinAirMassFlowRevActSVAV = this->AirMassFlowRateMax * this->ZoneMinAirFrac;
@@ -4218,7 +4172,6 @@
                         // Although this equation looks strange (using temp instead of deltaT), it is corrected later in ControlCompOutput
                         // and is working as-is, temperature setpoints are maintained as expected.
                         QZnReq = state.dataSingleDuct->QZoneMax2SDAT + MassFlow * CpAirAvg * state.dataSingleDuct->ZoneTempSDAT;
->>>>>>> 605b25ec
                         ControlCompOutput(state,
                                           this->ReheatName,
                                           this->ReheatComp,
@@ -4625,7 +4578,7 @@
             // If reverse action damper and the hot water flow is at maximum, simulate the
             // hot water coil with fixed (maximum) hot water flow but allow the air flow to
             // vary up to the maximum (air damper opens to try to meet zone load).
-            if (this->DamperHeatingAction == Action::ReverseAction) {
+            if (this->DamperHeatingAction == Action::Reverse) {
                 if (state.dataLoopNodes->Node(this->ReheatControlNode).MassFlowRate == this->MaxReheatWaterFlow) {
                     ControlCompOutput(state,
                                       this->ReheatName,
@@ -4648,89 +4601,6 @@
                     this->sd_airterminalOutlet.AirMassFlowRate = MassFlow;
                     this->UpdateSys(state);
                 }
-<<<<<<< HEAD
-
-                // Simulate the reheat coil at constant air flow. Control by varying the
-                // hot water flow rate.
-                ControlCompOutput(state,
-                                  this->ReheatName,
-                                  this->ReheatComp,
-                                  this->ReheatComp_Index,
-                                  FirstHVACIteration,
-                                  QZnReq,
-                                  this->ReheatControlNode,
-                                  MaxFlowWater,
-                                  MinFlowWater,
-                                  this->ControllerOffset,
-                                  this->ControlCompTypeNum,
-                                  this->CompErrIndex,
-                                  _,
-                                  SysOutletNode,
-                                  MassFlow,
-                                  _,
-                                  _,
-                                  this->HWplantLoc);
-
-                // If reverse action damper and the hot water flow is at maximum, simulate the
-                // hot water coil with fixed (maximum) hot water flow but allow the air flow to
-                // vary up to the maximum (air damper opens to try to meet zone load).
-                if (this->DamperHeatingAction == Action::Reverse) {
-                    if (state.dataLoopNodes->Node(this->ReheatControlNode).MassFlowRate == this->MaxReheatWaterFlow) {
-                        ControlCompOutput(state,
-                                          this->ReheatName,
-                                          this->ReheatComp,
-                                          this->ReheatComp_Index,
-                                          FirstHVACIteration,
-                                          state.dataSingleDuct->QZoneMax2SCBVAV,
-                                          this->OutletNodeNum,
-                                          this->sd_airterminalInlet.AirMassFlowRateMaxAvail,
-                                          this->sd_airterminalInlet.AirMassFlowRateMinAvail,
-                                          this->ControllerOffset,
-                                          this->ControlCompTypeNum,
-                                          this->CompErrIndex,
-                                          ZoneNodeNum,
-                                          SysOutletNode);
-                        //                                   ! air flow controller, not on plant, don't pass plant topology info
-
-                        // reset terminal unit inlet air mass flow to new value.
-                        MassFlow = state.dataLoopNodes->Node(SysOutletNode).MassFlowRate;
-                        this->sd_airterminalOutlet.AirMassFlowRate = MassFlow;
-                        this->UpdateSys(state);
-                    }
-                    // look for bang-bang condition: flow rate oscillating between 2 values during the air loop / zone
-                    // equipment iteration. If detected, set flow rate to previous value and recalc HW flow.
-                    if (((std::abs(MassFlow - this->MassFlow2) < this->MassFlowDiff) ||
-                         (std::abs(MassFlow - this->MassFlow3) < this->MassFlowDiff)) &&
-                        (std::abs(MassFlow - this->MassFlow1) >= this->MassFlowDiff)) {
-                        MassFlow = this->MassFlow1;
-                        this->sd_airterminalOutlet.AirMassFlowRate = MassFlow;
-                        this->UpdateSys(state);
-                        ControlCompOutput(state,
-                                          this->ReheatName,
-                                          this->ReheatComp,
-                                          this->ReheatComp_Index,
-                                          FirstHVACIteration,
-                                          QZnReq,
-                                          this->ReheatControlNode,
-                                          MaxFlowWater,
-                                          MinFlowWater,
-                                          this->ControllerOffset,
-                                          this->ControlCompTypeNum,
-                                          this->CompErrIndex,
-                                          _,
-                                          SysOutletNode,
-                                          MassFlow,
-                                          _,
-                                          _,
-                                          this->HWplantLoc);
-                    }
-                    // recalculate damper position
-                    if (this->AirMassFlowRateMax == 0.0) {
-                        this->DamperPosition = 0.0;
-                    } else {
-                        this->DamperPosition = MassFlow / this->AirMassFlowRateMax;
-                    }
-=======
                 // look for bang-bang condition: flow rate oscillating between 2 values during the air loop / zone
                 // equipment iteration. If detected, set flow rate to previous value and recalc HW flow.
                 if (((std::abs(MassFlow - this->MassFlow2) < this->MassFlowDiff) || (std::abs(MassFlow - this->MassFlow3) < this->MassFlowDiff)) &&
@@ -4762,7 +4632,6 @@
                     this->DamperPosition = 0.0;
                 } else {
                     this->DamperPosition = MassFlow / this->AirMassFlowRateMax;
->>>>>>> 605b25ec
                 }
             }
         } break;
@@ -4989,7 +4858,7 @@
     }
 
     // Active cooling with fix for issue #5592
-    if (QTotLoad < (-1.0 * SmallLoad) && QTotLoad < QCoolFanOnMin - SmallLoad && this->sd_airterminalInlet.AirMassFlowRateMaxAvail > 0.0 &&
+    if (QTotLoad < (-1.0 * SmallLoad) && QTotLoad<QCoolFanOnMin - SmallLoad &&this->sd_airterminalInlet.AirMassFlowRateMaxAvail> 0.0 &&
         !state.dataZoneEnergyDemand->CurDeadBandOrSetback(ZoneNum)) {
         // check that it can meet the load
         FanOp = 1;
