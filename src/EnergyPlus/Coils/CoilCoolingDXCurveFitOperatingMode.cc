// EnergyPlus, Copyright (c) 1996-2020, The Board of Trustees of the University of Illinois,
// The Regents of the University of California, through Lawrence Berkeley National Laboratory
// (subject to receipt of any required approvals from the U.S. Dept. of Energy), Oak Ridge
// National Laboratory, managed by UT-Battelle, Alliance for Sustainable Energy, LLC, and other
// contributors. All rights reserved.
//
// NOTICE: This Software was developed under funding from the U.S. Department of Energy and the
// U.S. Government consequently retains certain rights. As such, the U.S. Government has been
// granted for itself and others acting on its behalf a paid-up, nonexclusive, irrevocable,
// worldwide license in the Software to reproduce, distribute copies to the public, prepare
// derivative works, and perform publicly and display publicly, and to permit others to do so.
//
// Redistribution and use in source and binary forms, with or without modification, are permitted
// provided that the following conditions are met:
//
// (1) Redistributions of source code must retain the above copyright notice, this list of
//     conditions and the following disclaimer.
//
// (2) Redistributions in binary form must reproduce the above copyright notice, this list of
//     conditions and the following disclaimer in the documentation and/or other materials
//     provided with the distribution.
//
// (3) Neither the name of the University of California, Lawrence Berkeley National Laboratory,
//     the University of Illinois, U.S. Dept. of Energy nor the names of its contributors may be
//     used to endorse or promote products derived from this software without specific prior
//     written permission.
//
// (4) Use of EnergyPlus(TM) Name. If Licensee (i) distributes the software in stand-alone form
//     without changes from the version obtained under this License, or (ii) Licensee makes a
//     reference solely to the software portion of its product, Licensee must refer to the
//     software as "EnergyPlus version X" software, where "X" is the version number Licensee
//     obtained under this License and may not use a different name for the software. Except as
//     specifically required in this Section (4), Licensee shall not use in a company name, a
//     product name, in advertising, publicity, or other promotional activities any name, trade
//     name, trademark, logo, or other designation of "EnergyPlus", "E+", "e+" or confusingly
//     similar designation, without the U.S. Department of Energy's prior written consent.
//
// THIS SOFTWARE IS PROVIDED BY THE COPYRIGHT HOLDERS AND CONTRIBUTORS "AS IS" AND ANY EXPRESS OR
// IMPLIED WARRANTIES, INCLUDING, BUT NOT LIMITED TO, THE IMPLIED WARRANTIES OF MERCHANTABILITY
// AND FITNESS FOR A PARTICULAR PURPOSE ARE DISCLAIMED. IN NO EVENT SHALL THE COPYRIGHT OWNER OR
// CONTRIBUTORS BE LIABLE FOR ANY DIRECT, INDIRECT, INCIDENTAL, SPECIAL, EXEMPLARY, OR
// CONSEQUENTIAL DAMAGES (INCLUDING, BUT NOT LIMITED TO, PROCUREMENT OF SUBSTITUTE GOODS OR
// SERVICES; LOSS OF USE, DATA, OR PROFITS; OR BUSINESS INTERRUPTION) HOWEVER CAUSED AND ON ANY
// THEORY OF LIABILITY, WHETHER IN CONTRACT, STRICT LIABILITY, OR TORT (INCLUDING NEGLIGENCE OR
// OTHERWISE) ARISING IN ANY WAY OUT OF THE USE OF THIS SOFTWARE, EVEN IF ADVISED OF THE
// POSSIBILITY OF SUCH DAMAGE.

#include <EnergyPlus/Autosizing/All_Simple_Sizing.hh>
#include <EnergyPlus/Autosizing/CoolingAirFlowSizing.hh>
#include <EnergyPlus/Autosizing/CoolingCapacitySizing.hh>
#include <EnergyPlus/Coils/CoilCoolingDXCurveFitOperatingMode.hh>
#include <EnergyPlus/Coils/CoilCoolingDXCurveFitSpeed.hh>
#include <EnergyPlus/Data/EnergyPlusData.hh>
#include <EnergyPlus/DataEnvironment.hh>
#include <EnergyPlus/DataHVACGlobals.hh>
#include <EnergyPlus/DataIPShortCuts.hh>
#include <EnergyPlus/DataSizing.hh>
#include <EnergyPlus/EMSManager.hh>
#include <EnergyPlus/InputProcessing/InputProcessor.hh>
#include <EnergyPlus/Psychrometrics.hh>

using namespace EnergyPlus;
using namespace DataIPShortCuts;

void CoilCoolingDXCurveFitOperatingMode::instantiateFromInputSpec(EnergyPlus::EnergyPlusData &state, CoilCoolingDXCurveFitOperatingModeInputSpecification input_data)
{
    static const std::string routineName("CoilCoolingDXCurveFitOperatingMode::instantiateFromInputSpec: ");
    bool errorsFound(false);
    this->original_input_specs = input_data;
    this->name = input_data.name;
    this->ratedGrossTotalCap = input_data.gross_rated_total_cooling_capacity;
    if (this->ratedGrossTotalCap == DataSizing::AutoSize) this->ratedGrossTotalCapIsAutosized = true;
    this->ratedEvapAirFlowRate = input_data.rated_evaporator_air_flow_rate;
    if (this->ratedEvapAirFlowRate == DataSizing::AutoSize) this->ratedEvapAirFlowRateIsAutosized = true;
    this->ratedCondAirFlowRate = input_data.rated_condenser_air_flow_rate;
    this->timeForCondensateRemoval = input_data.nominal_time_for_condensate_removal_to_begin;
    this->evapRateRatio = input_data.ratio_of_initial_moisture_evaporation_rate_and_steady_state_latent_capacity;
    this->maxCyclingRate = input_data.maximum_cycling_rate;
    this->latentTimeConst = input_data.latent_capacity_time_constant;
    if (UtilityRoutines::SameString(input_data.apply_latent_degradation_to_speeds_greater_than_1, "Yes")) {
        this->applyLatentDegradationAllSpeeds = true;
    } else {
        this->applyLatentDegradationAllSpeeds = false;
    }
    // TODO: UNUSED apply_latent_degradation_to_speeds_greater_than_1
    this->nominalEvaporativePumpPower = input_data.nominal_evap_condenser_pump_power;

    // Must all be greater than zero to use the latent capacity degradation model
    if ((this->maxCyclingRate > 0.0 || this->evapRateRatio > 0.0 || this->latentTimeConst > 0.0 || this->timeForCondensateRemoval > 0.0) &&
        (this->maxCyclingRate <= 0.0 || this->evapRateRatio <= 0.0 || this->latentTimeConst <= 0.0 || this->timeForCondensateRemoval <= 0.0)) {
        ShowWarningError(routineName + this->object_name + "=\"" + this->name + "\":");
        ShowContinueError("...At least one of the four input parameters for the latent capacity degradation model");
        ShowContinueError("...is set to zero. Therefore, the latent degradation model will not be used for this simulation.");
        this->latentDegradationActive = false;
    } else if (this->maxCyclingRate > 0.0 && this->evapRateRatio > 0.0 && this->latentTimeConst > 0.0 && this->timeForCondensateRemoval > 0.0) {
        this->latentDegradationActive = true;
    }

    if (UtilityRoutines::SameString(input_data.condenser_type, "AirCooled")) {
        this->condenserType = AIRCOOLED;
    } else if (UtilityRoutines::SameString(input_data.condenser_type, "EvaporativelyCooled")) {
        this->condenserType = EVAPCOOLED;
    } else {
        ShowSevereError(routineName + this->object_name + "=\"" + this->name + "\", invalid");
        ShowContinueError("...Condenser Type=\"" + input_data.condenser_type + "\":");
        ShowContinueError("...must be AirCooled or EvaporativelyCooled.");
        errorsFound = true;
    }
    for (auto &speed_name : input_data.speed_data_names) {
        this->speeds.emplace_back(state, speed_name);
    }

    // convert speed num in IDF to vector index
    this->nominalSpeedIndex = input_data.nominal_speed_number - 1;

    if (errorsFound) {
        ShowFatalError(routineName + "Errors found in getting " + this->object_name + " input. Preceding condition(s) causes termination.");
    }
}

CoilCoolingDXCurveFitOperatingMode::CoilCoolingDXCurveFitOperatingMode(EnergyPlus::EnergyPlusData &state, const std::string& name_to_find)
{
    int numModes = inputProcessor->getNumObjectsFound(CoilCoolingDXCurveFitOperatingMode::object_name);
    if (numModes <= 0) {
        // error
    }
    bool found_it = false;
    for (int modeNum = 1; modeNum <= numModes; ++modeNum) {
        int NumAlphas;  // Number of Alphas for each GetObjectItem call
        int NumNumbers; // Number of Numbers for each GetObjectItem call
        int IOStatus;
        inputProcessor->getObjectItem(
            state, CoilCoolingDXCurveFitOperatingMode::object_name, modeNum, cAlphaArgs, NumAlphas, rNumericArgs, NumNumbers, IOStatus);
        if (!UtilityRoutines::SameString(name_to_find, cAlphaArgs(1))) {
            continue;
        }
        found_it = true;

        CoilCoolingDXCurveFitOperatingModeInputSpecification input_specs;

        input_specs.name = cAlphaArgs(1);
        input_specs.gross_rated_total_cooling_capacity = rNumericArgs(1);
        input_specs.rated_evaporator_air_flow_rate = rNumericArgs(2);
        input_specs.rated_condenser_air_flow_rate = rNumericArgs(3);
        input_specs.maximum_cycling_rate = rNumericArgs(4);
        input_specs.ratio_of_initial_moisture_evaporation_rate_and_steady_state_latent_capacity = rNumericArgs(5);
        input_specs.latent_capacity_time_constant = rNumericArgs(6);
        input_specs.nominal_time_for_condensate_removal_to_begin = rNumericArgs(7);
        input_specs.apply_latent_degradation_to_speeds_greater_than_1 = cAlphaArgs(2);
        input_specs.condenser_type = cAlphaArgs(3);
        input_specs.nominal_evap_condenser_pump_power = rNumericArgs(8);
        input_specs.nominal_speed_number = rNumericArgs(9);
        for (int fieldNum = 4; fieldNum <= NumAlphas; fieldNum++) {
            if (cAlphaArgs(fieldNum).empty()) {
                break;
            }
            input_specs.speed_data_names.push_back(cAlphaArgs(fieldNum));
        }

        this->instantiateFromInputSpec(state, input_specs);
        break;
    }

    if (!found_it) {
        ShowFatalError("Could not find Coil:Cooling:DX:CurveFit:OperatingMode object with name: " + name_to_find);
    }
}

<<<<<<< HEAD
void CoilCoolingDXCurveFitOperatingMode::oneTimeInit() {
    if (DataGlobals::AnyEnergyManagementSystemInModel) {
        SetupEMSActuator(this->object_name,
                         this->name,
                         "Autosized Rated Air Flow Rate",
                         "[m3/s]",
                         this->ratedAirVolFlowEMSOverrideON,
                         this->ratedAirVolFlowEMSOverrideValue);
        SetupEMSActuator(this->object_name,
                         this->name,
                         "Autosized Rated Total Cooling Capacity",
                         "[W]",
                         this->ratedTotCapFlowEMSOverrideON,
                         this->ratedTotCapFlowEMSOverrideValue);
    }
}

void CoilCoolingDXCurveFitOperatingMode::size(EnergyPlusData &state)
=======
void CoilCoolingDXCurveFitOperatingMode::size(EnergyPlus::EnergyPlusData &state)
>>>>>>> c682929e
{

    std::string RoutineName = "sizeOperatingMode";
    std::string CompType = this->object_name;
    std::string CompName = this->name;
    bool PrintFlag = true;
    bool errorsFound = false;

    Real64 TempSize = this->original_input_specs.rated_evaporator_air_flow_rate;
    CoolingAirFlowSizer sizingCoolingAirFlow;
    std::string stringOverride = "Rated Evaporator Air Flow Rate [m3/s]";
    if (state.dataGlobal->isEpJSON) stringOverride = "rated_evaporator_air_flow_rate";
    sizingCoolingAirFlow.overrideSizingString(stringOverride);
    sizingCoolingAirFlow.initializeWithinEP(state, CompType, CompName, PrintFlag, RoutineName);
    this->ratedEvapAirFlowRate = sizingCoolingAirFlow.size(state, TempSize, errorsFound);

    Real64 const ratedInletAirTemp(26.6667);     // 26.6667C or 80F
    Real64 const ratedInletAirHumRat(0.0111847); // Humidity ratio corresponding to 80F dry bulb/67F wet bulb
    this->ratedEvapAirMassFlowRate =
        this->ratedEvapAirFlowRate *
        Psychrometrics::PsyRhoAirFnPbTdbW(DataEnvironment::StdBaroPress, ratedInletAirTemp, ratedInletAirHumRat, RoutineName);

    std::string SizingString = "Rated Gross Total Cooling Capacity [W]";
    DataSizing::DataFlowUsedForSizing = this->ratedEvapAirFlowRate;
    TempSize = this->original_input_specs.gross_rated_total_cooling_capacity;
    CoolingCapacitySizer sizerCoolingCapacity;
    sizerCoolingCapacity.overrideSizingString(SizingString);
    sizerCoolingCapacity.initializeWithinEP(state, CompType, CompName, PrintFlag, RoutineName);
    this->ratedGrossTotalCap = sizerCoolingCapacity.size(state, TempSize, errorsFound);

    // Auto size condenser air flow to Total Capacity * 0.000114 m3/s/w (850 cfm/ton)
    DataSizing::DataConstantUsedForSizing = this->ratedGrossTotalCap;
    DataSizing::DataFractionUsedForSizing = 0.000114;
    TempSize = this->original_input_specs.rated_condenser_air_flow_rate;
    int numSpeeds = this->speeds.size();
    int thisSpeedNum = 0;

    AutoCalculateSizer sizerCondAirFlow;
    stringOverride = "Rated Condenser Air Flow Rate [m3/s]";
    if (state.dataGlobal->isEpJSON) stringOverride = "rated_condenser_air_flow_rate";
    sizerCondAirFlow.overrideSizingString(stringOverride);
    sizerCondAirFlow.initializeWithinEP(state, CompType, CompName, PrintFlag, RoutineName);
    this->ratedCondAirFlowRate = sizerCondAirFlow.size(state, TempSize, errorsFound);


    if (this->condenserType != AIRCOOLED) {
        // Auto size Nominal Evaporative Condenser Pump Power to Total Capacity * 0.004266 w/w (15 W/ton)
        AutoCalculateSizer sizerCondEvapPumpPower;
        DataSizing::DataConstantUsedForSizing = this->ratedGrossTotalCap;
        DataSizing::DataFractionUsedForSizing = 0.004266;
        stringOverride = "Nominal Evaporative Condenser Pump Power [W]";
        sizerCondEvapPumpPower.overrideSizingString(stringOverride);
        TempSize = this->original_input_specs.nominal_evap_condenser_pump_power;
        sizerCondEvapPumpPower.initializeWithinEP(state, CompType, CompName, PrintFlag, RoutineName);
        this->nominalEvaporativePumpPower = sizerCondEvapPumpPower.size(state, TempSize, errorsFound);
    }

    for (auto &curSpeed : this->speeds) {
        curSpeed.parentName = this->parentName;
        curSpeed.parentModeRatedGrossTotalCap = this->ratedGrossTotalCap;
        curSpeed.ratedGrossTotalCapIsAutosized = this->ratedGrossTotalCapIsAutosized;
        curSpeed.parentModeRatedEvapAirFlowRate = this->ratedEvapAirFlowRate;
        curSpeed.ratedEvapAirFlowRateIsAutosized = this->ratedEvapAirFlowRateIsAutosized;
        curSpeed.parentModeRatedCondAirFlowRate = this->ratedCondAirFlowRate;

        // Set latent degradation parameters if applicable
        curSpeed.doLatentDegradation = false;
        if (this->latentDegradationActive) {
            if ((thisSpeedNum == 0) || ((thisSpeedNum > 0) && this->applyLatentDegradationAllSpeeds)) {
                curSpeed.parentModeTimeForCondensateRemoval = this->timeForCondensateRemoval;
                curSpeed.parentModeEvapRateRatio = this->evapRateRatio;
                curSpeed.parentModeMaxCyclingRate = this->maxCyclingRate;
                curSpeed.parentModeLatentTimeConst = this->latentTimeConst;
                curSpeed.doLatentDegradation = true;
            }
        }

        curSpeed.size(state, thisSpeedNum, numSpeeds);
        thisSpeedNum++;
    }
}

void CoilCoolingDXCurveFitOperatingMode::CalcOperatingMode(EnergyPlus::EnergyPlusData &state,
                                                           const DataLoopNode::NodeData &inletNode,
                                                           DataLoopNode::NodeData &outletNode,
                                                           Real64 &PLR,
                                                           int &speedNum,
                                                           Real64 &speedRatio,
                                                           int  const fanOpMode,
                                                           DataLoopNode::NodeData &condInletNode,
                                                           DataLoopNode::NodeData &EP_UNUSED(condOutletNode),
                                                           bool const singleMode)
{

    // Currently speedNum is 1-based, while this->speeds are zero-based
    auto &thisspeed(this->speeds[max(speedNum - 1, 0)]);

    if (condInletNode.Press <= 0.0) {
        condInletNode.Press = DataEnvironment::OutBaroPress;
    }
    if (this->condenserType == CondenserType::AIRCOOLED) {
        this->condInletTemp = condInletNode.Temp;
    } else if (this->condenserType == CondenserType::EVAPCOOLED) {
        this->condInletTemp = Psychrometrics::PsyTwbFnTdbWPb(
            condInletNode.Temp, condInletNode.HumRat, condInletNode.Press, "CoilCoolingDXCurveFitOperatingMode::CalcOperatingMode");
    }
    thisspeed.ambPressure = condInletNode.Press;
    thisspeed.AirMassFlow = inletNode.MassFlowRate;
    if (fanOpMode == DataHVACGlobals::CycFanCycCoil && speedNum == 1) {
        if (PLR > 0.0) {
            thisspeed.AirMassFlow = thisspeed.AirMassFlow / PLR;
        } else {
            thisspeed.AirMassFlow = 0.0;
        }
    } else if (speedNum > 1) {
        thisspeed.AirMassFlow = DataHVACGlobals::MSHPMassFlowRateHigh;
    }
    // rated flow rate is adjusted by coil face area fraction so adjustment is before next IF
    thisspeed.AirMassFlow *= thisspeed.active_fraction_of_face_coil_area;
    if (thisspeed.RatedAirMassFlowRate > 0.0) {
        thisspeed.AirFF = thisspeed.AirMassFlow / thisspeed.RatedAirMassFlowRate;
    } else {
        thisspeed.AirFF = 0.0;
    }

    // If multispeed, evaluate high speed first using speedRatio as PLR
    Real64 plr1 = PLR;
    if (speedNum > 1) {
        plr1 = speedRatio;
    }

    thisspeed.CalcSpeedOutput(state, inletNode, outletNode, plr1, fanOpMode, this->condInletTemp);

    // the outlet node conditions are based on it running at the truncated flow, we need to merge the bypassed air back in and ramp up flow rate
    if (thisspeed.adjustForFaceArea) {
        thisspeed.AirMassFlow /= thisspeed.active_fraction_of_face_coil_area;
        Real64 correctedEnthalpy = (1.0 - thisspeed.active_fraction_of_face_coil_area) * inletNode.Enthalpy +
                                   thisspeed.active_fraction_of_face_coil_area * outletNode.Enthalpy;
        Real64 correctedHumRat =
            (1.0 - thisspeed.active_fraction_of_face_coil_area) * inletNode.HumRat + thisspeed.active_fraction_of_face_coil_area * outletNode.HumRat;
        Real64 correctedTemp = Psychrometrics::PsyTdbFnHW(correctedEnthalpy, correctedHumRat);
        // Check for saturation error and modify temperature at constant enthalpy
        //    if (correctedTemp < Psychrometrics::PsyTsatFnHPb(correctedEnthalpy, inletNode.Press)) {
        //        correctedTemp = Psychrometrics::PsyTsatFnHPb(correctedEnthalpy, inletNode.Press);
        //        correctedHumRat = Psychrometrics::PsyWFnTdbH(correctedTemp, correctedEnthalpy);
        //    }
        outletNode.Temp = correctedTemp;
        outletNode.HumRat = correctedHumRat;
        outletNode.Enthalpy = correctedEnthalpy;
    }

    Real64 outSpeed1HumRat = outletNode.HumRat;
    Real64 outSpeed1Enthalpy = outletNode.Enthalpy;

    if (fanOpMode == DataHVACGlobals::ContFanCycCoil) {
        outletNode.HumRat = outletNode.HumRat * plr1 + (1.0 - plr1) * inletNode.HumRat;
        outletNode.Enthalpy = outletNode.Enthalpy * plr1 + (1.0 - plr1) * inletNode.Enthalpy;
    }
    outletNode.Temp = Psychrometrics::PsyTdbFnHW(outletNode.Enthalpy, outletNode.HumRat);

    OpModeRTF = thisspeed.RTF;
    OpModePower = thisspeed.fullLoadPower * thisspeed.RTF;
    OpModeWasteHeat = thisspeed.fullLoadWasteHeat * thisspeed.RTF;

    if ((speedNum > 1) && (speedRatio < 1.0) && !singleMode) {

        // If multispeed, evaluate next lower speed using PLR, then combine with high speed for final outlet conditions
        auto &lowerspeed(this->speeds[max(speedNum - 2, 0)]);
        lowerspeed.AirMassFlow = DataHVACGlobals::MSHPMassFlowRateLow * lowerspeed.active_fraction_of_face_coil_area;

        lowerspeed.CalcSpeedOutput(state, inletNode, outletNode, PLR, fanOpMode, condInletTemp); // out

        if (lowerspeed.adjustForFaceArea) {
            lowerspeed.AirMassFlow /= lowerspeed.active_fraction_of_face_coil_area;
            Real64 correctedEnthalpy = (1.0 - lowerspeed.active_fraction_of_face_coil_area) * inletNode.Enthalpy +
                                       lowerspeed.active_fraction_of_face_coil_area * outletNode.Enthalpy;
            Real64 correctedHumRat = (1.0 - lowerspeed.active_fraction_of_face_coil_area) * inletNode.HumRat +
                                     lowerspeed.active_fraction_of_face_coil_area * outletNode.HumRat;
            Real64 correctedTemp = Psychrometrics::PsyTdbFnHW(correctedEnthalpy, correctedHumRat);
            // Check for saturation error and modify temperature at constant enthalpy
            //        if (correctedTemp < Psychrometrics::PsyTsatFnHPb(correctedEnthalpy, inletNode.Press)) {
            //            correctedTemp = Psychrometrics::PsyTsatFnHPb(correctedEnthalpy, inletNode.Press);
            //            correctedHumRat = Psychrometrics::PsyWFnTdbH(correctedTemp, correctedEnthalpy);
            //        }
            outletNode.Temp = correctedTemp;
            outletNode.HumRat = correctedHumRat;
            outletNode.Enthalpy = correctedEnthalpy;
        }

        outletNode.HumRat = outSpeed1HumRat * speedRatio + (1.0 - speedRatio) * outletNode.HumRat;
        outletNode.Enthalpy = outSpeed1Enthalpy * speedRatio + (1.0 - speedRatio) * outletNode.Enthalpy;
        outletNode.Temp = Psychrometrics::PsyTdbFnHW(outletNode.Enthalpy, outletNode.HumRat);

        this->OpModePower += (1.0 - thisspeed.RTF) * lowerspeed.fullLoadPower;
        this->OpModeWasteHeat += (1.0 - thisspeed.RTF) * lowerspeed.fullLoadWasteHeat;
        this->OpModeRTF = 1.0; // if we are on greater than 1 speed, RTF *must* be 1
    }
}

Real64 CoilCoolingDXCurveFitOperatingMode::getCurrentEvapCondPumpPower(int speedNum)
{
    // Currently speedNum is 1-based, while this->speeds are zero-based
    auto const &thisspeed(this->speeds[max(speedNum - 1, 0)]);
    auto const &powerFraction(thisspeed.evap_condenser_pump_power_fraction);
    return this->nominalEvaporativePumpPower * powerFraction;
}<|MERGE_RESOLUTION|>--- conflicted
+++ resolved
@@ -166,7 +166,6 @@
     }
 }
 
-<<<<<<< HEAD
 void CoilCoolingDXCurveFitOperatingMode::oneTimeInit() {
     if (DataGlobals::AnyEnergyManagementSystemInModel) {
         SetupEMSActuator(this->object_name,
@@ -184,10 +183,7 @@
     }
 }
 
-void CoilCoolingDXCurveFitOperatingMode::size(EnergyPlusData &state)
-=======
 void CoilCoolingDXCurveFitOperatingMode::size(EnergyPlus::EnergyPlusData &state)
->>>>>>> c682929e
 {
 
     std::string RoutineName = "sizeOperatingMode";
