--- conflicted
+++ resolved
@@ -5872,13 +5872,8 @@
                         for (int Num = 1; Num <= state.dataZoneEquip->ZoneEquipList(CtrlZone).NumOfEquipTypes; ++Num) {
                             if (Util::SameString(state.dataIPShortCut->cAlphaArgs(3),
                                                             state.dataZoneEquip->ZoneEquipList(CtrlZone).EquipName(Num)) &&
-<<<<<<< HEAD
                                 Util::SameString(state.dataIPShortCut->cAlphaArgs(2),
-                                                            state.dataZoneEquip->ZoneEquipList(CtrlZone).EquipType(Num))) {
-=======
-                                UtilityRoutines::SameString(state.dataIPShortCut->cAlphaArgs(2),
                                                             state.dataZoneEquip->ZoneEquipList(CtrlZone).EquipTypeName(Num))) {
->>>>>>> 07b51a2c
                                 state.dataDefineEquipment->AirDistUnit(state.dataSingleDuct->SysATMixer(ATMixerNum).ADUNum).ZoneEqNum = CtrlZone;
                                 state.dataSingleDuct->SysATMixer(ATMixerNum).ZoneNum = CtrlZone;
                                 // Must wait until InitATMixer to fill other zone equip config data because ultimate zone inlet node is not known yet
