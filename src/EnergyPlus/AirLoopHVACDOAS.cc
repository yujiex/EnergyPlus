--- conflicted
+++ resolved
@@ -936,17 +936,10 @@
         bool errorsFound = false;
         if (this->m_FanIndex > 0 && this->m_FanTypeNum == SimAirServingZones::Fan_ComponentModel) {
             Fans::SetFanData(state, this->m_FanIndex, errorsFound, Name, sizingMassFlow / state.dataEnvrn->StdRhoAir, 0);
-<<<<<<< HEAD
             state.dataFans->Fan(this->m_FanIndex).MaxAirMassFlowRate = sizingMassFlow;
-            DataLoopNode::Node(this->m_FanInletNodeNum).MassFlowRateMaxAvail = sizingMassFlow;
-            DataLoopNode::Node(this->m_FanOutletNodeNum).MassFlowRateMaxAvail = sizingMassFlow;
-            DataLoopNode::Node(this->m_FanOutletNodeNum).MassFlowRateMax = sizingMassFlow;
-=======
-            Fans::Fan(this->m_FanIndex).MaxAirMassFlowRate = sizingMassFlow;
             state.dataLoopNodes->Node(this->m_FanInletNodeNum).MassFlowRateMaxAvail = sizingMassFlow;
             state.dataLoopNodes->Node(this->m_FanOutletNodeNum).MassFlowRateMaxAvail = sizingMassFlow;
             state.dataLoopNodes->Node(this->m_FanOutletNodeNum).MassFlowRateMax = sizingMassFlow;
->>>>>>> f4454248
         }
         if (errorsFound) {
             ShowFatalError(state, "Preceding sizing errors cause program termination");
