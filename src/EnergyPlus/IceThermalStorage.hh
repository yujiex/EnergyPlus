// EnergyPlus, Copyright (c) 1996-2022, The Board of Trustees of the University of Illinois,
// The Regents of the University of California, through Lawrence Berkeley National Laboratory
// (subject to receipt of any required approvals from the U.S. Dept. of Energy), Oak Ridge
// National Laboratory, managed by UT-Battelle, Alliance for Sustainable Energy, LLC, and other
// contributors. All rights reserved.
//
// NOTICE: This Software was developed under funding from the U.S. Department of Energy and the
// U.S. Government consequently retains certain rights. As such, the U.S. Government has been
// granted for itself and others acting on its behalf a paid-up, nonexclusive, irrevocable,
// worldwide license in the Software to reproduce, distribute copies to the public, prepare
// derivative works, and perform publicly and display publicly, and to permit others to do so.
//
// Redistribution and use in source and binary forms, with or without modification, are permitted
// provided that the following conditions are met:
//
// (1) Redistributions of source code must retain the above copyright notice, this list of
//     conditions and the following disclaimer.
//
// (2) Redistributions in binary form must reproduce the above copyright notice, this list of
//     conditions and the following disclaimer in the documentation and/or other materials
//     provided with the distribution.
//
// (3) Neither the name of the University of California, Lawrence Berkeley National Laboratory,
//     the University of Illinois, U.S. Dept. of Energy nor the names of its contributors may be
//     used to endorse or promote products derived from this software without specific prior
//     written permission.
//
// (4) Use of EnergyPlus(TM) Name. If Licensee (i) distributes the software in stand-alone form
//     without changes from the version obtained under this License, or (ii) Licensee makes a
//     reference solely to the software portion of its product, Licensee must refer to the
//     software as "EnergyPlus version X" software, where "X" is the version number Licensee
//     obtained under this License and may not use a different name for the software. Except as
//     specifically required in this Section (4), Licensee shall not use in a company name, a
//     product name, in advertising, publicity, or other promotional activities any name, trade
//     name, trademark, logo, or other designation of "EnergyPlus", "E+", "e+" or confusingly
//     similar designation, without the U.S. Department of Energy's prior written consent.
//
// THIS SOFTWARE IS PROVIDED BY THE COPYRIGHT HOLDERS AND CONTRIBUTORS "AS IS" AND ANY EXPRESS OR
// IMPLIED WARRANTIES, INCLUDING, BUT NOT LIMITED TO, THE IMPLIED WARRANTIES OF MERCHANTABILITY
// AND FITNESS FOR A PARTICULAR PURPOSE ARE DISCLAIMED. IN NO EVENT SHALL THE COPYRIGHT OWNER OR
// CONTRIBUTORS BE LIABLE FOR ANY DIRECT, INDIRECT, INCIDENTAL, SPECIAL, EXEMPLARY, OR
// CONSEQUENTIAL DAMAGES (INCLUDING, BUT NOT LIMITED TO, PROCUREMENT OF SUBSTITUTE GOODS OR
// SERVICES; LOSS OF USE, DATA, OR PROFITS; OR BUSINESS INTERRUPTION) HOWEVER CAUSED AND ON ANY
// THEORY OF LIABILITY, WHETHER IN CONTRACT, STRICT LIABILITY, OR TORT (INCLUDING NEGLIGENCE OR
// OTHERWISE) ARISING IN ANY WAY OUT OF THE USE OF THIS SOFTWARE, EVEN IF ADVISED OF THE
// POSSIBILITY OF SUCH DAMAGE.

#ifndef IceThermalStorage_hh_INCLUDED
#define IceThermalStorage_hh_INCLUDED

// ObjexxFCL Headers
#include <ObjexxFCL/Array1D.hh>

// EnergyPlus Headers
#include <EnergyPlus/Data/BaseData.hh>
<<<<<<< HEAD
#include <EnergyPlus/Plant/Enums.hh>
#include <EnergyPlus/Plant/PlantLocation.hh>
=======
>>>>>>> e9805f76
#include <EnergyPlus/DataGlobals.hh>
#include <EnergyPlus/EPVector.hh>
#include <EnergyPlus/EnergyPlus.hh>
#include <EnergyPlus/Plant/Enums.hh>
#include <EnergyPlus/PlantComponent.hh>

namespace EnergyPlus {

// Forward declarations
struct EnergyPlusData;

namespace IceThermalStorage {

    enum class IceStorageType
    {
        Invalid = -1,
        Simple,
        Detailed,
        Num
    };

    enum class CurveVars
    {
        Invalid = -1,
        FracChargedLMTD,
        FracDischargedLMTD,
        LMTDMassFlow,
        LMTDFracCharged,
        Num
    };

    enum class DetIce
    {
        Invalid = -1,
        InsideMelt,  // Inside melt system--charge starting with bare coil
        OutsideMelt, // Outside melt system--charge from existing ice layer on coil
        Num
    };

    enum class ITSType
    {
        Invalid = -1,
        IceOnCoilInternal,
        IceOnCoilExternal,
        Num
    };

    struct SimpleIceStorageData : PlantComponent
    {
        std::string Name;         // User identifier
        std::string ITSType;      // Ice Thermal Storage Type
        enum ITSType ITSType_Num; // Storage Type as number (IceOnCoilInternal,IceOnCoilExternal)
        int MapNum;               // Number to Map structure
        int UratePtr;             // Charging/Discharging SchedulePtr: u value schedule
        Real64 ITSNomCap;         // Design nominal capacity of Ice Thermal Storage [J] (user input in GJ)
        int PltInletNodeNum;      // Node number on the inlet side of the plant
        int PltOutletNodeNum;     // Node number on the outlet side of the plant
        // loop topology variables
       PlantLocation plantLoc;
        Real64 DesignMassFlowRate;
        Real64 FreezeTemp;
        bool ResetXForITSFlag;
        bool MyEnvrnFlag;
        Real64 UAIceCh;
        Real64 UAIceDisCh;
        Real64 HLoss;
        Real64 XCurIceFrac;
        Real64 ITSMassFlowRate;
        Real64 ITSInletTemp;
        Real64 ITSOutletTemp;
        Real64 ITSOutletSetPointTemp;
        Real64 ITSCoolingRate;
        Real64 ITSCoolingEnergy;
        bool CheckEquipName;

        Real64 MyLoad;            // load requested by plant [W]
        Real64 Urate;             // [fraction]
        Real64 IceFracRemain;     // Fraction of ice remaining in storage [fraction]
        Real64 ITSChargingRate;   // [W]
        Real64 ITSChargingEnergy; // [J]
        Real64 ITSmdot;           // [kg/s]

        // Duplicated reporting vars for now. Investigate diffs when time to remove.
        Real64 ITSCoolingRate_rep;   // [W]
        Real64 ITSCoolingEnergy_rep; // [J]

        bool MyPlantScanFlag;
        bool MyEnvrnFlag2;

        // Default Constructor
        SimpleIceStorageData()
<<<<<<< HEAD
            : MapNum(0), UratePtr(0), ITSNomCap(0.0), PltInletNodeNum(0), PltOutletNodeNum(0), plantLoc{},
              DesignMassFlowRate(0.0), FreezeTemp(0.0), ResetXForITSFlag(false), MyEnvrnFlag(true), UAIceCh(0.0), UAIceDisCh(0.0), HLoss(0.0),
              XCurIceFrac(0.0), ITSMassFlowRate(0.0), ITSInletTemp(0.0), ITSOutletTemp(0.0), ITSOutletSetPointTemp(0.0), ITSCoolingRate(0.0),
              ITSCoolingEnergy(0.0), CheckEquipName(true), MyLoad(0.0), Urate(0.0), IceFracRemain(0.0), ITSChargingRate(0.0), ITSChargingEnergy(0.0),
              ITSmdot(0.0), ITSCoolingRate_rep(0.0), ITSCoolingEnergy_rep(0.0), MyPlantScanFlag(true), MyEnvrnFlag2(true)
=======
            : MapNum(0), UratePtr(0), ITSNomCap(0.0), PltInletNodeNum(0), PltOutletNodeNum(0), LoopNum(0),
              LoopSideNum(DataPlant::LoopSideLocation::Invalid), BranchNum(0), CompNum(0), DesignMassFlowRate(0.0), FreezeTemp(0.0),
              ResetXForITSFlag(false), MyEnvrnFlag(true), UAIceCh(0.0), UAIceDisCh(0.0), HLoss(0.0), XCurIceFrac(0.0), ITSMassFlowRate(0.0),
              ITSInletTemp(0.0), ITSOutletTemp(0.0), ITSOutletSetPointTemp(0.0), ITSCoolingRate(0.0), ITSCoolingEnergy(0.0), CheckEquipName(true),
              MyLoad(0.0), Urate(0.0), IceFracRemain(0.0), ITSChargingRate(0.0), ITSChargingEnergy(0.0), ITSmdot(0.0), ITSCoolingRate_rep(0.0),
              ITSCoolingEnergy_rep(0.0), MyPlantScanFlag(true), MyEnvrnFlag2(true)
>>>>>>> e9805f76
        {
        }

        static PlantComponent *factory(EnergyPlusData &state, std::string const &objectName);

        void
        simulate(EnergyPlusData &state, const PlantLocation &calledFromLocation, bool FirstHVACIteration, Real64 &CurLoad, bool RunFlag) override;

        void oneTimeInit(EnergyPlusData &state) override;

        void CalcIceStorageDormant(EnergyPlusData &state);

        void CalcIceStorageCapacity(EnergyPlusData &state, Real64 &MaxCap, Real64 &MinCap, Real64 &OptCap);

        void CalcIceStorageDischarge(EnergyPlusData &state, Real64 myLoad, bool RunFlag, Real64 MaxCap);

        void CalcQiceDischageMax(EnergyPlusData &state, Real64 &QiceMin);

        void CalcIceStorageCharge(EnergyPlusData &state);

        void CalcQiceChargeMaxByChiller(EnergyPlusData &state, Real64 &QiceMaxByChiller);

        void CalcQiceChargeMaxByITS(Real64 chillerOutletTemp, Real64 &QiceMaxByITS);

        void CalcUAIce(Real64 XCurIceFrac_loc, Real64 &UAIceCh_loc, Real64 &UAIceDisCh_loc, Real64 &HLoss_loc);

        void UpdateNode(EnergyPlusData &state, Real64 myLoad, bool RunFlag);

        void RecordOutput(Real64 myLoad, bool RunFlag);

        void setupOutputVars(EnergyPlusData &state);
    };

    struct DetailedIceStorageData : PlantComponent
    {
        std::string Name;         // User identifier
        std::string ScheduleName; // User identifier
        int ScheduleIndex;        // Plant inlet node number for ice storage unit
        Real64 NomCapacity;       // Design storage capacity of Ice Thermal Storage system [W-hr]
        // (User input for this parameter in GJ--need to convert to W-hr)
        int PlantInNodeNum;  // Plant inlet node number for ice storage unit
        int PlantOutNodeNum; // Plant outlet node number for ice storage unit
        PlantLocation plantLoc{};
        Real64 DesignMassFlowRate;
        int MapNum;                           // Number to Map structure
        std::string DischargeCurveName;       // Curve name for discharging (used to find the curve index)
        int DischargeCurveNum;                // Curve index for discharging
        enum CurveVars DischargeCurveTypeNum; // Integer version of discharging curve independent variables type
        std::string ChargeCurveName;          // Curve name for charging (used to find the curve index)
        int ChargeCurveNum;                   // Curve index for charging
        enum CurveVars ChargeCurveTypeNum;    // Integer version of charging curve independent variables type
        Real64 CurveFitTimeStep;              // Time step used to generate performance data [hours]
        Real64 DischargeParaElecLoad;         // Parasitic electric load duing discharging [dimensionless]
        // (This is multiplied by the tank capacity to obtain elec consump)
        Real64 ChargeParaElecLoad; // Parasitic electric load duing charging [dimensionless]
        // (This is multiplied by the tank capacity to obtain elec consump)
        Real64 TankLossCoeff; // Fraction of total storage capacity lost per hour [1/hours]
        Real64 FreezingTemp;  // Freezing/melting temperature of ice storage unit [C]
        // Reporting data
        Real64 CompLoad;                  // load requested by plant [W]
        Real64 IceFracChange;             // Change in fraction of ice stored during the time step [fraction]
        Real64 IceFracRemaining;          // Fraction of ice remaining in storage [fraction]
        std::string ThawProcessIndicator; // User input determining whether system is inside or outside melt
        enum DetIce ThawProcessIndex;     // Conversion of thaw process indicator to integer index
        Real64 IceFracOnCoil;             // Fraction of ice on the coil (affects charging) [fraction]
        Real64 DischargingRate;           // Rate at which energy is being added (thawing) to ice unit [W]
        Real64 DischargingEnergy;         // Total energy added to the ice storage unit [J]
        Real64 ChargingRate;              // Rate at which energy is removed (freezing) to ice unit [W]
        Real64 ChargingEnergy;            // Total energy removed from ice storage unit [J]
        Real64 MassFlowRate;              // Total mass flow rate to component [kg/s]
        Real64 BypassMassFlowRate;        // Mass flow rate that bypasses the ice unit locally [kg/s]
        Real64 TankMassFlowRate;          // Mass flow rate through the ice storage unit [kg/s]
        Real64 InletTemp;                 // Component inlet temperature (same as bypass temperature) [C]
        Real64 OutletTemp;                // Component outlet temperature (blended) [C]
        Real64 TankOutletTemp;            // Ice storage unit outlet temperature [C]
        Real64 ParasiticElecRate;         // Parasitic electrical energy rate consumed by ice storage [W]
        Real64 ParasiticElecEnergy;       // Total parasitic electrical energy consumed by ice storage [J]
        int DischargeIterErrors;          // Number of max iterations exceeded errors during discharging
        int DischargeErrorCount;          // Index for error counting routine
        int ChargeIterErrors;             // Number of max iterations exceeded errors during charging
        int ChargeErrorCount;             // Index for error counting routine
        bool ResetXForITSFlag;
        bool MyEnvrnFlag;
        bool CheckEquipName;
        bool MyPlantScanFlag;
        bool MyEnvrnFlag2;

        // Default Constructor
        DetailedIceStorageData()
<<<<<<< HEAD
            : ScheduleIndex(0), NomCapacity(0.0), PlantInNodeNum(0), PlantOutNodeNum(0),
              DesignMassFlowRate(0.0), MapNum(0), DischargeCurveNum(0), ChargeCurveNum(0), CurveFitTimeStep(1.0),
              DischargeParaElecLoad(0.0), ChargeParaElecLoad(0.0), TankLossCoeff(0.0), FreezingTemp(0.0), CompLoad(0.0), IceFracChange(0.0),
              IceFracRemaining(1.0), IceFracOnCoil(1.0), DischargingRate(0.0), DischargingEnergy(0.0), ChargingRate(0.0), ChargingEnergy(0.0),
              MassFlowRate(0.0), BypassMassFlowRate(0.0), TankMassFlowRate(0.0), InletTemp(0.0), OutletTemp(0.0), TankOutletTemp(0.0),
              ParasiticElecRate(0.0), ParasiticElecEnergy(0.0), DischargeIterErrors(0), DischargeErrorCount(0), ChargeIterErrors(0),
              ChargeErrorCount(0), ResetXForITSFlag(false), MyEnvrnFlag(true), CheckEquipName(true), MyPlantScanFlag(true), MyEnvrnFlag2(true)
=======
            : ScheduleIndex(0), NomCapacity(0.0), PlantInNodeNum(0), PlantOutNodeNum(0), PlantLoopNum(0),
              PlantLoopSideNum(DataPlant::LoopSideLocation::Invalid), PlantBranchNum(0), PlantCompNum(0), DesignMassFlowRate(0.0), MapNum(0),
              DischargeCurveNum(0), ChargeCurveNum(0), CurveFitTimeStep(1.0), DischargeParaElecLoad(0.0), ChargeParaElecLoad(0.0), TankLossCoeff(0.0),
              FreezingTemp(0.0), CompLoad(0.0), IceFracChange(0.0), IceFracRemaining(1.0), IceFracOnCoil(1.0), DischargingRate(0.0),
              DischargingEnergy(0.0), ChargingRate(0.0), ChargingEnergy(0.0), MassFlowRate(0.0), BypassMassFlowRate(0.0), TankMassFlowRate(0.0),
              InletTemp(0.0), OutletTemp(0.0), TankOutletTemp(0.0), ParasiticElecRate(0.0), ParasiticElecEnergy(0.0), DischargeIterErrors(0),
              DischargeErrorCount(0), ChargeIterErrors(0), ChargeErrorCount(0), ResetXForITSFlag(false), MyEnvrnFlag(true), CheckEquipName(true),
              MyPlantScanFlag(true), MyEnvrnFlag2(true)
>>>>>>> e9805f76
        {
        }

        static PlantComponent *factory(EnergyPlusData &state, std::string const &objectName);

        void simulate([[maybe_unused]] EnergyPlusData &state,
                      const PlantLocation &calledFromLocation,
                      bool FirstHVACIteration,
                      Real64 &CurLoad,
                      bool RunFlag) override;

        void oneTimeInit(EnergyPlusData &state) override;

        void SimDetailedIceStorage(EnergyPlusData &state);

        void UpdateDetailedIceStorage(EnergyPlusData &state);

        void ReportDetailedIceStorage(EnergyPlusData &state);

        void setupOutputVars(EnergyPlusData &state);
    };

    void GetIceStorageInput(EnergyPlusData &state);

    Real64 CalcDetIceStorLMTDstar(Real64 Tin,  // ice storage unit inlet temperature
                                  Real64 Tout, // ice storage unit outlet (setpoint) temperature
                                  Real64 Tfr   // freezing temperature
    );

    Real64 CalcQstar(EnergyPlusData &state,
                     int CurveIndex,                 // curve index
                     enum CurveVars CurveIndVarType, // independent variable type for ice storage
                     Real64 FracCharged,             // fraction charged for ice storage unit
                     Real64 LMTDstar,                // normalized log mean temperature difference across the ice storage unit
                     Real64 MassFlowstar             // normalized mass flow rate through the ice storage unit
    );

    Real64 TempSItoIP(Real64 Temp);

    Real64 TempIPtoSI(Real64 Temp);

    void UpdateIceFractions(EnergyPlusData &state);

} // namespace IceThermalStorage

struct IceThermalStorageData : BaseGlobalStruct
{

    bool getITSInput = true;
    int NumSimpleIceStorage = 0;
    int NumDetailedIceStorage = 0;
    int TotalNumIceStorage = 0;
    EPVector<IceThermalStorage::SimpleIceStorageData> SimpleIceStorage;
    EPVector<IceThermalStorage::DetailedIceStorageData> DetailedIceStorage;

    void clear_state() override
    {
        this->getITSInput = true;
        this->NumSimpleIceStorage = 0;
        this->NumDetailedIceStorage = 0;
        this->TotalNumIceStorage = 0;
        this->SimpleIceStorage.deallocate();
        this->DetailedIceStorage.deallocate();
    }
};

} // namespace EnergyPlus

#endif<|MERGE_RESOLUTION|>--- conflicted
+++ resolved
@@ -53,15 +53,11 @@
 
 // EnergyPlus Headers
 #include <EnergyPlus/Data/BaseData.hh>
-<<<<<<< HEAD
-#include <EnergyPlus/Plant/Enums.hh>
-#include <EnergyPlus/Plant/PlantLocation.hh>
-=======
->>>>>>> e9805f76
 #include <EnergyPlus/DataGlobals.hh>
 #include <EnergyPlus/EPVector.hh>
 #include <EnergyPlus/EnergyPlus.hh>
 #include <EnergyPlus/Plant/Enums.hh>
+#include <EnergyPlus/Plant/PlantLocation.hh>
 #include <EnergyPlus/PlantComponent.hh>
 
 namespace EnergyPlus {
@@ -149,20 +145,11 @@
 
         // Default Constructor
         SimpleIceStorageData()
-<<<<<<< HEAD
-            : MapNum(0), UratePtr(0), ITSNomCap(0.0), PltInletNodeNum(0), PltOutletNodeNum(0), plantLoc{},
-              DesignMassFlowRate(0.0), FreezeTemp(0.0), ResetXForITSFlag(false), MyEnvrnFlag(true), UAIceCh(0.0), UAIceDisCh(0.0), HLoss(0.0),
-              XCurIceFrac(0.0), ITSMassFlowRate(0.0), ITSInletTemp(0.0), ITSOutletTemp(0.0), ITSOutletSetPointTemp(0.0), ITSCoolingRate(0.0),
-              ITSCoolingEnergy(0.0), CheckEquipName(true), MyLoad(0.0), Urate(0.0), IceFracRemain(0.0), ITSChargingRate(0.0), ITSChargingEnergy(0.0),
-              ITSmdot(0.0), ITSCoolingRate_rep(0.0), ITSCoolingEnergy_rep(0.0), MyPlantScanFlag(true), MyEnvrnFlag2(true)
-=======
-            : MapNum(0), UratePtr(0), ITSNomCap(0.0), PltInletNodeNum(0), PltOutletNodeNum(0), LoopNum(0),
-              LoopSideNum(DataPlant::LoopSideLocation::Invalid), BranchNum(0), CompNum(0), DesignMassFlowRate(0.0), FreezeTemp(0.0),
+            : MapNum(0), UratePtr(0), ITSNomCap(0.0), PltInletNodeNum(0), PltOutletNodeNum(0), plantLoc{}, DesignMassFlowRate(0.0), FreezeTemp(0.0),
               ResetXForITSFlag(false), MyEnvrnFlag(true), UAIceCh(0.0), UAIceDisCh(0.0), HLoss(0.0), XCurIceFrac(0.0), ITSMassFlowRate(0.0),
               ITSInletTemp(0.0), ITSOutletTemp(0.0), ITSOutletSetPointTemp(0.0), ITSCoolingRate(0.0), ITSCoolingEnergy(0.0), CheckEquipName(true),
               MyLoad(0.0), Urate(0.0), IceFracRemain(0.0), ITSChargingRate(0.0), ITSChargingEnergy(0.0), ITSmdot(0.0), ITSCoolingRate_rep(0.0),
               ITSCoolingEnergy_rep(0.0), MyPlantScanFlag(true), MyEnvrnFlag2(true)
->>>>>>> e9805f76
         {
         }
 
@@ -252,24 +239,14 @@
 
         // Default Constructor
         DetailedIceStorageData()
-<<<<<<< HEAD
             : ScheduleIndex(0), NomCapacity(0.0), PlantInNodeNum(0), PlantOutNodeNum(0),
-              DesignMassFlowRate(0.0), MapNum(0), DischargeCurveNum(0), ChargeCurveNum(0), CurveFitTimeStep(1.0),
-              DischargeParaElecLoad(0.0), ChargeParaElecLoad(0.0), TankLossCoeff(0.0), FreezingTemp(0.0), CompLoad(0.0), IceFracChange(0.0),
-              IceFracRemaining(1.0), IceFracOnCoil(1.0), DischargingRate(0.0), DischargingEnergy(0.0), ChargingRate(0.0), ChargingEnergy(0.0),
-              MassFlowRate(0.0), BypassMassFlowRate(0.0), TankMassFlowRate(0.0), InletTemp(0.0), OutletTemp(0.0), TankOutletTemp(0.0),
-              ParasiticElecRate(0.0), ParasiticElecEnergy(0.0), DischargeIterErrors(0), DischargeErrorCount(0), ChargeIterErrors(0),
-              ChargeErrorCount(0), ResetXForITSFlag(false), MyEnvrnFlag(true), CheckEquipName(true), MyPlantScanFlag(true), MyEnvrnFlag2(true)
-=======
-            : ScheduleIndex(0), NomCapacity(0.0), PlantInNodeNum(0), PlantOutNodeNum(0), PlantLoopNum(0),
-              PlantLoopSideNum(DataPlant::LoopSideLocation::Invalid), PlantBranchNum(0), PlantCompNum(0), DesignMassFlowRate(0.0), MapNum(0),
+              DesignMassFlowRate(0.0), MapNum(0),
               DischargeCurveNum(0), ChargeCurveNum(0), CurveFitTimeStep(1.0), DischargeParaElecLoad(0.0), ChargeParaElecLoad(0.0), TankLossCoeff(0.0),
               FreezingTemp(0.0), CompLoad(0.0), IceFracChange(0.0), IceFracRemaining(1.0), IceFracOnCoil(1.0), DischargingRate(0.0),
               DischargingEnergy(0.0), ChargingRate(0.0), ChargingEnergy(0.0), MassFlowRate(0.0), BypassMassFlowRate(0.0), TankMassFlowRate(0.0),
               InletTemp(0.0), OutletTemp(0.0), TankOutletTemp(0.0), ParasiticElecRate(0.0), ParasiticElecEnergy(0.0), DischargeIterErrors(0),
               DischargeErrorCount(0), ChargeIterErrors(0), ChargeErrorCount(0), ResetXForITSFlag(false), MyEnvrnFlag(true), CheckEquipName(true),
               MyPlantScanFlag(true), MyEnvrnFlag2(true)
->>>>>>> e9805f76
         {
         }
 
