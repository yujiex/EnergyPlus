// EnergyPlus, Copyright (c) 1996-2021, The Board of Trustees of the University of Illinois,
// The Regents of the University of California, through Lawrence Berkeley National Laboratory
// (subject to receipt of any required approvals from the U.S. Dept. of Energy), Oak Ridge
// National Laboratory, managed by UT-Battelle, Alliance for Sustainable Energy, LLC, and other
// contributors. All rights reserved.
//
// NOTICE: This Software was developed under funding from the U.S. Department of Energy and the
// U.S. Government consequently retains certain rights. As such, the U.S. Government has been
// granted for itself and others acting on its behalf a paid-up, nonexclusive, irrevocable,
// worldwide license in the Software to reproduce, distribute copies to the public, prepare
// derivative works, and perform publicly and display publicly, and to permit others to do so.
//
// Redistribution and use in source and binary forms, with or without modification, are permitted
// provided that the following conditions are met:
//
// (1) Redistributions of source code must retain the above copyright notice, this list of
//     conditions and the following disclaimer.
//
// (2) Redistributions in binary form must reproduce the above copyright notice, this list of
//     conditions and the following disclaimer in the documentation and/or other materials
//     provided with the distribution.
//
// (3) Neither the name of the University of California, Lawrence Berkeley National Laboratory,
//     the University of Illinois, U.S. Dept. of Energy nor the names of its contributors may be
//     used to endorse or promote products derived from this software without specific prior
//     written permission.
//
// (4) Use of EnergyPlus(TM) Name. If Licensee (i) distributes the software in stand-alone form
//     without changes from the version obtained under this License, or (ii) Licensee makes a
//     reference solely to the software portion of its product, Licensee must refer to the
//     software as "EnergyPlus version X" software, where "X" is the version number Licensee
//     obtained under this License and may not use a different name for the software. Except as
//     specifically required in this Section (4), Licensee shall not use in a company name, a
//     product name, in advertising, publicity, or other promotional activities any name, trade
//     name, trademark, logo, or other designation of "EnergyPlus", "E+", "e+" or confusingly
//     similar designation, without the U.S. Department of Energy's prior written consent.
//
// THIS SOFTWARE IS PROVIDED BY THE COPYRIGHT HOLDERS AND CONTRIBUTORS "AS IS" AND ANY EXPRESS OR
// IMPLIED WARRANTIES, INCLUDING, BUT NOT LIMITED TO, THE IMPLIED WARRANTIES OF MERCHANTABILITY
// AND FITNESS FOR A PARTICULAR PURPOSE ARE DISCLAIMED. IN NO EVENT SHALL THE COPYRIGHT OWNER OR
// CONTRIBUTORS BE LIABLE FOR ANY DIRECT, INDIRECT, INCIDENTAL, SPECIAL, EXEMPLARY, OR
// CONSEQUENTIAL DAMAGES (INCLUDING, BUT NOT LIMITED TO, PROCUREMENT OF SUBSTITUTE GOODS OR
// SERVICES; LOSS OF USE, DATA, OR PROFITS; OR BUSINESS INTERRUPTION) HOWEVER CAUSED AND ON ANY
// THEORY OF LIABILITY, WHETHER IN CONTRACT, STRICT LIABILITY, OR TORT (INCLUDING NEGLIGENCE OR
// OTHERWISE) ARISING IN ANY WAY OUT OF THE USE OF THIS SOFTWARE, EVEN IF ADVISED OF THE
// POSSIBILITY OF SUCH DAMAGE.

// C++ Headers
#include <memory>
#include <vector>

// ObjexxFCL Headers
#include <ObjexxFCL/Array1.hh>

// EnergyPlus Headers
#include <EnergyPlus/CTElectricGenerator.hh>
#include <EnergyPlus/CurveManager.hh>
#include <EnergyPlus/Data/EnergyPlusData.hh>
#include <EnergyPlus/DataEnvironment.hh>
#include <EnergyPlus/DataGlobalConstants.hh>
#include <EnergyPlus/DataHVACGlobals.hh>
#include <EnergyPlus/DataHeatBalFanSys.hh>
#include <EnergyPlus/DataHeatBalance.hh>
#include <EnergyPlus/DataIPShortCuts.hh>
#include <EnergyPlus/DataPrecisionGlobals.hh>
#include <EnergyPlus/EMSManager.hh>
#include <EnergyPlus/ElectricPowerServiceManager.hh>
#include <EnergyPlus/FuelCellElectricGenerator.hh>
#include <EnergyPlus/HeatBalanceInternalHeatGains.hh>
#include <EnergyPlus/ICEngineElectricGenerator.hh>
#include <EnergyPlus/InputProcessing/InputProcessor.hh>
#include <EnergyPlus/MicroCHPElectricGenerator.hh>
#include <EnergyPlus/MicroturbineElectricGenerator.hh>
#include <EnergyPlus/OutputProcessor.hh>
#include <EnergyPlus/OutputReportPredefined.hh>
#include <EnergyPlus/PVWatts.hh>
#include <EnergyPlus/Photovoltaics.hh>
#include <EnergyPlus/Plant/DataPlant.hh>
#include <EnergyPlus/Plant/PlantLocation.hh>
#include <EnergyPlus/PlantUtilities.hh>
#include <EnergyPlus/ScheduleManager.hh>
#include <EnergyPlus/UtilityRoutines.hh>
#include <EnergyPlus/WindTurbine.hh>

namespace EnergyPlus {

void createFacilityElectricPowerServiceObject(EnergyPlusData &state)
{
    state.dataElectPwrSvcMgr->facilityElectricServiceObj = std::make_unique<ElectricPowerServiceManager>();
}

void initializeElectricPowerServiceZoneGains(EnergyPlusData &state) // namespace routine for handling call from InternalHeatGains
{
    // internal zone gains need to be re initialized for begin new environment earlier than the main call into manage electric power service
    if (state.dataElectPwrSvcMgr->facilityElectricServiceObj->newEnvironmentInternalGainsFlag && state.dataGlobal->BeginEnvrnFlag) {
        state.dataElectPwrSvcMgr->facilityElectricServiceObj->reinitZoneGainsAtBeginEnvironment();
        state.dataElectPwrSvcMgr->facilityElectricServiceObj->newEnvironmentInternalGainsFlag = false;
    }
    if (!state.dataGlobal->BeginEnvrnFlag) {
        state.dataElectPwrSvcMgr->facilityElectricServiceObj->newEnvironmentInternalGainsFlag = true;
    }
}

void ElectricPowerServiceManager::manageElectricPowerService(
    EnergyPlusData &state,
    bool const firstHVACIteration,
    bool &SimElecCircuits,      // simulation convergence flag
    bool const UpdateMetersOnly // if true then don't resimulate generators, just update meters.
)
{
    if (getInputFlag_) {
        getPowerManagerInput(state);
        getInputFlag_ = false;
    }

    if (state.dataGlobal->MetersHaveBeenInitialized && setupMeterIndexFlag_) {
        setupMeterIndices(state);
        setupMeterIndexFlag_ = false;
    }

    if (state.dataGlobal->BeginEnvrnFlag && newEnvironmentFlag_) {
        reinitAtBeginEnvironment();
        newEnvironmentFlag_ = false;
    }
    if (!state.dataGlobal->BeginEnvrnFlag) newEnvironmentFlag_ = true;

    // retrieve data from meters for demand and production
    totalBldgElecDemand_ = GetInstantMeterValue(state, elecFacilityIndex_, OutputProcessor::TimeStepType::Zone) / state.dataGlobal->TimeStepZoneSec;
    totalHVACElecDemand_ = GetInstantMeterValue(state, elecFacilityIndex_, OutputProcessor::TimeStepType::System) /
                           (state.dataHVACGlobal->TimeStepSys * DataGlobalConstants::SecInHour);
    totalElectricDemand_ = totalBldgElecDemand_ + totalHVACElecDemand_;
    elecProducedPVRate_ = GetInstantMeterValue(state, elecProducedPVIndex_, OutputProcessor::TimeStepType::System) /
                          (state.dataHVACGlobal->TimeStepSys * DataGlobalConstants::SecInHour);
    elecProducedWTRate_ = GetInstantMeterValue(state, elecProducedWTIndex_, OutputProcessor::TimeStepType::System) /
                          (state.dataHVACGlobal->TimeStepSys * DataGlobalConstants::SecInHour);
    elecProducedStorageRate_ = GetInstantMeterValue(state, elecProducedStorageIndex_, OutputProcessor::TimeStepType::System) /
                               (state.dataHVACGlobal->TimeStepSys * DataGlobalConstants::SecInHour);
    elecProducedCoGenRate_ = GetInstantMeterValue(state, elecProducedCoGenIndex_, OutputProcessor::TimeStepType::System) /
                             (state.dataHVACGlobal->TimeStepSys * DataGlobalConstants::SecInHour);
    elecProducedPowerConversionRate_ = GetInstantMeterValue(state, elecProducedPowerConversionIndex_, OutputProcessor::TimeStepType::System) /
                                       (state.dataHVACGlobal->TimeStepSys * DataGlobalConstants::SecInHour);

    wholeBldgRemainingLoad_ = totalElectricDemand_;

    if (UpdateMetersOnly) { // just update record keeping, don't resimulate load centers
        if (facilityPowerInTransformerPresent_) {
            facilityPowerInTransformerObj_->manageTransformers(state, 0.0);
        }

        updateWholeBuildingRecords(state);
        return;
    }

    for (auto &e : elecLoadCenterObjs) {
        e->manageElecLoadCenter(state, firstHVACIteration, wholeBldgRemainingLoad_);
    }

    updateWholeBuildingRecords(state);
    // The transformer call should be put outside of the "Load Center" loop because
    // 1) A transformer may be for utility, not for load center
    // 2) A tansformer may be shared by multiple load centers
    if (facilityPowerInTransformerPresent_) {
        facilityPowerInTransformerObj_->manageTransformers(state, 0.0);
    }

    updateWholeBuildingRecords(state);
    if (powerOutTransformerObj_ != nullptr) {
        powerOutTransformerObj_->manageTransformers(state, electSurplusRate_);
    }

    // Need to simulate through the Elec Manager at least twice to ensure that Heat Recovery information is included.
    // recheck this, may not be needed now that load centers are called more often.
    //  Does the IF condition also need to check if any thermal following strategies have been specified?
    //  That is, if only electrical following schemes, don't need to resimulate?
    if (firstHVACIteration) {
        SimElecCircuits = true;
    } else {
        SimElecCircuits = false;
    }
}

void ElectricPowerServiceManager::reinitZoneGainsAtBeginEnvironment()
{
    if (facilityPowerInTransformerPresent_) {
        facilityPowerInTransformerObj_->reinitZoneGainsAtBeginEnvironment();
    }
    if (powerOutTransformerObj_ != nullptr) {
        powerOutTransformerObj_->reinitZoneGainsAtBeginEnvironment();
    }
    if (numLoadCenters_ > 0) {
        for (auto &e : elecLoadCenterObjs) {
            e->reinitZoneGainsAtBeginEnvironment();
        }
    }
}

void ElectricPowerServiceManager::getPowerManagerInput(EnergyPlusData &state)
{
    static constexpr std::string_view routineName = "ElectricPowerServiceManager  getPowerManagerInput ";

    numLoadCenters_ = state.dataInputProcessing->inputProcessor->getNumObjectsFound(state, "ElectricLoadCenter:Distribution");

    if (numLoadCenters_ > 0) {
        for (auto iLoadCenterNum = 1; iLoadCenterNum <= numLoadCenters_; ++iLoadCenterNum) {
            // call Electric Power Load Center constructor, in place
            elecLoadCenterObjs.emplace_back(new ElectPowerLoadCenter(state, iLoadCenterNum));
        }
    } else {
        // issue #4639. see if there are any generators, inverters, converters, or storage devcies, that really need a ElectricLoadCenter:Distribution
        bool errorsFound(false);
        int numGenLists = state.dataInputProcessing->inputProcessor->getNumObjectsFound(state, "ElectricLoadCenter:Generators");
        if (numGenLists > 0) {
            ShowSevereError(state, "ElectricLoadCenter:Generators input object requires an ElectricLoadCenterDistribution input object.");
            errorsFound = true;
        }
        int numInverters = state.dataInputProcessing->inputProcessor->getNumObjectsFound(state, "ElectricLoadCenter:Inverter:Simple");
        numInverters += state.dataInputProcessing->inputProcessor->getNumObjectsFound(state, "ElectricLoadCenter:Inverter:FunctionOfPower");
        numInverters += state.dataInputProcessing->inputProcessor->getNumObjectsFound(state, "ElectricLoadCenter:Inverter:LookUpTable");
        if (numInverters > 0) {
            ShowSevereError(state, "ElectricLoadCenter:Inverter:* input objects require an ElectricLoadCenter:Distribution input object.");
            errorsFound = true;
        }
        int numStorage = state.dataInputProcessing->inputProcessor->getNumObjectsFound(state, "ElectricLoadCenter:Storage:Simple");
        numStorage += state.dataInputProcessing->inputProcessor->getNumObjectsFound(state, "ElectricLoadCenter:Storage:Battery");
        if (numStorage > 0) {
            ShowSevereError(state, "ElectricLoadCenter:Storage:* input objects require an ElectricLoadCenter:Distribution input object.");
            errorsFound = true;
        }
        int numGenerators = state.dataInputProcessing->inputProcessor->getNumObjectsFound(state, "Generator:InternalCombustionEngine");
        numGenerators += state.dataInputProcessing->inputProcessor->getNumObjectsFound(state, "Generator:CombustionTurbine");
        numGenerators += state.dataInputProcessing->inputProcessor->getNumObjectsFound(state, "Generator:MicroCHP");
        numGenerators += state.dataInputProcessing->inputProcessor->getNumObjectsFound(state, "Generator:FuelCell");
        numGenerators += state.dataInputProcessing->inputProcessor->getNumObjectsFound(state, "Generator:Photovoltaic");
        numGenerators += state.dataInputProcessing->inputProcessor->getNumObjectsFound(state, "Generator:WindTurbine");
        if (numGenerators > 0) {
            ShowSevereError(state, "Electric generator input objects require an ElectricLoadCenter:Distribution input object.");
            errorsFound = true;
        }

        if (errorsFound) {
            ShowFatalError(state, "Simulation halted because of missing input objects related to ElectricLoadCenter.");
        }

        // if user input did not include an Electric Load center, create a simple default one here for reporting purposes
        //   but only if there are any other electricity components set up (yet) for metering
        int anyElectricityPresent = GetMeterIndex(state, "ELECTRICITY:FACILITY");
        int anyPlantLoadProfilePresent = state.dataInputProcessing->inputProcessor->getNumObjectsFound(state, "LoadProfile:Plant");
        if (anyElectricityPresent > 0 || anyPlantLoadProfilePresent > 0) {
            elecLoadCenterObjs.emplace_back(new ElectPowerLoadCenter(state, 0));
            numLoadCenters_ = 1;
        }
    }

    // see if there are any transformers of the type PowerInFromGrid
    numTransformers_ = state.dataInputProcessing->inputProcessor->getNumObjectsFound(state, "ElectricLoadCenter:Transformer");

    if (numTransformers_ > 0) {
        int numAlphas; // Number of elements in the alpha array
        int numNums;   // Number of elements in the numeric array
        int iOStat;    // IO Status when calling get input subroutine
        int facilityPowerInTransformerIDFObjNum = 0;
        bool foundInFromGridTransformer = false;

        state.dataIPShortCut->cCurrentModuleObject = "ElectricLoadCenter:Transformer";
        for (auto loopTransformer = 1; loopTransformer <= numTransformers_; ++loopTransformer) {
            state.dataInputProcessing->inputProcessor->getObjectItem(state,
                                                                     state.dataIPShortCut->cCurrentModuleObject,
                                                                     loopTransformer,
                                                                     state.dataIPShortCut->cAlphaArgs,
                                                                     numAlphas,
                                                                     state.dataIPShortCut->rNumericArgs,
                                                                     numNums,
                                                                     iOStat,
                                                                     state.dataIPShortCut->lNumericFieldBlanks,
                                                                     state.dataIPShortCut->lAlphaFieldBlanks,
                                                                     state.dataIPShortCut->cAlphaFieldNames,
                                                                     state.dataIPShortCut->cNumericFieldNames);

            if (UtilityRoutines::SameString(state.dataIPShortCut->cAlphaArgs(3), "PowerInFromGrid")) {
                if (!foundInFromGridTransformer) {
                    foundInFromGridTransformer = true;
                    facilityPowerInTransformerIDFObjNum = loopTransformer;
                    facilityPowerInTransformerName_ = state.dataIPShortCut->cAlphaArgs(1);
                    facilityPowerInTransformerPresent_ = true;
                } else {
                    // should only have one transformer in input that is PowerInFromGrid
                    ShowWarningError(state,
                                     std::string{routineName} + state.dataIPShortCut->cCurrentModuleObject + "=\"" +
                                         state.dataIPShortCut->cAlphaArgs(1) + "\", invalid entry.");
                    ShowContinueError(state, "Invalid " + state.dataIPShortCut->cAlphaFieldNames(3) + " = " + state.dataIPShortCut->cAlphaArgs(3));
                    ShowContinueError(state,
                                      "Only one transformer with Usage PowerInFromGrid can be used, first one in input file will be used and the "
                                      "simulation continues...");
                }
            } else if (UtilityRoutines::SameString(state.dataIPShortCut->cAlphaArgs(3), "PowerOutToGrid")) {
                if (powerOutTransformerObj_ == nullptr) {
                    ++numPowerOutTransformers_;
                    powerOutTransformerName_ = state.dataIPShortCut->cAlphaArgs(1);
                    powerOutTransformerObj_ = std::make_unique<ElectricTransformer>(state, powerOutTransformerName_);

                } else {
                    ShowWarningError(state,
                                     "Found more than one transformer set to PowerOutFromOnsiteGeneration, however only the first one will be used.");
                }
            }
        }
        if (foundInFromGridTransformer) {
            // call transformer constructor
            facilityPowerInTransformerObj_ = std::make_unique<ElectricTransformer>(state, facilityPowerInTransformerName_);
        }
    } // if transformers

    if (numLoadCenters_ > 0) {
        SetupOutputVariable(state,
                            "Facility Total Purchased Electricity Rate",
                            OutputProcessor::Unit::W,
                            electPurchRate_,
                            OutputProcessor::SOVTimeStepType::System,
                            OutputProcessor::SOVStoreType::Average,
                            name_);
        SetupOutputVariable(state,
                            "Facility Total Purchased Electricity Energy",
                            OutputProcessor::Unit::J,
                            electricityPurch_,
                            OutputProcessor::SOVTimeStepType::System,
                            OutputProcessor::SOVStoreType::Summed,
                            name_,
                            _,
                            "ElectricityPurchased",
                            "COGENERATION",
                            _,
                            "Plant");

        SetupOutputVariable(state,
                            "Facility Total Surplus Electricity Rate",
                            OutputProcessor::Unit::W,
                            electSurplusRate_,
                            OutputProcessor::SOVTimeStepType::System,
                            OutputProcessor::SOVStoreType::Average,
                            name_);
        SetupOutputVariable(state,
                            "Facility Total Surplus Electricity Energy",
                            OutputProcessor::Unit::J,
                            electricitySurplus_,
                            OutputProcessor::SOVTimeStepType::System,
                            OutputProcessor::SOVStoreType::Summed,
                            name_,
                            _,
                            "ElectricitySurplusSold",
                            "COGENERATION",
                            _,
                            "Plant");

        SetupOutputVariable(state,
                            "Facility Net Purchased Electricity Rate",
                            OutputProcessor::Unit::W,
                            electricityNetRate_,
                            OutputProcessor::SOVTimeStepType::System,
                            OutputProcessor::SOVStoreType::Average,
                            name_);
        SetupOutputVariable(state,
                            "Facility Net Purchased Electricity Energy",
                            OutputProcessor::Unit::J,
                            electricityNet_,
                            OutputProcessor::SOVTimeStepType::System,
                            OutputProcessor::SOVStoreType::Summed,
                            name_,
                            _,
                            "ElectricityNet",
                            "COGENERATION",
                            _,
                            "Plant");

        SetupOutputVariable(state,
                            "Facility Total Building Electricity Demand Rate",
                            OutputProcessor::Unit::W,
                            totalBldgElecDemand_,
                            OutputProcessor::SOVTimeStepType::System,
                            OutputProcessor::SOVStoreType::Average,
                            name_);
        SetupOutputVariable(state,
                            "Facility Total HVAC Electricity Demand Rate",
                            OutputProcessor::Unit::W,
                            totalHVACElecDemand_,
                            OutputProcessor::SOVTimeStepType::System,
                            OutputProcessor::SOVStoreType::Average,
                            name_);
        SetupOutputVariable(state,
                            "Facility Total Electricity Demand Rate",
                            OutputProcessor::Unit::W,
                            totalElectricDemand_,
                            OutputProcessor::SOVTimeStepType::System,
                            OutputProcessor::SOVStoreType::Average,
                            name_);

        SetupOutputVariable(state,
                            "Facility Total Produced Electricity Rate",
                            OutputProcessor::Unit::W,
                            electProdRate_,
                            OutputProcessor::SOVTimeStepType::System,
                            OutputProcessor::SOVStoreType::Average,
                            name_);
        SetupOutputVariable(state,
                            "Facility Total Produced Electricity Energy",
                            OutputProcessor::Unit::J,
                            electricityProd_,
                            OutputProcessor::SOVTimeStepType::System,
                            OutputProcessor::SOVStoreType::Summed,
                            name_);

        reportPVandWindCapacity(state);

        sumUpNumberOfStorageDevices();

        checkLoadCenters(state);
    }
}

void ElectricPowerServiceManager::setupMeterIndices(EnergyPlusData &state)
{
    elecFacilityIndex_ = EnergyPlus::GetMeterIndex(state, "Electricity:Facility");
    elecProducedCoGenIndex_ = EnergyPlus::GetMeterIndex(state, "Cogeneration:ElectricityProduced");
    elecProducedPVIndex_ = EnergyPlus::GetMeterIndex(state, "Photovoltaic:ElectricityProduced");
    elecProducedWTIndex_ = EnergyPlus::GetMeterIndex(state, "WindTurbine:ElectricityProduced");
    elecProducedStorageIndex_ = EnergyPlus::GetMeterIndex(state, "ElectricStorage:ElectricityProduced");
    elecProducedPowerConversionIndex_ = EnergyPlus::GetMeterIndex(state, "PowerConversion:ElectricityProduced");

    if (numLoadCenters_ > 0) {
        for (auto &e : elecLoadCenterObjs) {
            e->setupLoadCenterMeterIndices(state);
        }
    }
    if (facilityPowerInTransformerPresent_) {
        facilityPowerInTransformerObj_->setupMeterIndices(state);
    }
}

void ElectricPowerServiceManager::reinitAtBeginEnvironment()
{
    wholeBldgRemainingLoad_ = 0.0;
    electricityProd_ = 0.0;
    electProdRate_ = 0.0;
    electricityPurch_ = 0.0;
    electPurchRate_ = 0.0;
    electSurplusRate_ = 0.0;
    electricitySurplus_ = 0.0;
    electricityNetRate_ = 0.0;
    electricityNet_ = 0.0;
    totalBldgElecDemand_ = 0.0;
    totalHVACElecDemand_ = 0.0;
    totalElectricDemand_ = 0.0;
    elecProducedPVRate_ = 0.0;
    elecProducedWTRate_ = 0.0;
    elecProducedStorageRate_ = 0.0;
    elecProducedCoGenRate_ = 0.0;

    if (numLoadCenters_ > 0) {
        for (auto &e : elecLoadCenterObjs) {
            e->reinitAtBeginEnvironment();
        }
    }
    if (facilityPowerInTransformerPresent_) {
        facilityPowerInTransformerObj_->reinitAtBeginEnvironment();
    }
    if (powerOutTransformerObj_ != nullptr) {
        powerOutTransformerObj_->reinitAtBeginEnvironment();
    }
}

void ElectricPowerServiceManager::verifyCustomMetersElecPowerMgr(EnergyPlusData &state)
{
    for (std::size_t loop = 0; loop < elecLoadCenterObjs.size(); ++loop) {
        elecLoadCenterObjs[loop]->setupLoadCenterMeterIndices(state);
    }
}

void ElectricPowerServiceManager::updateWholeBuildingRecords(EnergyPlusData &state)
{

    // main panel balancing.
    totalBldgElecDemand_ = GetInstantMeterValue(state, elecFacilityIndex_, OutputProcessor::TimeStepType::Zone) / state.dataGlobal->TimeStepZoneSec;
    totalHVACElecDemand_ = GetInstantMeterValue(state, elecFacilityIndex_, OutputProcessor::TimeStepType::System) /
                           (state.dataHVACGlobal->TimeStepSys * DataGlobalConstants::SecInHour);
    totalElectricDemand_ = totalBldgElecDemand_ + totalHVACElecDemand_;
    elecProducedPVRate_ = GetInstantMeterValue(state, elecProducedPVIndex_, OutputProcessor::TimeStepType::System) /
                          (state.dataHVACGlobal->TimeStepSys * DataGlobalConstants::SecInHour);
    elecProducedWTRate_ = GetInstantMeterValue(state, elecProducedWTIndex_, OutputProcessor::TimeStepType::System) /
                          (state.dataHVACGlobal->TimeStepSys * DataGlobalConstants::SecInHour);
    elecProducedStorageRate_ = GetInstantMeterValue(state, elecProducedStorageIndex_, OutputProcessor::TimeStepType::System) /
                               (state.dataHVACGlobal->TimeStepSys * DataGlobalConstants::SecInHour);
    elecProducedCoGenRate_ = GetInstantMeterValue(state, elecProducedCoGenIndex_, OutputProcessor::TimeStepType::System) /
                             (state.dataHVACGlobal->TimeStepSys * DataGlobalConstants::SecInHour);
    elecProducedPowerConversionRate_ = GetInstantMeterValue(state, elecProducedPowerConversionIndex_, OutputProcessor::TimeStepType::System) /
                                       (state.dataHVACGlobal->TimeStepSys * DataGlobalConstants::SecInHour);

    electProdRate_ = elecProducedCoGenRate_ + elecProducedPVRate_ + elecProducedWTRate_ + elecProducedStorageRate_ + elecProducedPowerConversionRate_;
    electricityProd_ = electProdRate_ * state.dataHVACGlobal->TimeStepSys * DataGlobalConstants::SecInHour; // whole building

    // Report the Total Electric Power Purchased [W], If negative then there is extra power to be sold or stored.
    electPurchRate_ = totalElectricDemand_ - electProdRate_;
    // Check this value against a tolerance to aid in reporting.
    if (std::abs(electPurchRate_) < 0.0001) electPurchRate_ = 0.0;
    if (electPurchRate_ < 0.0) electPurchRate_ = 0.0; // don't want negative purchased...

    // Report the Total Electric Energy Purchased [J]
    electricityPurch_ = electPurchRate_ * state.dataHVACGlobal->TimeStepSys * DataGlobalConstants::SecInHour;

    // report the total electric surplus....
    electSurplusRate_ = electProdRate_ - totalElectricDemand_;
    if (std::abs(electSurplusRate_) < 0.0001) electSurplusRate_ = 0.0;
    if (electSurplusRate_ < 0.0) electSurplusRate_ = 0.0; // don't want negative surplus

    electricitySurplus_ = electSurplusRate_ * state.dataHVACGlobal->TimeStepSys * DataGlobalConstants::SecInHour;

    // report the net electricity , + is purchased, - is surplus
    electricityNetRate_ = totalElectricDemand_ - electProdRate_;

    electricityNet_ = electricityNetRate_ * state.dataHVACGlobal->TimeStepSys * DataGlobalConstants::SecInHour;
}

void ElectricPowerServiceManager::reportPVandWindCapacity(EnergyPlusData &state)
{
    // LEED report
    pvTotalCapacity_ = 0.0;
    windTotalCapacity_ = 0.0;
    for (auto &lc : elecLoadCenterObjs) {
        if (lc->numGenerators > 0) {
            for (auto &g : lc->elecGenCntrlObj) {
                if (g->generatorType == GeneratorType::PV) {
                    pvTotalCapacity_ += g->maxPowerOut;
                }
                if (g->generatorType == GeneratorType::WindTurbine) {
                    windTotalCapacity_ += g->maxPowerOut;
                }
            }
        }
    }
    // put in total capacity for PV and Wind for LEED report
    OutputReportPredefined::PreDefTableEntry(state, state.dataOutRptPredefined->pdchLeedRenRatCap, "Photovoltaic", pvTotalCapacity_ / 1000, 2);
    OutputReportPredefined::PreDefTableEntry(state, state.dataOutRptPredefined->pdchLeedRenRatCap, "Wind", windTotalCapacity_ / 1000, 2);

    // future work: this legacy approach is relying on the correct power output to have been placed in the Generator list.  There could be a
    // difference between this control input and the actual size of the systems as defined in the generator objects themselves.  This method should be
    // replaced with queries that check the capacity from the generator models.
}

void ElectricPowerServiceManager::sumUpNumberOfStorageDevices()
{
    numElecStorageDevices = 0;
    for (auto &e : elecLoadCenterObjs) {
        if (e->storageObj != nullptr) {
            ++numElecStorageDevices;
        }
    }
}

void ElectricPowerServiceManager::checkLoadCenters(EnergyPlusData &state)
{

    // issue #5302, detect if storage used on more than one load center. This is really a kind of GlobalNames issue.
    // expanded to all devices on a load center
    bool errorsFound = false;

    // first fill in a vector of names
    std::vector<std::string> storageNames;
    std::vector<std::string> genListNames;
    std::vector<std::string> inverterNames;
    std::vector<std::string> converterNames;
    std::vector<std::string> transformerNames;
    for (auto &e : elecLoadCenterObjs) {
        if (e->storageObj != nullptr) {
            storageNames.emplace_back(e->storageObj->name());
        }
        if (!e->elecGenCntrlObj.empty()) {
            genListNames.emplace_back(e->generatorListName());
        }
        if (e->inverterObj != nullptr) {
            inverterNames.emplace_back(e->inverterObj->name());
        }
        if (e->converterObj != nullptr) {
            converterNames.emplace_back(e->converterObj->name());
        }
        if (e->transformerObj != nullptr) {
            transformerNames.emplace_back(e->transformerObj->name());
        }
    }

    // then check the vectors for duplicates.
    for (std::size_t i = 0; i < storageNames.size(); ++i) {
        for (std::size_t j = 0; j < storageNames.size(); ++j) {
            if (storageNames[i] == storageNames[j] && i != j) {
                ShowSevereError(state,
                                "ElectricPowerServiceManager::checkLoadCenters, the electrical storage device named = " + storageNames[i] +
                                    " is used in more than one ElectricLoadCenter:Distribution input object.");
                ShowContinueError(state, "Electric Load Centers cannot share the same storage device.");
                errorsFound = true;
                break;
            }
        }
        if (errorsFound) {
            break;
        }
    }

    for (std::size_t i = 0; i < genListNames.size(); ++i) {
        for (std::size_t j = 0; j < genListNames.size(); ++j) {
            if (genListNames[i] == genListNames[j] && i != j) {
                ShowSevereError(state,
                                "ElectricPowerServiceManager::checkLoadCenters, the generator list named = " + genListNames[i] +
                                    " is used in more than one ElectricLoadCenter:Distribution input object.");
                ShowContinueError(state, "Electric Load Centers cannot share the same generator list (ElectricLoadCenter:Generators).");
                errorsFound = true;
                break;
            }
        }
        if (errorsFound) {
            break;
        }
    }

    for (std::size_t i = 0; i < inverterNames.size(); ++i) {
        for (std::size_t j = 0; j < inverterNames.size(); ++j) {
            if (inverterNames[i] == inverterNames[j] && i != j) {
                ShowSevereError(state,
                                "ElectricPowerServiceManager::checkLoadCenters, the inverter device named = " + inverterNames[i] +
                                    " is used in more than one ElectricLoadCenter:Distribution input object.");
                ShowContinueError(state, "Electric Load Centers cannot share the same inverter device.");
                errorsFound = true;
                break;
            }
        }
        if (errorsFound) {
            break;
        }
    }

    for (std::size_t i = 0; i < converterNames.size(); ++i) {
        for (std::size_t j = 0; j < converterNames.size(); ++j) {
            if (converterNames[i] == converterNames[j] && i != j) {
                ShowSevereError(state,
                                "ElectricPowerServiceManager::checkLoadCenters, the converter device named = " + converterNames[i] +
                                    " is used in more than one ElectricLoadCenter:Distribution input object.");
                ShowContinueError(state, "Electric Load Centers cannot share the same converter device.");
                errorsFound = true;
                break;
            }
        }
        if (errorsFound) {
            break;
        }
    }

    for (std::size_t i = 0; i < transformerNames.size(); ++i) {
        for (std::size_t j = 0; j < transformerNames.size(); ++j) {
            if (transformerNames[i] == transformerNames[j] && i != j) {
                ShowSevereError(state,
                                "ElectricPowerServiceManager::checkLoadCenters, the transformer device named = " + transformerNames[i] +
                                    " is used in more than one ElectricLoadCenter:Distribution input object.");
                ShowContinueError(state, "Electric Load Centers cannot share the same transformer device.");
                errorsFound = true;
                break;
            }
        }
        if (errorsFound) {
            break;
        }
    }

    if (errorsFound) { // throw fatal, these errors could fatal out in internal gains with missleading data
        ShowFatalError(state, "ElectricPowerServiceManager::checkLoadCenters, preceding errors terminate program.");
    }
}

ElectPowerLoadCenter::ElectPowerLoadCenter(EnergyPlusData &state, int const objectNum)
    : numGenerators(0), bussType(ElectricBussType::Invalid), thermalProd(0.0), thermalProdRate(0.0), inverterPresent(false),
      subpanelFeedInRequest(0.0), subpanelFeedInRate(0.0), subpanelDrawRate(0.0), genElectricProd(0.0), genElectProdRate(0.0), storOpCVDrawRate(0.0),
      storOpCVFeedInRate(0.0), storOpCVChargeRate(0.0), storOpCVDischargeRate(0.0), storOpIsCharging(false), storOpIsDischarging(false),
      genOperationScheme_(GeneratorOpScheme::Invalid), demandMeterPtr_(0), generatorsPresent_(false), myCoGenSetupFlag_(true), demandLimit_(0.0),
      trackSchedPtr_(0), dCElectricityProd_(0.0), dCElectProdRate_(0.0), dCpowerConditionLosses_(0.0), storagePresent_(false),
      transformerPresent_(false), totalPowerRequest_(0.0), totalThermalPowerRequest_(0.0), storageScheme_(StorageOpScheme::Invalid),
      trackStorageOpMeterIndex_(0), converterPresent_(false), maxStorageSOCFraction_(1.0), minStorageSOCFraction_(0.0),
      designStorageChargePower_(0.0), designStorageChargePowerWasSet_(false), designStorageDischargePower_(0.0),
      designStorageDischargePowerWasSet_(false), storageChargeModSchedIndex_(0), storageDischargeModSchedIndex_(0), facilityDemandTarget_(0.0),
      facilityDemandTargetModSchedIndex_(0), eMSOverridePelFromStorage_(false), // if true, EMS calling for override
      eMSValuePelFromStorage_(0.0),                                             // value EMS is directing to use, power from storage [W]
      eMSOverridePelIntoStorage_(false),                                        // if true, EMS calling for override
      eMSValuePelIntoStorage_(0.0)                                              // value EMS is directing to use, power into storage [W]
{

    static constexpr std::string_view routineName = "ElectPowerLoadCenter constructor ";
    int numAlphas; // Number of elements in the alpha array
    int numNums;   // Number of elements in the numeric array
    int IOStat;    // IO Status when calling get input subroutine
    bool errorsFound;

    state.dataIPShortCut->cCurrentModuleObject = "ElectricLoadCenter:Distribution";
    errorsFound = false;
    if (objectNum > 0) {
        state.dataInputProcessing->inputProcessor->getObjectItem(state,
                                                                 state.dataIPShortCut->cCurrentModuleObject,
                                                                 objectNum,
                                                                 state.dataIPShortCut->cAlphaArgs,
                                                                 numAlphas,
                                                                 state.dataIPShortCut->rNumericArgs,
                                                                 numNums,
                                                                 IOStat,
                                                                 state.dataIPShortCut->lNumericFieldBlanks,
                                                                 state.dataIPShortCut->lAlphaFieldBlanks,
                                                                 state.dataIPShortCut->cAlphaFieldNames,
                                                                 state.dataIPShortCut->cNumericFieldNames);

        name_ = state.dataIPShortCut->cAlphaArgs(1);
        // how to verify names are unique across objects? add to GlobalNames?

        if (!state.dataIPShortCut->lAlphaFieldBlanks(2)) {
            generatorListName_ = state.dataIPShortCut->cAlphaArgs(2);
            // check that

            int testIndex = state.dataInputProcessing->inputProcessor->getObjectItemNum(state, "ElectricLoadCenter:Generators", generatorListName_);
            if (testIndex == 0) {
                ShowSevereError(state,
                                std::string{routineName} + state.dataIPShortCut->cCurrentModuleObject + "=\"" + state.dataIPShortCut->cAlphaArgs(1) +
                                    "\", invalid entry.");
                ShowContinueError(state, "Invalid " + state.dataIPShortCut->cAlphaFieldNames(2) + " = " + state.dataIPShortCut->cAlphaArgs(2));
                errorsFound = true;
            }
        }

        if (!state.dataIPShortCut->lAlphaFieldBlanks(3)) {
            // Load the Generator Control Operation Scheme
            if (UtilityRoutines::SameString(state.dataIPShortCut->cAlphaArgs(3), "Baseload")) {
                genOperationScheme_ = GeneratorOpScheme::BaseLoad;
            } else if (UtilityRoutines::SameString(state.dataIPShortCut->cAlphaArgs(3), "DemandLimit")) {
                genOperationScheme_ = GeneratorOpScheme::DemandLimit;
            } else if (UtilityRoutines::SameString(state.dataIPShortCut->cAlphaArgs(3), "TrackElectrical")) {
                genOperationScheme_ = GeneratorOpScheme::TrackElectrical;
            } else if (UtilityRoutines::SameString(state.dataIPShortCut->cAlphaArgs(3), "TrackSchedule")) {
                genOperationScheme_ = GeneratorOpScheme::TrackSchedule;
            } else if (UtilityRoutines::SameString(state.dataIPShortCut->cAlphaArgs(3), "TrackMeter")) {
                genOperationScheme_ = GeneratorOpScheme::TrackMeter;
            } else if (UtilityRoutines::SameString(state.dataIPShortCut->cAlphaArgs(3), "FollowThermal")) {
                genOperationScheme_ = GeneratorOpScheme::ThermalFollow;
            } else if (UtilityRoutines::SameString(state.dataIPShortCut->cAlphaArgs(3), "FollowThermalLimitElectrical")) {
                genOperationScheme_ = GeneratorOpScheme::ThermalFollowLimitElectrical;
            } else {
                ShowSevereError(state,
                                std::string{routineName} + state.dataIPShortCut->cCurrentModuleObject + "=\"" + state.dataIPShortCut->cAlphaArgs(1) +
                                    "\", invalid entry.");
                ShowContinueError(state, "Invalid " + state.dataIPShortCut->cAlphaFieldNames(3) + " = " + state.dataIPShortCut->cAlphaArgs(3));
                errorsFound = true;
            }
        }

        demandLimit_ = state.dataIPShortCut->rNumericArgs(1);

        trackSchedPtr_ = ScheduleManager::GetScheduleIndex(state, state.dataIPShortCut->cAlphaArgs(4));
        if ((trackSchedPtr_ == 0) && (genOperationScheme_ == GeneratorOpScheme::TrackSchedule)) {
            if (!state.dataIPShortCut->lAlphaFieldBlanks(4)) {
                ShowSevereError(state,
                                std::string{routineName} + state.dataIPShortCut->cCurrentModuleObject + "=\"" + state.dataIPShortCut->cAlphaArgs(1) +
                                    "\", invalid entry.");
                ShowContinueError(state, "Invalid " + state.dataIPShortCut->cAlphaFieldNames(4) + " = " + state.dataIPShortCut->cAlphaArgs(4));
            } else {
                ShowSevereError(state,
                                std::string{routineName} + state.dataIPShortCut->cCurrentModuleObject + "=\"" + state.dataIPShortCut->cAlphaArgs(1) +
                                    "\", invalid entry.");
                ShowContinueError(state, "Invalid " + state.dataIPShortCut->cAlphaFieldNames(4) + " = blank field.");
            }
            ShowContinueError(state, "Schedule not found; Must be entered and valid when Generator Operation Scheme=TrackSchedule");
            errorsFound = true;
        }

        demandMeterName_ = UtilityRoutines::MakeUPPERCase(state.dataIPShortCut->cAlphaArgs(5));
        // meters may not be "loaded" yet, defered check to later subroutine

        if (UtilityRoutines::SameString(state.dataIPShortCut->cAlphaArgs(6), "AlternatingCurrent")) {
            bussType = ElectricBussType::ACBuss;
            state.dataIPShortCut->cAlphaArgs(6) = "AlternatingCurrent";
        } else if (UtilityRoutines::SameString(state.dataIPShortCut->cAlphaArgs(6), "DirectCurrentWithInverter")) {
            bussType = ElectricBussType::DCBussInverter;
            inverterPresent = true;
            state.dataIPShortCut->cAlphaArgs(6) = "DirectCurrentWithInverter";
        } else if (UtilityRoutines::SameString(state.dataIPShortCut->cAlphaArgs(6), "AlternatingCurrentWithStorage")) {
            bussType = ElectricBussType::ACBussStorage;
            storagePresent_ = true;
            state.dataIPShortCut->cAlphaArgs(6) = "AlternatingCurrentWithStorage";
        } else if (UtilityRoutines::SameString(state.dataIPShortCut->cAlphaArgs(6), "DirectCurrentWithInverterDCStorage")) {
            bussType = ElectricBussType::DCBussInverterDCStorage;
            inverterPresent = true;
            storagePresent_ = true;
            state.dataIPShortCut->cAlphaArgs(6) = "DirectCurrentWithInverterDCStorage";
        } else if (UtilityRoutines::SameString(state.dataIPShortCut->cAlphaArgs(6), "DirectCurrentWithInverterACStorage")) {
            bussType = ElectricBussType::DCBussInverterACStorage;
            inverterPresent = true;
            storagePresent_ = true;
            state.dataIPShortCut->cAlphaArgs(6) = "DirectCurrentWithInverterACStorage";
        } else if (state.dataIPShortCut->cAlphaArgs(6).empty()) {
            bussType = ElectricBussType::ACBuss;
            state.dataIPShortCut->cAlphaArgs(6) = "AlternatingCurrent (field was blank)";
        } else {
            ShowSevereError(state,
                            std::string{routineName} + state.dataIPShortCut->cCurrentModuleObject + "=\"" + state.dataIPShortCut->cAlphaArgs(1) +
                                "\", invalid entry.");
            ShowContinueError(state, "Invalid " + state.dataIPShortCut->cAlphaFieldNames(6) + " = " + state.dataIPShortCut->cAlphaArgs(6));
            errorsFound = true;
        }

        if (inverterPresent) {
            if (!state.dataIPShortCut->lAlphaFieldBlanks(7)) {
                inverterName = state.dataIPShortCut->cAlphaArgs(7);
            } else {
                ShowSevereError(state,
                                std::string{routineName} + state.dataIPShortCut->cCurrentModuleObject + "=\"" + state.dataIPShortCut->cAlphaArgs(1) +
                                    "\", invalid entry.");
                ShowContinueError(state, state.dataIPShortCut->cAlphaFieldNames(7) + " is blank, but buss type requires inverter.");
                errorsFound = true;
            }
        }

        if (storagePresent_) {
            if (!state.dataIPShortCut->lAlphaFieldBlanks(8)) {
                storageName_ = state.dataIPShortCut->cAlphaArgs(8);
            } else {
                ShowSevereError(state,
                                std::string{routineName} + state.dataIPShortCut->cCurrentModuleObject + "=\"" + state.dataIPShortCut->cAlphaArgs(1) +
                                    "\", invalid entry.");
                ShowContinueError(state, state.dataIPShortCut->cAlphaFieldNames(8) + " is blank, but buss type requires storage.");
                errorsFound = true;
            }
        }

        if (!state.dataIPShortCut->lAlphaFieldBlanks(9)) {
            // process transformer
            transformerName_ = state.dataIPShortCut->cAlphaArgs(9);
            // only transformers of use type powerFromLoadCenterToBldg are really held in a load center, The legacy applications for transformers are
            // held at the higher Electric service level
            transformerPresent_ = true;
        }

        // Begin new content for grid supply and more control over storage
        // user selected storage operation scheme
        if (!state.dataIPShortCut->lAlphaFieldBlanks(10)) {
            if (UtilityRoutines::SameString(state.dataIPShortCut->cAlphaArgs(10), "TrackFacilityElectricDemandStoreExcessOnSite")) {
                storageScheme_ = StorageOpScheme::FacilityDemandStoreExcessOnSite;
            } else if (UtilityRoutines::SameString(state.dataIPShortCut->cAlphaArgs(10), "TrackMeterDemandStoreExcessOnSite")) {
                storageScheme_ = StorageOpScheme::MeterDemandStoreExcessOnSite;
            } else if (UtilityRoutines::SameString(state.dataIPShortCut->cAlphaArgs(10), "TrackChargeDischargeSchedules")) {
                storageScheme_ = StorageOpScheme::ChargeDischargeSchedules;
            } else if (UtilityRoutines::SameString(state.dataIPShortCut->cAlphaArgs(10), "FacilityDemandLeveling")) {
                storageScheme_ = StorageOpScheme::FacilityDemandLeveling;
            } else {
                ShowSevereError(state,
                                std::string{routineName} + state.dataIPShortCut->cCurrentModuleObject + "=\"" + state.dataIPShortCut->cAlphaArgs(1) +
                                    "\", invalid entry.");
                ShowContinueError(state, "Invalid " + state.dataIPShortCut->cAlphaFieldNames(10) + " = " + state.dataIPShortCut->cAlphaArgs(10));
                errorsFound = true;
            }
        } else { // blank (preserve legacy behavior for short files)
            storageScheme_ = StorageOpScheme::FacilityDemandStoreExcessOnSite;
        }

        if (!state.dataIPShortCut->lAlphaFieldBlanks(11)) {
            trackSorageOpMeterName_ = state.dataIPShortCut->cAlphaArgs(11);

        } else {
            if (storageScheme_ == StorageOpScheme::MeterDemandStoreExcessOnSite) { // throw error
                ShowSevereError(state,
                                std::string{routineName} + state.dataIPShortCut->cCurrentModuleObject + "=\"" + state.dataIPShortCut->cAlphaArgs(1) +
                                    "\", invalid entry.");
                ShowContinueError(state,
                                  "Invalid " + state.dataIPShortCut->cAlphaFieldNames(11) +
                                      ", cannot be blank when storage operation scheme is TrackMeterDemandStoreExcessOnSite");
                errorsFound = true;
            }
        }

        if (!state.dataIPShortCut->lAlphaFieldBlanks(12)) {
            converterName_ = state.dataIPShortCut->cAlphaArgs(12);
            converterPresent_ = true;
        } else {
            if (storageScheme_ == StorageOpScheme::ChargeDischargeSchedules || storageScheme_ == StorageOpScheme::FacilityDemandLeveling) {
                ShowSevereError(state,
                                std::string{routineName} + state.dataIPShortCut->cCurrentModuleObject + "=\"" + state.dataIPShortCut->cAlphaArgs(1) +
                                    "\", invalid entry.");
                ShowContinueError(state,
                                  "Invalid " + state.dataIPShortCut->cAlphaFieldNames(12) + ", cannot be blank when storage scheme is " +
                                      state.dataIPShortCut->cAlphaArgs(10));
                errorsFound = true;
            }
        }

        if (state.dataIPShortCut->lNumericFieldBlanks(2)) {
            maxStorageSOCFraction_ = 1.0;
        } else {
            maxStorageSOCFraction_ = state.dataIPShortCut->rNumericArgs(2);
        }
        if (state.dataIPShortCut->lNumericFieldBlanks(3)) {
            minStorageSOCFraction_ = 0.0;
        } else {
            minStorageSOCFraction_ = state.dataIPShortCut->rNumericArgs(3);
        }
        if (state.dataIPShortCut->lNumericFieldBlanks(4)) {
            designStorageChargePowerWasSet_ = false;
        } else {
            designStorageChargePowerWasSet_ = true;
            designStorageChargePower_ = state.dataIPShortCut->rNumericArgs(4);
        }
        if (state.dataIPShortCut->lNumericFieldBlanks(5)) {
            designStorageDischargePowerWasSet_ = false;
        } else {
            designStorageDischargePowerWasSet_ = true;
            designStorageDischargePower_ = state.dataIPShortCut->rNumericArgs(5);
        }

        if (state.dataIPShortCut->lNumericFieldBlanks(6)) {
            if (storageScheme_ == StorageOpScheme::FacilityDemandLeveling) {
                ShowSevereError(state,
                                std::string{routineName} + state.dataIPShortCut->cCurrentModuleObject + "=\"" + state.dataIPShortCut->cAlphaArgs(1) +
                                    "\", invalid entry.");
                ShowContinueError(state, "Invalid " + state.dataIPShortCut->cNumericFieldNames(6) + " = blank field.");
                errorsFound = true;
            }
        } else {
            facilityDemandTarget_ = state.dataIPShortCut->rNumericArgs(6);
        }
        storageChargeModSchedIndex_ = ScheduleManager::GetScheduleIndex(state, state.dataIPShortCut->cAlphaArgs(13));
        if (storageChargeModSchedIndex_ == 0 && storageScheme_ == StorageOpScheme::ChargeDischargeSchedules) {
            if (!state.dataIPShortCut->lAlphaFieldBlanks(13)) {
                ShowSevereError(state,
                                std::string{routineName} + state.dataIPShortCut->cCurrentModuleObject + "=\"" + state.dataIPShortCut->cAlphaArgs(1) +
                                    "\", invalid entry.");
                ShowContinueError(state, "Invalid " + state.dataIPShortCut->cAlphaFieldNames(13) + " = " + state.dataIPShortCut->cAlphaArgs(13));
            } else {
                ShowSevereError(state,
                                std::string{routineName} + state.dataIPShortCut->cCurrentModuleObject + "=\"" + state.dataIPShortCut->cAlphaArgs(1) +
                                    "\", invalid entry.");
                ShowContinueError(state, "Invalid " + state.dataIPShortCut->cAlphaFieldNames(13) + " = blank field.");
            }
            ShowContinueError(state, "Schedule not found; Must be entered and valid when Storage Operation Scheme = TrackChargeDischargeSchedules");
            errorsFound = true;
        }

        storageDischargeModSchedIndex_ = ScheduleManager::GetScheduleIndex(state, state.dataIPShortCut->cAlphaArgs(14));
        if (storageDischargeModSchedIndex_ == 0 && storageScheme_ == StorageOpScheme::ChargeDischargeSchedules) {
            if (!state.dataIPShortCut->lAlphaFieldBlanks(14)) {
                ShowSevereError(state,
                                std::string{routineName} + state.dataIPShortCut->cCurrentModuleObject + "=\"" + state.dataIPShortCut->cAlphaArgs(1) +
                                    "\", invalid entry.");
                ShowContinueError(state, "Invalid " + state.dataIPShortCut->cAlphaFieldNames(14) + " = " + state.dataIPShortCut->cAlphaArgs(14));
            } else {
                ShowSevereError(state,
                                std::string{routineName} + state.dataIPShortCut->cCurrentModuleObject + "=\"" + state.dataIPShortCut->cAlphaArgs(1) +
                                    "\", invalid entry.");
                ShowContinueError(state, "Invalid " + state.dataIPShortCut->cAlphaFieldNames(14) + " = blank field.");
            }
            ShowContinueError(state, "Schedule not found; Must be entered and valid when Storage Operation Scheme = TrackChargeDischargeSchedules");
            errorsFound = true;
        }

        facilityDemandTargetModSchedIndex_ = ScheduleManager::GetScheduleIndex(state, state.dataIPShortCut->cAlphaArgs(15));
        if (facilityDemandTargetModSchedIndex_ == 0 && storageScheme_ == StorageOpScheme::FacilityDemandLeveling) {
            if (!state.dataIPShortCut->lAlphaFieldBlanks(15)) {
                ShowSevereError(state,
                                std::string{routineName} + state.dataIPShortCut->cCurrentModuleObject + "=\"" + state.dataIPShortCut->cAlphaArgs(1) +
                                    "\", invalid entry.");
                ShowContinueError(state, "Invalid " + state.dataIPShortCut->cAlphaFieldNames(15) + " = " + state.dataIPShortCut->cAlphaArgs(15));
            } else {
                ShowSevereError(state,
                                std::string{routineName} + state.dataIPShortCut->cCurrentModuleObject + "=\"" + state.dataIPShortCut->cAlphaArgs(1) +
                                    "\", invalid entry.");
                ShowContinueError(state, "Invalid " + state.dataIPShortCut->cAlphaFieldNames(15) + " = blank field.");
            }
            ShowContinueError(state, "Schedule not found; Must be entered and valid when Storage Operation Scheme = FacilityDemandLeveling");
            errorsFound = true;
        }
    } else { // object num == 0
        // just construct an empty object and return
        return;
    }

    // now that we are done with processing get input for ElectricLoadCenter:Distribution we can call child input objects without IP shortcut problems
    state.dataIPShortCut->cCurrentModuleObject = "ElectricLoadCenter:Generators";
    int genListObjectNum =
        state.dataInputProcessing->inputProcessor->getObjectItemNum(state, state.dataIPShortCut->cCurrentModuleObject, generatorListName_);
    if (genListObjectNum > 0) {
        state.dataInputProcessing->inputProcessor->getObjectItem(state,
                                                                 state.dataIPShortCut->cCurrentModuleObject,
                                                                 genListObjectNum,
                                                                 state.dataIPShortCut->cAlphaArgs,
                                                                 numAlphas,
                                                                 state.dataIPShortCut->rNumericArgs,
                                                                 numNums,
                                                                 IOStat,
                                                                 state.dataIPShortCut->lNumericFieldBlanks,
                                                                 state.dataIPShortCut->lAlphaFieldBlanks,
                                                                 state.dataIPShortCut->cAlphaFieldNames,
                                                                 state.dataIPShortCut->cNumericFieldNames);

        // Calculate the number of generators in list
        numGenerators = numNums / 2; // note IDD needs Min Fields = 6
        if (mod((numAlphas - 1 + numNums), 5) != 0) ++numGenerators;
        int alphaCount = 2;
        for (auto genCount = 1; genCount <= numGenerators; ++genCount) {
            // call constructor in place
            generatorsPresent_ = true;
            elecGenCntrlObj.emplace_back(new GeneratorController(state,
                                                                 state.dataIPShortCut->cAlphaArgs(alphaCount),
                                                                 state.dataIPShortCut->cAlphaArgs(alphaCount + 1),
                                                                 state.dataIPShortCut->rNumericArgs(2 * genCount - 1),
                                                                 state.dataIPShortCut->cAlphaArgs(alphaCount + 2),
                                                                 state.dataIPShortCut->rNumericArgs(2 * genCount)));
            ++alphaCount;
            ++alphaCount;
            ++alphaCount;
        }

        // issue #5299 check for non-zero values in thermal electric ratio if gen op scheme is ThermalFollow*
        if (genOperationScheme_ == GeneratorOpScheme::ThermalFollow || genOperationScheme_ == GeneratorOpScheme::ThermalFollowLimitElectrical) {
            // check to make sure the user didn't input zeros for thermalToElectricControlRatio
            for (auto &g : elecGenCntrlObj) {
                if (g->nominalThermElectRatio <= 0.0) {
                    ShowWarningError(state,
                                     "Generator operation needs to be based on following thermal loads and needs values for Rated Thermal to "
                                     "Electrical Power Ratio in " +
                                         state.dataIPShortCut->cCurrentModuleObject + " named " + state.dataIPShortCut->cAlphaArgs(1));
                }
            }
        }
    }

    if (!errorsFound && inverterPresent) {
        // call inverter constructor
        inverterObj = std::make_unique<DCtoACInverter>(state, inverterName);

        // Make sure only Generator::PVWatts are used with Inverter:PVWatts
        // Add up the total DC capacity and pass it to the inverter.
        if (inverterObj->modelType() == DCtoACInverter::InverterModelType::PVWatts) {
            Real64 totalDCCapacity = 0.0;
            for (const auto &generatorController : elecGenCntrlObj) {
                if (generatorController->generatorType != GeneratorType::PVWatts) {
                    errorsFound = true;
                    ShowSevereError(state, std::string{routineName} + "ElectricLoadCenter:Distribution=\"" + name_ + "\",");
                    ShowContinueError(state, "ElectricLoadCenter:Inverter:PVWatts can only be used with Generator:PVWatts");
                    ShowContinueError(state,
                                      format("\"{}\" is of type {}",
                                             generatorController->name,
                                             GeneratorTypeNames[static_cast<int>(generatorController->generatorType)]));
                } else {
                    totalDCCapacity += generatorController->pvwattsGenerator->getDCSystemCapacity();

                    // Pass the inverter properties to the PVWatts generator class
                    generatorController->pvwattsGenerator->setDCtoACRatio(inverterObj->pvWattsDCtoACSizeRatio());
                    generatorController->pvwattsGenerator->setInverterEfficiency(inverterObj->pvWattsInverterEfficiency());
                }
            }
            if (!errorsFound) {
                inverterObj->setPVWattsDCCapacity(state, totalDCCapacity);
            }
        }
    }

    if (!errorsFound && storagePresent_) {
        // call storage constructor
        storageObj = std::make_unique<ElectricStorage>(state, storageName_);
    }

    if (!errorsFound && transformerPresent_) {

        state.dataIPShortCut->cCurrentModuleObject = "ElectricLoadCenter:Transformer";
        int transformerItemNum =
            state.dataInputProcessing->inputProcessor->getObjectItemNum(state, state.dataIPShortCut->cCurrentModuleObject, transformerName_);
        int iOStat;
        if (transformerItemNum > 0) {
            state.dataInputProcessing->inputProcessor->getObjectItem(state,
                                                                     state.dataIPShortCut->cCurrentModuleObject,
                                                                     transformerItemNum,
                                                                     state.dataIPShortCut->cAlphaArgs,
                                                                     numAlphas,
                                                                     state.dataIPShortCut->rNumericArgs,
                                                                     numNums,
                                                                     iOStat,
                                                                     state.dataIPShortCut->lNumericFieldBlanks,
                                                                     state.dataIPShortCut->lAlphaFieldBlanks,
                                                                     state.dataIPShortCut->cAlphaFieldNames,
                                                                     state.dataIPShortCut->cNumericFieldNames);
            if (UtilityRoutines::SameString(state.dataIPShortCut->cAlphaArgs(3),
                                            "LoadCenterPowerConditioning")) { // this is the right kind of transformer
                transformerObj = std::make_unique<ElectricTransformer>(state, transformerName_);
            } else {
                ShowWarningError(state,
                                 "Transformer named " + transformerName_ + " associated with the load center named " + name_ + " should have " +
                                     state.dataIPShortCut->cAlphaFieldNames(3) + " set to LoadCenterPowerConditioning.");
            }
        } else {
            ShowSevereError(state, "Transformer named " + transformerName_ + ", was not found for the load center named " + name_);
            errorsFound = true;
        }
    }

    if (!errorsFound && converterPresent_) {
        // call AC to DC converter constructor
        converterObj = std::make_unique<ACtoDCConverter>(state, converterName_);
    }

    // Setup general output variables for reporting in the electric load center
    SetupOutputVariable(state,
                        "Electric Load Center Produced Electricity Rate",
                        OutputProcessor::Unit::W,
                        genElectProdRate,
                        OutputProcessor::SOVTimeStepType::System,
                        OutputProcessor::SOVStoreType::Average,
                        name_);
    SetupOutputVariable(state,
                        "Electric Load Center Produced Electricity Energy",
                        OutputProcessor::Unit::J,
                        genElectricProd,
                        OutputProcessor::SOVTimeStepType::System,
                        OutputProcessor::SOVStoreType::Summed,
                        name_);
    SetupOutputVariable(state,
                        "Electric Load Center Supplied Electricity Rate",
                        OutputProcessor::Unit::W,
                        subpanelFeedInRate,
                        OutputProcessor::SOVTimeStepType::System,
                        OutputProcessor::SOVStoreType::Average,
                        name_);
    SetupOutputVariable(state,
                        "Electric Load Center Drawn Electricity Rate",
                        OutputProcessor::Unit::W,
                        subpanelDrawRate,
                        OutputProcessor::SOVTimeStepType::System,
                        OutputProcessor::SOVStoreType::Average,
                        name_);
    SetupOutputVariable(state,
                        "Electric Load Center Produced Thermal Rate",
                        OutputProcessor::Unit::W,
                        thermalProdRate,
                        OutputProcessor::SOVTimeStepType::System,
                        OutputProcessor::SOVStoreType::Average,
                        name_);
    SetupOutputVariable(state,
                        "Electric Load Center Produced Thermal Energy",
                        OutputProcessor::Unit::J,
                        thermalProd,
                        OutputProcessor::SOVTimeStepType::System,
                        OutputProcessor::SOVStoreType::Summed,
                        name_);
    SetupOutputVariable(state,
                        "Electric Load Center Requested Electricity Rate",
                        OutputProcessor::Unit::W,
                        totalPowerRequest_,
                        OutputProcessor::SOVTimeStepType::System,
                        OutputProcessor::SOVStoreType::Average,
                        name_);

    if (state.dataGlobal->AnyEnergyManagementSystemInModel && storagePresent_) {
        SetupEMSActuator(state, "Electrical Storage", name_, "Power Draw Rate", "[W]", eMSOverridePelFromStorage_, eMSValuePelFromStorage_);
        SetupEMSActuator(state, "Electrical Storage", name_, "Power Charge Rate", "[W]", eMSOverridePelIntoStorage_, eMSValuePelIntoStorage_);
    }

    if (errorsFound) {
        ShowFatalError(state, std::string{routineName} + "Preceding errors terminate program.");
    }
}

void ElectPowerLoadCenter::manageElecLoadCenter(EnergyPlusData &state, bool const firstHVACIteration, Real64 &remainingWholePowerDemand)
{
    //
    subpanelFeedInRequest = remainingWholePowerDemand;

    if (generatorsPresent_) {
        dispatchGenerators(state, firstHVACIteration, remainingWholePowerDemand);

    } // if generators present
    updateLoadCenterGeneratorRecords(state);
    if (bussType == ElectricBussType::DCBussInverter || bussType == ElectricBussType::DCBussInverterACStorage) {
        inverterObj->simulate(state, genElectProdRate);
    }

    if (storagePresent_) {
        storageObj->timeCheckAndUpdate(state);
        dispatchStorage(state, subpanelFeedInRequest);
    }

    if (bussType == ElectricBussType::DCBussInverterDCStorage) {
        if (inverterObj != nullptr) {
            inverterObj->simulate(state, storOpCVFeedInRate);
        }
    }

    if (converterObj != nullptr) {
        converterObj->simulate(state, storOpCVDrawRate);
    }

    if (transformerObj != nullptr) {
        if (storOpCVFeedInRate > 0.0) {
            transformerObj->manageTransformers(state, storOpCVFeedInRate);
        } else if (storOpCVDrawRate > 0.0) {
            transformerObj->manageTransformers(state, subpanelDrawRate);
        }
    }
    updateLoadCenterGeneratorRecords(state);
}

void ElectPowerLoadCenter::dispatchGenerators(EnergyPlusData &state,
                                              bool const firstHVACIteration,
                                              Real64 &remainingWholePowerDemand // power request in, remaining unmet request out
)
{

    // This funciton checks generator operation scheme and assigns requests to power generators
    // the generators are called to simulate from here and passed some control data
    // the actual production from each generator is recorded and accounting tracks how much of the load is met

    // If a generator is needed in the simulation for a small load and it is less than the minimum part load ratio
    // the generator will operate at the minimum part load ratio and the excess will either reduce demand or
    // be available for storage or sell back to the power company.

    // Both the Demand Limit and Track Electrical schemes will sequentially load the available generators.  All demand
    Real64 loadCenterElectricLoad = 0.0;
    Real64 remainingLoad = 0.0;
    Real64 customMeterDemand = 0.0;

    switch (genOperationScheme_) {

    case GeneratorOpScheme::BaseLoad: {

        loadCenterElectricLoad = remainingWholePowerDemand;

        for (auto &g : elecGenCntrlObj) {

            if (ScheduleManager::GetCurrentScheduleValue(state, g->availSchedPtr) > 0.0) {
                // Set the Operation Flag
                g->onThisTimestep = true;
                // Set the electric generator load request
                g->powerRequestThisTimestep = g->maxPowerOut;
            } else {
                g->onThisTimestep = false;
                g->powerRequestThisTimestep = 0.0;
            }

            // now handle EMS override
            if (g->eMSRequestOn) {
                g->powerRequestThisTimestep = max(g->eMSPowerRequest, 0.0);
                if (g->powerRequestThisTimestep > 0.0) {
                    g->onThisTimestep = true;
                } else {
                    g->onThisTimestep = false;
                }
            }

            // Get generator's actual electrical and thermal power outputs
            g->simGeneratorGetPowerOutput(
                state, g->onThisTimestep, g->powerRequestThisTimestep, firstHVACIteration, g->electProdRate, g->thermProdRate);

            totalPowerRequest_ += g->powerRequestThisTimestep;
            remainingWholePowerDemand -= g->electProdRate; // Update whole building remaining load
        }
        break;
    }
    case GeneratorOpScheme::DemandLimit: {
        // The Demand Limit scheme tries to have the generators meet all of the demand above the purchased Electric
        //  limit set by the user.
        remainingLoad = remainingWholePowerDemand - demandLimit_;
        loadCenterElectricLoad = remainingLoad;

        for (auto &g : elecGenCntrlObj) {

            if (ScheduleManager::GetCurrentScheduleValue(state, g->availSchedPtr) > 0.0 && remainingLoad > 0.0) {
                // Set the Operation Flag
                g->onThisTimestep = true;

                // Set the electric generator load
                g->powerRequestThisTimestep = min(g->maxPowerOut, remainingLoad);

                // now handle EMS override
                if (g->eMSRequestOn) {
                    g->powerRequestThisTimestep = max(g->eMSPowerRequest, 0.0);
                    if (g->powerRequestThisTimestep > 0.0) {
                        g->onThisTimestep = true;
                    } else {
                        g->onThisTimestep = false;
                    }
                }
            } else {
                g->onThisTimestep = false;
                g->powerRequestThisTimestep = 0.0;

                // now handle EMS override
                if (g->eMSRequestOn) {
                    g->powerRequestThisTimestep = max(g->eMSPowerRequest, 0.0);
                    if (g->powerRequestThisTimestep > 0.0) {
                        g->onThisTimestep = true;
                    } else {
                        g->onThisTimestep = false;
                    }
                }
            }

            // Get generator's actual electrical and thermal power outputs
            g->simGeneratorGetPowerOutput(
                state, g->onThisTimestep, g->powerRequestThisTimestep, firstHVACIteration, g->electProdRate, g->thermProdRate);

            if (g->eMSRequestOn) {
                totalPowerRequest_ += max(g->eMSPowerRequest, 0.0);
            } else {
                if (g->powerRequestThisTimestep > 0.0) {
                    totalPowerRequest_ += g->maxPowerOut;
                    totalPowerRequest_ = min(loadCenterElectricLoad, totalPowerRequest_);
                }
            }
            remainingLoad -= g->electProdRate;             // Update remaining load to be met by this load center
            remainingWholePowerDemand -= g->electProdRate; // Update whole building remaining load
        }
        break;
    }
    case GeneratorOpScheme::TrackElectrical: {
        // The Track Electrical scheme tries to have the generators meet all of the electrical demand for the building.
        remainingLoad = remainingWholePowerDemand;
        loadCenterElectricLoad = remainingLoad;

        for (auto &g : elecGenCntrlObj) {

            if (ScheduleManager::GetCurrentScheduleValue(state, g->availSchedPtr) > 0.0 && remainingLoad > 0.0) {
                // Set the Operation Flag
                g->onThisTimestep = true;

                // Set the electric generator load
                g->powerRequestThisTimestep = min(g->maxPowerOut, remainingLoad);

                // now handle EMS override
                if (g->eMSRequestOn) {
                    g->powerRequestThisTimestep = max(g->eMSPowerRequest, 0.0);
                    if (g->powerRequestThisTimestep > 0.0) {
                        g->onThisTimestep = true;
                    } else {
                        g->onThisTimestep = false;
                    }
                }
            } else {
                g->onThisTimestep = false;
                g->powerRequestThisTimestep = 0.0;
                // now handle EMS override
                if (g->eMSRequestOn) {
                    g->powerRequestThisTimestep = max(g->eMSPowerRequest, 0.0);
                    if (g->powerRequestThisTimestep > 0.0) {
                        g->onThisTimestep = true;
                    } else {
                        g->onThisTimestep = false;
                    }
                }
            }

            // Get generator's actual electrical and thermal power outputs
            g->simGeneratorGetPowerOutput(
                state, g->onThisTimestep, g->powerRequestThisTimestep, firstHVACIteration, g->electProdRate, g->thermProdRate);

            if (g->eMSRequestOn) {
                totalPowerRequest_ += max(g->eMSPowerRequest, 0.0);
            } else {
                if (g->powerRequestThisTimestep > 0.0) {
                    totalPowerRequest_ += g->maxPowerOut;
                    totalPowerRequest_ = min(loadCenterElectricLoad, totalPowerRequest_);
                }
            }
            remainingLoad -= g->electProdRate;             // Update remaining load to be met by this load center
            remainingWholePowerDemand -= g->electProdRate; // Update whole building remaining load
        }
        break;
    }
    case GeneratorOpScheme::TrackSchedule: {
        // The Track Schedule scheme tries to have the generators meet the electrical demand determined from a schedule.
        //  Code is very similar to 'Track Electrical' except for initial RemainingLoad is replaced by SchedElecDemand
        //  and PV production is ignored.
        remainingLoad = ScheduleManager::GetCurrentScheduleValue(state, trackSchedPtr_);
        loadCenterElectricLoad = remainingLoad;

        for (auto &g : elecGenCntrlObj) {

            if (ScheduleManager::GetCurrentScheduleValue(state, g->availSchedPtr) > 0.0 && remainingLoad > 0.0) {
                // Set the Operation Flag
                g->onThisTimestep = true;

                // Set the electric generator load
                g->powerRequestThisTimestep = min(g->maxPowerOut, remainingLoad);

                // now handle EMS override
                if (g->eMSRequestOn) {
                    g->powerRequestThisTimestep = max(g->eMSPowerRequest, 0.0);
                    if (g->powerRequestThisTimestep > 0.0) {
                        g->onThisTimestep = true;
                    } else {
                        g->onThisTimestep = false;
                    }
                }
            } else {
                g->onThisTimestep = false;
                g->powerRequestThisTimestep = 0.0;

                // now handle EMS override
                if (g->eMSRequestOn) {
                    g->powerRequestThisTimestep = max(g->eMSPowerRequest, 0.0);
                    if (g->powerRequestThisTimestep > 0.0) {
                        g->onThisTimestep = true;
                    } else {
                        g->onThisTimestep = false;
                    }
                }
            }

            // Get generator's actual electrical and thermal power outputs
            g->simGeneratorGetPowerOutput(
                state, g->onThisTimestep, g->powerRequestThisTimestep, firstHVACIteration, g->electProdRate, g->thermProdRate);

            if (g->eMSRequestOn) {
                totalPowerRequest_ += max(g->eMSPowerRequest, 0.0);
            } else {
                if (g->powerRequestThisTimestep > 0.0) {
                    totalPowerRequest_ += g->maxPowerOut;
                    totalPowerRequest_ = min(loadCenterElectricLoad, totalPowerRequest_);
                }
            }
            remainingLoad -= g->electProdRate;             // Update remaining load to be met by this load center
            remainingWholePowerDemand -= g->electProdRate; // Update whole building remaining load
        }
        break;
    }
    case GeneratorOpScheme::TrackMeter: {
        // The TRACK CUSTOM METER scheme tries to have the generators meet all of the
        //   electrical demand from a meter, it can also be a user-defined Custom Meter
        //   and PV is ignored.
        customMeterDemand = GetInstantMeterValue(state, demandMeterPtr_, OutputProcessor::TimeStepType::Zone) / state.dataGlobal->TimeStepZoneSec +
                            GetInstantMeterValue(state, demandMeterPtr_, OutputProcessor::TimeStepType::System) /
                                (state.dataHVACGlobal->TimeStepSys * DataGlobalConstants::SecInHour);

        remainingLoad = customMeterDemand;
        loadCenterElectricLoad = remainingLoad;

        for (auto &g : elecGenCntrlObj) {
            if (ScheduleManager::GetCurrentScheduleValue(state, g->availSchedPtr) > 0.0 && remainingLoad > 0.0) {
                // Set the Operation Flag
                g->onThisTimestep = true;
                // Set the electric generator load
                g->powerRequestThisTimestep = min(g->maxPowerOut, remainingLoad);

                // now handle EMS override
                if (g->eMSRequestOn) {
                    g->powerRequestThisTimestep = max(g->eMSPowerRequest, 0.0);
                    if (g->powerRequestThisTimestep > 0.0) {
                        g->onThisTimestep = true;
                    } else {
                        g->onThisTimestep = false;
                    }
                }
            } else {
                g->onThisTimestep = false;
                g->powerRequestThisTimestep = 0.0;

                // now handle EMS override
                if (g->eMSRequestOn) {
                    g->powerRequestThisTimestep = max(g->eMSPowerRequest, 0.0);
                    if (g->powerRequestThisTimestep > 0.0) {
                        g->onThisTimestep = true;
                    } else {
                        g->onThisTimestep = false;
                    }
                }
            }

            // Get generator's actual electrical and thermal power outputs
            g->simGeneratorGetPowerOutput(
                state, g->onThisTimestep, g->powerRequestThisTimestep, firstHVACIteration, g->electProdRate, g->thermProdRate);

            if (g->eMSRequestOn) {
                totalPowerRequest_ += max(g->eMSPowerRequest, 0.0);
            } else {
                if (g->powerRequestThisTimestep > 0.0) {
                    totalPowerRequest_ += g->maxPowerOut;
                    totalPowerRequest_ = min(loadCenterElectricLoad, totalPowerRequest_);
                }
            }
            remainingLoad -= g->electProdRate;             // Update remaining load to be met by this load center
            remainingWholePowerDemand -= g->electProdRate; // Update whole building remaining load
        }                                                  // end for
        break;
    }
    case GeneratorOpScheme::ThermalFollow: {
        // Turn thermal load into an electrical load for cogenerators controlled to follow heat loads
        Real64 remainingThermalLoad = calcLoadCenterThermalLoad(state);
        Real64 loadCenterThermalLoad = remainingThermalLoad;
        for (auto &g : elecGenCntrlObj) {

            if (ScheduleManager::GetCurrentScheduleValue(state, g->availSchedPtr) > 0.0 && remainingThermalLoad > 0.0) {

                if (g->nominalThermElectRatio > 0.0) {
                    remainingLoad = remainingThermalLoad / g->nominalThermElectRatio;
                    g->powerRequestThisTimestep = min(g->maxPowerOut, remainingLoad);
                    g->onThisTimestep = true;
                    // now handle EMS override
                    if (g->eMSRequestOn) {
                        g->powerRequestThisTimestep = max(g->eMSPowerRequest, 0.0);
                        if (g->powerRequestThisTimestep > 0.0) {
                            g->onThisTimestep = true;
                        } else {
                            g->onThisTimestep = false;
                        }
                    }
                }
            } else {
                g->onThisTimestep = false;
                g->powerRequestThisTimestep = 0.0;
                // now handle EMS override
                if (g->eMSRequestOn) {
                    g->powerRequestThisTimestep = max(g->eMSPowerRequest, 0.0);
                    if (g->powerRequestThisTimestep > 0.0) {
                        g->onThisTimestep = true;
                    } else {
                        g->onThisTimestep = false;
                    }
                }
            }

            // Get generator's actual electrical and thermal power outputs
            g->simGeneratorGetPowerOutput(
                state, g->onThisTimestep, g->powerRequestThisTimestep, firstHVACIteration, g->electProdRate, g->thermProdRate);

            if (g->eMSRequestOn) {
                totalThermalPowerRequest_ += (max(g->eMSPowerRequest, 0.0)) * g->nominalThermElectRatio;
                totalPowerRequest_ += (max(g->eMSPowerRequest, 0.0));
            } else {
                if (totalThermalPowerRequest_ < loadCenterThermalLoad && g->powerRequestThisTimestep > 0.0) {
                    Real64 excessThermalPowerRequest = totalThermalPowerRequest_ + g->maxPowerOut * g->nominalThermElectRatio - loadCenterThermalLoad;
                    if (excessThermalPowerRequest < 0.0) {
                        totalThermalPowerRequest_ += g->maxPowerOut * g->nominalThermElectRatio;
                        totalPowerRequest_ += g->maxPowerOut;
                    } else {
                        totalThermalPowerRequest_ = loadCenterThermalLoad;
                        if (g->nominalThermElectRatio > 0.0) {
                            totalPowerRequest_ += g->maxPowerOut - (excessThermalPowerRequest / g->nominalThermElectRatio);
                        }
                    }
                }
            }
            remainingThermalLoad -= g->thermProdRate; // Update remaining load to be met
            // by this load center
            remainingWholePowerDemand -= g->electProdRate; // Update whole building remaining load
        }
        break;
    }
    case GeneratorOpScheme::ThermalFollowLimitElectrical: {
        //  Turn a thermal load into an electrical load for cogenerators controlled to follow heat loads.
        //  Add intitialization of RemainingThermalLoad as in the ThermalFollow operating scheme above.
        Real64 remainingThermalLoad = calcLoadCenterThermalLoad(state);
        // Total current electrical demand for the building is a secondary limit.
        remainingLoad = remainingWholePowerDemand;
        loadCenterElectricLoad = remainingWholePowerDemand;
        Real64 loadCenterThermalLoad = remainingThermalLoad;
        for (auto &g : elecGenCntrlObj) {
            if ((ScheduleManager::GetCurrentScheduleValue(state, g->availSchedPtr) > 0.0) && (remainingThermalLoad > 0.0) && (remainingLoad > 0.0)) {
                if (g->nominalThermElectRatio > 0.0) {
                    remainingLoad = min(remainingWholePowerDemand, remainingThermalLoad / g->nominalThermElectRatio);
                    g->powerRequestThisTimestep = min(g->maxPowerOut, remainingLoad);
                    g->onThisTimestep = true;
                    // now handle EMS override
                    if (g->eMSRequestOn) {
                        g->powerRequestThisTimestep = max(g->eMSPowerRequest, 0.0);
                        if (g->powerRequestThisTimestep > 0.0) {
                            g->onThisTimestep = true;
                        } else {
                            g->onThisTimestep = false;
                        }
                    }
                }
            } else {
                g->onThisTimestep = false;
                g->powerRequestThisTimestep = 0.0;
                // now handle EMS override
                if (g->eMSRequestOn) {
                    g->powerRequestThisTimestep = max(g->eMSPowerRequest, 0.0);
                    if (g->powerRequestThisTimestep > 0.0) {
                        g->onThisTimestep = true;
                    } else {
                        g->onThisTimestep = false;
                    }
                }
            }
            // Get generator's actual electrical and thermal power outputs
            g->simGeneratorGetPowerOutput(
                state, g->onThisTimestep, g->powerRequestThisTimestep, firstHVACIteration, g->electProdRate, g->thermProdRate);

            if (g->eMSRequestOn) {
                totalThermalPowerRequest_ += (max(g->eMSPowerRequest, 0.0)) * g->nominalThermElectRatio;
                totalPowerRequest_ += (max(g->eMSPowerRequest, 0.0));
            } else {
                if (totalThermalPowerRequest_ < loadCenterThermalLoad && g->powerRequestThisTimestep > 0.0) {
                    Real64 excessThermalPowerRequest = totalThermalPowerRequest_ + g->maxPowerOut * g->nominalThermElectRatio - loadCenterThermalLoad;
                    if (excessThermalPowerRequest < 0.0) {
                        totalThermalPowerRequest_ += g->maxPowerOut * g->nominalThermElectRatio;
                        totalPowerRequest_ += g->maxPowerOut;
                    } else {
                        totalThermalPowerRequest_ = loadCenterThermalLoad;
                        if (g->nominalThermElectRatio > 0.0) {
                            totalPowerRequest_ += g->maxPowerOut - (excessThermalPowerRequest / g->nominalThermElectRatio);
                        }
                    }
                    totalPowerRequest_ = min(loadCenterElectricLoad, totalPowerRequest_);
                }
            }
            remainingThermalLoad -= g->thermProdRate; // Update remaining thermal load to
            // be met by this load center
            remainingWholePowerDemand -= g->electProdRate; // Update whole building remaining
                                                           // electric load
        }
        break;
    }
    case GeneratorOpScheme::Invalid: {
        // do nothing
        break;
    }
    default:
        assert(false);
    } // end switch

    // sum up generator production
    genElectProdRate = 0.0;
    genElectricProd = 0.0;
    for (auto &g : elecGenCntrlObj) {
        genElectProdRate += g->electProdRate;
        g->electricityProd = g->electProdRate * (state.dataHVACGlobal->TimeStepSys * DataGlobalConstants::SecInHour);
        genElectricProd += g->electricityProd;
    }
}

void ElectPowerLoadCenter::dispatchStorage(EnergyPlusData &state,
                                           Real64 const originalFeedInRequest // whole building remaining electric demand for this load center
)
{

    // 1. resolve generator power rate into storage operation control volume, by buss type
    switch (bussType) {
    case ElectricBussType::Invalid:
    case ElectricBussType::ACBuss:
    case ElectricBussType::DCBussInverter: {
        // do nothing, no storage to manage
        break;
    }
    case ElectricBussType::ACBussStorage: {
        storOpCVGenRate = genElectProdRate;
        break;
    }
    case ElectricBussType::DCBussInverterDCStorage: {
        storOpCVGenRate = genElectProdRate;
        break;
    }
    case ElectricBussType::DCBussInverterACStorage: {
        // TODO call inverter model here?
        storOpCVGenRate = inverterObj->aCPowerOut();
        break;
    }
    default:
        assert(false);
    } // end switch buss type

    // 2.  determine subpanel feed in and draw requests based on storage operation control scheme
    Real64 subpanelFeedInRequest = 0.0;
    Real64 subpanelDrawRequest = 0.0;
    switch (storageScheme_) {
    case StorageOpScheme::Invalid: {
        // do nothing
        break;
    }
    case StorageOpScheme::FacilityDemandStoreExcessOnSite: {
        subpanelFeedInRequest = originalFeedInRequest; // legacy behavior, storage dispatched to meet building load
        subpanelDrawRequest = 0.0;
        break;
    }
    case StorageOpScheme::MeterDemandStoreExcessOnSite: {
        // Get meter rate
        subpanelFeedInRequest =
            GetInstantMeterValue(state, trackStorageOpMeterIndex_, OutputProcessor::TimeStepType::Zone) / state.dataGlobal->TimeStepZoneSec +
            GetInstantMeterValue(state, trackStorageOpMeterIndex_, OutputProcessor::TimeStepType::System) /
                (state.dataHVACGlobal->TimeStepSys * DataGlobalConstants::SecInHour);
        subpanelDrawRequest = 0.0;
        break;
    }
    case StorageOpScheme::ChargeDischargeSchedules: {
        // do not need to deal with subpanel rates here, charge or discharge is known from schedules and filled in below
        break;
    }
    case StorageOpScheme::FacilityDemandLeveling: {
        Real64 demandTarget = facilityDemandTarget_ * ScheduleManager::GetCurrentScheduleValue(state, facilityDemandTargetModSchedIndex_);
        // compare target to
        Real64 deltaLoad = originalFeedInRequest - demandTarget;
        if (deltaLoad >= 0.0) {
            // subpanel should feed main panel
            subpanelFeedInRequest = deltaLoad;
            subpanelDrawRequest = 0.0;
        } else {
            // subpanel should draw from main panel
            subpanelFeedInRequest = 0.0;
            subpanelDrawRequest = std::abs(deltaLoad);
        }
        break;
    }
    default:
        assert(false);
    }

    // 3. adjust feed in and draw rates from subpanel to storage operation control volume
    Real64 adjustedFeedInRequest = 0.0; // account for any inverter or transformer losses
    Real64 adjustedDrawRequest = 0.0;   // account for any converer or transformer losses

    switch (bussType) {
    case ElectricBussType::Invalid:
    case ElectricBussType::ACBuss:
    case ElectricBussType::DCBussInverter: {
        // do nothing, no storage to manage
        break;
    }
    case ElectricBussType::ACBussStorage:
    case ElectricBussType::DCBussInverterACStorage: {
        if (transformerObj == nullptr) {
            adjustedFeedInRequest = subpanelFeedInRequest;
            adjustedDrawRequest = subpanelDrawRequest;
        } else {
            adjustedFeedInRequest = subpanelFeedInRequest + transformerObj->getLossRateForOutputPower(state, subpanelFeedInRequest);
            adjustedDrawRequest = subpanelDrawRequest - transformerObj->getLossRateForInputPower(state, subpanelDrawRequest);
        }
        break;
    }
    case ElectricBussType::DCBussInverterDCStorage: {
        // can we get updated power conditioning losses here?
        if (transformerObj == nullptr) {
            adjustedFeedInRequest = subpanelFeedInRequest + inverterObj->getLossRateForOutputPower(state, subpanelFeedInRequest);
            if (converterObj == nullptr) { // some operation schemes will never need a converter
                adjustedDrawRequest = subpanelDrawRequest;
            } else {
                adjustedDrawRequest = subpanelDrawRequest - converterObj->getLossRateForInputPower(state, subpanelDrawRequest);
            }
        } else {
            adjustedFeedInRequest = subpanelFeedInRequest + inverterObj->getLossRateForOutputPower(state, subpanelFeedInRequest) +
                                    transformerObj->getLossRateForOutputPower(state, subpanelFeedInRequest);
            if (converterObj == nullptr) {
                adjustedDrawRequest = subpanelDrawRequest - transformerObj->getLossRateForInputPower(state, subpanelDrawRequest);
            } else {
                adjustedDrawRequest = subpanelDrawRequest - converterObj->getLossRateForInputPower(state, subpanelDrawRequest) -
                                      transformerObj->getLossRateForInputPower(state, subpanelDrawRequest);
            }
        }
        break;
    }
    default:
        assert(false);
    } // end switch buss type

    switch (storageScheme_) {
    case StorageOpScheme::Invalid: {
        // do nothing
        break;
    }
    case StorageOpScheme::FacilityDemandStoreExcessOnSite: // these are both the same because adjusted feed in request has already accounted for the
                                                           // difference
    case StorageOpScheme::MeterDemandStoreExcessOnSite: {
        // this is the legacy behavior but with more limits from storage control operation information

        // no draws from main panel
        storOpCVDrawRate = 0.0;

        if (storOpCVGenRate < adjustedFeedInRequest) {
            // draw from storage
            storOpCVDischargeRate = adjustedFeedInRequest - storOpCVGenRate;
            storOpCVChargeRate = 0.0;
            storOpIsDischarging = true;
            storOpIsCharging = false;

        } else if (storOpCVGenRate > adjustedFeedInRequest) {
            // add to storage
            storOpCVDischargeRate = 0.0;
            storOpCVChargeRate = storOpCVGenRate - adjustedFeedInRequest;
            storOpIsCharging = true;
            storOpIsDischarging = false;

        } else if (storOpCVGenRate == adjustedFeedInRequest) {
            // do nothing
            storOpCVDischargeRate = 0.0;
            storOpCVChargeRate = 0.0;
            storOpIsCharging = false;
            storOpIsDischarging = false;
        }
        break;
    }

    case StorageOpScheme::ChargeDischargeSchedules: {
        storOpCVChargeRate = designStorageChargePower_ * ScheduleManager::GetCurrentScheduleValue(state, storageChargeModSchedIndex_);
        storOpCVDischargeRate = designStorageDischargePower_ * ScheduleManager::GetCurrentScheduleValue(state, storageDischargeModSchedIndex_);
        Real64 genAndStorSum = storOpCVGenRate + storOpCVDischargeRate - storOpCVChargeRate;
        if (genAndStorSum >= 0.0) { // power to feed toward main panel
            storOpCVDrawRate = 0.0;
            storOpCVFeedInRate = genAndStorSum;
        } else { // shortfall, will need to draw from main panel (e.g. for grid charging)
            storOpCVFeedInRate = 0.0;
            storOpCVDrawRate = std::abs(genAndStorSum);
        }
        if (storOpCVChargeRate > 0.0) {
            storOpIsCharging = true;
        } else {
            storOpIsCharging = false;
        }
        if (storOpCVDischargeRate > 0.0) {
            storOpIsDischarging = true;
        } else {
            storOpIsDischarging = false;
        }
        break;
    }
    case StorageOpScheme::FacilityDemandLeveling: {

        if (adjustedDrawRequest > 0.0) { // the only reason to draw instead of feed is to charge storage
            storOpCVFeedInRate = 0.0;
            storOpCVDrawRate = adjustedDrawRequest;
            storOpCVChargeRate = storOpCVDrawRate + storOpCVGenRate;
            storOpCVDischargeRate = 0.0;
            storOpIsCharging = true;
            storOpIsDischarging = false;
        }
        if (adjustedFeedInRequest > 0.0) {
            storOpCVDrawRate = 0.0;
            storOpCVFeedInRate = adjustedFeedInRequest;
            if (storOpCVGenRate < adjustedFeedInRequest) {
                // draw from storage
                storOpCVDischargeRate = adjustedFeedInRequest - storOpCVGenRate;
                storOpCVChargeRate = 0.0;
                storOpIsDischarging = true;
                storOpIsCharging = false;

            } else if (storOpCVGenRate > adjustedFeedInRequest) {
                // add to storage
                storOpCVDischargeRate = 0.0;
                storOpCVChargeRate = storOpCVGenRate - adjustedFeedInRequest;
                storOpIsCharging = true;
                storOpIsDischarging = false;

            } else if (storOpCVGenRate == adjustedFeedInRequest) {
                // do nothing
                storOpCVDischargeRate = 0.0;
                storOpCVChargeRate = 0.0;
                storOpIsCharging = false;
                storOpIsDischarging = false;
            }
        }
        break;
    }
    default:
        assert(true);
    }

    // handle EMS overrides
    if (eMSOverridePelFromStorage_ || eMSOverridePelIntoStorage_) {
        if (eMSOverridePelFromStorage_ && !eMSOverridePelIntoStorage_) {
            // EMS is calling for specific discharge rate
            storOpCVDischargeRate = max(eMSValuePelFromStorage_, 0.0);
            storOpCVChargeRate = 0.0;
            storOpIsDischarging = true;
            storOpIsCharging = false;
        } else if (!eMSOverridePelFromStorage_ && eMSOverridePelIntoStorage_) {
            // EMS is calling for specific charge rate
            storOpCVChargeRate = max(eMSValuePelIntoStorage_, 0.0);
            storOpCVDischargeRate = 0.0;
            storOpIsDischarging = false;
            storOpIsCharging = true;
        } else if (eMSOverridePelFromStorage_ && eMSOverridePelIntoStorage_) {
            // EMS is asking to override both
            if (eMSValuePelIntoStorage_ > eMSValuePelFromStorage_) {
                storOpCVChargeRate = eMSValuePelIntoStorage_ - eMSValuePelFromStorage_;
                storOpCVDischargeRate = 0.0;
                storOpIsDischarging = false;
                storOpIsCharging = true;
            } else if (eMSValuePelIntoStorage_ < eMSValuePelFromStorage_) {
                storOpCVDischargeRate = eMSValuePelFromStorage_ - eMSValuePelIntoStorage_;
                storOpCVChargeRate = 0.0;
                storOpIsDischarging = true;
                storOpIsCharging = false;
            } else { // they equal just hold
                storOpCVDischargeRate = 0.0;
                storOpCVChargeRate = 0.0;
                storOpIsDischarging = false;
                storOpIsCharging = false;
            }
        }
    }

    // check against the controller limits
    if (designStorageChargePowerWasSet_) {
        storOpCVChargeRate = min(storOpCVChargeRate, designStorageChargePower_);
    }
    if (designStorageDischargePowerWasSet_) {
        storOpCVDischargeRate = min(storOpCVDischargeRate, designStorageDischargePower_);
    }

    // dispatch final request to storage device, calculate, update, and report storage device, passing what controller wants for SOC limits

    storageObj->simulate(
        state, storOpCVChargeRate, storOpCVDischargeRate, storOpIsCharging, storOpIsDischarging, maxStorageSOCFraction_, minStorageSOCFraction_);

    // rebalance with final charge and discharge rates
    Real64 genAndStorSum = storOpCVGenRate + storOpCVDischargeRate - storOpCVChargeRate;
    if (genAndStorSum >= 0.0) { // power to feed toward main panel
        storOpCVDrawRate = 0.0;
        storOpCVFeedInRate = genAndStorSum;
    } else { // shortfall, will need to draw from main panel (e.g. for grid charging)
        storOpCVFeedInRate = 0.0;
        storOpCVDrawRate = std::abs(genAndStorSum);
    }
}

void ElectPowerLoadCenter::setupLoadCenterMeterIndices(EnergyPlusData &state)
{
    demandMeterPtr_ = EnergyPlus::GetMeterIndex(state, demandMeterName_);
    if ((demandMeterPtr_ == 0) && (genOperationScheme_ == GeneratorOpScheme::TrackMeter)) { // throw error
        ShowFatalError(state,
                       "ElectPowerLoadCenter::setupLoadCenterMeterIndices  Did not find Meter named: " + demandMeterName_ +
                           " in ElectricLoadCenter:Distribution named " + name_);
    }

    if (storageScheme_ == StorageOpScheme::MeterDemandStoreExcessOnSite) {
        trackStorageOpMeterIndex_ = EnergyPlus::GetMeterIndex(state, trackSorageOpMeterName_);
        if (trackStorageOpMeterIndex_ == 0) { //
            ShowFatalError(state,
                           "ElectPowerLoadCenter::setupLoadCenterMeterIndices  Did not find Meter named: " + trackSorageOpMeterName_ +
                               " in ElectricLoadCenter:Distribution named " + name_);
        }
    }
}

void ElectPowerLoadCenter::reinitAtBeginEnvironment()
{
    dCElectricityProd_ = 0.0;
    dCElectProdRate_ = 0.0;
    dCpowerConditionLosses_ = 0.0;
    genElectricProd = 0.0;
    genElectProdRate = 0.0;
    thermalProd = 0.0;
    thermalProdRate = 0.0;
    totalPowerRequest_ = 0.0;
    totalThermalPowerRequest_ = 0.0;
    subpanelFeedInRate = 0.0;
    subpanelDrawRate = 0.0;
    storOpCVDrawRate = 0.0;
    storOpCVFeedInRate = 0.0;
    storOpCVChargeRate = 0.0;
    storOpCVDischargeRate = 0.0;

    if (generatorsPresent_ && numGenerators > 0) {
        for (auto &g : elecGenCntrlObj) {
            g->reinitAtBeginEnvironment();
        }
    }

    if (transformerObj != nullptr) {
        transformerObj->reinitAtBeginEnvironment();
    }

    if (storageObj != nullptr) {
        storageObj->reinitAtBeginEnvironment();
    }

    if (inverterObj != nullptr) {
        inverterObj->reinitAtBeginEnvironment();
    }

    if (converterObj != nullptr) {
        converterObj->reinitAtBeginEnvironment();
    }
}

void ElectPowerLoadCenter::reinitZoneGainsAtBeginEnvironment()
{
    if (transformerObj != nullptr) {
        transformerObj->reinitZoneGainsAtBeginEnvironment();
    }

    if (storageObj != nullptr) {
        storageObj->reinitZoneGainsAtBeginEnvironment();
    }

    if (inverterObj != nullptr) {
        inverterObj->reinitZoneGainsAtBeginEnvironment();
    }

    if (converterObj != nullptr) {
        converterObj->reinitZoneGainsAtBeginEnvironment();
    }
}

std::string const &ElectPowerLoadCenter::transformerName() const
{
    return transformerName_;
}

std::string const &ElectPowerLoadCenter::generatorListName() const
{
    return generatorListName_;
}

void ElectPowerLoadCenter::updateLoadCenterGeneratorRecords(EnergyPlusData &state)
{

    switch (bussType) {
    case ElectricBussType::ACBuss: {
        genElectProdRate = 0.0;
        genElectricProd = 0.0;
        for (auto &gc : elecGenCntrlObj) {
            genElectProdRate += gc->electProdRate;
            genElectricProd += gc->electricityProd;
        }
        // no inverter, no storage, so generator production equals subpanel feed in
        subpanelFeedInRate = genElectProdRate;
        if (transformerObj != nullptr) {
            subpanelFeedInRate -= transformerObj->getLossRateForInputPower(state, genElectProdRate);
        }
        subpanelDrawRate = 0.0;

        break;
    }
    case ElectricBussType::ACBussStorage: {
        genElectProdRate = 0.0;
        genElectricProd = 0.0;
        for (auto &gc : elecGenCntrlObj) {
            genElectProdRate += gc->electProdRate;
            genElectricProd += gc->electricityProd;
        }
        if (storageObj != nullptr) {
            subpanelFeedInRate = genElectProdRate + storOpCVDischargeRate - storOpCVChargeRate;
        } else {
            subpanelFeedInRate = genElectProdRate;
        }
        if (transformerObj != nullptr) {
            subpanelFeedInRate -= transformerObj->getLossRateForInputPower(state, subpanelFeedInRate);
        }
        subpanelDrawRate = 0.0;
        break;
    }
    case ElectricBussType::DCBussInverter: {
        genElectProdRate = 0.0;
        genElectricProd = 0.0;
        for (auto &gc : elecGenCntrlObj) {
            genElectProdRate += gc->electProdRate;
            genElectricProd += gc->electricityProd;
        }

        if (inverterObj != nullptr) {
            subpanelFeedInRate = inverterObj->aCPowerOut();
        }
        if (transformerObj != nullptr) {
            subpanelFeedInRate -= transformerObj->getLossRateForInputPower(state, subpanelFeedInRate);
        }
        subpanelDrawRate = 0.0;
        break;
    }

    case ElectricBussType::DCBussInverterDCStorage: {
        genElectProdRate = 0.0;
        genElectricProd = 0.0;
        for (auto &gc : elecGenCntrlObj) {
            genElectProdRate += gc->electProdRate;
            genElectricProd += gc->electricityProd;
        }
        if (inverterObj != nullptr) {
            subpanelFeedInRate = inverterObj->aCPowerOut();
        }

        if (converterObj != nullptr) {
            subpanelDrawRate = converterObj->aCPowerIn();
        }
        if (transformerObj != nullptr) {
            subpanelFeedInRate -= transformerObj->getLossRateForInputPower(state, subpanelFeedInRate);
            subpanelDrawRate += transformerObj->getLossRateForOutputPower(state, subpanelDrawRate);
        }
        break;
    }
    case ElectricBussType::DCBussInverterACStorage: {
        genElectProdRate = 0.0;
        genElectricProd = 0.0;
        for (auto &gc : elecGenCntrlObj) {
            genElectProdRate += gc->electProdRate;
            genElectricProd += gc->electricityProd;
        }
        if (inverterObj != nullptr && storagePresent_) {
            subpanelFeedInRate = inverterObj->aCPowerOut() + storOpCVDischargeRate - storOpCVChargeRate;
        }

        subpanelDrawRate = storOpCVDrawRate; // no converter for AC storage
        if (transformerObj != nullptr) {
            subpanelFeedInRate -= transformerObj->getLossRateForInputPower(state, subpanelFeedInRate);
            subpanelDrawRate += transformerObj->getLossRateForOutputPower(state, subpanelDrawRate);
        }
        break;
    }
    case ElectricBussType::Invalid: {
        // do nothing
        break;
    }
    default:
        assert(false);
    } // end switch
    thermalProdRate = 0.0;
    thermalProd = 0.0;
    for (auto &gc : elecGenCntrlObj) {
        thermalProdRate += gc->thermProdRate;
        thermalProd += gc->thermalProd;
    }
}

Real64 ElectPowerLoadCenter::calcLoadCenterThermalLoad(EnergyPlusData &state)
{
    if (myCoGenSetupFlag_) {
        bool plantNotFound = false;
        for (auto &g : elecGenCntrlObj) {
            plantNotFound = false;
            PlantUtilities::ScanPlantLoopsForObject(state,
                                                    g->compPlantName,
                                                    g->compPlantType,
                                                    g->cogenLocation.loopNum,
                                                    g->cogenLocation.loopSideNum,
                                                    g->cogenLocation.branchNum,
                                                    g->cogenLocation.compNum,
                                                    plantNotFound,
                                                    _,
                                                    _,
                                                    _,
                                                    _,
                                                    _);
            if (!plantNotFound) g->plantInfoFound = true;
        }
        myCoGenSetupFlag_ = false;
    } // cogen setup

    // sum up "MyLoad" for all generators on this load center from plant structure
    Real64 thermalLoad = 0.0;
    for (auto &g : elecGenCntrlObj) {
        if (g->plantInfoFound) {
            thermalLoad += state.dataPlnt->PlantLoop(g->cogenLocation.loopNum)
                               .LoopSide(g->cogenLocation.loopSideNum)
                               .Branch(g->cogenLocation.branchNum)
                               .Comp(g->cogenLocation.compNum)
                               .MyLoad;
        }
    }
    return thermalLoad;
}

GeneratorController::GeneratorController(EnergyPlusData &state,
                                         std::string const &objectName,
                                         std::string const &objectType,
                                         Real64 ratedElecPowerOutput,
                                         std::string const &availSchedName,
                                         Real64 thermalToElectRatio)
    : generatorType(GeneratorType::Invalid), compPlantType(DataPlant::PlantEquipmentType::Invalid), generatorIndex(0), maxPowerOut(0.0),
      availSchedPtr(0), powerRequestThisTimestep(0.0), onThisTimestep(false), eMSPowerRequest(0.0), eMSRequestOn(false), plantInfoFound(false),
      cogenLocation(PlantLocation(0, 0, 0, 0)), nominalThermElectRatio(0.0), dCElectricityProd(0.0), dCElectProdRate(0.0), electricityProd(0.0),
      electProdRate(0.0), thermalProd(0.0), thermProdRate(0.0), pvwattsGenerator(nullptr), errCountNegElectProd_(0)
{

    static constexpr std::string_view routineName = "GeneratorController constructor ";

    name = objectName;

    generatorType = static_cast<GeneratorType>(getEnumerationValue(GeneratorTypeNamesUC, UtilityRoutines::MakeUPPERCase(objectType)));
    switch (generatorType) {
    case GeneratorType::ICEngine: {
        compPlantType = DataPlant::PlantEquipmentType::Generator_ICEngine;
        compPlantName = name;
        break;
    }
    case GeneratorType::CombTurbine: {
        compPlantType = DataPlant::PlantEquipmentType::Generator_CTurbine;
        compPlantName = name;
        break;
    }
    case GeneratorType::Microturbine: {
        compPlantType = DataPlant::PlantEquipmentType::Generator_MicroTurbine;
        compPlantName = name;
        break;
    }
    case GeneratorType::PV: {
        compPlantType = DataPlant::PlantEquipmentType::PVTSolarCollectorFlatPlate;
        compPlantName = name;
        break;
    }
    case GeneratorType::PVWatts: {
        compPlantType = DataPlant::PlantEquipmentType::Invalid;

        int ObjNum =
            state.dataInputProcessing->inputProcessor->getObjectItemNum(state, "Generator:PVWatts", UtilityRoutines::MakeUPPERCase(objectName));
        assert(ObjNum >= 0);
        if (ObjNum == 0) {
            ShowFatalError(state, "Cannot find Generator:PVWatts " + objectName);
        }
        pvwattsGenerator = PVWatts::PVWattsGenerator::createFromIdfObj(state, ObjNum);
        pvwattsGenerator->setupOutputVariables(state);
        break;
    }
    case GeneratorType::FuelCell: {
        // fuel cell has two possible plant component types, stack cooler and exhaust gas HX.
        // exhaust gas HX is required and it assumed that it has more thermal capacity and is used for control
        compPlantType = DataPlant::PlantEquipmentType::Generator_FCExhaust;
        // and the name of plant component is not the same as the generator because of child object references, so fetch that name
        auto thisFC = FuelCellElectricGenerator::FCDataStruct::factory(state, name);
        compPlantName = dynamic_cast<FuelCellElectricGenerator::FCDataStruct *>(thisFC)->ExhaustHX.Name;
        break;
    }
    case GeneratorType::MicroCHP: {
        compPlantType = DataPlant::PlantEquipmentType::Generator_MicroCHP;
        compPlantName = name;
        break;
    }
    case GeneratorType::WindTurbine: {
        compPlantType = DataPlant::PlantEquipmentType::Invalid;
        break;
    }
    default: {
        ShowSevereError(state, std::string{routineName} + state.dataIPShortCut->cCurrentModuleObject + " invalid entry.");
        ShowContinueError(state, "Invalid " + objectType + " associated with generator = " + objectName);
        break;
    }
    }

    availSched = availSchedName;
    if (availSched.empty()) {
        availSchedPtr = DataGlobalConstants::ScheduleAlwaysOn;
    } else {
        availSchedPtr = ScheduleManager::GetScheduleIndex(state, availSchedName);
        if (availSchedPtr <= 0) {
            ShowSevereError(state, std::string{routineName} + state.dataIPShortCut->cCurrentModuleObject + ", invalid entry.");
            ShowContinueError(state, "Invalid availability schedule = " + availSchedName);
            ShowContinueError(state, "Schedule was not found ");
        } else {
            if (generatorType == GeneratorType::PVWatts) {
                ShowWarningError(state,
                                 std::string{routineName} + state.dataIPShortCut->cCurrentModuleObject +
                                     ", Availability Schedule for Generator:PVWatts '" + objectName + "' will be be ignored (runs all the time).");
            } else if (generatorType == GeneratorType::PV) {
                // It should only warn if Performance type is SimplePV (DataPhotovoltaics::iSimplePVModel).
                // Except you need GetPVInput to have run already etc
                // Note: you can't use state.dataIPShortCut->cAlphaArgs etc or it'll override what will still need to be processed in
                // ElectPowerLoadCenter::ElectPowerLoadCenter after this function is called
                int PVNum =
                    state.dataInputProcessing->inputProcessor->getObjectItemNum(state, objectType, UtilityRoutines::MakeUPPERCase(objectName));
                int NumAlphas; // Number of PV Array parameter alpha names being passed
                int NumNums;   // Number of PV Array numeric parameters are being passed
                int IOStat;
                Array1D_string Alphas(5);   // Alpha items for object
                Array1D<Real64> Numbers(2); // Numeric items for object
                state.dataInputProcessing->inputProcessor->getObjectItem(state, objectType, PVNum, Alphas, NumAlphas, Numbers, NumNums, IOStat);
                if (UtilityRoutines::SameString(Alphas(3), "PhotovoltaicPerformance:Simple")) {
                    ShowWarningError(state,
                                     std::string{routineName} + state.dataIPShortCut->cCurrentModuleObject +
                                         ", Availability Schedule for Generator:Photovoltaics '" + objectName +
                                         "' of Type PhotovoltaicPerformance:Simple will be be ignored (runs all the time).");
                    ShowContinueError(state,
                                      "To limit this Generator:Photovoltaic's output, please use the Inverter's availability schedule instead.");
                }
            }
        }
    }

    maxPowerOut = ratedElecPowerOutput, nominalThermElectRatio = thermalToElectRatio;

    SetupOutputVariable(state,
                        "Generator Requested Electricity Rate",
                        OutputProcessor::Unit::W,
                        powerRequestThisTimestep,
                        OutputProcessor::SOVTimeStepType::System,
                        OutputProcessor::SOVStoreType::Average,
                        objectName);
    if (state.dataGlobal->AnyEnergyManagementSystemInModel) {
        SetupEMSInternalVariable(state, "Generator Nominal Maximum Power", objectName, "[W]", maxPowerOut);
        SetupEMSInternalVariable(state, "Generator Nominal Thermal To Electric Ratio", objectName, "[ratio]", nominalThermElectRatio);
        SetupEMSActuator(state, "On-Site Generator Control", objectName, "Requested Power", "[W]", eMSRequestOn, eMSPowerRequest);
    }
}

void GeneratorController::reinitAtBeginEnvironment()
{
    onThisTimestep = false;
    dCElectricityProd = 0.0;
    dCElectProdRate = 0.0;
    electricityProd = 0.0;
    electProdRate = 0.0;
    thermalProd = 0.0;
    thermProdRate = 0.0;
}

void GeneratorController::simGeneratorGetPowerOutput(EnergyPlusData &state,
                                                     bool const runFlag,
                                                     Real64 const myElecLoadRequest,
                                                     bool const FirstHVACIteration, // Unused 2010 JANUARY
                                                     Real64 &electricPowerOutput,   // Actual generator electric power output
                                                     Real64 &thermalPowerOutput     // Actual generator thermal power output
)
{
    // Select and call models and also collect results for load center power conditioning and reporting
    switch (generatorType) {
    case GeneratorType::ICEngine: {

        auto thisICE = ICEngineElectricGenerator::ICEngineGeneratorSpecs::factory(state, name);

        // dummy vars
        PlantLocation L(0, 0, 0, 0);
        Real64 tempLoad = myElecLoadRequest;

        // simulate
        dynamic_cast<ICEngineElectricGenerator::ICEngineGeneratorSpecs *>(thisICE)->InitICEngineGenerators(state, runFlag, FirstHVACIteration);
        dynamic_cast<ICEngineElectricGenerator::ICEngineGeneratorSpecs *>(thisICE)->CalcICEngineGeneratorModel(state, runFlag, tempLoad);
        dynamic_cast<ICEngineElectricGenerator::ICEngineGeneratorSpecs *>(thisICE)->update(state);
        electProdRate = dynamic_cast<ICEngineElectricGenerator::ICEngineGeneratorSpecs *>(thisICE)->ElecPowerGenerated;
        electricityProd = dynamic_cast<ICEngineElectricGenerator::ICEngineGeneratorSpecs *>(thisICE)->ElecEnergyGenerated;
        thermProdRate = dynamic_cast<ICEngineElectricGenerator::ICEngineGeneratorSpecs *>(thisICE)->QTotalHeatRecovered;
        thermalProd = dynamic_cast<ICEngineElectricGenerator::ICEngineGeneratorSpecs *>(thisICE)->TotalHeatEnergyRec;
        electricPowerOutput = electProdRate;
        thermalPowerOutput = thermProdRate;
        break;
    }
    case GeneratorType::CombTurbine: {

        auto thisCTE = CTElectricGenerator::CTGeneratorData::factory(state, name);
        // dummy vars
        PlantLocation L(0, 0, 0, 0);
        Real64 tempLoad = myElecLoadRequest;

        // simulate
        thisCTE->simulate(state, L, FirstHVACIteration, tempLoad, runFlag);
        dynamic_cast<CTElectricGenerator::CTGeneratorData *>(thisCTE)->InitCTGenerators(state, runFlag, FirstHVACIteration);
        dynamic_cast<CTElectricGenerator::CTGeneratorData *>(thisCTE)->CalcCTGeneratorModel(state, runFlag, tempLoad, FirstHVACIteration);
        electProdRate = dynamic_cast<CTElectricGenerator::CTGeneratorData *>(thisCTE)->ElecPowerGenerated;
        electricityProd = dynamic_cast<CTElectricGenerator::CTGeneratorData *>(thisCTE)->ElecEnergyGenerated;
        thermProdRate = dynamic_cast<CTElectricGenerator::CTGeneratorData *>(thisCTE)->QTotalHeatRecovered;
        thermalProd = dynamic_cast<CTElectricGenerator::CTGeneratorData *>(thisCTE)->TotalHeatEnergyRec;
        electricPowerOutput = electProdRate;
        thermalPowerOutput = thermProdRate;
        break;
    }
    case GeneratorType::PV: {
        Photovoltaics::SimPVGenerator(state, GeneratorType::PV, name, generatorIndex, runFlag, myElecLoadRequest);
        Photovoltaics::GetPVGeneratorResults(
            state, GeneratorType::PV, generatorIndex, dCElectProdRate, dCElectricityProd, thermProdRate, thermalProd);
        electricPowerOutput = dCElectProdRate;
        thermalPowerOutput = thermProdRate;
        break;
    }
    case GeneratorType::PVWatts: {
        pvwattsGenerator->calc(state);
        pvwattsGenerator->getResults(dCElectProdRate, dCElectricityProd, thermProdRate, thermalProd);
        electricPowerOutput = dCElectProdRate;
        thermalPowerOutput = thermProdRate;
        break;
    }
    case GeneratorType::FuelCell: {
        auto thisFC = FuelCellElectricGenerator::FCDataStruct::factory(state, name);
        dynamic_cast<FuelCellElectricGenerator::FCDataStruct *>(thisFC)->SimFuelCellGenerator(state, runFlag, myElecLoadRequest, FirstHVACIteration);
        electProdRate = dynamic_cast<FuelCellElectricGenerator::FCDataStruct *>(thisFC)->Report.ACPowerGen;
        electricityProd = dynamic_cast<FuelCellElectricGenerator::FCDataStruct *>(thisFC)->Report.ACEnergyGen;
        thermProdRate = dynamic_cast<FuelCellElectricGenerator::FCDataStruct *>(thisFC)->Report.qHX;
        thermalProd = dynamic_cast<FuelCellElectricGenerator::FCDataStruct *>(thisFC)->Report.HXenergy;
        electricPowerOutput = electProdRate;
        thermalPowerOutput = thermProdRate;
        break;
    }
    case GeneratorType::MicroCHP: {
        auto thisMCHP = MicroCHPElectricGenerator::MicroCHPDataStruct::factory(state, name);

        // simulate
        dynamic_cast<MicroCHPElectricGenerator::MicroCHPDataStruct *>(thisMCHP)->InitMicroCHPNoNormalizeGenerators(state);

        if (!state.dataPlnt->PlantFirstSizeCompleted) break;

        dynamic_cast<MicroCHPElectricGenerator::MicroCHPDataStruct *>(thisMCHP)->CalcMicroCHPNoNormalizeGeneratorModel(
            state, runFlag, false, myElecLoadRequest, DataPrecisionGlobals::constant_zero, FirstHVACIteration);
        dynamic_cast<MicroCHPElectricGenerator::MicroCHPDataStruct *>(thisMCHP)->CalcUpdateHeatRecovery(state);
        dynamic_cast<MicroCHPElectricGenerator::MicroCHPDataStruct *>(thisMCHP)->UpdateMicroCHPGeneratorRecords(state);

        electProdRate = dynamic_cast<MicroCHPElectricGenerator::MicroCHPDataStruct *>(thisMCHP)->A42Model.ACPowerGen;
        electricityProd = dynamic_cast<MicroCHPElectricGenerator::MicroCHPDataStruct *>(thisMCHP)->A42Model.ACEnergyGen;
        thermProdRate = dynamic_cast<MicroCHPElectricGenerator::MicroCHPDataStruct *>(thisMCHP)->A42Model.QdotHR;
        thermalProd = dynamic_cast<MicroCHPElectricGenerator::MicroCHPDataStruct *>(thisMCHP)->A42Model.TotalHeatEnergyRec;
        electricPowerOutput = electProdRate;
        thermalPowerOutput = thermProdRate;
        break;
    }
    case GeneratorType::Microturbine: {
        auto thisMTG = MicroturbineElectricGenerator::MTGeneratorSpecs::factory(state, name);

        // dummy vars
        PlantLocation L(0, 0, 0, 0);
        Real64 tempLoad = myElecLoadRequest;

        // simulate
        dynamic_cast<MicroturbineElectricGenerator::MTGeneratorSpecs *>(thisMTG)->InitMTGenerators(state, runFlag, tempLoad, FirstHVACIteration);
        dynamic_cast<MicroturbineElectricGenerator::MTGeneratorSpecs *>(thisMTG)->CalcMTGeneratorModel(state, runFlag, tempLoad);
        dynamic_cast<MicroturbineElectricGenerator::MTGeneratorSpecs *>(thisMTG)->UpdateMTGeneratorRecords(state);
        electProdRate = dynamic_cast<MicroturbineElectricGenerator::MTGeneratorSpecs *>(thisMTG)->ElecPowerGenerated;
        electricityProd = dynamic_cast<MicroturbineElectricGenerator::MTGeneratorSpecs *>(thisMTG)->EnergyGen;
        thermProdRate = dynamic_cast<MicroturbineElectricGenerator::MTGeneratorSpecs *>(thisMTG)->QHeatRecovered;
        thermalProd = dynamic_cast<MicroturbineElectricGenerator::MTGeneratorSpecs *>(thisMTG)->ExhaustEnergyRec;
        electricPowerOutput = electProdRate;
        thermalPowerOutput = thermProdRate;
        break;
    }
    case GeneratorType::WindTurbine: {
        WindTurbine::SimWindTurbine(state, GeneratorType::WindTurbine, name, generatorIndex, runFlag, myElecLoadRequest);
        WindTurbine::GetWTGeneratorResults(
            state, GeneratorType::WindTurbine, generatorIndex, electProdRate, electricityProd, thermProdRate, thermalProd);
        electricPowerOutput = electProdRate;
        thermalPowerOutput = thermProdRate;
        break;
    }
    case GeneratorType::Invalid:
    case GeneratorType::Num: {
        // do nothing
        break;
    }
    } // end switch

    // check if generator production has gone wrong and is negative, reset to zero and warn
    if (electricPowerOutput < 0.0) {
        if (errCountNegElectProd_ == 0) {
            ShowWarningMessage(state,
                               format("{} named {} is producing negative electric power, check generator inputs.",
                                      GeneratorTypeNames[static_cast<int>(generatorType)],
                                      name));
            ShowContinueError(state, format("Electric power production rate ={:.4R}", electricPowerOutput));
            ShowContinueError(state, "The power will be set to zero, and the simulation continues... ");
        }
        ShowRecurringWarningErrorAtEnd(
            state,
            format("{} named {} is producing negative electric power ", GeneratorTypeNames[static_cast<int>(generatorType)], name),
            errCountNegElectProd_,
            electricPowerOutput,
            electricPowerOutput);
        electricPowerOutput = 0.0;
    }
}

DCtoACInverter::DCtoACInverter(EnergyPlusData &state, std::string const &objectName)
    : aCPowerOut_(0.0), aCEnergyOut_(0.0), efficiency_(0.0), dCPowerIn_(0.0), dCEnergyIn_(0.0), conversionLossPower_(0.0), conversionLossEnergy_(0.0),
      conversionLossEnergyDecrement_(0.0), thermLossRate_(0.0), thermLossEnergy_(0.0), qdotConvZone_(0.0), qdotRadZone_(0.0), ancillACuseRate_(0.0),
      ancillACuseEnergy_(0.0), modelType_(InverterModelType::Invalid), availSchedPtr_(0), heatLossesDestination_(ThermalLossDestination::Invalid),
      zoneNum_(0), zoneRadFract_(0.0), nominalVoltage_(0.0), nomVoltEfficiencyARR_(6, 0.0), curveNum_(0), ratedPower_(0.0), minPower_(0.0),
      maxPower_(0.0), minEfficiency_(0.0), maxEfficiency_(0.0), standbyPower_(0.0)
{
    // initialize
    nomVoltEfficiencyARR_.resize(6, 0.0);

    static constexpr std::string_view routineName = "DCtoACInverter constructor ";
    int NumAlphas; // Number of elements in the alpha array
    int NumNums;   // Number of elements in the numeric array
    int IOStat;    // IO Status when calling get input subroutine
    bool errorsFound = false;
    // if/when add object class name to input object this can be simplified. for now search all possible types
    bool foundInverter = false;
    int testInvertIndex = 0;
    int invertIDFObjectNum = 0;

    testInvertIndex = state.dataInputProcessing->inputProcessor->getObjectItemNum(state, "ElectricLoadCenter:Inverter:LookUpTable", objectName);
    if (testInvertIndex > 0) {
        foundInverter = true;
        invertIDFObjectNum = testInvertIndex;
        state.dataIPShortCut->cCurrentModuleObject = "ElectricLoadCenter:Inverter:LookUpTable";
        modelType_ = InverterModelType::CECLookUpTableModel;
    }
    testInvertIndex = state.dataInputProcessing->inputProcessor->getObjectItemNum(state, "ElectricLoadCenter:Inverter:FunctionOfPower", objectName);
    if (testInvertIndex > 0) {
        foundInverter = true;
        invertIDFObjectNum = testInvertIndex;
        state.dataIPShortCut->cCurrentModuleObject = "ElectricLoadCenter:Inverter:FunctionOfPower";
        modelType_ = InverterModelType::CurveFuncOfPower;
    }
    testInvertIndex = state.dataInputProcessing->inputProcessor->getObjectItemNum(state, "ElectricLoadCenter:Inverter:Simple", objectName);
    if (testInvertIndex > 0) {
        foundInverter = true;
        invertIDFObjectNum = testInvertIndex;
        state.dataIPShortCut->cCurrentModuleObject = "ElectricLoadCenter:Inverter:Simple";
        modelType_ = InverterModelType::SimpleConstantEff;
    }
    testInvertIndex = state.dataInputProcessing->inputProcessor->getObjectItemNum(state, "ElectricLoadCenter:Inverter:PVWatts", objectName);
    if (testInvertIndex > 0) {
        foundInverter = true;
        invertIDFObjectNum = testInvertIndex;
        state.dataIPShortCut->cCurrentModuleObject = "ElectricLoadCenter:Inverter:PVWatts";
        modelType_ = InverterModelType::PVWatts;
    }

    if (foundInverter) {

        state.dataInputProcessing->inputProcessor->getObjectItem(state,
                                                                 state.dataIPShortCut->cCurrentModuleObject,
                                                                 invertIDFObjectNum,
                                                                 state.dataIPShortCut->cAlphaArgs,
                                                                 NumAlphas,
                                                                 state.dataIPShortCut->rNumericArgs,
                                                                 NumNums,
                                                                 IOStat,
                                                                 state.dataIPShortCut->lNumericFieldBlanks,
                                                                 state.dataIPShortCut->lAlphaFieldBlanks,
                                                                 state.dataIPShortCut->cAlphaFieldNames,
                                                                 state.dataIPShortCut->cNumericFieldNames);

        name_ = state.dataIPShortCut->cAlphaArgs(1);
        // how to verify names are unique across objects? add to GlobalNames?

        if (modelType_ == InverterModelType::PVWatts) {
            availSchedPtr_ = DataGlobalConstants::ScheduleAlwaysOn;
            zoneNum_ = 0;
            heatLossesDestination_ = ThermalLossDestination::LostToOutside;
            zoneRadFract_ = 0;
        } else {
            if (state.dataIPShortCut->lAlphaFieldBlanks(2)) {
                availSchedPtr_ = DataGlobalConstants::ScheduleAlwaysOn;
            } else {
                availSchedPtr_ = ScheduleManager::GetScheduleIndex(state, state.dataIPShortCut->cAlphaArgs(2));
                if (availSchedPtr_ == 0) {
                    ShowSevereError(state,
                                    std::string{routineName} + state.dataIPShortCut->cCurrentModuleObject + "=\"" +
                                        state.dataIPShortCut->cAlphaArgs(1) + "\", invalid entry.");
                    ShowContinueError(state, "Invalid " + state.dataIPShortCut->cAlphaFieldNames(2) + " = " + state.dataIPShortCut->cAlphaArgs(2));
                    errorsFound = true;
                }
            }

            zoneNum_ = UtilityRoutines::FindItemInList(state.dataIPShortCut->cAlphaArgs(3), state.dataHeatBal->Zone);
            if (zoneNum_ > 0) heatLossesDestination_ = ThermalLossDestination::ZoneGains;
            if (zoneNum_ == 0) {
                if (state.dataIPShortCut->lAlphaFieldBlanks(3)) {
                    heatLossesDestination_ = ThermalLossDestination::LostToOutside;
                } else {
                    heatLossesDestination_ = ThermalLossDestination::LostToOutside;
                    ShowWarningError(state,
                                     std::string{routineName} + state.dataIPShortCut->cCurrentModuleObject + "=\"" +
                                         state.dataIPShortCut->cAlphaArgs(1) + "\", invalid entry.");
                    ShowContinueError(state, "Invalid " + state.dataIPShortCut->cAlphaFieldNames(3) + " = " + state.dataIPShortCut->cAlphaArgs(3));
                    ShowContinueError(state, "Zone name not found. Inverter heat losses will not be added to a zone");
                    // continue with simulation but inverter losses not sent to a zone.
                }
            }
            zoneRadFract_ = state.dataIPShortCut->rNumericArgs(1);
        }

        // now the input objects differ depending on class type
        switch (modelType_) {
        case InverterModelType::CECLookUpTableModel: {
            ratedPower_ = state.dataIPShortCut->rNumericArgs(2);
            standbyPower_ = state.dataIPShortCut->rNumericArgs(3);

            nominalVoltage_ = state.dataIPShortCut->rNumericArgs(4);
            nomVoltEfficiencyARR_[0] = state.dataIPShortCut->rNumericArgs(5);
            nomVoltEfficiencyARR_[1] = state.dataIPShortCut->rNumericArgs(6);
            nomVoltEfficiencyARR_[2] = state.dataIPShortCut->rNumericArgs(7);
            nomVoltEfficiencyARR_[3] = state.dataIPShortCut->rNumericArgs(8);
            nomVoltEfficiencyARR_[4] = state.dataIPShortCut->rNumericArgs(9);
            nomVoltEfficiencyARR_[5] = state.dataIPShortCut->rNumericArgs(10);
            break;
        }
        case InverterModelType::CurveFuncOfPower: {
            curveNum_ = CurveManager::GetCurveIndex(state, state.dataIPShortCut->cAlphaArgs(4));
            if (curveNum_ == 0) {
                ShowSevereError(state,
                                std::string{routineName} + state.dataIPShortCut->cCurrentModuleObject + "=\"" + state.dataIPShortCut->cAlphaArgs(1) +
                                    "\", invalid entry.");
                ShowContinueError(state, "Invalid " + state.dataIPShortCut->cAlphaFieldNames(4) + " = " + state.dataIPShortCut->cAlphaArgs(4));
                ShowContinueError(state, "Curve was not found");
                errorsFound = true;
            }

            ratedPower_ = state.dataIPShortCut->rNumericArgs(2);
            minEfficiency_ = state.dataIPShortCut->rNumericArgs(3);
            maxEfficiency_ = state.dataIPShortCut->rNumericArgs(4);
            minPower_ = state.dataIPShortCut->rNumericArgs(5);
            maxPower_ = state.dataIPShortCut->rNumericArgs(6);
            standbyPower_ = state.dataIPShortCut->rNumericArgs(7);
            break;
        }
        case InverterModelType::SimpleConstantEff: {
            efficiency_ = state.dataIPShortCut->rNumericArgs(2);
            break;
        }
        case InverterModelType::Invalid: {
            // do nothing
            break;
        }
        case InverterModelType::PVWatts: {
            pvWattsDCtoACSizeRatio_ = state.dataIPShortCut->rNumericArgs(1);
            pvWattsInverterEfficiency_ = state.dataIPShortCut->rNumericArgs(2);
            break;
        }
        default:
            assert(false);
        } // end switch modelType

        SetupOutputVariable(state,
                            "Inverter DC to AC Efficiency",
                            OutputProcessor::Unit::None,
                            efficiency_,
                            OutputProcessor::SOVTimeStepType::System,
                            OutputProcessor::SOVStoreType::Average,
                            name_);
        SetupOutputVariable(state,
                            "Inverter DC Input Electricity Rate",
                            OutputProcessor::Unit::W,
                            dCPowerIn_,
                            OutputProcessor::SOVTimeStepType::System,
                            OutputProcessor::SOVStoreType::Average,
                            name_);
        SetupOutputVariable(state,
                            "Inverter DC Input Electricity Energy",
                            OutputProcessor::Unit::J,
                            dCEnergyIn_,
                            OutputProcessor::SOVTimeStepType::System,
                            OutputProcessor::SOVStoreType::Summed,
                            name_);
        SetupOutputVariable(state,
                            "Inverter AC Output Electricity Rate",
                            OutputProcessor::Unit::W,
                            aCPowerOut_,
                            OutputProcessor::SOVTimeStepType::System,
                            OutputProcessor::SOVStoreType::Average,
                            name_);
        SetupOutputVariable(state,
                            "Inverter AC Output Electricity Energy",
                            OutputProcessor::Unit::J,
                            aCEnergyOut_,
                            OutputProcessor::SOVTimeStepType::System,
                            OutputProcessor::SOVStoreType::Summed,
                            name_);
        SetupOutputVariable(state,
                            "Inverter Conversion Loss Power",
                            OutputProcessor::Unit::W,
                            conversionLossPower_,
                            OutputProcessor::SOVTimeStepType::System,
                            OutputProcessor::SOVStoreType::Average,
                            name_);
        SetupOutputVariable(state,
                            "Inverter Conversion Loss Energy",
                            OutputProcessor::Unit::J,
                            conversionLossEnergy_,
                            OutputProcessor::SOVTimeStepType::System,
                            OutputProcessor::SOVStoreType::Summed,
                            name_);
        SetupOutputVariable(state,
                            "Inverter Conversion Loss Decrement Energy",
                            OutputProcessor::Unit::J,
                            conversionLossEnergyDecrement_,
                            OutputProcessor::SOVTimeStepType::System,
                            OutputProcessor::SOVStoreType::Summed,
                            name_,
                            _,
                            "ElectricityProduced",
                            "POWERCONVERSION",
                            _,
                            "Plant");
        SetupOutputVariable(state,
                            "Inverter Thermal Loss Rate",
                            OutputProcessor::Unit::W,
                            thermLossRate_,
                            OutputProcessor::SOVTimeStepType::System,
                            OutputProcessor::SOVStoreType::Average,
                            name_);
        SetupOutputVariable(state,
                            "Inverter Thermal Loss Energy",
                            OutputProcessor::Unit::J,
                            thermLossEnergy_,
                            OutputProcessor::SOVTimeStepType::System,
                            OutputProcessor::SOVStoreType::Summed,
                            name_);
        SetupOutputVariable(state,
                            "Inverter Ancillary AC Electricity Rate",
                            OutputProcessor::Unit::W,
                            ancillACuseRate_,
                            OutputProcessor::SOVTimeStepType::System,
                            OutputProcessor::SOVStoreType::Average,
                            name_);
        SetupOutputVariable(state,
                            "Inverter Ancillary AC Electricity Energy",
                            OutputProcessor::Unit::J,
                            ancillACuseEnergy_,
                            OutputProcessor::SOVTimeStepType::System,
                            OutputProcessor::SOVStoreType::Summed,
                            name_,
                            _,
                            "Electricity",
                            "Cogeneration",
                            "DCtoACInverter Ancillary",
                            "Plant"); // called cogeneration for end use table
        if (zoneNum_ > 0) {
            switch (modelType_) {
<<<<<<< HEAD
            case InverterModelType::simpleConstantEff: {
                SetupZoneInternalGain(
                    state, zoneNum_, name_, DataHeatBalance::IntGainType::ElectricLoadCenterInverterSimple, &qdotConvZone_, nullptr, &qdotRadZone_);
=======
            case InverterModelType::SimpleConstantEff: {
                SetupZoneInternalGain(state,
                                      zoneNum_,
                                      "ElectricLoadCenter:Inverter:Simple",
                                      name_,
                                      DataHeatBalance::IntGainType::ElectricLoadCenterInverterSimple,
                                      &qdotConvZone_,
                                      nullptr,
                                      &qdotRadZone_);
>>>>>>> 3cac75f7
                break;
            }
            case InverterModelType::CurveFuncOfPower: {
                SetupZoneInternalGain(state,
                                      zoneNum_,
                                      name_,
                                      DataHeatBalance::IntGainType::ElectricLoadCenterInverterFunctionOfPower,
                                      &qdotConvZone_,
                                      nullptr,
                                      &qdotRadZone_);
                break;
            }
            case InverterModelType::CECLookUpTableModel: {
                SetupZoneInternalGain(state,
                                      zoneNum_,
                                      name_,
                                      DataHeatBalance::IntGainType::ElectricLoadCenterInverterLookUpTable,
                                      &qdotConvZone_,
                                      nullptr,
                                      &qdotRadZone_);
                break;
            }
            case InverterModelType::Invalid: {
                // do nothing
                break;
            }
            case InverterModelType::PVWatts: {
                break;
            }
            default:
                assert(false);
            } // end switch modelType
        }
    } else {
        ShowSevereError(state, std::string{routineName} + " did not find inverter name = " + objectName);
        errorsFound = true;
    }

    if (errorsFound) {
        ShowFatalError(state, std::string{routineName} + "Preceding errors terminate program.");
    }
}

void DCtoACInverter::reinitAtBeginEnvironment()
{
    ancillACuseRate_ = 0.0;
    ancillACuseEnergy_ = 0.0;
    qdotConvZone_ = 0.0;
    qdotRadZone_ = 0.0;
}

void DCtoACInverter::reinitZoneGainsAtBeginEnvironment()
{
    qdotConvZone_ = 0.0;
    qdotRadZone_ = 0.0;
}

void DCtoACInverter::setPVWattsDCCapacity(EnergyPlusData &state, const Real64 dcCapacity)
{
    if (modelType_ != InverterModelType::PVWatts) {
        ShowFatalError(state, "Setting the DC Capacity for the inverter only works with PVWatts Inverters.");
    }
    ratedPower_ = dcCapacity / pvWattsDCtoACSizeRatio_;
}

Real64 DCtoACInverter::pvWattsDCCapacity()
{
    return ratedPower_ * pvWattsDCtoACSizeRatio_;
}

Real64 DCtoACInverter::pvWattsInverterEfficiency()
{
    return pvWattsInverterEfficiency_;
}

Real64 DCtoACInverter::pvWattsDCtoACSizeRatio()
{
    return pvWattsDCtoACSizeRatio_;
}

Real64 DCtoACInverter::thermLossRate() const
{
    return thermLossRate_;
}

Real64 DCtoACInverter::aCPowerOut() const
{
    return aCPowerOut_;
}

Real64 DCtoACInverter::aCEnergyOut() const
{
    return aCEnergyOut_;
}

DCtoACInverter::InverterModelType DCtoACInverter::modelType() const
{
    return modelType_;
}

std::string const &DCtoACInverter::name() const
{
    return name_;
}

Real64 DCtoACInverter::getLossRateForOutputPower(EnergyPlusData &state, Real64 const powerOutOfInverter)
{

    // need to invert, find a dCPowerIn that produces the desired AC power out
    // use last efficiency for initial guess
    if (efficiency_ > 0.0) {
        dCPowerIn_ = powerOutOfInverter / efficiency_;
    } else {
        dCPowerIn_ = powerOutOfInverter;
        calcEfficiency(state);
        dCPowerIn_ = powerOutOfInverter / efficiency_;
    }

    calcEfficiency(state);
    // one more update is close enough.
    if (efficiency_ > 0.0) {
        dCPowerIn_ = powerOutOfInverter / efficiency_;
    }
    calcEfficiency(state);
    return (1.0 - efficiency_) * dCPowerIn_;
}

void DCtoACInverter::calcEfficiency(EnergyPlusData &state)
{
    switch (modelType_) {
    case InverterModelType::CECLookUpTableModel: {
        // we don't model voltage, so use nominal voltage
        Real64 normalizedPower = dCPowerIn_ / ratedPower_;

        // get efficiency
        if (normalizedPower <= 0.1) {
            // extrapolate or fix at 10% value? fix it for now
            efficiency_ = nomVoltEfficiencyARR_[0];
        } else if ((normalizedPower > 0.1) && (normalizedPower < 0.20)) {
            efficiency_ = nomVoltEfficiencyARR_[0] + ((normalizedPower - 0.1) / (0.2 - 0.1)) * (nomVoltEfficiencyARR_[1] - nomVoltEfficiencyARR_[0]);
        } else if (normalizedPower == 0.2) {
            efficiency_ = nomVoltEfficiencyARR_[1];
        } else if ((normalizedPower > 0.2) && (normalizedPower < 0.30)) {
            efficiency_ = nomVoltEfficiencyARR_[1] + ((normalizedPower - 0.2) / (0.3 - 0.2)) * (nomVoltEfficiencyARR_[2] - nomVoltEfficiencyARR_[1]);
        } else if (normalizedPower == 0.3) {
            efficiency_ = nomVoltEfficiencyARR_[2];
        } else if ((normalizedPower > 0.3) && (normalizedPower < 0.50)) {
            efficiency_ = nomVoltEfficiencyARR_[2] + ((normalizedPower - 0.3) / (0.5 - 0.3)) * (nomVoltEfficiencyARR_[3] - nomVoltEfficiencyARR_[2]);
        } else if (normalizedPower == 0.5) {
            efficiency_ = nomVoltEfficiencyARR_[3];
        } else if ((normalizedPower > 0.5) && (normalizedPower < 0.75)) {
            efficiency_ = nomVoltEfficiencyARR_[3] + ((normalizedPower - 0.5) / (0.75 - 0.5)) * (nomVoltEfficiencyARR_[4] - nomVoltEfficiencyARR_[3]);
        } else if (normalizedPower == 0.75) {
            efficiency_ = nomVoltEfficiencyARR_[4];
        } else if ((normalizedPower > 0.75) && (normalizedPower < 1.0)) {
            efficiency_ =
                nomVoltEfficiencyARR_[4] + ((normalizedPower - 0.75) / (1.0 - 0.75)) * (nomVoltEfficiencyARR_[5] - nomVoltEfficiencyARR_[4]);
        } else if (normalizedPower >= 1.0) {
            efficiency_ = nomVoltEfficiencyARR_[5];
        } else {
            assert(false);
        }

        efficiency_ = max(efficiency_, 0.0);
        efficiency_ = min(efficiency_, 1.0);

        break;
    }
    case InverterModelType::CurveFuncOfPower: {

        Real64 normalizedPower = dCPowerIn_ / ratedPower_;
        efficiency_ = CurveManager::CurveValue(state, curveNum_, normalizedPower);
        efficiency_ = max(efficiency_, minEfficiency_);
        efficiency_ = min(efficiency_, maxEfficiency_);

        break;
    }
    case InverterModelType::PVWatts: {
        // This code is lifted from ssc cmod_pvwatts5.cpp:powerout() method.
        // It was easier to do this calculation here because we have a many to one relationship between inverter
        // and generator whereas theirs is one to one.
        Real64 constexpr etaref = 0.9637;
        Real64 constexpr A = -0.0162;
        Real64 constexpr B = -0.0059;
        Real64 constexpr C = 0.9858;
        Real64 const pdc0 = ratedPower_ / pvWattsInverterEfficiency_;
        Real64 const plr = dCPowerIn_ / pdc0;
        Real64 ac = 0;

        if (plr > 0) {
            // normal operation
            Real64 eta = (A * plr + B / plr + C) * pvWattsInverterEfficiency_ / etaref;
            ac = dCPowerIn_ * eta;
            if (ac > ratedPower_) {
                // clipping
                ac = ratedPower_;
            }
            // make sure no negative AC values (no parasitic nighttime losses calculated)
            if (ac < 0) ac = 0;
            efficiency_ = ac / dCPowerIn_;
        } else {
            efficiency_ = 1.0; // Set to a non-zero reasonable value (to avoid divide by zero error)
        }
        break;
    }
    case InverterModelType::SimpleConstantEff:
    case InverterModelType::Invalid: {
        // do nothing
        break;
    }
    default:
        assert(false);
    } // end switch
}

void DCtoACInverter::simulate(EnergyPlusData &state, Real64 const powerIntoInverter)
{
    dCPowerIn_ = powerIntoInverter;
    dCEnergyIn_ = dCPowerIn_ * (state.dataHVACGlobal->TimeStepSys * DataGlobalConstants::SecInHour);
    // check availability schedule
    if (ScheduleManager::GetCurrentScheduleValue(state, availSchedPtr_) > 0.0) {

        // now calculate Inverter based on model type
        calcEfficiency(state);
        aCPowerOut_ = efficiency_ * dCPowerIn_;
        aCEnergyOut_ = aCPowerOut_ * (state.dataHVACGlobal->TimeStepSys * DataGlobalConstants::SecInHour);

        if (aCPowerOut_ == 0.0) {
            ancillACuseEnergy_ = standbyPower_ * (state.dataHVACGlobal->TimeStepSys * DataGlobalConstants::SecInHour);
            ancillACuseRate_ = standbyPower_;
        } else {
            ancillACuseRate_ = 0.0;
            ancillACuseEnergy_ = 0.0;
        }
    } else { // not available per schedule, inverter is dead.
        //  assume thermal shunt for DC in, but no standby electricity
        aCPowerOut_ = 0.0;
        aCEnergyOut_ = 0.0;
        ancillACuseRate_ = 0.0;
        ancillACuseEnergy_ = 0.0;
    }
    // update report variables
    conversionLossPower_ = dCPowerIn_ - aCPowerOut_;
    conversionLossEnergy_ = conversionLossPower_ * (state.dataHVACGlobal->TimeStepSys * DataGlobalConstants::SecInHour);
    conversionLossEnergyDecrement_ = -1.0 * conversionLossEnergy_;
    thermLossRate_ = dCPowerIn_ - aCPowerOut_ + ancillACuseRate_;
    thermLossEnergy_ = thermLossRate_ * (state.dataHVACGlobal->TimeStepSys * DataGlobalConstants::SecInHour);
    qdotConvZone_ = thermLossRate_ * (1.0 - zoneRadFract_);
    qdotRadZone_ = thermLossRate_ * zoneRadFract_;
}

ACtoDCConverter::ACtoDCConverter(EnergyPlusData &state, std::string const &objectName)
    : efficiency_(0.0), aCPowerIn_(0.0), aCEnergyIn_(0.0), dCPowerOut_(0.0), dCEnergyOut_(0.0), conversionLossPower_(0.0), conversionLossEnergy_(0.0),
      conversionLossEnergyDecrement_(0.0), thermLossRate_(0.0), thermLossEnergy_(0.0), qdotConvZone_(0.0), qdotRadZone_(0.0), ancillACuseRate_(0.0),
      ancillACuseEnergy_(0.0), availSchedPtr_(0), modelType_(ConverterModelType::Invalid), heatLossesDestination_(ThermalLossDestination::Invalid),
      zoneNum_(0), zoneRadFract_(0.0), // radiative fraction for thermal losses to zone
      standbyPower_(0.0), maxPower_(0.0)
{

    static constexpr std::string_view routineName = "ACtoDCConverter constructor ";
    int NumAlphas; // Number of elements in the alpha array
    int NumNums;   // Number of elements in the numeric array
    int IOStat;    // IO Status when calling get input subroutine
    bool errorsFound = false;
    // if/when add object class name to input object this can be simplified. for now search all possible types

    int testConvertIndex = state.dataInputProcessing->inputProcessor->getObjectItemNum(state, "ElectricLoadCenter:Storage:Converter", objectName);

    if (testConvertIndex > 0) {
        state.dataIPShortCut->cCurrentModuleObject = "ElectricLoadCenter:Storage:Converter";

        state.dataInputProcessing->inputProcessor->getObjectItem(state,
                                                                 state.dataIPShortCut->cCurrentModuleObject,
                                                                 testConvertIndex,
                                                                 state.dataIPShortCut->cAlphaArgs,
                                                                 NumAlphas,
                                                                 state.dataIPShortCut->rNumericArgs,
                                                                 NumNums,
                                                                 IOStat,
                                                                 state.dataIPShortCut->lNumericFieldBlanks,
                                                                 state.dataIPShortCut->lAlphaFieldBlanks,
                                                                 state.dataIPShortCut->cAlphaFieldNames,
                                                                 state.dataIPShortCut->cNumericFieldNames);

        name_ = state.dataIPShortCut->cAlphaArgs(1);
        // need a new general approach for verify names are unique across objects,  next gen GlobalNames

        if (state.dataIPShortCut->lAlphaFieldBlanks(2)) {
            availSchedPtr_ = DataGlobalConstants::ScheduleAlwaysOn;
        } else {
            availSchedPtr_ = ScheduleManager::GetScheduleIndex(state, state.dataIPShortCut->cAlphaArgs(2));
            if (availSchedPtr_ == 0) {
                ShowSevereError(state,
                                std::string{routineName} + state.dataIPShortCut->cCurrentModuleObject + "=\"" + state.dataIPShortCut->cAlphaArgs(1) +
                                    "\", invalid entry.");
                ShowContinueError(state, "Invalid " + state.dataIPShortCut->cAlphaFieldNames(2) + " = " + state.dataIPShortCut->cAlphaArgs(2));
                errorsFound = true;
            }
        }

        if (UtilityRoutines::SameString(state.dataIPShortCut->cAlphaArgs(3), "SimpleFixed")) {
            modelType_ = ConverterModelType::SimpleConstantEff;
        } else if (UtilityRoutines::SameString(state.dataIPShortCut->cAlphaArgs(3), "FunctionOfPower")) {
            modelType_ = ConverterModelType::CurveFuncOfPower;
        } else {
            ShowSevereError(state,
                            std::string{routineName} + state.dataIPShortCut->cCurrentModuleObject + "=\"" + state.dataIPShortCut->cAlphaArgs(1) +
                                "\", invalid entry.");
            ShowContinueError(state, "Invalid " + state.dataIPShortCut->cAlphaFieldNames(3) + " = " + state.dataIPShortCut->cAlphaArgs(3));
            errorsFound = true;
        }

        switch (modelType_) {
        case ConverterModelType::SimpleConstantEff: {
            efficiency_ = state.dataIPShortCut->rNumericArgs(1);
            break;
        }

        case ConverterModelType::CurveFuncOfPower: {
            maxPower_ = state.dataIPShortCut->rNumericArgs(2);
            curveNum_ = CurveManager::GetCurveIndex(state, state.dataIPShortCut->cAlphaArgs(4));
            if (curveNum_ == 0) {
                ShowSevereError(state,
                                std::string{routineName} + state.dataIPShortCut->cCurrentModuleObject + "=\"" + state.dataIPShortCut->cAlphaArgs(1) +
                                    "\", invalid entry.");
                ShowContinueError(state, "Invalid " + state.dataIPShortCut->cAlphaFieldNames(4) + " = " + state.dataIPShortCut->cAlphaArgs(4));
                ShowContinueError(state, "Curve was not found");
                errorsFound = true;
            }
            break;
        }
        case ConverterModelType::Invalid: {
            // do nothing
            break;
        }
        default:
            assert(false);
        } // end switch

        standbyPower_ = state.dataIPShortCut->rNumericArgs(3);

        zoneNum_ = UtilityRoutines::FindItemInList(state.dataIPShortCut->cAlphaArgs(5), state.dataHeatBal->Zone);
        if (zoneNum_ > 0) heatLossesDestination_ = ThermalLossDestination::ZoneGains;
        if (zoneNum_ == 0) {
            if (state.dataIPShortCut->lAlphaFieldBlanks(5)) {
                heatLossesDestination_ = ThermalLossDestination::LostToOutside;
            } else {
                heatLossesDestination_ = ThermalLossDestination::LostToOutside;
                ShowWarningError(state,
                                 std::string{routineName} + state.dataIPShortCut->cCurrentModuleObject + "=\"" + state.dataIPShortCut->cAlphaArgs(1) +
                                     "\", invalid entry.");
                ShowContinueError(state, "Invalid " + state.dataIPShortCut->cAlphaFieldNames(5) + " = " + state.dataIPShortCut->cAlphaArgs(5));
                ShowContinueError(state, "Zone name not found. Inverter heat losses will not be added to a zone");
                // continue with simulation but inverter losses not sent to a zone.
            }
        }
        zoneRadFract_ = state.dataIPShortCut->rNumericArgs(4);

        SetupOutputVariable(state,
                            "Converter AC to DC Efficiency",
                            OutputProcessor::Unit::None,
                            efficiency_,
                            OutputProcessor::SOVTimeStepType::System,
                            OutputProcessor::SOVStoreType::Average,
                            name_);
        SetupOutputVariable(state,
                            "Converter AC Input Electricity Rate",
                            OutputProcessor::Unit::W,
                            aCPowerIn_,
                            OutputProcessor::SOVTimeStepType::System,
                            OutputProcessor::SOVStoreType::Average,
                            name_);
        SetupOutputVariable(state,
                            "Converter AC Input Electricity Energy",
                            OutputProcessor::Unit::J,
                            aCEnergyIn_,
                            OutputProcessor::SOVTimeStepType::System,
                            OutputProcessor::SOVStoreType::Summed,
                            name_);
        SetupOutputVariable(state,
                            "Converter DC Output Electricity Rate",
                            OutputProcessor::Unit::W,
                            dCPowerOut_,
                            OutputProcessor::SOVTimeStepType::System,
                            OutputProcessor::SOVStoreType::Average,
                            name_);
        SetupOutputVariable(state,
                            "Converter DC Output Electricity Energy",
                            OutputProcessor::Unit::J,
                            dCEnergyOut_,
                            OutputProcessor::SOVTimeStepType::System,
                            OutputProcessor::SOVStoreType::Summed,
                            name_);
        SetupOutputVariable(state,
                            "Converter Electricity Loss Rate",
                            OutputProcessor::Unit::W,
                            conversionLossPower_,
                            OutputProcessor::SOVTimeStepType::System,
                            OutputProcessor::SOVStoreType::Average,
                            name_);
        SetupOutputVariable(state,
                            "Converter Electricity Loss Energy",
                            OutputProcessor::Unit::J,
                            conversionLossEnergy_,
                            OutputProcessor::SOVTimeStepType::System,
                            OutputProcessor::SOVStoreType::Summed,
                            name_);
        SetupOutputVariable(state,
                            "Converter Electricity Loss Decrement Energy",
                            OutputProcessor::Unit::J,
                            conversionLossEnergyDecrement_,
                            OutputProcessor::SOVTimeStepType::System,
                            OutputProcessor::SOVStoreType::Summed,
                            name_,
                            _,
                            "ElectricityProduced",
                            "POWERCONVERSION",
                            _,
                            "Plant");
        SetupOutputVariable(state,
                            "Converter Thermal Loss Rate",
                            OutputProcessor::Unit::W,
                            thermLossRate_,
                            OutputProcessor::SOVTimeStepType::System,
                            OutputProcessor::SOVStoreType::Average,
                            name_);
        SetupOutputVariable(state,
                            "Converter Thermal Loss Energy",
                            OutputProcessor::Unit::J,
                            thermLossEnergy_,
                            OutputProcessor::SOVTimeStepType::System,
                            OutputProcessor::SOVStoreType::Summed,
                            name_);
        SetupOutputVariable(state,
                            "Converter Ancillary AC Electricity Rate",
                            OutputProcessor::Unit::W,
                            ancillACuseRate_,
                            OutputProcessor::SOVTimeStepType::System,
                            OutputProcessor::SOVStoreType::Average,
                            name_);
        SetupOutputVariable(state,
                            "Converter Ancillary AC Electricity Energy",
                            OutputProcessor::Unit::J,
                            ancillACuseEnergy_,
                            OutputProcessor::SOVTimeStepType::System,
                            OutputProcessor::SOVStoreType::Summed,
                            name_,
                            _,
                            "Electricity",
                            "Cogeneration",
                            "ACtoDCConverter Ancillary",
                            "Plant"); // called cogeneration for end use table
        if (zoneNum_ > 0) {
            SetupZoneInternalGain(
                state, zoneNum_, name_, DataHeatBalance::IntGainType::ElectricLoadCenterConverter, &qdotConvZone_, nullptr, &qdotRadZone_);
        }
    } else {
        ShowSevereError(state, std::string{routineName} + " did not find power converter name = " + objectName);
        errorsFound = true;
    }

    if (errorsFound) {
        ShowFatalError(state, std::string{routineName} + "Preceding errors terminate program.");
    }
}

void ACtoDCConverter::reinitAtBeginEnvironment()
{
    ancillACuseRate_ = 0.0;
    ancillACuseEnergy_ = 0.0;
    qdotConvZone_ = 0.0;
    qdotRadZone_ = 0.0;
}

void ACtoDCConverter::reinitZoneGainsAtBeginEnvironment()
{
    qdotConvZone_ = 0.0;
    qdotRadZone_ = 0.0;
}

Real64 ACtoDCConverter::thermLossRate() const
{
    return thermLossRate_;
}

Real64 ACtoDCConverter::dCPowerOut() const
{
    return dCPowerOut_;
}

Real64 ACtoDCConverter::dCEnergyOut() const
{
    return dCEnergyOut_;
}

Real64 ACtoDCConverter::aCPowerIn() const
{
    return aCPowerIn_;
}

Real64 ACtoDCConverter::getLossRateForInputPower(EnergyPlusData &state, Real64 const powerIntoConverter)
{
    aCPowerIn_ = powerIntoConverter;
    calcEfficiency(state);
    return (1.0 - efficiency_) * aCPowerIn_;
}

std::string const &ACtoDCConverter::name() const
{
    return name_;
}

void ACtoDCConverter::calcEfficiency(EnergyPlusData &state)
{
    switch (modelType_) {
    case ConverterModelType::Invalid:
    case ConverterModelType::SimpleConstantEff: {
        break;
    }
    case ConverterModelType::CurveFuncOfPower: {
        Real64 normalizedPower = aCPowerIn_ / maxPower_;
        efficiency_ = CurveManager::CurveValue(state, curveNum_, normalizedPower);
        break;
    }
    default:
        assert(false);
    } // end switch
}

void ACtoDCConverter::simulate(EnergyPlusData &state, Real64 const powerOutFromConverter)
{
    // need to invert, find an aCPowerIn that produces the desired DC power out

    // use last efficiency for initial guess
    if (ScheduleManager::GetCurrentScheduleValue(state, availSchedPtr_) > 0.0) {

        aCPowerIn_ = powerOutFromConverter / efficiency_;
        calcEfficiency(state), aCPowerIn_ = powerOutFromConverter / efficiency_;
        calcEfficiency(state),

            dCPowerOut_ = aCPowerIn_ * efficiency_;

        if (dCPowerOut_ == 0.0) {
            ancillACuseEnergy_ = standbyPower_ * (state.dataHVACGlobal->TimeStepSys * DataGlobalConstants::SecInHour);
            ancillACuseRate_ = standbyPower_;
        } else {
            ancillACuseRate_ = 0.0;
            ancillACuseEnergy_ = 0.0;
        }

    } else { // not available
        aCPowerIn_ = 0.0;
        dCPowerOut_ = 0.0;
        ancillACuseRate_ = 0.0;
        ancillACuseEnergy_ = 0.0;
    }

    // update and report
    aCEnergyIn_ = aCPowerIn_ * (state.dataHVACGlobal->TimeStepSys * DataGlobalConstants::SecInHour);
    dCEnergyOut_ = dCPowerOut_ * (state.dataHVACGlobal->TimeStepSys * DataGlobalConstants::SecInHour);
    conversionLossPower_ = aCPowerIn_ - dCPowerOut_;
    conversionLossEnergy_ = conversionLossPower_ * (state.dataHVACGlobal->TimeStepSys * DataGlobalConstants::SecInHour);
    conversionLossEnergyDecrement_ = -1.0 * conversionLossEnergy_;
    thermLossRate_ = aCPowerIn_ - dCPowerOut_ + ancillACuseRate_;
    thermLossEnergy_ = thermLossRate_ * (state.dataHVACGlobal->TimeStepSys * DataGlobalConstants::SecInHour);
    qdotConvZone_ = thermLossRate_ * (1.0 - zoneRadFract_);
    qdotRadZone_ = thermLossRate_ * zoneRadFract_;
}

ElectricStorage::ElectricStorage( // main constructor
    EnergyPlusData &state,
    std::string const &objectName)
    : storedPower_(0.0), storedEnergy_(0.0), drawnPower_(0.0), drawnEnergy_(0.0), decrementedEnergyStored_(0.0), maxRainflowArrayBounds_(100),
      myWarmUpFlag_(false), storageModelMode_(StorageModelType::Invalid), availSchedPtr_(0), heatLossesDestination_(ThermalLossDestination::Invalid),
      zoneNum_(0), zoneRadFract_(0.0), startingEnergyStored_(0.0), energeticEfficCharge_(0.0), energeticEfficDischarge_(0.0), maxPowerDraw_(0.0),
      maxPowerStore_(0.0), maxEnergyCapacity_(0.0), parallelNum_(0), seriesNum_(0), numBattery_(0), chargeCurveNum_(0), dischargeCurveNum_(0),
      cycleBinNum_(0), startingSOC_(0.0), maxAhCapacity_(0.0), availableFrac_(0.0), chargeConversionRate_(0.0), chargedOCV_(0.0), dischargedOCV_(0.0),
      internalR_(0.0), maxDischargeI_(0.0), cutoffV_(0.0), maxChargeRate_(0.0), lifeCalculation_(BatteryDegradationModelType::Invalid),
      lifeCurveNum_(0), liIon_dcToDcChargingEff_(0.0), liIon_mass_(0.0), liIon_surfaceArea_(0.0), liIon_Cp_(0.0), liIon_heatTransferCoef_(0.0),
      liIon_Vfull_(0.0), liIon_Vexp_(0.0), liIon_Vnom_(0.0), liIon_Vnom_default_(0.0), liIon_Qfull_(0.0), liIon_Qexp_(0.0), liIon_Qnom_(0.0),
      liIon_C_rate_(0.0), thisTimeStepStateOfCharge_(0.0), lastTimeStepStateOfCharge_(0.0), pelNeedFromStorage_(0.0), pelFromStorage_(0.0),
      pelIntoStorage_(0.0), qdotConvZone_(0.0), qdotRadZone_(0.0), timeElapsed_(0.0), thisTimeStepAvailable_(0.0), thisTimeStepBound_(0.0),
      lastTimeStepAvailable_(0.0), lastTimeStepBound_(0.0), lastTwoTimeStepAvailable_(0.0), lastTwoTimeStepBound_(0.0), count0_(0),
      electEnergyinStorage_(0.0), thermLossRate_(0.0), thermLossEnergy_(0.0), storageMode_(0), absoluteSOC_(0.0), fractionSOC_(0.0),
      batteryCurrent_(0.0), batteryVoltage_(0.0), batteryDamage_(0.0), batteryTemperature_(0.0)
{

    static constexpr std::string_view routineName = "ElectricStorage constructor ";
    int numAlphas; // Number of elements in the alpha array
    int numNums;   // Number of elements in the numeric array
    int iOStat;    // IO Status when calling get input subroutine
    bool errorsFound = false;
    // if/when add object class name to input object this can be simplified. for now search all possible types
    bool foundStorage = false;
    int testStorageIndex = 0;
    int storageIDFObjectNum = 0;

    const std::array<std::pair<std::string, StorageModelType>, 3> storageTypes{
        {{"ElectricLoadCenter:Storage:Simple", StorageModelType::SimpleBucketStorage},
         {"ElectricLoadCenter:Storage:Battery", StorageModelType::KIBaMBattery},
         {"ElectricLoadCenter:Storage:LiIonNMCBattery", StorageModelType::LiIonNmcBattery}}};

    for (auto &item : storageTypes) {
        testStorageIndex = state.dataInputProcessing->inputProcessor->getObjectItemNum(state, item.first, objectName);
        if (testStorageIndex > 0) {
            foundStorage = true;
            storageIDFObjectNum = testStorageIndex;
            state.dataIPShortCut->cCurrentModuleObject = item.first;
            storageModelMode_ = item.second;
            break;
        }
    }

    if (foundStorage) {
        state.dataInputProcessing->inputProcessor->getObjectItem(state,
                                                                 state.dataIPShortCut->cCurrentModuleObject,
                                                                 storageIDFObjectNum,
                                                                 state.dataIPShortCut->cAlphaArgs,
                                                                 numAlphas,
                                                                 state.dataIPShortCut->rNumericArgs,
                                                                 numNums,
                                                                 iOStat,
                                                                 state.dataIPShortCut->lNumericFieldBlanks,
                                                                 state.dataIPShortCut->lAlphaFieldBlanks,
                                                                 state.dataIPShortCut->cAlphaFieldNames,
                                                                 state.dataIPShortCut->cNumericFieldNames);

        name_ = state.dataIPShortCut->cAlphaArgs(1);
        // how to verify names are unique across objects? add to GlobalNames?

        if (state.dataIPShortCut->lAlphaFieldBlanks(2)) {
            availSchedPtr_ = DataGlobalConstants::ScheduleAlwaysOn;
        } else {
            availSchedPtr_ = ScheduleManager::GetScheduleIndex(state, state.dataIPShortCut->cAlphaArgs(2));
            if (availSchedPtr_ == 0) {
                ShowSevereError(state,
                                std::string{routineName} + state.dataIPShortCut->cCurrentModuleObject + "=\"" + state.dataIPShortCut->cAlphaArgs(1) +
                                    "\", invalid entry.");
                ShowContinueError(state, "Invalid " + state.dataIPShortCut->cAlphaFieldNames(2) + " = " + state.dataIPShortCut->cAlphaArgs(2));
                errorsFound = true;
            }
        }

        zoneNum_ = UtilityRoutines::FindItemInList(state.dataIPShortCut->cAlphaArgs(3), state.dataHeatBal->Zone);
        if (zoneNum_ > 0) heatLossesDestination_ = ThermalLossDestination::ZoneGains;
        if (zoneNum_ == 0) {
            if (state.dataIPShortCut->lAlphaFieldBlanks(3)) {
                heatLossesDestination_ = ThermalLossDestination::LostToOutside;
            } else {
                heatLossesDestination_ = ThermalLossDestination::LostToOutside;
                ShowWarningError(state,
                                 std::string{routineName} + state.dataIPShortCut->cCurrentModuleObject + "=\"" + state.dataIPShortCut->cAlphaArgs(1) +
                                     "\", invalid entry.");
                ShowContinueError(state, "Invalid " + state.dataIPShortCut->cAlphaFieldNames(3) + " = " + state.dataIPShortCut->cAlphaArgs(3));
                ShowContinueError(state, "Zone name not found. Storage heat losses will not be added to a zone");
                // continue with simulation but storage losses not sent to a zone.
            }
        }
        zoneRadFract_ = state.dataIPShortCut->rNumericArgs(1);

        switch (storageModelMode_) {

        case StorageModelType::SimpleBucketStorage: {
            energeticEfficCharge_ = checkUserEfficiencyInput(state, state.dataIPShortCut->rNumericArgs(2), "CHARGING", name_, errorsFound);
            energeticEfficDischarge_ = checkUserEfficiencyInput(state, state.dataIPShortCut->rNumericArgs(3), "DISCHARGING", name_, errorsFound);
            maxEnergyCapacity_ = state.dataIPShortCut->rNumericArgs(4);
            maxPowerDraw_ = state.dataIPShortCut->rNumericArgs(5);
            maxPowerStore_ = state.dataIPShortCut->rNumericArgs(6);
            startingEnergyStored_ = state.dataIPShortCut->rNumericArgs(7);
            SetupOutputVariable(state,
                                "Electric Storage Simple Charge State",
                                OutputProcessor::Unit::J,
                                electEnergyinStorage_,
                                OutputProcessor::SOVTimeStepType::System,
                                OutputProcessor::SOVStoreType::Average,
                                name_); // issue #4921
            break;
        }

        case StorageModelType::KIBaMBattery: {
            chargeCurveNum_ = CurveManager::GetCurveIndex(state, state.dataIPShortCut->cAlphaArgs(4)); // voltage calculation for charging
            if (chargeCurveNum_ == 0 && !state.dataIPShortCut->lAlphaFieldBlanks(4)) {
                ShowSevereError(state,
                                std::string{routineName} + state.dataIPShortCut->cCurrentModuleObject + "=\"" + state.dataIPShortCut->cAlphaArgs(1) +
                                    "\", invalid entry.");
                ShowContinueError(state, "Invalid " + state.dataIPShortCut->cAlphaFieldNames(4) + '=' + state.dataIPShortCut->cAlphaArgs(4));
                errorsFound = true;
            } else if (state.dataIPShortCut->lAlphaFieldBlanks(4)) {
                ShowSevereError(state,
                                std::string{routineName} + state.dataIPShortCut->cCurrentModuleObject + "=\"" + state.dataIPShortCut->cAlphaArgs(1) +
                                    "\", invalid entry.");
                ShowContinueError(state, "Invalid " + state.dataIPShortCut->cAlphaFieldNames(4) + " cannot be blank. But no entry found.");
                errorsFound = true;
            } else {
                errorsFound |= CurveManager::CheckCurveDims(state,
                                                            chargeCurveNum_,                            // Curve index
                                                            {1},                                        // Valid dimensions
                                                            routineName,                                // Routine name
                                                            state.dataIPShortCut->cCurrentModuleObject, // Object Type
                                                            name_,                                      // Object Name
                                                            state.dataIPShortCut->cAlphaFieldNames(4)); // Field Name
            }
            dischargeCurveNum_ = CurveManager::GetCurveIndex(state, state.dataIPShortCut->cAlphaArgs(5)); // voltage calculation for discharging
            if (dischargeCurveNum_ == 0 && !state.dataIPShortCut->lAlphaFieldBlanks(5)) {
                ShowSevereError(state,
                                std::string{routineName} + state.dataIPShortCut->cCurrentModuleObject + "=\"" + state.dataIPShortCut->cAlphaArgs(1) +
                                    "\", invalid entry.");
                ShowContinueError(state, "Invalid " + state.dataIPShortCut->cAlphaFieldNames(5) + '=' + state.dataIPShortCut->cAlphaArgs(5));
                errorsFound = true;
            } else if (state.dataIPShortCut->lAlphaFieldBlanks(5)) {
                ShowSevereError(state,
                                std::string{routineName} + state.dataIPShortCut->cCurrentModuleObject + "=\"" + state.dataIPShortCut->cAlphaArgs(1) +
                                    "\", invalid entry.");
                ShowContinueError(state, "Invalid " + state.dataIPShortCut->cAlphaFieldNames(5) + " cannot be blank. But no entry found.");
                errorsFound = true;
            } else {
                errorsFound |= CurveManager::CheckCurveDims(state,
                                                            dischargeCurveNum_,                         // Curve index
                                                            {1},                                        // Valid dimensions
                                                            routineName,                                // Routine name
                                                            state.dataIPShortCut->cCurrentModuleObject, // Object Type
                                                            name_,                                      // Object Name
                                                            state.dataIPShortCut->cAlphaFieldNames(5)); // Field Name
            }

            if (UtilityRoutines::SameString(state.dataIPShortCut->cAlphaArgs(6), "Yes")) {
                lifeCalculation_ = BatteryDegradationModelType::LifeCalculationYes;
            } else if (UtilityRoutines::SameString(state.dataIPShortCut->cAlphaArgs(6), "No")) {
                lifeCalculation_ = BatteryDegradationModelType::LifeCalculationNo;
            } else {
                ShowWarningError(state,
                                 std::string{routineName} + state.dataIPShortCut->cCurrentModuleObject + "=\"" + state.dataIPShortCut->cAlphaArgs(1) +
                                     "\", invalid entry.");
                ShowContinueError(state, "Invalid " + state.dataIPShortCut->cAlphaFieldNames(6) + " = " + state.dataIPShortCut->cAlphaArgs(6));
                ShowContinueError(state, "Yes or No should be selected. Default value No is used to continue simulation");
                lifeCalculation_ = BatteryDegradationModelType::LifeCalculationNo;
            }

            if (lifeCalculation_ == BatteryDegradationModelType::LifeCalculationYes) {
                lifeCurveNum_ = CurveManager::GetCurveIndex(state, state.dataIPShortCut->cAlphaArgs(7)); // Battery life calculation
                if (lifeCurveNum_ == 0 && !state.dataIPShortCut->lAlphaFieldBlanks(7)) {
                    ShowSevereError(state,
                                    std::string{routineName} + state.dataIPShortCut->cCurrentModuleObject + "=\"" +
                                        state.dataIPShortCut->cAlphaArgs(1) + "\", invalid entry.");
                    ShowContinueError(state, "Invalid " + state.dataIPShortCut->cAlphaFieldNames(7) + '=' + state.dataIPShortCut->cAlphaArgs(7));
                    errorsFound = true;
                } else if (state.dataIPShortCut->lAlphaFieldBlanks(7)) {
                    ShowSevereError(state,
                                    std::string{routineName} + state.dataIPShortCut->cCurrentModuleObject + "=\"" +
                                        state.dataIPShortCut->cAlphaArgs(1) + "\", invalid entry.");
                    ShowContinueError(state,
                                      "Invalid " + state.dataIPShortCut->cAlphaFieldNames(7) + " cannot be blank when " +
                                          state.dataIPShortCut->cAlphaArgs(6) + " = Yes. But no entry found.");
                    errorsFound = true;
                } else {
                    errorsFound |= CurveManager::CheckCurveDims(state,
                                                                lifeCurveNum_,                              // Curve index
                                                                {1},                                        // Valid dimensions
                                                                routineName,                                // Routine name
                                                                state.dataIPShortCut->cCurrentModuleObject, // Object Type
                                                                name_,                                      // Object Name
                                                                state.dataIPShortCut->cAlphaFieldNames(7)); // Field Name
                }

                cycleBinNum_ = state.dataIPShortCut->rNumericArgs(14);

                if (!errorsFound) { // life cycle calculation for this battery, allocate arrays for degradation calculation
                                    // std::vector is zero base instead of 1, so first index is now 0.
                    b10_.resize(maxRainflowArrayBounds_ + 1, 0.0);
                    x0_.resize(maxRainflowArrayBounds_ + 1, 0);
                    nmb0_.resize(cycleBinNum_, 0.0);
                    oneNmb0_.resize(cycleBinNum_, 0.0);
                }
            }

            parallelNum_ = state.dataIPShortCut->rNumericArgs(2);
            seriesNum_ = state.dataIPShortCut->rNumericArgs(3);
            numBattery_ = parallelNum_ * seriesNum_;
            maxAhCapacity_ = state.dataIPShortCut->rNumericArgs(4);
            startingSOC_ = state.dataIPShortCut->rNumericArgs(5);
            availableFrac_ = state.dataIPShortCut->rNumericArgs(6);
            chargeConversionRate_ = state.dataIPShortCut->rNumericArgs(7);
            chargedOCV_ = state.dataIPShortCut->rNumericArgs(8);
            dischargedOCV_ = state.dataIPShortCut->rNumericArgs(9);
            internalR_ = state.dataIPShortCut->rNumericArgs(10);
            maxDischargeI_ = state.dataIPShortCut->rNumericArgs(11);
            cutoffV_ = state.dataIPShortCut->rNumericArgs(12);
            maxChargeRate_ = state.dataIPShortCut->rNumericArgs(13);

            break;
        }
        case StorageModelType::LiIonNmcBattery: {
            if (UtilityRoutines::SameString(state.dataIPShortCut->cAlphaArgs(4), "KandlerSmith") || state.dataIPShortCut->lAlphaFieldBlanks(4)) {
                lifeCalculation_ = BatteryDegradationModelType::LifeCalculationYes;
            } else {
                lifeCalculation_ = BatteryDegradationModelType::LifeCalculationNo;
            }
            seriesNum_ = static_cast<int>(state.dataIPShortCut->rNumericArgs(2));
            parallelNum_ = static_cast<int>(state.dataIPShortCut->rNumericArgs(3));
            startingSOC_ = state.dataIPShortCut->lNumericFieldBlanks(4) ? 0.5 : state.dataIPShortCut->rNumericArgs(4);
            liIon_dcToDcChargingEff_ = state.dataIPShortCut->lNumericFieldBlanks(5) ? 0.95 : state.dataIPShortCut->rNumericArgs(5);
            liIon_mass_ = state.dataIPShortCut->rNumericArgs(6);
            liIon_surfaceArea_ = state.dataIPShortCut->rNumericArgs(7);
            liIon_Cp_ = state.dataIPShortCut->lNumericFieldBlanks(8) ? 1500.0 : state.dataIPShortCut->rNumericArgs(8);
            liIon_heatTransferCoef_ = state.dataIPShortCut->lNumericFieldBlanks(9) ? 7.5 : state.dataIPShortCut->rNumericArgs(9);
            liIon_Vfull_ = state.dataIPShortCut->lNumericFieldBlanks(10) ? 4.2 : state.dataIPShortCut->rNumericArgs(10);
            liIon_Vexp_ = state.dataIPShortCut->lNumericFieldBlanks(11) ? 3.53 : state.dataIPShortCut->rNumericArgs(11);
            liIon_Vnom_ = state.dataIPShortCut->lNumericFieldBlanks(12) ? 3.342 : state.dataIPShortCut->rNumericArgs(12);
            if (liIon_Vfull_ < liIon_Vexp_ || liIon_Vexp_ < liIon_Vnom_) {
                ShowSevereError(state,
                                std::string{routineName} + state.dataIPShortCut->cCurrentModuleObject + "=\"" + state.dataIPShortCut->cAlphaArgs(1) +
                                    "\", invalid entry.");
                ShowContinueError(state,
                                  state.dataIPShortCut->cNumericFieldNames(10) + " must be greater than " +
                                      state.dataIPShortCut->cNumericFieldNames(11) + ",");
                ShowContinueError(state, "which must be greater than " + state.dataIPShortCut->cNumericFieldNames(12) + ".");
                for (int i = 10; i <= 12; ++i) {
                    ShowContinueError(state,
                                      format("{} = {:.3R}", state.dataIPShortCut->cNumericFieldNames(i), state.dataIPShortCut->rNumericArgs(i)));
                }
                errorsFound = true;
            }
            liIon_Vnom_default_ = state.dataIPShortCut->lNumericFieldBlanks(13) ? 3.342 : state.dataIPShortCut->rNumericArgs(13);
            liIon_Qfull_ = state.dataIPShortCut->lNumericFieldBlanks(14) ? 3.2 : state.dataIPShortCut->rNumericArgs(14);
            liIon_Qexp_ =
                state.dataIPShortCut->lNumericFieldBlanks(15) ? 0.8075 * liIon_Qfull_ : state.dataIPShortCut->rNumericArgs(15) * liIon_Qfull_;
            liIon_Qnom_ =
                state.dataIPShortCut->lNumericFieldBlanks(16) ? 0.976875 * liIon_Qfull_ : state.dataIPShortCut->rNumericArgs(16) * liIon_Qfull_;
            if (liIon_Qexp_ >= liIon_Qnom_) {
                ShowSevereError(state,
                                std::string{routineName} + state.dataIPShortCut->cCurrentModuleObject + "=\"" + state.dataIPShortCut->cAlphaArgs(1) +
                                    "\", invalid entry.");
                ShowContinueError(state,
                                  state.dataIPShortCut->cNumericFieldNames(16) + " must be greater than " +
                                      state.dataIPShortCut->cNumericFieldNames(15) + ".");
                for (int i = 15; i <= 16; ++i) {
                    ShowContinueError(state,
                                      format("{} = {:.3R}", state.dataIPShortCut->cNumericFieldNames(i), state.dataIPShortCut->rNumericArgs(i)));
                }
                errorsFound = true;
            }
            liIon_C_rate_ = state.dataIPShortCut->lNumericFieldBlanks(17) ? 1.0 : state.dataIPShortCut->rNumericArgs(17);
            internalR_ = state.dataIPShortCut->lNumericFieldBlanks(18) ? 0.09 : state.dataIPShortCut->rNumericArgs(18);

            maxAhCapacity_ = liIon_Qfull_ * parallelNum_;

            if (!errorsFound) {
                // Set the Lifetime model in SSC
                // I'm using a raw pointer here because the the battery_t constructor expects it.
                // The pointer is then passed into the battery_t where it is converted into a unique_ptr and persists along with that object.
                // Therefore I am not deleting this pointer here because that will be handled by the battery_t class.
                lifetime_t *battLifetime;
                if (lifeCalculation_ == BatteryDegradationModelType::LifeCalculationYes) {
                    battLifetime = new lifetime_nmc_t(state.dataHVACGlobal->TimeStepSys);
                } else {
                    // This sets a lifetime model where the capacity is always 100%.
                    std::vector<double> tblVals{{20, 0, 100, 20, 5000, 100, 20, 10000, 100, 80, 0, 100, 80, 1000, 100, 80, 2000, 100}};
                    util::matrix_t<double> battLifetimeMatrix(6, 3, &tblVals);
                    battLifetime = new lifetime_calendar_cycle_t(battLifetimeMatrix, state.dataHVACGlobal->TimeStepSys);
                }

                // Create the SSC battery object
                ssc_battery_ = std::unique_ptr<battery_t>(
                    new battery_t(state.dataHVACGlobal->TimeStepSys,
                                  battery_params::CHEM::LITHIUM_ION,
                                  new capacity_lithium_ion_t(maxAhCapacity_, // Capacity of the whole battery
                                                             startingSOC_ * 100.0,
                                                             100.0, // Reset later
                                                             0.0,   // Reset later
                                                             state.dataHVACGlobal->TimeStepSys),
                                  new voltage_dynamic_t(seriesNum_,
                                                        parallelNum_,
                                                        liIon_Vnom_default_,
                                                        liIon_Vfull_,
                                                        liIon_Vexp_,
                                                        liIon_Vnom_,
                                                        liIon_Qfull_, // Capacity of one cell
                                                        liIon_Qexp_,
                                                        liIon_Qnom_,
                                                        liIon_C_rate_,
                                                        internalR_,
                                                        state.dataHVACGlobal->TimeStepSys),
                                  battLifetime,
                                  new thermal_t(state.dataHVACGlobal->TimeStepSys,
                                                liIon_mass_,
                                                liIon_surfaceArea_,
                                                internalR_ * seriesNum_ / parallelNum_, // Electric resistance of the whole battery
                                                liIon_Cp_,
                                                liIon_heatTransferCoef_,
                                                20.0 // Picking a temperature for now, will reset before each run.
                                                ),
                                  nullptr));
                ssc_lastBatteryState_ = std::make_unique<battery_state>(ssc_battery_->get_state());
                ssc_initBatteryState_ = std::make_unique<battery_state>(ssc_battery_->get_state());
            }

            break;
        }
        case StorageModelType::Invalid: {
            // do nothing
            break;
        }
        default:
            assert(false);
        } // switch storage model type

        if (storageModelMode_ == StorageModelType::KIBaMBattery || storageModelMode_ == StorageModelType::LiIonNmcBattery) {
            SetupOutputVariable(state,
                                "Electric Storage Operating Mode Index",
                                OutputProcessor::Unit::None,
                                storageMode_,
                                OutputProcessor::SOVTimeStepType::System,
                                OutputProcessor::SOVStoreType::Average,
                                name_);
            SetupOutputVariable(state,
                                "Electric Storage Battery Charge State",
                                OutputProcessor::Unit::Ah,
                                absoluteSOC_,
                                OutputProcessor::SOVTimeStepType::System,
                                OutputProcessor::SOVStoreType::Average,
                                name_); // issue #4921
            SetupOutputVariable(state,
                                "Electric Storage Charge Fraction",
                                OutputProcessor::Unit::None,
                                fractionSOC_,
                                OutputProcessor::SOVTimeStepType::System,
                                OutputProcessor::SOVStoreType::Average,
                                name_);
            SetupOutputVariable(state,
                                "Electric Storage Total Current",
                                OutputProcessor::Unit::A,
                                batteryCurrent_,
                                OutputProcessor::SOVTimeStepType::System,
                                OutputProcessor::SOVStoreType::Average,
                                name_);
            SetupOutputVariable(state,
                                "Electric Storage Total Voltage",
                                OutputProcessor::Unit::V,
                                batteryVoltage_,
                                OutputProcessor::SOVTimeStepType::System,
                                OutputProcessor::SOVStoreType::Average,
                                name_);

            if (lifeCalculation_ == BatteryDegradationModelType::LifeCalculationYes) {
                SetupOutputVariable(state,
                                    "Electric Storage Degradation Fraction",
                                    OutputProcessor::Unit::None,
                                    batteryDamage_,
                                    OutputProcessor::SOVTimeStepType::System,
                                    OutputProcessor::SOVStoreType::Average,
                                    name_);
            }
        }

        SetupOutputVariable(state,
                            "Electric Storage Charge Power",
                            OutputProcessor::Unit::W,
                            storedPower_,
                            OutputProcessor::SOVTimeStepType::System,
                            OutputProcessor::SOVStoreType::Average,
                            name_);
        SetupOutputVariable(state,
                            "Electric Storage Charge Energy",
                            OutputProcessor::Unit::J,
                            storedEnergy_,
                            OutputProcessor::SOVTimeStepType::System,
                            OutputProcessor::SOVStoreType::Summed,
                            name_);
        SetupOutputVariable(state,
                            "Electric Storage Production Decrement Energy",
                            OutputProcessor::Unit::J,
                            decrementedEnergyStored_,
                            OutputProcessor::SOVTimeStepType::System,
                            OutputProcessor::SOVStoreType::Summed,
                            name_,
                            _,
                            "ElectricityProduced",
                            "ELECTRICSTORAGE",
                            _,
                            "Plant");
        SetupOutputVariable(state,
                            "Electric Storage Discharge Power",
                            OutputProcessor::Unit::W,
                            drawnPower_,
                            OutputProcessor::SOVTimeStepType::System,
                            OutputProcessor::SOVStoreType::Average,
                            name_);
        SetupOutputVariable(state,
                            "Electric Storage Discharge Energy",
                            OutputProcessor::Unit::J,
                            drawnEnergy_,
                            OutputProcessor::SOVTimeStepType::System,
                            OutputProcessor::SOVStoreType::Summed,
                            name_,
                            _,
                            "ElectricityProduced",
                            "ELECTRICSTORAGE",
                            _,
                            "Plant");
        SetupOutputVariable(state,
                            "Electric Storage Thermal Loss Rate",
                            OutputProcessor::Unit::W,
                            thermLossRate_,
                            OutputProcessor::SOVTimeStepType::System,
                            OutputProcessor::SOVStoreType::Average,
                            name_);
        SetupOutputVariable(state,
                            "Electric Storage Thermal Loss Energy",
                            OutputProcessor::Unit::J,
                            thermLossEnergy_,
                            OutputProcessor::SOVTimeStepType::System,
                            OutputProcessor::SOVStoreType::Summed,
                            name_);
        if (state.dataGlobal->AnyEnergyManagementSystemInModel) {
            if (storageModelMode_ == StorageModelType::SimpleBucketStorage) {
                SetupEMSInternalVariable(state, "Electrical Storage Simple Maximum Capacity", name_, "[J]", maxEnergyCapacity_);
            } else if (storageModelMode_ == StorageModelType::KIBaMBattery) {
                SetupEMSInternalVariable(state, "Electrical Storage Battery Maximum Capacity", name_, "[Ah]", maxAhCapacity_);
            }
        }
        if (storageModelMode_ == StorageModelType::LiIonNmcBattery) {
            SetupOutputVariable(state,
                                "Electric Storage Battery Temperature",
                                OutputProcessor::Unit::C,
                                batteryTemperature_,
                                OutputProcessor::SOVTimeStepType::System,
                                OutputProcessor::SOVStoreType::Average,
                                name_);
        }

        if (zoneNum_ > 0) {
            switch (storageModelMode_) {
<<<<<<< HEAD
            case StorageModelType::simpleBucketStorage: {
                SetupZoneInternalGain(
                    state, zoneNum_, name_, DataHeatBalance::IntGainType::ElectricLoadCenterStorageSimple, &qdotConvZone_, nullptr, &qdotRadZone_);
                break;
            }
            case StorageModelType::kiBaMBattery: {
                SetupZoneInternalGain(
                    state, zoneNum_, name_, DataHeatBalance::IntGainType::ElectricLoadCenterStorageBattery, &qdotConvZone_, nullptr, &qdotRadZone_);
=======
            case StorageModelType::SimpleBucketStorage: {
                SetupZoneInternalGain(state,
                                      zoneNum_,
                                      "ElectricLoadCenter:Storage:Simple",
                                      name_,
                                      DataHeatBalance::IntGainType::ElectricLoadCenterStorageSimple,
                                      &qdotConvZone_,
                                      nullptr,
                                      &qdotRadZone_);
                break;
            }
            case StorageModelType::KIBaMBattery: {
                SetupZoneInternalGain(state,
                                      zoneNum_,
                                      "ElectricLoadCenter:Storage:Battery",
                                      name_,
                                      DataHeatBalance::IntGainType::ElectricLoadCenterStorageBattery,
                                      &qdotConvZone_,
                                      nullptr,
                                      &qdotRadZone_);
>>>>>>> 3cac75f7
                break;
            }
            case StorageModelType::LiIonNmcBattery: {
                SetupZoneInternalGain(state,
                                      zoneNum_,
                                      name_,
                                      DataHeatBalance::IntGainType::ElectricLoadCenterStorageLiIonNmcBattery,
                                      &qdotConvZone_,
                                      nullptr,
                                      &qdotRadZone_);
                break;
            }
            case StorageModelType::Invalid: {
                // do nothing
                break;
            }
            default:
                assert(false);
            } // switch storage model type
        }
    } else { // storage not found
        ShowSevereError(state, std::string{routineName} + " did not find storage name = " + objectName);
        errorsFound = true;
    }
    if (errorsFound) {
        ShowFatalError(state, std::string{routineName} + "Preceding errors terminate program.");
    }
}

Real64 checkUserEfficiencyInput(EnergyPlusData &state, Real64 userInputValue, std::string whichType, std::string deviceName, bool &errorsFound)
{
    Real64 constexpr minChargeEfficiency = 0.001;
    Real64 constexpr minDischargeEfficiency = 0.001;

    // Fix for Defect #8867.  Do not allow either efficiency to be zero as it will lead to a divide by zero (NaN).
    if (UtilityRoutines::SameString(whichType, "CHARGING")) {
        if (userInputValue < minChargeEfficiency) {
            ShowSevereError(state,
                            format("ElectricStorage charge efficiency was too low.  This occurred for electric storage unit named " + deviceName));
            ShowContinueError(state, format("Please check your input value  for this electric storage unit and fix the charge efficiency."));
            errorsFound = true;
            return minChargeEfficiency;
        } else {
            return userInputValue;
        }
    } else if (UtilityRoutines::SameString(whichType, "DISCHARGING")) {
        if (userInputValue < minDischargeEfficiency) {
            ShowSevereError(state,
                            format("ElectricStorage discharge efficiency was too low.  This occurred for electric storage unit named " + deviceName));
            ShowContinueError(state, format("Please check your input value  for this electric storage unit and fix the discharge efficiency."));
            errorsFound = true;
            return minDischargeEfficiency;
        } else {
            return userInputValue;
        }
    } else { // This shouldn't happen but this will still allow a value to be returned.
        return userInputValue;
    }
}

void ElectricStorage::reinitAtBeginEnvironment()
{
    pelNeedFromStorage_ = 0.0;
    pelFromStorage_ = 0.0;
    pelIntoStorage_ = 0.0;
    qdotConvZone_ = 0.0;
    qdotRadZone_ = 0.0;
    timeElapsed_ = 0.0;
    electEnergyinStorage_ = 0.0;
    storedPower_ = 0.0;
    storedEnergy_ = 0.0;
    decrementedEnergyStored_ = 0.0;
    drawnPower_ = 0.0;
    drawnEnergy_ = 0.0;
    thermLossRate_ = 0.0;
    thermLossEnergy_ = 0.0;
    lastTimeStepStateOfCharge_ = startingEnergyStored_;
    thisTimeStepStateOfCharge_ = startingEnergyStored_;

    if (storageModelMode_ == StorageModelType::KIBaMBattery) {
        Real64 initialCharge = maxAhCapacity_ * startingSOC_;
        lastTwoTimeStepAvailable_ = initialCharge * availableFrac_;
        lastTwoTimeStepBound_ = initialCharge * (1.0 - availableFrac_);
        lastTimeStepAvailable_ = initialCharge * availableFrac_;
        lastTimeStepBound_ = initialCharge * (1.0 - availableFrac_);
        thisTimeStepAvailable_ = initialCharge * availableFrac_;
        thisTimeStepBound_ = initialCharge * (1.0 - availableFrac_);
        if (lifeCalculation_ == BatteryDegradationModelType::LifeCalculationYes) {
            count0_ = 1;            // Index 0 is for initial SOC, so new input starts from index 1.
            b10_[0] = startingSOC_; // the initial fractional SOC is stored as the reference
            x0_[0] = 0.0;
            for (auto loop = 1; loop < maxRainflowArrayBounds_ + 1; ++loop) {
                b10_[loop] = 0.0;
                x0_[loop] = 0.0;
            }
            for (auto loop = 0; loop < cycleBinNum_; ++loop) {
                oneNmb0_[loop] = 0.0;
                nmb0_[loop] = 0.0;
            }
            batteryDamage_ = 0.0;
        }
    } else if (storageModelMode_ == StorageModelType::LiIonNmcBattery) {
        // Copy the initial battery state to the last battery state
        *ssc_lastBatteryState_ = *ssc_initBatteryState_;
        ssc_battery_->set_state(*ssc_lastBatteryState_);
    }
    myWarmUpFlag_ = true;
}

void ElectricStorage::reinitZoneGainsAtBeginEnvironment()
{
    qdotConvZone_ = 0.0;
    qdotRadZone_ = 0.0;
}

void ElectricStorage::reinitAtEndWarmup()
{
    // need to reset initial state of charge at beginning of environment but after warm up is complete
    lastTimeStepStateOfCharge_ = startingEnergyStored_;
    thisTimeStepStateOfCharge_ = startingEnergyStored_;
    if (storageModelMode_ == StorageModelType::KIBaMBattery) {
        Real64 initialCharge = maxAhCapacity_ * startingSOC_;
        lastTwoTimeStepAvailable_ = initialCharge * availableFrac_;
        lastTwoTimeStepBound_ = initialCharge * (1.0 - availableFrac_);
        lastTimeStepAvailable_ = initialCharge * availableFrac_;
        lastTimeStepBound_ = initialCharge * (1.0 - availableFrac_);
        thisTimeStepAvailable_ = initialCharge * availableFrac_;
        thisTimeStepBound_ = initialCharge * (1.0 - availableFrac_);
        if (lifeCalculation_ == BatteryDegradationModelType::LifeCalculationYes) {
            count0_ = 1;            // Index 0 is for initial SOC, so new input starts from index 1.
            b10_[0] = startingSOC_; // the initial fractional SOC is stored as the reference
            x0_[0] = 0.0;
            for (auto loop = 1; loop < maxRainflowArrayBounds_ + 1; ++loop) {
                b10_[loop] = 0.0;
                x0_[loop] = 0.0;
            }
            for (auto loop = 0; loop < cycleBinNum_; ++loop) {
                oneNmb0_[loop] = 0.0;
                nmb0_[loop] = 0.0;
            }
            batteryDamage_ = 0.0;
        }
    } else if (storageModelMode_ == StorageModelType::LiIonNmcBattery) {
        // Copy the initial battery state to the last battery state
        *ssc_lastBatteryState_ = *ssc_initBatteryState_;
        ssc_battery_->set_state(*ssc_lastBatteryState_);
    }
    myWarmUpFlag_ = false;
}

void ElectricStorage::timeCheckAndUpdate(EnergyPlusData &state)
{

    if (myWarmUpFlag_ && !state.dataGlobal->WarmupFlag) {
        reinitAtEndWarmup();
    }

    Real64 timeElapsedLoc =
        state.dataGlobal->HourOfDay + state.dataGlobal->TimeStep * state.dataGlobal->TimeStepZone + state.dataHVACGlobal->SysTimeElapsed;
    if (timeElapsed_ != timeElapsedLoc) { // time changed, update last with "current" result from previous time
        if (storageModelMode_ == StorageModelType::KIBaMBattery && lifeCalculation_ == BatteryDegradationModelType::LifeCalculationYes) {
            //    At this point, the current values, last time step values and last two time step values have not been updated, hence:
            //    "ThisTimeStep*" actually points to the previous one time step
            //    "LastTimeStep*" actually points to the previous two time steps
            //    "LastTwoTimeStep" actually points to the previous three time steps

            //      Calculate the fractional SOC change between the "current" time step and the "previous one" time step
            Real64 deltaSOC1 = thisTimeStepAvailable_ + thisTimeStepBound_ - lastTimeStepAvailable_ - lastTimeStepBound_;
            deltaSOC1 /= maxAhCapacity_;

            //      Calculate the fractional SOC change between the "previous one" time step and the "previous two" time steps
            Real64 deltaSOC2 = lastTimeStepAvailable_ + lastTimeStepBound_ - lastTwoTimeStepAvailable_ - lastTwoTimeStepBound_;
            deltaSOC2 /= maxAhCapacity_;

            //     DeltaSOC2 = 0 may occur at the begining of each simulation environment.
            //     DeltaSOC1 * DeltaSOC2 means that the SOC from "LastTimeStep" is a peak or valley. Only peak or valley needs
            //     to call the rain flow algorithm
            if ((deltaSOC2 == 0) || ((deltaSOC1 * deltaSOC2) < 0)) {
                //     Because we cannot determine whehter "ThisTimeStep" is a peak or valley (next time step is unknown yet), we
                //     use the "LastTimeStep" value for battery life calculation.
                Real64 input0 = (lastTimeStepAvailable_ + lastTimeStepBound_) / maxAhCapacity_;
                b10_[count0_] = input0;

                //        The array size needs to be increased when count = MaxRainflowArrayBounds. Please note that (MaxRainflowArrayBounds +1)
                //        is the index used in the subroutine RainFlow. So we cannot reallocate array size until count = MaxRainflowArrayBounds +1.

                int constexpr maxRainflowArrayInc_ = 100;

                if (count0_ == maxRainflowArrayBounds_) {
                    b10_.resize(maxRainflowArrayBounds_ + 1 + maxRainflowArrayInc_, 0.0);
                    x0_.resize(maxRainflowArrayBounds_ + 1 + maxRainflowArrayInc_, 0.0);
                    maxRainflowArrayBounds_ += maxRainflowArrayInc_;
                }

                rainflow(cycleBinNum_, input0, b10_, x0_, count0_, nmb0_, oneNmb0_);

                batteryDamage_ = 0.0;

                for (auto binNum = 0; binNum < cycleBinNum_; ++binNum) {
                    //       Battery damage is calculated by accumulating the impact from each cycle.
                    batteryDamage_ += oneNmb0_[binNum] / CurveManager::CurveValue(state, lifeCurveNum_, (double(binNum) / double(cycleBinNum_)));
                }
            }
        } else if (storageModelMode_ == StorageModelType::LiIonNmcBattery) {
            *ssc_lastBatteryState_ = ssc_battery_->get_state();
        }

        lastTimeStepStateOfCharge_ = thisTimeStepStateOfCharge_;
        lastTwoTimeStepAvailable_ = lastTimeStepAvailable_;
        lastTwoTimeStepBound_ = lastTimeStepBound_;
        lastTimeStepAvailable_ = thisTimeStepAvailable_;
        lastTimeStepBound_ = thisTimeStepBound_;
        timeElapsed_ = timeElapsedLoc;

    } // end if time changed
}

void ElectricStorage::simulate(EnergyPlusData &state,
                               Real64 &powerCharge,
                               Real64 &powerDischarge,
                               bool &charging,
                               bool &discharging,
                               Real64 const controlSOCMaxFracLimit,
                               Real64 const controlSOCMinFracLimit)
{
    // pass thru to constrain function depending on storage model type
    if (ScheduleManager::GetCurrentScheduleValue(state, availSchedPtr_) == 0.0) { // storage not available
        discharging = false;
        powerDischarge = 0.0;
        charging = false;
        powerCharge = 0.0;
    }

    if (storageModelMode_ == StorageModelType::SimpleBucketStorage) {
        simulateSimpleBucketModel(state, powerCharge, powerDischarge, charging, discharging, controlSOCMaxFracLimit, controlSOCMinFracLimit);
    } else if (storageModelMode_ == StorageModelType::KIBaMBattery) {
        simulateKineticBatteryModel(state, powerCharge, powerDischarge, charging, discharging, controlSOCMaxFracLimit, controlSOCMinFracLimit);
    } else if (storageModelMode_ == StorageModelType::LiIonNmcBattery) {
        simulateLiIonNmcBatteryModel(state, powerCharge, powerDischarge, charging, discharging, controlSOCMaxFracLimit, controlSOCMinFracLimit);
    }
}

std::string const &ElectricStorage::name() const
{
    return name_;
}

void ElectricStorage::simulateSimpleBucketModel(EnergyPlusData &state,
                                                Real64 &powerCharge,
                                                Real64 &powerDischarge,
                                                bool &charging,
                                                bool &discharging,
                                                Real64 const controlSOCMaxFracLimit,
                                                Real64 const controlSOCMinFracLimit)
{

    // given arguments for how the storage operation would like to run storage charge or discharge
    // apply model constraints and adjust arguments accordingly

    if (charging) {

        if (lastTimeStepStateOfCharge_ >= (maxEnergyCapacity_ * controlSOCMaxFracLimit)) {
            // storage full!  no more allowed!
            powerCharge = 0.0;
            charging = false;
        }
        if (powerCharge > maxPowerStore_) {
            powerCharge = maxPowerStore_;
        }

        // now check to see if charge would exceed capacity, and modify to just fill physical storage cap
        if ((lastTimeStepStateOfCharge_ + powerCharge * state.dataHVACGlobal->TimeStepSys * DataGlobalConstants::SecInHour * energeticEfficCharge_) >=
            (maxEnergyCapacity_ * controlSOCMaxFracLimit)) {
            powerCharge = ((maxEnergyCapacity_ * controlSOCMaxFracLimit) - lastTimeStepStateOfCharge_) /
                          (state.dataHVACGlobal->TimeStepSys * DataGlobalConstants::SecInHour * energeticEfficCharge_);
        }
    } // charging

    if (discharging) {

        if (lastTimeStepStateOfCharge_ <= (maxEnergyCapacity_ * controlSOCMinFracLimit)) {
            // storage empty  no more allowed!
            powerDischarge = 0.0;
            discharging = false;
        }
        if (powerDischarge > maxPowerDraw_) {
            powerDischarge = maxPowerDraw_;
        }
        // now check if will empty this timestep, power draw is amplified by energetic effic
        if ((lastTimeStepStateOfCharge_ - powerDischarge * state.dataHVACGlobal->TimeStepSys * DataGlobalConstants::SecInHour /
                                              energeticEfficDischarge_) <= (maxEnergyCapacity_ * controlSOCMinFracLimit)) {
            powerDischarge = (lastTimeStepStateOfCharge_ - (maxEnergyCapacity_ * controlSOCMinFracLimit)) * energeticEfficDischarge_ /
                             (state.dataHVACGlobal->TimeStepSys * DataGlobalConstants::SecInHour);
        }
    }

    if ((!charging) && (!discharging)) {
        thisTimeStepStateOfCharge_ = lastTimeStepStateOfCharge_;
        pelIntoStorage_ = 0.0;
        pelFromStorage_ = 0.0;
    }
    if (charging) {
        pelIntoStorage_ = powerCharge;
        pelFromStorage_ = 0.0;
        thisTimeStepStateOfCharge_ =
            lastTimeStepStateOfCharge_ + powerCharge * state.dataHVACGlobal->TimeStepSys * DataGlobalConstants::SecInHour * energeticEfficCharge_;
    }
    if (discharging) {
        pelIntoStorage_ = 0.0;
        pelFromStorage_ = powerDischarge;
        thisTimeStepStateOfCharge_ = lastTimeStepStateOfCharge_ -
                                     powerDischarge * state.dataHVACGlobal->TimeStepSys * DataGlobalConstants::SecInHour / energeticEfficDischarge_;
        thisTimeStepStateOfCharge_ = max(thisTimeStepStateOfCharge_, 0.0);
    }

    // updates and reports
    electEnergyinStorage_ = thisTimeStepStateOfCharge_; //[J]
    storedPower_ = pelIntoStorage_;
    storedEnergy_ = pelIntoStorage_ * state.dataHVACGlobal->TimeStepSys * DataGlobalConstants::SecInHour;
    decrementedEnergyStored_ = -1.0 * storedEnergy_;
    drawnPower_ = pelFromStorage_;
    drawnEnergy_ = pelFromStorage_ * state.dataHVACGlobal->TimeStepSys * DataGlobalConstants::SecInHour;
    thermLossRate_ = max(storedPower_ * (1.0 - energeticEfficCharge_), drawnPower_ * (1.0 - energeticEfficDischarge_));
    thermLossEnergy_ = thermLossRate_ * state.dataHVACGlobal->TimeStepSys * DataGlobalConstants::SecInHour;

    if (zoneNum_ > 0) { // set values for zone heat gains
        qdotConvZone_ = (1.0 - zoneRadFract_) * thermLossRate_;
        qdotRadZone_ = (zoneRadFract_)*thermLossRate_;
    }
}

void ElectricStorage::simulateKineticBatteryModel(EnergyPlusData &state,
                                                  Real64 &powerCharge,
                                                  Real64 &powerDischarge,
                                                  bool &charging,
                                                  bool &discharging,
                                                  Real64 const controlSOCMaxFracLimit,
                                                  Real64 const controlSOCMinFracLimit)
{

    // initialize locals
    Real64 I0 = 0.0;
    Real64 Volt = 0.0;

    Real64 T0 = 0.0;
    Real64 E0c = 0.0;
    Real64 k = 0.0;
    Real64 c = 0.0;
    Real64 qmaxf = 0.0;
    Real64 Ef = 0.0;
    Real64 qmax = 0.0;
    Real64 Pactual = 0.0;
    Real64 q0 = 0.0;
    Real64 E0d = 0.0;

    qmax = maxAhCapacity_;
    E0c = chargedOCV_;
    E0d = dischargedOCV_;
    k = chargeConversionRate_;
    c = availableFrac_;

    if (charging) {

        //*************************************************
        // The sign of power and current is negative in charging
        //*************************************************
        Real64 Pw = -powerCharge / numBattery_;
        q0 = lastTimeStepAvailable_ + lastTimeStepBound_;
        if (q0 > qmax * controlSOCMaxFracLimit) {
            // stop charging with controller signal for max state of charge
            Pw = 0.0;
            powerCharge = 0.0;
            charging = false;
            storageMode_ = 0;
            storedPower_ = 0.0;
            storedEnergy_ = 0.0;
            decrementedEnergyStored_ = 0.0;
            drawnPower_ = 0.0;
            drawnEnergy_ = 0.0;
            return;
        }

        I0 = 1.0;                                                                                       // Initial assumption
        T0 = std::abs(qmax / I0);                                                                       // Initial Assumption
        qmaxf = qmax * k * c * T0 / (1.0 - std::exp(-k * T0) + c * (k * T0 - 1.0 + std::exp(-k * T0))); // Initial calculation of a function qmax(I)
        Real64 Xf = q0 / qmaxf;
        Ef = E0d + CurveManager::CurveValue(state, chargeCurveNum_, Xf); // E0d+Ac*Xf+Cc*Xf/(Dc-Xf) (use curve)
        Volt = Ef - I0 * internalR_;
        Real64 Inew = 0.0;
        if (Volt != 0.0) {
            Inew = Pw / Volt;
        }
        Real64 Tnew = 0.0;
        if (Inew != 0.0) {
            Tnew = qmaxf / std::abs(Inew);
        }
        Real64 error = 1.0;

        while (error > 0.0001) { // Iteration process to get converged current(I)
            I0 = Inew;
            T0 = Tnew;
            qmaxf = qmax * k * c * T0 / (1.0 - std::exp(-k * T0) + c * (k * T0 - 1.0 + std::exp(-k * T0)));
            Xf = q0 / qmaxf;
            Ef = E0d + CurveManager::CurveValue(state, chargeCurveNum_, Xf); // E0d+Ac*Xf+Cc*Xf/(Dc-Xf) (use curve)
            Volt = Ef - I0 * internalR_;
            Inew = Pw / Volt;
            Tnew = std::abs(qmaxf / Inew); // ***Always positive here
            error = std::abs(Inew - I0);
        }

        Real64 dividend = -k * c * qmax + k * lastTimeStepAvailable_ * std::exp(-k * state.dataHVACGlobal->TimeStepSys) +
                          q0 * k * c * (1.0 - std::exp(-k * state.dataHVACGlobal->TimeStepSys));
        Real64 divisor = 1.0 - std::exp(-k * state.dataHVACGlobal->TimeStepSys) +
                         c * (k * state.dataHVACGlobal->TimeStepSys - 1 + std::exp(-k * state.dataHVACGlobal->TimeStepSys));
        Real64 Imax = dividend / divisor;
        // Below: This is the limit of charging current from Charge Rate Limit (input)
        Imax = max(Imax, -(qmax - q0) * maxChargeRate_);

        if (std::abs(I0) <= std::abs(Imax)) {
            I0 = Pw / Volt;
            Pactual = I0 * Volt;
        } else {
            I0 = Imax;
            qmaxf = 80.0; // Initial assumption to solve the equation using iterative method
            error = 10.0; // Initial assumption ...
            while (error > 0.001) {
                // *** I0(current) should be positive for this calculation
                Real64 RHS = (qmax * k * c * qmaxf / std::abs(I0)) /
                             (1.0 - std::exp(-k * qmaxf / std::abs(I0)) + c * (k * qmaxf / std::abs(I0) - 1.0 + std::exp(-k * qmaxf / std::abs(I0))));
                error = std::abs(qmaxf - RHS);
                qmaxf = RHS;
            }
        }
    }

    if (discharging) {
        //**********************************************
        // The sign of power and current is positive in discharging
        //**********************************************

        Real64 Pw = powerDischarge / numBattery_;
        q0 = lastTimeStepAvailable_ + lastTimeStepBound_;

        if (q0 < qmax * controlSOCMinFracLimit) {
            // stop discharging with controller signal for min state of charge
            Pw = 0.0;
            discharging = false;
            powerDischarge = 0.0;
            storageMode_ = 0;
            storedPower_ = 0.0;
            storedEnergy_ = 0.0;
            decrementedEnergyStored_ = 0.0;
            drawnPower_ = 0.0;
            drawnEnergy_ = 0.0;
            return;
        }

        bool const ok = determineCurrentForBatteryDischarge(state, I0, T0, Volt, Pw, q0, dischargeCurveNum_, k, c, qmax, E0c, internalR_);
        if (!ok) {
            ShowFatalError(state,
                           "ElectricLoadCenter:Storage:Battery named=\"" + name_ +
                               "\". Battery discharge current could not be estimated due to iteration limit reached. ");
            // issue #5301, need more diagnostics for this.
        }

        Real64 dividend = k * lastTimeStepAvailable_ * std::exp(-k * state.dataHVACGlobal->TimeStepSys) +
                          q0 * k * c * (1.0 - std::exp(-k * state.dataHVACGlobal->TimeStepSys));
        Real64 divisor = 1.0 - std::exp(-k * state.dataHVACGlobal->TimeStepSys) +
                         c * (k * state.dataHVACGlobal->TimeStepSys - 1.0 + std::exp(-k * state.dataHVACGlobal->TimeStepSys));
        Real64 Imax = dividend / divisor;
        Imax = min(Imax, maxDischargeI_);
        if (std::abs(I0) <= Imax) {
            I0 = Pw / Volt;
            Pactual = I0 * Volt;
        } else {
            I0 = Imax;
            qmaxf = 10.0;        // Initial assumption to solve the equation using iterative method
            Real64 error = 10.0; // Initial assumption ...
            while (error > 0.001) {
                Real64 RHS = (qmax * k * c * qmaxf / I0) / (1.0 - std::exp(-k * qmaxf / I0) + c * (k * qmaxf / I0 - 1 + std::exp(-k * qmaxf / I0)));
                error = std::abs(qmaxf - RHS);
                qmaxf = RHS;
            }
            Real64 Xf = (qmax - q0) / qmaxf;
            Ef = E0c + CurveManager::CurveValue(state, dischargeCurveNum_, Xf);
            Volt = Ef - I0 * internalR_;
        }
        if (Volt < cutoffV_) {
            I0 = 0.0;
        }
    } // if discharging

    if ((!charging) && (!discharging)) {
        thisTimeStepAvailable_ = lastTimeStepAvailable_;
        thisTimeStepBound_ = lastTimeStepBound_;
        I0 = 0.0;
        Volt = 0.0;
        q0 = lastTimeStepAvailable_ + lastTimeStepBound_;
    } else {
        Real64 newAvailable = lastTimeStepAvailable_ * std::exp(-k * state.dataHVACGlobal->TimeStepSys) +
                              (q0 * k * c - I0) * (1.0 - std::exp(-k * state.dataHVACGlobal->TimeStepSys)) / k -
                              I0 * c * (k * state.dataHVACGlobal->TimeStepSys - 1.0 + std::exp(-k * state.dataHVACGlobal->TimeStepSys)) / k;
        Real64 newBound = lastTimeStepBound_ * std::exp(-k * state.dataHVACGlobal->TimeStepSys) +
                          q0 * (1.0 - c) * (1.0 - std::exp(-k * state.dataHVACGlobal->TimeStepSys)) -
                          I0 * (1.0 - c) * (k * state.dataHVACGlobal->TimeStepSys - 1.0 + std::exp(-k * state.dataHVACGlobal->TimeStepSys)) / k;
        thisTimeStepAvailable_ = max(0.0, newAvailable);
        thisTimeStepBound_ = max(0.0, newBound);
    }

    Pactual = I0 * Volt;
    Real64 TotalSOC = thisTimeStepAvailable_ + thisTimeStepBound_;

    // output1
    if (TotalSOC > q0) {
        storageMode_ = 2;
        storedPower_ = -1.0 * Volt * I0 * numBattery_; // Issue #5303, fix sign issue
        storedEnergy_ = -1.0 * Volt * I0 * numBattery_ * state.dataHVACGlobal->TimeStepSys * DataGlobalConstants::SecInHour;
        decrementedEnergyStored_ = -1.0 * storedEnergy_;
        drawnPower_ = 0.0;
        drawnEnergy_ = 0.0;

    } else if (TotalSOC < q0) {
        storageMode_ = 1;
        storedPower_ = 0.0;
        storedEnergy_ = 0.0;
        decrementedEnergyStored_ = 0.0;
        drawnPower_ = Volt * I0 * numBattery_;
        drawnEnergy_ = Volt * I0 * numBattery_ * state.dataHVACGlobal->TimeStepSys * DataGlobalConstants::SecInHour;

    } else {
        storageMode_ = 0;
        storedPower_ = 0.0;
        storedEnergy_ = 0.0;
        decrementedEnergyStored_ = 0.0;
        drawnPower_ = 0.0;
        drawnEnergy_ = 0.0;
    }

    absoluteSOC_ = TotalSOC * numBattery_;
    fractionSOC_ = TotalSOC / qmax;
    batteryCurrent_ = I0 * parallelNum_;
    batteryVoltage_ = Volt * seriesNum_;
    thermLossRate_ = internalR_ * pow_2(I0) * numBattery_;
    thermLossEnergy_ = internalR_ * pow_2(I0) * state.dataHVACGlobal->TimeStepSys * DataGlobalConstants::SecInHour * numBattery_;

    if (zoneNum_ > 0) { // set values for zone heat gains
        qdotConvZone_ = ((1.0 - zoneRadFract_) * thermLossRate_) * numBattery_;
        qdotRadZone_ = ((zoneRadFract_)*thermLossRate_) * numBattery_;
    }

    powerCharge = storedPower_;
    powerDischarge = drawnPower_;
}

void ElectricStorage::simulateLiIonNmcBatteryModel(EnergyPlusData &state,
                                                   Real64 &powerCharge,
                                                   Real64 &powerDischarge,
                                                   bool &charging,
                                                   bool &discharging,
                                                   Real64 const controlSOCMaxFracLimit,
                                                   Real64 const controlSOCMinFracLimit)
{

    // Copy the battery state from the end of last timestep
    battery_state battState = *ssc_lastBatteryState_;

    // Set the temperature the battery sees
    if (zoneNum_ > 0) {
        // If in a zone, use the zone temperature
        battState.thermal->T_room = state.dataHeatBalFanSys->ZT(zoneNum_);
    } else {
        // If outside, use outdoor temperature
        battState.thermal->T_room = state.dataEnvrn->OutDryBulbTemp;
    }
    ssc_battery_->set_state(battState);

    // Set the SOC limits
    ssc_battery_->changeSOCLimits(controlSOCMinFracLimit * 100.0, controlSOCMaxFracLimit * 100.0);

    // Set the current timestep length
    if (std::lround(ssc_battery_->get_params().dt_hr * 60.0) != std::lround(state.dataHVACGlobal->TimeStepSys * 60.0)) {
        ssc_battery_->ChangeTimestep(state.dataHVACGlobal->TimeStepSys);
    }

    // Run the battery
    // SAM uses negative values for charging, positive for discharging
    // E+ power/energy outputs are positive
    double power{0.0}; // Using double instead of Real64 because SSC is expecting a double
    if (charging) {
        power = -powerCharge;
    } else if (discharging) {
        power = powerDischarge;
    }
    power *= 0.001; // Convert to kW
    ssc_battery_->runPower(power);

    // Store outputs
    const battery_state &battState2{ssc_battery_->get_state()};
    if (battState2.P < 0.0) { // negative for charging
        storageMode_ = 2;
        powerCharge = fabs(battState2.P) * 1000.0; // kW -> W
        powerDischarge = 0.0;
        charging = true;
        discharging = false;
    } else if (battState2.P > 0.0) { // positive for discharging
        storageMode_ = 1;
        powerCharge = 0.0;
        powerDischarge = fabs(battState2.P) * 1000.0; // kW -> W
        charging = false;
        discharging = true;
    } else {
        storageMode_ = 0;
        powerCharge = 0.0;
        powerDischarge = 0.0;
        charging = false;
        discharging = false;
    }
    absoluteSOC_ = ssc_battery_->charge_total();
    fractionSOC_ = ssc_battery_->SOC() * 0.01; // % -> fraction
    batteryCurrent_ = ssc_battery_->I();
    batteryVoltage_ = ssc_battery_->V();
    batteryDamage_ = 1.0 - (ssc_battery_->charge_maximum_lifetime() / maxAhCapacity_);
    storedPower_ = powerCharge;
    storedEnergy_ = storedPower_ * state.dataHVACGlobal->TimeStepSys * DataGlobalConstants::SecInHour;
    drawnPower_ = powerDischarge;
    drawnEnergy_ = drawnPower_ * state.dataHVACGlobal->TimeStepSys * DataGlobalConstants::SecInHour;
    decrementedEnergyStored_ = -storedEnergy_;
    thermLossRate_ = battState2.thermal->heat_dissipated * 1000.0; // kW -> W
    thermLossEnergy_ = thermLossRate_ * state.dataHVACGlobal->TimeStepSys * DataGlobalConstants::SecInHour;
    batteryTemperature_ = battState2.thermal->T_batt;

    // Zone Heat Gains
    if (zoneNum_ > 0) { // set values for zone heat gains
        qdotConvZone_ = (1.0 - zoneRadFract_) * thermLossRate_;
        qdotRadZone_ = (zoneRadFract_)*thermLossRate_;
    }
}

Real64 ElectricStorage::drawnPower() const
{
    return drawnPower_;
}

Real64 ElectricStorage::storedPower() const
{
    return storedPower_;
}

Real64 ElectricStorage::drawnEnergy() const
{
    return drawnEnergy_;
}

Real64 ElectricStorage::storedEnergy() const
{
    return storedEnergy_;
}

Real64 ElectricStorage::stateOfChargeFraction() const
{
    return fractionSOC_;
}

Real64 ElectricStorage::batteryTemperature() const
{
    assert(storageModelMode_ == StorageModelType::LiIonNmcBattery);
    return batteryTemperature_;
}

bool ElectricStorage::determineCurrentForBatteryDischarge(EnergyPlusData &state,
                                                          Real64 &curI0,
                                                          Real64 &curT0,
                                                          Real64 &curVolt,
                                                          Real64 const Pw, // Power withdraw from each module,
                                                          Real64 const q0, // available charge last timestep, sum of available and bound
                                                          int const CurveNum,
                                                          Real64 const k,
                                                          Real64 const c,
                                                          Real64 const qmax,
                                                          Real64 const E0c,
                                                          Real64 const InternalR)
{
    curI0 = 10.0;         // Initial assumption
    curT0 = qmax / curI0; // Initial Assumption
    Real64 qmaxf = qmax * k * c * curT0 /
                   (1.0 - std::exp(-k * curT0) + c * (k * curT0 - 1.0 + std::exp(-k * curT0))); // Initial calculation of a function qmax(I)
    Real64 Xf = (qmax - q0) / qmaxf;
    Real64 Ef = E0c + CurveManager::CurveValue(state, CurveNum, Xf); // E0d+Ac*Xf+Cc*X/(Dc-Xf)
    curVolt = Ef - curI0 * InternalR;
    Real64 Inew = Pw / curVolt;
    Real64 Tnew = qmaxf / Inew;
    Real64 error = 1.0;
    int countForIteration = 0;
    bool exceedIterationLimit = false;

    while (error > 0.0001) { // Iteration process to get converged current(I)
        curI0 = Inew;
        curT0 = Tnew;
        qmaxf = qmax * k * c * curT0 / (1.0 - std::exp(-k * curT0) + c * (k * curT0 - 1.0 + std::exp(-k * curT0)));
        // add div by zero protection #5301
        if (qmaxf != 0.0) {
            Xf = (qmax - q0) / qmaxf;
        } else {
            Xf = 1.0;
        }

        Ef = E0c + CurveManager::CurveValue(state, CurveNum, Xf); // E0c+Ad*Xf+Cd*X/(Dd-Xf)
        curVolt = Ef - curI0 * InternalR;
        // add div by zero protection #5301
        if (curVolt != 0.0) {
            Inew = Pw / curVolt;
        } else {
            Inew = 1.0;
        }

        // add div by zero protection #5301
        if (Inew != 0.0) {
            Tnew = qmaxf / Inew;
        } else {
            Tnew = 1.0;
        }

        error = std::abs(Inew - curI0);
        ++countForIteration;
        if (countForIteration > 1000) {
            exceedIterationLimit = true;
            // Issue #5301 need more diagnostics for this case
            ShowWarningError(
                state, "ElectricStorage::determineCurrentForBatteryDischarge, iteration limit exceeded, failed to solve for discharge current.");
            ShowContinueError(state, format("Last timestep charge available, q0 = {:.5R}", q0));
            ShowContinueError(state, format("New Current, Inew = {:.5R} [Amps]", Inew));
            ShowContinueError(state, format("Power discharge per module cell, Pw = {:.5R} ", Pw));
            ShowContinueError(
                state, format("Charge Conversion Rate, [1/h] change rate from bound charge energy to available charge, parameter k = {:.5R}", k));
            ShowContinueError(state, format("parameter c = {:.5R}", c));
            ShowContinueError(state, format("parameter qmax = {:.5R}", qmax));
            ShowContinueError(state, format("Fully charged open circuit voltage, parameter E0c  = {:.5R}", E0c));
            ShowContinueError(state, format("parameter InternalR = {:.5R}", InternalR));
            if (qmaxf == 0.0) {
                ShowContinueError(state, "qmaxf was zero, would have divided by zero.");
            }
            if (Inew == 0.0) {
                ShowContinueError(state, "Inew was zero, would have divided by zero. ");
            }
            if (curVolt == 0.0) {
                ShowContinueError(state, "curVolt was zero, would have divided by zero. ");
            }

            ShowContinueErrorTimeStamp(state, "ElectricStorage::determineCurrentForBatteryDischarge ");
            break;
        }
    }
    return (!exceedIterationLimit);
}

void ElectricStorage::rainflow(int const numbin,           // numbin = constant value
                               Real64 const input,         // input = input value from other object (battery model)
                               std::vector<Real64> &B1,    // stores values of points, calculated here - stored for next timestep
                               std::vector<Real64> &X,     // stores values of two data point difference, calculated here - stored for next timestep
                               int &count,                 // calculated here - stored for next timestep in main loop
                               std::vector<Real64> &Nmb,   // calculated here - stored for next timestep in main loop
                               std::vector<Real64> &OneNmb // calculated here - stored for next timestep in main loop
)
{
    // SUBROUTINE INFORMATION:
    //       AUTHOR         Y. KyungTae & W. Wang
    //       DATE WRITTEN   July-August, 2011
    //       MODIFIED       na
    //       RE-ENGINEERED  na

    // PURPOSE OF THIS SUBROUTINE:
    // Rainflow cycle counting for battery life calculation

    // METHODOLOGY EMPLOYED:
    // <description>

    // REFERENCES:
    // Ariduru S. 2004. Fatigue life calculation by rainflow cycle counting method.
    //                  Master Thesis, Middle East Technical University.

    // Locals
    // SUBROUTINE ARGUMENT DEFINITIONS:
    // Array B1 stores the value of points
    // Array X stores the value of two data points' difference.

    int num;

    X[count] = input - B1[count - 1]; // calculate the difference between two data (current and previous)

    // Get rid of the data if it is not peak nor valley
    // The value of count means the number of peak or valley points added to the arrary B10/B1, not including the
    // first point B10(0)/B1(0). Therefore, even if count =2, B1(count-2) is still valid.
    if (count >= 3) {
        //  The following check on peak or valley may be not necessary in most times because the same check is made in the
        //  upper-level subroutine. However, it does not hurt to leave it here.
        if (X[count] * X[count - 1] >= 0) {
            X[count - 1] = B1[count] - B1[count - 2];
            shift(B1, count - 1, count, B1); // Get rid of (count-1) row in B1
            shift(X, count, count, X);
            --count; // If the value keep increasing or decreasing, get rid of the middle point.
        }            // Only valley and peak will be stored in the matrix, B1

        if ((count == 3) && (std::abs(X[2]) <= std::abs(X[3]))) {
            //  This means the starting point is included in X(2), a half cycle is counted according to the rain flow
            //  algorithm specified in the reference (Ariduru S. 2004)
            num = nint((std::abs(X[2]) * numbin * 10 + 5) / 10); // Count half cycle
            Nmb[num] += 0.5;
            // B1 = eoshift( B1, 1 ); // Once counting a half cycle, get rid of the value.
            B1.erase(B1.begin());
            B1.push_back(0.0);
            // X = eoshift( X, 1 );
            X.erase(X.begin());
            X.push_back(0.0);
            --count; // The number of matrix, B1 and X1 decrease.
        }
    } // Counting cyle end
    //*** Note: The value of "count" changes in the upper "IF LOOP"

    if (count >= 4) { // count 1 cycle
        while (std::abs(X[count]) > std::abs(X[count - 1])) {
            //  This means that the starting point is not included in X(count-1). a cycle is counted according to the rain flow
            //  algorithm specified in the reference (Ariduru S. 2004)
            num = nint((std::abs(X[count - 1]) * numbin * 10 + 5) / 10);
            ++Nmb[num];

            //     X(count-2) = ABS(X(count))-ABS(X(count-1))+ABS(X(count-2))
            X[count - 2] = B1[count] - B1[count - 3]; // Updating X needs to be done before shift operation below

            shift(B1, count - 1, count, B1); // Get rid of two data points one by one
            shift(B1, count - 2, count, B1); // Delete one point

            shift(X, count, count, X);     // Get rid of two data points one by one
            shift(X, count - 1, count, X); // Delete one point

            count -= 2;           // If one cycle is counted, two data points are deleted.
            if (count < 4) break; // When only three data points exists, one cycle cannot be counted.
        }
    }

    ++count;

    // Check the rest of the half cycles every time step
    OneNmb = Nmb; // Array Nmb (Bins) will be used for the next time step later.
                  // OneNmb is used to show the current output only.
}

void ElectricStorage::shift(std::vector<Real64> &A, int const m, int const n, std::vector<Real64> &B)
{
    // SUBROUTINE INFORMATION:
    //       AUTHOR         Y. KyungTae & W. Wang
    //       DATE WRITTEN   July-August, 2011
    //       MODIFIED       na
    //       RE-ENGINEERED  na

    // PURPOSE OF THIS SUBROUTINE:
    // Utility subroutine for rainflow cycle counting

    int ShiftNum; // Loop variable

    for (ShiftNum = 1; ShiftNum <= m - 1; ++ShiftNum) {
        B[ShiftNum] = A[ShiftNum];
    }

    for (ShiftNum = m; ShiftNum <= n; ++ShiftNum) {
        B[ShiftNum] = A[ShiftNum + 1];
    }
}

// constructor
ElectricTransformer::ElectricTransformer(EnergyPlusData &state, std::string const &objectName)
    : myOneTimeFlag_(true), availSchedPtr_(0), usageMode_(TransformerUse::Invalid), heatLossesDestination_(ThermalLossDestination::Invalid),
      zoneNum_(0), zoneRadFrac_(0.0), ratedCapacity_(0.0), phase_(0), factorTempCoeff_(0.0), tempRise_(0.0), eddyFrac_(0.0),
      performanceInputMode_(TransformerPerformanceInput::Invalid), ratedEfficiency_(0.0), ratedPUL_(0.0), ratedTemp_(0.0), maxPUL_(0.0),
      considerLosses_(true), ratedNL_(0.0), ratedLL_(0.0), overloadErrorIndex_(0), efficiency_(0.0), powerIn_(0.0), energyIn_(0.0), powerOut_(0.0),
      energyOut_(0.0), noLoadLossRate_(0.0), noLoadLossEnergy_(0.0), loadLossRate_(0.0), loadLossEnergy_(0.0), thermalLossRate_(0.0),
      thermalLossEnergy_(0.0), elecUseMeteredUtilityLosses_(0.0), powerConversionMeteredLosses_(0.0), qdotConvZone_(0.0), qdotRadZone_(0.0)
{
    static constexpr std::string_view routineName = "ElectricTransformer constructor ";
    int numAlphas; // Number of elements in the alpha array
    int numNums;   // Number of elements in the numeric array
    int IOStat;    // IO Status when calling get input subroutine
    bool errorsFound = false;
    int transformerIDFObjectNum = 0;
    state.dataIPShortCut->cCurrentModuleObject = "ElectricLoadCenter:Transformer";

    transformerIDFObjectNum = state.dataInputProcessing->inputProcessor->getObjectItemNum(state, "ElectricLoadCenter:Transformer", objectName);
    if (transformerIDFObjectNum > 0) {
        state.dataInputProcessing->inputProcessor->getObjectItem(state,
                                                                 state.dataIPShortCut->cCurrentModuleObject,
                                                                 transformerIDFObjectNum,
                                                                 state.dataIPShortCut->cAlphaArgs,
                                                                 numAlphas,
                                                                 state.dataIPShortCut->rNumericArgs,
                                                                 numNums,
                                                                 IOStat,
                                                                 state.dataIPShortCut->lNumericFieldBlanks,
                                                                 state.dataIPShortCut->lAlphaFieldBlanks,
                                                                 state.dataIPShortCut->cAlphaFieldNames,
                                                                 state.dataIPShortCut->cNumericFieldNames);
        name_ = state.dataIPShortCut->cAlphaArgs(1);
        // how to verify names are unique across objects? add to GlobalNames?
        if (state.dataIPShortCut->lAlphaFieldBlanks(2)) {
            availSchedPtr_ = DataGlobalConstants::ScheduleAlwaysOn;
        } else {
            availSchedPtr_ = ScheduleManager::GetScheduleIndex(state, state.dataIPShortCut->cAlphaArgs(2));
            if (availSchedPtr_ == 0) {
                ShowSevereError(state,
                                std::string{routineName} + state.dataIPShortCut->cCurrentModuleObject + "=\"" + state.dataIPShortCut->cAlphaArgs(1) +
                                    "\", invalid entry.");
                ShowContinueError(state, "Invalid " + state.dataIPShortCut->cAlphaFieldNames(2) + " = " + state.dataIPShortCut->cAlphaArgs(2));
                errorsFound = true;
            }
        }

        if (state.dataIPShortCut->lAlphaFieldBlanks(3)) {
            usageMode_ = TransformerUse::PowerInFromGrid; // default
        } else if (UtilityRoutines::SameString(state.dataIPShortCut->cAlphaArgs(3), "PowerInFromGrid")) {
            usageMode_ = TransformerUse::PowerInFromGrid;
        } else if (UtilityRoutines::SameString(state.dataIPShortCut->cAlphaArgs(3), "PowerOutToGrid")) {
            usageMode_ = TransformerUse::PowerOutFromBldgToGrid;
        } else if (UtilityRoutines::SameString(state.dataIPShortCut->cAlphaArgs(3), "LoadCenterPowerConditioning")) {
            usageMode_ = TransformerUse::PowerBetweenLoadCenterAndBldg;

        } else {
            ShowWarningError(state,
                             std::string{routineName} + state.dataIPShortCut->cCurrentModuleObject + "=\"" + state.dataIPShortCut->cAlphaArgs(1) +
                                 "\", invalid entry.");
            ShowContinueError(state, "Invalid " + state.dataIPShortCut->cAlphaFieldNames(3) + " = " + state.dataIPShortCut->cAlphaArgs(3));
            errorsFound = true;
        }

        zoneNum_ = UtilityRoutines::FindItemInList(state.dataIPShortCut->cAlphaArgs(4), state.dataHeatBal->Zone);
        if (zoneNum_ > 0) heatLossesDestination_ = ThermalLossDestination::ZoneGains;
        if (zoneNum_ == 0) {
            if (state.dataIPShortCut->lAlphaFieldBlanks(4)) {
                heatLossesDestination_ = ThermalLossDestination::LostToOutside;
            } else {
                heatLossesDestination_ = ThermalLossDestination::LostToOutside;
                ShowWarningError(state,
                                 std::string{routineName} + state.dataIPShortCut->cCurrentModuleObject + "=\"" + state.dataIPShortCut->cAlphaArgs(1) +
                                     "\", invalid entry.");
                ShowContinueError(state, "Invalid " + state.dataIPShortCut->cAlphaFieldNames(4) + " = " + state.dataIPShortCut->cAlphaArgs(4));
                ShowContinueError(state, "Zone name not found. Transformer heat losses will not be added to a zone");
                // continue with simulation but storage losses not sent to a zone.
            }
        }
        zoneRadFrac_ = state.dataIPShortCut->rNumericArgs(1);
        ratedCapacity_ = state.dataIPShortCut->rNumericArgs(2);
        phase_ = state.dataIPShortCut->rNumericArgs(3);

        if (UtilityRoutines::SameString(state.dataIPShortCut->cAlphaArgs(5), "Copper")) {
            factorTempCoeff_ = 234.5;
        } else if (UtilityRoutines::SameString(state.dataIPShortCut->cAlphaArgs(5), "Aluminum")) {
            factorTempCoeff_ = 225.0;
        } else {
            ShowSevereError(state,
                            std::string{routineName} + state.dataIPShortCut->cCurrentModuleObject + "=\"" + state.dataIPShortCut->cAlphaArgs(1) +
                                "\", invalid entry.");
            ShowContinueError(state, "Invalid " + state.dataIPShortCut->cAlphaFieldNames(5) + " = " + state.dataIPShortCut->cAlphaArgs(5));
            errorsFound = true;
        }
        tempRise_ = state.dataIPShortCut->rNumericArgs(4);
        eddyFrac_ = state.dataIPShortCut->rNumericArgs(5);

        if (UtilityRoutines::SameString(state.dataIPShortCut->cAlphaArgs(6), "RatedLosses")) {
            performanceInputMode_ = TransformerPerformanceInput::LossesMethod;
        } else if (UtilityRoutines::SameString(state.dataIPShortCut->cAlphaArgs(6), "NominalEfficiency")) {
            performanceInputMode_ = TransformerPerformanceInput::EfficiencyMethod;
        } else {
            ShowSevereError(state,
                            std::string{routineName} + state.dataIPShortCut->cCurrentModuleObject + "=\"" + state.dataIPShortCut->cAlphaArgs(1) +
                                "\", invalid entry.");
            ShowContinueError(state, "Invalid " + state.dataIPShortCut->cAlphaFieldNames(6) + " = " + state.dataIPShortCut->cAlphaArgs(6));
            errorsFound = true;
        }
        if (ratedCapacity_ == 0) {
            if (performanceInputMode_ == TransformerPerformanceInput::LossesMethod) {
                ShowWarningError(state,
                                 std::string{routineName} + state.dataIPShortCut->cCurrentModuleObject + "=\"" + state.dataIPShortCut->cAlphaArgs(1) +
                                     "\".");
                ShowContinueError(state, "Specified " + state.dataIPShortCut->cAlphaFieldNames(6) + " = " + state.dataIPShortCut->cAlphaArgs(6));
                ShowContinueError(state, format("Specified {} = {:.1R}", state.dataIPShortCut->cNumericFieldNames(2), ratedCapacity_));
                ShowContinueError(state, "Transformer load and no load losses cannot be calculated with 0.0 rated capacity.");
                ShowContinueError(state, "Simulation continues but transformer losses will be set to zero.");
            }
        }
        ratedNL_ = state.dataIPShortCut->rNumericArgs(6);
        ratedLL_ = state.dataIPShortCut->rNumericArgs(7);
        ratedEfficiency_ = state.dataIPShortCut->rNumericArgs(8);
        ratedPUL_ = state.dataIPShortCut->rNumericArgs(9);
        ratedTemp_ = state.dataIPShortCut->rNumericArgs(10);
        maxPUL_ = state.dataIPShortCut->rNumericArgs(11);
        // Check the input for MaxPUL if the performance input method is EfficiencyMethod
        if (performanceInputMode_ == TransformerPerformanceInput::EfficiencyMethod) {
            if (state.dataIPShortCut->lNumericFieldBlanks(11)) {
                maxPUL_ = ratedPUL_;
            } else if (maxPUL_ <= 0 || maxPUL_ > 1) {
                ShowSevereError(state,
                                std::string{routineName} + state.dataIPShortCut->cCurrentModuleObject + "=\"" + state.dataIPShortCut->cAlphaArgs(1) +
                                    "\", invalid entry.");
                ShowContinueError(
                    state, format("Invalid {}=[{:.3R}].", state.dataIPShortCut->cNumericFieldNames(11), state.dataIPShortCut->rNumericArgs(11)));
                ShowContinueError(state, "Entered value must be > 0 and <= 1.");
                errorsFound = true;
            }
        }
        if (UtilityRoutines::SameString(state.dataIPShortCut->cAlphaArgs(7), "Yes")) {
            considerLosses_ = true;
        } else if (UtilityRoutines::SameString(state.dataIPShortCut->cAlphaArgs(7), "No")) {
            considerLosses_ = false;
        } else {
            if (usageMode_ == TransformerUse::PowerInFromGrid) {
                ShowSevereError(state,
                                std::string{routineName} + state.dataIPShortCut->cCurrentModuleObject + "=\"" + state.dataIPShortCut->cAlphaArgs(1) +
                                    "\", invalid entry.");
                ShowContinueError(state, "Invalid " + state.dataIPShortCut->cAlphaFieldNames(7) + " = " + state.dataIPShortCut->cAlphaArgs(7));
                errorsFound = true;
            }
        }

        int numAlphaBeforeMeter = 7;
        int numWiredMeters = numAlphas - numAlphaBeforeMeter;

        if (usageMode_ == TransformerUse::PowerInFromGrid) {

            // Provide warning if no meter is wired to a transformer used to get power from the grid
            if (numWiredMeters <= 0) {
                ShowWarningError(state, std::string{routineName} + "ElectricLoadCenter:Transformer=\"" + name_ + "\":");
                ShowContinueError(state, "ISOLATED Transformer: No meter wired to a transformer used to input power from grid");
            }

            wiredMeterNames_.resize(numWiredMeters, "");
            wiredMeterPtrs_.resize(numWiredMeters, 0);
            specialMeter_.resize(numWiredMeters, false);

            // Meter check deferred because they may have not been "loaded" yet,
            for (auto loopCount = 0; loopCount < numWiredMeters; ++loopCount) {
                wiredMeterNames_[loopCount] = UtilityRoutines::MakeUPPERCase(state.dataIPShortCut->cAlphaArgs(loopCount + numAlphaBeforeMeter + 1));
                // Assign SpecialMeter as TRUE if the meter name is Electricity:Facility or Electricity:HVAC
                if (UtilityRoutines::SameString(wiredMeterNames_[loopCount], "Electricity:Facility") ||
                    UtilityRoutines::SameString(wiredMeterNames_[loopCount], "Electricity:HVAC")) {
                    specialMeter_[loopCount] = true;
                } else {
                    specialMeter_[loopCount] = false;
                }
            }
        }
        SetupOutputVariable(state,
                            "Transformer Efficiency",
                            OutputProcessor::Unit::None,
                            efficiency_,
                            OutputProcessor::SOVTimeStepType::System,
                            OutputProcessor::SOVStoreType::Average,
                            name_);
        SetupOutputVariable(state,
                            "Transformer Input Electricity Rate",
                            OutputProcessor::Unit::W,
                            powerIn_,
                            OutputProcessor::SOVTimeStepType::System,
                            OutputProcessor::SOVStoreType::Average,
                            name_);
        SetupOutputVariable(state,
                            "Transformer Input Electricity Energy",
                            OutputProcessor::Unit::J,
                            energyIn_,
                            OutputProcessor::SOVTimeStepType::System,
                            OutputProcessor::SOVStoreType::Summed,
                            name_);
        SetupOutputVariable(state,
                            "Transformer Output Electricity Rate",
                            OutputProcessor::Unit::W,
                            powerOut_,
                            OutputProcessor::SOVTimeStepType::System,
                            OutputProcessor::SOVStoreType::Average,
                            name_);
        SetupOutputVariable(state,
                            "Transformer Output Electricity Energy",
                            OutputProcessor::Unit::J,
                            energyOut_,
                            OutputProcessor::SOVTimeStepType::System,
                            OutputProcessor::SOVStoreType::Summed,
                            name_);
        SetupOutputVariable(state,
                            "Transformer No Load Loss Rate",
                            OutputProcessor::Unit::W,
                            noLoadLossRate_,
                            OutputProcessor::SOVTimeStepType::System,
                            OutputProcessor::SOVStoreType::Average,
                            name_);
        SetupOutputVariable(state,
                            "Transformer No Load Loss Energy",
                            OutputProcessor::Unit::J,
                            noLoadLossEnergy_,
                            OutputProcessor::SOVTimeStepType::System,
                            OutputProcessor::SOVStoreType::Summed,
                            name_);
        SetupOutputVariable(state,
                            "Transformer Load Loss Rate",
                            OutputProcessor::Unit::W,
                            loadLossRate_,
                            OutputProcessor::SOVTimeStepType::System,
                            OutputProcessor::SOVStoreType::Average,
                            name_);
        SetupOutputVariable(state,
                            "Transformer Load Loss Energy",
                            OutputProcessor::Unit::J,
                            loadLossEnergy_,
                            OutputProcessor::SOVTimeStepType::System,
                            OutputProcessor::SOVStoreType::Summed,
                            name_);
        SetupOutputVariable(state,
                            "Transformer Thermal Loss Rate",
                            OutputProcessor::Unit::W,
                            thermalLossRate_,
                            OutputProcessor::SOVTimeStepType::System,
                            OutputProcessor::SOVStoreType::Average,
                            name_);
        SetupOutputVariable(state,
                            "Transformer Thermal Loss Energy",
                            OutputProcessor::Unit::J,
                            thermalLossEnergy_,
                            OutputProcessor::SOVTimeStepType::System,
                            OutputProcessor::SOVStoreType::Summed,
                            name_);
        if (usageMode_ == TransformerUse::PowerInFromGrid) { // power losses metered as an end use exterior equipment
            SetupOutputVariable(state,
                                "Transformer Distribution Electricity Loss Energy",
                                OutputProcessor::Unit::J,
                                elecUseMeteredUtilityLosses_,
                                OutputProcessor::SOVTimeStepType::System,
                                OutputProcessor::SOVStoreType::Summed,
                                name_,
                                _,
                                "Electricity",
                                "ExteriorEquipment",
                                "Transformer",
                                "System");
        }
        if (usageMode_ == TransformerUse::PowerOutFromBldgToGrid) {
            SetupOutputVariable(state,
                                "Transformer Cogeneration Electricity Loss Energy",
                                OutputProcessor::Unit::J,
                                powerConversionMeteredLosses_,
                                OutputProcessor::SOVTimeStepType::System,
                                OutputProcessor::SOVStoreType::Summed,
                                name_,
                                _,
                                "ElectricityProduced",
                                "POWERCONVERSION",
                                _,
                                "System");
        }
        if (usageMode_ == TransformerUse::PowerBetweenLoadCenterAndBldg) {
            SetupOutputVariable(state,
                                "Transformer Conversion Electricity Loss Energy",
                                OutputProcessor::Unit::J,
                                powerConversionMeteredLosses_,
                                OutputProcessor::SOVTimeStepType::System,
                                OutputProcessor::SOVStoreType::Summed,
                                name_,
                                _,
                                "ElectricityProduced",
                                "POWERCONVERSION",
                                _,
                                "System");
        }

        if (zoneNum_ > 0) {
            SetupZoneInternalGain(
                state, zoneNum_, name_, DataHeatBalance::IntGainType::ElectricLoadCenterTransformer, &qdotConvZone_, nullptr, &qdotRadZone_);
        }

    } else {
        ShowSevereError(state, std::string{routineName} + " did not find transformer name = " + objectName);
        errorsFound = true;
    }

    if (errorsFound) {
        ShowFatalError(state, std::string{routineName} + "Preceding errors terminate program.");
    }
}

Real64 ElectricTransformer::getLossRateForOutputPower(EnergyPlusData &state, Real64 const powerOutOfTransformer)
{
    manageTransformers(state, powerOutOfTransformer);
    return totalLossRate_;
}

Real64 ElectricTransformer::getLossRateForInputPower(EnergyPlusData &state, Real64 const powerIntoTransformer)
{
    manageTransformers(state, powerIntoTransformer);
    return totalLossRate_;
}

void ElectricTransformer::manageTransformers(EnergyPlusData &state, Real64 const surplusPowerOutFromLoadCenters)
{
    Real64 constexpr ambTempRef = 20.0; // reference ambient temperature (C)
    if (myOneTimeFlag_) {
        // calculate rated no load losses and rated load losses if the performance input method is based on
        // nominal efficiency. This calculation is done only once

        if (performanceInputMode_ == TransformerPerformanceInput::EfficiencyMethod) {

            Real64 resRef = factorTempCoeff_ + tempRise_ + ambTempRef;
            Real64 resSpecified = factorTempCoeff_ + ratedTemp_;
            Real64 resRatio = resSpecified / resRef;
            Real64 factorTempCorr = (1.0 - eddyFrac_) * resRatio + eddyFrac_ * (1.0 / resRatio);
            Real64 numerator = ratedCapacity_ * ratedPUL_ * (1.0 - ratedEfficiency_);
            Real64 denominator = ratedEfficiency_ * (1.0 + pow_2(ratedPUL_ / maxPUL_));

            ratedNL_ = numerator / denominator;
            ratedLL_ = ratedNL_ / (factorTempCorr * pow_2(maxPUL_));
        }
        myOneTimeFlag_ = false;
    }

    Real64 elecLoad = 0.0;     // transformer load which may be power in or out depending on the usage mode
    Real64 pastElecLoad = 0.0; // transformer load at the previous timestep
    switch (usageMode_) {
    case TransformerUse::PowerInFromGrid: {
        for (std::size_t meterNum = 0; meterNum < wiredMeterPtrs_.size(); ++meterNum) {

            if (state.dataGlobal->MetersHaveBeenInitialized) {

                elecLoad +=
                    GetInstantMeterValue(state, wiredMeterPtrs_[meterNum], OutputProcessor::TimeStepType::Zone) / state.dataGlobal->TimeStepZoneSec +
                    GetInstantMeterValue(state, wiredMeterPtrs_[meterNum], OutputProcessor::TimeStepType::System) /
                        (state.dataHVACGlobal->TimeStepSys * DataGlobalConstants::SecInHour);
                // PastElecLoad store the metered value in the previous time step. This value will be used to check whether
                // a transformer is overloaded or not.
                pastElecLoad += GetCurrentMeterValue(state, wiredMeterPtrs_[meterNum]) / state.dataGlobal->TimeStepZoneSec;
            } else {
                elecLoad = 0.0;
                pastElecLoad = 0.0;
            }

            // Because transformer loss has been accounted for by Electricity:Facility and Electricity:HVAC, the transformer
            // loss needs to be deducted from the metered value. Otherwise, double counting (circular relationship) occurs.
            if (specialMeter_[meterNum]) {
                elecLoad = elecLoad - loadLossRate_ - noLoadLossRate_;

                if (elecLoad < 0) elecLoad = 0.0; // Essential check.
            }
        }

        powerOut_ = elecLoad; // the metered value is transformer's output in PowerInFromGrid mode
        break;
    }
    case TransformerUse::PowerOutFromBldgToGrid: {
        powerIn_ = surplusPowerOutFromLoadCenters;
        elecLoad = surplusPowerOutFromLoadCenters; // TODO this is input but should be output with the losses, but we don't have them yet.
        break;
    }
    case TransformerUse::PowerBetweenLoadCenterAndBldg: {
        // TODO, new configuration for transformer, really part of the specific load center and connects it to the main building bus
        powerIn_ = surplusPowerOutFromLoadCenters;
        elecLoad = surplusPowerOutFromLoadCenters;
        break;
    }
    case TransformerUse::Invalid: {
        // do nothing
        break;
    }
    default:
        assert(false);
    } // switch usage mode

    // check availability schedule
    if (ratedCapacity_ > 0.0 && ScheduleManager::GetCurrentScheduleValue(state, availSchedPtr_) > 0.0) {

        Real64 pUL = elecLoad / ratedCapacity_;

        if (pUL > 1.0) {
            pUL = 1.0;
        }

        // Originally, PUL was used to check whether a transformer is overloaded (PUL > 1.0 or not). However, it was
        // found that ElecLoad obtained from GetInstantMeterVlaue() might refer to intermideiate values before
        // convergence. The intermediate values may issue false warning. This the reason why PastElecLoad obtained
        // by GetCurrentMeterValue() is used here to check overload issue.
        if ((pastElecLoad / ratedCapacity_) > 1.0) {
            if (overloadErrorIndex_ == 0) {
                ShowSevereError(state, "Transformer Overloaded");
                ShowContinueError(state, "Entered in ElectricLoadCenter:Transformer =" + name_);
            }
            ShowRecurringSevereErrorAtEnd(state, "Transformer Overloaded: Entered in ElectricLoadCenter:Transformer =" + name_, overloadErrorIndex_);
        }

        Real64 tempChange = std::pow(pUL, 1.6) * tempRise_;
        Real64 ambTemp = 20.0;
        if (heatLossesDestination_ == ThermalLossDestination::ZoneGains) {

            ambTemp = state.dataHeatBal->ZnAirRpt(zoneNum_).MeanAirTemp;
        } else {
            ambTemp = 20.0;
        }

        Real64 resRef = factorTempCoeff_ + tempRise_ + ambTempRef;
        Real64 resSpecified = factorTempCoeff_ + tempChange + ambTemp;
        Real64 resRatio = resSpecified / resRef;
        Real64 factorTempCorr = (1.0 - eddyFrac_) * resRatio + eddyFrac_ * (1.0 / resRatio);

        loadLossRate_ = ratedLL_ * pow_2(pUL) * factorTempCorr;
        noLoadLossRate_ = ratedNL_;
    } else { // Transformer is not available.
        loadLossRate_ = 0.0;
        noLoadLossRate_ = 0.0;
    }

    totalLossRate_ = loadLossRate_ + noLoadLossRate_;

    switch (usageMode_) {
    case TransformerUse::PowerInFromGrid: {
        powerIn_ = elecLoad + totalLossRate_;

        // Transformer losses are wired to the meter via the variable "%ElecUseUtility" only if transformer losses
        // are considered in utility cost. If transformer losses are not considered in utility cost, 0 is assigned
        // to the variable "%ElecUseUtility".
        if (considerLosses_) {
            elecUseMeteredUtilityLosses_ = totalLossRate_ * state.dataHVACGlobal->TimeStepSys * DataGlobalConstants::SecInHour;
        } else {
            elecUseMeteredUtilityLosses_ = 0.0;
        }

        // Transformer has two modes.If it works in one mode, the variable for meter output in the other mode
        // is assigned 0
        totalLossEnergy_ = totalLossRate_ * state.dataHVACGlobal->TimeStepSys * DataGlobalConstants::SecInHour;

        break;
    }

    case TransformerUse::PowerOutFromBldgToGrid:
    case TransformerUse::PowerBetweenLoadCenterAndBldg: {
        powerOut_ = elecLoad - totalLossRate_;

        if (powerOut_ < 0) powerOut_ = 0.0;

        powerConversionMeteredLosses_ = -1.0 * totalLossRate_ * state.dataHVACGlobal->TimeStepSys * DataGlobalConstants::SecInHour;

        // Transformer has two modes.If it works in one mode, the variable for meter output in the other mode
        // is assigned 0
        elecUseMeteredUtilityLosses_ = 0.0;
        break;
    }

    case TransformerUse::Invalid: {
        // do nothing
        assert(false);
    }
    default:
        assert(false);
    } // switch

    if (powerIn_ <= 0) {
        efficiency_ = 1.0; // Set to something reasonable to avoid a divide by zero error
    } else {
        efficiency_ = powerOut_ / powerIn_;
    }
    noLoadLossEnergy_ = noLoadLossRate_ * state.dataHVACGlobal->TimeStepSys * DataGlobalConstants::SecInHour;
    loadLossEnergy_ = loadLossRate_ * state.dataHVACGlobal->TimeStepSys * DataGlobalConstants::SecInHour;

    energyIn_ = powerIn_ * state.dataHVACGlobal->TimeStepSys * DataGlobalConstants::SecInHour;
    energyOut_ = powerOut_ * state.dataHVACGlobal->TimeStepSys * DataGlobalConstants::SecInHour;

    //   Thermal loss rate may not be equal to Total loss rate. This is the case when surplus power is less than the
    //    calculated total loss rate for a cogeneration transformer. That is why "PowerIn - PowerOut" is used below.
    thermalLossRate_ = powerIn_ - powerOut_;
    thermalLossEnergy_ = thermalLossRate_ * state.dataHVACGlobal->TimeStepSys * DataGlobalConstants::SecInHour;

    if (zoneNum_ > 0) { // set values for zone heat gains
        qdotConvZone_ = (1.0 - zoneRadFrac_) * thermalLossRate_;
        qdotRadZone_ = (zoneRadFrac_)*thermalLossRate_;
    }
}

void ElectricTransformer::setupMeterIndices(EnergyPlusData &state)
{
    if (usageMode_ == TransformerUse::PowerInFromGrid) {
        for (std::size_t meterNum = 0; meterNum < wiredMeterNames_.size(); ++meterNum) {

            wiredMeterPtrs_[meterNum] = GetMeterIndex(state, wiredMeterNames_[meterNum]);

            // Check whether the meter is an electricity meter
            // Index function is used here because some resource types are not Electricity but strings containing
            // Electricity such as ElectricityPurchased and ElectricityProduced.
            // It is not proper to have this check in GetInput routine because the meter index may have not been defined
            if (!has(GetMeterResourceType(state, wiredMeterPtrs_[meterNum]), "Electricity")) {
                EnergyPlus::ShowFatalError(state, "Non-electricity meter used for " + name_);
            }
        }
    }
}

void ElectricTransformer::reinitAtBeginEnvironment()
{
    efficiency_ = 0.0;
    powerIn_ = 0.0;
    energyIn_ = 0.0;
    powerOut_ = 0.0;
    energyOut_ = 0.0;
    noLoadLossRate_ = 0.0;
    noLoadLossEnergy_ = 0.0;
    loadLossRate_ = 0.0;
    loadLossEnergy_ = 0.0;
    thermalLossRate_ = 0.0;
    thermalLossEnergy_ = 0.0;
    elecUseMeteredUtilityLosses_ = 0.0;
    powerConversionMeteredLosses_ = 0.0;
    qdotConvZone_ = 0.0;
    qdotRadZone_ = 0.0;
}

void ElectricTransformer::reinitZoneGainsAtBeginEnvironment()
{
    qdotConvZone_ = 0.0;
    qdotRadZone_ = 0.0;
}

std::string const &ElectricTransformer::name() const
{
    return name_;
}

} // namespace EnergyPlus<|MERGE_RESOLUTION|>--- conflicted
+++ resolved
@@ -2692,21 +2692,9 @@
                             "Plant"); // called cogeneration for end use table
         if (zoneNum_ > 0) {
             switch (modelType_) {
-<<<<<<< HEAD
-            case InverterModelType::simpleConstantEff: {
+            case InverterModelType::SimpleConstantEff: {
                 SetupZoneInternalGain(
                     state, zoneNum_, name_, DataHeatBalance::IntGainType::ElectricLoadCenterInverterSimple, &qdotConvZone_, nullptr, &qdotRadZone_);
-=======
-            case InverterModelType::SimpleConstantEff: {
-                SetupZoneInternalGain(state,
-                                      zoneNum_,
-                                      "ElectricLoadCenter:Inverter:Simple",
-                                      name_,
-                                      DataHeatBalance::IntGainType::ElectricLoadCenterInverterSimple,
-                                      &qdotConvZone_,
-                                      nullptr,
-                                      &qdotRadZone_);
->>>>>>> 3cac75f7
                 break;
             }
             case InverterModelType::CurveFuncOfPower: {
@@ -3739,37 +3727,14 @@
 
         if (zoneNum_ > 0) {
             switch (storageModelMode_) {
-<<<<<<< HEAD
-            case StorageModelType::simpleBucketStorage: {
+            case StorageModelType::SimpleBucketStorage: {
                 SetupZoneInternalGain(
                     state, zoneNum_, name_, DataHeatBalance::IntGainType::ElectricLoadCenterStorageSimple, &qdotConvZone_, nullptr, &qdotRadZone_);
                 break;
             }
-            case StorageModelType::kiBaMBattery: {
+            case StorageModelType::KIBaMBattery: {
                 SetupZoneInternalGain(
                     state, zoneNum_, name_, DataHeatBalance::IntGainType::ElectricLoadCenterStorageBattery, &qdotConvZone_, nullptr, &qdotRadZone_);
-=======
-            case StorageModelType::SimpleBucketStorage: {
-                SetupZoneInternalGain(state,
-                                      zoneNum_,
-                                      "ElectricLoadCenter:Storage:Simple",
-                                      name_,
-                                      DataHeatBalance::IntGainType::ElectricLoadCenterStorageSimple,
-                                      &qdotConvZone_,
-                                      nullptr,
-                                      &qdotRadZone_);
-                break;
-            }
-            case StorageModelType::KIBaMBattery: {
-                SetupZoneInternalGain(state,
-                                      zoneNum_,
-                                      "ElectricLoadCenter:Storage:Battery",
-                                      name_,
-                                      DataHeatBalance::IntGainType::ElectricLoadCenterStorageBattery,
-                                      &qdotConvZone_,
-                                      nullptr,
-                                      &qdotRadZone_);
->>>>>>> 3cac75f7
                 break;
             }
             case StorageModelType::LiIonNmcBattery: {
