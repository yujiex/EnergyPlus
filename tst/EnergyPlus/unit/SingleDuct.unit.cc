// EnergyPlus, Copyright (c) 1996-2020, The Board of Trustees of the University of Illinois,
// The Regents of the University of California, through Lawrence Berkeley National Laboratory
// (subject to receipt of any required approvals from the U.S. Dept. of Energy), Oak Ridge
// National Laboratory, managed by UT-Battelle, Alliance for Sustainable Energy, LLC, and other
// contributors. All rights reserved.
//
// NOTICE: This Software was developed under funding from the U.S. Department of Energy and the
// U.S. Government consequently retains certain rights. As such, the U.S. Government has been
// granted for itself and others acting on its behalf a paid-up, nonexclusive, irrevocable,
// worldwide license in the Software to reproduce, distribute copies to the public, prepare
// derivative works, and perform publicly and display publicly, and to permit others to do so.
//
// Redistribution and use in source and binary forms, with or without modification, are permitted
// provided that the following conditions are met:
//
// (1) Redistributions of source code must retain the above copyright notice, this list of
//     conditions and the following disclaimer.
//
// (2) Redistributions in binary form must reproduce the above copyright notice, this list of
//     conditions and the following disclaimer in the documentation and/or other materials
//     provided with the distribution.
//
// (3) Neither the name of the University of California, Lawrence Berkeley National Laboratory,
//     the University of Illinois, U.S. Dept. of Energy nor the names of its contributors may be
//     used to endorse or promote products derived from this software without specific prior
//     written permission.
//
// (4) Use of EnergyPlus(TM) Name. If Licensee (i) distributes the software in stand-alone form
//     without changes from the version obtained under this License, or (ii) Licensee makes a
//     reference solely to the software portion of its product, Licensee must refer to the
//     software as "EnergyPlus version X" software, where "X" is the version number Licensee
//     obtained under this License and may not use a different name for the software. Except as
//     specifically required in this Section (4), Licensee shall not use in a company name, a
//     product name, in advertising, publicity, or other promotional activities any name, trade
//     name, trademark, logo, or other designation of "EnergyPlus", "E+", "e+" or confusingly
//     similar designation, without the U.S. Department of Energy's prior written consent.
//
// THIS SOFTWARE IS PROVIDED BY THE COPYRIGHT HOLDERS AND CONTRIBUTORS "AS IS" AND ANY EXPRESS OR
// IMPLIED WARRANTIES, INCLUDING, BUT NOT LIMITED TO, THE IMPLIED WARRANTIES OF MERCHANTABILITY
// AND FITNESS FOR A PARTICULAR PURPOSE ARE DISCLAIMED. IN NO EVENT SHALL THE COPYRIGHT OWNER OR
// CONTRIBUTORS BE LIABLE FOR ANY DIRECT, INDIRECT, INCIDENTAL, SPECIAL, EXEMPLARY, OR
// CONSEQUENTIAL DAMAGES (INCLUDING, BUT NOT LIMITED TO, PROCUREMENT OF SUBSTITUTE GOODS OR
// SERVICES; LOSS OF USE, DATA, OR PROFITS; OR BUSINESS INTERRUPTION) HOWEVER CAUSED AND ON ANY
// THEORY OF LIABILITY, WHETHER IN CONTRACT, STRICT LIABILITY, OR TORT (INCLUDING NEGLIGENCE OR
// OTHERWISE) ARISING IN ANY WAY OUT OF THE USE OF THIS SOFTWARE, EVEN IF ADVISED OF THE
// POSSIBILITY OF SUCH DAMAGE.

// EnergyPlus::Standalone ERV Unit Tests

#include <fstream>

// Google Test Headers
#include <gtest/gtest.h>

// EnergyPlus Headers
#include "Fixtures/EnergyPlusFixture.hh"
#include <EnergyPlus/DataAirLoop.hh>
#include <EnergyPlus/DataAirSystems.hh>
#include <EnergyPlus/DataEnvironment.hh>
#include <EnergyPlus/DataHVACGlobals.hh>
#include <EnergyPlus/DataHeatBalFanSys.hh>
#include <EnergyPlus/DataHeatBalance.hh>
#include <EnergyPlus/DataLoopNode.hh>
#include <EnergyPlus/DataSizing.hh>
#include <EnergyPlus/DataZoneEnergyDemands.hh>
#include <EnergyPlus/DataZoneEquipment.hh>
#include <EnergyPlus/General.hh>
#include <EnergyPlus/HeatBalanceManager.hh>
#include <EnergyPlus/IOFiles.hh>
#include <EnergyPlus/OutputProcessor.hh>
#include <EnergyPlus/Psychrometrics.hh>
#include <EnergyPlus/ScheduleManager.hh>
#include <EnergyPlus/SimulationManager.hh>
#include <EnergyPlus/SingleDuct.hh>
#include <EnergyPlus/ZoneAirLoopEquipmentManager.hh>
#include <EnergyPlus/Data/EnergyPlusData.hh>

using namespace EnergyPlus;
using namespace SimulationManager;
using namespace DataSizing;
using DataHeatBalance::Zone;

TEST_F(EnergyPlusFixture, VAVNoReheatTerminalUnitSchedule)
{
    std::string const idf_objects = delimited_string({
        "  Zone,",
        "    Zone 1;                !- Name",
        "ZoneHVAC:EquipmentConnections,",
        "    Zone 1,                !- Zone Name",
        "    Zone 1 Equipment,             !- Zone Conditioning Equipment List Name",
        "    Zone 1 Supply Inlet,       !- Zone Air Inlet Node or NodeList Name",
        "    ,      !- Zone Air Exhaust Node or NodeList Name",
        "    Zone 1 Air Node,           !- Zone Air Node Name",
        "    Zone 1 Return Node;       !- Zone Return Air Node Name",
        "ZoneHVAC:EquipmentList,",
        "    Zone 1 Equipment,             !- Name",
        "    SequentialLoad,          !- Load Distribution Scheme",
        "    ZoneHVAC:AirDistributionUnit,  !- Zone Equipment 1 Object Type",
        "    Zone 1 ADU,            !- Zone Equipment 1 Name",
        "    1,                       !- Zone Equipment 1 Cooling Sequence",
        "    1;                       !- Zone Equipment 1 Heating or No-Load Sequence",
        "ZoneHVAC:AirDistributionUnit,",
        "    Zone 1 ADU,    !- Name",
        "    Zone 1 Supply Inlet,     !- Air Distribution Unit Outlet Node Name",
        "    AirTerminal:SingleDuct:VAV:NoReheat,  !- Air Terminal Object Type",
        "    Zone 1 VAV No Reheat;           !- Air Terminal Name",
        "AirTerminal:SingleDuct:VAV:NoReheat,",
        "    Zone 1 VAV No Reheat,    !- Name",
        "    AlwaysOff,               !- Availability Schedule Name",
        "    Zone 1 Supply Inlet,     !- Air Outlet Node Name",
        "    Zone 1 Zone Equip Inlet, !- Air Inlet Node Name",
        "    2.0,                     !- Maximum Air Flow Rate {m3/s}",
        "    Constant,                !- Zone Minimum Air Flow Input Method",
        "    0.5;                     !- Constant Minimum Air Flow Fraction",
        "Schedule:Constant,",
        "    AlwaysOff,               !- Name",
        "    ,                        !- Schedule Type Limits Name",
        "    0;                       !- Hourly Value",
        "Schedule:Constant,",
        "    AlwaysOn,               !- Name",
        "    ,                        !- Schedule Type Limits Name",
        "    1;                       !- Hourly Value",

    });

    ASSERT_TRUE(process_idf(idf_objects));

    state->dataGlobal->NumOfTimeStepInHour = 1;    // must initialize this to get schedules initialized
    state->dataGlobal->MinutesPerTimeStep = 60;    // must initialize this to get schedules initialized
    ScheduleManager::ProcessScheduleInput(*state); // read schedules
    ScheduleManager::ScheduleInputProcessed = true;
    DataEnvironment::Month = 1;
    DataEnvironment::DayOfMonth = 21;
    state->dataGlobal->HourOfDay = 1;
    state->dataGlobal->TimeStep = 1;
    DataEnvironment::DSTIndicator = 0;
    DataEnvironment::DayOfWeek = 2;
    DataEnvironment::HolidayIndex = 0;
    DataEnvironment::DayOfYear_Schedule = General::OrdinalDay(DataEnvironment::Month, DataEnvironment::DayOfMonth, 1);
    DataEnvironment::StdRhoAir = Psychrometrics::PsyRhoAirFnPbTdbW(*state, 101325.0, 20.0, 0.0);
    ScheduleManager::UpdateScheduleValues(*state);

    bool ErrorsFound = false;
    HeatBalanceManager::GetZoneData(*state, ErrorsFound);
    ASSERT_FALSE(ErrorsFound);
    DataZoneEquipment::GetZoneEquipmentData1(*state);
    ZoneAirLoopEquipmentManager::GetZoneAirLoopEquipment(*state);
    SingleDuct::GetSysInput(*state);
    EXPECT_TRUE(compare_err_stream(""));
    DataHeatBalFanSys::TempControlType.allocate(1);
    DataHeatBalFanSys::TempControlType(1) = DataHVACGlobals::DualSetPointWithDeadBand;

    // node number table
    //  1   Zone 1 Air Node
    //  2   Zone 1 Return Node
    //  3   Zone 1 Supply Inlet
    //  4   Zone 1 Zone Equip Inlet

    DataZoneEnergyDemands::ZoneSysEnergyDemand.allocate(1);

    // Setup for Zone 1 VAV No Reheat
    int SysNum = 1;
    int ZoneNum = 1;
    int ZoneNodeNum = 1;
    int InletNodeNum = 4;
    bool FirstHVACIteration = true;
    Real64 SysMinMassFlow = 1.0 * DataEnvironment::StdRhoAir; // From inputs for Zone 1 VAV
    Real64 SysMaxMassFlow = 2.0 * DataEnvironment::StdRhoAir; // From inputs for Zone 1 VAV

    // Test with heating load
    DataZoneEnergyDemands::ZoneSysEnergyDemand(1).RemainingOutputRequired = 2000.0; // Heating load - expect min flow rate

    // First test - AlwaysOff Schedule - expecting no flow
    state.dataSingleDuct->sd_airterminal(SysNum).SchedPtr = 1;
    DataLoopNode::Node(InletNodeNum).MassFlowRate = SysMinMassFlow;
    DataLoopNode::Node(InletNodeNum).MassFlowRateMaxAvail = SysMaxMassFlow;
    state->dataGlobal->BeginEnvrnFlag = true; // Must be true for initial pass thru SingleDuct::InitSys for this terminal unit
    FirstHVACIteration = true;
<<<<<<< HEAD
    SingleDuct::sd_airterminal(SysNum).InitSys(*state, FirstHVACIteration); // Run thru init once with FirstHVACIteration set to true
    state->dataGlobal->BeginEnvrnFlag = false;
    FirstHVACIteration = false;
    SingleDuct::sd_airterminal(SysNum).InitSys(*state, FirstHVACIteration); // Run thru init a second time with FirstHVACIteration set to false
    SingleDuct::sd_airterminal(SysNum).SimVAV(*state, FirstHVACIteration, ZoneNum, ZoneNodeNum);
    EXPECT_EQ(0.0, SingleDuct::sd_airterminal(SysNum).sd_airterminalOutlet.AirMassFlowRateMaxAvail);
    EXPECT_EQ(0.0, SingleDuct::sd_airterminal(SysNum).sd_airterminalOutlet.AirMassFlowRate);
=======
    state.dataSingleDuct->sd_airterminal(SysNum).InitSys(state, FirstHVACIteration); // Run thru init once with FirstHVACIteration set to true
    state.dataGlobal->BeginEnvrnFlag = false;
    FirstHVACIteration = false;
    state.dataSingleDuct->sd_airterminal(SysNum).InitSys(state, FirstHVACIteration); // Run thru init a second time with FirstHVACIteration set to false
    state.dataSingleDuct->sd_airterminal(SysNum).SimVAV(state, FirstHVACIteration, ZoneNum, ZoneNodeNum);
    EXPECT_EQ(0.0, state.dataSingleDuct->sd_airterminal(SysNum).sd_airterminalOutlet.AirMassFlowRateMaxAvail);
    EXPECT_EQ(0.0, state.dataSingleDuct->sd_airterminal(SysNum).sd_airterminalOutlet.AirMassFlowRate);
>>>>>>> 52873dc2

    // Second test - AlwaysOn Schedule - expecting flow
    // Reset flows and switch to AlwaysOn Schedule
    DataLoopNode::Node(InletNodeNum).MassFlowRate = SysMinMassFlow;
    DataLoopNode::Node(InletNodeNum).MassFlowRateMaxAvail = SysMaxMassFlow;
    state.dataSingleDuct->sd_airterminal(SysNum).SchedPtr = 2;
    FirstHVACIteration = true;
<<<<<<< HEAD
    SingleDuct::sd_airterminal(SysNum).InitSys(*state, FirstHVACIteration); // Run thru init once with FirstHVACIteration set to true
    FirstHVACIteration = false;
    SingleDuct::sd_airterminal(SysNum).InitSys(*state, FirstHVACIteration); // Run thru init a second time with FirstHVACIteration set to false
    SingleDuct::sd_airterminal(SysNum).SimVAV(*state, FirstHVACIteration, ZoneNum, ZoneNodeNum);
    EXPECT_EQ(SysMaxMassFlow, SingleDuct::sd_airterminal(SysNum).sd_airterminalOutlet.AirMassFlowRateMaxAvail);
    EXPECT_EQ(SysMinMassFlow, SingleDuct::sd_airterminal(SysNum).sd_airterminalOutlet.AirMassFlowRate);
=======
    state.dataSingleDuct->sd_airterminal(SysNum).InitSys(state, FirstHVACIteration); // Run thru init once with FirstHVACIteration set to true
    FirstHVACIteration = false;
    state.dataSingleDuct->sd_airterminal(SysNum).InitSys(state, FirstHVACIteration); // Run thru init a second time with FirstHVACIteration set to false
    state.dataSingleDuct->sd_airterminal(SysNum).SimVAV(state, FirstHVACIteration, ZoneNum, ZoneNodeNum);
    EXPECT_EQ(SysMaxMassFlow, state.dataSingleDuct->sd_airterminal(SysNum).sd_airterminalOutlet.AirMassFlowRateMaxAvail);
    EXPECT_EQ(SysMinMassFlow, state.dataSingleDuct->sd_airterminal(SysNum).sd_airterminalOutlet.AirMassFlowRate);
>>>>>>> 52873dc2

    // Test with cooling load
    DataZoneEnergyDemands::ZoneSysEnergyDemand(1).RemainingOutputRequired = -2000.0; // Cooling load - expect max flow rate

    // First test - AlwaysOff Schedule - expecting no flow
    state.dataSingleDuct->sd_airterminal(SysNum).SchedPtr = 1;
    DataLoopNode::Node(InletNodeNum).MassFlowRate = SysMinMassFlow;
    DataLoopNode::Node(InletNodeNum).MassFlowRateMaxAvail = SysMaxMassFlow;
    state->dataGlobal->BeginEnvrnFlag = true; // Must be true for initial pass thru SingleDuct::InitSys for this terminal unit
    FirstHVACIteration = true;
<<<<<<< HEAD
    SingleDuct::sd_airterminal(SysNum).InitSys(*state, FirstHVACIteration); // Run thru init once with FirstHVACIteration set to true
    state->dataGlobal->BeginEnvrnFlag = false;
    FirstHVACIteration = false;
    SingleDuct::sd_airterminal(SysNum).InitSys(*state, FirstHVACIteration); // Run thru init a second time with FirstHVACIteration set to false
    SingleDuct::sd_airterminal(SysNum).SimVAV(*state, FirstHVACIteration, ZoneNum, ZoneNodeNum);
    EXPECT_EQ(0.0, SingleDuct::sd_airterminal(SysNum).sd_airterminalOutlet.AirMassFlowRateMaxAvail);
    EXPECT_EQ(0.0, SingleDuct::sd_airterminal(SysNum).sd_airterminalOutlet.AirMassFlowRate);
=======
    state.dataSingleDuct->sd_airterminal(SysNum).InitSys(state, FirstHVACIteration); // Run thru init once with FirstHVACIteration set to true
    state.dataGlobal->BeginEnvrnFlag = false;
    FirstHVACIteration = false;
    state.dataSingleDuct->sd_airterminal(SysNum).InitSys(state, FirstHVACIteration); // Run thru init a second time with FirstHVACIteration set to false
    state.dataSingleDuct->sd_airterminal(SysNum).SimVAV(state, FirstHVACIteration, ZoneNum, ZoneNodeNum);
    EXPECT_EQ(0.0, state.dataSingleDuct->sd_airterminal(SysNum).sd_airterminalOutlet.AirMassFlowRateMaxAvail);
    EXPECT_EQ(0.0, state.dataSingleDuct->sd_airterminal(SysNum).sd_airterminalOutlet.AirMassFlowRate);
>>>>>>> 52873dc2

    // Second test - AlwaysOn Schedule - expecting flow
    // Reset flows and switch to AlwaysOn Schedule
    DataLoopNode::Node(InletNodeNum).MassFlowRate = SysMinMassFlow;
    DataLoopNode::Node(InletNodeNum).MassFlowRateMaxAvail = SysMaxMassFlow;
    state.dataSingleDuct->sd_airterminal(SysNum).SchedPtr = 2;
    FirstHVACIteration = true;
<<<<<<< HEAD
    SingleDuct::sd_airterminal(SysNum).InitSys(*state, FirstHVACIteration); // Run thru init once with FirstHVACIteration set to true
    FirstHVACIteration = false;
    SingleDuct::sd_airterminal(SysNum).InitSys(*state, FirstHVACIteration); // Run thru init a second time with FirstHVACIteration set to false
    SingleDuct::sd_airterminal(SysNum).SimVAV(*state, FirstHVACIteration, ZoneNum, ZoneNodeNum);
    EXPECT_EQ(SysMaxMassFlow, SingleDuct::sd_airterminal(SysNum).sd_airterminalOutlet.AirMassFlowRateMaxAvail);
    EXPECT_EQ(SysMaxMassFlow, SingleDuct::sd_airterminal(SysNum).sd_airterminalOutlet.AirMassFlowRate);
=======
    state.dataSingleDuct->sd_airterminal(SysNum).InitSys(state, FirstHVACIteration); // Run thru init once with FirstHVACIteration set to true
    FirstHVACIteration = false;
    state.dataSingleDuct->sd_airterminal(SysNum).InitSys(state, FirstHVACIteration); // Run thru init a second time with FirstHVACIteration set to false
    state.dataSingleDuct->sd_airterminal(SysNum).SimVAV(state, FirstHVACIteration, ZoneNum, ZoneNodeNum);
    EXPECT_EQ(SysMaxMassFlow, state.dataSingleDuct->sd_airterminal(SysNum).sd_airterminalOutlet.AirMassFlowRateMaxAvail);
    EXPECT_EQ(SysMaxMassFlow, state.dataSingleDuct->sd_airterminal(SysNum).sd_airterminalOutlet.AirMassFlowRate);
>>>>>>> 52873dc2

    // Cleanup
    DataHeatBalFanSys::TempControlType.deallocate();
    DataZoneEnergyDemands::ZoneSysEnergyDemand.deallocate();
}

TEST_F(EnergyPlusFixture, VAVReheatTerminalUnitSchedule)
{
    std::string const idf_objects = delimited_string({
        "  Zone,",
        "    Zone 1;                !- Name",
        "ZoneHVAC:EquipmentConnections,",
        "    Zone 1,                !- Zone Name",
        "    Zone 1 Equipment,             !- Zone Conditioning Equipment List Name",
        "    Zone 1 Supply Inlet,       !- Zone Air Inlet Node or NodeList Name",
        "    ,      !- Zone Air Exhaust Node or NodeList Name",
        "    Zone 1 Air Node,           !- Zone Air Node Name",
        "    Zone 1 Return Node;       !- Zone Return Air Node Name",
        "ZoneHVAC:EquipmentList,",
        "    Zone 1 Equipment,             !- Name",
        "    SequentialLoad,          !- Load Distribution Scheme",
        "    ZoneHVAC:AirDistributionUnit,  !- Zone Equipment 1 Object Type",
        "    Zone 1 ADU,            !- Zone Equipment 1 Name",
        "    1,                       !- Zone Equipment 1 Cooling Sequence",
        "    1;                       !- Zone Equipment 1 Heating or No-Load Sequence",
        "ZoneHVAC:AirDistributionUnit,",
        "    Zone 1 ADU,    !- Name",
        "    Zone 1 Supply Inlet,     !- Air Distribution Unit Outlet Node Name",
        "    AirTerminal:SingleDuct:VAV:Reheat,  !- Air Terminal Object Type",
        "    Zone 1 VAV Reheat;           !- Air Terminal Name",
        "AirTerminal:SingleDuct:VAV:Reheat,",
        "    Zone 1 VAV Reheat,       !- Name",
        "    AlwaysOff,               !- Availability Schedule Name",
        "    Zone 1 VAV Reheat Coil Air Inlet,  !- Damper Air Outlet Node Name",
        "    Zone 1 Zone Equip Inlet, !- Air Inlet Node Name",
        "    1.0,                     !- Maximum Air Flow Rate {m3/s}",
        "    Constant,                !- Zone Minimum Air Flow Input Method",
        "    0.25,                     !- Constant Minimum Air Flow Fraction",
        "    ,                        !- Fixed Minimum Air Flow Rate{m3/s}",
        "    ,                        !- Minimum Air Flow Fraction Schedule Name",
        "    Coil:Heating:Electric,   !- Reheat Coil Object Type",
        "    Zone 1 Reheat Coil,      !- Reheat Coil Name",
        "    ,                        !- Maximum Hot Water or Steam Flow Rate{m3/s}",
        "    ,                        !- Minimum Hot Water or Steam Flow Rate{m3/s}",
        "    Zone 1 Supply Inlet,     !- Air Outlet Node Name",
        "    0.001,                   !- Convergence Tolerance",
        "    ,                        !- Damper Heating Action",
        "    ,                        !- Maximum Flow per Zone Floor Area During Reheat",
        "    ;                        !- Maximum Flow Fraction During Reheat",
        "Coil:Heating:Electric,",
        "    Zone 1 Reheat Coil,      !- Name",
        "    ,                        !- Availability Schedule Name",
        "    1,                       !- Efficiency",
        "    100,                     !- Nominal Capacity of the Coil {W}",
        "    Zone 1 VAV Reheat Coil Air Inlet,  !- Air Inlet Node Name",
        "    Zone 1 Supply Inlet,     !- Air Outlet Node Name",
        "    ;                        !- Temperature Setpoint Node Name",
        "Schedule:Constant,",
        "    AlwaysOff,               !- Name",
        "    ,                        !- Schedule Type Limits Name",
        "    0;                       !- Hourly Value",
        "Schedule:Constant,",
        "    AlwaysOn,               !- Name",
        "    ,                        !- Schedule Type Limits Name",
        "    1;                       !- Hourly Value",

    });

    ASSERT_TRUE(process_idf(idf_objects));

    state->dataGlobal->NumOfTimeStepInHour = 1;    // must initialize this to get schedules initialized
    state->dataGlobal->MinutesPerTimeStep = 60;    // must initialize this to get schedules initialized
    ScheduleManager::ProcessScheduleInput(*state); // read schedules
    ScheduleManager::ScheduleInputProcessed = true;
    DataEnvironment::Month = 1;
    DataEnvironment::DayOfMonth = 21;
    state->dataGlobal->HourOfDay = 1;
    state->dataGlobal->TimeStep = 1;
    DataEnvironment::DSTIndicator = 0;
    DataEnvironment::DayOfWeek = 2;
    DataEnvironment::HolidayIndex = 0;
    DataEnvironment::DayOfYear_Schedule = General::OrdinalDay(DataEnvironment::Month, DataEnvironment::DayOfMonth, 1);
    DataEnvironment::StdRhoAir = Psychrometrics::PsyRhoAirFnPbTdbW(*state, 101325.0, 20.0, 0.0);
    ScheduleManager::UpdateScheduleValues(*state);

    bool ErrorsFound = false;
    HeatBalanceManager::GetZoneData(*state, ErrorsFound);
    ASSERT_FALSE(ErrorsFound);
    DataZoneEquipment::GetZoneEquipmentData1(*state);
    ZoneAirLoopEquipmentManager::GetZoneAirLoopEquipment(*state);
    SingleDuct::GetSysInput(*state);
    EXPECT_TRUE(compare_err_stream(""));
    DataHeatBalFanSys::TempControlType.allocate(1);
    DataHeatBalFanSys::TempControlType(1) = DataHVACGlobals::DualSetPointWithDeadBand;

    // node number table
    //  1   Zone 1 Air Node
    //  2   Zone 1 Return Node
    //  3   Zone 1 Supply Inlet
    //  4   Zone 1 VAV Reheat Coil Air Inlet
    //  5   Zone 1 Zone Equip Inlet

    DataZoneEnergyDemands::ZoneSysEnergyDemand.allocate(1);

    // Setup for Zone 1 VAV No Reheat
    int SysNum = 1;
    int ZoneNum = 1;
    int ZoneNodeNum = 1;
    int InletNodeNum = 5;
    bool FirstHVACIteration = true;
    Real64 SysMinMassFlow = 0.25 * DataEnvironment::StdRhoAir; // From inputs for Zone 1 VAV
    Real64 SysMaxMassFlow = 1.0 * DataEnvironment::StdRhoAir;  // From inputs for Zone 1 VAV

    // Test with heating load
    DataZoneEnergyDemands::ZoneSysEnergyDemand(1).RemainingOutputRequired = 2000.0; // Heating load - expect min flow rate

    // First test - AlwaysOff Schedule - expecting no flow
    state.dataSingleDuct->sd_airterminal(SysNum).SchedPtr = 1;
    DataLoopNode::Node(InletNodeNum).MassFlowRate = SysMinMassFlow;
    DataLoopNode::Node(InletNodeNum).MassFlowRateMaxAvail = SysMaxMassFlow;
    state->dataGlobal->BeginEnvrnFlag = true; // Must be true for initial pass thru SingleDuct::InitSys for this terminal unit
    FirstHVACIteration = true;
<<<<<<< HEAD
    SingleDuct::sd_airterminal(SysNum).InitSys(*state, FirstHVACIteration); // Run thru init once with FirstHVACIteration set to true
    state->dataGlobal->BeginEnvrnFlag = false;
    FirstHVACIteration = false;
    SingleDuct::sd_airterminal(SysNum).InitSys(*state, FirstHVACIteration); // Run thru init a second time with FirstHVACIteration set to false
    SingleDuct::sd_airterminal(SysNum).SimVAV(*state, FirstHVACIteration, ZoneNum, ZoneNodeNum);
    EXPECT_EQ(0.0, SingleDuct::sd_airterminal(SysNum).sd_airterminalOutlet.AirMassFlowRateMaxAvail);
    EXPECT_EQ(0.0, SingleDuct::sd_airterminal(SysNum).sd_airterminalOutlet.AirMassFlowRate);
=======
    state.dataSingleDuct->sd_airterminal(SysNum).InitSys(state, FirstHVACIteration); // Run thru init once with FirstHVACIteration set to true
    state.dataGlobal->BeginEnvrnFlag = false;
    FirstHVACIteration = false;
    state.dataSingleDuct->sd_airterminal(SysNum).InitSys(state, FirstHVACIteration); // Run thru init a second time with FirstHVACIteration set to false
    state.dataSingleDuct->sd_airterminal(SysNum).SimVAV(state, FirstHVACIteration, ZoneNum, ZoneNodeNum);
    EXPECT_EQ(0.0, state.dataSingleDuct->sd_airterminal(SysNum).sd_airterminalOutlet.AirMassFlowRateMaxAvail);
    EXPECT_EQ(0.0, state.dataSingleDuct->sd_airterminal(SysNum).sd_airterminalOutlet.AirMassFlowRate);
>>>>>>> 52873dc2

    // Second test - AlwaysOn Schedule - expecting flow
    // Reset flows and switch to AlwaysOn Schedule
    DataLoopNode::Node(InletNodeNum).MassFlowRate = SysMinMassFlow;
    DataLoopNode::Node(InletNodeNum).MassFlowRateMaxAvail = SysMaxMassFlow;
    state.dataSingleDuct->sd_airterminal(SysNum).SchedPtr = 2;
    FirstHVACIteration = true;
<<<<<<< HEAD
    SingleDuct::sd_airterminal(SysNum).InitSys(*state, FirstHVACIteration); // Run thru init once with FirstHVACIteration set to true
    FirstHVACIteration = false;
    SingleDuct::sd_airterminal(SysNum).InitSys(*state, FirstHVACIteration); // Run thru init a second time with FirstHVACIteration set to false
    SingleDuct::sd_airterminal(SysNum).SimVAV(*state, FirstHVACIteration, ZoneNum, ZoneNodeNum);
    EXPECT_EQ(SysMaxMassFlow, SingleDuct::sd_airterminal(SysNum).sd_airterminalOutlet.AirMassFlowRateMaxAvail);
    EXPECT_EQ(SysMinMassFlow, SingleDuct::sd_airterminal(SysNum).sd_airterminalOutlet.AirMassFlowRate);
=======
    state.dataSingleDuct->sd_airterminal(SysNum).InitSys(state, FirstHVACIteration); // Run thru init once with FirstHVACIteration set to true
    FirstHVACIteration = false;
    state.dataSingleDuct->sd_airterminal(SysNum).InitSys(state, FirstHVACIteration); // Run thru init a second time with FirstHVACIteration set to false
    state.dataSingleDuct->sd_airterminal(SysNum).SimVAV(state, FirstHVACIteration, ZoneNum, ZoneNodeNum);
    EXPECT_EQ(SysMaxMassFlow, state.dataSingleDuct->sd_airterminal(SysNum).sd_airterminalOutlet.AirMassFlowRateMaxAvail);
    EXPECT_EQ(SysMinMassFlow, state.dataSingleDuct->sd_airterminal(SysNum).sd_airterminalOutlet.AirMassFlowRate);
>>>>>>> 52873dc2

    // Test with cooling load
    DataZoneEnergyDemands::ZoneSysEnergyDemand(1).RemainingOutputRequired = -2000.0; // Cooling load - expect max flow rate

    // First test - AlwaysOff Schedule - expecting no flow
    state.dataSingleDuct->sd_airterminal(SysNum).SchedPtr = 1;
    DataLoopNode::Node(InletNodeNum).MassFlowRate = SysMinMassFlow;
    DataLoopNode::Node(InletNodeNum).MassFlowRateMaxAvail = SysMaxMassFlow;
    state->dataGlobal->BeginEnvrnFlag = true; // Must be true for initial pass thru SingleDuct::InitSys for this terminal unit
    FirstHVACIteration = true;
<<<<<<< HEAD
    SingleDuct::sd_airterminal(SysNum).InitSys(*state, FirstHVACIteration); // Run thru init once with FirstHVACIteration set to true
    state->dataGlobal->BeginEnvrnFlag = false;
    FirstHVACIteration = false;
    SingleDuct::sd_airterminal(SysNum).InitSys(*state, FirstHVACIteration); // Run thru init a second time with FirstHVACIteration set to false
    SingleDuct::sd_airterminal(SysNum).SimVAV(*state, FirstHVACIteration, ZoneNum, ZoneNodeNum);
    EXPECT_EQ(0.0, SingleDuct::sd_airterminal(SysNum).sd_airterminalOutlet.AirMassFlowRateMaxAvail);
    EXPECT_EQ(0.0, SingleDuct::sd_airterminal(SysNum).sd_airterminalOutlet.AirMassFlowRate);
=======
    state.dataSingleDuct->sd_airterminal(SysNum).InitSys(state, FirstHVACIteration); // Run thru init once with FirstHVACIteration set to true
    state.dataGlobal->BeginEnvrnFlag = false;
    FirstHVACIteration = false;
    state.dataSingleDuct->sd_airterminal(SysNum).InitSys(state, FirstHVACIteration); // Run thru init a second time with FirstHVACIteration set to false
    state.dataSingleDuct->sd_airterminal(SysNum).SimVAV(state, FirstHVACIteration, ZoneNum, ZoneNodeNum);
    EXPECT_EQ(0.0, state.dataSingleDuct->sd_airterminal(SysNum).sd_airterminalOutlet.AirMassFlowRateMaxAvail);
    EXPECT_EQ(0.0, state.dataSingleDuct->sd_airterminal(SysNum).sd_airterminalOutlet.AirMassFlowRate);
>>>>>>> 52873dc2

    // Second test - AlwaysOn Schedule - expecting flow
    // Reset flows and switch to AlwaysOn Schedule
    DataLoopNode::Node(InletNodeNum).MassFlowRate = SysMinMassFlow;
    DataLoopNode::Node(InletNodeNum).MassFlowRateMaxAvail = SysMaxMassFlow;
    state.dataSingleDuct->sd_airterminal(SysNum).SchedPtr = 2;
    FirstHVACIteration = true;
<<<<<<< HEAD
    SingleDuct::sd_airterminal(SysNum).InitSys(*state, FirstHVACIteration); // Run thru init once with FirstHVACIteration set to true
    FirstHVACIteration = false;
    SingleDuct::sd_airterminal(SysNum).InitSys(*state, FirstHVACIteration); // Run thru init a second time with FirstHVACIteration set to false
    SingleDuct::sd_airterminal(SysNum).SimVAV(*state, FirstHVACIteration, ZoneNum, ZoneNodeNum);
    EXPECT_EQ(SysMaxMassFlow, SingleDuct::sd_airterminal(SysNum).sd_airterminalOutlet.AirMassFlowRateMaxAvail);
    EXPECT_EQ(SysMaxMassFlow, SingleDuct::sd_airterminal(SysNum).sd_airterminalOutlet.AirMassFlowRate);
=======
    state.dataSingleDuct->sd_airterminal(SysNum).InitSys(state, FirstHVACIteration); // Run thru init once with FirstHVACIteration set to true
    FirstHVACIteration = false;
    state.dataSingleDuct->sd_airterminal(SysNum).InitSys(state, FirstHVACIteration); // Run thru init a second time with FirstHVACIteration set to false
    state.dataSingleDuct->sd_airterminal(SysNum).SimVAV(state, FirstHVACIteration, ZoneNum, ZoneNodeNum);
    EXPECT_EQ(SysMaxMassFlow, state.dataSingleDuct->sd_airterminal(SysNum).sd_airterminalOutlet.AirMassFlowRateMaxAvail);
    EXPECT_EQ(SysMaxMassFlow, state.dataSingleDuct->sd_airterminal(SysNum).sd_airterminalOutlet.AirMassFlowRate);
>>>>>>> 52873dc2

    // Cleanup
    DataHeatBalFanSys::TempControlType.deallocate();
    DataZoneEnergyDemands::ZoneSysEnergyDemand.deallocate();
}

TEST_F(EnergyPlusFixture, SingleDuct_ZeroFloorAreaTest)
{
    // AUTHOR: R. Raustad, FSEC
    // DATE WRITTEN: Sep 2015

    std::string const idf_objects = delimited_string({
        " Output:Diagnostics, DisplayExtraWarnings;",
        "  Timestep, 4;",

        "BUILDING, SingleDuct_ZeroFloorAreaTest, 0.0, Suburbs, .04, .4, FullExterior, 25, 6;",

        "SimulationControl, YES, YES, NO, YES, NO;",

        "  Site:Location,",
        "    Miami Intl Ap FL USA TMY3 WMO=722020E,    !- Name",
        "    25.82,                   !- Latitude {deg}",
        "    -80.30,                  !- Longitude {deg}",
        "    -5.00,                   !- Time Zone {hr}",
        "    11;                      !- Elevation {m}",

        "SizingPeriod:DesignDay,",
        " Miami Intl Ap Ann Clg 1% Condns DB/MCWB, !- Name",
        " 7,                        !- Month",
        " 21,                       !- Day of Month",
        " SummerDesignDay,          !- Day Type",
        " 31.7,                     !- Maximum Dry - Bulb Temperature{ C }",
        " 10.0,                      !- Daily Dry - Bulb Temperature Range{ deltaC }",
        " ,                         !- Dry - Bulb Temperature Range Modifier Type",
        " ,                         !- Dry - Bulb Temperature Range Modifier Day Schedule Name",
        " Wetbulb,                  !- Humidity Condition Type",
        " 22.7,                     !- Wetbulb or DewPoint at Maximum Dry - Bulb{ C }",
        " ,                         !- Humidity Condition Day Schedule Name",
        " ,                         !- Humidity Ratio at Maximum Dry - Bulb{ kgWater / kgDryAir }",
        " ,                         !- Enthalpy at Maximum Dry - Bulb{ J / kg }",
        " ,                         !- Daily Wet - Bulb Temperature Range{ deltaC }",
        " 101217.,                  !- Barometric Pressure{ Pa }",
        " 3.8,                      !- Wind Speed{ m / s }",
        " 340,                      !- Wind Direction{ deg }",
        " No,                       !- Rain Indicator",
        " No,                       !- Snow Indicator",
        " No,                       !- Daylight Saving Time Indicator",
        " ASHRAEClearSky,           !- Solar Model Indicator",
        " ,                         !- Beam Solar Day Schedule Name",
        " ,                         !- Diffuse Solar Day Schedule Name",
        " ,                         !- ASHRAE Clear Sky Optical Depth for Beam Irradiance( taub ) { dimensionless }",
        " ,                         !- ASHRAE Clear Sky Optical Depth for Diffuse Irradiance( taud ) { dimensionless }",
        " 1.00;                     !- Sky Clearness",

        "SizingPeriod:DesignDay,",
        " Miami Intl Ap Ann Htg 99.6% Condns DB, !- Name",
        " 1,                        !- Month",
        " 21,                       !- Day of Month",
        " WinterDesignDay,          !- Day Type",
        " 8.7,                      !- Maximum Dry - Bulb Temperature{ C }",
        " 0.0,                      !- Daily Dry - Bulb Temperature Range{ deltaC }",
        " ,                         !- Dry - Bulb Temperature Range Modifier Type",
        " ,                         !- Dry - Bulb Temperature Range Modifier Day Schedule Name",
        " Wetbulb,                  !- Humidity Condition Type",
        " 8.7,                      !- Wetbulb or DewPoint at Maximum Dry - Bulb{ C }",
        " ,                         !- Humidity Condition Day Schedule Name",
        " ,                         !- Humidity Ratio at Maximum Dry - Bulb{ kgWater / kgDryAir }",
        " ,                         !- Enthalpy at Maximum Dry - Bulb{ J / kg }",
        " ,                         !- Daily Wet - Bulb Temperature Range{ deltaC }",
        " 101217.,                  !- Barometric Pressure{ Pa }",
        " 3.8,                      !- Wind Speed{ m / s }",
        " 340,                      !- Wind Direction{ deg }",
        " No,                       !- Rain Indicator",
        " No,                       !- Snow Indicator",
        " No,                       !- Daylight Saving Time Indicator",
        " ASHRAEClearSky,           !- Solar Model Indicator",
        " ,                         !- Beam Solar Day Schedule Name",
        " ,                         !- Diffuse Solar Day Schedule Name",
        " ,                         !- ASHRAE Clear Sky Optical Depth for Beam Irradiance( taub ) { dimensionless }",
        " ,                         !- ASHRAE Clear Sky Optical Depth for Diffuse Irradiance( taud ) { dimensionless }",
        " 0.00;                     !- Sky Clearness",

        "Zone,",
        "  Space,                   !- Name",
        "  0.0000,                  !- Direction of Relative North {deg}",
        "  0.0000,                  !- X Origin {m}",
        "  0.0000,                  !- Y Origin {m}",
        "  0.0000,                  !- Z Origin {m}",
        "  1,                       !- Type",
        "  1,                       !- Multiplier",
        "  2.4,                     !- Ceiling Height {m}",
        "  ,                        !- Volume {m3}",
        "  autocalculate,           !- Floor Area {m2}",
        "  ,                        !- Zone Inside Convection Algorithm",
        "  ,                        !- Zone Outside Convection Algorithm",
        "  Yes;                     !- Part of Total Floor Area",

        "Zone,",
        "  Space2,                !- Name",
        "  0.0000,                  !- Direction of Relative North {deg}",
        "  0.0000,                  !- X Origin {m}",
        "  0.0000,                  !- Y Origin {m}",
        "  0.0000,                  !- Z Origin {m}",
        "  1,                       !- Type",
        "  1,                       !- Multiplier",
        "  2.4,                     !- Ceiling Height {m}",
        "  ,                        !- Volume {m3}",
        "  autocalculate,           !- Floor Area {m2}",
        "  ,                        !- Zone Inside Convection Algorithm",
        "  ,                        !- Zone Outside Convection Algorithm",
        "  Yes;                     !- Part of Total Floor Area",

        "Sizing:Zone,",
        " Space,                    !- Zone or ZoneList Name",
        " SupplyAirTemperature,     !- Zone Cooling Design Supply Air Temperature Input Method",
        " 12.,                      !- Zone Cooling Design Supply Air Temperature{ C }",
        " ,                         !- Zone Cooling Design Supply Air Temperature Difference{ deltaC }",
        " SupplyAirTemperature,     !- Zone Heating Design Supply Air Temperature Input Method",
        " 50.,                      !- Zone Heating Design Supply Air Temperature{ C }",
        " ,                         !- Zone Heating Design Supply Air Temperature Difference{ deltaC }",
        " 0.008,                    !- Zone Cooling Design Supply Air Humidity Ratio{ kgWater / kgDryAir }",
        " 0.008,                    !- Zone Heating Design Supply Air Humidity Ratio{ kgWater / kgDryAir }",
        " SZ DSOA,                  !- Design Specification Outdoor Air Object Name",
        " 0.0,                      !- Zone Heating Sizing Factor",
        " 0.0,                      !- Zone Cooling Sizing Factor",
        " DesignDay,                !- Cooling Design Air Flow Method",
        " 0,                        !- Cooling Design Air Flow Rate{ m3 / s }",
        " ,                         !- Cooling Minimum Air Flow per Zone Floor Area{ m3 / s - m2 }",
        " ,                         !- Cooling Minimum Air Flow{ m3 / s }",
        " ,                         !- Cooling Minimum Air Flow Fraction",
        " DesignDay,                !- Heating Design Air Flow Method",
        " 0,                        !- Heating Design Air Flow Rate{ m3 / s }",
        " ,                         !- Heating Maximum Air Flow per Zone Floor Area{ m3 / s - m2 }",
        " ,                         !- Heating Maximum Air Flow{ m3 / s }",
        " ;                         !- Heating Maximum Air Flow Fraction",

        "Sizing:Zone,",
        " Space2,                   !- Zone or ZoneList Name",
        " SupplyAirTemperature,     !- Zone Cooling Design Supply Air Temperature Input Method",
        " 12.,                      !- Zone Cooling Design Supply Air Temperature{ C }",
        " ,                         !- Zone Cooling Design Supply Air Temperature Difference{ deltaC }",
        " SupplyAirTemperature,     !- Zone Heating Design Supply Air Temperature Input Method",
        " 50.,                      !- Zone Heating Design Supply Air Temperature{ C }",
        " ,                         !- Zone Heating Design Supply Air Temperature Difference{ deltaC }",
        " 0.008,                    !- Zone Cooling Design Supply Air Humidity Ratio{ kgWater / kgDryAir }",
        " 0.008,                    !- Zone Heating Design Supply Air Humidity Ratio{ kgWater / kgDryAir }",
        " SZ DSOA,                  !- Design Specification Outdoor Air Object Name",
        " 0.0,                      !- Zone Heating Sizing Factor",
        " 0.0,                      !- Zone Cooling Sizing Factor",
        " DesignDay,                !- Cooling Design Air Flow Method",
        " 0,                        !- Cooling Design Air Flow Rate{ m3 / s }",
        " ,                         !- Cooling Minimum Air Flow per Zone Floor Area{ m3 / s - m2 }",
        " ,                         !- Cooling Minimum Air Flow{ m3 / s }",
        " ,                         !- Cooling Minimum Air Flow Fraction",
        " DesignDay,                !- Heating Design Air Flow Method",
        " 0,                        !- Heating Design Air Flow Rate{ m3 / s }",
        " ,                         !- Heating Maximum Air Flow per Zone Floor Area{ m3 / s - m2 }",
        " ,                         !- Heating Maximum Air Flow{ m3 / s }",
        " ;                         !- Heating Maximum Air Flow Fraction",

        "DesignSpecification:OutdoorAir,",
        " SZ DSOA,                  !- Name",
        " flow/zone,                !- Outdoor Air Method",
        " 0.0,                      !- Outdoor Air Flow per Person{ m3 / s - person }",
        " 0.05,                     !- Outdoor Air Flow per Zone Floor Area{ m3 / s - m2 }",
        " 0.05;                     !- Outdoor Air Flow per Zone{ m3 / s }",

        "  Sizing:System,",
        "    VAV Sys 1,               !- AirLoop Name",
        "    sensible,                !- Type of Load to Size On",
        "    autosize,                !- Design Outdoor Air Flow Rate {m3/s}",
        "    0.3,                     !- Central Heating Maximum System Air Flow Ratio",
        "    4.5,                     !- Preheat Design Temperature {C}",
        "    0.008,                   !- Preheat Design Humidity Ratio {kgWater/kgDryAir}",
        "    11.0,                    !- Precool Design Temperature {C}",
        "    0.008,                   !- Precool Design Humidity Ratio {kgWater/kgDryAir}",
        "    12.8,                    !- Central Cooling Design Supply Air Temperature {C}",
        "    25.0,                    !- Central Heating Design Supply Air Temperature {C}",
        "    noncoincident,           !- Type of Zone Sum to Use",
        "    no,                      !- 100% Outdoor Air in Cooling",
        "    no,                      !- 100% Outdoor Air in Heating",
        "    0.008,                   !- Central Cooling Design Supply Air Humidity Ratio {kgWater/kgDryAir}",
        "    0.008,                   !- Central Heating Design Supply Air Humidity Ratio {kgWater/kgDryAir}",
        "    DesignDay,               !- Cooling Design Air Flow Method",
        "    0,                       !- Cooling Design Air Flow Rate {m3/s}",
        "    ,                        !- Supply Air Flow Rate Per Floor Area During Cooling Operation {m3/s-m2}",
        "    ,                        !- Fraction of Autosized Design Cooling Supply Air Flow Rate",
        "    ,                        !- Design Supply Air Flow Rate Per Unit Cooling Capacity {m3/s-W}",
        "    DesignDay,               !- Heating Design Air Flow Method",
        "    0,                       !- Heating Design Air Flow Rate {m3/s}",
        "    ,                        !- Supply Air Flow Rate Per Floor Area During Heating Operation {m3/s-m2}",
        "    ,                        !- Fraction of Autosized Design Heating Supply Air Flow Rate",
        "    ,                        !- Fraction of Autosized Design Cooling Supply Air Flow Rate",
        "    ,                        !- Design Supply Air Flow Rate Per Unit Heating Capacity {m3/s-W}",
        "    ,                        !- System Outdoor Air Method",
        "    1.0,                     !- Zone Maximum Outdoor Air Fraction {dimensionless}",
        "    CoolingDesignCapacity,   !- Cooling Design Capacity Method",
        "    autosize,                !- Cooling Design Capacity {W}",
        "    ,                        !- Cooling Design Capacity Per Floor Area {W/m2}",
        "    ,                        !- Fraction of Autosized Cooling Design Capacity",
        "    HeatingDesignCapacity,   !- Heating Design Capacity Method",
        "    autosize,                !- Heating Design Capacity {W}",
        "    ,                        !- Heating Design Capacity Per Floor Area {W/m2}",
        "    ,                        !- Fraction of Autosized Heating Design Capacity",
        "    VAV;                     !- Central Cooling Capacity Control Method",

        "  ZoneHVAC:EquipmentConnections,",
        "    Space,                    !- Zone Name",
        "    Space Eq,                 !- Zone Conditioning Equipment List Name",
        "    Space In Node,            !- Zone Air Inlet Node or NodeList Name",
        "    Space Out Node,           !- Zone Air Exhaust Node or NodeList Name",
        "    Space Node,               !- Zone Air Node Name",
        "    Space Ret Node;           !- Zone Return Air Node Name",

        "  ZoneHVAC:EquipmentConnections,",
        "    Space2,                   !- Zone Name",
        "    Space2 Eq,                !- Zone Conditioning Equipment List Name",
        "    Space2 In Node,           !- Zone Air Inlet Node or NodeList Name",
        "    Space2 Out Node,          !- Zone Air Exhaust Node or NodeList Name",
        "    Space2 Node,              !- Zone Air Node Name",
        "    Space2 Ret Node;          !- Zone Return Air Node Name",

        "  ZoneHVAC:EquipmentList,",
        "    Space Eq,                !- Name",
        "    SequentialLoad,          !- Load Distribution Scheme",
        "    ZoneHVAC:AirDistributionUnit,  !- Zone Equipment 1 Object Type",
        "    SPACE1-1 ATU,            !- Zone Equipment 1 Name",
        "    1,                       !- Zone Equipment 1 Cooling Sequence",
        "    1;                       !- Zone Equipment 1 Heating or No - Load Sequence",

        "  ZoneHVAC:AirDistributionUnit,",
        "    SPACE1-1 ATU,            !- Name",
        "    Space In Node,           !- Air Distribution Unit Outlet Node Name",
        "    AirTerminal:SingleDuct:VAV:Reheat,  !- Air Terminal Object Type",
        "    SPACE1-1 VAV Reheat;     !- Air Terminal Name",

        "  ZoneHVAC:EquipmentList,",
        "    Space2 Eq,               !- Name",
        "    SequentialLoad,          !- Load Distribution Scheme",
        "    ZoneHVAC:AirDistributionUnit,  !- Zone Equipment 1 Object Type",
        "    SPACE2-1 ATU,            !- Zone Equipment 1 Name",
        "    1,                       !- Zone Equipment 1 Cooling Sequence",
        "    1;                       !- Zone Equipment 1 Heating or No - Load Sequence",

        "  ZoneHVAC:AirDistributionUnit,",
        "    SPACE2-1 ATU,            !- Name",
        "    Space2 In Node,          !- Air Distribution Unit Outlet Node Name",
        "    AirTerminal:SingleDuct:VAV:Reheat,  !- Air Terminal Object Type",
        "    SPACE2-1 VAV Reheat;     !- Air Terminal Name",

        "  AirTerminal:SingleDuct:VAV:Reheat,",
        "    SPACE1-1 VAV Reheat,     !- Name",
        "    AvailSched,              !- Availability Schedule Name",
        "    SPACE1-1 Zone Coil Air In Node,  !- Damper Air Outlet Node Name",
        "    SPACE1-1 ATU In Node,    !- Air Inlet Node Name",
        "    autosize,                !- Maximum Air Flow Rate {m3/s}",
        "    Constant,                !- Zone Minimum Air Flow Input Method",
        "    0.3,                     !- Constant Minimum Air Flow Fraction",
        "    ,                        !- Fixed Minimum Air Flow Rate {m3/s}",
        "    ,                        !- Minimum Air Flow Fraction Schedule Name",
        "    Coil:Heating:Fuel,        !- Reheat Coil Object Type",
        "    SPACE1-1 Zone Coil,      !- Reheat Coil Name",
        "    0.0,                     !- Maximum Hot Water or Steam Flow Rate {m3/s}",
        "    0.0,                     !- Minimum Hot Water or Steam Flow Rate {m3/s}",
        "    SPACE In Node,           !- Air Outlet Node Name",
        "    0.001,                   !- Convergence Tolerance",
        "    ReverseWithLimits,       !- Damper Heating Action",
        "    AUTOCALCULATE,           !- Maximum Flow per Zone Floor Area During Reheat {m3/s-m2}",
        "    AUTOCALCULATE;           !- Maximum Flow Fraction During Reheat",

        "  AirTerminal:SingleDuct:VAV:Reheat,",
        "    SPACE2-1 VAV Reheat,     !- Name",
        "    AvailSched,              !- Availability Schedule Name",
        "    SPACE2-1 Zone Coil Air In Node,  !- Damper Air Outlet Node Name",
        "    SPACE2-1 ATU In Node,    !- Air Inlet Node Name",
        "    autosize,                !- Maximum Air Flow Rate {m3/s}",
        "    Constant,                !- Zone Minimum Air Flow Input Method",
        "    0.3,                     !- Constant Minimum Air Flow Fraction",
        "    ,                        !- Fixed Minimum Air Flow Rate {m3/s}",
        "    ,                        !- Minimum Air Flow Fraction Schedule Name",
        "    Coil:Heating:Fuel,        !- Reheat Coil Object Type",
        "    SPACE2-1 Zone Coil,      !- Reheat Coil Name",
        "    0.0,                     !- Maximum Hot Water or Steam Flow Rate {m3/s}",
        "    0.0,                     !- Minimum Hot Water or Steam Flow Rate {m3/s}",
        "    SPACE2 In Node,          !- Air Outlet Node Name",
        "    0.001,                   !- Convergence Tolerance",
        "    ReverseWithLimits,       !- Damper Heating Action",
        "    AUTOCALCULATE,           !- Maximum Flow per Zone Floor Area During Reheat {m3/s-m2}",
        "    AUTOCALCULATE;           !- Maximum Flow Fraction During Reheat",

        "  BranchList,",
        "    VAV Sys 1 Branches,      !- Name",
        "    VAV Sys 1 Main Branch;   !- Branch 1 Name",

        "  Branch,",
        "    VAV Sys 1 Main Branch,   !- Name",
        "    ,                        !- Pressure Drop Curve Name",
        "    AirLoopHVAC:OutdoorAirSystem,  !- Component 1 Object Type",
        "    OA Sys 1,                !- Component 1 Name",
        "    VAV Sys 1 Inlet Node,    !- Component 1 Inlet Node Name",
        "    Mixed Air Node 1,        !- Component 1 Outlet Node Name",
        "    CoilSystem:Cooling:DX,   !- Component 2 Object Type",
        "    DX Cooling Coil System 1,!- Component 2 Name",
        "    Mixed Air Node 1,        !- Component 2 Inlet Node Name",
        "    Main Cooling Coil 1 Outlet Node,  !- Component 2 Outlet Node Name",
        "    Coil:Heating:Fuel,        !- Component 3 Object Type",
        "    Main Heating Coil 1,     !- Component 3 Name",
        "    Main Cooling Coil 1 Outlet Node,  !- Component 3 Inlet Node Name",
        "    Main Heating Coil 1 Outlet Node,  !- Component 3 Outlet Node Name",
        "    Fan:VariableVolume,      !- Component 4 Object Type",
        "    Supply Fan 1,            !- Component 4 Name",
        "    Main Heating Coil 1 Outlet Node,  !- Component 4 Inlet Node Name",
        "    VAV Sys 1 Outlet Node;   !- Component 4 Outlet Node Name",

        "  AirLoopHVAC,",
        "    VAV Sys 1,               !- Name",
        "    ,                        !- Controller List Name",
        "    VAV Sys 1 Avail List,    !- Availability Manager List Name",
        "    autosize,                !- Design Supply Air Flow Rate {m3/s}",
        "    VAV Sys 1 Branches,      !- Branch List Name",
        "    ,                        !- Connector List Name",
        "    VAV Sys 1 Inlet Node,    !- Supply Side Inlet Node Name",
        "    Demand Out Node,         !- Demand Side Outlet Node Name",
        "    Zone Eq In Node,         !- Demand Side Inlet Node Names",
        "    VAV Sys 1 Outlet Node;   !- Supply Side Outlet Node Names",

        "  AirLoopHVAC:SupplyPath,",
        "    Zone Supply Air Path 1,  !- Name",
        "    Zone Eq In Node,         !- Supply Air Path Inlet Node Name",
        "    AirLoopHVAC:ZoneSplitter,!- Component 1 Object Type",
        "    Zone Supply Air Splitter;  !- Component 1 Name",

        "  AirLoopHVAC:ZoneSplitter,",
        "    Zone Supply Air Splitter,  !- Name",
        "    Zone Eq In Node,         !- Inlet Node Name",
        "    SPACE1-1 ATU In Node,    !- Outlet 1 Node Name",
        "    SPACE2-1 ATU In Node;    !- Outlet 2 Node Name",

        "  AirLoopHVAC:ReturnPath,",
        "    ReturnAirPath1,          !- Name",
        "    Demand Out Node,         !- Return Air Path Outlet Node Name",
        "    AirLoopHVAC:ZoneMixer,   !- Component 1 Object Type",
        "    Zone Return Air Mixer;   !- Component 1 Name",

        "  AirLoopHVAC:ZoneMixer,",
        "    Zone Return Air Mixer,   !- Name",
        "    Demand Out Node,         !- Outlet Node Name",
        "    Space Ret Node,          !- Inlet 1 Node Name",
        "    Space2 Ret Node;         !- Inlet 2 Node Name",

        "  AirLoopHVAC:ControllerList,",
        "    OA Sys 1 Controllers,    !- Name",
        "    Controller:OutdoorAir,   !- Controller 1 Object Type",
        "    OA Controller 1;         !- Controller 1 Name",

        "  AirLoopHVAC:OutdoorAirSystem:EquipmentList,",
        "    OA Sys 1 Equipment,      !- Name",
        "    OutdoorAir:Mixer,        !- Component 3 Object Type",
        "    OA Mixing Box 1;         !- Component 3 Name",

        "  AirLoopHVAC:OutdoorAirSystem,",
        "    OA Sys 1,                !- Name",
        "    OA Sys 1 Controllers,    !- Controller List Name",
        "    OA Sys 1 Equipment,      !- Outdoor Air Equipment List Name",
        "    VAV Sys 1 Avail List;    !- Availability Manager List Name",

        "  OutdoorAir:Node,",
        "    Main Cooling Coil 1 Condenser Node,  !- Name",
        "    -1.0;                    !- Height Above Ground {m}",

        "  OutdoorAir:NodeList,",
        "    OA Sys Inlet Node;       !- Node or NodeList Name 1",

        "  OutdoorAir:Mixer,",
        "    OA Mixing Box 1,         !- Name",
        "    Mixed Air Node 1,        !- Mixed Air Node Name",
        "    OA Sys Inlet Node,       !- Outdoor Air Stream Node Name",
        "    Relief Air Outlet Node,  !- Relief Air Stream Node Name",
        "    VAV Sys 1 Inlet Node;    !- Return Air Stream Node Name",

        "  AvailabilityManagerAssignmentList,",
        "    VAV Sys 1 Avail List,    !- Name",
        "    AvailabilityManager:Scheduled,  !- Availability Manager 1 Object Type",
        "    VAV Sys 1 Avail;         !- Availability Manager 1 Name",

        "  AvailabilityManager:Scheduled,",
        "    VAV Sys 1 Avail,         !- Name",
        "    AvailSched;              !- Schedule Name",

        "  SetpointManager:Scheduled,",
        "    Supply Air Temp Manager 1,  !- Name",
        "    Temperature,             !- Control Variable",
        "    HTGSETP_SCH,             !- Schedule Name",
        "    VAV Sys 1 Outlet Node; !- Setpoint Node or NodeList Name",

        "  SetpointManager:MixedAir,",
        "    Mixed Air and Coil Exit Temp Manager 1,  !- Name",
        "    Temperature,             !- Control Variable",
        "    VAV Sys 1 Outlet Node,   !- Reference Setpoint Node Name",
        "    Main Heating Coil 1 Outlet Node,  !- Fan Inlet Node Name",
        "    VAV Sys 1 Outlet Node,   !- Fan Outlet Node Name",
        "    Mixed Air Node List;     !- Setpoint Node or NodeList Name",

        "  NodeList,",
        "    Mixed Air Node List,",
        "    Main Heating Coil 1 Outlet Node,",
        "    Main Cooling Coil 1 Outlet Node,",
        "    Mixed Air Node 1;",

        "  Controller:OutdoorAir,",
        "    OA Controller 1,         !- Name",
        "    Relief Air Outlet Node,  !- Relief Air Outlet Node Name",
        "    VAV Sys 1 Inlet Node,    !- Return Air Node Name",
        "    Mixed Air Node 1,        !- Mixed Air Node Name",
        "    OA Sys Inlet Node,       !- Actuator Node Name",
        "    autosize,                !- Minimum Outdoor Air Flow Rate {m3/s}",
        "    autosize,                !- Maximum Outdoor Air Flow Rate {m3/s}",
        "    FixedDryBulb,            !- Economizer Control Type",
        "    ModulateFlow,            !- Economizer Control Action Type",
        "    19.,                     !- Economizer Maximum Limit Dry-Bulb Temperature {C}",
        "    ,                        !- Economizer Maximum Limit Enthalpy {J/kg}",
        "    ,                        !- Economizer Maximum Limit Dewpoint Temperature {C}",
        "    ,                        !- Electronic Enthalpy Limit Curve Name",
        "    4.,                      !- Economizer Minimum Limit Dry-Bulb Temperature {C}",
        "    NoLockout,               !- Lockout Type",
        "    FixedMinimum,            !- Minimum Limit Type",
        "    AvailSched;              !- Minimum Outdoor Air Schedule Name",

        "  Coil:Heating:Fuel,",
        "    SPACE1-1 Zone Coil,      !- Name",
        "    AvailSched,              !- Availability Schedule Name",
        "    NaturalGas,              !- Fuel Type",
        "    0.8,                     !- Gas Burner Efficiency",
        "    autosize,                !- Nominal Capacity {W}",
        "    SPACE1-1 Zone Coil Air In Node,  !- Air Inlet Node Name",
        "    Space In Node;          !- Air Outlet Node Name",

        "  Coil:Heating:Fuel,",
        "    SPACE2-1 Zone Coil,      !- Name",
        "    AvailSched,              !- Availability Schedule Name",
        "    NaturalGas,              !- Fuel Type",
        "    0.8,                     !- Gas Burner Efficiency",
        "    autosize,                !- Nominal Capacity {W}",
        "    SPACE2-1 Zone Coil Air In Node,  !- Air Inlet Node Name",
        "    Space2 In Node;          !- Air Outlet Node Name",

        "  CoilSystem:Cooling:DX,",
        "    DX Cooling Coil System 1,!- Name",
        "    AvailSched,              !- Availability Schedule Name",
        "    Mixed Air Node 1,        !- DX Cooling Coil System Inlet Node Name",
        "    Main Cooling Coil 1 Outlet Node,  !- DX Cooling Coil System Outlet Node Name",
        "    Main Cooling Coil 1 Outlet Node,  !- DX Cooling Coil System Sensor Node Name",
        "    Coil:Cooling:DX:SingleSpeed,!- Cooling Coil Object Type",
        "    Main Cooling Coil 1;     !- Cooling Coil Name",

        "  Coil:Cooling:DX:SingleSpeed,",
        "    Main Cooling Coil 1,   !- Name",
        "    AvailSched,            !- Availability Schedule Name",
        "    autosize,              !- Gross Rated Total Cooling Capacity { W }",
        "    autosize,              !- Gross Rated Sensible Heat Ratio",
        "    4.40,                  !- Gross Rated Cooling COP { W / W }",
        "    autosize,              !- Rated Air Flow Rate { m3 / s }",
        "    ,                      !- Rated Evaporator Fan Power Per Volume Flow Rate { W / ( m3 / s ) }",
        "    Mixed Air Node 1,      !- Air Inlet Node Name",
        "    Main Cooling Coil 1 Outlet Node,    !- Air Outlet Node Name",
        "    Biquadratic,           !- Total Cooling Capacity Function of Temperature Curve Name",
        "    Cubic,                 !- Total Cooling Capacity Function of Flow Fraction Curve Name",
        "    Biquadratic,           !- Energy Input Ratio Function of Temperature Curve Name",
        "    Cubic,                 !- Energy Input Ratio Function of Flow Fraction Curve Name",
        "    Cubic,                 !- Part Load Fraction Correlation Curve Name",
        "   ,                       !- Minimum Outdoor Dry-Bulb Temperature for Compressor Operation {C}",
        "    0.0,                   !- Nominal Time for Condensate Removal to Begin",
        "    0.0,                   !- Ratio of Initial Moisture Evaporation Rate and Steady State Latent Capacity",
        "    0.0,                   !- Maximum Cycling Rate",
        "    0.0,                   !- Latent Capacity Time Constant",
        "    Main Cooling Coil 1 Condenser Node, !- Condenser Air Inlet Node Name",
        "    AirCooled,             !- Condenser Type",
        "    0.0,                   !- Evaporative Condenser Effectiveness",
        "    ,                      !- Evaporative Condenser Air Flow Rate",
        "    ,                      !- Evaporative Condenser Pump Rated Power Consumption",
        "    0.0,                   !- Crankcase Heater Capacity",
        "    10.0;                  !- Maximum Outdoor DryBulb Temperature for Crankcase Heater Operation",

        "  Coil:Heating:Fuel,",
        "    Main heating Coil 1,     !- Name",
        "    AvailSched,              !- Availability Schedule Name",
        "    NaturalGas,              !- Fuel Type",
        "    0.8,                     !- Gas Burner Efficiency",
        "    autosize,                !- Nominal Capacity {W}",
        "    Main Cooling Coil 1 Outlet Node,  !- Air Inlet Node Name",
        "    Main Heating Coil 1 Outlet Node,  !- Air Outlet Node Name",
        "    Main Heating Coil 1 Outlet Node;  !- Temperature Setpoint Node Name",

        "  Fan:VariableVolume,",
        "    Supply Fan 1,            !- Name",
        "    AvailSched,              !- Availability Schedule Name",
        "    0.7,                     !- Fan Total Efficiency",
        "    600.0,                   !- Pressure Rise {Pa}",
        "    autosize,                !- Maximum Flow Rate {m3/s}",
        "    FixedFlowRate,           !- Fan Power Minimum Flow Rate Input Method",
        "    ,                        !- Fan Power Minimum Flow Fraction",
        "    0.35326,                 !- Fan Power Minimum Air Flow Rate {m3/s}",
        "    0.9,                     !- Motor Efficiency",
        "    1.0,                     !- Motor In Airstream Fraction",
        "    0.0015302446,            !- Fan Power Coefficient 1",
        "    0.0052080574,            !- Fan Power Coefficient 2",
        "    1.1086242,               !- Fan Power Coefficient 3",
        "    -0.11635563,             !- Fan Power Coefficient 4",
        "    0.000,                   !- Fan Power Coefficient 5",
        "    Main Heating Coil 1 Outlet Node,  !- Air Inlet Node Name",
        "    VAV Sys 1 Outlet Node;   !- Air Outlet Node Name",

        "Construction,",
        " INT-WALL-1,               !- Name",
        " GP02,                     !- Outside Layer",
        " AL21,                     !- Layer 2",
        " GP02;                     !- Layer 3",

        "Material,",
        " GP02,                     !- Name",
        " MediumSmooth,             !- Roughness",
        " 1.5900001E-02,            !- Thickness{ m }",
        " 0.1600000,                !- Conductivity{ W / m - K }",
        " 801.0000,                 !- Density{ kg / m3 }",
        " 837.0000,                 !- Specific Heat{ J / kg - K }",
        " 0.9000000,                !- Thermal Absorptance",
        " 0.7500000,                !- Solar Absorptance",
        " 0.7500000;                !- Visible Absorptance",

        "Material:AirGap,",
        " AL21,                     !- Name",
        " 0.1570000;                !- Thermal Resistance{ m2 - K / W }",

        "Construction,",
        "FLOOR-SLAB-1,              !- Name",
        "CC03,                      !- Outside Layer",
        "CP01;                      !- Layer 2",

        "Material,",
        " CC03,                     !- Name",
        " MediumRough,              !- Roughness",
        " 0.1016000,                !- Thickness{ m }",
        " 1.310000,                 !- Conductivity{ W / m - K }",
        " 2243.000,                 !- Density{ kg / m3 }",
        " 837.0000,                 !- Specific Heat{ J / kg - K }",
        " 0.9000000,                !- Thermal Absorptance",
        " 0.6500000,                !- Solar Absorptance",
        " 0.6500000;                !- Visible Absorptance",

        "Material:NoMass,",
        " CP01,                     !- Name",
        " Rough,                    !- Roughness",
        " 0.3670000,                !- Thermal Resistance{ m2 - K / W }",
        " 0.9000000,                !- Thermal Absorptance",
        " 0.7500000,                !- Solar Absorptance",
        " 0.7500000;                !- Visible Absorptance",

        "Construction,",
        " CLNG-1,                   !- Name",
        " MAT-CLNG-1;               !- Outside Layer",

        "Material:NoMass,",
        " MAT-CLNG-1,               !- Name",
        " Rough,                    !- Roughness",
        " 0.652259290,              !- Thermal Resistance{ m2 - K / W }",
        " 0.65,                     !- Thermal Absorptance",
        " 0.65,                     !- Solar Absorptance",
        " 0.65;                     !- Visible Absorptance",

        "BuildingSurface:Detailed,",
        " SPACE-W1,                  !- Name",
        " WALL,                     !- Surface Type",
        " INT-WALL-1,               !- Construction Name",
        " Space,                    !- Zone Name",
        " Outdoors,                 !- Outside Boundary Condition",
        " ,                         !- Outside Boundary Condition Object",
        " SunExposed,               !- Sun Exposure",
        " WindExposed,              !- Wind Exposure",
        " 0.50000,                  !- View Factor to Ground",
        " 4,                        !- Number of Vertices",
        " 0.0, 0.0, 2.4,            !- X, Y, Z == > Vertex 1 {m}",
        " 0.0, 0.0, 0.0,            !- X, Y, Z == > Vertex 2 {m}",
        " 30.5, 0.0, 0.0,           !- X, Y, Z == > Vertex 3 {m}",
        " 30.5, 0.0, 2.4;           !- X, Y, Z == > Vertex 4 {m}",

        "BuildingSurface:Detailed,",
        " SPACE-C1,                     !- Name",
        " CEILING,                  !- Surface Type",
        " CLNG-1,                   !- Construction Name",
        " Space,                    !- Zone Name",
        " Outdoors,                 !- Outside Boundary Condition",
        " ,                         !- Outside Boundary Condition Object",
        " NoSun,                    !- Sun Exposure",
        " NoWind,                   !- Wind Exposure",
        " 0.0,                      !- View Factor to Ground",
        " 4,                        !- Number of Vertices",
        " 3.7, 3.7, 2.4,            !- X, Y, Z == > Vertex 1 {m}",
        " 0.0, 0.0, 2.4,            !- X, Y, Z == > Vertex 2 {m}",
        " 30.5, 0.0, 2.4,           !- X, Y, Z == > Vertex 3 {m}",
        " 26.8, 3.7, 2.4;           !- X, Y, Z == > Vertex 4 {m}",

        // Issue 5273 - zone floor area = 0 causes overflow of TU Design Size Maximum Flow per Zone Floor Area during Reheat
        //"BuildingSurface:Detailed,",
        //" SPACE-F1,                     !- Name",
        //" FLOOR,                    !- Surface Type",
        //" FLOOR-SLAB-1,             !- Construction Name",
        //" Space,                    !- Zone Name",
        //" Ground,                   !- Outside Boundary Condition",
        //" ,                         !- Outside Boundary Condition Object",
        //" NoSun,                    !- Sun Exposure",
        //" NoWind,                   !- Wind Exposure",
        //" 0.0,                      !- View Factor to Ground",
        //" 4,                        !- Number of Vertices",
        //" 26.8, 3.7, 0.0,           !- X, Y, Z == > Vertex 1 {m}",
        //" 30.5, 0.0, 0.0,           !- X, Y, Z == > Vertex 2 {m}",
        //" 0.0, 0.0, 0.0,            !- X, Y, Z == > Vertex 3 {m}",
        //" 3.7, 3.7, 0.0;            !- X, Y, Z == > Vertex 4 {m}",

        "BuildingSurface:Detailed,",
        " SPACE-W2,                     !- Name",
        " WALL,                     !- Surface Type",
        " INT-WALL-1,               !- Construction Name",
        " Space,                    !- Zone Name",
        " Adiabatic,                !- Outside Boundary Condition",
        " ,                         !- Outside Boundary Condition Object",
        " NoSun,                    !- Sun Exposure",
        " NoWind,                   !- Wind Exposure",
        " 0.0,                      !- View Factor to Ground",
        " 4,                        !- Number of Vertices",
        " 30.5, 0.0, 2.4,           !- X, Y, Z == > Vertex 1 {m}",
        " 30.5, 0.0, 0.0,           !- X, Y, Z == > Vertex 2 {m}",
        " 26.8, 3.7, 0.0,           !- X, Y, Z == > Vertex 3 {m}",
        " 26.8, 3.7, 2.4;           !- X, Y, Z == > Vertex 4 {m}",

        "BuildingSurface:Detailed,",
        " SPACE-W3,                     !- Name",
        " WALL,                     !- Surface Type",
        " INT-WALL-1,               !- Construction Name",
        " Space,                    !- Zone Name",
        " Adiabatic,                !- Outside Boundary Condition",
        " ,                         !- Outside Boundary Condition Object",
        " NoSun,                    !- Sun Exposure",
        " NoWind,                   !- Wind Exposure",
        " 0.0,                      !- View Factor to Ground",
        " 4,                        !- Number of Vertices",
        " 3.7, 3.7, 2.4,            !- X, Y, Z == > Vertex 1 {m}",
        " 3.7, 3.7, 0.0,            !- X, Y, Z == > Vertex 2 {m}",
        " 0.0, 0.0, 0.0,            !- X, Y, Z == > Vertex 3 {m}",
        " 0.0, 0.0, 2.4;            !- X, Y, Z == > Vertex 4 {m}",

        "BuildingSurface:Detailed,",
        " SPACE-W4,                     !- Name",
        " WALL,                     !- Surface Type",
        " INT-WALL-1,               !- Construction Name",
        " Space,                    !- Zone Name",
        " Adiabatic,                !- Outside Boundary Condition",
        " ,                         !- Outside Boundary Condition Object",
        " NoSun,                    !- Sun Exposure",
        " NoWind,                   !- Wind Exposure",
        " 0.0,                      !- View Factor to Ground",
        " 4,                        !- Number of Vertices",
        " 26.8, 3.7, 2.4,           !- X, Y, Z == > Vertex 1 {m}",
        " 26.8, 3.7, 0.0,           !- X, Y, Z == > Vertex 2 {m}",
        " 3.7, 3.7, 0.0,            !- X, Y, Z == > Vertex 3 {m}",
        " 3.7, 3.7, 2.4;            !- X, Y, Z == > Vertex 4 {m}",

        "ZoneControl:Thermostat,",
        " Space Thermostat,         !- Name",
        " Space,                    !- Zone or ZoneList Name",
        " Dual Zone Control Type Sched,  !- Control Type Schedule Name",
        " ThermostatSetpoint:DualSetpoint,  !- Control 1 Object Type",
        " Space DualSPSched;        !- Control 1 Name",

        "ZoneControl:Thermostat,",
        " Space2 Thermostat,        !- Name",
        " Space2,                   !- Zone or ZoneList Name",
        " Dual Zone Control Type Sched,  !- Control Type Schedule Name",
        " ThermostatSetpoint:DualSetpoint,  !- Control 1 Object Type",
        " Space DualSPSched;        !- Control 1 Name",

        "Schedule:Compact,",
        " Dual Zone Control Type Sched,  !- Name",
        " Any Number,               !- Schedule Type Limits Name",
        " Through: 12/31,           !- Field 1",
        " For: AllDays,             !- Field 2",
        " Until: 24:00,4;           !- Field 3",

        "ThermostatSetpoint:DualSetpoint,",
        " Space DualSPSched,        !- Name",
        " HTGSETP_SCH,              !- Heating Setpoint Temperature Schedule Name",
        " CLGSETP_SCH;              !- Cooling Setpoint Temperature Schedule Name",

        "Schedule:Compact,",
        " CLGSETP_SCH,              !- Name",
        " Any Number,               !- Schedule Type Limits Name",
        " Through: 12/31,           !- Field 1",
        " For: AllDays,             !- Field 19",
        " Until: 24:00,24.0;        !- Field 20",

        "Schedule:Compact,",
        " HTGSETP_SCH,              !- Name",
        " Any Number,               !- Schedule Type Limits Name",
        " Through: 12/31,           !- Field 1",
        " For: AllDays,             !- Field 22",
        " Until: 24:00, 20.0;       !- Field 23",

        "BuildingSurface:Detailed,",
        " SPACE2-W1,               !- Name",
        " WALL,                     !- Surface Type",
        " INT-WALL-1,               !- Construction Name",
        " Space2,                   !- Zone Name",
        " Outdoors,                 !- Outside Boundary Condition",
        " ,                         !- Outside Boundary Condition Object",
        " SunExposed,               !- Sun Exposure",
        " WindExposed,              !- Wind Exposure",
        " 0.50000,                  !- View Factor to Ground",
        " 4,                        !- Number of Vertices",
        " 0.0, 0.0, 2.4,            !- X, Y, Z == > Vertex 1 {m}",
        " 0.0, 0.0, 0.0,            !- X, Y, Z == > Vertex 2 {m}",
        " 30.5, 0.0, 0.0,           !- X, Y, Z == > Vertex 3 {m}",
        " 30.5, 0.0, 2.4;           !- X, Y, Z == > Vertex 4 {m}",

        "BuildingSurface:Detailed,",
        " SPACE2-C1,                  !- Name",
        " CEILING,                  !- Surface Type",
        " CLNG-1,                   !- Construction Name",
        " Space2,                   !- Zone Name",
        " Outdoors,                 !- Outside Boundary Condition",
        " ,                         !- Outside Boundary Condition Object",
        " NoSun,                    !- Sun Exposure",
        " NoWind,                   !- Wind Exposure",
        " 0.0,                      !- View Factor to Ground",
        " 4,                        !- Number of Vertices",
        " 3.7, 3.7, 2.4,            !- X, Y, Z == > Vertex 1 {m}",
        " 0.0, 0.0, 2.4,            !- X, Y, Z == > Vertex 2 {m}",
        " 30.5, 0.0, 2.4,           !- X, Y, Z == > Vertex 3 {m}",
        " 26.8, 3.7, 2.4;           !- X, Y, Z == > Vertex 4 {m}",

        "BuildingSurface:Detailed,",
        " SPACE2-F1,                  !- Name",
        " FLOOR,                    !- Surface Type",
        " FLOOR-SLAB-1,             !- Construction Name",
        " Space2,                   !- Zone Name",
        " Ground,                   !- Outside Boundary Condition",
        " ,                         !- Outside Boundary Condition Object",
        " NoSun,                    !- Sun Exposure",
        " NoWind,                   !- Wind Exposure",
        " 0.0,                      !- View Factor to Ground",
        " 4,                        !- Number of Vertices",
        " 26.8, 3.7, 0.0,           !- X, Y, Z == > Vertex 1 {m}",
        " 30.5, 0.0, 0.0,           !- X, Y, Z == > Vertex 2 {m}",
        " 0.0, 0.0, 0.0,            !- X, Y, Z == > Vertex 3 {m}",
        " 3.7, 3.7, 0.0;            !- X, Y, Z == > Vertex 4 {m}",

        "BuildingSurface:Detailed,",
        " SPACE2-W2,                  !- Name",
        " WALL,                     !- Surface Type",
        " INT-WALL-1,               !- Construction Name",
        " Space2,                   !- Zone Name",
        " Adiabatic,                !- Outside Boundary Condition",
        " ,                         !- Outside Boundary Condition Object",
        " NoSun,                    !- Sun Exposure",
        " NoWind,                   !- Wind Exposure",
        " 0.0,                      !- View Factor to Ground",
        " 4,                        !- Number of Vertices",
        " 30.5, 0.0, 2.4,           !- X, Y, Z == > Vertex 1 {m}",
        " 30.5, 0.0, 0.0,           !- X, Y, Z == > Vertex 2 {m}",
        " 26.8, 3.7, 0.0,           !- X, Y, Z == > Vertex 3 {m}",
        " 26.8, 3.7, 2.4;           !- X, Y, Z == > Vertex 4 {m}",

        "BuildingSurface:Detailed,",
        " SPACE2-W3,                  !- Name",
        " WALL,                     !- Surface Type",
        " INT-WALL-1,               !- Construction Name",
        " Space2,                   !- Zone Name",
        " Adiabatic,                !- Outside Boundary Condition",
        " ,                         !- Outside Boundary Condition Object",
        " NoSun,                    !- Sun Exposure",
        " NoWind,                   !- Wind Exposure",
        " 0.0,                      !- View Factor to Ground",
        " 4,                        !- Number of Vertices",
        " 3.7, 3.7, 2.4,            !- X, Y, Z == > Vertex 1 {m}",
        " 3.7, 3.7, 0.0,            !- X, Y, Z == > Vertex 2 {m}",
        " 0.0, 0.0, 0.0,            !- X, Y, Z == > Vertex 3 {m}",
        " 0.0, 0.0, 2.4;            !- X, Y, Z == > Vertex 4 {m}",

        "BuildingSurface:Detailed,",
        " SPACE2-W4,                  !- Name",
        " WALL,                     !- Surface Type",
        " INT-WALL-1,               !- Construction Name",
        " Space2,                   !- Zone Name",
        " Adiabatic,                !- Outside Boundary Condition",
        " ,                         !- Outside Boundary Condition Object",
        " NoSun,                    !- Sun Exposure",
        " NoWind,                   !- Wind Exposure",
        " 0.0,                      !- View Factor to Ground",
        " 4,                        !- Number of Vertices",
        " 26.8, 3.7, 2.4,           !- X, Y, Z == > Vertex 1 {m}",
        " 26.8, 3.7, 0.0,           !- X, Y, Z == > Vertex 2 {m}",
        " 3.7, 3.7, 0.0,            !- X, Y, Z == > Vertex 3 {m}",
        " 3.7, 3.7, 2.4;            !- X, Y, Z == > Vertex 4 {m}",

        "OutdoorAir:NodeList,",
        "  OutsideAirInletNodes;    !- Node or NodeList Name 1",

        "ScheduleTypeLimits,",
        "  Any Number;              !- Name",

        "Schedule:Compact,",
        "  AvailSched,              !- Name",
        "  Any Number,              !- Schedule Type Limits Name",
        "  Through: 12/31,          !- Field 3",
        "  For: AllDays,            !- Field 4",
        "  Until: 24:00,1.0;        !- Field 5",

        "Schedule:Compact,",
        "  FanOpModeSchedule,       !- Name",
        "  Any Number,              !- Schedule Type Limits Name",
        "  Through: 12/31,          !- Field 1",
        "  For: AllDays,            !- Field 2",
        "  Until: 24:00,1.0;        !- Field 7",

        "Curve:Biquadratic,",
        "  Biquadratic,             !- Name",
        "  1.0,                     !- Coefficient1 Constant",
        "  0.0,                     !- Coefficient2 x",
        "  0.0,                     !- Coefficient3 x**2",
        "  0.0,                     !- Coefficient4 y",
        "  0.0,                     !- Coefficient5 y**2",
        "  0.0,                     !- Coefficient6 x*y",
        "  5,                       !- Minimum Value of x",
        "  40,                      !- Maximum Value of x",
        "  -5,                      !- Minimum Value of y",
        "  30,                      !- Maximum Value of y",
        "  ,                        !- Minimum Curve Output",
        "  ,                        !- Maximum Curve Output",
        "  Temperature,             !- Input Unit Type for X",
        "  Temperature,             !- Input Unit Type for Y",
        "  Dimensionless;           !- Output Unit Type",

        "Curve:Cubic,",
        "  Cubic,                   !- Name",
        "  1.0,                     !- Coefficient1 Constant",
        "  0.0,                     !- Coefficient2 x",
        "  0.0,                     !- Coefficient3 x**2",
        "  0,                       !- Coefficient4 x**3",
        "  11,                      !- Minimum Value of x",
        "  30,                      !- Maximum Value of x",
        "  ,                        !- Minimum Curve Output",
        "  ,                        !- Maximum Curve Output",
        "  Temperature,             !- Input Unit Type for X",
        "  Temperature;             !- Output Unit Type",
    });

    ASSERT_TRUE(process_idf(idf_objects));

    // OutputProcessor::TimeValue.allocate(2);

    ManageSimulation(*state); // run the design day over the warmup period (24 hrs, 25 days)

    // compare_err_stream( "" ); // just for debugging

    // zone floor area of zone 1 = 0, zone 2 > 0. Expect TU MaxAirVolFlowRateDuringReheat = 0 only for zone 1.
    // this test isn't relevant anymore since defaulting is done differently
    Real64 MaxAirVolFlowRateDuringReheatDes = min(FinalZoneSizing(1).DesHeatVolFlowMax, state.dataSingleDuct->sd_airterminal(1).MaxAirVolFlowRate);
    // Real64 MaxAirVolFlowRateDuringReheatDes = min( 0.002032 * state.dataSingleDuct->sd_airterminal( 1 ).ZoneFloorArea, state.dataSingleDuct->sd_airterminal( 1 ).MaxAirVolFlowRate );
    // apply limit based on min stop
    MaxAirVolFlowRateDuringReheatDes =
        max(MaxAirVolFlowRateDuringReheatDes, (state.dataSingleDuct->sd_airterminal(1).MaxAirVolFlowRate * state.dataSingleDuct->sd_airterminal(1).ZoneMinAirFrac));

    // This isn't relevant any more since the default is calculated differently
    Real64 MaxAirVolFractionDuringReheatDes = min(1.0, (FinalZoneSizing(1).DesHeatVolFlowMax / state.dataSingleDuct->sd_airterminal(1).MaxAirVolFlowRate));
    // Real64 MaxAirVolFractionDuringReheatDes = min( 1.0, ( 0.002032 * state.dataSingleDuct->sd_airterminal( 1 ).ZoneFloorArea / state.dataSingleDuct->sd_airterminal( 1 ).MaxAirVolFlowRate )
    // ); apply limit based on min stop
    MaxAirVolFractionDuringReheatDes = max(MaxAirVolFractionDuringReheatDes, state.dataSingleDuct->sd_airterminal(1).ZoneMinAirFrac);
    // apply model math
    MaxAirVolFlowRateDuringReheatDes =
        min(max(MaxAirVolFlowRateDuringReheatDes, MaxAirVolFractionDuringReheatDes * state.dataSingleDuct->sd_airterminal(1).MaxAirVolFlowRate),
            state.dataSingleDuct->sd_airterminal(1).MaxAirVolFlowRate);
    // EXPECT zone floor area == 0, others as calculated above
    EXPECT_EQ(state.dataSingleDuct->sd_airterminal(1).ZoneFloorArea, 0.0);
    EXPECT_NEAR(state.dataSingleDuct->sd_airterminal(1).MaxAirVolFlowRateDuringReheat, MaxAirVolFlowRateDuringReheatDes, 0.0000000000001);
    EXPECT_NEAR(MaxAirVolFractionDuringReheatDes, state.dataSingleDuct->sd_airterminal(1).MaxAirVolFractionDuringReheat, 0.0000000000001);

    MaxAirVolFlowRateDuringReheatDes = min(FinalZoneSizing(2).DesHeatVolFlowMax, state.dataSingleDuct->sd_airterminal(2).MaxAirVolFlowRate);
    MaxAirVolFlowRateDuringReheatDes =
        max(MaxAirVolFlowRateDuringReheatDes, (state.dataSingleDuct->sd_airterminal(2).MaxAirVolFlowRate * state.dataSingleDuct->sd_airterminal(2).ZoneMinAirFrac));
    MaxAirVolFractionDuringReheatDes = min(1.0, (FinalZoneSizing(2).DesHeatVolFlowMax / state.dataSingleDuct->sd_airterminal(2).MaxAirVolFlowRate));
    MaxAirVolFractionDuringReheatDes = max(MaxAirVolFractionDuringReheatDes, state.dataSingleDuct->sd_airterminal(2).ZoneMinAirFrac);
    MaxAirVolFlowRateDuringReheatDes =
        min(max(MaxAirVolFlowRateDuringReheatDes, MaxAirVolFractionDuringReheatDes * state.dataSingleDuct->sd_airterminal(2).MaxAirVolFlowRate),
            state.dataSingleDuct->sd_airterminal(2).MaxAirVolFlowRate);

    // EXPECT zone floor area > 0, others as calculated above
    EXPECT_GT(state.dataSingleDuct->sd_airterminal(2).ZoneFloorArea, 0.0);
    EXPECT_NEAR(state.dataSingleDuct->sd_airterminal(2).MaxAirVolFlowRateDuringReheat, MaxAirVolFlowRateDuringReheatDes, 0.0000000000001);
    EXPECT_NEAR(MaxAirVolFractionDuringReheatDes, state.dataSingleDuct->sd_airterminal(2).MaxAirVolFractionDuringReheat, 0.0000000000001);
}

TEST_F(EnergyPlusFixture, TestOAMassFlowRateUsingStdRhoAir)
{

    // AUTHOR: L. Gu, FSEC
    // DATE WRITTEN: Jul. 2016
    // TEST: #5366

    Real64 SAMassFlow;
    Real64 AirLoopOAFrac;

    state.dataSingleDuct->sd_airterminal.allocate(1);
    Zone.allocate(1);
    DataZoneEquipment::ZoneEquipConfig.allocate(1);
    state->dataAirLoop->AirLoopFlow.allocate(1);
    state->dataAirLoop->AirLoopControlInfo.allocate(1);
    DataSizing::OARequirements.allocate(1);
    DataHeatBalance::ZoneIntGain.allocate(1);

    Zone(1).FloorArea = 10.0;
    state.dataSingleDuct->sd_airterminal(1).CtrlZoneNum = 1;
    state.dataSingleDuct->sd_airterminal(1).ActualZoneNum = 1;
    state.dataSingleDuct->sd_airterminal(1).NoOAFlowInputFromUser = false;
    state.dataSingleDuct->sd_airterminal(1).OARequirementsPtr = 1;
    state.dataSingleDuct->sd_airterminal(1).AirLoopNum = 1;

    DataZoneEquipment::ZoneEquipConfig(1).InletNodeAirLoopNum.allocate(1);
    DataZoneEquipment::ZoneEquipConfig(1).InletNodeAirLoopNum(1) = 1;
    state->dataAirLoop->AirLoopFlow(1).OAFrac = 0.4;
    state->dataAirLoop->AirLoopControlInfo(1).AirLoopDCVFlag = true;

    DataSizing::OARequirements(1).Name = "CM DSOA WEST ZONE";
    DataSizing::OARequirements(1).OAFlowMethod = DataSizing::OAFlowSum;
    DataSizing::OARequirements(1).OAFlowPerPerson = 0.003149;
    DataSizing::OARequirements(1).OAFlowPerArea = 0.000407;
    DataEnvironment::StdRhoAir = 1.20;
    DataHeatBalance::ZoneIntGain(1).NOFOCC = 0.1;

<<<<<<< HEAD
    SingleDuct::sd_airterminal(1).CalcOAMassFlow(*state, SAMassFlow, AirLoopOAFrac);
=======
    state.dataSingleDuct->sd_airterminal(1).CalcOAMassFlow(state, SAMassFlow, AirLoopOAFrac);
>>>>>>> 52873dc2
    EXPECT_NEAR(0.0131547, SAMassFlow, 0.00001);
    EXPECT_NEAR(0.4, AirLoopOAFrac, 0.00001);

    // Cleanup
    state.dataSingleDuct->sd_airterminal.deallocate();
    Zone.deallocate();
    DataZoneEquipment::ZoneEquipConfig.deallocate();
    state->dataAirLoop->AirLoopFlow.deallocate();
    state->dataAirLoop->AirLoopControlInfo.deallocate();
    DataSizing::OARequirements.deallocate();
    DataHeatBalance::ZoneIntGain.deallocate();
}

TEST_F(EnergyPlusFixture, SingleDuct_VAVWaterCoilSizing)
{
    // AUTHOR: R. Raustad, FSEC
    // DATE WRITTEN: Mar 2017

    std::string const idf_objects = delimited_string({

        " Output:Diagnostics, DisplayExtraWarnings;",
        "  Timestep, 4;",

        "BUILDING, SingleDuct_VAVWaterCoilSizing, 0.0, Suburbs, .04, .4, FullExterior, 25, 6;",

        "SimulationControl, YES, YES, YES, YES, NO;",

        "  Site:Location,",
        "    Miami Intl Ap FL USA TMY3 WMO=722020E,    !- Name",
        "    25.82,                   !- Latitude {deg}",
        "    -80.30,                  !- Longitude {deg}",
        "    -5.00,                   !- Time Zone {hr}",
        "    11;                      !- Elevation {m}",

        "SizingPeriod:DesignDay,",
        " Miami Intl Ap Ann Clg 1% Condns DB/MCWB, !- Name",
        " 7,                        !- Month",
        " 21,                       !- Day of Month",
        " SummerDesignDay,          !- Day Type",
        " 31.7,                     !- Maximum Dry - Bulb Temperature{ C }",
        " 10.0,                      !- Daily Dry - Bulb Temperature Range{ deltaC }",
        " ,                         !- Dry - Bulb Temperature Range Modifier Type",
        " ,                         !- Dry - Bulb Temperature Range Modifier Day Schedule Name",
        " Wetbulb,                  !- Humidity Condition Type",
        " 22.7,                     !- Wetbulb or DewPoint at Maximum Dry - Bulb{ C }",
        " ,                         !- Humidity Condition Day Schedule Name",
        " ,                         !- Humidity Ratio at Maximum Dry - Bulb{ kgWater / kgDryAir }",
        " ,                         !- Enthalpy at Maximum Dry - Bulb{ J / kg }",
        " ,                         !- Daily Wet - Bulb Temperature Range{ deltaC }",
        " 101217.,                  !- Barometric Pressure{ Pa }",
        " 3.8,                      !- Wind Speed{ m / s }",
        " 340,                      !- Wind Direction{ deg }",
        " No,                       !- Rain Indicator",
        " No,                       !- Snow Indicator",
        " No,                       !- Daylight Saving Time Indicator",
        " ASHRAEClearSky,           !- Solar Model Indicator",
        " ,                         !- Beam Solar Day Schedule Name",
        " ,                         !- Diffuse Solar Day Schedule Name",
        " ,                         !- ASHRAE Clear Sky Optical Depth for Beam Irradiance( taub ) { dimensionless }",
        " ,                         !- ASHRAE Clear Sky Optical Depth for Diffuse Irradiance( taud ) { dimensionless }",
        " 1.00;                     !- Sky Clearness",

        "SizingPeriod:DesignDay,",
        " Miami Intl Ap Ann Htg 99.6% Condns DB, !- Name",
        " 1,                        !- Month",
        " 21,                       !- Day of Month",
        " WinterDesignDay,          !- Day Type",
        " 35.0,                     !- Maximum Dry - Bulb Temperature{ C }", // make sure zone heating load does not exist during sizing
        " 0.0,                      !- Daily Dry - Bulb Temperature Range{ deltaC }",
        " ,                         !- Dry - Bulb Temperature Range Modifier Type",
        " ,                         !- Dry - Bulb Temperature Range Modifier Day Schedule Name",
        " Wetbulb,                  !- Humidity Condition Type",
        " 18.7,                     !- Wetbulb or DewPoint at Maximum Dry - Bulb{ C }",
        " ,                         !- Humidity Condition Day Schedule Name",
        " ,                         !- Humidity Ratio at Maximum Dry - Bulb{ kgWater / kgDryAir }",
        " ,                         !- Enthalpy at Maximum Dry - Bulb{ J / kg }",
        " ,                         !- Daily Wet - Bulb Temperature Range{ deltaC }",
        " 101217.,                  !- Barometric Pressure{ Pa }",
        " 2.8,                      !- Wind Speed{ m / s }",
        " 340,                      !- Wind Direction{ deg }",
        " No,                       !- Rain Indicator",
        " No,                       !- Snow Indicator",
        " No,                       !- Daylight Saving Time Indicator",
        " ASHRAEClearSky,           !- Solar Model Indicator",
        " ,                         !- Beam Solar Day Schedule Name",
        " ,                         !- Diffuse Solar Day Schedule Name",
        " ,                         !- ASHRAE Clear Sky Optical Depth for Beam Irradiance( taub ) { dimensionless }",
        " ,                         !- ASHRAE Clear Sky Optical Depth for Diffuse Irradiance( taud ) { dimensionless }",
        " 1.00;                     !- Sky Clearness",

        "Zone,",
        "  Space,                   !- Name",
        "  0.0000,                  !- Direction of Relative North {deg}",
        "  0.0000,                  !- X Origin {m}",
        "  0.0000,                  !- Y Origin {m}",
        "  0.0000,                  !- Z Origin {m}",
        "  1,                       !- Type",
        "  1,                       !- Multiplier",
        "  2.4,                     !- Ceiling Height {m}",
        "  ,                        !- Volume {m3}",
        "  autocalculate,           !- Floor Area {m2}",
        "  ,                        !- Zone Inside Convection Algorithm",
        "  ,                        !- Zone Outside Convection Algorithm",
        "  Yes;                     !- Part of Total Floor Area",

        "Zone,",
        "  Space2,                !- Name",
        "  0.0000,                  !- Direction of Relative North {deg}",
        "  0.0000,                  !- X Origin {m}",
        "  0.0000,                  !- Y Origin {m}",
        "  0.0000,                  !- Z Origin {m}",
        "  1,                       !- Type",
        "  1,                       !- Multiplier",
        "  2.4,                     !- Ceiling Height {m}",
        "  ,                        !- Volume {m3}",
        "  autocalculate,           !- Floor Area {m2}",
        "  ,                        !- Zone Inside Convection Algorithm",
        "  ,                        !- Zone Outside Convection Algorithm",
        "  Yes;                     !- Part of Total Floor Area",

        "Sizing:Zone,",
        " Space,                    !- Zone or ZoneList Name",
        " SupplyAirTemperature,     !- Zone Cooling Design Supply Air Temperature Input Method",
        " 12.,                      !- Zone Cooling Design Supply Air Temperature{ C }",
        " ,                         !- Zone Cooling Design Supply Air Temperature Difference{ deltaC }",
        " SupplyAirTemperature,     !- Zone Heating Design Supply Air Temperature Input Method",
        " 50.,                      !- Zone Heating Design Supply Air Temperature{ C }",
        " ,                         !- Zone Heating Design Supply Air Temperature Difference{ deltaC }",
        " 0.008,                    !- Zone Cooling Design Supply Air Humidity Ratio{ kgWater / kgDryAir }",
        " 0.008,                    !- Zone Heating Design Supply Air Humidity Ratio{ kgWater / kgDryAir }",
        " SZ DSOA,                  !- Design Specification Outdoor Air Object Name",
        " 0.0,                      !- Zone Heating Sizing Factor",
        " 0.0,                      !- Zone Cooling Sizing Factor",
        " DesignDay,                !- Cooling Design Air Flow Method",
        " 0,                        !- Cooling Design Air Flow Rate{ m3 / s }",
        " ,                         !- Cooling Minimum Air Flow per Zone Floor Area{ m3 / s - m2 }",
        " ,                         !- Cooling Minimum Air Flow{ m3 / s }",
        " ,                         !- Cooling Minimum Air Flow Fraction",
        " DesignDay,                !- Heating Design Air Flow Method",
        " 0,                        !- Heating Design Air Flow Rate{ m3 / s }",
        " ,                         !- Heating Maximum Air Flow per Zone Floor Area{ m3 / s - m2 }",
        " ,                         !- Heating Maximum Air Flow{ m3 / s }",
        " ;                         !- Heating Maximum Air Flow Fraction",

        "Sizing:Zone,",
        " Space2,                   !- Zone or ZoneList Name",
        " SupplyAirTemperature,     !- Zone Cooling Design Supply Air Temperature Input Method",
        " 12.,                      !- Zone Cooling Design Supply Air Temperature{ C }",
        " ,                         !- Zone Cooling Design Supply Air Temperature Difference{ deltaC }",
        " SupplyAirTemperature,     !- Zone Heating Design Supply Air Temperature Input Method",
        " 50.,                      !- Zone Heating Design Supply Air Temperature{ C }",
        " ,                         !- Zone Heating Design Supply Air Temperature Difference{ deltaC }",
        " 0.008,                    !- Zone Cooling Design Supply Air Humidity Ratio{ kgWater / kgDryAir }",
        " 0.008,                    !- Zone Heating Design Supply Air Humidity Ratio{ kgWater / kgDryAir }",
        " SZ DSOA,                  !- Design Specification Outdoor Air Object Name",
        " 0.0,                      !- Zone Heating Sizing Factor",
        " 0.0,                      !- Zone Cooling Sizing Factor",
        " DesignDay,                !- Cooling Design Air Flow Method",
        " 0,                        !- Cooling Design Air Flow Rate{ m3 / s }",
        " ,                         !- Cooling Minimum Air Flow per Zone Floor Area{ m3 / s - m2 }",
        " ,                         !- Cooling Minimum Air Flow{ m3 / s }",
        " ,                         !- Cooling Minimum Air Flow Fraction",
        " DesignDay,                !- Heating Design Air Flow Method",
        " 0,                        !- Heating Design Air Flow Rate{ m3 / s }",
        " ,                         !- Heating Maximum Air Flow per Zone Floor Area{ m3 / s - m2 }",
        " ,                         !- Heating Maximum Air Flow{ m3 / s }",
        " ;                         !- Heating Maximum Air Flow Fraction",

        "DesignSpecification:OutdoorAir,",
        " SZ DSOA,                  !- Name",
        " flow/zone,                !- Outdoor Air Method",
        " 0.0,                      !- Outdoor Air Flow per Person{ m3 / s - person }",
        " 0.05,                     !- Outdoor Air Flow per Zone Floor Area{ m3 / s - m2 }",
        " 0.05;                     !- Outdoor Air Flow per Zone{ m3 / s }",

        "  Sizing:System,",
        "    VAV Sys 1,               !- AirLoop Name",
        "    sensible,                !- Type of Load to Size On",
        "    autosize,                !- Design Outdoor Air Flow Rate {m3/s}",
        "    0.3,                     !- Central Heating Maximum System Air Flow Ratio",
        "    4.5,                     !- Preheat Design Temperature {C}",
        "    0.008,                   !- Preheat Design Humidity Ratio {kgWater/kgDryAir}",
        "    11.0,                    !- Precool Design Temperature {C}",
        "    0.008,                   !- Precool Design Humidity Ratio {kgWater/kgDryAir}",
        "    12.8,                    !- Central Cooling Design Supply Air Temperature {C}",
        "    16.0,                    !- Central Heating Design Supply Air Temperature {C}",
        "    noncoincident,           !- Type of Zone Sum to Use",
        "    no,                      !- 100% Outdoor Air in Cooling",
        "    no,                      !- 100% Outdoor Air in Heating",
        "    0.008,                   !- Central Cooling Design Supply Air Humidity Ratio {kgWater/kgDryAir}",
        "    0.008,                   !- Central Heating Design Supply Air Humidity Ratio {kgWater/kgDryAir}",
        "    DesignDay,               !- Cooling Design Air Flow Method",
        "    0,                       !- Cooling Design Air Flow Rate {m3/s}",
        "    ,                        !- Supply Air Flow Rate Per Floor Area During Cooling Operation {m3/s-m2}",
        "    ,                        !- Fraction of Autosized Design Cooling Supply Air Flow Rate",
        "    ,                        !- Design Supply Air Flow Rate Per Unit Cooling Capacity {m3/s-W}",
        "    DesignDay,               !- Heating Design Air Flow Method",
        "    0,                       !- Heating Design Air Flow Rate {m3/s}",
        "    ,                        !- Supply Air Flow Rate Per Floor Area During Heating Operation {m3/s-m2}",
        "    ,                        !- Fraction of Autosized Design Heating Supply Air Flow Rate",
        "    ,                        !- Fraction of Autosized Design Cooling Supply Air Flow Rate",
        "    ,                        !- Design Supply Air Flow Rate Per Unit Heating Capacity {m3/s-W}",
        "    ,                        !- System Outdoor Air Method",
        "    1.0,                     !- Zone Maximum Outdoor Air Fraction {dimensionless}",
        "    CoolingDesignCapacity,   !- Cooling Design Capacity Method",
        "    autosize,                !- Cooling Design Capacity {W}",
        "    ,                        !- Cooling Design Capacity Per Floor Area {W/m2}",
        "    ,                        !- Fraction of Autosized Cooling Design Capacity",
        "    HeatingDesignCapacity,   !- Heating Design Capacity Method",
        "    autosize,                !- Heating Design Capacity {W}",
        "    ,                        !- Heating Design Capacity Per Floor Area {W/m2}",
        "    ,                        !- Fraction of Autosized Heating Design Capacity",
        "    VAV;                     !- Central Cooling Capacity Control Method",

        "  ZoneHVAC:EquipmentConnections,",
        "    Space,                    !- Zone Name",
        "    Space Eq,                 !- Zone Conditioning Equipment List Name",
        "    Space In Node,            !- Zone Air Inlet Node or NodeList Name",
        "    Space Out Node,           !- Zone Air Exhaust Node or NodeList Name",
        "    Space Node,               !- Zone Air Node Name",
        "    Space Ret Node;           !- Zone Return Air Node Name",

        "  ZoneHVAC:EquipmentConnections,",
        "    Space2,                   !- Zone Name",
        "    Space2 Eq,                !- Zone Conditioning Equipment List Name",
        "    Space2 In Node,           !- Zone Air Inlet Node or NodeList Name",
        "    Space2 Out Node,          !- Zone Air Exhaust Node or NodeList Name",
        "    Space2 Node,              !- Zone Air Node Name",
        "    Space2 Ret Node;          !- Zone Return Air Node Name",

        "  ZoneHVAC:EquipmentList,",
        "    Space Eq,                !- Name",
        "    SequentialLoad,          !- Load Distribution Scheme",
        "    ZoneHVAC:AirDistributionUnit,  !- Zone Equipment 1 Object Type",
        "    SPACE1-1 ATU,            !- Zone Equipment 1 Name",
        "    1,                       !- Zone Equipment 1 Cooling Sequence",
        "    1;                       !- Zone Equipment 1 Heating or No - Load Sequence",

        "  ZoneHVAC:AirDistributionUnit,",
        "    SPACE1-1 ATU,            !- Name",
        "    Space In Node,           !- Air Distribution Unit Outlet Node Name",
        "    AirTerminal:SingleDuct:VAV:Reheat,  !- Air Terminal Object Type",
        "    SPACE1-1 VAV Reheat;     !- Air Terminal Name",

        "  ZoneHVAC:EquipmentList,",
        "    Space2 Eq,               !- Name",
        "    SequentialLoad,          !- Load Distribution Scheme",
        "    ZoneHVAC:AirDistributionUnit,  !- Zone Equipment 1 Object Type",
        "    SPACE2-1 ATU,            !- Zone Equipment 1 Name",
        "    1,                       !- Zone Equipment 1 Cooling Sequence",
        "    1;                       !- Zone Equipment 1 Heating or No - Load Sequence",

        "  ZoneHVAC:AirDistributionUnit,",
        "    SPACE2-1 ATU,            !- Name",
        "    Space2 In Node,          !- Air Distribution Unit Outlet Node Name",
        "    AirTerminal:SingleDuct:VAV:Reheat,  !- Air Terminal Object Type",
        "    SPACE2-1 VAV Reheat;     !- Air Terminal Name",

        "  AirTerminal:SingleDuct:VAV:Reheat,",
        "    SPACE1-1 VAV Reheat,     !- Name",
        "    AvailSched,              !- Availability Schedule Name",
        "    SPACE1-1 Zone Coil Air In Node,  !- Damper Air Outlet Node Name",
        "    SPACE1-1 ATU In Node,    !- Air Inlet Node Name",
        "    autosize,                !- Maximum Air Flow Rate {m3/s}",
        "    Constant,                !- Zone Minimum Air Flow Input Method",
        "    0.3,                     !- Constant Minimum Air Flow Fraction",
        "    ,                        !- Fixed Minimum Air Flow Rate {m3/s}",
        "    ,                        !- Minimum Air Flow Fraction Schedule Name",
        "    Coil:Heating:Water,      !- Reheat Coil Object Type",
        "    SPACE1-1 Zone Coil,      !- Reheat Coil Name",
        "    autosize,                !- Maximum Hot Water or Steam Flow Rate {m3/s}",
        "    0.0,                     !- Minimum Hot Water or Steam Flow Rate {m3/s}",
        "    SPACE In Node,           !- Air Outlet Node Name",
        "    0.001,                   !- Convergence Tolerance",
        "    ReverseWithLimits,       !- Damper Heating Action",
        "    AUTOCALCULATE,           !- Maximum Flow per Zone Floor Area During Reheat {m3/s-m2}",
        "    AUTOCALCULATE;           !- Maximum Flow Fraction During Reheat",

        "  AirTerminal:SingleDuct:VAV:Reheat,",
        "    SPACE2-1 VAV Reheat,     !- Name",
        "    AvailSched,              !- Availability Schedule Name",
        "    SPACE2-1 Zone Coil Air In Node,  !- Damper Air Outlet Node Name",
        "    SPACE2-1 ATU In Node,    !- Air Inlet Node Name",
        "    autosize,                !- Maximum Air Flow Rate {m3/s}",
        "    Constant,                !- Zone Minimum Air Flow Input Method",
        "    0.3,                     !- Constant Minimum Air Flow Fraction",
        "    ,                        !- Fixed Minimum Air Flow Rate {m3/s}",
        "    ,                        !- Minimum Air Flow Fraction Schedule Name",
        "    Coil:Heating:Fuel,        !- Reheat Coil Object Type",
        "    SPACE2-1 Zone Coil,      !- Reheat Coil Name",
        "    0.0,                     !- Maximum Hot Water or Steam Flow Rate {m3/s}",
        "    0.0,                     !- Minimum Hot Water or Steam Flow Rate {m3/s}",
        "    SPACE2 In Node,          !- Air Outlet Node Name",
        "    0.001,                   !- Convergence Tolerance",
        "    ReverseWithLimits,       !- Damper Heating Action",
        "    AUTOCALCULATE,           !- Maximum Flow per Zone Floor Area During Reheat {m3/s-m2}",
        "    AUTOCALCULATE;           !- Maximum Flow Fraction During Reheat",

        "  BranchList,",
        "    VAV Sys 1 Branches,      !- Name",
        "    VAV Sys 1 Main Branch;   !- Branch 1 Name",

        "  Branch,",
        "    VAV Sys 1 Main Branch,   !- Name",
        "    ,                        !- Pressure Drop Curve Name",
        "    AirLoopHVAC:OutdoorAirSystem,  !- Component 1 Object Type",
        "    OA Sys 1,                !- Component 1 Name",
        "    VAV Sys 1 Inlet Node,    !- Component 1 Inlet Node Name",
        "    Mixed Air Node 1,        !- Component 1 Outlet Node Name",
        "    CoilSystem:Cooling:DX,   !- Component 2 Object Type",
        "    DX Cooling Coil System 1,!- Component 2 Name",
        "    Mixed Air Node 1,        !- Component 2 Inlet Node Name",
        "    Main Cooling Coil 1 Outlet Node,  !- Component 2 Outlet Node Name",
        "    Coil:Heating:Fuel,        !- Component 3 Object Type",
        "    Main Heating Coil 1,     !- Component 3 Name",
        "    Main Cooling Coil 1 Outlet Node,  !- Component 3 Inlet Node Name",
        "    Main Heating Coil 1 Outlet Node,  !- Component 3 Outlet Node Name",
        "    Fan:VariableVolume,      !- Component 4 Object Type",
        "    Supply Fan 1,            !- Component 4 Name",
        "    Main Heating Coil 1 Outlet Node,  !- Component 4 Inlet Node Name",
        "    VAV Sys 1 Outlet Node;   !- Component 4 Outlet Node Name",

        "  AirLoopHVAC,",
        "    VAV Sys 1,               !- Name",
        "    ,                        !- Controller List Name",
        "    VAV Sys 1 Avail List,    !- Availability Manager List Name",
        "    autosize,                !- Design Supply Air Flow Rate {m3/s}",
        "    VAV Sys 1 Branches,      !- Branch List Name",
        "    ,                        !- Connector List Name",
        "    VAV Sys 1 Inlet Node,    !- Supply Side Inlet Node Name",
        "    Demand Out Node,         !- Demand Side Outlet Node Name",
        "    Zone Eq In Node,         !- Demand Side Inlet Node Names",
        "    VAV Sys 1 Outlet Node;   !- Supply Side Outlet Node Names",

        "  AirLoopHVAC:SupplyPath,",
        "    Zone Supply Air Path 1,  !- Name",
        "    Zone Eq In Node,         !- Supply Air Path Inlet Node Name",
        "    AirLoopHVAC:ZoneSplitter,!- Component 1 Object Type",
        "    Zone Supply Air Splitter;  !- Component 1 Name",

        "  AirLoopHVAC:ZoneSplitter,",
        "    Zone Supply Air Splitter,  !- Name",
        "    Zone Eq In Node,         !- Inlet Node Name",
        "    SPACE1-1 ATU In Node,    !- Outlet 1 Node Name",
        "    SPACE2-1 ATU In Node;    !- Outlet 2 Node Name",

        "  AirLoopHVAC:ReturnPath,",
        "    ReturnAirPath1,          !- Name",
        "    Demand Out Node,         !- Return Air Path Outlet Node Name",
        "    AirLoopHVAC:ZoneMixer,   !- Component 1 Object Type",
        "    Zone Return Air Mixer;   !- Component 1 Name",

        "  AirLoopHVAC:ZoneMixer,",
        "    Zone Return Air Mixer,   !- Name",
        "    Demand Out Node,         !- Outlet Node Name",
        "    Space Ret Node,          !- Inlet 1 Node Name",
        "    Space2 Ret Node;         !- Inlet 2 Node Name",

        "  AirLoopHVAC:ControllerList,",
        "    OA Sys 1 Controllers,    !- Name",
        "    Controller:OutdoorAir,   !- Controller 1 Object Type",
        "    OA Controller 1;         !- Controller 1 Name",

        "  AirLoopHVAC:OutdoorAirSystem:EquipmentList,",
        "    OA Sys 1 Equipment,      !- Name",
        "    OutdoorAir:Mixer,        !- Component 3 Object Type",
        "    OA Mixing Box 1;         !- Component 3 Name",

        "  AirLoopHVAC:OutdoorAirSystem,",
        "    OA Sys 1,                !- Name",
        "    OA Sys 1 Controllers,    !- Controller List Name",
        "    OA Sys 1 Equipment,      !- Outdoor Air Equipment List Name",
        "    VAV Sys 1 Avail List;    !- Availability Manager List Name",

        "  OutdoorAir:Node,",
        "    Main Cooling Coil 1 Condenser Node,  !- Name",
        "    -1.0;                    !- Height Above Ground {m}",

        "  OutdoorAir:NodeList,",
        "    OA Sys Inlet Node;       !- Node or NodeList Name 1",

        "  OutdoorAir:Mixer,",
        "    OA Mixing Box 1,         !- Name",
        "    Mixed Air Node 1,        !- Mixed Air Node Name",
        "    OA Sys Inlet Node,       !- Outdoor Air Stream Node Name",
        "    Relief Air Outlet Node,  !- Relief Air Stream Node Name",
        "    VAV Sys 1 Inlet Node;    !- Return Air Stream Node Name",

        "  AvailabilityManagerAssignmentList,",
        "    VAV Sys 1 Avail List,    !- Name",
        "    AvailabilityManager:Scheduled,  !- Availability Manager 1 Object Type",
        "    VAV Sys 1 Avail;         !- Availability Manager 1 Name",

        "  AvailabilityManager:Scheduled,",
        "    VAV Sys 1 Avail,         !- Name",
        "    AvailSched;              !- Schedule Name",

        "  SetpointManager:Scheduled,",
        "    Supply Air Temp Manager 1,  !- Name",
        "    Temperature,             !- Control Variable",
        "    HTGSETP_SCH,             !- Schedule Name",
        "    VAV Sys 1 Outlet Node; !- Setpoint Node or NodeList Name",

        "  SetpointManager:MixedAir,",
        "    Mixed Air and Coil Exit Temp Manager 1,  !- Name",
        "    Temperature,             !- Control Variable",
        "    VAV Sys 1 Outlet Node,   !- Reference Setpoint Node Name",
        "    Main Heating Coil 1 Outlet Node,  !- Fan Inlet Node Name",
        "    VAV Sys 1 Outlet Node,   !- Fan Outlet Node Name",
        "    Mixed Air Node List;     !- Setpoint Node or NodeList Name",

        "  NodeList,",
        "    Mixed Air Node List,",
        "    Main Heating Coil 1 Outlet Node,",
        "    Main Cooling Coil 1 Outlet Node,",
        "    Mixed Air Node 1;",

        "  Controller:OutdoorAir,",
        "    OA Controller 1,         !- Name",
        "    Relief Air Outlet Node,  !- Relief Air Outlet Node Name",
        "    VAV Sys 1 Inlet Node,    !- Return Air Node Name",
        "    Mixed Air Node 1,        !- Mixed Air Node Name",
        "    OA Sys Inlet Node,       !- Actuator Node Name",
        "    autosize,                !- Minimum Outdoor Air Flow Rate {m3/s}",
        "    autosize,                !- Maximum Outdoor Air Flow Rate {m3/s}",
        "    FixedDryBulb,            !- Economizer Control Type",
        "    ModulateFlow,            !- Economizer Control Action Type",
        "    19.,                     !- Economizer Maximum Limit Dry-Bulb Temperature {C}",
        "    ,                        !- Economizer Maximum Limit Enthalpy {J/kg}",
        "    ,                        !- Economizer Maximum Limit Dewpoint Temperature {C}",
        "    ,                        !- Electronic Enthalpy Limit Curve Name",
        "    4.,                      !- Economizer Minimum Limit Dry-Bulb Temperature {C}",
        "    NoLockout,               !- Lockout Type",
        "    FixedMinimum,            !- Minimum Limit Type",
        "    AvailSched;              !- Minimum Outdoor Air Schedule Name",

        "  Coil:Heating:Water,",
        "    SPACE1-1 Zone Coil,                      !- Name",
        "    AvailSched,                              !- Availability Schedule Name",
        "    autosize,                                !- U-Factor Times Area Value",
        "    autosize,                                !- Maximum Water Flow Rate",
        "    Zone Coil Water In Node,                 !- Water Inlet Node Name",
        "    Zone Coil Water Out Node,                !- Water Outlet Node Name",
        "    SPACE1-1 Zone Coil Air In Node,          !- Air Inlet Node Name",
        "    Space In Node,                           !- Air Outlet Node Name",
        "    UFactorTimesAreaAndDesignWaterFlowRate,  !- Performance Input Method",
        "    autosize,                                !- Rated Capacity {W}",
        "    82.2,                                    !- Rated Inlet Water Temperature{ C }",
        "    16.6,                                    !- Rated Inlet Air Temperature{ C }",
        "    71.1,                                    !- Rated Outlet Water Temperature{ C }",
        "    32.2,                                    !- Rated Outlet Air Temperature{ C }",
        "    0.5,                                     !- Rated Ratio for Air and Water Convection",
        "    ;                                        !- Design Water Temperature Difference",

        "  Sizing:Plant,",
        "    HeatSys1,                                !- Plant or Condenser Loop Name",
        "    Heating,                                 !- Loop Type",
        "    82.2000,                                 !- Design Loop Exit Temperature{ C }",
        "    11.1000;                                 !- Loop Design Temperature Difference{ deltaC }",

        "  PlantLoop,",
        "    HeatSys1, !- Name",
        "    Water, !- Fluid Type",
        "    , !- User Defined Fluid Type",
        "    HeatSys1 Loop Operation Scheme List,     !- Plant Equipment Operation Scheme Name",
        "    HeatSys1 Supply Outlet Node,             !- Loop Temperature Setpoint Node Name",
        "    100.0,                                   !- Maximum Loop Temperature{ C }",
        "    10.0,                                    !- Minimum Loop Temperature{ C }",
        "    AUTOSIZE,                                !- Maximum Loop Flow Rate{ m3 / s }",
        "    0.0,                                     !- Minimum Loop Flow Rate{ m3 / s }",
        "    AUTOSIZE,                                !- Plant Loop Volume{ m3 }",
        "    HeatSys1 Supply Inlet Node,              !- Plant Side Inlet Node Name",
        "    HeatSys1 Supply Outlet Node,             !- Plant Side Outlet Node Name",
        "    HeatSys1 Supply Branches,                !- Plant Side Branch List Name",
        "    HeatSys1 Supply Connectors,              !- Plant Side Connector List Name",
        "    HeatSys1 Demand Inlet Node,              !- Demand Side Inlet Node Name",
        "    HeatSys1 Demand Outlet Node,             !- Demand Side Outlet Node Name",
        "    HeatSys1 Demand Branches,                !- Demand Side Branch List Name",
        "    HeatSys1 Demand Connectors,              !- Demand Side Connector List Name",
        "    Optimal;                                 !- Load Distribution Scheme",

        "  PlantEquipmentOperationSchemes,",
        "    HeatSys1 Loop Operation Scheme List,     !- Name",
        "    PlantEquipmentOperation:HeatingLoad,     !- Control Scheme 1 Object Type",
        "    HeatSys1 Operation Scheme,               !- Control Scheme 1 Name",
        "    AvailSched;                              !- Control Scheme 1 Schedule Name",

        "  PlantEquipmentOperation:HeatingLoad,",
        "    HeatSys1 Operation Scheme,               !- Name",
        "    0.0,                                     !- Load Range 1 Lower Limit{ W }",
        "    1000000000000000,                        !- Load Range 1 Upper Limit{ W }",
        "    HeatSys1 Equipment List;                 !- Range 1 Equipment List Name",

        "  PlantEquipmentList,",
        "    HeatSys1 Equipment List,                 !- Name",
        "    Boiler:HotWater,                         !- Equipment 1 Object Type",
        "    HeatSys1 Boiler;                         !- Equipment 1 Name",

        "  BranchList,",
        "    HeatSys1 Supply Branches,                !- Name",
        "    HeatSys1 Supply Inlet Branch,            !- Branch 1 Name",
        "    HeatSys1 Supply Equipment Branch,        !- Branch 2 Name",
        "    HeatSys1 Supply Equipment Bypass Branch, !- Branch 3 Name",
        "    HeatSys1 Supply Outlet Branch;           !- Branch 4 Name",

        "  Branch,",
        "    HeatSys1 Supply Inlet Branch,            !- Name",
        "    ,                                        !- Pressure Drop Curve Name",
        "    Pump:VariableSpeed,                      !- Component 1 Object Type",
        "    HeatSys1 Pump,                           !- Component 1 Name",
        "    HeatSys1 Supply Inlet Node,              !- Component 1 Inlet Node Name",
        "    HeatSys1 Pump - HeatSys1 BoilerNodeviaConnector;  !- Component 1 Outlet Node Name",

        "  Branch,",
        "    HeatSys1 Supply Equipment Branch,        !- Name",
        "    ,                                        !- Pressure Drop Curve Name",
        "    Boiler:HotWater,                         !- Component 1 Object Type",
        "    HeatSys1 Boiler,                         !- Component 1 Name",
        "    HeatSys1 Pump - HeatSys1 BoilerNode,     !- Component 1 Inlet Node Name",
        "    HeatSys1 Supply Equipment Outlet Node;   !- Component 1 Outlet Node Name",

        "  Branch,",
        "    HeatSys1 Supply Equipment Bypass Branch,  !- Name",
        "    ,                                         !- Pressure Drop Curve Name",
        "    Pipe:Adiabatic,                           !- Component 1 Object Type",
        "    HeatSys1 Supply Equipment Bypass Pipe,    !- Component 1 Name",
        "    HeatSys1 Supply Equip Bypass Inlet Node,  !- Component 1 Inlet Node Name",
        "    HeatSys1 Supply Equip Bypass Outlet Node;  !- Component 1 Outlet Node Name",

        "  Pipe:Adiabatic,",
        "    HeatSys1 Supply Equipment Bypass Pipe,    !- Name",
        "    HeatSys1 Supply Equip Bypass Inlet Node,  !- Inlet Node Name",
        "    HeatSys1 Supply Equip Bypass Outlet Node;  !- Outlet Node Name",

        "  Branch,",
        "    HeatSys1 Supply Outlet Branch,            !- Name",
        "    ,                                         !- Pressure Drop Curve Name",
        "    Pipe:Adiabatic,                           !- Component 1 Object Type",
        "    HeatSys1 Supply Outlet Pipe,              !- Component 1 Name",
        "    HeatSys1 Supply Mixer - HeatSys1 Supply Outlet Pipe, !- Component 1 Inlet Node Name",
        "    HeatSys1 Supply Outlet Node;              !- Component 1 Outlet Node Name",

        "  Pipe:Adiabatic,",
        "    HeatSys1 Supply Outlet Pipe,              !- Name",
        "    HeatSys1 Supply Mixer - HeatSys1 Supply Outlet Pipe, !- Inlet Node Name",
        "    HeatSys1 Supply Outlet Node;              !- Outlet Node Name",

        "  ConnectorList,",
        "    HeatSys1 Supply Connectors,               !- Name",
        "    Connector:Splitter,                       !- Connector 1 Object Type",
        "    HeatSys1 Supply Splitter,                 !- Connector 1 Name",
        "    Connector:Mixer,                          !- Connector 2 Object Type",
        "    HeatSys1 Supply Mixer;                    !- Connector 2 Name",

        "  Connector:Splitter,",
        "    HeatSys1 Supply Splitter,                 !- Name",
        "    HeatSys1 Supply Inlet Branch,             !- Inlet Branch Name",
        "    HeatSys1 Supply Equipment Branch,         !- Outlet Branch 1 Name",
        "    HeatSys1 Supply Equipment Bypass Branch;  !- Outlet Branch 2 Name",

        "  Connector:Mixer,",
        "    HeatSys1 Supply Mixer,                    !- Name",
        "    HeatSys1 Supply Outlet Branch,            !- Outlet Branch Name",
        "    HeatSys1 Supply Equipment Branch,         !- Inlet Branch 1 Name",
        "    HeatSys1 Supply Equipment Bypass Branch;  !- Inlet Branch 2 Name",

        "  BranchList,",
        "    HeatSys1 Demand Branches,      !- Name",
        "    HeatSys1 Demand Inlet Branch,  !- Branch 1 Name",
        "    HeatSys1 Demand Load Branch 1, !- Branch 2 Name",
        "    HeatSys1 Demand Bypass Branch, !- Branch 60 Name",
        "    HeatSys1 Demand Outlet Branch; !- Branch 61 Name",

        "  Branch,",
        "    HeatSys1 Demand Outlet Branch, !- Name",
        "    ,                            !- Pressure Drop Curve Name",
        "    Pipe:Adiabatic,              !- Component 1 Object Type",
        "    HeatSys1 Demand Outlet Pipe, !- Component 1 Name",
        "    HeatSys1 Demand Mixer - HeatSys1 Demand Outlet Pipe, !- Component 1 Inlet Node Name",
        "    HeatSys1 Demand Outlet Node;  !- Component 1 Outlet Node Name",

        "  Pipe:Adiabatic,",
        "    HeatSys1 Demand Outlet Pipe, !- Name",
        "    HeatSys1 Demand Mixer - HeatSys1 Demand Outlet Pipe, !- Inlet Node Name",
        "    HeatSys1 Demand Outlet Node;  !- Outlet Node Name",

        "  Branch,",
        "    HeatSys1 Demand Bypass Branch, !- Name",
        "    ,                              !- Pressure Drop Curve Name",
        "    Pipe:Adiabatic, !- Component 1 Object Type",
        "    HeatSys1 Demand Bypass Pipe, !- Component 1 Name",
        "    HeatSys1 Demand Bypass Pipe Inlet Node, !- Component 1 Inlet Node Name",
        "    HeatSys1 Demand Bypass Pipe Outlet Node;  !- Component 1 Outlet Node Name",

        "  Pipe:Adiabatic,",
        "    HeatSys1 Demand Bypass Pipe, !- Name",
        "    HeatSys1 Demand Bypass Pipe Inlet Node, !- Inlet Node Name",
        "    HeatSys1 Demand Bypass Pipe Outlet Node;  !- Outlet Node Name",

        "  Branch,",
        "    HeatSys1 Demand Inlet Branch, !- Name",
        "    ,                           !- Pressure Drop Curve Name",
        "    Pipe:Adiabatic,             !- Component 1 Object Type",
        "    HeatSys1 Demand Inlet Pipe, !- Component 1 Name",
        "    HeatSys1 Demand Inlet Node, !- Component 1 Inlet Node Name",
        "    HeatSys1 Demand Inlet Pipe - HeatSys1 Demand Mixer;  !- Component 1 Outlet Node Name",

        "  Pipe:Adiabatic,",
        "    HeatSys1 Demand Inlet Pipe, !- Name",
        "    HeatSys1 Demand Inlet Node, !- Inlet Node Name",
        "    HeatSys1 Demand Inlet Pipe - HeatSys1 Demand Mixer;  !- Outlet Node Name",

        "  Branch,",
        "    HeatSys1 Demand Load Branch 1, !- Name",
        "    ,                        !- Pressure Drop Curve Name",
        "    Coil:Heating:Water,      !- Component 1 Object Type",
        "    SPACE1-1 Zone Coil,      !- Component 1 Name",
        "    Zone Coil Water In Node, !- Component 1 Inlet Node Name",
        "    Zone Coil Water Out Node;  !- Component 1 Outlet Node Name",

        "  ConnectorList,",
        "    HeatSys1 Demand Connectors, !- Name",
        "    Connector:Splitter,      !- Connector 1 Object Type",
        "    HeatSys1 Demand Splitter, !- Connector 1 Name",
        "    Connector:Mixer,         !- Connector 2 Object Type",
        "    HeatSys1 Demand Mixer;   !- Connector 2 Name",

        "  Connector:Splitter,",
        "    HeatSys1 Demand Splitter, !- Name",
        "    HeatSys1 Demand Inlet Branch, !- Inlet Branch Name",
        "    HeatSys1 Demand Load Branch 1; !- Outlet Branch 1 Name",

        "  Connector:Mixer,",
        "    HeatSys1 Demand Mixer,   !- Name",
        "    HeatSys1 Demand Outlet Branch, !- Outlet Branch Name",
        "    HeatSys1 Demand Load Branch 1; !- Inlet Branch 1 Name",

        "  Pump:VariableSpeed,",
        "    HeatSys1 Pump,           !- Name",
        "    HeatSys1 Supply Inlet Node, !- Inlet Node Name",
        "    HeatSys1 Pump - HeatSys1 BoilerNodeviaConnector, !- Outlet Node Name",
        "    AUTOSIZE,                !- Design Maximum Flow Rate{ m3 / s }",
        "    179352,                  !- Design Pump Head{ Pa }",
        "    AUTOSIZE,                !- Design Power Consumption{ W }",
        "    0.9,                     !- Motor Efficiency",
        "    0.0,                     !- Fraction of Motor Inefficiencies to Fluid Stream",
        "    0, 3.2485, -4.7443, 2.5295, !- VariableSpeed Pump Curve Coefficients",
        "    0.0,                     !- Design Minimum Flow Rate{ m3 / s }",
        "    Intermittent;            !- Pump Control Type",

        "  Boiler:HotWater,",
        "    HeatSys1 Boiler,         !- Name",
        "    NATURALGAS,              !- Fuel Type",
        "    48945.2,                 !- Nominal Capacity{ W }",
        "    0.8,                     !- Nominal Thermal Efficiency",
        "    LeavingBoiler,           !- Efficiency Curve Temperature Evaluation Variable",
        "    HeatSys1 Boiler Non-Condensing Boiler Curve, !- Normalized Boiler Efficiency Curve Name",
        "    AUTOSIZE,                !- Design Water Flow Rate{ m3 / s }",
        "    0.0,                     !- Minimum Part Load Ratio",
        "    1.2,                     !- Maximum Part Load Ratio",
        "    1.0,                     !- Optimum Part Load Ratio",
        "    HeatSys1 Pump - HeatSys1 BoilerNode, !- Boiler Water Inlet Node Name",
        "    HeatSys1 Supply Equipment Outlet Node, !- Boiler Water Outlet Node Name",
        "    95.0,                    !- Water Outlet Upper Temperature Limit{ C }",
        "    LeavingSetpointModulated, !- Boiler Flow Mode",
        "    0.0000,                  !- Parasitic Electric Load{ W }",
        "    0.3000;                  !- Sizing Factor",

        "  Curve:Cubic,",
        "    HeatSys1 Boiler Non-Condensing Boiler Curve, !- Name",
        "    0.626428326,             !- Coefficient1 Constant",
        "    0.645643582,             !- Coefficient2 x",
        "    -0.77720685,             !- Coefficient3 x**2",
        "    0.313806701,             !- Coefficient4 x**3",
        "    0.1,                     !- Minimum Value of x",
        "    1;                       !- Maximum Value of x",

        "  SetpointManager:Scheduled,",
        "    HeatSys1 Loop Setpoint Manager, !- Name",
        "    Temperature,                  !- Control Variable",
        "    HeatSys1 Loop Setpoint Sched, !- Schedule Name",
        "    HeatSys1 Supply Outlet Node;  !- Setpoint Node or NodeList Name",

        "  SetpointManager:Scheduled,",
        "    HeatSys1 Boiler Setpoint Manager, !- Name",
        "    Temperature,                  !- Control Variable",
        "    HeatSys1 Loop Setpoint Sched, !- Schedule Name",
        "    HeatSys1 Supply Equipment Outlet Node;  !- Setpoint Node or NodeList Name",

        "  Schedule:Compact,",
        "    HeatSys1 Loop Setpoint Sched, !- Name",
        "    Any Number,              !- Schedule Type Limits Name",
        "    Through: 12/31,          !- Field 1",
        "    For: AllDays,            !- Field 2",
        "    Until: 24:00, 82.2000;   !- Field 3",

        "  Coil:Heating:Fuel,",
        "    SPACE2-1 Zone Coil,      !- Name",
        "    AvailSched,              !- Availability Schedule Name",
        "    NaturalGas,              !- Fuel Type",
        "    0.8,                     !- Gas Burner Efficiency",
        "    autosize,                !- Nominal Capacity {W}",
        "    SPACE2-1 Zone Coil Air In Node,  !- Air Inlet Node Name",
        "    Space2 In Node;          !- Air Outlet Node Name",

        "  CoilSystem:Cooling:DX,",
        "    DX Cooling Coil System 1,!- Name",
        "    AvailSched,              !- Availability Schedule Name",
        "    Mixed Air Node 1,        !- DX Cooling Coil System Inlet Node Name",
        "    Main Cooling Coil 1 Outlet Node,  !- DX Cooling Coil System Outlet Node Name",
        "    Main Cooling Coil 1 Outlet Node,  !- DX Cooling Coil System Sensor Node Name",
        "    Coil:Cooling:DX:SingleSpeed,!- Cooling Coil Object Type",
        "    Main Cooling Coil 1;     !- Cooling Coil Name",

        "  Coil:Cooling:DX:SingleSpeed,",
        "    Main Cooling Coil 1,     !- Name",
        "    AvailSched,              !- Availability Schedule Name",
        "    autosize,                !- Gross Rated Total Cooling Capacity { W }",
        "    autosize,                !- Gross Rated Sensible Heat Ratio",
        "    4.40,                    !- Gross Rated Cooling COP { W / W }",
        "    autosize,                !- Rated Air Flow Rate { m3 / s }",
        "    ,                        !- Rated Evaporator Fan Power Per Volume Flow Rate { W / ( m3 / s ) }",
        "    Mixed Air Node 1,        !- Air Inlet Node Name",
        "    Main Cooling Coil 1 Outlet Node,    !- Air Outlet Node Name",
        "    Biquadratic,             !- Total Cooling Capacity Function of Temperature Curve Name",
        "    Cubic,                   !- Total Cooling Capacity Function of Flow Fraction Curve Name",
        "    Biquadratic,             !- Energy Input Ratio Function of Temperature Curve Name",
        "    Cubic,                   !- Energy Input Ratio Function of Flow Fraction Curve Name",
        "    Cubic,                   !- Part Load Fraction Correlation Curve Name",
        "    ,                        !- Minimum Outdoor Dry-Bulb Temperature for Compressor Operation {C}",
        "    0.0,                     !- Nominal Time for Condensate Removal to Begin",
        "    0.0,                     !- Ratio of Initial Moisture Evaporation Rate and Steady State Latent Capacity",
        "    0.0,                     !- Maximum Cycling Rate",
        "    0.0,                     !- Latent Capacity Time Constant",
        "    Main Cooling Coil 1 Condenser Node, !- Condenser Air Inlet Node Name",
        "    AirCooled,               !- Condenser Type",
        "    0.0,                     !- Evaporative Condenser Effectiveness",
        "    ,                        !- Evaporative Condenser Air Flow Rate",
        "    ,                        !- Evaporative Condenser Pump Rated Power Consumption",
        "    0.0,                     !- Crankcase Heater Capacity",
        "    10.0;                    !- Maximum Outdoor DryBulb Temperature for Crankcase Heater Operation",

        "  Coil:Heating:Fuel,",
        "    Main heating Coil 1,     !- Name",
        "    AvailSched,              !- Availability Schedule Name",
        "    NaturalGas,              !- Fuel Type",
        "    0.8,                     !- Gas Burner Efficiency",
        "    autosize,                !- Nominal Capacity {W}",
        "    Main Cooling Coil 1 Outlet Node,  !- Air Inlet Node Name",
        "    Main Heating Coil 1 Outlet Node,  !- Air Outlet Node Name",
        "    Main Heating Coil 1 Outlet Node;  !- Temperature Setpoint Node Name",

        "  Fan:VariableVolume,",
        "    Supply Fan 1,            !- Name",
        "    AvailSched,              !- Availability Schedule Name",
        "    0.7,                     !- Fan Total Efficiency",
        "    600.0,                   !- Pressure Rise {Pa}",
        "    autosize,                !- Maximum Flow Rate {m3/s}",
        "    FixedFlowRate,           !- Fan Power Minimum Flow Rate Input Method",
        "    ,                        !- Fan Power Minimum Flow Fraction",
        "    0.35326,                 !- Fan Power Minimum Air Flow Rate {m3/s}",
        "    0.9,                     !- Motor Efficiency",
        "    1.0,                     !- Motor In Airstream Fraction",
        "    0.0015302446,            !- Fan Power Coefficient 1",
        "    0.0052080574,            !- Fan Power Coefficient 2",
        "    1.1086242,               !- Fan Power Coefficient 3",
        "    -0.11635563,             !- Fan Power Coefficient 4",
        "    0.000,                   !- Fan Power Coefficient 5",
        "    Main Heating Coil 1 Outlet Node,  !- Air Inlet Node Name",
        "    VAV Sys 1 Outlet Node;   !- Air Outlet Node Name",

        "Construction,",
        " INT-WALL-1,               !- Name",
        " GP02,                     !- Outside Layer",
        " AL21,                     !- Layer 2",
        " GP02;                     !- Layer 3",

        "Material,",
        " GP02,                     !- Name",
        " MediumSmooth,             !- Roughness",
        " 1.5900001E-02,            !- Thickness{ m }",
        " 0.1600000,                !- Conductivity{ W / m - K }",
        " 801.0000,                 !- Density{ kg / m3 }",
        " 837.0000,                 !- Specific Heat{ J / kg - K }",
        " 0.9000000,                !- Thermal Absorptance",
        " 0.7500000,                !- Solar Absorptance",
        " 0.7500000;                !- Visible Absorptance",

        "Material:AirGap,",
        " AL21,                     !- Name",
        " 0.1570000;                !- Thermal Resistance{ m2 - K / W }",

        "Construction,",
        "FLOOR-SLAB-1,              !- Name",
        "CC03,                      !- Outside Layer",
        "CP01;                      !- Layer 2",

        "Material,",
        " CC03,                     !- Name",
        " MediumRough,              !- Roughness",
        " 0.1016000,                !- Thickness{ m }",
        " 1.310000,                 !- Conductivity{ W / m - K }",
        " 2243.000,                 !- Density{ kg / m3 }",
        " 837.0000,                 !- Specific Heat{ J / kg - K }",
        " 0.9000000,                !- Thermal Absorptance",
        " 0.6500000,                !- Solar Absorptance",
        " 0.6500000;                !- Visible Absorptance",

        "Material:NoMass,",
        " CP01,                     !- Name",
        " Rough,                    !- Roughness",
        " 0.3670000,                !- Thermal Resistance{ m2 - K / W }",
        " 0.9000000,                !- Thermal Absorptance",
        " 0.7500000,                !- Solar Absorptance",
        " 0.7500000;                !- Visible Absorptance",

        "Construction,",
        " CLNG-1,                   !- Name",
        " MAT-CLNG-1;               !- Outside Layer",

        "Material:NoMass,",
        " MAT-CLNG-1,               !- Name",
        " Rough,                    !- Roughness",
        " 0.652259290,              !- Thermal Resistance{ m2 - K / W }",
        " 0.65,                     !- Thermal Absorptance",
        " 0.65,                     !- Solar Absorptance",
        " 0.65;                     !- Visible Absorptance",

        "BuildingSurface:Detailed,",
        " SPACE-W1,                 !- Name",
        " WALL,                     !- Surface Type",
        " INT-WALL-1,               !- Construction Name",
        " Space,                    !- Zone Name",
        " Outdoors,                 !- Outside Boundary Condition",
        " ,                         !- Outside Boundary Condition Object",
        " SunExposed,               !- Sun Exposure",
        " WindExposed,              !- Wind Exposure",
        " 0.50000,                  !- View Factor to Ground",
        " 4,                        !- Number of Vertices",
        " 0.0, 0.0, 2.4,            !- X, Y, Z == > Vertex 1 {m}",
        " 0.0, 0.0, 0.0,            !- X, Y, Z == > Vertex 2 {m}",
        " 30.5, 0.0, 0.0,           !- X, Y, Z == > Vertex 3 {m}",
        " 30.5, 0.0, 2.4;           !- X, Y, Z == > Vertex 4 {m}",

        "BuildingSurface:Detailed,",
        " SPACE-C1,                 !- Name",
        " CEILING,                  !- Surface Type",
        " CLNG-1,                   !- Construction Name",
        " Space,                    !- Zone Name",
        " Outdoors,                 !- Outside Boundary Condition",
        " ,                         !- Outside Boundary Condition Object",
        " NoSun,                    !- Sun Exposure",
        " NoWind,                   !- Wind Exposure",
        " 0.0,                      !- View Factor to Ground",
        " 4,                        !- Number of Vertices",
        " 3.7, 3.7, 2.4,            !- X, Y, Z == > Vertex 1 {m}",
        " 0.0, 0.0, 2.4,            !- X, Y, Z == > Vertex 2 {m}",
        " 30.5, 0.0, 2.4,           !- X, Y, Z == > Vertex 3 {m}",
        " 26.8, 3.7, 2.4;           !- X, Y, Z == > Vertex 4 {m}",

        "BuildingSurface:Detailed,",
        " SPACE-F1,                 !- Name",
        " FLOOR,                    !- Surface Type",
        " FLOOR-SLAB-1,             !- Construction Name",
        " Space,                    !- Zone Name",
        " Ground,                   !- Outside Boundary Condition",
        " ,                         !- Outside Boundary Condition Object",
        " NoSun,                    !- Sun Exposure",
        " NoWind,                   !- Wind Exposure",
        " 0.0,                      !- View Factor to Ground",
        " 4,                        !- Number of Vertices",
        " 26.8, 3.7, 0.0,           !- X, Y, Z == > Vertex 1 {m}",
        " 30.5, 0.0, 0.0,           !- X, Y, Z == > Vertex 2 {m}",
        " 0.0, 0.0, 0.0,            !- X, Y, Z == > Vertex 3 {m}",
        " 3.7, 3.7, 0.0;            !- X, Y, Z == > Vertex 4 {m}",

        "BuildingSurface:Detailed,",
        " SPACE-W2,                 !- Name",
        " WALL,                     !- Surface Type",
        " INT-WALL-1,               !- Construction Name",
        " Space,                    !- Zone Name",
        " Adiabatic,                !- Outside Boundary Condition",
        " ,                         !- Outside Boundary Condition Object",
        " NoSun,                    !- Sun Exposure",
        " NoWind,                   !- Wind Exposure",
        " 0.0,                      !- View Factor to Ground",
        " 4,                        !- Number of Vertices",
        " 30.5, 0.0, 2.4,           !- X, Y, Z == > Vertex 1 {m}",
        " 30.5, 0.0, 0.0,           !- X, Y, Z == > Vertex 2 {m}",
        " 26.8, 3.7, 0.0,           !- X, Y, Z == > Vertex 3 {m}",
        " 26.8, 3.7, 2.4;           !- X, Y, Z == > Vertex 4 {m}",

        "BuildingSurface:Detailed,",
        " SPACE-W3,                 !- Name",
        " WALL,                     !- Surface Type",
        " INT-WALL-1,               !- Construction Name",
        " Space,                    !- Zone Name",
        " Adiabatic,                !- Outside Boundary Condition",
        " ,                         !- Outside Boundary Condition Object",
        " NoSun,                    !- Sun Exposure",
        " NoWind,                   !- Wind Exposure",
        " 0.0,                      !- View Factor to Ground",
        " 4,                        !- Number of Vertices",
        " 3.7, 3.7, 2.4,            !- X, Y, Z == > Vertex 1 {m}",
        " 3.7, 3.7, 0.0,            !- X, Y, Z == > Vertex 2 {m}",
        " 0.0, 0.0, 0.0,            !- X, Y, Z == > Vertex 3 {m}",
        " 0.0, 0.0, 2.4;            !- X, Y, Z == > Vertex 4 {m}",

        "BuildingSurface:Detailed,",
        " SPACE-W4,                 !- Name",
        " WALL,                     !- Surface Type",
        " INT-WALL-1,               !- Construction Name",
        " Space,                    !- Zone Name",
        " Adiabatic,                !- Outside Boundary Condition",
        " ,                         !- Outside Boundary Condition Object",
        " NoSun,                    !- Sun Exposure",
        " NoWind,                   !- Wind Exposure",
        " 0.0,                      !- View Factor to Ground",
        " 4,                        !- Number of Vertices",
        " 26.8, 3.7, 2.4,           !- X, Y, Z == > Vertex 1 {m}",
        " 26.8, 3.7, 0.0,           !- X, Y, Z == > Vertex 2 {m}",
        " 3.7, 3.7, 0.0,            !- X, Y, Z == > Vertex 3 {m}",
        " 3.7, 3.7, 2.4;            !- X, Y, Z == > Vertex 4 {m}",

        "ZoneControl:Thermostat,",
        " Space Thermostat,         !- Name",
        " Space,                    !- Zone or ZoneList Name",
        " Dual Zone Control Type Sched,  !- Control Type Schedule Name",
        " ThermostatSetpoint:DualSetpoint,  !- Control 1 Object Type",
        " Space DualSPSched;        !- Control 1 Name",

        "ZoneControl:Thermostat,",
        " Space2 Thermostat,        !- Name",
        " Space2,                   !- Zone or ZoneList Name",
        " Dual Zone Control Type Sched,  !- Control Type Schedule Name",
        " ThermostatSetpoint:DualSetpoint,  !- Control 1 Object Type",
        " Space DualSPSched;        !- Control 1 Name",

        "Schedule:Compact,",
        " Dual Zone Control Type Sched,  !- Name",
        " Any Number,               !- Schedule Type Limits Name",
        " Through: 12/31,           !- Field 1",
        " For: AllDays,             !- Field 2",
        " Until: 24:00,4;           !- Field 3",

        "ThermostatSetpoint:DualSetpoint,",
        " Space DualSPSched,        !- Name",
        " HTGSETP_SCH,              !- Heating Setpoint Temperature Schedule Name",
        " CLGSETP_SCH;              !- Cooling Setpoint Temperature Schedule Name",

        "Schedule:Compact,",
        " CLGSETP_SCH,              !- Name",
        " Any Number,               !- Schedule Type Limits Name",
        " Through: 12/31,           !- Field 1",
        " For: AllDays,             !- Field 19",
        " Until: 7:00,30.0,         !- Field 20",
        " Until: 17:00,24.0,        !- Field 20",
        " Until: 24:00,30.0;        !- Field 20",

        "Schedule:Compact,",
        " HTGSETP_SCH,              !- Name",
        " Any Number,               !- Schedule Type Limits Name",
        " Through: 12/31,           !- Field 1",
        " For: AllDays,             !- Field 22",
        " Until: 7:00, 10.0,        !- Field 23",
        " Until: 17:00, 17.0,       !- Field 23",
        " Until: 24:00, 10.0;       !- Field 23",

        "BuildingSurface:Detailed,",
        " SPACE2-W1,                !- Name",
        " WALL,                     !- Surface Type",
        " INT-WALL-1,               !- Construction Name",
        " Space2,                   !- Zone Name",
        " Outdoors,                 !- Outside Boundary Condition",
        " ,                         !- Outside Boundary Condition Object",
        " SunExposed,               !- Sun Exposure",
        " WindExposed,              !- Wind Exposure",
        " 0.50000,                  !- View Factor to Ground",
        " 4,                        !- Number of Vertices",
        " 0.0, 0.0, 2.4,            !- X, Y, Z == > Vertex 1 {m}",
        " 0.0, 0.0, 0.0,            !- X, Y, Z == > Vertex 2 {m}",
        " 30.5, 0.0, 0.0,           !- X, Y, Z == > Vertex 3 {m}",
        " 30.5, 0.0, 2.4;           !- X, Y, Z == > Vertex 4 {m}",

        "BuildingSurface:Detailed,",
        " SPACE2-C1,                !- Name",
        " CEILING,                  !- Surface Type",
        " CLNG-1,                   !- Construction Name",
        " Space2,                   !- Zone Name",
        " Outdoors,                 !- Outside Boundary Condition",
        " ,                         !- Outside Boundary Condition Object",
        " NoSun,                    !- Sun Exposure",
        " NoWind,                   !- Wind Exposure",
        " 0.0,                      !- View Factor to Ground",
        " 4,                        !- Number of Vertices",
        " 3.7, 3.7, 2.4,            !- X, Y, Z == > Vertex 1 {m}",
        " 0.0, 0.0, 2.4,            !- X, Y, Z == > Vertex 2 {m}",
        " 30.5, 0.0, 2.4,           !- X, Y, Z == > Vertex 3 {m}",
        " 26.8, 3.7, 2.4;           !- X, Y, Z == > Vertex 4 {m}",

        "BuildingSurface:Detailed,",
        " SPACE2-F1,                !- Name",
        " FLOOR,                    !- Surface Type",
        " FLOOR-SLAB-1,             !- Construction Name",
        " Space2,                   !- Zone Name",
        " Ground,                   !- Outside Boundary Condition",
        " ,                         !- Outside Boundary Condition Object",
        " NoSun,                    !- Sun Exposure",
        " NoWind,                   !- Wind Exposure",
        " 0.0,                      !- View Factor to Ground",
        " 4,                        !- Number of Vertices",
        " 26.8, 3.7, 0.0,           !- X, Y, Z == > Vertex 1 {m}",
        " 30.5, 0.0, 0.0,           !- X, Y, Z == > Vertex 2 {m}",
        " 0.0, 0.0, 0.0,            !- X, Y, Z == > Vertex 3 {m}",
        " 3.7, 3.7, 0.0;            !- X, Y, Z == > Vertex 4 {m}",

        "BuildingSurface:Detailed,",
        " SPACE2-W2,                !- Name",
        " WALL,                     !- Surface Type",
        " INT-WALL-1,               !- Construction Name",
        " Space2,                   !- Zone Name",
        " Adiabatic,                !- Outside Boundary Condition",
        " ,                         !- Outside Boundary Condition Object",
        " NoSun,                    !- Sun Exposure",
        " NoWind,                   !- Wind Exposure",
        " 0.0,                      !- View Factor to Ground",
        " 4,                        !- Number of Vertices",
        " 30.5, 0.0, 2.4,           !- X, Y, Z == > Vertex 1 {m}",
        " 30.5, 0.0, 0.0,           !- X, Y, Z == > Vertex 2 {m}",
        " 26.8, 3.7, 0.0,           !- X, Y, Z == > Vertex 3 {m}",
        " 26.8, 3.7, 2.4;           !- X, Y, Z == > Vertex 4 {m}",

        "BuildingSurface:Detailed,",
        " SPACE2-W3,                !- Name",
        " WALL,                     !- Surface Type",
        " INT-WALL-1,               !- Construction Name",
        " Space2,                   !- Zone Name",
        " Adiabatic,                !- Outside Boundary Condition",
        " ,                         !- Outside Boundary Condition Object",
        " NoSun,                    !- Sun Exposure",
        " NoWind,                   !- Wind Exposure",
        " 0.0,                      !- View Factor to Ground",
        " 4,                        !- Number of Vertices",
        " 3.7, 3.7, 2.4,            !- X, Y, Z == > Vertex 1 {m}",
        " 3.7, 3.7, 0.0,            !- X, Y, Z == > Vertex 2 {m}",
        " 0.0, 0.0, 0.0,            !- X, Y, Z == > Vertex 3 {m}",
        " 0.0, 0.0, 2.4;            !- X, Y, Z == > Vertex 4 {m}",

        "BuildingSurface:Detailed,",
        " SPACE2-W4,                !- Name",
        " WALL,                     !- Surface Type",
        " INT-WALL-1,               !- Construction Name",
        " Space2,                   !- Zone Name",
        " Adiabatic,                !- Outside Boundary Condition",
        " ,                         !- Outside Boundary Condition Object",
        " NoSun,                    !- Sun Exposure",
        " NoWind,                   !- Wind Exposure",
        " 0.0,                      !- View Factor to Ground",
        " 4,                        !- Number of Vertices",
        " 26.8, 3.7, 2.4,           !- X, Y, Z == > Vertex 1 {m}",
        " 26.8, 3.7, 0.0,           !- X, Y, Z == > Vertex 2 {m}",
        " 3.7, 3.7, 0.0,            !- X, Y, Z == > Vertex 3 {m}",
        " 3.7, 3.7, 2.4;            !- X, Y, Z == > Vertex 4 {m}",

        "OutdoorAir:NodeList,",
        "  OutsideAirInletNodes;    !- Node or NodeList Name 1",

        "ScheduleTypeLimits,",
        "  Any Number;              !- Name",

        "Schedule:Compact,",
        "  AvailSched,              !- Name",
        "  Any Number,              !- Schedule Type Limits Name",
        "  Through: 12/31,          !- Field 3",
        "  For: AllDays,            !- Field 4",
        "  Until: 24:00,1.0;        !- Field 5",

        "Schedule:Compact,",
        "  FanOpModeSchedule,       !- Name",
        "  Any Number,              !- Schedule Type Limits Name",
        "  Through: 12/31,          !- Field 1",
        "  For: AllDays,            !- Field 2",
        "  Until: 24:00,1.0;        !- Field 7",

        "Curve:Biquadratic,",
        "  Biquadratic,             !- Name",
        "  1.0,                     !- Coefficient1 Constant",
        "  0.0,                     !- Coefficient2 x",
        "  0.0,                     !- Coefficient3 x**2",
        "  0.0,                     !- Coefficient4 y",
        "  0.0,                     !- Coefficient5 y**2",
        "  0.0,                     !- Coefficient6 x*y",
        "  5,                       !- Minimum Value of x",
        "  40,                      !- Maximum Value of x",
        "  -5,                      !- Minimum Value of y",
        "  30,                      !- Maximum Value of y",
        "  ,                        !- Minimum Curve Output",
        "  ,                        !- Maximum Curve Output",
        "  Temperature,             !- Input Unit Type for X",
        "  Temperature,             !- Input Unit Type for Y",
        "  Dimensionless;           !- Output Unit Type",

        "Curve:Cubic,",
        "  Cubic,                   !- Name",
        "  1.0,                     !- Coefficient1 Constant",
        "  0.0,                     !- Coefficient2 x",
        "  0.0,                     !- Coefficient3 x**2",
        "  0,                       !- Coefficient4 x**3",
        "  11,                      !- Minimum Value of x",
        "  30,                      !- Maximum Value of x",
        "  ,                        !- Minimum Curve Output",
        "  ,                        !- Maximum Curve Output",
        "  Temperature,             !- Input Unit Type for X",
        "  Temperature;             !- Output Unit Type",
    });

    ASSERT_TRUE(process_idf(idf_objects));

    // OutputProcessor::TimeValue.allocate(2);

    ManageSimulation(*state); // run the design days

    // size the reheat coil with no design zone heating load
    // DesZoneHeatLoad = 0 from simulating design days and forcing heating load = 0
    // this can still provide a negative coil load if CoilInTemp > ZoneDesTemp
    // CoilInTemp = Sizing:System, 16.0000, !- Central Heating Design Supply Air Temperature{ C }
    // ZoneDesTemp = max of thermostat heating set point temperature = 17.0 C
    // "Schedule:Compact,",
    //	" HTGSETP_SCH,              !- Name",
    //	" Any Number,               !- Schedule Type Limits Name",
    //	" Through: 12/31,           !- Field 1",
    //	" For: AllDays,             !- Field 22",
    //	" Until: 7:00, 10.0,        !- Field 23",
    //	" Until: 17:00, 17.0,       !- Field 23",
    //	" Until: 24:00, 10.0;       !- Field 23",

    DataEnvironment::StdRhoAir = 1.2027389349552706;
    Real64 CoilInTemp = TermUnitFinalZoneSizing(1).DesHeatCoilInTempTU;
    Real64 DesMassFlow = DataEnvironment::StdRhoAir * TermUnitSizing(1).AirVolFlow;
    Real64 DesZoneHeatLoad = FinalZoneSizing(1).DesHeatLoad * FinalZoneSizing(1).HeatSizingFactor;
    Real64 ZoneDesTemp = FinalZoneSizing(1).ZoneTempAtHeatPeak;
    Real64 ZoneDesHumRat = FinalZoneSizing(1).ZoneHumRatAtHeatPeak;

    Real64 DesCoilLoad = DesZoneHeatLoad + Psychrometrics::PsyCpAirFnW(ZoneDesHumRat) * DesMassFlow * (ZoneDesTemp - CoilInTemp);

    EXPECT_EQ(CoilInTemp, 16.0);
    EXPECT_EQ(DesZoneHeatLoad, 0.0);
    EXPECT_EQ(ZoneDesTemp, 17.0);
    EXPECT_EQ(ZoneDesHumRat, 0.008);
    EXPECT_NEAR(DesCoilLoad, 120.5, 0.1);
}

TEST_F(EnergyPlusFixture, TerminalUnitMixerInitTest)
{

    // Address #6205
    // Address #6241

    int ATMixerNum = 1;
    state.dataSingleDuct->NumATMixers = 1;
    DataHeatBalance::TotPeople = 1;

    state.dataSingleDuct->SysATMixer.allocate(ATMixerNum);
    DataZoneEquipment::ZoneEquipConfig.allocate(1);
    state->dataAirLoop->AirLoopFlow.allocate(1);
    DataLoopNode::Node.allocate(3);
    DataSizing::OARequirements.allocate(1);
    Zone.allocate(1);
    DataHeatBalance::ZoneIntGain.allocate(1);

    state.dataSingleDuct->SysATMixer(ATMixerNum).SecInNode = 1;
    state.dataSingleDuct->SysATMixer(ATMixerNum).PriInNode = 2;
    state.dataSingleDuct->SysATMixer(ATMixerNum).MixedAirOutNode = 3;
    state.dataSingleDuct->SysATMixer(ATMixerNum).AirLoopNum = 1;
    state.dataSingleDuct->SysATMixer(ATMixerNum).ZoneNum = 1;
    state.dataSingleDuct->SysATMixer(ATMixerNum).ZoneEqNum = 1;
    state.dataSingleDuct->SysATMixer(ATMixerNum).NoOAFlowInputFromUser = false;
    state.dataSingleDuct->SysATMixer(ATMixerNum).OARequirementsPtr = 1;

    state->dataAirLoop->AirLoopFlow(1).OAFrac = 1.0;

    Zone(1).FloorArea = 10.0;
    OARequirements(1).OAFlowMethod = OAFlowSum;
    OARequirements(1).OAFlowPerZone = 0.1;
    OARequirements(1).OAFlowPerPerson = 0.1;

    DataLoopNode::Node(2).Press = 101325.0;
    DataLoopNode::Node(2).Temp = 23.0;
    DataLoopNode::Node(2).HumRat = 0.001;

    DataHeatBalance::ZoneIntGain(1).NOFOCC = 5.0;

    DataEnvironment::StdRhoAir = 1.20;
    state.dataSingleDuct->SysATMixer(1).MassFlowRateMaxAvail = 1.0;
    // No airloop data exists, so skip these parts of the init
    state.dataSingleDuct->SysATMixer(1).OneTimeInitFlag = false;
    state.dataSingleDuct->SysATMixer(1).OneTimeInitFlag2 = false;
    // Current occupancy
<<<<<<< HEAD
    SysATMixer(1).OAPerPersonMode = 1;
    SysATMixer(1).InitATMixer(*state, true);
=======
    state.dataSingleDuct->SysATMixer(1).OAPerPersonMode = 1;
    state.dataSingleDuct->SysATMixer(1).InitATMixer(state, true);
>>>>>>> 52873dc2
    EXPECT_NEAR(DataLoopNode::Node(2).MassFlowRate, 0.72, 0.0001);
    // Design occupancy
    state.dataSingleDuct->SysATMixer(1).OAPerPersonMode = 2;
    Zone(1).TotOccupants = 10;
<<<<<<< HEAD
    SysATMixer(1).InitATMixer(*state, true);
=======
    state.dataSingleDuct->SysATMixer(1).InitATMixer(state, true);
>>>>>>> 52873dc2
    EXPECT_NEAR(DataLoopNode::Node(2).MassFlowRate, 1.32, 0.0001);

    state.dataSingleDuct->SysATMixer.deallocate();
    DataZoneEquipment::ZoneEquipConfig.deallocate();
    state->dataAirLoop->AirLoopFlow.deallocate();
    DataLoopNode::Node.deallocate();
    DataSizing::OARequirements.deallocate();
    Zone.deallocate();
    DataHeatBalance::ZoneIntGain.deallocate();
}
TEST_F(EnergyPlusFixture, TerminalUnitMixerInitTest2)
{

    // Address #6205
    // Address #6241

    int ATMixerNum = 1;
    state.dataSingleDuct->NumATMixers = 1;
    DataHeatBalance::TotPeople = 1;

    state.dataSingleDuct->SysATMixer.allocate(ATMixerNum);
    DataZoneEquipment::ZoneEquipConfig.allocate(1);
    state->dataAirLoop->AirLoopFlow.allocate(1);
    DataLoopNode::Node.allocate(3);
    DataSizing::OARequirements.allocate(1);
    Zone.allocate(1);
    DataHeatBalance::ZoneIntGain.allocate(1);

    state.dataSingleDuct->SysATMixer(ATMixerNum).SecInNode = 1;
    state.dataSingleDuct->SysATMixer(ATMixerNum).PriInNode = 2;
    state.dataSingleDuct->SysATMixer(ATMixerNum).MixedAirOutNode = 3;
    state.dataSingleDuct->SysATMixer(ATMixerNum).AirLoopNum = 1;
    state.dataSingleDuct->SysATMixer(ATMixerNum).ZoneNum = 1;
    state.dataSingleDuct->SysATMixer(ATMixerNum).ZoneEqNum = 1;
    state.dataSingleDuct->SysATMixer(ATMixerNum).NoOAFlowInputFromUser = false;
    state.dataSingleDuct->SysATMixer(ATMixerNum).OARequirementsPtr = 1;

    DataZoneEquipment::ZoneEquipConfig(1).InletNodeAirLoopNum.allocate(1);
    DataZoneEquipment::ZoneEquipConfig(1).InletNodeAirLoopNum(1) = 1;

    state->dataAirLoop->AirLoopFlow(1).OAFrac = 1.0;

    Zone(1).FloorArea = 10.0;
    OARequirements(1).OAFlowMethod = OAFlowSum;
    OARequirements(1).OAFlowPerZone = 0.5;
    OARequirements(1).OAFlowPerPerson = 0.0;
    OARequirements(1).OAFlowPerArea = 0.0;
    OARequirements(1).OAFlowACH = 0.0;

    DataLoopNode::Node(2).Press = 101325.0;
    DataLoopNode::Node(2).Temp = 23.0;
    DataLoopNode::Node(2).HumRat = 0.001;

    DataHeatBalance::ZoneIntGain(1).NOFOCC = 5.0;

    DataEnvironment::StdRhoAir = 1.0;
    state.dataSingleDuct->SysATMixer(1).MassFlowRateMaxAvail = 1.0;
    // No airloop data exists, so skip these parts of the init
    state.dataSingleDuct->SysATMixer(1).OneTimeInitFlag = false;
    state.dataSingleDuct->SysATMixer(1).OneTimeInitFlag2 = false;
    // Current occupancy
    state.dataSingleDuct->SysATMixer(1).OAPerPersonMode = 1;

    // InletSideMixer, Mixed air outlet mass flow > OA requirement, expect primary flow to equal OA requirement
<<<<<<< HEAD
    SysATMixer(1).MixerType = DataHVACGlobals::ATMixer_InletSide;
    DataLoopNode::Node(SysATMixer(1).MixedAirOutNode).MassFlowRate = 1.0;
    SysATMixer(1).InitATMixer(*state, true);
    EXPECT_NEAR(DataLoopNode::Node(SysATMixer(1).PriInNode).MassFlowRate, 0.5, 0.0001);

    // InletSideMixer, Mixed air outlet mass flow < OA requirement, expect primary flow to equal mixed air flow
    DataLoopNode::Node(SysATMixer(1).MixedAirOutNode).MassFlowRate = 0.10;
    SysATMixer(1).InitATMixer(*state, true);
    EXPECT_NEAR(DataLoopNode::Node(SysATMixer(1).PriInNode).MassFlowRate, 0.10, 0.0001);

    // SupplySideMixer, Mixed air outlet mass flow > OA requirement, expect primary flow to equal OA requirement
    SysATMixer(1).MixerType = DataHVACGlobals::ATMixer_SupplySide;
    DataLoopNode::Node(SysATMixer(1).MixedAirOutNode).MassFlowRate = 1.0;
    SysATMixer(1).InitATMixer(*state, true);
    EXPECT_NEAR(DataLoopNode::Node(SysATMixer(1).PriInNode).MassFlowRate, 0.5, 0.0001);

    // SupplySideMixer, Mixed air outlet mass flow < OA requirement, expect primary flow to equal OA requirement
    DataLoopNode::Node(SysATMixer(1).MixedAirOutNode).MassFlowRate = 0.10;
    SysATMixer(1).InitATMixer(*state, true);
    EXPECT_NEAR(DataLoopNode::Node(SysATMixer(1).PriInNode).MassFlowRate, 0.5, 0.0001);
    SysATMixer.deallocate();
=======
    state.dataSingleDuct->SysATMixer(1).MixerType = DataHVACGlobals::ATMixer_InletSide;
    DataLoopNode::Node(state.dataSingleDuct->SysATMixer(1).MixedAirOutNode).MassFlowRate = 1.0;
    state.dataSingleDuct->SysATMixer(1).InitATMixer(state, true);
    EXPECT_NEAR(DataLoopNode::Node(state.dataSingleDuct->SysATMixer(1).PriInNode).MassFlowRate, 0.5, 0.0001);

    // InletSideMixer, Mixed air outlet mass flow < OA requirement, expect primary flow to equal mixed air flow
    DataLoopNode::Node(state.dataSingleDuct->SysATMixer(1).MixedAirOutNode).MassFlowRate = 0.10;
    state.dataSingleDuct->SysATMixer(1).InitATMixer(state, true);
    EXPECT_NEAR(DataLoopNode::Node(state.dataSingleDuct->SysATMixer(1).PriInNode).MassFlowRate, 0.10, 0.0001);

    // SupplySideMixer, Mixed air outlet mass flow > OA requirement, expect primary flow to equal OA requirement
    state.dataSingleDuct->SysATMixer(1).MixerType = DataHVACGlobals::ATMixer_SupplySide;
    DataLoopNode::Node(state.dataSingleDuct->SysATMixer(1).MixedAirOutNode).MassFlowRate = 1.0;
    state.dataSingleDuct->SysATMixer(1).InitATMixer(state, true);
    EXPECT_NEAR(DataLoopNode::Node(state.dataSingleDuct->SysATMixer(1).PriInNode).MassFlowRate, 0.5, 0.0001);

    // SupplySideMixer, Mixed air outlet mass flow < OA requirement, expect primary flow to equal OA requirement
    DataLoopNode::Node(state.dataSingleDuct->SysATMixer(1).MixedAirOutNode).MassFlowRate = 0.10;
    state.dataSingleDuct->SysATMixer(1).InitATMixer(state, true);
    EXPECT_NEAR(DataLoopNode::Node(state.dataSingleDuct->SysATMixer(1).PriInNode).MassFlowRate, 0.5, 0.0001);
    state.dataSingleDuct->SysATMixer.deallocate();
>>>>>>> 52873dc2
    DataZoneEquipment::ZoneEquipConfig.deallocate();
    state->dataAirLoop->AirLoopFlow.deallocate();
    DataLoopNode::Node.deallocate();
    DataSizing::OARequirements.deallocate();
    Zone.deallocate();
    DataHeatBalance::ZoneIntGain.deallocate();
}

TEST_F(EnergyPlusFixture, VAVReheatTerminal_SizeMinFrac)
{
    std::string const idf_objects = delimited_string({
        "  Zone,",
        "    Zone 1;                !- Name",
        "ZoneHVAC:EquipmentConnections,",
        "    Zone 1,                !- Zone Name",
        "    Zone 1 Equipment,             !- Zone Conditioning Equipment List Name",
        "    Zone 1 Supply Inlet,       !- Zone Air Inlet Node or NodeList Name",
        "    ,      !- Zone Air Exhaust Node or NodeList Name",
        "    Zone 1 Air Node,           !- Zone Air Node Name",
        "    Zone 1 Return Node;       !- Zone Return Air Node Name",
        "ZoneHVAC:EquipmentList,",
        "    Zone 1 Equipment,             !- Name",
        "    SequentialLoad,          !- Load Distribution Scheme",
        "    ZoneHVAC:AirDistributionUnit,  !- Zone Equipment 1 Object Type",
        "    Zone 1 ADU,            !- Zone Equipment 1 Name",
        "    1,                       !- Zone Equipment 1 Cooling Sequence",
        "    1;                       !- Zone Equipment 1 Heating or No-Load Sequence",
        "ZoneHVAC:AirDistributionUnit,",
        "    Zone 1 ADU,    !- Name",
        "    Zone 1 Supply Inlet,     !- Air Distribution Unit Outlet Node Name",
        "    AirTerminal:SingleDuct:VAV:Reheat,  !- Air Terminal Object Type",
        "    Zone 1 VAV Reheat;           !- Air Terminal Name",
        "AirTerminal:SingleDuct:VAV:Reheat,",
        "    Zone 1 VAV Reheat,       !- Name",
        "    ,                        !- Availability Schedule Name",
        "    Zone 1 VAV Reheat Coil Air Inlet,  !- Damper Air Outlet Node Name",
        "    Zone 1 Zone Equip Inlet, !- Air Inlet Node Name",
        "    1.0,                     !- Maximum Air Flow Rate {m3/s}",
        "    Constant,                !- Zone Minimum Air Flow Input Method",
        "    autosize,                !- Constant Minimum Air Flow Fraction",
        "    ,                        !- Fixed Minimum Air Flow Rate{m3/s}",
        "    ,                        !- Minimum Air Flow Fraction Schedule Name",
        "    Coil:Heating:Electric,   !- Reheat Coil Object Type",
        "    Zone 1 Reheat Coil,      !- Reheat Coil Name",
        "    ,                        !- Maximum Hot Water or Steam Flow Rate{m3/s}",
        "    ,                        !- Minimum Hot Water or Steam Flow Rate{m3/s}",
        "    Zone 1 Supply Inlet,     !- Air Outlet Node Name",
        "    0.001,                   !- Convergence Tolerance",
        "    ,                        !- Damper Heating Action",
        "    ,                        !- Maximum Flow per Zone Floor Area During Reheat",
        "    ;                        !- Maximum Flow Fraction During Reheat",
        "Coil:Heating:Electric,",
        "    Zone 1 Reheat Coil,      !- Name",
        "    ,                        !- Availability Schedule Name",
        "    1,                       !- Efficiency",
        "    100,                     !- Nominal Capacity of the Coil {W}",
        "    Zone 1 VAV Reheat Coil Air Inlet,  !- Air Inlet Node Name",
        "    Zone 1 Supply Inlet,     !- Air Outlet Node Name",
        "    ;                        !- Temperature Setpoint Node Name",
    });

    ASSERT_TRUE(process_idf(idf_objects));

    bool ErrorsFound = false;
    HeatBalanceManager::GetZoneData(*state, ErrorsFound);
    ASSERT_FALSE(ErrorsFound);
    DataZoneEquipment::GetZoneEquipmentData1(*state);
    DataSizing::TermUnitFinalZoneSizing.allocate(1);
    DataSizing::TermUnitSizing.allocate(1);
    DataSizing::FinalZoneSizing.allocate(1);
    ZoneAirLoopEquipmentManager::GetZoneAirLoopEquipment(*state);
    SingleDuct::GetSysInput(*state);
    EXPECT_TRUE(compare_err_stream(""));

    int SysNum = 1;

    // First test -  design min flow < max flow
    ZoneSizingRunDone = true;
    CurZoneEqNum = 1;
    CurTermUnitSizingNum = 1;
    DataSizing::TermUnitFinalZoneSizing(1).DesCoolVolFlowMin = 0.5;
<<<<<<< HEAD
    SingleDuct::sd_airterminal(SysNum).SizeSys(*state);
    EXPECT_EQ(0.5, SingleDuct::sd_airterminal(SysNum).ZoneMinAirFracDes);
=======
    state.dataSingleDuct->sd_airterminal(SysNum).SizeSys(state);
    EXPECT_EQ(0.5, state.dataSingleDuct->sd_airterminal(SysNum).ZoneMinAirFracDes);
>>>>>>> 52873dc2

    // Second test -  design min flow > max flow
    ZoneSizingRunDone = true;
    CurZoneEqNum = 1;
    CurTermUnitSizingNum = 1;
    state.dataSingleDuct->sd_airterminal(SysNum).ZoneMinAirFracDes = AutoSize; // need to reset this so it sizes again
    DataSizing::TermUnitFinalZoneSizing(1).DesCoolVolFlowMin = 1.5;
<<<<<<< HEAD
    SingleDuct::sd_airterminal(SysNum).SizeSys(*state);
    EXPECT_EQ(1.0, SingleDuct::sd_airterminal(SysNum).ZoneMinAirFracDes);
=======
    state.dataSingleDuct->sd_airterminal(SysNum).SizeSys(state);
    EXPECT_EQ(1.0, state.dataSingleDuct->sd_airterminal(SysNum).ZoneMinAirFracDes);
>>>>>>> 52873dc2
}
TEST_F(EnergyPlusFixture, setATMixerSizingProperties_Test)
{
    DataZoneEquipment::ZoneEquipConfig.allocate(1);
    DataZoneEquipment::ZoneEquipConfig(1).InletNodeAirLoopNum.allocate(1);
    DataZoneEquipment::ZoneEquipConfig(1).InletNodeAirLoopNum(1) = 1;
    SysSizingRunDone = true;
    SysSizInput.allocate(1);
    NumSysSizInput = 1;
    SysSizInput(1).AirLoopNum = 1;
    SysSizInput(1).AirPriLoopName = "MyAirLoop";
    FinalSysSizing.allocate(1);
    FinalSysSizing(1).AirPriLoopName = "MyAirLoop";
    FinalSysSizing(1).PreheatTemp = 15.0;
    FinalSysSizing(1).PreheatHumRat = 0.005;
    FinalSysSizing(1).HeatRetTemp = 20.0;
    FinalSysSizing(1).HeatRetHumRat = 0.007;
    FinalSysSizing(1).PrecoolTemp = 18.0;
    FinalSysSizing(1).PrecoolHumRat = 0.008;
    FinalSysSizing(1).RetTempAtCoolPeak = 24.0;
    FinalSysSizing(1).RetHumRatAtCoolPeak = 0.01;
    FinalSysSizing(1).OutTempAtCoolPeak = 32.0;
    FinalSysSizing(1).OutHumRatAtCoolPeak = 0.012;
    FinalSysSizing(1).HeatOutTemp = 10.0;
    FinalSysSizing(1).HeatOutHumRat = 0.003;
    FinalSysSizing(1).DesMainVolFlow = 1.2345;
    FinalSysSizing(1).DesOutAirVolFlow = 1.2345;

    state.dataSingleDuct->SysATMixer.allocate(1);
    state.dataSingleDuct->SysATMixer(1).CtrlZoneInNodeIndex = 1;
    state.dataSingleDuct->SysATMixer(1).DesignPrimaryAirVolRate = FinalSysSizing(1).DesMainVolFlow;
    state.dataSingleDuct->SysATMixer(1).MixerType = DataHVACGlobals::ATMixer_InletSide;

    state->dataAirSystemsData->PrimaryAirSystems.allocate(1);
    state->dataAirSystemsData->PrimaryAirSystems(1).CentralCoolCoilExists = true;
    state->dataAirSystemsData->PrimaryAirSystems(1).CentralHeatCoilExists = true;
    state->dataAirSystemsData->PrimaryAirSystems(1).NumOAHeatCoils = 1;
    state->dataAirSystemsData->PrimaryAirSystems(1).NumOACoolCoils = 1;

    ZoneEqSizing.allocate(1);

    int ATMixerIndex = 1;
    int ControlledZoneNum = 1;
    CurZoneEqNum = 1;
    // set ATMixer properties used for sizing
    SingleDuct::setATMixerSizingProperties(*state, ATMixerIndex, ControlledZoneNum, CurZoneEqNum);

    EXPECT_DOUBLE_EQ(ZoneEqSizing(1).ATMixerVolFlow, state.dataSingleDuct->SysATMixer(1).DesignPrimaryAirVolRate);
    EXPECT_DOUBLE_EQ(ZoneEqSizing(1).ATMixerCoolPriDryBulb, FinalSysSizing(1).CoolSupTemp);
    EXPECT_DOUBLE_EQ(ZoneEqSizing(1).ATMixerCoolPriHumRat, FinalSysSizing(1).CoolSupHumRat);
    EXPECT_DOUBLE_EQ(ZoneEqSizing(1).ATMixerHeatPriDryBulb, FinalSysSizing(1).HeatSupTemp);
    EXPECT_DOUBLE_EQ(ZoneEqSizing(1).ATMixerHeatPriHumRat, FinalSysSizing(1).HeatSupHumRat);

    state->dataAirSystemsData->PrimaryAirSystems(1).CentralCoolCoilExists = false;
    state->dataAirSystemsData->PrimaryAirSystems(1).CentralHeatCoilExists = false;
    // set ATMixer properties used for sizing
    SingleDuct::setATMixerSizingProperties(*state, ATMixerIndex, ControlledZoneNum, CurZoneEqNum);

    EXPECT_DOUBLE_EQ(ZoneEqSizing(1).ATMixerCoolPriDryBulb, FinalSysSizing(1).PrecoolTemp);
    EXPECT_DOUBLE_EQ(ZoneEqSizing(1).ATMixerCoolPriHumRat, FinalSysSizing(1).PrecoolHumRat);
    EXPECT_DOUBLE_EQ(ZoneEqSizing(1).ATMixerHeatPriDryBulb, FinalSysSizing(1).PreheatTemp);
    EXPECT_DOUBLE_EQ(ZoneEqSizing(1).ATMixerHeatPriHumRat, FinalSysSizing(1).PreheatHumRat);

    // set ATMixer properties used for sizing
<<<<<<< HEAD
    SingleDuct::SysATMixer(1).DesignPrimaryAirVolRate /= 2.0;
    SingleDuct::setATMixerSizingProperties(*state, ATMixerIndex, ControlledZoneNum, CurZoneEqNum);
=======
    state.dataSingleDuct->SysATMixer(1).DesignPrimaryAirVolRate /= 2.0;
    SingleDuct::setATMixerSizingProperties(state, ATMixerIndex, ControlledZoneNum, CurZoneEqNum);
>>>>>>> 52873dc2

    EXPECT_NEAR(ZoneEqSizing(1).ATMixerCoolPriDryBulb, FinalSysSizing(1).PrecoolTemp, 0.0000001);
    EXPECT_NEAR(ZoneEqSizing(1).ATMixerCoolPriHumRat, FinalSysSizing(1).PrecoolHumRat, 0.0000001);
    EXPECT_NEAR(ZoneEqSizing(1).ATMixerHeatPriDryBulb, FinalSysSizing(1).PreheatTemp, 0.0000001);
    EXPECT_NEAR(ZoneEqSizing(1).ATMixerHeatPriHumRat, FinalSysSizing(1).PreheatHumRat, 0.0000001);

<<<<<<< HEAD
    state->dataAirSystemsData->PrimaryAirSystems(1).NumOAHeatCoils = 0;
    state->dataAirSystemsData->PrimaryAirSystems(1).NumOACoolCoils = 0;
    SingleDuct::SysATMixer(1).DesignPrimaryAirVolRate *= 2.0;
=======
    state.dataAirSystemsData->PrimaryAirSystems(1).NumOAHeatCoils = 0;
    state.dataAirSystemsData->PrimaryAirSystems(1).NumOACoolCoils = 0;
    state.dataSingleDuct->SysATMixer(1).DesignPrimaryAirVolRate *= 2.0;
>>>>>>> 52873dc2

    SingleDuct::setATMixerSizingProperties(*state, ATMixerIndex, ControlledZoneNum, CurZoneEqNum);

    EXPECT_NEAR(ZoneEqSizing(1).ATMixerCoolPriDryBulb, FinalSysSizing(1).OutTempAtCoolPeak, 0.0000001);
    EXPECT_NEAR(ZoneEqSizing(1).ATMixerCoolPriHumRat, FinalSysSizing(1).OutHumRatAtCoolPeak, 0.0000001);
    EXPECT_NEAR(ZoneEqSizing(1).ATMixerHeatPriDryBulb, FinalSysSizing(1).HeatOutTemp, 0.0000001);
    EXPECT_NEAR(ZoneEqSizing(1).ATMixerHeatPriHumRat, FinalSysSizing(1).HeatOutHumRat, 0.0000001);
}<|MERGE_RESOLUTION|>--- conflicted
+++ resolved
@@ -171,99 +171,61 @@
     DataZoneEnergyDemands::ZoneSysEnergyDemand(1).RemainingOutputRequired = 2000.0; // Heating load - expect min flow rate
 
     // First test - AlwaysOff Schedule - expecting no flow
-    state.dataSingleDuct->sd_airterminal(SysNum).SchedPtr = 1;
+    state->dataSingleDuct->sd_airterminal(SysNum).SchedPtr = 1;
     DataLoopNode::Node(InletNodeNum).MassFlowRate = SysMinMassFlow;
     DataLoopNode::Node(InletNodeNum).MassFlowRateMaxAvail = SysMaxMassFlow;
     state->dataGlobal->BeginEnvrnFlag = true; // Must be true for initial pass thru SingleDuct::InitSys for this terminal unit
     FirstHVACIteration = true;
-<<<<<<< HEAD
-    SingleDuct::sd_airterminal(SysNum).InitSys(*state, FirstHVACIteration); // Run thru init once with FirstHVACIteration set to true
+    state->dataSingleDuct->sd_airterminal(SysNum).InitSys(*state, FirstHVACIteration); // Run thru init once with FirstHVACIteration set to true
     state->dataGlobal->BeginEnvrnFlag = false;
     FirstHVACIteration = false;
-    SingleDuct::sd_airterminal(SysNum).InitSys(*state, FirstHVACIteration); // Run thru init a second time with FirstHVACIteration set to false
-    SingleDuct::sd_airterminal(SysNum).SimVAV(*state, FirstHVACIteration, ZoneNum, ZoneNodeNum);
-    EXPECT_EQ(0.0, SingleDuct::sd_airterminal(SysNum).sd_airterminalOutlet.AirMassFlowRateMaxAvail);
-    EXPECT_EQ(0.0, SingleDuct::sd_airterminal(SysNum).sd_airterminalOutlet.AirMassFlowRate);
-=======
-    state.dataSingleDuct->sd_airterminal(SysNum).InitSys(state, FirstHVACIteration); // Run thru init once with FirstHVACIteration set to true
-    state.dataGlobal->BeginEnvrnFlag = false;
-    FirstHVACIteration = false;
-    state.dataSingleDuct->sd_airterminal(SysNum).InitSys(state, FirstHVACIteration); // Run thru init a second time with FirstHVACIteration set to false
-    state.dataSingleDuct->sd_airterminal(SysNum).SimVAV(state, FirstHVACIteration, ZoneNum, ZoneNodeNum);
-    EXPECT_EQ(0.0, state.dataSingleDuct->sd_airterminal(SysNum).sd_airterminalOutlet.AirMassFlowRateMaxAvail);
-    EXPECT_EQ(0.0, state.dataSingleDuct->sd_airterminal(SysNum).sd_airterminalOutlet.AirMassFlowRate);
->>>>>>> 52873dc2
+    state->dataSingleDuct->sd_airterminal(SysNum).InitSys(*state, FirstHVACIteration); // Run thru init a second time with FirstHVACIteration set to false
+    state->dataSingleDuct->sd_airterminal(SysNum).SimVAV(*state, FirstHVACIteration, ZoneNum, ZoneNodeNum);
+    EXPECT_EQ(0.0, state->dataSingleDuct->sd_airterminal(SysNum).sd_airterminalOutlet.AirMassFlowRateMaxAvail);
+    EXPECT_EQ(0.0, state->dataSingleDuct->sd_airterminal(SysNum).sd_airterminalOutlet.AirMassFlowRate);
 
     // Second test - AlwaysOn Schedule - expecting flow
     // Reset flows and switch to AlwaysOn Schedule
     DataLoopNode::Node(InletNodeNum).MassFlowRate = SysMinMassFlow;
     DataLoopNode::Node(InletNodeNum).MassFlowRateMaxAvail = SysMaxMassFlow;
-    state.dataSingleDuct->sd_airterminal(SysNum).SchedPtr = 2;
+    state->dataSingleDuct->sd_airterminal(SysNum).SchedPtr = 2;
     FirstHVACIteration = true;
-<<<<<<< HEAD
-    SingleDuct::sd_airterminal(SysNum).InitSys(*state, FirstHVACIteration); // Run thru init once with FirstHVACIteration set to true
+    state->dataSingleDuct->sd_airterminal(SysNum).InitSys(*state, FirstHVACIteration); // Run thru init once with FirstHVACIteration set to true
     FirstHVACIteration = false;
-    SingleDuct::sd_airterminal(SysNum).InitSys(*state, FirstHVACIteration); // Run thru init a second time with FirstHVACIteration set to false
-    SingleDuct::sd_airterminal(SysNum).SimVAV(*state, FirstHVACIteration, ZoneNum, ZoneNodeNum);
-    EXPECT_EQ(SysMaxMassFlow, SingleDuct::sd_airterminal(SysNum).sd_airterminalOutlet.AirMassFlowRateMaxAvail);
-    EXPECT_EQ(SysMinMassFlow, SingleDuct::sd_airterminal(SysNum).sd_airterminalOutlet.AirMassFlowRate);
-=======
-    state.dataSingleDuct->sd_airterminal(SysNum).InitSys(state, FirstHVACIteration); // Run thru init once with FirstHVACIteration set to true
-    FirstHVACIteration = false;
-    state.dataSingleDuct->sd_airterminal(SysNum).InitSys(state, FirstHVACIteration); // Run thru init a second time with FirstHVACIteration set to false
-    state.dataSingleDuct->sd_airterminal(SysNum).SimVAV(state, FirstHVACIteration, ZoneNum, ZoneNodeNum);
-    EXPECT_EQ(SysMaxMassFlow, state.dataSingleDuct->sd_airterminal(SysNum).sd_airterminalOutlet.AirMassFlowRateMaxAvail);
-    EXPECT_EQ(SysMinMassFlow, state.dataSingleDuct->sd_airterminal(SysNum).sd_airterminalOutlet.AirMassFlowRate);
->>>>>>> 52873dc2
+    state->dataSingleDuct->sd_airterminal(SysNum).InitSys(*state, FirstHVACIteration); // Run thru init a second time with FirstHVACIteration set to false
+    state->dataSingleDuct->sd_airterminal(SysNum).SimVAV(*state, FirstHVACIteration, ZoneNum, ZoneNodeNum);
+    EXPECT_EQ(SysMaxMassFlow, state->dataSingleDuct->sd_airterminal(SysNum).sd_airterminalOutlet.AirMassFlowRateMaxAvail);
+    EXPECT_EQ(SysMinMassFlow, state->dataSingleDuct->sd_airterminal(SysNum).sd_airterminalOutlet.AirMassFlowRate);
 
     // Test with cooling load
     DataZoneEnergyDemands::ZoneSysEnergyDemand(1).RemainingOutputRequired = -2000.0; // Cooling load - expect max flow rate
 
     // First test - AlwaysOff Schedule - expecting no flow
-    state.dataSingleDuct->sd_airterminal(SysNum).SchedPtr = 1;
+    state->dataSingleDuct->sd_airterminal(SysNum).SchedPtr = 1;
     DataLoopNode::Node(InletNodeNum).MassFlowRate = SysMinMassFlow;
     DataLoopNode::Node(InletNodeNum).MassFlowRateMaxAvail = SysMaxMassFlow;
     state->dataGlobal->BeginEnvrnFlag = true; // Must be true for initial pass thru SingleDuct::InitSys for this terminal unit
     FirstHVACIteration = true;
-<<<<<<< HEAD
-    SingleDuct::sd_airterminal(SysNum).InitSys(*state, FirstHVACIteration); // Run thru init once with FirstHVACIteration set to true
+    state->dataSingleDuct->sd_airterminal(SysNum).InitSys(*state, FirstHVACIteration); // Run thru init once with FirstHVACIteration set to true
     state->dataGlobal->BeginEnvrnFlag = false;
     FirstHVACIteration = false;
-    SingleDuct::sd_airterminal(SysNum).InitSys(*state, FirstHVACIteration); // Run thru init a second time with FirstHVACIteration set to false
-    SingleDuct::sd_airterminal(SysNum).SimVAV(*state, FirstHVACIteration, ZoneNum, ZoneNodeNum);
-    EXPECT_EQ(0.0, SingleDuct::sd_airterminal(SysNum).sd_airterminalOutlet.AirMassFlowRateMaxAvail);
-    EXPECT_EQ(0.0, SingleDuct::sd_airterminal(SysNum).sd_airterminalOutlet.AirMassFlowRate);
-=======
-    state.dataSingleDuct->sd_airterminal(SysNum).InitSys(state, FirstHVACIteration); // Run thru init once with FirstHVACIteration set to true
-    state.dataGlobal->BeginEnvrnFlag = false;
-    FirstHVACIteration = false;
-    state.dataSingleDuct->sd_airterminal(SysNum).InitSys(state, FirstHVACIteration); // Run thru init a second time with FirstHVACIteration set to false
-    state.dataSingleDuct->sd_airterminal(SysNum).SimVAV(state, FirstHVACIteration, ZoneNum, ZoneNodeNum);
-    EXPECT_EQ(0.0, state.dataSingleDuct->sd_airterminal(SysNum).sd_airterminalOutlet.AirMassFlowRateMaxAvail);
-    EXPECT_EQ(0.0, state.dataSingleDuct->sd_airterminal(SysNum).sd_airterminalOutlet.AirMassFlowRate);
->>>>>>> 52873dc2
+    state->dataSingleDuct->sd_airterminal(SysNum).InitSys(*state, FirstHVACIteration); // Run thru init a second time with FirstHVACIteration set to false
+    state->dataSingleDuct->sd_airterminal(SysNum).SimVAV(*state, FirstHVACIteration, ZoneNum, ZoneNodeNum);
+    EXPECT_EQ(0.0, state->dataSingleDuct->sd_airterminal(SysNum).sd_airterminalOutlet.AirMassFlowRateMaxAvail);
+    EXPECT_EQ(0.0, state->dataSingleDuct->sd_airterminal(SysNum).sd_airterminalOutlet.AirMassFlowRate);
 
     // Second test - AlwaysOn Schedule - expecting flow
     // Reset flows and switch to AlwaysOn Schedule
     DataLoopNode::Node(InletNodeNum).MassFlowRate = SysMinMassFlow;
     DataLoopNode::Node(InletNodeNum).MassFlowRateMaxAvail = SysMaxMassFlow;
-    state.dataSingleDuct->sd_airterminal(SysNum).SchedPtr = 2;
+    state->dataSingleDuct->sd_airterminal(SysNum).SchedPtr = 2;
     FirstHVACIteration = true;
-<<<<<<< HEAD
-    SingleDuct::sd_airterminal(SysNum).InitSys(*state, FirstHVACIteration); // Run thru init once with FirstHVACIteration set to true
+    state->dataSingleDuct->sd_airterminal(SysNum).InitSys(*state, FirstHVACIteration); // Run thru init once with FirstHVACIteration set to true
     FirstHVACIteration = false;
-    SingleDuct::sd_airterminal(SysNum).InitSys(*state, FirstHVACIteration); // Run thru init a second time with FirstHVACIteration set to false
-    SingleDuct::sd_airterminal(SysNum).SimVAV(*state, FirstHVACIteration, ZoneNum, ZoneNodeNum);
-    EXPECT_EQ(SysMaxMassFlow, SingleDuct::sd_airterminal(SysNum).sd_airterminalOutlet.AirMassFlowRateMaxAvail);
-    EXPECT_EQ(SysMaxMassFlow, SingleDuct::sd_airterminal(SysNum).sd_airterminalOutlet.AirMassFlowRate);
-=======
-    state.dataSingleDuct->sd_airterminal(SysNum).InitSys(state, FirstHVACIteration); // Run thru init once with FirstHVACIteration set to true
-    FirstHVACIteration = false;
-    state.dataSingleDuct->sd_airterminal(SysNum).InitSys(state, FirstHVACIteration); // Run thru init a second time with FirstHVACIteration set to false
-    state.dataSingleDuct->sd_airterminal(SysNum).SimVAV(state, FirstHVACIteration, ZoneNum, ZoneNodeNum);
-    EXPECT_EQ(SysMaxMassFlow, state.dataSingleDuct->sd_airterminal(SysNum).sd_airterminalOutlet.AirMassFlowRateMaxAvail);
-    EXPECT_EQ(SysMaxMassFlow, state.dataSingleDuct->sd_airterminal(SysNum).sd_airterminalOutlet.AirMassFlowRate);
->>>>>>> 52873dc2
+    state->dataSingleDuct->sd_airterminal(SysNum).InitSys(*state, FirstHVACIteration); // Run thru init a second time with FirstHVACIteration set to false
+    state->dataSingleDuct->sd_airterminal(SysNum).SimVAV(*state, FirstHVACIteration, ZoneNum, ZoneNodeNum);
+    EXPECT_EQ(SysMaxMassFlow, state->dataSingleDuct->sd_airterminal(SysNum).sd_airterminalOutlet.AirMassFlowRateMaxAvail);
+    EXPECT_EQ(SysMaxMassFlow, state->dataSingleDuct->sd_airterminal(SysNum).sd_airterminalOutlet.AirMassFlowRate);
 
     // Cleanup
     DataHeatBalFanSys::TempControlType.deallocate();
@@ -381,99 +343,61 @@
     DataZoneEnergyDemands::ZoneSysEnergyDemand(1).RemainingOutputRequired = 2000.0; // Heating load - expect min flow rate
 
     // First test - AlwaysOff Schedule - expecting no flow
-    state.dataSingleDuct->sd_airterminal(SysNum).SchedPtr = 1;
+    state->dataSingleDuct->sd_airterminal(SysNum).SchedPtr = 1;
     DataLoopNode::Node(InletNodeNum).MassFlowRate = SysMinMassFlow;
     DataLoopNode::Node(InletNodeNum).MassFlowRateMaxAvail = SysMaxMassFlow;
     state->dataGlobal->BeginEnvrnFlag = true; // Must be true for initial pass thru SingleDuct::InitSys for this terminal unit
     FirstHVACIteration = true;
-<<<<<<< HEAD
-    SingleDuct::sd_airterminal(SysNum).InitSys(*state, FirstHVACIteration); // Run thru init once with FirstHVACIteration set to true
+    state->dataSingleDuct->sd_airterminal(SysNum).InitSys(*state, FirstHVACIteration); // Run thru init once with FirstHVACIteration set to true
     state->dataGlobal->BeginEnvrnFlag = false;
     FirstHVACIteration = false;
-    SingleDuct::sd_airterminal(SysNum).InitSys(*state, FirstHVACIteration); // Run thru init a second time with FirstHVACIteration set to false
-    SingleDuct::sd_airterminal(SysNum).SimVAV(*state, FirstHVACIteration, ZoneNum, ZoneNodeNum);
-    EXPECT_EQ(0.0, SingleDuct::sd_airterminal(SysNum).sd_airterminalOutlet.AirMassFlowRateMaxAvail);
-    EXPECT_EQ(0.0, SingleDuct::sd_airterminal(SysNum).sd_airterminalOutlet.AirMassFlowRate);
-=======
-    state.dataSingleDuct->sd_airterminal(SysNum).InitSys(state, FirstHVACIteration); // Run thru init once with FirstHVACIteration set to true
-    state.dataGlobal->BeginEnvrnFlag = false;
-    FirstHVACIteration = false;
-    state.dataSingleDuct->sd_airterminal(SysNum).InitSys(state, FirstHVACIteration); // Run thru init a second time with FirstHVACIteration set to false
-    state.dataSingleDuct->sd_airterminal(SysNum).SimVAV(state, FirstHVACIteration, ZoneNum, ZoneNodeNum);
-    EXPECT_EQ(0.0, state.dataSingleDuct->sd_airterminal(SysNum).sd_airterminalOutlet.AirMassFlowRateMaxAvail);
-    EXPECT_EQ(0.0, state.dataSingleDuct->sd_airterminal(SysNum).sd_airterminalOutlet.AirMassFlowRate);
->>>>>>> 52873dc2
+    state->dataSingleDuct->sd_airterminal(SysNum).InitSys(*state, FirstHVACIteration); // Run thru init a second time with FirstHVACIteration set to false
+    state->dataSingleDuct->sd_airterminal(SysNum).SimVAV(*state, FirstHVACIteration, ZoneNum, ZoneNodeNum);
+    EXPECT_EQ(0.0, state->dataSingleDuct->sd_airterminal(SysNum).sd_airterminalOutlet.AirMassFlowRateMaxAvail);
+    EXPECT_EQ(0.0, state->dataSingleDuct->sd_airterminal(SysNum).sd_airterminalOutlet.AirMassFlowRate);
 
     // Second test - AlwaysOn Schedule - expecting flow
     // Reset flows and switch to AlwaysOn Schedule
     DataLoopNode::Node(InletNodeNum).MassFlowRate = SysMinMassFlow;
     DataLoopNode::Node(InletNodeNum).MassFlowRateMaxAvail = SysMaxMassFlow;
-    state.dataSingleDuct->sd_airterminal(SysNum).SchedPtr = 2;
+    state->dataSingleDuct->sd_airterminal(SysNum).SchedPtr = 2;
     FirstHVACIteration = true;
-<<<<<<< HEAD
-    SingleDuct::sd_airterminal(SysNum).InitSys(*state, FirstHVACIteration); // Run thru init once with FirstHVACIteration set to true
+    state->dataSingleDuct->sd_airterminal(SysNum).InitSys(*state, FirstHVACIteration); // Run thru init once with FirstHVACIteration set to true
     FirstHVACIteration = false;
-    SingleDuct::sd_airterminal(SysNum).InitSys(*state, FirstHVACIteration); // Run thru init a second time with FirstHVACIteration set to false
-    SingleDuct::sd_airterminal(SysNum).SimVAV(*state, FirstHVACIteration, ZoneNum, ZoneNodeNum);
-    EXPECT_EQ(SysMaxMassFlow, SingleDuct::sd_airterminal(SysNum).sd_airterminalOutlet.AirMassFlowRateMaxAvail);
-    EXPECT_EQ(SysMinMassFlow, SingleDuct::sd_airterminal(SysNum).sd_airterminalOutlet.AirMassFlowRate);
-=======
-    state.dataSingleDuct->sd_airterminal(SysNum).InitSys(state, FirstHVACIteration); // Run thru init once with FirstHVACIteration set to true
-    FirstHVACIteration = false;
-    state.dataSingleDuct->sd_airterminal(SysNum).InitSys(state, FirstHVACIteration); // Run thru init a second time with FirstHVACIteration set to false
-    state.dataSingleDuct->sd_airterminal(SysNum).SimVAV(state, FirstHVACIteration, ZoneNum, ZoneNodeNum);
-    EXPECT_EQ(SysMaxMassFlow, state.dataSingleDuct->sd_airterminal(SysNum).sd_airterminalOutlet.AirMassFlowRateMaxAvail);
-    EXPECT_EQ(SysMinMassFlow, state.dataSingleDuct->sd_airterminal(SysNum).sd_airterminalOutlet.AirMassFlowRate);
->>>>>>> 52873dc2
+    state->dataSingleDuct->sd_airterminal(SysNum).InitSys(*state, FirstHVACIteration); // Run thru init a second time with FirstHVACIteration set to false
+    state->dataSingleDuct->sd_airterminal(SysNum).SimVAV(*state, FirstHVACIteration, ZoneNum, ZoneNodeNum);
+    EXPECT_EQ(SysMaxMassFlow, state->dataSingleDuct->sd_airterminal(SysNum).sd_airterminalOutlet.AirMassFlowRateMaxAvail);
+    EXPECT_EQ(SysMinMassFlow, state->dataSingleDuct->sd_airterminal(SysNum).sd_airterminalOutlet.AirMassFlowRate);
 
     // Test with cooling load
     DataZoneEnergyDemands::ZoneSysEnergyDemand(1).RemainingOutputRequired = -2000.0; // Cooling load - expect max flow rate
 
     // First test - AlwaysOff Schedule - expecting no flow
-    state.dataSingleDuct->sd_airterminal(SysNum).SchedPtr = 1;
+    state->dataSingleDuct->sd_airterminal(SysNum).SchedPtr = 1;
     DataLoopNode::Node(InletNodeNum).MassFlowRate = SysMinMassFlow;
     DataLoopNode::Node(InletNodeNum).MassFlowRateMaxAvail = SysMaxMassFlow;
     state->dataGlobal->BeginEnvrnFlag = true; // Must be true for initial pass thru SingleDuct::InitSys for this terminal unit
     FirstHVACIteration = true;
-<<<<<<< HEAD
-    SingleDuct::sd_airterminal(SysNum).InitSys(*state, FirstHVACIteration); // Run thru init once with FirstHVACIteration set to true
+    state->dataSingleDuct->sd_airterminal(SysNum).InitSys(*state, FirstHVACIteration); // Run thru init once with FirstHVACIteration set to true
     state->dataGlobal->BeginEnvrnFlag = false;
     FirstHVACIteration = false;
-    SingleDuct::sd_airterminal(SysNum).InitSys(*state, FirstHVACIteration); // Run thru init a second time with FirstHVACIteration set to false
-    SingleDuct::sd_airterminal(SysNum).SimVAV(*state, FirstHVACIteration, ZoneNum, ZoneNodeNum);
-    EXPECT_EQ(0.0, SingleDuct::sd_airterminal(SysNum).sd_airterminalOutlet.AirMassFlowRateMaxAvail);
-    EXPECT_EQ(0.0, SingleDuct::sd_airterminal(SysNum).sd_airterminalOutlet.AirMassFlowRate);
-=======
-    state.dataSingleDuct->sd_airterminal(SysNum).InitSys(state, FirstHVACIteration); // Run thru init once with FirstHVACIteration set to true
-    state.dataGlobal->BeginEnvrnFlag = false;
-    FirstHVACIteration = false;
-    state.dataSingleDuct->sd_airterminal(SysNum).InitSys(state, FirstHVACIteration); // Run thru init a second time with FirstHVACIteration set to false
-    state.dataSingleDuct->sd_airterminal(SysNum).SimVAV(state, FirstHVACIteration, ZoneNum, ZoneNodeNum);
-    EXPECT_EQ(0.0, state.dataSingleDuct->sd_airterminal(SysNum).sd_airterminalOutlet.AirMassFlowRateMaxAvail);
-    EXPECT_EQ(0.0, state.dataSingleDuct->sd_airterminal(SysNum).sd_airterminalOutlet.AirMassFlowRate);
->>>>>>> 52873dc2
+    state->dataSingleDuct->sd_airterminal(SysNum).InitSys(*state, FirstHVACIteration); // Run thru init a second time with FirstHVACIteration set to false
+    state->dataSingleDuct->sd_airterminal(SysNum).SimVAV(*state, FirstHVACIteration, ZoneNum, ZoneNodeNum);
+    EXPECT_EQ(0.0, state->dataSingleDuct->sd_airterminal(SysNum).sd_airterminalOutlet.AirMassFlowRateMaxAvail);
+    EXPECT_EQ(0.0, state->dataSingleDuct->sd_airterminal(SysNum).sd_airterminalOutlet.AirMassFlowRate);
 
     // Second test - AlwaysOn Schedule - expecting flow
     // Reset flows and switch to AlwaysOn Schedule
     DataLoopNode::Node(InletNodeNum).MassFlowRate = SysMinMassFlow;
     DataLoopNode::Node(InletNodeNum).MassFlowRateMaxAvail = SysMaxMassFlow;
-    state.dataSingleDuct->sd_airterminal(SysNum).SchedPtr = 2;
+    state->dataSingleDuct->sd_airterminal(SysNum).SchedPtr = 2;
     FirstHVACIteration = true;
-<<<<<<< HEAD
-    SingleDuct::sd_airterminal(SysNum).InitSys(*state, FirstHVACIteration); // Run thru init once with FirstHVACIteration set to true
+    state->dataSingleDuct->sd_airterminal(SysNum).InitSys(*state, FirstHVACIteration); // Run thru init once with FirstHVACIteration set to true
     FirstHVACIteration = false;
-    SingleDuct::sd_airterminal(SysNum).InitSys(*state, FirstHVACIteration); // Run thru init a second time with FirstHVACIteration set to false
-    SingleDuct::sd_airterminal(SysNum).SimVAV(*state, FirstHVACIteration, ZoneNum, ZoneNodeNum);
-    EXPECT_EQ(SysMaxMassFlow, SingleDuct::sd_airterminal(SysNum).sd_airterminalOutlet.AirMassFlowRateMaxAvail);
-    EXPECT_EQ(SysMaxMassFlow, SingleDuct::sd_airterminal(SysNum).sd_airterminalOutlet.AirMassFlowRate);
-=======
-    state.dataSingleDuct->sd_airterminal(SysNum).InitSys(state, FirstHVACIteration); // Run thru init once with FirstHVACIteration set to true
-    FirstHVACIteration = false;
-    state.dataSingleDuct->sd_airterminal(SysNum).InitSys(state, FirstHVACIteration); // Run thru init a second time with FirstHVACIteration set to false
-    state.dataSingleDuct->sd_airterminal(SysNum).SimVAV(state, FirstHVACIteration, ZoneNum, ZoneNodeNum);
-    EXPECT_EQ(SysMaxMassFlow, state.dataSingleDuct->sd_airterminal(SysNum).sd_airterminalOutlet.AirMassFlowRateMaxAvail);
-    EXPECT_EQ(SysMaxMassFlow, state.dataSingleDuct->sd_airterminal(SysNum).sd_airterminalOutlet.AirMassFlowRate);
->>>>>>> 52873dc2
+    state->dataSingleDuct->sd_airterminal(SysNum).InitSys(*state, FirstHVACIteration); // Run thru init a second time with FirstHVACIteration set to false
+    state->dataSingleDuct->sd_airterminal(SysNum).SimVAV(*state, FirstHVACIteration, ZoneNum, ZoneNodeNum);
+    EXPECT_EQ(SysMaxMassFlow, state->dataSingleDuct->sd_airterminal(SysNum).sd_airterminalOutlet.AirMassFlowRateMaxAvail);
+    EXPECT_EQ(SysMaxMassFlow, state->dataSingleDuct->sd_airterminal(SysNum).sd_airterminalOutlet.AirMassFlowRate);
 
     // Cleanup
     DataHeatBalFanSys::TempControlType.deallocate();
@@ -1338,39 +1262,39 @@
 
     // zone floor area of zone 1 = 0, zone 2 > 0. Expect TU MaxAirVolFlowRateDuringReheat = 0 only for zone 1.
     // this test isn't relevant anymore since defaulting is done differently
-    Real64 MaxAirVolFlowRateDuringReheatDes = min(FinalZoneSizing(1).DesHeatVolFlowMax, state.dataSingleDuct->sd_airterminal(1).MaxAirVolFlowRate);
-    // Real64 MaxAirVolFlowRateDuringReheatDes = min( 0.002032 * state.dataSingleDuct->sd_airterminal( 1 ).ZoneFloorArea, state.dataSingleDuct->sd_airterminal( 1 ).MaxAirVolFlowRate );
+    Real64 MaxAirVolFlowRateDuringReheatDes = min(FinalZoneSizing(1).DesHeatVolFlowMax, state->dataSingleDuct->sd_airterminal(1).MaxAirVolFlowRate);
+    // Real64 MaxAirVolFlowRateDuringReheatDes = min( 0.002032 * state->dataSingleDuct->sd_airterminal( 1 ).ZoneFloorArea, state->dataSingleDuct->sd_airterminal( 1 ).MaxAirVolFlowRate );
     // apply limit based on min stop
     MaxAirVolFlowRateDuringReheatDes =
-        max(MaxAirVolFlowRateDuringReheatDes, (state.dataSingleDuct->sd_airterminal(1).MaxAirVolFlowRate * state.dataSingleDuct->sd_airterminal(1).ZoneMinAirFrac));
+        max(MaxAirVolFlowRateDuringReheatDes, (state->dataSingleDuct->sd_airterminal(1).MaxAirVolFlowRate * state->dataSingleDuct->sd_airterminal(1).ZoneMinAirFrac));
 
     // This isn't relevant any more since the default is calculated differently
-    Real64 MaxAirVolFractionDuringReheatDes = min(1.0, (FinalZoneSizing(1).DesHeatVolFlowMax / state.dataSingleDuct->sd_airterminal(1).MaxAirVolFlowRate));
-    // Real64 MaxAirVolFractionDuringReheatDes = min( 1.0, ( 0.002032 * state.dataSingleDuct->sd_airterminal( 1 ).ZoneFloorArea / state.dataSingleDuct->sd_airterminal( 1 ).MaxAirVolFlowRate )
+    Real64 MaxAirVolFractionDuringReheatDes = min(1.0, (FinalZoneSizing(1).DesHeatVolFlowMax / state->dataSingleDuct->sd_airterminal(1).MaxAirVolFlowRate));
+    // Real64 MaxAirVolFractionDuringReheatDes = min( 1.0, ( 0.002032 * state->dataSingleDuct->sd_airterminal( 1 ).ZoneFloorArea / state->dataSingleDuct->sd_airterminal( 1 ).MaxAirVolFlowRate )
     // ); apply limit based on min stop
-    MaxAirVolFractionDuringReheatDes = max(MaxAirVolFractionDuringReheatDes, state.dataSingleDuct->sd_airterminal(1).ZoneMinAirFrac);
+    MaxAirVolFractionDuringReheatDes = max(MaxAirVolFractionDuringReheatDes, state->dataSingleDuct->sd_airterminal(1).ZoneMinAirFrac);
     // apply model math
     MaxAirVolFlowRateDuringReheatDes =
-        min(max(MaxAirVolFlowRateDuringReheatDes, MaxAirVolFractionDuringReheatDes * state.dataSingleDuct->sd_airterminal(1).MaxAirVolFlowRate),
-            state.dataSingleDuct->sd_airterminal(1).MaxAirVolFlowRate);
+        min(max(MaxAirVolFlowRateDuringReheatDes, MaxAirVolFractionDuringReheatDes * state->dataSingleDuct->sd_airterminal(1).MaxAirVolFlowRate),
+            state->dataSingleDuct->sd_airterminal(1).MaxAirVolFlowRate);
     // EXPECT zone floor area == 0, others as calculated above
-    EXPECT_EQ(state.dataSingleDuct->sd_airterminal(1).ZoneFloorArea, 0.0);
-    EXPECT_NEAR(state.dataSingleDuct->sd_airterminal(1).MaxAirVolFlowRateDuringReheat, MaxAirVolFlowRateDuringReheatDes, 0.0000000000001);
-    EXPECT_NEAR(MaxAirVolFractionDuringReheatDes, state.dataSingleDuct->sd_airterminal(1).MaxAirVolFractionDuringReheat, 0.0000000000001);
-
-    MaxAirVolFlowRateDuringReheatDes = min(FinalZoneSizing(2).DesHeatVolFlowMax, state.dataSingleDuct->sd_airterminal(2).MaxAirVolFlowRate);
+    EXPECT_EQ(state->dataSingleDuct->sd_airterminal(1).ZoneFloorArea, 0.0);
+    EXPECT_NEAR(state->dataSingleDuct->sd_airterminal(1).MaxAirVolFlowRateDuringReheat, MaxAirVolFlowRateDuringReheatDes, 0.0000000000001);
+    EXPECT_NEAR(MaxAirVolFractionDuringReheatDes, state->dataSingleDuct->sd_airterminal(1).MaxAirVolFractionDuringReheat, 0.0000000000001);
+
+    MaxAirVolFlowRateDuringReheatDes = min(FinalZoneSizing(2).DesHeatVolFlowMax, state->dataSingleDuct->sd_airterminal(2).MaxAirVolFlowRate);
     MaxAirVolFlowRateDuringReheatDes =
-        max(MaxAirVolFlowRateDuringReheatDes, (state.dataSingleDuct->sd_airterminal(2).MaxAirVolFlowRate * state.dataSingleDuct->sd_airterminal(2).ZoneMinAirFrac));
-    MaxAirVolFractionDuringReheatDes = min(1.0, (FinalZoneSizing(2).DesHeatVolFlowMax / state.dataSingleDuct->sd_airterminal(2).MaxAirVolFlowRate));
-    MaxAirVolFractionDuringReheatDes = max(MaxAirVolFractionDuringReheatDes, state.dataSingleDuct->sd_airterminal(2).ZoneMinAirFrac);
+        max(MaxAirVolFlowRateDuringReheatDes, (state->dataSingleDuct->sd_airterminal(2).MaxAirVolFlowRate * state->dataSingleDuct->sd_airterminal(2).ZoneMinAirFrac));
+    MaxAirVolFractionDuringReheatDes = min(1.0, (FinalZoneSizing(2).DesHeatVolFlowMax / state->dataSingleDuct->sd_airterminal(2).MaxAirVolFlowRate));
+    MaxAirVolFractionDuringReheatDes = max(MaxAirVolFractionDuringReheatDes, state->dataSingleDuct->sd_airterminal(2).ZoneMinAirFrac);
     MaxAirVolFlowRateDuringReheatDes =
-        min(max(MaxAirVolFlowRateDuringReheatDes, MaxAirVolFractionDuringReheatDes * state.dataSingleDuct->sd_airterminal(2).MaxAirVolFlowRate),
-            state.dataSingleDuct->sd_airterminal(2).MaxAirVolFlowRate);
+        min(max(MaxAirVolFlowRateDuringReheatDes, MaxAirVolFractionDuringReheatDes * state->dataSingleDuct->sd_airterminal(2).MaxAirVolFlowRate),
+            state->dataSingleDuct->sd_airterminal(2).MaxAirVolFlowRate);
 
     // EXPECT zone floor area > 0, others as calculated above
-    EXPECT_GT(state.dataSingleDuct->sd_airterminal(2).ZoneFloorArea, 0.0);
-    EXPECT_NEAR(state.dataSingleDuct->sd_airterminal(2).MaxAirVolFlowRateDuringReheat, MaxAirVolFlowRateDuringReheatDes, 0.0000000000001);
-    EXPECT_NEAR(MaxAirVolFractionDuringReheatDes, state.dataSingleDuct->sd_airterminal(2).MaxAirVolFractionDuringReheat, 0.0000000000001);
+    EXPECT_GT(state->dataSingleDuct->sd_airterminal(2).ZoneFloorArea, 0.0);
+    EXPECT_NEAR(state->dataSingleDuct->sd_airterminal(2).MaxAirVolFlowRateDuringReheat, MaxAirVolFlowRateDuringReheatDes, 0.0000000000001);
+    EXPECT_NEAR(MaxAirVolFractionDuringReheatDes, state->dataSingleDuct->sd_airterminal(2).MaxAirVolFractionDuringReheat, 0.0000000000001);
 }
 
 TEST_F(EnergyPlusFixture, TestOAMassFlowRateUsingStdRhoAir)
@@ -1383,7 +1307,7 @@
     Real64 SAMassFlow;
     Real64 AirLoopOAFrac;
 
-    state.dataSingleDuct->sd_airterminal.allocate(1);
+    state->dataSingleDuct->sd_airterminal.allocate(1);
     Zone.allocate(1);
     DataZoneEquipment::ZoneEquipConfig.allocate(1);
     state->dataAirLoop->AirLoopFlow.allocate(1);
@@ -1392,11 +1316,11 @@
     DataHeatBalance::ZoneIntGain.allocate(1);
 
     Zone(1).FloorArea = 10.0;
-    state.dataSingleDuct->sd_airterminal(1).CtrlZoneNum = 1;
-    state.dataSingleDuct->sd_airterminal(1).ActualZoneNum = 1;
-    state.dataSingleDuct->sd_airterminal(1).NoOAFlowInputFromUser = false;
-    state.dataSingleDuct->sd_airterminal(1).OARequirementsPtr = 1;
-    state.dataSingleDuct->sd_airterminal(1).AirLoopNum = 1;
+    state->dataSingleDuct->sd_airterminal(1).CtrlZoneNum = 1;
+    state->dataSingleDuct->sd_airterminal(1).ActualZoneNum = 1;
+    state->dataSingleDuct->sd_airterminal(1).NoOAFlowInputFromUser = false;
+    state->dataSingleDuct->sd_airterminal(1).OARequirementsPtr = 1;
+    state->dataSingleDuct->sd_airterminal(1).AirLoopNum = 1;
 
     DataZoneEquipment::ZoneEquipConfig(1).InletNodeAirLoopNum.allocate(1);
     DataZoneEquipment::ZoneEquipConfig(1).InletNodeAirLoopNum(1) = 1;
@@ -1410,16 +1334,12 @@
     DataEnvironment::StdRhoAir = 1.20;
     DataHeatBalance::ZoneIntGain(1).NOFOCC = 0.1;
 
-<<<<<<< HEAD
-    SingleDuct::sd_airterminal(1).CalcOAMassFlow(*state, SAMassFlow, AirLoopOAFrac);
-=======
-    state.dataSingleDuct->sd_airterminal(1).CalcOAMassFlow(state, SAMassFlow, AirLoopOAFrac);
->>>>>>> 52873dc2
+    state->dataSingleDuct->sd_airterminal(1).CalcOAMassFlow(*state, SAMassFlow, AirLoopOAFrac);
     EXPECT_NEAR(0.0131547, SAMassFlow, 0.00001);
     EXPECT_NEAR(0.4, AirLoopOAFrac, 0.00001);
 
     // Cleanup
-    state.dataSingleDuct->sd_airterminal.deallocate();
+    state->dataSingleDuct->sd_airterminal.deallocate();
     Zone.deallocate();
     DataZoneEquipment::ZoneEquipConfig.deallocate();
     state->dataAirLoop->AirLoopFlow.deallocate();
@@ -2574,10 +2494,10 @@
     // Address #6241
 
     int ATMixerNum = 1;
-    state.dataSingleDuct->NumATMixers = 1;
+    state->dataSingleDuct->NumATMixers = 1;
     DataHeatBalance::TotPeople = 1;
 
-    state.dataSingleDuct->SysATMixer.allocate(ATMixerNum);
+    state->dataSingleDuct->SysATMixer.allocate(ATMixerNum);
     DataZoneEquipment::ZoneEquipConfig.allocate(1);
     state->dataAirLoop->AirLoopFlow.allocate(1);
     DataLoopNode::Node.allocate(3);
@@ -2585,14 +2505,14 @@
     Zone.allocate(1);
     DataHeatBalance::ZoneIntGain.allocate(1);
 
-    state.dataSingleDuct->SysATMixer(ATMixerNum).SecInNode = 1;
-    state.dataSingleDuct->SysATMixer(ATMixerNum).PriInNode = 2;
-    state.dataSingleDuct->SysATMixer(ATMixerNum).MixedAirOutNode = 3;
-    state.dataSingleDuct->SysATMixer(ATMixerNum).AirLoopNum = 1;
-    state.dataSingleDuct->SysATMixer(ATMixerNum).ZoneNum = 1;
-    state.dataSingleDuct->SysATMixer(ATMixerNum).ZoneEqNum = 1;
-    state.dataSingleDuct->SysATMixer(ATMixerNum).NoOAFlowInputFromUser = false;
-    state.dataSingleDuct->SysATMixer(ATMixerNum).OARequirementsPtr = 1;
+    state->dataSingleDuct->SysATMixer(ATMixerNum).SecInNode = 1;
+    state->dataSingleDuct->SysATMixer(ATMixerNum).PriInNode = 2;
+    state->dataSingleDuct->SysATMixer(ATMixerNum).MixedAirOutNode = 3;
+    state->dataSingleDuct->SysATMixer(ATMixerNum).AirLoopNum = 1;
+    state->dataSingleDuct->SysATMixer(ATMixerNum).ZoneNum = 1;
+    state->dataSingleDuct->SysATMixer(ATMixerNum).ZoneEqNum = 1;
+    state->dataSingleDuct->SysATMixer(ATMixerNum).NoOAFlowInputFromUser = false;
+    state->dataSingleDuct->SysATMixer(ATMixerNum).OARequirementsPtr = 1;
 
     state->dataAirLoop->AirLoopFlow(1).OAFrac = 1.0;
 
@@ -2608,30 +2528,21 @@
     DataHeatBalance::ZoneIntGain(1).NOFOCC = 5.0;
 
     DataEnvironment::StdRhoAir = 1.20;
-    state.dataSingleDuct->SysATMixer(1).MassFlowRateMaxAvail = 1.0;
+    state->dataSingleDuct->SysATMixer(1).MassFlowRateMaxAvail = 1.0;
     // No airloop data exists, so skip these parts of the init
-    state.dataSingleDuct->SysATMixer(1).OneTimeInitFlag = false;
-    state.dataSingleDuct->SysATMixer(1).OneTimeInitFlag2 = false;
+    state->dataSingleDuct->SysATMixer(1).OneTimeInitFlag = false;
+    state->dataSingleDuct->SysATMixer(1).OneTimeInitFlag2 = false;
     // Current occupancy
-<<<<<<< HEAD
-    SysATMixer(1).OAPerPersonMode = 1;
-    SysATMixer(1).InitATMixer(*state, true);
-=======
-    state.dataSingleDuct->SysATMixer(1).OAPerPersonMode = 1;
-    state.dataSingleDuct->SysATMixer(1).InitATMixer(state, true);
->>>>>>> 52873dc2
+    state->dataSingleDuct->SysATMixer(1).OAPerPersonMode = 1;
+    state->dataSingleDuct->SysATMixer(1).InitATMixer(*state, true);
     EXPECT_NEAR(DataLoopNode::Node(2).MassFlowRate, 0.72, 0.0001);
     // Design occupancy
-    state.dataSingleDuct->SysATMixer(1).OAPerPersonMode = 2;
+    state->dataSingleDuct->SysATMixer(1).OAPerPersonMode = 2;
     Zone(1).TotOccupants = 10;
-<<<<<<< HEAD
-    SysATMixer(1).InitATMixer(*state, true);
-=======
-    state.dataSingleDuct->SysATMixer(1).InitATMixer(state, true);
->>>>>>> 52873dc2
+    state->dataSingleDuct->SysATMixer(1).InitATMixer(*state, true);
     EXPECT_NEAR(DataLoopNode::Node(2).MassFlowRate, 1.32, 0.0001);
 
-    state.dataSingleDuct->SysATMixer.deallocate();
+    state->dataSingleDuct->SysATMixer.deallocate();
     DataZoneEquipment::ZoneEquipConfig.deallocate();
     state->dataAirLoop->AirLoopFlow.deallocate();
     DataLoopNode::Node.deallocate();
@@ -2646,10 +2557,10 @@
     // Address #6241
 
     int ATMixerNum = 1;
-    state.dataSingleDuct->NumATMixers = 1;
+    state->dataSingleDuct->NumATMixers = 1;
     DataHeatBalance::TotPeople = 1;
 
-    state.dataSingleDuct->SysATMixer.allocate(ATMixerNum);
+    state->dataSingleDuct->SysATMixer.allocate(ATMixerNum);
     DataZoneEquipment::ZoneEquipConfig.allocate(1);
     state->dataAirLoop->AirLoopFlow.allocate(1);
     DataLoopNode::Node.allocate(3);
@@ -2657,14 +2568,14 @@
     Zone.allocate(1);
     DataHeatBalance::ZoneIntGain.allocate(1);
 
-    state.dataSingleDuct->SysATMixer(ATMixerNum).SecInNode = 1;
-    state.dataSingleDuct->SysATMixer(ATMixerNum).PriInNode = 2;
-    state.dataSingleDuct->SysATMixer(ATMixerNum).MixedAirOutNode = 3;
-    state.dataSingleDuct->SysATMixer(ATMixerNum).AirLoopNum = 1;
-    state.dataSingleDuct->SysATMixer(ATMixerNum).ZoneNum = 1;
-    state.dataSingleDuct->SysATMixer(ATMixerNum).ZoneEqNum = 1;
-    state.dataSingleDuct->SysATMixer(ATMixerNum).NoOAFlowInputFromUser = false;
-    state.dataSingleDuct->SysATMixer(ATMixerNum).OARequirementsPtr = 1;
+    state->dataSingleDuct->SysATMixer(ATMixerNum).SecInNode = 1;
+    state->dataSingleDuct->SysATMixer(ATMixerNum).PriInNode = 2;
+    state->dataSingleDuct->SysATMixer(ATMixerNum).MixedAirOutNode = 3;
+    state->dataSingleDuct->SysATMixer(ATMixerNum).AirLoopNum = 1;
+    state->dataSingleDuct->SysATMixer(ATMixerNum).ZoneNum = 1;
+    state->dataSingleDuct->SysATMixer(ATMixerNum).ZoneEqNum = 1;
+    state->dataSingleDuct->SysATMixer(ATMixerNum).NoOAFlowInputFromUser = false;
+    state->dataSingleDuct->SysATMixer(ATMixerNum).OARequirementsPtr = 1;
 
     DataZoneEquipment::ZoneEquipConfig(1).InletNodeAirLoopNum.allocate(1);
     DataZoneEquipment::ZoneEquipConfig(1).InletNodeAirLoopNum(1) = 1;
@@ -2685,59 +2596,36 @@
     DataHeatBalance::ZoneIntGain(1).NOFOCC = 5.0;
 
     DataEnvironment::StdRhoAir = 1.0;
-    state.dataSingleDuct->SysATMixer(1).MassFlowRateMaxAvail = 1.0;
+    state->dataSingleDuct->SysATMixer(1).MassFlowRateMaxAvail = 1.0;
     // No airloop data exists, so skip these parts of the init
-    state.dataSingleDuct->SysATMixer(1).OneTimeInitFlag = false;
-    state.dataSingleDuct->SysATMixer(1).OneTimeInitFlag2 = false;
+    state->dataSingleDuct->SysATMixer(1).OneTimeInitFlag = false;
+    state->dataSingleDuct->SysATMixer(1).OneTimeInitFlag2 = false;
     // Current occupancy
-    state.dataSingleDuct->SysATMixer(1).OAPerPersonMode = 1;
+    state->dataSingleDuct->SysATMixer(1).OAPerPersonMode = 1;
 
     // InletSideMixer, Mixed air outlet mass flow > OA requirement, expect primary flow to equal OA requirement
-<<<<<<< HEAD
-    SysATMixer(1).MixerType = DataHVACGlobals::ATMixer_InletSide;
-    DataLoopNode::Node(SysATMixer(1).MixedAirOutNode).MassFlowRate = 1.0;
-    SysATMixer(1).InitATMixer(*state, true);
-    EXPECT_NEAR(DataLoopNode::Node(SysATMixer(1).PriInNode).MassFlowRate, 0.5, 0.0001);
+    state->dataSingleDuct->SysATMixer(1).MixerType = DataHVACGlobals::ATMixer_InletSide;
+    DataLoopNode::Node(state->dataSingleDuct->SysATMixer(1).MixedAirOutNode).MassFlowRate = 1.0;
+    state->dataSingleDuct->SysATMixer(1).InitATMixer(*state, true);
+    EXPECT_NEAR(DataLoopNode::Node(state->dataSingleDuct->SysATMixer(1).PriInNode).MassFlowRate, 0.5, 0.0001);
 
     // InletSideMixer, Mixed air outlet mass flow < OA requirement, expect primary flow to equal mixed air flow
-    DataLoopNode::Node(SysATMixer(1).MixedAirOutNode).MassFlowRate = 0.10;
-    SysATMixer(1).InitATMixer(*state, true);
-    EXPECT_NEAR(DataLoopNode::Node(SysATMixer(1).PriInNode).MassFlowRate, 0.10, 0.0001);
+    DataLoopNode::Node(state->dataSingleDuct->SysATMixer(1).MixedAirOutNode).MassFlowRate = 0.10;
+    state->dataSingleDuct->SysATMixer(1).InitATMixer(*state, true);
+    EXPECT_NEAR(DataLoopNode::Node(state->dataSingleDuct->SysATMixer(1).PriInNode).MassFlowRate, 0.10, 0.0001);
 
     // SupplySideMixer, Mixed air outlet mass flow > OA requirement, expect primary flow to equal OA requirement
-    SysATMixer(1).MixerType = DataHVACGlobals::ATMixer_SupplySide;
-    DataLoopNode::Node(SysATMixer(1).MixedAirOutNode).MassFlowRate = 1.0;
-    SysATMixer(1).InitATMixer(*state, true);
-    EXPECT_NEAR(DataLoopNode::Node(SysATMixer(1).PriInNode).MassFlowRate, 0.5, 0.0001);
+    state->dataSingleDuct->SysATMixer(1).MixerType = DataHVACGlobals::ATMixer_SupplySide;
+    DataLoopNode::Node(state->dataSingleDuct->SysATMixer(1).MixedAirOutNode).MassFlowRate = 1.0;
+    state->dataSingleDuct->SysATMixer(1).InitATMixer(*state, true);
+    EXPECT_NEAR(DataLoopNode::Node(state->dataSingleDuct->SysATMixer(1).PriInNode).MassFlowRate, 0.5, 0.0001);
 
     // SupplySideMixer, Mixed air outlet mass flow < OA requirement, expect primary flow to equal OA requirement
-    DataLoopNode::Node(SysATMixer(1).MixedAirOutNode).MassFlowRate = 0.10;
-    SysATMixer(1).InitATMixer(*state, true);
-    EXPECT_NEAR(DataLoopNode::Node(SysATMixer(1).PriInNode).MassFlowRate, 0.5, 0.0001);
-    SysATMixer.deallocate();
-=======
-    state.dataSingleDuct->SysATMixer(1).MixerType = DataHVACGlobals::ATMixer_InletSide;
-    DataLoopNode::Node(state.dataSingleDuct->SysATMixer(1).MixedAirOutNode).MassFlowRate = 1.0;
-    state.dataSingleDuct->SysATMixer(1).InitATMixer(state, true);
-    EXPECT_NEAR(DataLoopNode::Node(state.dataSingleDuct->SysATMixer(1).PriInNode).MassFlowRate, 0.5, 0.0001);
-
-    // InletSideMixer, Mixed air outlet mass flow < OA requirement, expect primary flow to equal mixed air flow
-    DataLoopNode::Node(state.dataSingleDuct->SysATMixer(1).MixedAirOutNode).MassFlowRate = 0.10;
-    state.dataSingleDuct->SysATMixer(1).InitATMixer(state, true);
-    EXPECT_NEAR(DataLoopNode::Node(state.dataSingleDuct->SysATMixer(1).PriInNode).MassFlowRate, 0.10, 0.0001);
-
-    // SupplySideMixer, Mixed air outlet mass flow > OA requirement, expect primary flow to equal OA requirement
-    state.dataSingleDuct->SysATMixer(1).MixerType = DataHVACGlobals::ATMixer_SupplySide;
-    DataLoopNode::Node(state.dataSingleDuct->SysATMixer(1).MixedAirOutNode).MassFlowRate = 1.0;
-    state.dataSingleDuct->SysATMixer(1).InitATMixer(state, true);
-    EXPECT_NEAR(DataLoopNode::Node(state.dataSingleDuct->SysATMixer(1).PriInNode).MassFlowRate, 0.5, 0.0001);
-
-    // SupplySideMixer, Mixed air outlet mass flow < OA requirement, expect primary flow to equal OA requirement
-    DataLoopNode::Node(state.dataSingleDuct->SysATMixer(1).MixedAirOutNode).MassFlowRate = 0.10;
-    state.dataSingleDuct->SysATMixer(1).InitATMixer(state, true);
-    EXPECT_NEAR(DataLoopNode::Node(state.dataSingleDuct->SysATMixer(1).PriInNode).MassFlowRate, 0.5, 0.0001);
-    state.dataSingleDuct->SysATMixer.deallocate();
->>>>>>> 52873dc2
+    DataLoopNode::Node(state->dataSingleDuct->SysATMixer(1).MixedAirOutNode).MassFlowRate = 0.10;
+    state->dataSingleDuct->SysATMixer(1).InitATMixer(*state, true);
+    EXPECT_NEAR(DataLoopNode::Node(state->dataSingleDuct->SysATMixer(1).PriInNode).MassFlowRate, 0.5, 0.0001);
+    state->dataSingleDuct->SysATMixer.deallocate();
+
     DataZoneEquipment::ZoneEquipConfig.deallocate();
     state->dataAirLoop->AirLoopFlow.deallocate();
     DataLoopNode::Node.deallocate();
@@ -2819,28 +2707,19 @@
     CurZoneEqNum = 1;
     CurTermUnitSizingNum = 1;
     DataSizing::TermUnitFinalZoneSizing(1).DesCoolVolFlowMin = 0.5;
-<<<<<<< HEAD
-    SingleDuct::sd_airterminal(SysNum).SizeSys(*state);
-    EXPECT_EQ(0.5, SingleDuct::sd_airterminal(SysNum).ZoneMinAirFracDes);
-=======
-    state.dataSingleDuct->sd_airterminal(SysNum).SizeSys(state);
-    EXPECT_EQ(0.5, state.dataSingleDuct->sd_airterminal(SysNum).ZoneMinAirFracDes);
->>>>>>> 52873dc2
+    state->dataSingleDuct->sd_airterminal(SysNum).SizeSys(*state);
+    EXPECT_EQ(0.5, state->dataSingleDuct->sd_airterminal(SysNum).ZoneMinAirFracDes);
 
     // Second test -  design min flow > max flow
     ZoneSizingRunDone = true;
     CurZoneEqNum = 1;
     CurTermUnitSizingNum = 1;
-    state.dataSingleDuct->sd_airterminal(SysNum).ZoneMinAirFracDes = AutoSize; // need to reset this so it sizes again
+    state->dataSingleDuct->sd_airterminal(SysNum).ZoneMinAirFracDes = AutoSize; // need to reset this so it sizes again
     DataSizing::TermUnitFinalZoneSizing(1).DesCoolVolFlowMin = 1.5;
-<<<<<<< HEAD
-    SingleDuct::sd_airterminal(SysNum).SizeSys(*state);
-    EXPECT_EQ(1.0, SingleDuct::sd_airterminal(SysNum).ZoneMinAirFracDes);
-=======
-    state.dataSingleDuct->sd_airterminal(SysNum).SizeSys(state);
-    EXPECT_EQ(1.0, state.dataSingleDuct->sd_airterminal(SysNum).ZoneMinAirFracDes);
->>>>>>> 52873dc2
+    state->dataSingleDuct->sd_airterminal(SysNum).SizeSys(*state);
+    EXPECT_EQ(1.0, state->dataSingleDuct->sd_airterminal(SysNum).ZoneMinAirFracDes);
 }
+
 TEST_F(EnergyPlusFixture, setATMixerSizingProperties_Test)
 {
     DataZoneEquipment::ZoneEquipConfig.allocate(1);
@@ -2868,10 +2747,10 @@
     FinalSysSizing(1).DesMainVolFlow = 1.2345;
     FinalSysSizing(1).DesOutAirVolFlow = 1.2345;
 
-    state.dataSingleDuct->SysATMixer.allocate(1);
-    state.dataSingleDuct->SysATMixer(1).CtrlZoneInNodeIndex = 1;
-    state.dataSingleDuct->SysATMixer(1).DesignPrimaryAirVolRate = FinalSysSizing(1).DesMainVolFlow;
-    state.dataSingleDuct->SysATMixer(1).MixerType = DataHVACGlobals::ATMixer_InletSide;
+    state->dataSingleDuct->SysATMixer.allocate(1);
+    state->dataSingleDuct->SysATMixer(1).CtrlZoneInNodeIndex = 1;
+    state->dataSingleDuct->SysATMixer(1).DesignPrimaryAirVolRate = FinalSysSizing(1).DesMainVolFlow;
+    state->dataSingleDuct->SysATMixer(1).MixerType = DataHVACGlobals::ATMixer_InletSide;
 
     state->dataAirSystemsData->PrimaryAirSystems.allocate(1);
     state->dataAirSystemsData->PrimaryAirSystems(1).CentralCoolCoilExists = true;
@@ -2887,7 +2766,7 @@
     // set ATMixer properties used for sizing
     SingleDuct::setATMixerSizingProperties(*state, ATMixerIndex, ControlledZoneNum, CurZoneEqNum);
 
-    EXPECT_DOUBLE_EQ(ZoneEqSizing(1).ATMixerVolFlow, state.dataSingleDuct->SysATMixer(1).DesignPrimaryAirVolRate);
+    EXPECT_DOUBLE_EQ(ZoneEqSizing(1).ATMixerVolFlow, state->dataSingleDuct->SysATMixer(1).DesignPrimaryAirVolRate);
     EXPECT_DOUBLE_EQ(ZoneEqSizing(1).ATMixerCoolPriDryBulb, FinalSysSizing(1).CoolSupTemp);
     EXPECT_DOUBLE_EQ(ZoneEqSizing(1).ATMixerCoolPriHumRat, FinalSysSizing(1).CoolSupHumRat);
     EXPECT_DOUBLE_EQ(ZoneEqSizing(1).ATMixerHeatPriDryBulb, FinalSysSizing(1).HeatSupTemp);
@@ -2904,28 +2783,17 @@
     EXPECT_DOUBLE_EQ(ZoneEqSizing(1).ATMixerHeatPriHumRat, FinalSysSizing(1).PreheatHumRat);
 
     // set ATMixer properties used for sizing
-<<<<<<< HEAD
-    SingleDuct::SysATMixer(1).DesignPrimaryAirVolRate /= 2.0;
+    state->dataSingleDuct->SysATMixer(1).DesignPrimaryAirVolRate /= 2.0;
     SingleDuct::setATMixerSizingProperties(*state, ATMixerIndex, ControlledZoneNum, CurZoneEqNum);
-=======
-    state.dataSingleDuct->SysATMixer(1).DesignPrimaryAirVolRate /= 2.0;
-    SingleDuct::setATMixerSizingProperties(state, ATMixerIndex, ControlledZoneNum, CurZoneEqNum);
->>>>>>> 52873dc2
 
     EXPECT_NEAR(ZoneEqSizing(1).ATMixerCoolPriDryBulb, FinalSysSizing(1).PrecoolTemp, 0.0000001);
     EXPECT_NEAR(ZoneEqSizing(1).ATMixerCoolPriHumRat, FinalSysSizing(1).PrecoolHumRat, 0.0000001);
     EXPECT_NEAR(ZoneEqSizing(1).ATMixerHeatPriDryBulb, FinalSysSizing(1).PreheatTemp, 0.0000001);
     EXPECT_NEAR(ZoneEqSizing(1).ATMixerHeatPriHumRat, FinalSysSizing(1).PreheatHumRat, 0.0000001);
 
-<<<<<<< HEAD
     state->dataAirSystemsData->PrimaryAirSystems(1).NumOAHeatCoils = 0;
     state->dataAirSystemsData->PrimaryAirSystems(1).NumOACoolCoils = 0;
-    SingleDuct::SysATMixer(1).DesignPrimaryAirVolRate *= 2.0;
-=======
-    state.dataAirSystemsData->PrimaryAirSystems(1).NumOAHeatCoils = 0;
-    state.dataAirSystemsData->PrimaryAirSystems(1).NumOACoolCoils = 0;
-    state.dataSingleDuct->SysATMixer(1).DesignPrimaryAirVolRate *= 2.0;
->>>>>>> 52873dc2
+    state->dataSingleDuct->SysATMixer(1).DesignPrimaryAirVolRate *= 2.0;
 
     SingleDuct::setATMixerSizingProperties(*state, ATMixerIndex, ControlledZoneNum, CurZoneEqNum);
 
