--- conflicted
+++ resolved
@@ -422,14 +422,10 @@
             MetersHaveBeenInitialized = true;
             SetupPollutionMeterReporting();
             SystemReports::AllocateAndSetUpVentReports();
-<<<<<<< HEAD
-            UpdateMeterReporting(outputFiles);
-=======
             if (EnergyPlus::PluginManagement::pluginManager) {
                 EnergyPlus::PluginManagement::pluginManager->setupOutputVariables();
             }
             UpdateMeterReporting();
->>>>>>> 8eb30d19
             CheckPollutionMeterReporting();
             facilityElectricServiceObj->verifyCustomMetersElecPowerMgr();
             SetupPollutionCalculations();
