// EnergyPlus, Copyright (c) 1996-2024, The Board of Trustees of the University of Illinois,
// The Regents of the University of California, through Lawrence Berkeley National Laboratory
// (subject to receipt of any required approvals from the U.S. Dept. of Energy), Oak Ridge
// National Laboratory, managed by UT-Battelle, Alliance for Sustainable Energy, LLC, and other
// contributors. All rights reserved.
//
// NOTICE: This Software was developed under funding from the U.S. Department of Energy and the
// U.S. Government consequently retains certain rights. As such, the U.S. Government has been
// granted for itself and others acting on its behalf a paid-up, nonexclusive, irrevocable,
// worldwide license in the Software to reproduce, distribute copies to the public, prepare
// derivative works, and perform publicly and display publicly, and to permit others to do so.
//
// Redistribution and use in source and binary forms, with or without modification, are permitted
// provided that the following conditions are met:
//
// (1) Redistributions of source code must retain the above copyright notice, this list of
//     conditions and the following disclaimer.
//
// (2) Redistributions in binary form must reproduce the above copyright notice, this list of
//     conditions and the following disclaimer in the documentation and/or other materials
//     provided with the distribution.
//
// (3) Neither the name of the University of California, Lawrence Berkeley National Laboratory,
//     the University of Illinois, U.S. Dept. of Energy nor the names of its contributors may be
//     used to endorse or promote products derived from this software without specific prior
//     written permission.
//
// (4) Use of EnergyPlus(TM) Name. If Licensee (i) distributes the software in stand-alone form
//     without changes from the version obtained under this License, or (ii) Licensee makes a
//     reference solely to the software portion of its product, Licensee must refer to the
//     software as "EnergyPlus version X" software, where "X" is the version number Licensee
//     obtained under this License and may not use a different name for the software. Except as
//     specifically required in this Section (4), Licensee shall not use in a company name, a
//     product name, in advertising, publicity, or other promotional activities any name, trade
//     name, trademark, logo, or other designation of "EnergyPlus", "E+", "e+" or confusingly
//     similar designation, without the U.S. Department of Energy's prior written consent.
//
// THIS SOFTWARE IS PROVIDED BY THE COPYRIGHT HOLDERS AND CONTRIBUTORS "AS IS" AND ANY EXPRESS OR
// IMPLIED WARRANTIES, INCLUDING, BUT NOT LIMITED TO, THE IMPLIED WARRANTIES OF MERCHANTABILITY
// AND FITNESS FOR A PARTICULAR PURPOSE ARE DISCLAIMED. IN NO EVENT SHALL THE COPYRIGHT OWNER OR
// CONTRIBUTORS BE LIABLE FOR ANY DIRECT, INDIRECT, INCIDENTAL, SPECIAL, EXEMPLARY, OR
// CONSEQUENTIAL DAMAGES (INCLUDING, BUT NOT LIMITED TO, PROCUREMENT OF SUBSTITUTE GOODS OR
// SERVICES; LOSS OF USE, DATA, OR PROFITS; OR BUSINESS INTERRUPTION) HOWEVER CAUSED AND ON ANY
// THEORY OF LIABILITY, WHETHER IN CONTRACT, STRICT LIABILITY, OR TORT (INCLUDING NEGLIGENCE OR
// OTHERWISE) ARISING IN ANY WAY OUT OF THE USE OF THIS SOFTWARE, EVEN IF ADVISED OF THE
// POSSIBILITY OF SUCH DAMAGE.

#ifndef ThermalISO15099Calc_hh_INCLUDED
#define ThermalISO15099Calc_hh_INCLUDED

// ObjexxFCL Headers
#include <ObjexxFCL/Array2A.hh>

// EnergyPlus Headers
#include <EnergyPlus/Data/BaseData.hh>
#include <EnergyPlus/DataGlobals.hh>
#include <EnergyPlus/EnergyPlus.hh>
#include <EnergyPlus/TARCOGGassesParams.hh>
#include <EnergyPlus/TARCOGParams.hh>

namespace EnergyPlus {

// Forward declarations
struct EnergyPlusData;

// Using/Aliasing
using namespace TARCOGGassesParams;
using namespace TARCOGParams;

namespace ThermalISO15099Calc {

    void film(EnergyPlusData &state, Real64 tex, Real64 tw, Real64 ws, int iwd, Real64 &hcout, int ibc);

    void Calc_ISO15099(EnergyPlusData &state,
                       TARCOGOutput::Files &files,
                       int nlayer,
                       int iwd,
                       Real64 &tout,
                       Real64 &tind,
                       Real64 &trmin,
                       Real64 wso,
                       Real64 wsi,
                       Real64 dir,
                       Real64 outir,
                       int isky,
                       Real64 tsky,
                       Real64 &esky,
                       Real64 fclr,
                       Real64 VacuumPressure,
                       Real64 VacuumMaxGapThickness,
                       Array1D<Real64> &gap,
                       Array1D<Real64> &thick,
                       Array1D<Real64> &scon,
                       const Array1D<Real64> &tir,
                       const Array1D<Real64> &emis,
                       Real64 totsol,
                       Real64 tilt,
                       const Array1D<Real64> &asol,
                       Real64 height,
                       Real64 heightt,
                       Real64 width,
                       const Array1D<Real64> &presure,
                       Array2A_int iprop,
                       Array2A<Real64> frct,
                       Array2A<Real64> xgcon,
                       Array2A<Real64> xgvis,
                       Array2A<Real64> xgcp,
                       const Array1D<Real64> &xwght,
                       const Array1D<Real64> &gama,
                       const Array1D_int &nmix,
                       const Array1D_int &SupportPillar,
                       const Array1D<Real64> &PillarSpacing,
                       const Array1D<Real64> &PillarRadius,
                       Array1D<Real64> &theta,
                       Array1D<Real64> &q,
                       Array1D<Real64> &qv,
                       Real64 &ufactor,
                       Real64 &sc,
                       Real64 &hflux,
                       Real64 &hcin,
                       Real64 &hcout,
                       Real64 &hrin,
                       Real64 &hrout,
                       Real64 &hin,
                       Real64 &hout,
                       Array1D<Real64> &hcgas,
                       Array1D<Real64> &hrgas,
                       Real64 &shgc,
                       int &nperr,
                       std::string &ErrorMessage,
                       Real64 &shgct,
                       Real64 &tamb,
                       Real64 &troom,
                       const Array1D_int &ibc,
                       const Array1D<Real64> &Atop,
                       const Array1D<Real64> &Abot,
                       const Array1D<Real64> &Al,
                       const Array1D<Real64> &Ar,
                       const Array1D<Real64> &Ah,
                       const Array1D<Real64> &SlatThick,
                       const Array1D<Real64> &SlatWidth,
                       const Array1D<Real64> &SlatAngle,
                       const Array1D<Real64> &SlatCond,
                       const Array1D<Real64> &SlatSpacing,
                       const Array1D<Real64> &SlatCurve,
                       const Array1D<Real64> &vvent,
                       const Array1D<Real64> &tvent,
                       const Array1D<TARCOGLayerType> &LayerType,
                       const Array1D_int &nslice,
                       const Array1D<Real64> &LaminateA,
                       const Array1D<Real64> &LaminateB,
                       const Array1D<Real64> &sumsol,
                       Array1D<Real64> &Ra,
                       Array1D<Real64> &Nu,
                       TARCOGThermalModel ThermalMod,
                       int Debug_mode,
                       Real64 &ShadeEmisRatioOut,
                       Real64 &ShadeEmisRatioIn,
                       Real64 &ShadeHcRatioOut,
                       Real64 &ShadeHcRatioIn,
                       Real64 &HcUnshadedOut,
                       Real64 &HcUnshadedIn,
                       Array1D<Real64> &Keff,
                       Array1D<Real64> &ShadeGapKeffConv,
                       Real64 SDScalar,
                       int SHGCCalc,
                       int &NumOfIterations,
                       Real64 egdeGlCorrFac);

    void therm1d(EnergyPlusData &state,
                 TARCOGOutput::Files &files,
                 int nlayer,
                 int iwd,
                 Real64 &tout,
                 Real64 &tind,
                 Real64 wso,
                 Real64 wsi,
                 Real64 VacuumPressure,
                 Real64 VacuumMaxGapThickness,
                 Real64 dir,
                 Real64 &ebsky,
                 Real64 Gout,
                 Real64 trmout,
                 Real64 trmin,
                 Real64 &ebroom,
                 Real64 Gin,
                 const Array1D<Real64> &tir,
                 const Array1D<Real64> &rir,
                 const Array1D<Real64> &emis,
                 const Array1D<Real64> &gap,
                 const Array1D<Real64> &thick,
                 const Array1D<Real64> &scon,
                 Real64 tilt,
                 const Array1D<Real64> &asol,
                 Real64 height,
                 Real64 heightt,
                 Real64 width,
                 Array2_int const &iprop,
                 Array2<Real64> const &frct,
                 const Array1D<Real64> &presure,
                 const Array1D_int &nmix,
                 const Array1D<Real64> &wght,
                 Array2<Real64> const &gcon,
                 Array2<Real64> const &gvis,
                 Array2<Real64> const &gcp,
                 const Array1D<Real64> &gama,
                 const Array1D_int &SupportPillar,
                 const Array1D<Real64> &PillarSpacing,
                 const Array1D<Real64> &PillarRadius,
                 Array1D<Real64> &theta,
                 Array1D<Real64> &q,
                 Array1D<Real64> &qv,
                 Real64 &flux,
                 Real64 &hcin,
                 Real64 &hrin,
                 Real64 &hcout,
                 Real64 &hrout,
                 Real64 &hin,
                 Real64 &hout,
                 Array1D<Real64> &hcgas,
                 Array1D<Real64> &hrgas,
                 Real64 &ufactor,
                 int &nperr,
                 std::string &ErrorMessage,
                 Real64 &tamb,
                 Real64 &troom,
                 const Array1D_int &ibc,
                 const Array1D<Real64> &Atop,
                 const Array1D<Real64> &Abot,
                 const Array1D<Real64> &Al,
                 const Array1D<Real64> &Ar,
                 const Array1D<Real64> &Ah,
                 const Array1D<Real64> &EffectiveOpenness,
                 const Array1D<Real64> &vvent,
                 const Array1D<Real64> &tvent,
                 const Array1D<TARCOGLayerType> &LayerType,
                 Array1D<Real64> &Ra,
                 Array1D<Real64> &Nu,
                 Array1D<Real64> &vfreevent,
                 Array1D<Real64> &qcgas,
                 Array1D<Real64> &qrgas,
                 Array1D<Real64> &Ebf,
                 Array1D<Real64> &Ebb,
                 Array1D<Real64> &Rf,
                 Array1D<Real64> &Rb,
                 Real64 &ShadeEmisRatioOut,
                 Real64 &ShadeEmisRatioIn,
                 Real64 &ShadeHcModifiedOut,
                 Real64 &ShadeHcModifiedIn,
                 TARCOGThermalModel ThermalMod,
                 int Debug_mode,
                 Real64 &AchievedErrorTolerance,
                 int &TotalIndex,
                 Real64 edgeGlCorrFac);

    void guess(EnergyPlusData &state,
               Real64 tout,
               Real64 tind,
               int nlayer,
               const Array1D<Real64> &gap,
               const Array1D<Real64> &thick,
               Real64 &width,
               Array1D<Real64> &theta,
               Array1D<Real64> &Ebb,
               Array1D<Real64> &Ebf,
               Array1D<Real64> &Tgap);

    void solarISO15099(Real64 totsol, Real64 rtot, const Array1D<Real64> &rs, int nlayer, const Array1D<Real64> &absol, Real64 &sf);

    void resist(int nlayer,
                Real64 trmout,
                Real64 Tout,
                Real64 trmin,
                Real64 tind,
                const Array1D<Real64> &hcgas,
                const Array1D<Real64> &hrgas,
                Array1D<Real64> &Theta,
                Array1D<Real64> &qlayer,
                const Array1D<Real64> &qv,
                const Array1D<TARCOGLayerType> &LayerType,
                const Array1D<Real64> &thick,
                const Array1D<Real64> &scon,
                Real64 &ufactor,
                Real64 &flux,
                Array1D<Real64> &qcgas,
                Array1D<Real64> &qrgas);

    void hatter(EnergyPlusData &state,
                int nlayer,
                int iwd,
                Real64 tout,
                Real64 tind,
                Real64 wso,
                Real64 wsi,
                Real64 VacuumPressure,
                Real64 VacuumMaxGapThickness,
                Real64 &ebsky,
                Real64 &tamb,
                Real64 &ebroom,
                Real64 &troom,
                const Array1D<Real64> &gap,
                Real64 height,
                Real64 heightt,
                const Array1D<Real64> &scon,
                Real64 tilt,
                Array1D<Real64> &theta,
                const Array1D<Real64> &Tgap,
                Array1D<Real64> &Radiation,
                Real64 trmout,
                Real64 trmin,
                Array2_int const &iprop,
                Array2<Real64> const &frct,
                const Array1D<Real64> &presure,
                const Array1D_int &nmix,
                const Array1D<Real64> &wght,
                Array2<Real64> const &gcon,
                Array2<Real64> const &gvis,
                Array2<Real64> const &gcp,
                const Array1D<Real64> &gama,
                const Array1D_int &SupportPillar,
                const Array1D<Real64> &PillarSpacing,
                const Array1D<Real64> &PillarRadius,
                Array1D<Real64> &hgas,
                Array1D<Real64> &hcgas,
                Array1D<Real64> &hrgas,
                Real64 &hcin,
                Real64 &hcout,
                Real64 hin,
                Real64 hout,
                int index,
                const Array1D_int &ibc,
                int &nperr,
                std::string &ErrorMessage,
                Real64 &hrin,
                Real64 &hrout,
                Array1D<Real64> &Ra,
                Array1D<Real64> &Nu);

    void effectiveLayerCond(EnergyPlusData &state,
                            int nlayer,
                            const Array1D<TARCOGLayerType> &LayerType, // Layer type
                            const Array1D<Real64> &scon,               // Layer thermal conductivity
                            const Array1D<Real64> &thick,              // Layer thickness
                            Array2A_int iprop,                         // Gas type in gaps
                            Array2A<Real64> frct,                      // Fraction of gas
                            const Array1D_int &nmix,                   // Gas mixture
                            const Array1D<Real64> &pressure,           // Gas pressure [Pa]
                            const Array1D<Real64> &wght,               // Molecular weight
                            Array2A<Real64> gcon,                      // Gas specific conductivity
                            Array2A<Real64> gvis,                      // Gas specific viscosity
                            Array2A<Real64> gcp,                       // Gas specific heat
                            const Array1D<Real64> &EffectiveOpenness,  // Layer effective openneess [m2]
                            Array1D<Real64> &theta,                    // Layer surface tempeartures [K]
                            Array1D<Real64> &sconScaled,               // Layer conductivity divided by thickness
                            int &nperr,                                // Error message flag
                            std::string &ErrorMessage                  // Error message
    );

    void filmi(EnergyPlusData &state,
               Real64 tair,
               Real64 t,
               int nlayer,
               Real64 tilt,
               Real64 wsi,
               Real64 height,
               Array2A_int iprop,
               Array2A<Real64> frct,
               const Array1D<Real64> &presure,
               const Array1D_int &nmix,
               const Array1D<Real64> &wght,
               Array2A<Real64> gcon,
               Array2A<Real64> gvis,
               Array2A<Real64> gcp,
               Real64 &hcin,
               int ibc,
               int &nperr,
               std::string &ErrorMessage);

    void filmg(EnergyPlusData &state,
               Real64 tilt,
               const Array1D<Real64> &theta,
               const Array1D<Real64> &Tgap,
               int nlayer,
               Real64 height,
               const Array1D<Real64> &gap,
               Array2A_int iprop,
               Array2A<Real64> frct,
               Real64 VacuumPressure,
               const Array1D<Real64> &presure,
               const Array1D_int &nmix,
               const Array1D<Real64> &wght,
               Array2A<Real64> gcon,
               Array2A<Real64> gvis,
               Array2A<Real64> gcp,
               const Array1D<Real64> &gama,
               Array1D<Real64> &hcgas,
               Array1D<Real64> &Rayleigh,
               Array1D<Real64> &Nu,
               int &nperr,
               std::string &ErrorMessage);

    void filmPillar(EnergyPlusData &state,
                    const Array1D_int &SupportPillar,     // Shows whether or not gap have support pillar
                    const Array1D<Real64> &scon,          // Conductivity of glass layers
                    const Array1D<Real64> &PillarSpacing, // Pillar spacing for each gap (used in case there is support pillar)
                    const Array1D<Real64> &PillarRadius,  // Pillar radius for each gap (used in case there is support pillar)
                    int nlayer,
                    const Array1D<Real64> &gap,
                    Array1D<Real64> &hcgas,
                    Real64 VacuumMaxGapThickness,
                    int &nperr,
                    std::string &ErrorMessage);

    void nusselt(Real64 tilt, Real64 ra, Real64 asp, Real64 &gnu, int &nperr, std::string &ErrorMessage);

    void storeIterationResults(EnergyPlusData &state,
                               TARCOGOutput::Files &files,
                               int nlayer,
                               int index,
                               const Array1D<Real64> &theta,
                               Real64 trmout,
                               Real64 tamb,
                               Real64 trmin,
                               Real64 troom,
                               Real64 ebsky,
                               Real64 ebroom,
                               Real64 hcin,
                               Real64 hcout,
                               Real64 hrin,
                               Real64 hrout,
                               Real64 hin,
                               Real64 hout,
                               const Array1D<Real64> &Ebb,
                               const Array1D<Real64> &Ebf,
                               const Array1D<Real64> &Rb,
                               const Array1D<Real64> &Rf,
                               int &);

    void CalculateFuncResults(int nlayer, Array2<Real64> const &a, const Array1D<Real64> &b, const Array1D<Real64> &x, Array1D<Real64> &FRes);
} // namespace ThermalISO15099Calc
struct ThermalISO15099CalcData : BaseGlobalStruct
{
    Array1D<Real64> thetas = Array1D<Real64>(maxlay2);
    Array1D<Real64> rir = Array1D<Real64>(maxlay2);
    Array1D<Real64> hcgass = Array1D<Real64>(maxlay1);
    Array1D<Real64> hrgass = Array1D<Real64>(maxlay1);
    Array1D<Real64> rs = Array1D<Real64>(maxlay3, 0.0);
    Array1D<Real64> qs = Array1D<Real64>(maxlay3);
    Array1D<Real64> qvs = Array1D<Real64>(maxlay1);
    Array1D<Real64> LaminateAU = Array1D<Real64>(maxlay);
    Array1D<Real64> sumsolU = Array1D<Real64>(maxlay);
    Array1D<Real64> sol0 = Array1D<Real64>(maxlay);
    Array1D<Real64> qcgas = Array1D<Real64>(maxlay1);
    Array1D<Real64> qcgaps = Array1D<Real64>(maxlay1);
    Array1D<Real64> qrgas = Array1D<Real64>(maxlay1);
    Array1D<Real64> qrgaps = Array1D<Real64>(maxlay1);
    Array1D<Real64> Atop_NOSD = Array1D<Real64>(maxlay);
    Array1D<Real64> Abot_NOSD = Array1D<Real64>(maxlay);
    Array1D<Real64> Al_NOSD = Array1D<Real64>(maxlay);
    Array1D<Real64> Ar_NOSD = Array1D<Real64>(maxlay);
    Array1D<Real64> Ah_NOSD = Array1D<Real64>(maxlay);
    Array1D<Real64> EffectiveOpenness_NOSD = Array1D<Real64>(maxlay);
    Array1D<Real64> SlatThick_NOSD = Array1D<Real64>(maxlay);
    Array1D<Real64> SlatWidth_NOSD = Array1D<Real64>(maxlay);
    Array1D<Real64> SlatAngle_NOSD = Array1D<Real64>(maxlay);
    Array1D<Real64> SlatCond_NOSD = Array1D<Real64>(maxlay);
    Array1D<Real64> SlatSpacing_NOSD = Array1D<Real64>(maxlay);
    Array1D<Real64> SlatCurve_NOSD = Array1D<Real64>(maxlay);
    Array1D<Real64> vvent_NOSD = Array1D<Real64>(maxlay1);
    Array1D<Real64> tvent_NOSD = Array1D<Real64>(maxlay1);
    Array1D<Real64> qv_NOSD = Array1D<Real64>(maxlay1);
    Array1D<Real64> q_NOSD = Array1D<Real64>(maxlay3);
    Array1D<TARCOGParams::TARCOGLayerType> LayerType_NOSD = Array1D<TARCOGParams::TARCOGLayerType>(maxlay);
    Array1D<Real64> gap_NOSD = Array1D<Real64>(maxlay);
    Array1D<Real64> thick_NOSD = Array1D<Real64>(maxlay);
    Array1D<Real64> scon_NOSD = Array1D<Real64>(maxlay);
    Array1D<Real64> emis_NOSD = Array1D<Real64>(maxlay2);
    Array1D<Real64> rir_NOSD = Array1D<Real64>(maxlay2);
    Array1D<Real64> tir_NOSD = Array1D<Real64>(maxlay2);
    Array1D<Real64> theta_NOSD = Array1D<Real64>(maxlay2);
    Array2D<Real64> frct_NOSD = Array2D<Real64>(maxgas, maxlay1);
    Array2D_int iprop_NOSD = Array2D_int(maxgas, maxlay1);
    Array1D_int nmix_NOSD = Array1D_int(maxlay1);
    Array1D<Real64> presure_NOSD = Array1D<Real64>(maxlay1);
    Array1D<Real64> hcgas_NOSD = Array1D<Real64>(maxlay1);
    Array1D<Real64> hrgas_NOSD = Array1D<Real64>(maxlay1);
    Array1D<Real64> LaminateA_NOSD = Array1D<Real64>(maxlay);
    Array1D<Real64> LaminateB_NOSD = Array1D<Real64>(maxlay);
    Array1D<Real64> sumsol_NOSD = Array1D<Real64>(maxlay);
    Array1D<Real64> Ra_NOSD = Array1D<Real64>(maxlay);
    Array1D<Real64> Nu_NOSD = Array1D<Real64>(maxlay);
    Array1D<Real64> Ebb = Array1D<Real64>(maxlay);
    Array1D<Real64> Ebf = Array1D<Real64>(maxlay);
    Array1D<Real64> Rb = Array1D<Real64>(maxlay);
    Array1D<Real64> Rf = Array1D<Real64>(maxlay);
    Array1D<Real64> Ebbs = Array1D<Real64>(maxlay);
    Array1D<Real64> Ebfs = Array1D<Real64>(maxlay);
    Array1D<Real64> Rbs = Array1D<Real64>(maxlay);
    Array1D<Real64> Rfs = Array1D<Real64>(maxlay);
    Array1D<Real64> Ebb_NOSD = Array1D<Real64>(maxlay);
    Array1D<Real64> Ebf_NOSD = Array1D<Real64>(maxlay);
    Array1D<Real64> Rb_NOSD = Array1D<Real64>(maxlay);
    Array1D<Real64> Rf_NOSD = Array1D<Real64>(maxlay);
    Array1D<Real64> ShadeGapKeffConv_NOSD = Array1D<Real64>(MaxGap);
    Array1D<Real64> qcgas_NOSD = Array1D<Real64>(maxlay1);
    Array1D<Real64> Keff_NOSD = Array1D<Real64>(maxlay1);
    Array1D<Real64> qrgas_NOSD = Array1D<Real64>(maxlay1);
    Array1D_int nslice_NOSD = Array1D_int(maxlay);
    Array1D<Real64> vfreevent_NOSD = Array1D<Real64>(maxlay1);
    Array1D<Real64> vfreevent = Array1D<Real64>(maxlay1);
    Array1D<Real64> Atop_eff = Array1D<Real64>(maxlay, 0.0);
    Array1D<Real64> Abot_eff = Array1D<Real64>(maxlay, 0.0);
    Array1D<Real64> Al_eff = Array1D<Real64>(maxlay, 0.0);
    Array1D<Real64> Ar_eff = Array1D<Real64>(maxlay, 0.0);
    Array1D<Real64> Ah_eff = Array1D<Real64>(maxlay, 0.0);
    Array1D<Real64> EffectiveOpenness = Array1D<Real64>(maxlay, 0.0);
    Array1D<Real64> hgas = Array1D<Real64>(maxlay1);
    Array1D<Real64> Tgap = Array1D<Real64>(maxlay1);
    Array1D<Real64> hcgapMod = Array1D<Real64>(maxlay1);
    Array1D<Real64> hcv = Array1D<Real64>(maxlay1);
    Array1D_int iprop1 = Array1D_int(maxgas);
    Array1D<Real64> frct1 = Array1D<Real64>(maxgas);
    Array1D<Real64> frcti = Array1D<Real64>(maxgas);
    Array1D_int ipropi = Array1D_int(maxgas);
    Array1D<Real64> frctg = Array1D<Real64>(maxgas);
    Array1D_int ipropg = Array1D_int(maxgas);

    Real64 rtot = 0.0;
    Real64 sft = 0.0;
    Real64 hcins = 0.0;
    Real64 hrins = 0.0;
    Real64 hins = 0.0;
    Real64 hcouts = 0.0;
    Real64 hrouts = 0.0;
    Real64 houts = 0.0;
    Real64 ufactors = 0.0;
    Real64 fluxs = 0.0;
    Real64 qeff = 0.0;
    Real64 flux_nonsolar = 0.0;
    Real64 cpa = 0.0;
    Real64 aveGlassConductivity = 0.0;

    int iFP = 0;
    int kFP = 0;
    std::string dynFormat;

    void init_state([[maybe_unused]] EnergyPlusData &state) override
    {
    }
<<<<<<< HEAD
        
=======

>>>>>>> 391ba016
    void clear_state() override
    {
        this->thetas = Array1D<Real64>(maxlay2);
        this->rir = Array1D<Real64>(maxlay2);
        this->hcgass = Array1D<Real64>(maxlay1);
        this->hrgass = Array1D<Real64>(maxlay1);
        this->rs = Array1D<Real64>(maxlay3, 0.0);
        this->qs = Array1D<Real64>(maxlay3);
        this->qvs = Array1D<Real64>(maxlay1);
        this->LaminateAU = Array1D<Real64>(maxlay);
        this->sumsolU = Array1D<Real64>(maxlay);
        this->sol0 = Array1D<Real64>(maxlay);
        this->qcgas = Array1D<Real64>(maxlay1);
        this->qcgaps = Array1D<Real64>(maxlay1);
        this->qrgas = Array1D<Real64>(maxlay1);
        this->qrgaps = Array1D<Real64>(maxlay1);
        this->Atop_NOSD = Array1D<Real64>(maxlay);
        this->Abot_NOSD = Array1D<Real64>(maxlay);
        this->Al_NOSD = Array1D<Real64>(maxlay);
        this->Ar_NOSD = Array1D<Real64>(maxlay);
        this->Ah_NOSD = Array1D<Real64>(maxlay);
        this->EffectiveOpenness_NOSD = Array1D<Real64>(maxlay);
        this->SlatThick_NOSD = Array1D<Real64>(maxlay);
        this->SlatWidth_NOSD = Array1D<Real64>(maxlay);
        this->SlatAngle_NOSD = Array1D<Real64>(maxlay);
        this->SlatCond_NOSD = Array1D<Real64>(maxlay);
        this->SlatSpacing_NOSD = Array1D<Real64>(maxlay);
        this->SlatCurve_NOSD = Array1D<Real64>(maxlay);
        this->vvent_NOSD = Array1D<Real64>(maxlay1);
        this->tvent_NOSD = Array1D<Real64>(maxlay1);
        this->qv_NOSD = Array1D<Real64>(maxlay1);
        this->q_NOSD = Array1D<Real64>(maxlay3);
        this->LayerType_NOSD = Array1D<TARCOGLayerType>(maxlay);
        this->gap_NOSD = Array1D<Real64>(maxlay);
        this->thick_NOSD = Array1D<Real64>(maxlay);
        this->scon_NOSD = Array1D<Real64>(maxlay);
        this->emis_NOSD = Array1D<Real64>(maxlay2);
        this->rir_NOSD = Array1D<Real64>(maxlay2);
        this->tir_NOSD = Array1D<Real64>(maxlay2);
        this->theta_NOSD = Array1D<Real64>(maxlay2);
        this->frct_NOSD = Array2D<Real64>(maxgas, maxlay1);
        this->iprop_NOSD = Array2D_int(maxgas, maxlay1);
        this->nmix_NOSD = Array1D_int(maxlay1);
        this->presure_NOSD = Array1D<Real64>(maxlay1);
        this->hcgas_NOSD = Array1D<Real64>(maxlay1);
        this->hrgas_NOSD = Array1D<Real64>(maxlay1);
        this->LaminateA_NOSD = Array1D<Real64>(maxlay);
        this->LaminateB_NOSD = Array1D<Real64>(maxlay);
        this->sumsol_NOSD = Array1D<Real64>(maxlay);
        this->Ra_NOSD = Array1D<Real64>(maxlay);
        this->Nu_NOSD = Array1D<Real64>(maxlay);
        this->Ebb = Array1D<Real64>(maxlay);
        this->Ebf = Array1D<Real64>(maxlay);
        this->Rb = Array1D<Real64>(maxlay);
        this->Rf = Array1D<Real64>(maxlay);
        this->Ebbs = Array1D<Real64>(maxlay);
        this->Ebfs = Array1D<Real64>(maxlay);
        this->Rbs = Array1D<Real64>(maxlay);
        this->Rfs = Array1D<Real64>(maxlay);
        this->Ebb_NOSD = Array1D<Real64>(maxlay);
        this->Ebf_NOSD = Array1D<Real64>(maxlay);
        this->Rb_NOSD = Array1D<Real64>(maxlay);
        this->Rf_NOSD = Array1D<Real64>(maxlay);
        this->ShadeGapKeffConv_NOSD = Array1D<Real64>(MaxGap);
        this->qcgas_NOSD = Array1D<Real64>(maxlay1);
        this->Keff_NOSD = Array1D<Real64>(maxlay1);
        this->qrgas_NOSD = Array1D<Real64>(maxlay1);
        this->nslice_NOSD = Array1D_int(maxlay);
        this->vfreevent_NOSD = Array1D<Real64>(maxlay1);
        this->vfreevent = Array1D<Real64>(maxlay1);
        this->Atop_eff = Array1D<Real64>(maxlay, 0.0);
        this->Abot_eff = Array1D<Real64>(maxlay, 0.0);
        this->Al_eff = Array1D<Real64>(maxlay, 0.0);
        this->Ar_eff = Array1D<Real64>(maxlay, 0.0);
        this->Ah_eff = Array1D<Real64>(maxlay, 0.0);
        this->EffectiveOpenness = Array1D<Real64>(maxlay, 0.0);
        this->hgas = Array1D<Real64>(maxlay1);
        this->Tgap = Array1D<Real64>(maxlay1);
        this->hcgapMod = Array1D<Real64>(maxlay1);
        this->hcv = Array1D<Real64>(maxlay1);
        this->iprop1 = Array1D_int(maxgas);
        this->frct1 = Array1D<Real64>(maxgas);
        this->frcti = Array1D<Real64>(maxgas);
        this->ipropi = Array1D_int(maxgas);
        this->frctg = Array1D<Real64>(maxgas);
        this->ipropg = Array1D_int(maxgas);

        this->rtot = 0.0;
        this->sft = 0.0;
        this->hcins = 0.0;
        this->hrins = 0.0;
        this->hins = 0.0;
        this->hcouts = 0.0;
        this->hrouts = 0.0;
        this->houts = 0.0;
        this->ufactors = 0.0;
        this->fluxs = 0.0;
        this->qeff = 0.0;
        this->flux_nonsolar = 0.0;
        this->cpa = 0.0;
        this->aveGlassConductivity = 0.0;

        this->iFP = 0;
        this->kFP = 0;

        this->dynFormat = "";
    }
};

} // namespace EnergyPlus

#endif<|MERGE_RESOLUTION|>--- conflicted
+++ resolved
@@ -547,11 +547,7 @@
     void init_state([[maybe_unused]] EnergyPlusData &state) override
     {
     }
-<<<<<<< HEAD
-        
-=======
-
->>>>>>> 391ba016
+
     void clear_state() override
     {
         this->thetas = Array1D<Real64>(maxlay2);
