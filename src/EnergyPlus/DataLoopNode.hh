--- conflicted
+++ resolved
@@ -305,12 +305,9 @@
         HeatExchangerAirToAirSensibleAndLatent,
         HeatExchangerDesiccantBalancedFlow,
         HeatExchangerFluidToFluid,
-<<<<<<< HEAD
         HeatExchangerSteamToWater,
-=======
         HeatPumpFuelFiredCooling,
         HeatPumpFuelFiredHeating,
->>>>>>> 3bbb554e
         HeatPumpPlantLoopEIRCooling,
         HeatPumpPlantLoopEIRHeating,
         HeatPumpWaterToWaterEquationFitCooling,
