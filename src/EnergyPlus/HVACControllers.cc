// EnergyPlus, Copyright (c) 1996-2021, The Board of Trustees of the University of Illinois,
// The Regents of the University of California, through Lawrence Berkeley National Laboratory
// (subject to receipt of any required approvals from the U.S. Dept. of Energy), Oak Ridge
// National Laboratory, managed by UT-Battelle, Alliance for Sustainable Energy, LLC, and other
// contributors. All rights reserved.
//
// NOTICE: This Software was developed under funding from the U.S. Department of Energy and the
// U.S. Government consequently retains certain rights. As such, the U.S. Government has been
// granted for itself and others acting on its behalf a paid-up, nonexclusive, irrevocable,
// worldwide license in the Software to reproduce, distribute copies to the public, prepare
// derivative works, and perform publicly and display publicly, and to permit others to do so.
//
// Redistribution and use in source and binary forms, with or without modification, are permitted
// provided that the following conditions are met:
//
// (1) Redistributions of source code must retain the above copyright notice, this list of
//     conditions and the following disclaimer.
//
// (2) Redistributions in binary form must reproduce the above copyright notice, this list of
//     conditions and the following disclaimer in the documentation and/or other materials
//     provided with the distribution.
//
// (3) Neither the name of the University of California, Lawrence Berkeley National Laboratory,
//     the University of Illinois, U.S. Dept. of Energy nor the names of its contributors may be
//     used to endorse or promote products derived from this software without specific prior
//     written permission.
//
// (4) Use of EnergyPlus(TM) Name. If Licensee (i) distributes the software in stand-alone form
//     without changes from the version obtained under this License, or (ii) Licensee makes a
//     reference solely to the software portion of its product, Licensee must refer to the
//     software as "EnergyPlus version X" software, where "X" is the version number Licensee
//     obtained under this License and may not use a different name for the software. Except as
//     specifically required in this Section (4), Licensee shall not use in a company name, a
//     product name, in advertising, publicity, or other promotional activities any name, trade
//     name, trademark, logo, or other designation of "EnergyPlus", "E+", "e+" or confusingly
//     similar designation, without the U.S. Department of Energy's prior written consent.
//
// THIS SOFTWARE IS PROVIDED BY THE COPYRIGHT HOLDERS AND CONTRIBUTORS "AS IS" AND ANY EXPRESS OR
// IMPLIED WARRANTIES, INCLUDING, BUT NOT LIMITED TO, THE IMPLIED WARRANTIES OF MERCHANTABILITY
// AND FITNESS FOR A PARTICULAR PURPOSE ARE DISCLAIMED. IN NO EVENT SHALL THE COPYRIGHT OWNER OR
// CONTRIBUTORS BE LIABLE FOR ANY DIRECT, INDIRECT, INCIDENTAL, SPECIAL, EXEMPLARY, OR
// CONSEQUENTIAL DAMAGES (INCLUDING, BUT NOT LIMITED TO, PROCUREMENT OF SUBSTITUTE GOODS OR
// SERVICES; LOSS OF USE, DATA, OR PROFITS; OR BUSINESS INTERRUPTION) HOWEVER CAUSED AND ON ANY
// THEORY OF LIABILITY, WHETHER IN CONTRACT, STRICT LIABILITY, OR TORT (INCLUDING NEGLIGENCE OR
// OTHERWISE) ARISING IN ANY WAY OUT OF THE USE OF THIS SOFTWARE, EVEN IF ADVISED OF THE
// POSSIBILITY OF SUCH DAMAGE.

// ObjexxFCL Headers
#include <ObjexxFCL/Array.functions.hh>
#include <ObjexxFCL/Array2D.hh>
#include <ObjexxFCL/Fmath.hh>
#include <ObjexxFCL/numeric.hh>
#include <ObjexxFCL/string.functions.hh>

// EnergyPlus Headers
#include <EnergyPlus/Autosizing/Base.hh>
#include <EnergyPlus/Data/EnergyPlusData.hh>
#include <EnergyPlus/DataAirSystems.hh>
#include <EnergyPlus/DataConvergParams.hh>
#include <EnergyPlus/DataEnvironment.hh>
#include <EnergyPlus/DataHVACGlobals.hh>
#include <EnergyPlus/DataLoopNode.hh>
#include <EnergyPlus/DataPrecisionGlobals.hh>
#include <EnergyPlus/DataSizing.hh>
#include <EnergyPlus/DataSystemVariables.hh>
#include <EnergyPlus/EMSManager.hh>
#include <EnergyPlus/FaultsManager.hh>
#include <EnergyPlus/FluidProperties.hh>
#include <EnergyPlus/General.hh>
#include <EnergyPlus/HVACControllers.hh>
#include <EnergyPlus/InputProcessing/InputProcessor.hh>
#include <EnergyPlus/IOFiles.hh>
#include <EnergyPlus/MixedAir.hh>
#include <EnergyPlus/NodeInputManager.hh>
#include <EnergyPlus/PlantUtilities.hh>
#include <EnergyPlus/RootFinder.hh>
#include <EnergyPlus/SetPointManager.hh>
#include <EnergyPlus/UtilityRoutines.hh>
#include <EnergyPlus/WaterCoils.hh>

namespace EnergyPlus::HVACControllers {
// Module containing the controller simulation routines for the air loop

// MODULE INFORMATION:
//       AUTHOR         Richard J. Liesen
//       DATE WRITTEN   July 1998
//       MODIFIED       Feb 2006, Dimitri Curtil (LBNL)
//                      - Added tracing mechanism for debugging convergence process.
//                        - Trace operation of each individual controller in a file named
//                          'controller.<Controller Name>.csv'
//                        - Trace operation of all controllers per air loop in a file named
//                          'controller.<Air Loop Name>.csv'
//                      - Added operations to enable cold start/speculative warm restart
//                        and final check.
//       MODIFIED       March 2006, Dimitri Curtil (LBNL)
//                      - Added mechanism to track runtime performance statistics.
//                      - Added routine to dump controller statistics to a file named
//                        'statistics.HVACControllers.csv'
//                      - Integrated smart root finder from MODULE RootFinder implemented in
//                        file RootFinder.cc.
//       MODIFIED       April 2006, Dimitri Curtil (LBNL)
//                      - Added speedup optimization scheme to reuse air loop solution
//                        obtained at the current HVAC iteration from solving the previous controller
//                        on the loop (see ReuseIntermediateSolutionFlag). Of course this works only
//                        if there are 2 or more controllers on the same air loop.
//                      - Added speedup optimization scheme to reuse solution obtained
//                        at the previous HVAC iteration for this controller during the
//                        bracketing phase (see ReusePreviousSolutionFlag).
//       MODIFIED       May 2006, Dimitri Curtil (LBNL)
//                      - Added mechanism to monitor min/max bounds to ensure that they remain invariant
//                        between successive controller iterations.
//                      - Modified setpoint calculation to force the setpoint to be computed only once.
//                      - Modified setpoint calculation for TEMPandHUMRAT control strategy to
//                        force the setpoint to be computed once the air loop has been evaluated with
//                        the max actuated value.
//       MODIFIED       June 2006, Dimitri Curtil (LBNL)
//                      - Renamed parameter variables so as to use lower caps.
//                      - Replaced $ edit descriptor in WRITE statements with ADVANCE='No'
//                      - Replaced the preprocessing directives TRACK_AIRLOOP, TRACE_AIRLOOP,
//                        TRACE_CONTROLLER with corresponding environment variables defined
//                        in DataSystemVariables.cc.
//       MODIFIED       Feb. 2010, Brent Griffith (NREL)
//                       - changed plant loop interactions, Demand Side Update Phase 3
//       RE-ENGINEERED  na

// PURPOSE OF THIS MODULE:
// To encapsulate the data and algorithms required to
// manage the Controller System Component.

// METHODOLOGY EMPLOYED:
// The main entry point if the SUBROUTINE ManageControllers().
// 1. For proper operation, the subroutine must first be called with either the
//    iControllerOpColdStart or iControllerOpWarmRestart operation code to initialize
//    the various controllers.
// 2. Then the actuated variable for each controller is computed iteratively using
//    root finding techniques that aim at forcing the sensed variable to be
//    "equal" (within the user-specified tolerance) to the desired setpoint.
//    This step is achieved by calling ManageController() with the iControllerOpIterate
//    operation code.
// 3. Finally, after all controllers have been successfully simulated,  the subroutine has
//    to be called one last time with the iControllerOpEnd operation code to ensure that
//    the sequential solution indeed represents a valid global solution across all controllers
//    simultaneously.
// The following pseudo-code shows the typical calling sequence for the SUBROUTINE
// ManageControllers :
// - for each controller on air loop
//   - CALL ManageControllers( Operation=<iControllerOpColdStart or iControllerOpWarmRestart> )
// - simulate air loop components with the initial values for all actuated variables
// - for each controller on air loop
//   - CALL ManageControllers( Operation=iControllerOpIterate, IsConvergedFlag )
//   - if NOT IsConvergedFlag then
//     - exit loop with error if too many iterations performed
//     - simulate air loop components with the new candidate value for the actuated variable of
//       the current controller
// - simulate air loop components with the final values for all actuated variables
// - for each controller on air loop
//   - CALL ManageControllers( Operation=iControllerOpEnd, IsConvergedFlag )
//   - if NOT IsConvergedFlag then
//     - exit loop with error indicating no "global" convergence with final solution.
// Check the subroutines SolveAirLoopControllers() and ReSolveAirLoopControllers()
// invoked in the subroutine SimAirLoop() for the actual calling sequences.

// OTHER NOTES:
// To enable runtime statistics tracking for each air loop, define the environment variable
// TRACK_AIRLOOP=YES or TRACK_AIRLOOP=Y.
// To enable generating a trace file with the converged solution for all controllers on each air loop,
// define the environment variable TRACE_AIRLOOP=YES or TRACE_AIRLOOP=Y.
// To enable generating an individual, detailed trace file for each controller, define the
// environment variable TRACE_CONTROLLER=YES or TRACE_CONTROLLER=Y.
// See DataSystemVariables.cc for the definitions of the environment variables used to debug
// the air loop simulation.

// USE STATEMENTS:
// Use statements for data only modules
// Using/Aliasing
using namespace DataLoopNode;
using DataHVACGlobals::SmallWaterVolFlow;
using namespace DataHVACControllers;
using namespace DataRootFinder;

// Number of significant digits to display in error messages for floating-point numbers
constexpr Real64 SomeFloatingPoint(1.0);
int const NumSigDigits(PRECISION(SomeFloatingPoint));

std::string ControlVariableTypes(iCtrl const &c)
{
    switch (c) {
    case iCtrl::NoControlVariable:
        return "No control variable";
    case iCtrl::Temperature:
        return "Temperature";
    case iCtrl::HumidityRatio:
        return "Humidity ratio";
    case iCtrl::TemperatureAndHumidityRatio:
        return "Temperature and humidity ratio";
    case iCtrl::Flow:
        return "Flow rate";
    }
    return "no controller type found";
}

void ManageControllers(EnergyPlusData &state,
                       std::string const &ControllerName,
                       int &ControllerIndex,
                       bool const FirstHVACIteration,
                       int const AirLoopNum,
                       int const Operation,
                       bool &IsConvergedFlag,
                       bool &IsUpToDateFlag,
                       bool &BypassOAController,
                       Optional_bool AllowWarmRestartFlag)
{

    // SUBROUTINE INFORMATION:
    //       AUTHOR         Richard Liesen
    //       DATE WRITTEN   July 1998
    //       MODIFIED       Dimitri Curtil, February 2006
    //                      - Added air loop information
    //                      - Added tracing to csv files
    //                      - Added primitive operations to replace mixed
    //                        bag of ResetController, FirstCallConvergenceTest, ...
    //       RE-ENGINEERED  na

    // PURPOSE OF THIS SUBROUTINE:
    // This subroutine manages Controller component simulation.

    // Using/Aliasing
    using namespace DataSystemVariables;

    // Locals
    // SUBROUTINE ARGUMENT DEFINITIONS:
    // TRUE if first full HVAC iteration in an HVAC time step
    // Current air loop num 1...NumPrimaryAirSys
    // Current pass counter in SimAirLoop()
    // Operation to execute
    // TRUE if controller is converged
    // TRUE if air loop is up-to-date meaning that the current node values are consistent (air loop evaluated)
    // Only used within the Calc routines
    // TRUE if speculative warm restart is supported by this controller

    // SUBROUTINE LOCAL VARIABLE DECLARATIONS:
    // The Controller that you are currently loading input into
    int ControlNum;
    int ControllerType;

    auto &ControllerProps(state.dataHVACControllers->ControllerProps);
    auto &NumControllers(state.dataHVACControllers->NumControllers);
    auto &CheckEquipName(state.dataHVACControllers->CheckEquipName);
    auto &RootFinders(state.dataHVACControllers->RootFinders);

    // Obtains and Allocates Controller related parameters from input file
    if (state.dataHVACControllers->GetControllerInputFlag) { // First time subroutine has been entered
        GetControllerInput(state);
        state.dataHVACControllers->GetControllerInputFlag = false;
    }

    if (ControllerIndex == 0) {
        ControlNum = UtilityRoutines::FindItemInList(ControllerName, ControllerProps, &ControllerPropsType::ControllerName);
        if (ControlNum == 0) {
            ShowFatalError(state,
                           "ManageControllers: Invalid controller=" + ControllerName +
                               ". The only valid controller type for an AirLoopHVAC is Controller:WaterCoil.");
        }
        ControllerIndex = ControlNum;
    } else {
        ControlNum = ControllerIndex;
        if (ControlNum > NumControllers || ControlNum < 1) {
            ShowFatalError(state,
                           format("ManageControllers: Invalid ControllerIndex passed={}, Number of controllers={}, Controller name={}",
                                  ControlNum,
                                  NumControllers,
                                  ControllerName));
        }
        if (CheckEquipName(ControlNum)) {
            if (ControllerName != ControllerProps(ControlNum).ControllerName) {
                ShowFatalError(
                    state,
                    format("ManageControllers: Invalid ControllerIndex passed={}, Controller name={}, stored Controller Name for that index={}",
                           ControlNum,
                           ControllerName,
                           ControllerProps(ControlNum).ControllerName));
            }
            CheckEquipName(ControlNum) = false;
        }
    }

    if (ControllerProps(ControlNum).BypassControllerCalc && BypassOAController) {
        IsUpToDateFlag = true;
        IsConvergedFlag = true;
        if (present(AllowWarmRestartFlag)) AllowWarmRestartFlag = true;
        return;
    }

    // Find the correct ControllerNumber with the AirLoop & CompNum from AirLoop Derived Type
    // ControlNum = AirLoopEquip(AirLoopNum)%ComponentOfTypeNum(CompNum)

    // detect if plant is locked and flow cannot change
    if (ControllerProps(ControlNum).ActuatedNodePlantLoopNum > 0) {

        if (state.dataPlnt->PlantLoop(ControllerProps(ControlNum).ActuatedNodePlantLoopNum)
                .LoopSide(ControllerProps(ControlNum).ActuatedNodePlantLoopSide)
                .FlowLock == DataPlant::iFlowLock::Locked) {
            // plant is rigid so controller cannot change anything.
            // Update the current Controller to the outlet nodes
            UpdateController(state, ControlNum);

            IsConvergedFlag = true;
            return;
        }
    }

    // Detect if speculative warm restart is supported by this computer
    if (present(AllowWarmRestartFlag)) {
        // NOTE: Never allow speculative warm restart with dual humidity ratio and temperature control
        //       because the actual setpoint depends on the current temperature and max hum ratio at
        //       the sensed node, and therefore might not be known until after one air loop simulation.
        if (ControllerProps(ControlNum).ControlVar == iCtrl::TemperatureAndHumidityRatio) {
            AllowWarmRestartFlag = false;
        } else {
            AllowWarmRestartFlag = true;
        }
    }

    if (ControllerProps(ControlNum).InitFirstPass) {
        // Coil must first be sized to:
        // Initialize ControllerProps(ControlNum)%MinActuated and ControllerProps(ControlNum)%MaxActuated
        InitController(state, ControlNum, IsConvergedFlag);
        ControllerProps(ControlNum).InitFirstPass = false;
    }

    // Perform requested operation
    // Note that InitController() is not called upon START/RESTART ops in order to avoid
    // side-effects on the calculation of Node(ActuatedNode)%MassFlowRateMaxAvail used to
    // determine ControllerProps(ControlNum)%MaxAvailActuated.
    // Plant upgrades for V7 added init to these cases because MassFlowRateMaxAvail is better controlled
    {
        auto const SELECT_CASE_var(Operation);
        if (SELECT_CASE_var == iControllerOpColdStart) {
            // For temperature and humidity control reset humidity control override if it was set
            if (ControllerProps(ControlNum).HumRatCtrlOverride) {
                ControllerProps(ControlNum).HumRatCtrlOverride = false;
                // Put the controller tolerance (offset) back to it's original value
                RootFinder::SetupRootFinder(state,
                                            RootFinders(ControlNum),
                                            iSlopeDecreasing,
                                            DataRootFinder::iMethod::Brent,
                                            DataPrecisionGlobals::constant_zero,
                                            1.0e-6,
                                            ControllerProps(ControlNum).Offset);
            }

            // If a iControllerOpColdStart call, reset the actuator inlet flows
            ResetController(state, ControlNum, false, IsConvergedFlag);
            // Update the current Controller to the outlet nodes
            UpdateController(state, ControlNum);

        } else if (SELECT_CASE_var == iControllerOpWarmRestart) {
            // If a iControllerOpWarmRestart call, set the actuator inlet flows to previous solution
            ResetController(state, ControlNum, true, IsConvergedFlag);
            // Update the current Controller to the outlet nodes
            UpdateController(state, ControlNum);

        } else if (SELECT_CASE_var == iControllerOpIterate) {
            // With the correct ControlNum Initialize all Controller related parameters
            InitController(state, ControlNum, IsConvergedFlag);

            // No initialization needed: should have been done before
            // Simulate the correct Controller with the current ControlNum
            ControllerType = ControllerProps(ControlNum).ControllerType_Num;

            {
                auto const SELECT_CASE_var1(ControllerType);
                if (SELECT_CASE_var1 == ControllerSimple_Type) { // 'Controller:WaterCoil'
                    CalcSimpleController(state, ControlNum, FirstHVACIteration, IsConvergedFlag, IsUpToDateFlag, ControllerName);
                } else {
                    ShowFatalError(state, "Invalid controller type in ManageControllers=" + ControllerProps(ControlNum).ControllerType);
                }
            }

            // Update the current Controller to the outlet nodes
            UpdateController(state, ControlNum);

            CheckTempAndHumRatCtrl(state, ControlNum, IsConvergedFlag);

        } else if (SELECT_CASE_var == iControllerOpEnd) {
            // With the correct ControlNum Initialize all Controller related parameters
            InitController(state, ControlNum, IsConvergedFlag);

            // No initialization needed: should have been done before
            // Check convergence for the correct Controller with the current ControlNum
            ControllerType = ControllerProps(ControlNum).ControllerType_Num;

            {
                auto const SELECT_CASE_var1(ControllerType);
                if (SELECT_CASE_var1 == ControllerSimple_Type) { // 'Controller:WaterCoil'
                    CheckSimpleController(state, ControlNum, IsConvergedFlag);
                    SaveSimpleController(state, ControlNum, FirstHVACIteration, IsConvergedFlag);
                } else {
                    ShowFatalError(state, "Invalid controller type in ManageControllers=" + ControllerProps(ControlNum).ControllerType);
                }
            }

        } else {
            ShowFatalError(state, format("ManageControllers: Invalid Operation passed={}, Controller name={}", Operation, ControllerName));
        }
    }

    // Write detailed diagnostic for individual controller
    // To enable generating an individual, detailed trace file for each controller on each air loop,
    // define the environment variable TRACE_CONTROLLER=YES or TRACE_CONTROLLER=Y
    if (state.dataSysVars->TraceHVACControllerEnvFlag) {
        TraceIndividualController(
            state, ControlNum, FirstHVACIteration, state.dataAirLoop->AirLoopControlInfo(AirLoopNum).AirLoopPass, Operation, IsConvergedFlag);
    }
}

// Get Input Section of the Module
//******************************************************************************

void GetControllerInput(EnergyPlusData &state)
{

    // SUBROUTINE INFORMATION:
    //       AUTHOR         Richard Liesen
    //       DATE WRITTEN   July 1998
    //       MODIFIED       February 2006, Dimitri Curtil
    //                      - Added processing for air loop controller stats
    //       RE-ENGINEERED  na

    // PURPOSE OF THIS SUBROUTINE:
    // This subroutine is the main routine to call other input routines and Get routines

    // METHODOLOGY EMPLOYED:
    // Uses the status flags to trigger events.

    // REFERENCES:
    // Gets the object:
    // Controller:WaterCoil,
    //   \min-fields 9
    //   A1 , \field Name
    //        \type alpha
    //        \required-field
    //        \reference AirLoopControllers
    //   A2 , \field Control Variable
    //        \type choice
    //        \key Temperature
    //        \key HumidityRatio
    //        \key TemperatureAndHumidityRatio
    //        \key Flow
    //        \note TemperatureAndHumidityRatio requires a SetpointManager:SingleZone:Humidity:Maximum object
    //   A3 , \field Action
    //        \type choice
    //        \key Normal
    //        \key Reverse
    //   A4 , \field Actuator Variable
    //        \type choice
    //        \key Flow
    //   A5 , \field Sensor Node Name
    //        \type alpha
    //   A6 , \field Actuator Node Name
    //        \type alpha
    //   N1 , \field Controller Convergence Tolerance
    //        \units deltaC
    //        \type real
    //        \default AutoSize
    //        \autosizable
    //   N2 , \field Maximum Actuated Flow
    //        \type real
    //        \units m3/s
    //        \autosizable
    //   N3 ; \field Minimum Actuated Flow
    //        \type real
    //        \default 0.0000001
    //        \units m3/s

    // Using/Aliasing
    auto &NumPrimaryAirSys = state.dataHVACGlobal->NumPrimaryAirSys;
    using EMSManager::CheckIfNodeSetPointManagedByEMS;
    using MixedAir::CheckForControllerWaterCoil;
    using NodeInputManager::GetOnlySingleNode;
    using SetPointManager::iCtrlVarType;
    using SetPointManager::NodeHasSPMCtrlVarType;
    using SetPointManager::ResetHumidityRatioCtrlVarType;
    using WaterCoils::CheckActuatorNode;
    using WaterCoils::CheckForSensorAndSetPointNode;

    // SUBROUTINE PARAMETER DEFINITIONS:
    static std::string const RoutineName("HVACControllers: GetControllerInput: "); // include trailing blank space

    // SUBROUTINE LOCAL VARIABLE DECLARATIONS:
    int Num; // The Controller that you are currently loading input into
    int NumSimpleControllers;
    int NumAlphas;
    int NumNums;
    int NumArgs;
    int IOStat;
    int AirLoopNum;            // DO index for each air loop
    bool ActuatorNodeNotFound; // true if no water coil inlet node match for actuator node
    Array1D<Real64> NumArray;
    Array1D_string AlphArray;
    Array1D_string cAlphaFields;     // Alpha field names
    Array1D_string cNumericFields;   // Numeric field names
    Array1D_bool lAlphaBlanks;       // Logical array, alpha field input BLANK = .TRUE.
    Array1D_bool lNumericBlanks;     // Logical array, numeric field input BLANK = .TRUE.
    std::string CurrentModuleObject; // for ease in getting objects
    bool ErrorsFound(false);
    bool NodeNotFound;         // flag true if the sensor node is on the coil air outlet node
    bool EMSSetPointErrorFlag; // flag true is EMS is used to set node setpoints

    auto &NumControllers(state.dataHVACControllers->NumControllers);
    auto &NumAirLoopStats(state.dataHVACControllers->NumAirLoopStats);
    auto &AirLoopStats(state.dataHVACControllers->AirLoopStats);
    auto &ControllerProps(state.dataHVACControllers->ControllerProps);
    auto &RootFinders(state.dataHVACControllers->RootFinders);
    auto &CheckEquipName(state.dataHVACControllers->CheckEquipName);

    // All the controllers are loaded into the same derived type, both the PI and Limit
    // These controllers are separate objects and loaded sequentially, but will
    // be retrieved by name as they are needed.

    CurrentModuleObject = "Controller:WaterCoil";
    NumSimpleControllers = state.dataInputProcessing->inputProcessor->getNumObjectsFound(state, CurrentModuleObject);
    NumControllers = NumSimpleControllers;

    // Allocate stats data structure for each air loop and controller if needed
    if (state.dataSysVars->TrackAirLoopEnvFlag || state.dataSysVars->TraceAirLoopEnvFlag || state.dataSysVars->TraceHVACControllerEnvFlag) {
        if (NumPrimaryAirSys > 0) {
            NumAirLoopStats = NumPrimaryAirSys;
            AirLoopStats.allocate(NumAirLoopStats);

            // Allocate controller statistics data for each controller on each air loop
            for (AirLoopNum = 1; AirLoopNum <= NumPrimaryAirSys; ++AirLoopNum) {
                AirLoopStats(AirLoopNum).ControllerStats.allocate(state.dataAirSystemsData->PrimaryAirSystems(AirLoopNum).NumControllers);
            }
        }
    }

    if (NumControllers == 0) return;
    // Condition of no controllers will be taken care of elsewhere, if necessary

    ControllerProps.allocate(NumControllers);
    RootFinders.allocate(NumControllers);
    CheckEquipName.dimension(NumControllers, true);

    state.dataInputProcessing->inputProcessor->getObjectDefMaxArgs(state, CurrentModuleObject, NumArgs, NumAlphas, NumNums);
    AlphArray.allocate(NumAlphas);
    cAlphaFields.allocate(NumAlphas);
    cNumericFields.allocate(NumNums);
    NumArray.dimension(NumNums, 0.0);
    lAlphaBlanks.dimension(NumAlphas, true);
    lNumericBlanks.dimension(NumNums, true);

    // Now find and load all of the simple controllers.
    if (NumSimpleControllers > 0) {
        for (Num = 1; Num <= NumSimpleControllers; ++Num) {
            state.dataInputProcessing->inputProcessor->getObjectItem(state,
                                                                     CurrentModuleObject,
                                                                     Num,
                                                                     AlphArray,
                                                                     NumAlphas,
                                                                     NumArray,
                                                                     NumNums,
                                                                     IOStat,
                                                                     lNumericBlanks,
                                                                     lAlphaBlanks,
                                                                     cAlphaFields,
                                                                     cNumericFields);
            UtilityRoutines::IsNameEmpty(state, AlphArray(1), CurrentModuleObject, ErrorsFound);

            ControllerProps(Num).ControllerName = AlphArray(1);
            ControllerProps(Num).ControllerType = CurrentModuleObject;
            {
                auto const SELECT_CASE_var(AlphArray(2));
                if (SELECT_CASE_var == "TEMPERATURE") {
                    ControllerProps(Num).ControlVar = iCtrl::Temperature;
                } else if (SELECT_CASE_var == "HUMIDITYRATIO") {
                    ControllerProps(Num).ControlVar = iCtrl::HumidityRatio;
                } else if (SELECT_CASE_var == "TEMPERATUREANDHUMIDITYRATIO") {
                    ControllerProps(Num).ControlVar = iCtrl::TemperatureAndHumidityRatio;
                    //        CASE ('FLOW')
                    //          ControllerProps(Num)%ControlVar  = iFlow
                } else {
                    ShowSevereError(state, RoutineName + CurrentModuleObject + "=\"" + AlphArray(1) + "\".");
                    ShowSevereError(state,
                                    "...Invalid " + cAlphaFields(2) + "=\"" + AlphArray(2) +
                                        "\", must be Temperature, HumidityRatio, or TemperatureAndHumidityRatio.");
                    ErrorsFound = true;
                }
            }
            if (UtilityRoutines::SameString(AlphArray(3), "Normal")) {
                ControllerProps(Num).Action = iNormalAction;
            } else if (UtilityRoutines::SameString(AlphArray(3), "Reverse")) {
                ControllerProps(Num).Action = iReverseAction;
            } else if (lAlphaBlanks(3)) {
                ControllerProps(Num).Action = 0;
            } else {
                ShowSevereError(state, RoutineName + CurrentModuleObject + "=\"" + AlphArray(1) + "\".");
                ShowSevereError(state, "...Invalid " + cAlphaFields(3) + "=\"" + AlphArray(3) + R"(", must be "Normal", "Reverse" or blank.)");
                ErrorsFound = true;
            }
            if (AlphArray(4) == "FLOW") {
                ControllerProps(Num).ActuatorVar = iCtrl::Flow;
            } else {
                ShowSevereError(state, RoutineName + CurrentModuleObject + "=\"" + AlphArray(1) + "\".");
                ShowContinueError(state, "...Invalid " + cAlphaFields(4) + "=\"" + AlphArray(4) + "\", only FLOW is allowed.");
                ErrorsFound = true;
            }
            ControllerProps(Num).SensedNode = GetOnlySingleNode(state,
                                                                AlphArray(5),
                                                                ErrorsFound,
                                                                CurrentModuleObject,
                                                                AlphArray(1),
                                                                DataLoopNode::NodeFluidType::blank,
                                                                DataLoopNode::NodeConnectionType::Sensor,
                                                                1,
                                                                ObjectIsNotParent);
            ControllerProps(Num).ActuatedNode = GetOnlySingleNode(state,
                                                                  AlphArray(6),
                                                                  ErrorsFound,
                                                                  CurrentModuleObject,
                                                                  AlphArray(1),
                                                                  DataLoopNode::NodeFluidType::blank,
                                                                  DataLoopNode::NodeConnectionType::Actuator,
                                                                  1,
                                                                  ObjectIsNotParent);
            ControllerProps(Num).Offset = NumArray(1);
            ControllerProps(Num).MaxVolFlowActuated = NumArray(2);
            ControllerProps(Num).MinVolFlowActuated = NumArray(3);

            if (!CheckForControllerWaterCoil(state, CurrentModuleObject, AlphArray(1))) {
                ShowSevereError(state, RoutineName + CurrentModuleObject + "=\"" + AlphArray(1) + "\" not found on any AirLoopHVAC:ControllerList.");
                ErrorsFound = true;
            }

            if (ControllerProps(Num).SensedNode > 0) {

                if (ControllerProps(Num).ControlVar == iCtrl::HumidityRatio ||
                    ControllerProps(Num).ControlVar == iCtrl::TemperatureAndHumidityRatio) {
                    ResetHumidityRatioCtrlVarType(state, ControllerProps(Num).SensedNode);
                }
                CheckForSensorAndSetPointNode(state, ControllerProps(Num).SensedNode, ControllerProps(Num).ControlVar, NodeNotFound);

                if (NodeNotFound) {
                    // the sensor node is not on the water coil air outlet node
                    ShowWarningError(state, RoutineName + ControllerProps(Num).ControllerType + "=\"" + ControllerProps(Num).ControllerName + "\". ");
                    ShowContinueError(state, " ..Sensor node not found on water coil air outlet node.");
                    ShowContinueError(state,
                                      " ..The sensor node may have been placed on a node downstream of the coil or on an airloop outlet node.");
                } else {
                    // check if the setpoint is also on the same node where the sensor is placed on
                    EMSSetPointErrorFlag = false;
                    {
                        auto const SELECT_CASE_var(ControllerProps(Num).ControlVar);
                        if (SELECT_CASE_var == iCtrl::Temperature) {
                            CheckIfNodeSetPointManagedByEMS(
                                state, ControllerProps(Num).SensedNode, EMSManager::SPControlType::iTemperatureSetPoint, EMSSetPointErrorFlag);
                            state.dataLoopNodes->NodeSetpointCheck(ControllerProps(Num).SensedNode).needsSetpointChecking = false;
                            if (EMSSetPointErrorFlag) {
                                if (!NodeHasSPMCtrlVarType(state, ControllerProps(Num).SensedNode, iCtrlVarType::Temp)) {
                                    ShowContinueError(state, " ..Temperature setpoint not found on coil air outlet node.");
                                    ShowContinueError(
                                        state, " ..The setpoint may have been placed on a node downstream of the coil or on an airloop outlet node.");
                                    ShowContinueError(state, " ..Specify the setpoint and the sensor on the coil air outlet node when possible.");
                                }
                            }
                        } else if (SELECT_CASE_var == iCtrl::HumidityRatio) {
                            CheckIfNodeSetPointManagedByEMS(
                                state, ControllerProps(Num).SensedNode, EMSManager::SPControlType::iHumidityRatioMaxSetPoint, EMSSetPointErrorFlag);
                            state.dataLoopNodes->NodeSetpointCheck(ControllerProps(Num).SensedNode).needsSetpointChecking = false;
                            if (EMSSetPointErrorFlag) {
                                if (!NodeHasSPMCtrlVarType(state, ControllerProps(Num).SensedNode, iCtrlVarType::MaxHumRat)) {
                                    ShowContinueError(state, " ..Humidity ratio setpoint not found on coil air outlet node.");
                                    ShowContinueError(
                                        state, " ..The setpoint may have been placed on a node downstream of the coil or on an airloop outlet node.");
                                    ShowContinueError(state, " ..Specify the setpoint and the sensor on the coil air outlet node when possible.");
                                }
                            }
                        } else if (SELECT_CASE_var == iCtrl::TemperatureAndHumidityRatio) {
                            CheckIfNodeSetPointManagedByEMS(
                                state, ControllerProps(Num).SensedNode, EMSManager::SPControlType::iTemperatureSetPoint, EMSSetPointErrorFlag);
                            state.dataLoopNodes->NodeSetpointCheck(ControllerProps(Num).SensedNode).needsSetpointChecking = false;
                            if (EMSSetPointErrorFlag) {
                                if (!NodeHasSPMCtrlVarType(state, ControllerProps(Num).SensedNode, iCtrlVarType::Temp)) {
                                    ShowContinueError(state, " ..Temperature setpoint not found on coil air outlet node.");
                                    ShowContinueError(
                                        state, " ..The setpoint may have been placed on a node downstream of the coil or on an airloop outlet node.");
                                    ShowContinueError(state, " ..Specify the setpoint and the sensor on the coil air outlet node when possible.");
                                }
                            }
                            EMSSetPointErrorFlag = false;
                            CheckIfNodeSetPointManagedByEMS(
                                state, ControllerProps(Num).SensedNode, EMSManager::SPControlType::iHumidityRatioMaxSetPoint, EMSSetPointErrorFlag);
                            state.dataLoopNodes->NodeSetpointCheck(ControllerProps(Num).SensedNode).needsSetpointChecking = false;
                            if (EMSSetPointErrorFlag) {
                                if (!NodeHasSPMCtrlVarType(state, ControllerProps(Num).SensedNode, iCtrlVarType::MaxHumRat)) {
                                    ShowContinueError(state, " ..Humidity ratio setpoint not found on coil air outlet node.");
                                    ShowContinueError(
                                        state, " ..The setpoint may have been placed on a node downstream of the coil or on an airloop outlet node.");
                                    ShowContinueError(state, " ..Specify the setpoint and the sensor on the coil air outlet node when possible.");
                                }
                            }
                        }
                    }
                }
            }
        }
    }

    // check that actuator nodes are matched by a water coil inlet node
    for (Num = 1; Num <= NumSimpleControllers; ++Num) {
        int iNodeType;
        CheckActuatorNode(state, ControllerProps(Num).ActuatedNode, iNodeType, ActuatorNodeNotFound);
        if (ActuatorNodeNotFound) {
            ErrorsFound = true;
            ShowSevereError(state, RoutineName + CurrentModuleObject + "=\"" + ControllerProps(Num).ControllerName + "\":");
            ShowContinueError(state, "...the actuator node must also be a water inlet node of a water coil");
        } else { // Node found, check type and action
            if (iNodeType == DataPlant::TypeOf_CoilWaterCooling) {
                if (ControllerProps(Num).Action == 0) {
                    ControllerProps(Num).Action = iReverseAction;
                } else if (ControllerProps(Num).Action == iNormalAction) {
                    ShowWarningError(state, RoutineName + CurrentModuleObject + "=\"" + ControllerProps(Num).ControllerName + "\":");
                    ShowContinueError(state, "...Normal action has been specified for a cooling coil - should be Reverse.");
                    ShowContinueError(state, "...overriding user input action with Reverse Action.");
                    ControllerProps(Num).Action = iReverseAction;
                }
            } else if (iNodeType == DataPlant::TypeOf_CoilWaterSimpleHeating) {
                if (ControllerProps(Num).Action == 0) {
                    ControllerProps(Num).Action = iNormalAction;
                } else if (ControllerProps(Num).Action == iReverseAction) {
                    ShowWarningError(state, RoutineName + CurrentModuleObject + "=\"" + ControllerProps(Num).ControllerName + "\":");
                    ShowContinueError(state, "...Reverse action has been specified for a heating coil - should be Normal.");
                    ShowContinueError(state, "...overriding user input action with Normal Action.");
                    ControllerProps(Num).Action = iNormalAction;
                }
            }
        }
    }

    AlphArray.deallocate();
    cAlphaFields.deallocate();
    cNumericFields.deallocate();
    NumArray.deallocate();
    lAlphaBlanks.deallocate();
    lNumericBlanks.deallocate();

    // CR 8253 check that the sensed nodes in the controllers are in flow order in controller List
    CheckControllerListOrder(state);

    if (ErrorsFound) {
        ShowFatalError(state, RoutineName + "Errors found in getting " + CurrentModuleObject + " input.");
    }
}

// End of Get Input subroutines for the Module
//******************************************************************************

// Beginning Initialization Section of the Module
//******************************************************************************

void ResetController(EnergyPlusData &state, int const ControlNum, bool const DoWarmRestartFlag, bool &IsConvergedFlag)
{

    // SUBROUTINE INFORMATION:
    //       AUTHOR         Fred Buhl
    //       DATE WRITTEN   April 2004
    //       MODIFIED       Dimitri Curtil (LBNL), Feb 2006
    //                      - Added capability for speculative warm restart
    //                      Brent Griffith (NREL), Feb 2010
    //                      - use SetActuatedBranchFlowRate in Plant Utilities (honor hardware min > 0.0)
    //                      - add FirstHVACIteration logic, don't reset if false,
    //       RE-ENGINEERED  na

    // PURPOSE OF THIS SUBROUTINE:
    // This subroutine resets the actuator inlet flows.

    // Using/Aliasing
    using PlantUtilities::SetActuatedBranchFlowRate;

    // SUBROUTINE LOCAL VARIABLE DECLARATIONS:
    int ActuatedNode;
    int SensedNode;
    Real64 NoFlowResetValue;

    auto &ControllerProps(state.dataHVACControllers->ControllerProps);
    auto &RootFinders(state.dataHVACControllers->RootFinders);

    ActuatedNode = ControllerProps(ControlNum).ActuatedNode;
    SensedNode = ControllerProps(ControlNum).SensedNode;

    NoFlowResetValue = 0.0;
    SetActuatedBranchFlowRate(state,
                              NoFlowResetValue,
                              ControllerProps(ControlNum).ActuatedNode,
                              ControllerProps(ControlNum).ActuatedNodePlantLoopNum,
                              ControllerProps(ControlNum).ActuatedNodePlantLoopSide,
                              ControllerProps(ControlNum).ActuatedNodePlantLoopBranchNum,
                              true);

    //  ENDIF

    // Reset iteration counter and internal variables
    ControllerProps(ControlNum).NumCalcCalls = 0;

    ControllerProps(ControlNum).DeltaSensed = 0.0;
    ControllerProps(ControlNum).SensedValue = 0.0;
    ControllerProps(ControlNum).ActuatedValue = 0.0;

    // Reset setpoint-related quantities
    ControllerProps(ControlNum).SetPointValue = 0.0;
    ControllerProps(ControlNum).IsSetPointDefinedFlag = false;

    // MinAvailActuated and MaxAvailActuated set in InitController()
    ControllerProps(ControlNum).MinAvailActuated = 0.0;
    ControllerProps(ControlNum).MinAvailSensed = 0.0;
    ControllerProps(ControlNum).MaxAvailActuated = 0.0;
    ControllerProps(ControlNum).MaxAvailSensed = 0.0;

    // Restart from previous solution if speculative warm restart flag set
    // Keep same mode and next actuated value unchanged from last controller simulation.
    if (DoWarmRestartFlag) {
        ControllerProps(ControlNum).DoWarmRestartFlag = true;
    } else {
        ControllerProps(ControlNum).DoWarmRestartFlag = false;
        // If no speculative warm restart then reset stored mode and actucated value
        ControllerProps(ControlNum).Mode = iModeNone;
        ControllerProps(ControlNum).NextActuatedValue = 0.0;
    }

    // Only set once per HVAC iteration.
    // Might be overwritten in the InitController() routine.
    // Allow reusing the previous solution while identifying brackets if
    // this is not the first HVAC step of the environment
    ControllerProps(ControlNum).ReusePreviousSolutionFlag = true;
    // Always reset to false by default. Set in CalcSimpleController() on the first controller iteration.
    ControllerProps(ControlNum).ReuseIntermediateSolutionFlag = false;
    // By default not converged
    IsConvergedFlag = false;

    // Reset root finder
    // This is independent of the processing in InitializeRootFinder() performed in Calc() routine.
    RootFinders(ControlNum).StatusFlag = iStatus::None;
    RootFinders(ControlNum).CurrentMethodType = DataRootFinder::iMethod::None;

    RootFinders(ControlNum).CurrentPoint.DefinedFlag = false;
    RootFinders(ControlNum).CurrentPoint.X = 0.0;
    RootFinders(ControlNum).CurrentPoint.Y = 0.0;

    RootFinders(ControlNum).MinPoint.DefinedFlag = false;
    RootFinders(ControlNum).MaxPoint.DefinedFlag = false;
    RootFinders(ControlNum).LowerPoint.DefinedFlag = false;
    RootFinders(ControlNum).UpperPoint.DefinedFlag = false;
}

void InitController(EnergyPlusData &state, int const ControlNum, bool &IsConvergedFlag)
{

    // SUBROUTINE INFORMATION:
    //       AUTHOR         Richard J. Liesen
    //       DATE WRITTEN   July 1998
    //       MODIFIED       Jan. 2004, Shirey/Raustad (FSEC),
    //       MODIFIED       Feb. 2006, Dimitri Curtil (LBNL), Moved first call convergence test code to ResetController()
    //                      Jul. 2016, R. Zhang (LBNL), Applied the water coil supply air temperature sensor offset fault model

    // PURPOSE OF THIS SUBROUTINE:
    // This subroutine is for  initializations of the Controller Components.

    // METHODOLOGY EMPLOYED:
    // Uses the status flags to trigger events.

    auto &DoSetPointTest = state.dataHVACGlobal->DoSetPointTest;
    using EMSManager::CheckIfNodeSetPointManagedByEMS;
    using FluidProperties::GetDensityGlycol;
    using PlantUtilities::ScanPlantLoopsForNodeNum;
    using PlantUtilities::SetActuatedBranchFlowRate;
    using RootFinder::SetupRootFinder;
    using SetPointManager::GetHumidityRatioVariableType;
    using SetPointManager::iCtrlVarType;

    static std::string const RoutineName("InitController");

    int ActuatedNode;
    int SensedNode;
    int ControllerIndex;
    Real64 rho; // local fluid density

    auto &NumControllers(state.dataHVACControllers->NumControllers);
    auto &InitControllerOneTimeFlag(state.dataHVACControllers->InitControllerOneTimeFlag);
    auto &InitControllerSetPointCheckFlag(state.dataHVACControllers->InitControllerSetPointCheckFlag);
    auto &ControllerProps(state.dataHVACControllers->ControllerProps);
    auto &RootFinders(state.dataHVACControllers->RootFinders);
    auto &MyEnvrnFlag(state.dataHVACControllers->MyEnvrnFlag);
    auto &MySizeFlag(state.dataHVACControllers->MySizeFlag);
    auto &MyPlantIndexsFlag(state.dataHVACControllers->MyPlantIndexsFlag);

    if (InitControllerOneTimeFlag) {

        MyEnvrnFlag.allocate(NumControllers);
        MySizeFlag.allocate(NumControllers);
        MyPlantIndexsFlag.allocate(NumControllers);
        MyEnvrnFlag = true;
        MySizeFlag = true;
        MyPlantIndexsFlag = true;
        InitControllerOneTimeFlag = false;
    }

    if (!state.dataGlobal->SysSizingCalc && InitControllerSetPointCheckFlag && DoSetPointTest) {
        // check for missing setpoints
        for (ControllerIndex = 1; ControllerIndex <= NumControllers; ++ControllerIndex) {
            SensedNode = ControllerProps(ControllerIndex).SensedNode;
            {
                auto const SELECT_CASE_var(ControllerProps(ControllerIndex).ControlVar);
                if (SELECT_CASE_var == iCtrl::Temperature) { // 'Temperature'
                    if (state.dataLoopNodes->Node(SensedNode).TempSetPoint == SensedNodeFlagValue) {
                        if (!state.dataGlobal->AnyEnergyManagementSystemInModel) {
                            ShowSevereError(state,
                                            "HVACControllers: Missing temperature setpoint for controller type=" +
                                                ControllerProps(ControllerIndex).ControllerType + " Name=\"" +
                                                ControllerProps(ControllerIndex).ControllerName + "\"");
                            ShowContinueError(state, "Node Referenced (by Controller)=" + state.dataLoopNodes->NodeID(SensedNode));
                            ShowContinueError(state,
                                              "  use a Setpoint Manager with Control Variable = \"Temperature\" to establish a setpoint at the "
                                              "controller sensed node.");
                            state.dataHVACGlobal->SetPointErrorFlag = true;
                        } else {
                            // call to check node is actuated by EMS
                            CheckIfNodeSetPointManagedByEMS(
                                state, SensedNode, EMSManager::SPControlType::iTemperatureSetPoint, state.dataHVACGlobal->SetPointErrorFlag);
                            if (state.dataHVACGlobal->SetPointErrorFlag) {
                                ShowSevereError(state,
                                                "HVACControllers: Missing temperature setpoint for controller type=" +
                                                    ControllerProps(ControllerIndex).ControllerType + " Name=\"" +
                                                    ControllerProps(ControllerIndex).ControllerName + "\"");
                                ShowContinueError(state, "Node Referenced (by Controller)=" + state.dataLoopNodes->NodeID(SensedNode));
                                ShowContinueError(state,
                                                  "  use a Setpoint Manager with Control Variable = \"Temperature\" to establish a setpoint at "
                                                  "the controller sensed node.");
                                ShowContinueError(state, "Or add EMS Actuator to provide temperature setpoint at this node");
                            }
                        }
                    } else {
                        //           Warn if humidity setpoint is detected (only for cooling coils) and control varible is TEMP.
                        if (state.dataLoopNodes->Node(SensedNode).HumRatMax != SensedNodeFlagValue &&
                            ControllerProps(ControllerIndex).Action == iReverseAction) {
                            ShowWarningError(state,
                                             "HVACControllers: controller type=" + ControllerProps(ControllerIndex).ControllerType + " Name=\"" +
                                                 ControllerProps(ControllerIndex).ControllerName +
                                                 "\" has detected a maximum humidity ratio setpoint at the control node.");
                            ShowContinueError(state, "Node referenced (by controller)=" + state.dataLoopNodes->NodeID(SensedNode));
                            ShowContinueError(state,
                                              "  set the controller control variable to TemperatureAndHumidityRatio if humidity control is desired.");
                            //              SetPointErrorFlag = .TRUE.
                        }
                    }
                } else if (SELECT_CASE_var == iCtrl::HumidityRatio) { // 'HumidityRatio'
                    ControllerProps(ControllerIndex).HumRatCntrlType = GetHumidityRatioVariableType(state, SensedNode);
                    if ((ControllerProps(ControlNum).HumRatCntrlType == iCtrlVarType::HumRat &&
                         state.dataLoopNodes->Node(SensedNode).HumRatSetPoint == SensedNodeFlagValue) ||
                        (ControllerProps(ControlNum).HumRatCntrlType == iCtrlVarType::MaxHumRat &&
                         state.dataLoopNodes->Node(SensedNode).HumRatMax == SensedNodeFlagValue)) {
                        if (!state.dataGlobal->AnyEnergyManagementSystemInModel) {
                            ShowSevereError(state,
                                            "HVACControllers: Missing humidity ratio setpoint for controller type=" +
                                                ControllerProps(ControllerIndex).ControllerType + " Name=\"" +
                                                ControllerProps(ControllerIndex).ControllerName + "\"");
                            ShowContinueError(state, "Node referenced (by controller)=" + state.dataLoopNodes->NodeID(SensedNode));
                            ShowContinueError(state,
                                              "  use a SetpointManager with the field Control Variable = \"MaximumHumidityRatio\" to establish a "
                                              "setpoint at the controller sensed node.");
                            state.dataHVACGlobal->SetPointErrorFlag = true;
                        } else {
                            CheckIfNodeSetPointManagedByEMS(
                                state, SensedNode, EMSManager::SPControlType::iHumidityRatioSetPoint, state.dataHVACGlobal->SetPointErrorFlag);
                            if (state.dataHVACGlobal->SetPointErrorFlag) {
                                ShowSevereError(state,
                                                "HVACControllers: Missing humidity ratio setpoint for controller type=" +
                                                    ControllerProps(ControllerIndex).ControllerType + " Name=\"" +
                                                    ControllerProps(ControllerIndex).ControllerName + "\"");
                                ShowContinueError(state, "Node referenced (by controller)=" + state.dataLoopNodes->NodeID(SensedNode));
                                ShowContinueError(state,
                                                  "  use a SetpointManager with the field Control Variable = \"MaximumHumidityRatio\" to "
                                                  "establish a setpoint at the controller sensed node.");
                                ShowContinueError(state, "Or add EMS Actuator to provide Humidity Ratio setpoint at this node");
                            }
                        }

                    } else if (ControllerProps(ControlNum).HumRatCntrlType == iCtrlVarType::MinHumRat) {
                        ShowSevereError(state,
                                        "HVACControllers: incorrect humidity ratio setpoint for controller type=" +
                                            ControllerProps(ControllerIndex).ControllerType + " Name=\"" +
                                            ControllerProps(ControllerIndex).ControllerName + "\"");
                        ShowContinueError(state, "Node referenced (by controller)=" + state.dataLoopNodes->NodeID(SensedNode));
                        ShowContinueError(state,
                                          "  use a SetpointManager with the field Control Variable = \"MaximumHumidityRatio\" to establish a "
                                          "setpoint at the controller sensed node.");
                        state.dataHVACGlobal->SetPointErrorFlag = true;
                    }
                } else if (SELECT_CASE_var == iCtrl::TemperatureAndHumidityRatio) { // 'TemperatureAndHumidityRatio'
                    if (state.dataLoopNodes->Node(SensedNode).TempSetPoint == SensedNodeFlagValue) {
                        if (!state.dataGlobal->AnyEnergyManagementSystemInModel) {
                            ShowSevereError(state,
                                            "HVACControllers: Missing temperature setpoint for controller type=" +
                                                ControllerProps(ControllerIndex).ControllerType + " Name=\"" +
                                                ControllerProps(ControllerIndex).ControllerName + "\"");
                            ShowContinueError(state, "Node Referenced (by Controller)=" + state.dataLoopNodes->NodeID(SensedNode));
                            ShowContinueError(state,
                                              "  use a Setpoint Manager with Control Variable = \"Temperature\" to establish a setpoint at the "
                                              "controller sensed node.");
                            state.dataHVACGlobal->SetPointErrorFlag = true;
                        } else {
                            // call to check node is actuated by EMS
                            CheckIfNodeSetPointManagedByEMS(
                                state, SensedNode, EMSManager::SPControlType::iTemperatureSetPoint, state.dataHVACGlobal->SetPointErrorFlag);
                            if (state.dataHVACGlobal->SetPointErrorFlag) {
                                ShowSevereError(state,
                                                "HVACControllers: Missing temperature setpoint for controller type=" +
                                                    ControllerProps(ControllerIndex).ControllerType + " Name=\"" +
                                                    ControllerProps(ControllerIndex).ControllerName + "\"");
                                ShowContinueError(state, "Node Referenced (by Controller)=" + state.dataLoopNodes->NodeID(SensedNode));
                                ShowContinueError(state,
                                                  "  use a Setpoint Manager with Control Variable = \"Temperature\" to establish a setpoint at "
                                                  "the controller sensed node.");
                                ShowContinueError(state, "Or add EMS Actuator to provide temperature setpoint at this node");
                            }
                        }
                    }
                    if (state.dataLoopNodes->Node(SensedNode).HumRatMax == SensedNodeFlagValue) {
                        if (!state.dataGlobal->AnyEnergyManagementSystemInModel) {
                            ShowSevereError(state,
                                            "HVACControllers: Missing maximum humidity ratio setpoint for controller type=" +
                                                ControllerProps(ControllerIndex).ControllerType + " Name=\"" +
                                                ControllerProps(ControllerIndex).ControllerName + "\"");
                            ShowContinueError(state, "Node Referenced (by Controller)=" + state.dataLoopNodes->NodeID(SensedNode));
                            ShowContinueError(state,
                                              "  use a SetpointManager with the field Control Variable = \"MaximumHumidityRatio\" to establish a "
                                              "setpoint at the controller sensed node.");
                            state.dataHVACGlobal->SetPointErrorFlag = true;
                        } else {
                            // call to check node is actuated by EMS
                            CheckIfNodeSetPointManagedByEMS(
                                state, SensedNode, EMSManager::SPControlType::iHumidityRatioMaxSetPoint, state.dataHVACGlobal->SetPointErrorFlag);
                            if (state.dataHVACGlobal->SetPointErrorFlag) {
                                ShowSevereError(state,
                                                "HVACControllers: Missing maximum humidity ratio setpoint for controller type=" +
                                                    ControllerProps(ControllerIndex).ControllerType + " Name=\"" +
                                                    ControllerProps(ControllerIndex).ControllerName + "\"");
                                ShowContinueError(state, "Node Referenced (by Controller)=" + state.dataLoopNodes->NodeID(SensedNode));
                                ShowContinueError(state,
                                                  "  use a SetpointManager with the field Control Variable = \"MaximumHumidityRatio\" to "
                                                  "establish a setpoint at the controller sensed node.");
                                ShowContinueError(state, "Or add EMS Actuator to provide maximum Humidity Ratio setpoint at this node");
                            }
                        }
                    }
                } else if (SELECT_CASE_var == iCtrl::Flow) { // 'Flow'
                    if (state.dataLoopNodes->Node(SensedNode).MassFlowRateSetPoint == SensedNodeFlagValue) {
                        if (!state.dataGlobal->AnyEnergyManagementSystemInModel) {
                            ShowSevereError(state,
                                            "HVACControllers: Missing mass flow rate setpoint for controller type=" +
                                                ControllerProps(ControllerIndex).ControllerType + " Name=\"" +
                                                ControllerProps(ControllerIndex).ControllerName + "\"");
                            ShowContinueError(state, "Node Referenced (in Controller)=" + state.dataLoopNodes->NodeID(SensedNode));
                            ShowContinueError(state,
                                              "  use a SetpointManager with the field Control Variable = \"MassFlowRate\" to establish a "
                                              "setpoint at the controller sensed node.");
                            state.dataHVACGlobal->SetPointErrorFlag = true;
                        } else {
                            // call to check node is actuated by EMS
                            CheckIfNodeSetPointManagedByEMS(
                                state, SensedNode, EMSManager::SPControlType::iMassFlowRateSetPoint, state.dataHVACGlobal->SetPointErrorFlag);
                            if (state.dataHVACGlobal->SetPointErrorFlag) {
                                ShowSevereError(state,
                                                "HVACControllers: Missing mass flow rate setpoint for controller type=" +
                                                    ControllerProps(ControllerIndex).ControllerType + " Name=\"" +
                                                    ControllerProps(ControllerIndex).ControllerName + "\"");
                                ShowContinueError(state, "Node Referenced (in Controller)=" + state.dataLoopNodes->NodeID(SensedNode));
                                ShowContinueError(state,
                                                  "  use a SetpointManager with the field Control Variable = \"MassFlowRate\" to establish a "
                                                  "setpoint at the controller sensed node.");
                                ShowContinueError(state, "Or add EMS Actuator to provide Mass Flow Rate setpoint at this node");
                            }
                        }
                    }
                }
            }
        }

        InitControllerSetPointCheckFlag = false;
    }

    if (allocated(state.dataPlnt->PlantLoop) && MyPlantIndexsFlag(ControlNum)) {
        ScanPlantLoopsForNodeNum(state,
                                 ControllerProps(ControlNum).ControllerName,
                                 ControllerProps(ControlNum).ActuatedNode,
                                 ControllerProps(ControlNum).ActuatedNodePlantLoopNum,
                                 ControllerProps(ControlNum).ActuatedNodePlantLoopSide,
                                 ControllerProps(ControlNum).ActuatedNodePlantLoopBranchNum);
        MyPlantIndexsFlag(ControlNum) = false;
    }

    if (!state.dataGlobal->SysSizingCalc && MySizeFlag(ControlNum)) {

        SizeController(state, ControlNum);

        // Check to make sure that the Minimum Flow rate is less than the max.
        if (ControllerProps(ControlNum).MaxVolFlowActuated == 0.0) {
            ShowWarningError(
                state, RoutineName + ": Controller:WaterCoil=\"" + ControllerProps(ControlNum).ControllerName + "\", Maximum Actuated Flow is zero.");
            ControllerProps(ControlNum).MinVolFlowActuated = 0.0;
        } else if (ControllerProps(ControlNum).MinVolFlowActuated >= ControllerProps(ControlNum).MaxVolFlowActuated) {
            ShowFatalError(state,
                           RoutineName + ": Controller:WaterCoil=\"" + ControllerProps(ControlNum).ControllerName +
                               "\", Minimum control flow is > or = Maximum control flow.");
        }

        // Setup root finder after sizing calculation
        {
            auto const SELECT_CASE_var(ControllerProps(ControlNum).Action);
            if (SELECT_CASE_var == iNormalAction) {
                SetupRootFinder(state,
                                RootFinders(ControlNum),
                                iSlopeIncreasing,
                                DataRootFinder::iMethod::Brent,
                                DataPrecisionGlobals::constant_zero,
                                1.0e-6,
                                ControllerProps(ControlNum).Offset); // Slope type | Method type | TolX: no relative tolerance for X variables |
                                                                     // ATolX: absolute tolerance for X variables | ATolY: absolute tolerance for
                                                                     // Y variables

            } else if (SELECT_CASE_var == iReverseAction) {
                SetupRootFinder(state,
                                RootFinders(ControlNum),
                                iSlopeDecreasing,
                                DataRootFinder::iMethod::Brent,
                                DataPrecisionGlobals::constant_zero,
                                1.0e-6,
                                ControllerProps(ControlNum).Offset); // Slope type | Method type | TolX: no relative tolerance for X variables |
                                                                     // ATolX: absolute tolerance for X variables | ATolY: absolute tolerance for
                                                                     // Y variables
            } else {
                ShowFatalError(state, R"(InitController: Invalid controller action. Valid choices are "Normal" or "Reverse")");
            }
        }

        MySizeFlag(ControlNum) = false;
    }

    // Set the sensed and actuated node numbers
    ActuatedNode = ControllerProps(ControlNum).ActuatedNode;
    SensedNode = ControllerProps(ControlNum).SensedNode;

    // Do the Begin Environment initializations
    if (state.dataGlobal->BeginEnvrnFlag && MyEnvrnFlag(ControlNum)) {

        rho = GetDensityGlycol(state,
                               state.dataPlnt->PlantLoop(ControllerProps(ControlNum).ActuatedNodePlantLoopNum).FluidName,
                               DataGlobalConstants::CWInitConvTemp,
                               state.dataPlnt->PlantLoop(ControllerProps(ControlNum).ActuatedNodePlantLoopNum).FluidIndex,
                               RoutineName);

        ControllerProps(ControlNum).MinActuated = rho * ControllerProps(ControlNum).MinVolFlowActuated;
        ControllerProps(ControlNum).MaxActuated = rho * ControllerProps(ControlNum).MaxVolFlowActuated;

        // Turn off scheme to reuse previous solution obtained at last SimAirLoop() call
        ControllerProps(ControlNum).ReusePreviousSolutionFlag = false;
        // Reset solution trackers
        for (auto &e : ControllerProps(ControlNum).SolutionTrackers) {
            e.DefinedFlag = false;
            e.Mode = iModeNone;
            e.ActuatedValue = 0.0;
        }

        MyEnvrnFlag(ControlNum) = false;
    }

    if (!state.dataGlobal->BeginEnvrnFlag) {
        MyEnvrnFlag(ControlNum) = true;
    }

    SetActuatedBranchFlowRate(state,
                              ControllerProps(ControlNum).NextActuatedValue,
                              ActuatedNode,
                              ControllerProps(ControlNum).ActuatedNodePlantLoopNum,
                              ControllerProps(ControlNum).ActuatedNodePlantLoopSide,
                              ControllerProps(ControlNum).ActuatedNodePlantLoopBranchNum,
                              false);

    // Do the following initializations (every time step): This should be the info from
    // the previous components outlets or the node data in this section.
    // Load the node data in this section for the component simulation
    IsConvergedFlag = false;

    {
        auto const SELECT_CASE_var(ControllerProps(ControlNum).ControlVar);
        if (SELECT_CASE_var == iCtrl::Temperature) { // 'Temperature'
            ControllerProps(ControlNum).SensedValue = state.dataLoopNodes->Node(SensedNode).Temp;
            // Done once per HVAC step
            if (!ControllerProps(ControlNum).IsSetPointDefinedFlag) {
                ControllerProps(ControlNum).SetPointValue = state.dataLoopNodes->Node(SensedNode).TempSetPoint;
                ControllerProps(ControlNum).IsSetPointDefinedFlag = true;

                // If there is a fault of water coil SAT sensor
                if (ControllerProps(ControlNum).FaultyCoilSATFlag && (!state.dataGlobal->WarmupFlag) && (!state.dataGlobal->DoingSizing) &&
                    (!state.dataGlobal->KickOffSimulation)) {
                    // calculate the sensor offset using fault information
                    int FaultIndex = ControllerProps(ControlNum).FaultyCoilSATIndex;
                    ControllerProps(ControlNum).FaultyCoilSATOffset = state.dataFaultsMgr->FaultsCoilSATSensor(FaultIndex).CalFaultOffsetAct(state);
                    // update the SetPointValue
                    ControllerProps(ControlNum).SetPointValue =
                        state.dataLoopNodes->Node(SensedNode).TempSetPoint - ControllerProps(ControlNum).FaultyCoilSATOffset;
                }
            }

        } else if (SELECT_CASE_var == iCtrl::TemperatureAndHumidityRatio) { // 'TemperatureAndHumidityRatio'
            if (ControllerProps(ControlNum).HumRatCtrlOverride) {
                // Humidity ratio control
                ControllerProps(ControlNum).SensedValue = state.dataLoopNodes->Node(SensedNode).HumRat;
            } else {
                // Temperature control
                ControllerProps(ControlNum).SensedValue = state.dataLoopNodes->Node(SensedNode).Temp;
            }
            if (!ControllerProps(ControlNum).IsSetPointDefinedFlag) {
                if (ControllerProps(ControlNum).HumRatCtrlOverride) {
                    // Humidity ratio control
                    ControllerProps(ControlNum).SetPointValue = state.dataLoopNodes->Node(SensedNode).HumRatMax;
                } else {
                    // Pure temperature setpoint control strategy
                    ControllerProps(ControlNum).SetPointValue = state.dataLoopNodes->Node(SensedNode).TempSetPoint;
                }
                // Finally indicate thate the setpoint has been computed
                ControllerProps(ControlNum).IsSetPointDefinedFlag = true;
            }

        } else if (SELECT_CASE_var == iCtrl::HumidityRatio) { // 'HumidityRatio'
            ControllerProps(ControlNum).SensedValue = state.dataLoopNodes->Node(SensedNode).HumRat;
            // Done once per HVAC step
            if (!ControllerProps(ControlNum).IsSetPointDefinedFlag) {
                {
                    auto const SELECT_CASE_var1(ControllerProps(ControlNum).HumRatCntrlType);
                    if (SELECT_CASE_var1 == iCtrlVarType::MaxHumRat) {
                        ControllerProps(ControlNum).SetPointValue = state.dataLoopNodes->Node(SensedNode).HumRatMax;
                    } else {
                        ControllerProps(ControlNum).SetPointValue = state.dataLoopNodes->Node(SensedNode).HumRatSetPoint;
                    }
                }
                ControllerProps(ControlNum).IsSetPointDefinedFlag = true;
            }

        } else if (SELECT_CASE_var == iCtrl::Flow) { // 'Flow'
            ControllerProps(ControlNum).SensedValue = state.dataLoopNodes->Node(SensedNode).MassFlowRate;
            // Done once per HVAC step
            if (!ControllerProps(ControlNum).IsSetPointDefinedFlag) {
                ControllerProps(ControlNum).SetPointValue = state.dataLoopNodes->Node(SensedNode).MassFlowRateSetPoint;
                ControllerProps(ControlNum).IsSetPointDefinedFlag = true;
            }

        } else {
            ShowFatalError(state, "Invalid Controller Variable Type=" + ControlVariableTypes(ControllerProps(ControlNum).ControlVar));
        }
    }

    {
        auto const SELECT_CASE_var(ControllerProps(ControlNum).ActuatorVar);
        if (SELECT_CASE_var == iCtrl::Flow) { // 'Flow'
            // At the beginning of every time step the value is reset to the User Input
            // The interface managers can reset the Max or Min to available values during the time step
            // and these will then be the new setpoint limits for the controller to work within.
            ControllerProps(ControlNum).ActuatedValue = state.dataLoopNodes->Node(ActuatedNode).MassFlowRate;
            // Compute the currently available min and max bounds for controller.
            // Done only once per HVAC step, as it would not make any sense to modify the min/max
            // bounds during successive iterations of the root finder.
            if (ControllerProps(ControlNum).NumCalcCalls == 0) {
                ControllerProps(ControlNum).MinAvailActuated =
                    max(state.dataLoopNodes->Node(ActuatedNode).MassFlowRateMinAvail, ControllerProps(ControlNum).MinActuated);
                ControllerProps(ControlNum).MaxAvailActuated =
                    min(state.dataLoopNodes->Node(ActuatedNode).MassFlowRateMaxAvail, ControllerProps(ControlNum).MaxActuated);
                // MinActuated is user input for minimum actuated flow, use that value if allowed
                // (i.e., reset MinAvailActuated based on Node%MassFlowRateMaxAvail)
                ControllerProps(ControlNum).MinAvailActuated =
                    min(ControllerProps(ControlNum).MinAvailActuated, ControllerProps(ControlNum).MaxAvailActuated);
            }

        } else {
            ShowFatalError(state, "Invalid Actuator Variable Type=" + ControlVariableTypes(ControllerProps(ControlNum).ActuatorVar));
        }
    }

    // Compute residual for control function using desired setpoint value and current sensed value
    // NOTE: The delta sensed value might be wrong if the setpoint has not yet been computed.
    //       Make sure not to use it until the setpoint has been computed.
    if (ControllerProps(ControlNum).IsSetPointDefinedFlag) {
        ControllerProps(ControlNum).DeltaSensed = ControllerProps(ControlNum).SensedValue - ControllerProps(ControlNum).SetPointValue;
    } else {
        ControllerProps(ControlNum).DeltaSensed = 0.0;
    }
}

void SizeController(EnergyPlusData &state, int const ControlNum)
{

    // SUBROUTINE INFORMATION:
    //       AUTHOR         Fred Buhl
    //       DATE WRITTEN   November 2001
    //       MODIFIED       na
    //       RE-ENGINEERED  na

    // PURPOSE OF THIS SUBROUTINE:
    // This subroutine is for sizing Controller Components for which max flow rates have not been
    // specified in the input.

    // METHODOLOGY EMPLOYED:
    // Obtains flow rates from the actuated node. Should have been set by the water coils.

    // Using/Aliasing
    using namespace DataSizing;

    // SUBROUTINE LOCAL VARIABLE DECLARATIONS:
    int ActuatedNode; // node number of actuated node
    int WaterCompNum;

    auto &ControllerProps(state.dataHVACControllers->ControllerProps);

    ActuatedNode = ControllerProps(ControlNum).ActuatedNode;

    if (ControllerProps(ControlNum).MaxVolFlowActuated == AutoSize) {
        for (WaterCompNum = 1; WaterCompNum <= state.dataSize->SaveNumPlantComps; ++WaterCompNum) {
            if (state.dataSize->CompDesWaterFlow(WaterCompNum).SupNode == ActuatedNode) {
                ControllerProps(ControlNum).MaxVolFlowActuated = state.dataSize->CompDesWaterFlow(WaterCompNum).DesVolFlowRate;
            }
        }

        if (ControllerProps(ControlNum).MaxVolFlowActuated < SmallWaterVolFlow) {
            ControllerProps(ControlNum).MaxVolFlowActuated = 0.0;
        }
        BaseSizer::reportSizerOutput(state,
                                     ControllerProps(ControlNum).ControllerType,
                                     ControllerProps(ControlNum).ControllerName,
                                     "Maximum Actuated Flow [m3/s]",
                                     ControllerProps(ControlNum).MaxVolFlowActuated);
    }

    if (ControllerProps(ControlNum).Offset == AutoSize) {
        // 2100 = 0.5 * 4.2 * 1000/1.2 * 1.2 where 0.5 is the ratio of chilled water delta T to supply air delta T,
        //   4.2 is the ratio of water density to air density, 1000/1.2 is the ratio of water specific heat to
        //   air specific heat, and 1.2 converts the result from air volumetric flow rate to air mass flow rate.
        //   The assumption is that a temperature tolerance of 0.001 C is good for an air mass flow rate of 1 kg/s.
        //   So we divide .001 by the air mass flow rate estimated from the water volumetric flow rate to come up
        //   with a temperature tolerance that won't exceed the loop energy error tolerance (10 W).
        // Finally we need to take into account the fact that somebody might change the energy tolerance.
        ControllerProps(ControlNum).Offset =
            (0.001 / (2100.0 * max(ControllerProps(ControlNum).MaxVolFlowActuated, SmallWaterVolFlow))) * (DataConvergParams::HVACEnergyToler / 10.0);
        // do not let the controller tolerance exceed 1/10 of the loop temperature tolerance.
        ControllerProps(ControlNum).Offset = min(0.1 * DataConvergParams::HVACTemperatureToler, ControllerProps(ControlNum).Offset);
        BaseSizer::reportSizerOutput(state,
                                     ControllerProps(ControlNum).ControllerType,
                                     ControllerProps(ControlNum).ControllerName,
                                     "Controller Convergence Tolerance",
                                     ControllerProps(ControlNum).Offset);
    }
}

void CalcSimpleController(EnergyPlusData &state,
                          int const ControlNum,
                          bool const FirstHVACIteration,
                          bool &IsConvergedFlag,
                          bool &IsUpToDateFlag,
                          std::string const &ControllerName // used when errors occur
)
{

    // SUBROUTINE INFORMATION:
    //       AUTHOR         Dimitri Curtil
    //       DATE WRITTEN   May 2006
    //       MODIFIED       Dimitri Curtil (LBNL), May 2006
    //                      - Added IsPointFlagDefinedFlag to control when the setpoiont should be
    //                        computed depending on the control strategy. This was needed to
    //                        trigger the setpoint calculation for the dual temperature and
    //                        humidity ratio control strategy only once the air loop has been
    //                        evaluated with the max actuated flow.
    //                        See the routine InitController() for more details on the setpoint
    //                        calculation.
    //       MODIFIED       Dimitri Curtil (LBNL), March 2006
    //                      - Added IsUpToDateFlag to detect whether or not the air loop
    //                        has been evaluated prior the first iteration, which allows
    //                        to use the current node values as the first iterate for the root
    //                        finder (for COLD RESTART ONLY).
    //       MODIFIED       Dimitri Curtil (LBNL), Feb 2006
    //                      - Added mode detection capability.
    //                      - Now trying min actuated variable first to
    //                        detect min-constrained cases in 1 iteration.
    //                      - Trying max actuated variable second.
    //                        Checks for max-constrained here instead of in
    //                        NormActuatedCalc mode.
    //                      - Checking for inactive mode as soon as min and max
    //                        support points are known instead of in NormActuatedCalc
    //                        mode.
    //       RE-ENGINEERED  na

    using RootFinder::CheckRootFinderCandidate;
    using RootFinder::InitializeRootFinder;

    // SUBROUTINE ARGUMENT DEFINITIONS:
    // Set to TRUE if current controller is converged; FALSE if more iteration are needed.
    // Note that an error in the root finding process can be mapped onto IsConvergedFlag=TRUE
    // to avoid continue iterating.
    // TRUE if air loop is up-to-date meaning that the current node values are consistent (air loop evaluated)
    // Only used within the Calc routines

    // SUBROUTINE LOCAL VARIABLE DECLARATIONS:
    int ActuatedNode;
    int SensedNode;

    auto &ControllerProps(state.dataHVACControllers->ControllerProps);
    auto &RootFinders(state.dataHVACControllers->RootFinders);

    // Increment counter
    ++ControllerProps(ControlNum).NumCalcCalls;

    // Obtain actuated and sensed nodes
    ActuatedNode = ControllerProps(ControlNum).ActuatedNode;
    SensedNode = ControllerProps(ControlNum).SensedNode;

    // Check to see if the component is running; if not converged and return.  This check will be done
    // by looking at the component mass flow rate at the sensed node.
    if (state.dataLoopNodes->Node(SensedNode).MassFlowRate == 0.0) {
        ExitCalcController(state, ControlNum, DataPrecisionGlobals::constant_zero, iModeOff, IsConvergedFlag, IsUpToDateFlag);
        return;
    }

    // Intialize root finder
    if (ControllerProps(ControlNum).NumCalcCalls == 1) {
        // Set min/max boundaries for root finder on first iteration
        InitializeRootFinder(state,
                             RootFinders(ControlNum),
                             ControllerProps(ControlNum).MinAvailActuated,
                             ControllerProps(ControlNum).MaxAvailActuated); // XMin | XMax

        // Only allow to reuse initial evaluation if the air loop is up-to-date.
        // Set in SolveAirLoopControllers()
        // Only reuse initial evaluation if setpoint is already available for the current controller
        // Note that in the case of dual temperature and humidity ratio control strategy since the
        // setpoint at a later iteration, the initial solution cannot be reused.
        // Make sure that the initial candidate value lies within range
        ControllerProps(ControlNum).ReuseIntermediateSolutionFlag =
            IsUpToDateFlag && ControllerProps(ControlNum).IsSetPointDefinedFlag &&
            CheckRootFinderCandidate(RootFinders(ControlNum), ControllerProps(ControlNum).ActuatedValue);

        if (ControllerProps(ControlNum).ReuseIntermediateSolutionFlag) {

            // Reuse intermediate solution obtained with previous controller for the current HVAC step
            // and fire root finder to get next root candidate
            FindRootSimpleController(state, ControlNum, FirstHVACIteration, IsConvergedFlag, IsUpToDateFlag, ControllerName);

        } else {
            // Always start with min point by default
            ControllerProps(ControlNum).NextActuatedValue = RootFinders(ControlNum).MinPoint.X;
        }

        // Process current iterate and compute next candidate if needed
        // We assume that after the first controller iteration:
        // - the setpoint is defined
        // - the min and max available bounds are defined
        // NOTE: Not explicitly checked but the air mass flow rate must remain constant across successive
        //       controller iterations to ensure that the root finder converges.
    } else {
        // Check that the setpoint is defined
        if (!ControllerProps(ControlNum).IsSetPointDefinedFlag) {
            ShowSevereError(state, "CalcSimpleController: Root finder failed at " + CreateHVACStepFullString(state));
            ShowContinueError(state, " Controller name=\"" + ControllerName + "\"");
            ShowContinueError(state, " Setpoint is not available/defined.");
            ShowFatalError(state, "Preceding error causes program termination.");
        }
        // Monitor invariants across successive controller iterations
        // - min bound
        // - max bound
        if (RootFinders(ControlNum).MinPoint.X != ControllerProps(ControlNum).MinAvailActuated) {
            ShowSevereError(state, "CalcSimpleController: Root finder failed at " + CreateHVACStepFullString(state));
            ShowContinueError(state, " Controller name=\"" + ControllerName + "\"");
            ShowContinueError(state, " Minimum bound must remain invariant during successive iterations.");
            ShowContinueError(state, format(" Minimum root finder point={:.{}T}", RootFinders(ControlNum).MinPoint.X, NumSigDigits));
            ShowContinueError(state, format(" Minimum avail actuated={:.{}T}", ControllerProps(ControlNum).MinAvailActuated, NumSigDigits));
            ShowFatalError(state, "Preceding error causes program termination.");
        }
        if (RootFinders(ControlNum).MaxPoint.X != ControllerProps(ControlNum).MaxAvailActuated) {
            ShowSevereError(state, "CalcSimpleController: Root finder failed at " + CreateHVACStepFullString(state));
            ShowContinueError(state, " Controller name=\"" + ControllerName + "\"");
            ShowContinueError(state, " Maximum bound must remain invariant during successive iterations.");
            ShowContinueError(state, format(" Maximum root finder point={:.{}T}", RootFinders(ControlNum).MaxPoint.X, NumSigDigits));
            ShowContinueError(state, format(" Maximum avail actuated={:.{}T}", ControllerProps(ControlNum).MaxAvailActuated, NumSigDigits));
            ShowFatalError(state, "Preceding error causes program termination.");
        }

        // Updates root finder with current iterate and computes next one if needed
        FindRootSimpleController(state, ControlNum, FirstHVACIteration, IsConvergedFlag, IsUpToDateFlag, ControllerName);
    }
}

void FindRootSimpleController(EnergyPlusData &state,
                              int const ControlNum,
                              bool const FirstHVACIteration,
                              bool &IsConvergedFlag,
                              bool &IsUpToDateFlag,
                              std::string const &ControllerName // used when errors occur
)
{

    // SUBROUTINE INFORMATION:
    //       AUTHOR         Dimitri Curtil (LBNL)
    //       DATE WRITTEN   March 2006
    //       MODIFIED       na
    //       MODIFIED       na
    //       RE-ENGINEERED  na

    // PURPOSE OF THIS SUBROUTINE:
    // New routine to fire the root finder using the current actuated and sensed values.
    // - Updates IsConvergedFlag depending ou iteration status.
    // - Sets next actuated value to try in ControllerProps(ControlNum)%NextActuatedValue

    using RootFinder::CheckRootFinderCandidate;
    using RootFinder::IterateRootFinder;

    // SUBROUTINE LOCAL VARIABLE DECLARATIONS:
    int ActuatedNode;
    int SensedNode;
    bool IsDoneFlag; // TRUE if root finder needs to continue iterating, FALSE otherwise.
    bool ReusePreviousSolutionFlag;
    int PreviousSolutionIndex;
    bool PreviousSolutionDefinedFlag;
    int PreviousSolutionMode;
    Real64 PreviousSolutionValue;

    auto &ControllerProps(state.dataHVACControllers->ControllerProps);
    auto &RootFinders(state.dataHVACControllers->RootFinders);

    // Obtain actuated and sensed nodes
    ActuatedNode = ControllerProps(ControlNum).ActuatedNode;
    SensedNode = ControllerProps(ControlNum).SensedNode;

    // Update root finder with latest solution point
    // Check for unconstrained/constrained convergence
    // Compute next candidate if not converged yet.
    IterateRootFinder(state,
                      RootFinders(ControlNum),
                      ControllerProps(ControlNum).ActuatedValue,
                      ControllerProps(ControlNum).DeltaSensed,
                      IsDoneFlag); // root finder's data | X | Y | not used

    // Process root finder if converged or error
    // Map root finder status onto controller mode
    {
        auto const SELECT_CASE_var(RootFinders(ControlNum).StatusFlag);
        if ((SELECT_CASE_var == iStatus::None) || (SELECT_CASE_var == iStatus::WarningNonMonotonic) ||
            (SELECT_CASE_var == iStatus::WarningSingular)) {
            // We need to keep iterating...
            IsConvergedFlag = false;

            if (FirstHVACIteration) {
                PreviousSolutionIndex = 1;
            } else {
                PreviousSolutionIndex = 2;
            }

            PreviousSolutionDefinedFlag = ControllerProps(ControlNum).SolutionTrackers(PreviousSolutionIndex).DefinedFlag;
            PreviousSolutionMode = ControllerProps(ControlNum).SolutionTrackers(PreviousSolutionIndex).Mode;
            PreviousSolutionValue = ControllerProps(ControlNum).SolutionTrackers(PreviousSolutionIndex).ActuatedValue;

            // Attempt to use root at previous HVAC step in place of the candidate produced by the
            // root finder.
            // Set in InitController() depending on controller mode at previous HVAC step iteration
            // Only attempted during bracketing phase of root finder.
            // Check that a previous solution is available
            // Make sure that mode of previous solution was active
            // Make sure that proposed candidate does not conflict with current min/max range and lower/upper brackets
            ReusePreviousSolutionFlag = ControllerProps(ControlNum).ReusePreviousSolutionFlag &&
                                        (RootFinders(ControlNum).CurrentMethodType == DataRootFinder::iMethod::Bracket) &&
                                        PreviousSolutionDefinedFlag && (PreviousSolutionMode == iModeActive) &&
                                        CheckRootFinderCandidate(RootFinders(ControlNum), PreviousSolutionValue);

            if (ReusePreviousSolutionFlag) {
                // Try to reuse saved solution from previous call to SolveAirLoopControllers()
                // instead of candidate proposed by the root finder
                ControllerProps(ControlNum).NextActuatedValue = PreviousSolutionValue;

                // Turn off flag since we can only use the previous solution once per HVAC iteration
                ControllerProps(ControlNum).ReusePreviousSolutionFlag = false;
            } else {
                // By default, use candidate value computed by root finder
                ControllerProps(ControlNum).NextActuatedValue = RootFinders(ControlNum).XCandidate;
            }

        } else if ((SELECT_CASE_var == iStatus::OK) || (SELECT_CASE_var == iStatus::OKRoundOff)) {
            // Indicate convergence with base value (used to obtain DeltaSensed!)
            ExitCalcController(state, ControlNum, RootFinders(ControlNum).XCandidate, iModeActive, IsConvergedFlag, IsUpToDateFlag);

        } else if (SELECT_CASE_var == iStatus::OKMin) {
            // Indicate convergence with min value
            // Should be the same as ControllerProps(ControlNum)%MinAvailActuated
            ExitCalcController(state, ControlNum, RootFinders(ControlNum).MinPoint.X, iModeMinActive, IsConvergedFlag, IsUpToDateFlag);

        } else if (SELECT_CASE_var == iStatus::OKMax) {
            // Indicate convergence with max value
            // Should be the same as ControllerProps(ControlNum)%MaxAvailActuated
            ExitCalcController(state, ControlNum, RootFinders(ControlNum).MaxPoint.X, iModeMaxActive, IsConvergedFlag, IsUpToDateFlag);

        } else if (SELECT_CASE_var == iStatus::ErrorSingular) {
            // Indicate inactive mode with min actuated value
            // NOTE: Original code returned Node(ActuatedNode)%MassFlowRateMinAvail
            //       This was not portable in case the actuated variable was NOT a mass flow rate!
            //       Replaced   Node(ActuatedNode)%MassFlowRateMinAvail
            //       with       RootFinders(ControlNum)%MinPoint%X
            //       which is the same as (see SUBROUTINE InitController)
            //                  ControllerProps(ControlNum)%MinAvailActuated
            ExitCalcController(state, ControlNum, RootFinders(ControlNum).MinPoint.X, iModeInactive, IsConvergedFlag, IsUpToDateFlag);

            // Abnormal case: should never happen
        } else if (SELECT_CASE_var == iStatus::ErrorRange) {
            ShowSevereError(state, "FindRootSimpleController: Root finder failed at " + CreateHVACStepFullString(state));
            ShowContinueError(state, " Controller name=\"" + ControllerName + "\"");
            ShowContinueError(
                state,
                format(" Root candidate x={:.{}T} does not lie within the min/max bounds.", ControllerProps(ControlNum).ActuatedValue, NumSigDigits));
            ShowContinueError(state, format(" Min bound is x={:.{}T}", RootFinders(ControlNum).MinPoint.X, NumSigDigits));
            ShowContinueError(state, format(" Max bound is x={:.{}T}", RootFinders(ControlNum).MaxPoint.X, NumSigDigits));
            ShowFatalError(state, "Preceding error causes program termination.");

            // Abnormal case: should never happen
        } else if (SELECT_CASE_var == iStatus::ErrorBracket) {
            ShowSevereError(state, "FindRootSimpleController: Root finder failed at " + CreateHVACStepFullString(state));
            ShowContinueError(state, " Controller name=" + ControllerProps(ControlNum).ControllerName);
            ShowContinueError(state, " Controller action=" + state.dataHVACCtrl->ActionTypes(ControllerProps(ControlNum).Action));
            ShowContinueError(state,
                              format(" Root candidate x={:.{}T} does not lie within the lower/upper brackets.",
                                     ControllerProps(ControlNum).ActuatedValue,
                                     NumSigDigits));
            if (RootFinders(ControlNum).LowerPoint.DefinedFlag) {
                ShowContinueError(state, format(" Lower bracket is x={:.{}T}", RootFinders(ControlNum).LowerPoint.X, NumSigDigits));
            }
            if (RootFinders(ControlNum).UpperPoint.DefinedFlag) {
                ShowContinueError(state, format(" Upper bracket is x={:.{}T}", RootFinders(ControlNum).UpperPoint.X, NumSigDigits));
            }
            ShowFatalError(state, "Preceding error causes program termination.");

            // Detected control function with wrong action between the min and max points.
            // Should never happen: probably indicative of some serious problems in IDFs
            // NOTE: This approach is more robust and consistent than what was done in version 1.3.
            //       Indeed, such a function with the wrong action characteristic would have silently returned
            //       either of the following values depending on the specified action:
            //       - NORMAL ACTION:
            //         - If y(xMin) > ySetPoint && y(xMax) < y(xMin), then  x = xMin
            //         - If y(xMin) < ySetPoint && y(xMax) < y(xMin), then  x = xMax
            //       - REVERSE ACTION:
            //         - If y(xMin) < ySetPoint && y(xMax) > y(xMin), then  x = xMin
            //         - If y(xMin) > ySetPoint && y(xMax) > y(xMin), then  x = xMax
        } else if (SELECT_CASE_var == iStatus::ErrorSlope) {
            if (!state.dataGlobal->WarmupFlag && ControllerProps(ControlNum).BadActionErrCount == 0) {
                ++ControllerProps(ControlNum).BadActionErrCount;
                ShowSevereError(state, "FindRootSimpleController: Controller error for controller = \"" + ControllerName + "\"");
                ShowContinueErrorTimeStamp(state, "");
                ShowContinueError(state,
                                  "  Controller function is inconsistent with user specified controller action = " +
                                      state.dataHVACCtrl->ActionTypes(ControllerProps(ControlNum).Action));
                ShowContinueError(state, "  Actuator will be set to maximum action");
                ShowContinueError(state, "Controller control type=" + ControlVariableTypes(ControllerProps(ControlNum).ControlVar));
                if (ControllerProps(ControlNum).ControlVar == iCtrl::Temperature) {
                    ShowContinueError(state, format("Controller temperature setpoint = {:.2T} [C]", ControllerProps(ControlNum).SetPointValue));
                    ShowContinueError(state, format("Controller sensed temperature = {:.2T} [C]", ControllerProps(ControlNum).SensedValue));
                } else if (ControllerProps(ControlNum).ControlVar == iCtrl::HumidityRatio) {
                    ShowContinueError(
                        state, format("Controller humidity ratio setpoint = {:.2T} [kgWater/kgDryAir]", ControllerProps(ControlNum).SetPointValue));
                    ShowContinueError(
                        state, format("Controller sensed humidity ratio = {:.2T} [kgWater/kgDryAir]", ControllerProps(ControlNum).SensedValue));
                } else if (ControllerProps(ControlNum).ControlVar == iCtrl::TemperatureAndHumidityRatio) {
                    ShowContinueError(state, format("Controller temperature setpoint = {:.2T} [C]", ControllerProps(ControlNum).SetPointValue));
                    ShowContinueError(state, format("Controller sensed temperature = {:.2T} [C]", ControllerProps(ControlNum).SensedValue));
                    ShowContinueError(state,
                                      format("Controller humidity ratio setpoint = {:.2T} [kgWater/kgDryAir]",
                                             state.dataLoopNodes->Node(ControllerProps(ControlNum).SensedNode).HumRatMax));
                    ShowContinueError(state,
                                      format("Controller sensed humidity ratio = {:.2T} [kgWater/kgDryAir]",
                                             state.dataLoopNodes->Node(ControllerProps(ControlNum).SensedNode).HumRat));
                } else if (ControllerProps(ControlNum).ControlVar == iCtrl::Flow) {
                    ShowContinueError(state, format("Controller mass flow rate setpoint = {:.2T} [kg/s]", ControllerProps(ControlNum).SetPointValue));
                    ShowContinueError(state, format("Controller sensed mass flow rate = {:.2T} [kg/s]", ControllerProps(ControlNum).SensedValue));
                } else {
                    // bad control variable input checked in input routine
                }
                if (ControllerProps(ControlNum).ActuatorVar == iCtrl::Flow) {
                    ShowContinueError(
                        state, format("Controller actuator mass flow rate set to {:.2T} [kg/s]", ControllerProps(ControlNum).MaxAvailActuated));
                    if (ControllerProps(ControlNum).ControlVar == iCtrl::Temperature) {
                        ShowContinueError(state,
                                          format("Controller actuator temperature = {:.2T} [C]",
                                                 state.dataLoopNodes->Node(ControllerProps(ControlNum).ActuatedNode).Temp));
                        ShowContinueError(state, "  Note: Chilled water coils should be reverse action and the entering chilled");
                        ShowContinueError(state,
                                          "        water temperature (controller actuator temperature) should be below the setpoint temperature");
                        ShowContinueError(state, "  Note: Hot water coils should be normal action and the entering hot");
                        ShowContinueError(state,
                                          "        water temperature (controller actuator temperature) should be above the setpoint temperature");
                    }
                } else {
                    // bad actuator variable input checked in input routine
                }
            } else if (!state.dataGlobal->WarmupFlag) {
                ++ControllerProps(ControlNum).BadActionErrCount;
                ShowRecurringSevereErrorAtEnd(state,
                                              "FindRootSimpleController: Previous controller action error continues for controller = " +
                                                  ControllerName,
                                              ControllerProps(ControlNum).BadActionErrIndex);
            } else {
                // do nothing
            }
            // Indicate convergence with min value
            // Should be the same as ControllerProps(ControlNum)%MaxAvailActuated
            ExitCalcController(state, ControlNum, RootFinders(ControlNum).MaxPoint.X, iModeMaxActive, IsConvergedFlag, IsUpToDateFlag);

        } else {
            // Should never happen
            ShowSevereError(state, "FindRootSimpleController: Root finder failed at " + CreateHVACStepFullString(state));
            ShowContinueError(state, " Controller name=" + ControllerName);
            ShowContinueError(state, format(" Unrecognized root finder status flag={}", RootFinders(ControlNum).StatusFlag));
            ShowFatalError(state, "Preceding error causes program termination.");
        }
    }
}

void CheckSimpleController(EnergyPlusData &state, int const ControlNum, bool &IsConvergedFlag)
{

    // SUBROUTINE INFORMATION:
    //       AUTHOR         Dimitri Curtil (LBNL)
    //       DATE WRITTEN   Feb 2006
    //       MODIFIED       na
    //       MODIFIED       na
    //       RE-ENGINEERED  na

    // PURPOSE OF THIS SUBROUTINE:
    // New routine used to detect whether controller can be considered converged
    // depending on its mode of operation.
    // Used after all controllers on an air loop have been solved in order
    // to make sure that final air loop state still represents a converged
    // state.
    // PRECONDITION: Setpoint must be known. See ControllerProps%IsSetPointDefinedFlag

    using RootFinder::CheckRootFinderConvergence;

    // SUBROUTINE LOCAL VARIABLE DECLARATIONS:
    int ActuatedNode;
    int SensedNode;

    auto &ControllerProps(state.dataHVACControllers->ControllerProps);
    auto &RootFinders(state.dataHVACControllers->RootFinders);

    // Obtain actuated and sensed nodes
    ActuatedNode = ControllerProps(ControlNum).ActuatedNode;
    SensedNode = ControllerProps(ControlNum).SensedNode;

    // Default initialization: assuming no convergence unless detected in the following code!
    IsConvergedFlag = false;

    {
        auto const SELECT_CASE_var(ControllerProps(ControlNum).Mode);
        if (SELECT_CASE_var == iModeOff) {
            // Check whether the component is running
            // This check is performed by looking at the component mass flow rate at the sensed node.
            // Since the components have been simulated before getting here, if they are zero they should be OFF.
            if (state.dataLoopNodes->Node(SensedNode).MassFlowRate == 0.0) {
                if (ControllerProps(ControlNum).ActuatedValue == 0.0) {
                    IsConvergedFlag = true;
                    return;
                }
            }

        } else if (SELECT_CASE_var == iModeInactive) {
            // Controller component NOT available (ie, inactive)
            // Make sure that the actuated variable is still equal to the node min avail
            // NOTE: Replaced Node(ActuatedNode)%MassFlowRateMinAvail         in release 1.3
            //       with     ControllerProps(ControlNum)%MinAvailActuated    in release 1.4
            if (ControllerProps(ControlNum).ActuatedValue == ControllerProps(ControlNum).MinAvailActuated) {
                IsConvergedFlag = true;
                return;
            }

        } else if (SELECT_CASE_var == iModeMinActive) {
            // Check for min constrained convergence
            if (CheckMinActiveController(state, ControlNum)) {
                IsConvergedFlag = true;
                return;
            }
            // Check for unconstrained convergence assuming that there is more than one controller controlling
            // the same sensed node and that the other controller was able to meet the setpoint although this one
            // was min-constrained.
            if (CheckRootFinderConvergence(RootFinders(ControlNum), ControllerProps(ControlNum).DeltaSensed)) {
                // Indicate convergence with base value (used to compute DeltaSensed!)
                IsConvergedFlag = true;
                return;
            }

        } else if (SELECT_CASE_var == iModeMaxActive) {
            // Check for max constrained convergence
            if (CheckMaxActiveController(state, ControlNum)) {
                IsConvergedFlag = true;
                return;
            }
            // Check for unconstrained convergence assuming that there is more than one controller controlling
            // the same sensed node and that the other controller was able to meet the setpoint although this one
            // was max-constrained.
            if (CheckRootFinderConvergence(RootFinders(ControlNum), ControllerProps(ControlNum).DeltaSensed)) {
                // Indicate convergence with base value (used to compute DeltaSensed!)
                IsConvergedFlag = true;
                return;
            }

        } else if (SELECT_CASE_var == iModeActive) {
            // Check min constraint on actuated variable
            if (ControllerProps(ControlNum).ActuatedValue < ControllerProps(ControlNum).MinAvailActuated) {
                IsConvergedFlag = false;
                return;
            }
            // Check max constraint on actuated variable
            if (ControllerProps(ControlNum).ActuatedValue > ControllerProps(ControlNum).MaxAvailActuated) {
                IsConvergedFlag = false;
                return;
            }

            // Check for unconstrained convergence
            // Equivalent to:
            // IF ((ABS(ControllerProps(ControlNum)%DeltaSensed) .LE. ControllerProps(ControlNum)%Offset)) THEN
            // NOTE: If setpoint has changed since last call, then the following test will most likely fail.
            if (CheckRootFinderConvergence(RootFinders(ControlNum), ControllerProps(ControlNum).DeltaSensed)) {
                // Indicate convergence with base value (used to compute DeltaSensed!)
                IsConvergedFlag = true;
                return;
            }
            // Check for min constrained convergence
            if (CheckMinActiveController(state, ControlNum)) {
                IsConvergedFlag = true;
                return;
            }
            // Check for max constrained convergence
            if (CheckMaxActiveController(state, ControlNum)) {
                IsConvergedFlag = true;
                return;
            }

        } else {
            // Can only happen if controller is not converged after MaxIter in SolveAirLoopControllers()
            // which will produce ControllerProps(ControlNum)%Mode = iModeNone
            IsConvergedFlag = false;
        }
    }
}

bool CheckMinActiveController(EnergyPlusData &state, int const ControlNum)
{
    // FUNCTION INFORMATION:
    //       AUTHOR         Dimitri Curtil
    //       DATE WRITTEN   May 2006
    //       MODIFIED       na
    //       RE-ENGINEERED  na

    // PURPOSE OF THIS FUNCTION:
    // Returns true if controller is min-constrained. false otherwise.

    // Return value
    bool CheckMinActiveController;

    CheckMinActiveController = false;

    auto &ControllerProps(state.dataHVACControllers->ControllerProps);

    // Check that actuated value is the min avail actuated value
    if (ControllerProps(ControlNum).ActuatedValue != ControllerProps(ControlNum).MinAvailActuated) {
        CheckMinActiveController = false;
        return CheckMinActiveController;
    }

    {
        auto const SELECT_CASE_var(ControllerProps(ControlNum).Action);
        if (SELECT_CASE_var == iNormalAction) { // "NORMAL"
            // Check for min constrained convergence
            if (ControllerProps(ControlNum).SetPointValue <= ControllerProps(ControlNum).SensedValue) {
                CheckMinActiveController = true;
                return CheckMinActiveController;
            }

        } else if (SELECT_CASE_var == iReverseAction) { // "REVERSE"
            // Check for min constrained convergence
            if (ControllerProps(ControlNum).SetPointValue >= ControllerProps(ControlNum).SensedValue) {
                CheckMinActiveController = true;
                return CheckMinActiveController;
            }

        } else {
            // Should never happen
            ShowSevereError(state, "CheckMinActiveController: Invalid controller action during " + CreateHVACStepFullString(state) + '.');
            ShowContinueError(state, "CheckMinActiveController: Controller name=" + ControllerProps(ControlNum).ControllerName);
            ShowContinueError(state, R"(CheckMinActiveController: Valid choices are "NORMAL" or "REVERSE")");
            ShowFatalError(state, "CheckMinActiveController: Preceding error causes program termination.");
        }
    }

    return CheckMinActiveController;
}

bool CheckMaxActiveController(EnergyPlusData &state, int const ControlNum)
{
    // FUNCTION INFORMATION:
    //       AUTHOR         Dimitri Curtil
    //       DATE WRITTEN   May 2006
    //       MODIFIED       na
    //       RE-ENGINEERED  na

    // PURPOSE OF THIS FUNCTION:
    // Returns true if controller is max-constrained. false otherwise.

    // Return value
    bool CheckMaxActiveController;

    CheckMaxActiveController = false;

    auto &ControllerProps(state.dataHVACControllers->ControllerProps);

    // Check that actuated value is the max avail actuated value
    if (ControllerProps(ControlNum).ActuatedValue != ControllerProps(ControlNum).MaxAvailActuated) {
        CheckMaxActiveController = false;
        return CheckMaxActiveController;
    }

    {
        auto const SELECT_CASE_var(ControllerProps(ControlNum).Action);
        if (SELECT_CASE_var == iNormalAction) { // "NORMAL"
            // Check for max constrained convergence
            if (ControllerProps(ControlNum).SetPointValue >= ControllerProps(ControlNum).SensedValue) {
                CheckMaxActiveController = true;
                return CheckMaxActiveController;
            }

        } else if (SELECT_CASE_var == iReverseAction) { // "REVERSE"
            // Check for max constrained convergence
            if (ControllerProps(ControlNum).SetPointValue <= ControllerProps(ControlNum).SensedValue) {
                CheckMaxActiveController = true;
                return CheckMaxActiveController;
            }

        } else {
            // Should never happen
            ShowSevereError(state, "CheckMaxActiveController: Invalid controller action during " + CreateHVACStepFullString(state) + '.');
            ShowContinueError(state, "CheckMaxActiveController: Controller name=" + ControllerProps(ControlNum).ControllerName);
            ShowContinueError(state, R"(CheckMaxActiveController: Valid choices are "NORMAL" or "REVERSE")");
            ShowFatalError(state, "CheckMaxActiveController: Preceding error causes program termination.");
        }
    }

    return CheckMaxActiveController;
}

void SaveSimpleController(EnergyPlusData &state, int const ControlNum, bool const FirstHVACIteration, bool const IsConvergedFlag)
{

    // SUBROUTINE INFORMATION:
    //       AUTHOR         Dimitri Curtil
    //       DATE WRITTEN   April 2006
    //       MODIFIED       na
    //       RE-ENGINEERED  na

    // PURPOSE OF THIS SUBROUTINE:
    // Updates solution trackers if simple controller is converged.

    // SUBROUTINE LOCAL VARIABLE DECLARATIONS:
    int PreviousSolutionIndex;

    auto &ControllerProps(state.dataHVACControllers->ControllerProps);

    // Save solution and mode for next call only if converged
    if (IsConvergedFlag) {
        if (FirstHVACIteration) {
            PreviousSolutionIndex = 1;
        } else {
            PreviousSolutionIndex = 2;
        }

        if (ControllerProps(ControlNum).Mode == iModeActive) {
            ControllerProps(ControlNum).SolutionTrackers(PreviousSolutionIndex).DefinedFlag = true;
            ControllerProps(ControlNum).SolutionTrackers(PreviousSolutionIndex).Mode = ControllerProps(ControlNum).Mode;
            ControllerProps(ControlNum).SolutionTrackers(PreviousSolutionIndex).ActuatedValue = ControllerProps(ControlNum).NextActuatedValue;
        } else {
            ControllerProps(ControlNum).SolutionTrackers(PreviousSolutionIndex).DefinedFlag = false;
            ControllerProps(ControlNum).SolutionTrackers(PreviousSolutionIndex).Mode = ControllerProps(ControlNum).Mode;
            ControllerProps(ControlNum).SolutionTrackers(PreviousSolutionIndex).ActuatedValue = ControllerProps(ControlNum).NextActuatedValue;
        }
    }
}

void UpdateController(EnergyPlusData &state, int const ControlNum)
{

    // SUBROUTINE INFORMATION:
    //       AUTHOR         <author>
    //       DATE WRITTEN   <date_written>
    //       MODIFIED       na
    //       RE-ENGINEERED  na

    // PURPOSE OF THIS SUBROUTINE:
    // This subroutine updates the actuated node with the next candidate value.

    // Using/Aliasing
    using PlantUtilities::SetActuatedBranchFlowRate;

    // SUBROUTINE LOCAL VARIABLE DECLARATIONS:
    int ActuatedNode;
    int SensedNode;

    auto &ControllerProps(state.dataHVACControllers->ControllerProps);

    // Set the sensed and actuated node numbers
    ActuatedNode = ControllerProps(ControlNum).ActuatedNode;
    SensedNode = ControllerProps(ControlNum).SensedNode;

    // Set the actuated node of the Controller
    {
        auto const SELECT_CASE_var(ControllerProps(ControlNum).ActuatorVar);
        if (SELECT_CASE_var == iCtrl::Flow) { // 'Flow'
            SetActuatedBranchFlowRate(state,
                                      ControllerProps(ControlNum).NextActuatedValue,
                                      ControllerProps(ControlNum).ActuatedNode,
                                      ControllerProps(ControlNum).ActuatedNodePlantLoopNum,
                                      ControllerProps(ControlNum).ActuatedNodePlantLoopSide,
                                      ControllerProps(ControlNum).ActuatedNodePlantLoopBranchNum,
                                      false);
            //     Node(ActuatedNode)%MassFlowRate = ControllerProps(ControlNum)%NextActuatedValue

        } else {
            ShowFatalError(state,
                           "UpdateController: Invalid Actuator Variable Type=" + ControlVariableTypes(ControllerProps(ControlNum).ActuatorVar));
        }
    }
}

void CheckTempAndHumRatCtrl(EnergyPlusData &state, int const ControlNum, bool &IsConvergedFlag)
{

    {
        auto &thisController(state.dataHVACControllers->ControllerProps(ControlNum));
        if (IsConvergedFlag) {
            if (thisController.ControlVar == iCtrl::TemperatureAndHumidityRatio) {
                // For temperature and humidity control, after temperature control is converged, check if humidity setpoint is met
                if (!thisController.HumRatCtrlOverride) {
                    // For humidity control tolerance, always use 0.0001 which is roughly equivalent to a 0.015C change in dewpoint
                    if (state.dataLoopNodes->Node(thisController.SensedNode).HumRat >
                        (state.dataLoopNodes->Node(thisController.SensedNode).HumRatMax + 1.0e-5)) {
                        // Turn on humdity control and restart controller
                        IsConvergedFlag = false;
                        thisController.HumRatCtrlOverride = true;
                        if (thisController.Action == iReverseAction) {
                            // Cooling coil controller should always be ReverseAction, but skip this if not
                            RootFinder::SetupRootFinder(state,
                                                        state.dataHVACControllers->RootFinders(ControlNum),
                                                        iSlopeDecreasing,
                                                        DataRootFinder::iMethod::FalsePosition,
                                                        DataPrecisionGlobals::constant_zero,
                                                        1.0e-6,
                                                        1.0e-5);
                        }
                        // Do a cold start reset, same as iControllerOpColdStart
                        ResetController(state, ControlNum, false, IsConvergedFlag);
                    }
                }
            }
        }
    }
}

void ExitCalcController(
    EnergyPlusData &state, int const ControlNum, Real64 const NextActuatedValue, int const Mode, bool &IsConvergedFlag, bool &IsUpToDateFlag)
{

    // SUBROUTINE INFORMATION:
    //       AUTHOR         Dimitri Curtil
    //       DATE WRITTEN   February 06
    //       MODIFIED       na
    //       RE-ENGINEERED  na

    // PURPOSE OF THIS SUBROUTINE:
    // Only called when controller is considered as "converged", meaning that we do no longer
    // need to continue iterating.

    // METHODOLOGY EMPLOYED:
    // Updates:
    // - next actuated value
    // - controller mode
    // - IsConvergedFlag
    // - IsUpToDateFlag

    auto &ControllerProps(state.dataHVACControllers->ControllerProps);

    ControllerProps(ControlNum).NextActuatedValue = NextActuatedValue;
    ControllerProps(ControlNum).Mode = Mode;
    IsConvergedFlag = true;

    // Set IsUpToDateFlag upon exiting to indicate caller whether or not the air loop needs to be
    // re-simulated with the current candidate value, ie ControllerProps(ControlNum)%NextActuatedValue
    if (ControllerProps(ControlNum).ActuatedValue != ControllerProps(ControlNum).NextActuatedValue) {
        IsUpToDateFlag = false;
    } else {
        IsUpToDateFlag = true;
    }
}

void TrackAirLoopControllers(EnergyPlusData &state,
                             int const AirLoopNum,
                             int const WarmRestartStatus,
                             int const AirLoopIterMax,
                             int const AirLoopIterTot,
                             int const AirLoopNumCalls)
{

    // SUBROUTINE INFORMATION:
    //       AUTHOR         Dimitri Curtil
    //       DATE WRITTEN   April 2006
    //       MODIFIED       na
    //       RE-ENGINEERED  na

    // PURPOSE OF THIS SUBROUTINE:
    // Updates runtime statistics for controllers on the specified air loop.
    // Used to produce objective metrics when analyzing runtime performance
    // of HVAC controllers for different implementations.

    // SUBROUTINE PARAMETER DEFINITIONS:
    // See CONTROLLER_WARM_RESTART_<> parameters in DataHVACControllers.cc
    // If Status<0, no speculative warm restart.
    // If Status==0, speculative warm restart failed.
    // If Status>0, speculative warm restart succeeded.
    // Max number of iterations performed by controllers on this air loop (per call to SimAirLoop)
    // Aggregated number of iterations performed by controllers on this air loop (per call to SimAirLoop)
    // Number of times SimAirLoopComponents() has been invoked

    // SUBROUTINE LOCAL VARIABLE DECLARATIONS:
    int ControllerNum;

    auto &AirLoopStats(state.dataHVACControllers->AirLoopStats);

    // If no controllers on this air loop then we have nothing to do
    if (state.dataAirSystemsData->PrimaryAirSystems(AirLoopNum).NumControllers == 0) return;
    // To avoid tracking statistics in case of no air loop or no HVAC controllers are defined
    if (state.dataHVACControllers->NumAirLoopStats == 0) return;

    // Update performance statistics for air loop
    ++AirLoopStats(AirLoopNum).NumCalls;

    {
        auto const SELECT_CASE_var(WarmRestartStatus);
        if (SELECT_CASE_var == iControllerWarmRestartSuccess) {
            ++AirLoopStats(AirLoopNum).NumSuccessfulWarmRestarts;
        } else if (SELECT_CASE_var == iControllerWarmRestartFail) {
            ++AirLoopStats(AirLoopNum).NumFailedWarmRestarts;
        } else {
            // Nothing to do if no speculative warm restart used
        }
    }

    AirLoopStats(AirLoopNum).TotSimAirLoopComponents += AirLoopNumCalls;

    AirLoopStats(AirLoopNum).MaxSimAirLoopComponents = max(AirLoopStats(AirLoopNum).MaxSimAirLoopComponents, AirLoopNumCalls);

    AirLoopStats(AirLoopNum).TotIterations += AirLoopIterTot;

    AirLoopStats(AirLoopNum).MaxIterations = max(AirLoopStats(AirLoopNum).MaxIterations, AirLoopIterMax);

    // Update performance statistics for each controller on air loop
    for (ControllerNum = 1; ControllerNum <= state.dataAirSystemsData->PrimaryAirSystems(AirLoopNum).NumControllers; ++ControllerNum) {
        TrackAirLoopController(state, AirLoopNum, ControllerNum);
    }
}

void TrackAirLoopController(EnergyPlusData &state,
                            int const AirLoopNum,       // Air loop index
                            int const AirLoopControlNum // Controller index on this air loop
)
{

    // SUBROUTINE INFORMATION:
    //       AUTHOR         Dimitri Curtil
    //       DATE WRITTEN   April 2006
    //       MODIFIED       na
    //       RE-ENGINEERED  na

    // PURPOSE OF THIS SUBROUTINE:
    // Updates runtime statistics for the specified controller.
    // Used to produce objective metrics when analyzing runtime performance
    // of HVAC controllers for different implementations.

    // Corresponding index in ControllerProps array
    int ControlIndex;
    // Number of iterations needed to solve this controller
    int IterationCount;
    // Current operating mode
    int Mode;

    auto &AirLoopStats(state.dataHVACControllers->AirLoopStats);
    auto &ControllerProps(state.dataHVACControllers->ControllerProps);

    ControlIndex = state.dataAirSystemsData->PrimaryAirSystems(AirLoopNum).ControllerIndex(AirLoopControlNum);

    // We use NumCalcCalls instead of the iteration counter used in SolveAirLoopControllers()
    // to avoid having to call TrackAirLoopController() directly from SolveAirLoopControllers().
    // The 2 counters should be the same anyway as NumCalcCalls is first reset to zero and
    // incremented each time ManageControllers() is invoked with iControllerOpIterate
    IterationCount = ControllerProps(ControlIndex).NumCalcCalls;
    Mode = ControllerProps(ControlIndex).Mode;

    if (Mode != iModeNone) {

        ++AirLoopStats(AirLoopNum).ControllerStats(AirLoopControlNum).NumCalls(Mode);

<<<<<<< HEAD
        InputOutputFilePath StatisticsFilePath{"statistics.HVACControllers.csv"};
        auto statisticsFile = StatisticsFilePath.open(state, "DumpAirLoopStatistics");
=======
        AirLoopStats(AirLoopNum).ControllerStats(AirLoopControlNum).TotIterations(Mode) += IterationCount;
>>>>>>> b622e27c

        AirLoopStats(AirLoopNum).ControllerStats(AirLoopControlNum).MaxIterations(Mode) =
            max(AirLoopStats(AirLoopNum).ControllerStats(AirLoopControlNum).MaxIterations(Mode), IterationCount);
    }
}

void DumpAirLoopStatistics(EnergyPlusData &state)
{

    // SUBROUTINE INFORMATION:
    //       AUTHOR         Dimitri Curtil
    //       DATE WRITTEN   April 2006
    //       MODIFIED       na
    //       RE-ENGINEERED  na

    // PURPOSE OF THIS SUBROUTINE:
    // Writes runtime statistics for controllers on all air loops
    // to a CSV file named "statistics.HVACControllers.csv".

    auto &NumPrimaryAirSys = state.dataHVACGlobal->NumPrimaryAirSys;

    // Detect if statistics have been generated or not for this run
    if (!state.dataSysVars->TrackAirLoopEnvFlag) {
        return;
    }

    InputOutputFileName StatisticsFileName{"statistics.HVACControllers.csv"};
    auto statisticsFile = StatisticsFileName.open(state, "DumpAirLoopStatistics");

    // note that the AirLoopStats object does not seem to be initialized when this code
    // is executed and it causes a crash here
    for (int AirLoopNum = 1; AirLoopNum <= NumPrimaryAirSys; ++AirLoopNum) {
        WriteAirLoopStatistics(
            state, statisticsFile, state.dataAirSystemsData->PrimaryAirSystems(AirLoopNum), state.dataHVACControllers->AirLoopStats(AirLoopNum));
    }
}

void WriteAirLoopStatistics(EnergyPlusData &state,
                            InputOutputFile &statisticsFile,
                            DefinePrimaryAirSystem const &ThisPrimaryAirSystem,
                            AirLoopStatsType const &ThisAirLoopStats)
{

    // SUBROUTINE INFORMATION:
    //       AUTHOR         Dimitri Curtil
    //       DATE WRITTEN   April 2006
    //       MODIFIED       na
    //       RE-ENGINEERED  na

    // PURPOSE OF THIS SUBROUTINE:
    // Writes runtime statistics for controllers on the specified air loop
    // to the specified file.

    using namespace DataAirSystems;

    // SUBROUTINE LOCAL VARIABLE DECLARATIONS:
    int AirLoopControlNum;
    int NumWarmRestarts;
    Real64 WarmRestartSuccessRatio;
    int NumCalls;
    int TotIterations;
    int MaxIterations;
    Real64 AvgIterations;
    int iModeNum;

    print(statisticsFile, "{},\n", ThisPrimaryAirSystem.Name);

    // Number of calls to SimAirLoop() has been invoked over the course of the simulation
    // to simulate the specified air loop
    print(statisticsFile, "NumCalls,{}\n", ThisAirLoopStats.NumCalls);

    // Warm restart success ratio
    NumWarmRestarts = ThisAirLoopStats.NumSuccessfulWarmRestarts + ThisAirLoopStats.NumFailedWarmRestarts;
    if (NumWarmRestarts == 0) {
        WarmRestartSuccessRatio = 0.0;
    } else {
        WarmRestartSuccessRatio = double(ThisAirLoopStats.NumSuccessfulWarmRestarts) / double(NumWarmRestarts);
    }

    print(statisticsFile, "NumWarmRestarts,{}\n", NumWarmRestarts);
    print(statisticsFile, "NumSuccessfulWarmRestarts,{}\n", ThisAirLoopStats.NumSuccessfulWarmRestarts);
    print(statisticsFile, "NumFailedWarmRestarts,{}\n", ThisAirLoopStats.NumFailedWarmRestarts);
    print(statisticsFile, "WarmRestartSuccessRatio,{:.10T}\n", WarmRestartSuccessRatio);

    // Total number of times SimAirLoopComponents() has been invoked over the course of the simulation
    // to simulate the specified air loop
    print(statisticsFile, "TotSimAirLoopComponents,{}\n", ThisAirLoopStats.TotSimAirLoopComponents);
    // Maximum number of times SimAirLoopComponents() has been invoked over the course of the simulation
    // to simulate the specified air loop
    print(statisticsFile, "MaxSimAirLoopComponents,{}\n", ThisAirLoopStats.MaxSimAirLoopComponents);

    // Aggregated number of iterations needed by all controllers to simulate the specified air loop
    print(statisticsFile, "TotIterations,{}\n", ThisAirLoopStats.TotIterations);
    // Maximum number of iterations needed by controllers to simulate the specified air loop
    print(statisticsFile, "MaxIterations,{}\n", ThisAirLoopStats.MaxIterations);

    // Average number of iterations needed by controllers to simulate the specified air loop
    if (ThisAirLoopStats.NumCalls == 0) {
        AvgIterations = 0.0;
    } else {
        AvgIterations = double(ThisAirLoopStats.TotIterations) / double(ThisAirLoopStats.NumCalls);
    }

    print(statisticsFile, "AvgIterations,{:.10T}\n", AvgIterations);

    // Dump statistics for each controller on this air loop
    for (AirLoopControlNum = 1; AirLoopControlNum <= ThisPrimaryAirSystem.NumControllers; ++AirLoopControlNum) {

        print(statisticsFile, "{},\n", ThisPrimaryAirSystem.ControllerName(AirLoopControlNum));

        // Aggregate iteration trackers across all operating modes
        NumCalls = 0;
        TotIterations = 0;
        MaxIterations = 0;

        for (iModeNum = iFirstMode; iModeNum <= iLastMode; ++iModeNum) {
            NumCalls += ThisAirLoopStats.ControllerStats(AirLoopControlNum).NumCalls(iModeNum);

            TotIterations += ThisAirLoopStats.ControllerStats(AirLoopControlNum).TotIterations(iModeNum);

            MaxIterations = max(MaxIterations, ThisAirLoopStats.ControllerStats(AirLoopControlNum).MaxIterations(iModeNum));
        }

        // Number of times this controller was simulated (should match air loop num calls)
        print(statisticsFile, "NumCalls,{}\n", NumCalls);
        // Aggregated number of iterations needed by this controller
        print(statisticsFile, "TotIterations,{}\n", TotIterations);
        // Aggregated number of iterations needed by this controller
        print(statisticsFile, "MaxIterations,{}\n", MaxIterations);

        // Average number of iterations needed by controllers to simulate the specified air loop
        if (NumCalls == 0) {
            AvgIterations = 0.0;
        } else {
            AvgIterations = double(TotIterations) / double(NumCalls);
        }
        print(statisticsFile, "AvgIterations,{:.10T}\n", AvgIterations);

        // Dump iteration trackers for each operating mode
        for (iModeNum = iFirstMode; iModeNum <= iLastMode; ++iModeNum) {

            print(statisticsFile, "{},\n", state.dataHVACCtrl->ControllerModeTypes(iModeNum));

            // Number of times this controller operated in this mode
            print(statisticsFile, "NumCalls,{}\n", ThisAirLoopStats.ControllerStats(AirLoopControlNum).NumCalls(iModeNum));

            // Aggregated number of iterations needed by this controller
            print(statisticsFile, "TotIterations,{}\n", ThisAirLoopStats.ControllerStats(AirLoopControlNum).TotIterations(iModeNum));
            // Aggregated number of iterations needed by this controller
            print(statisticsFile, "MaxIterations,{}\n", ThisAirLoopStats.ControllerStats(AirLoopControlNum).MaxIterations(iModeNum));

            // Average number of iterations needed by controllers to simulate the specified air loop
            if (ThisAirLoopStats.ControllerStats(AirLoopControlNum).NumCalls(iModeNum) == 0) {
                AvgIterations = 0.0;
            } else {
                AvgIterations = double(ThisAirLoopStats.ControllerStats(AirLoopControlNum).TotIterations(iModeNum)) /
                                double(ThisAirLoopStats.ControllerStats(AirLoopControlNum).NumCalls(iModeNum));
            }
            print(statisticsFile, "AvgIterations,{:.10T}\n", AvgIterations);
        }
    }
}

void SetupAirLoopControllersTracer(EnergyPlusData &state, int const AirLoopNum)
{

<<<<<<< HEAD
        // METHODOLOGY EMPLOYED:
        // Needs description, as appropriate.

        // SUBROUTINE LOCAL VARIABLE DECLARATIONS:
        int ControllerNum;

        // Open main controller trace file for each air loop
        const auto TraceFilePath = "controller." + state.dataAirSystemsData->PrimaryAirSystems(AirLoopNum).Name + ".csv";

        // Store file unit in air loop stats
        AirLoopStats(AirLoopNum).TraceFile->filePath = TraceFilePath;
        AirLoopStats(AirLoopNum).TraceFile->open();

        if (!AirLoopStats(AirLoopNum).TraceFile->good()) {
            ShowFatalError(state, "SetupAirLoopControllersTracer: Failed to open air loop trace file \"" + TraceFilePath + "\" for output (write).");
            return;
        }

        auto &TraceFile = *AirLoopStats(AirLoopNum).TraceFile;
=======
    // SUBROUTINE INFORMATION:
    //       AUTHOR         Dimitri Curtil
    //       DATE WRITTEN   February 2006
    //       MODIFIED       na
    //       RE-ENGINEERED  na
>>>>>>> b622e27c

    // PURPOSE OF THIS SUBROUTINE:
    // Opens main trace file for controllers on specific air loop
    // and writes header row with titles.

    int ControllerNum;

    // Open main controller trace file for each air loop
    const auto TraceFileName = "controller." + state.dataAirSystemsData->PrimaryAirSystems(AirLoopNum).Name + ".csv";

    auto &AirLoopStats(state.dataHVACControllers->AirLoopStats);

    // Store file unit in air loop stats
    AirLoopStats(AirLoopNum).TraceFile->fileName = TraceFileName;
    AirLoopStats(AirLoopNum).TraceFile->open();

    if (!AirLoopStats(AirLoopNum).TraceFile->good()) {
        ShowFatalError(state, "SetupAirLoopControllersTracer: Failed to open air loop trace file \"" + TraceFileName + "\" for output (write).");
        return;
    }

    auto &TraceFile = *AirLoopStats(AirLoopNum).TraceFile;

    // List all controllers and their corresponding handles into main trace file
    print(TraceFile, "Num,Name,\n");

    for (ControllerNum = 1; ControllerNum <= state.dataAirSystemsData->PrimaryAirSystems(AirLoopNum).NumControllers; ++ControllerNum) {
        print(TraceFile, "{},{},\n", ControllerNum, state.dataAirSystemsData->PrimaryAirSystems(AirLoopNum).ControllerName(ControllerNum));
        // SAME AS ControllerProps(ControllerIndex)%ControllerName BUT NOT YET AVAILABLE
    }

    // Skip a bunch of lines
    print(TraceFile, "\n\n\n");

    // Write column header in main controller trace file
    print(TraceFile,
          "ZoneSizingCalc,SysSizingCalc,EnvironmentNum,WarmupFlag,SysTimeStamp,SysTimeInterval,BeginTimeStepFlag,FirstTimeStepSysFlag,"
          "FirstHVACIteration,AirLoopPass,AirLoopNumCallsTot,AirLoopConverged,");

    // Write headers for final state
    for (ControllerNum = 1; ControllerNum <= state.dataAirSystemsData->PrimaryAirSystems(AirLoopNum).NumControllers; ++ControllerNum) {
        print(
            TraceFile, "Mode{},IterMax{},XRoot{},YRoot{},YSetPoint{},\n", ControllerNum, ControllerNum, ControllerNum, ControllerNum, ControllerNum);
    }

    print(TraceFile, "\n");
}

void TraceAirLoopControllers(EnergyPlusData &state,
                             bool const FirstHVACIteration,
                             int const AirLoopNum,
                             int const AirLoopPass,
                             bool const AirLoopConverged,
                             int const AirLoopNumCalls)
{

    // SUBROUTINE INFORMATION:
    //       AUTHOR         Dimitri Curtil
    //       DATE WRITTEN   January 2006
    //       MODIFIED       na
    //       RE-ENGINEERED  na

    // PURPOSE OF THIS SUBROUTINE:
    // This subroutine writes diagnostic to the trace file attached to each air loop.

    // SUBROUTINE ARGUMENT DEFINITIONS:
    // TRUE when primary air system & controllers simulation has converged;
    // Number of times SimAirLoopComponents() has been invoked

    // SUBROUTINE LOCAL VARIABLE DECLARATIONS:
    int ControllerNum;

    auto &AirLoopStats(state.dataHVACControllers->AirLoopStats);

    // IF no controllers on this air loop then we have nothing to do
    if (state.dataAirSystemsData->PrimaryAirSystems(AirLoopNum).NumControllers == 0) return;
    // To avoid tracking statistics in case of no air loop or no HVAC controllers are defined
    if (state.dataHVACControllers->NumAirLoopStats == 0) return;

    // Setup trace file on first call only
    if (AirLoopStats(AirLoopNum).FirstTraceFlag) {
        SetupAirLoopControllersTracer(state, AirLoopNum);

        AirLoopStats(AirLoopNum).FirstTraceFlag = false;
    }

    auto &TraceFile = *AirLoopStats(AirLoopNum).TraceFile;

    if (!TraceFile.good()) return;

    // Write iteration stamp first
    TraceIterationStamp(state, TraceFile, FirstHVACIteration, AirLoopPass, AirLoopConverged, AirLoopNumCalls);

    // Loop over the air sys controllers and write diagnostic to trace file
    for (ControllerNum = 1; ControllerNum <= state.dataAirSystemsData->PrimaryAirSystems(AirLoopNum).NumControllers; ++ControllerNum) {
        TraceAirLoopController(state, TraceFile, state.dataAirSystemsData->PrimaryAirSystems(AirLoopNum).ControllerIndex(ControllerNum));
    }

    // Go to next line
    print(TraceFile, "\n");
}

void TraceIterationStamp(EnergyPlusData &state,
                         InputOutputFile &TraceFile,
                         bool const FirstHVACIteration,
                         int const AirLoopPass,
                         bool const AirLoopConverged,
                         int const AirLoopNumCalls)
{

    // SUBROUTINE INFORMATION:
    //       AUTHOR         Dimitri Curtil
    //       DATE WRITTEN   February 2006
    //       MODIFIED       na
    //       RE-ENGINEERED  na

    // PURPOSE OF THIS SUBROUTINE:
    // Writes current iteration time stamp to specified trace file.

    // Using/Aliasing
    using General::LogicalToInteger;

    // SUBROUTINE PARAMETER DEFINITIONS:
    // TRUE when primary air system and controllers simulation has converged;
    // Number of times SimAirLoopComponents() has been invoked

    // Write step stamp to air loop trace file after reset
    // Note that we do not go to the next line
    print(TraceFile,
          "{},{},{},{},{},{},{},{},{},{},{},{},",
          LogicalToInteger(state.dataGlobal->ZoneSizingCalc),
          LogicalToInteger(state.dataGlobal->SysSizingCalc),
          state.dataEnvrn->CurEnvirNum,
          LogicalToInteger(state.dataGlobal->WarmupFlag),
          CreateHVACTimeString(state),
          MakeHVACTimeIntervalString(state),
          LogicalToInteger(state.dataGlobal->BeginTimeStepFlag),
          LogicalToInteger(state.dataHVACGlobal->FirstTimeStepSysFlag),
          LogicalToInteger(FirstHVACIteration),
          AirLoopPass,
          AirLoopNumCalls,
          LogicalToInteger(AirLoopConverged));
}

void TraceAirLoopController(EnergyPlusData &state, InputOutputFile &TraceFile, int const ControlNum)
{

    // SUBROUTINE INFORMATION:
    //       AUTHOR         Dimitri Curtil
    //       DATE WRITTEN   January 2006
    //       MODIFIED       na
    //       RE-ENGINEERED  na

    // PURPOSE OF THIS SUBROUTINE:
    // This subroutine writes convergence diagnostic to the air loop trace file
    // for the specified controller index.

    // SUBROUTINE LOCAL VARIABLE DECLARATIONS:
    int ActuatedNode;
    int SensedNode;

    auto &ControllerProps(state.dataHVACControllers->ControllerProps);

    // Set the sensed and actuated node numbers
    ActuatedNode = ControllerProps(ControlNum).ActuatedNode;
    SensedNode = ControllerProps(ControlNum).SensedNode;

    print(TraceFile,
          "{},{},{:.10T},{:.10T},{:.10T},",
          ControllerProps(ControlNum).Mode,
          ControllerProps(ControlNum).NumCalcCalls,
          state.dataLoopNodes->Node(ActuatedNode).MassFlowRate,
          state.dataLoopNodes->Node(SensedNode).Temp,
          state.dataLoopNodes->Node(SensedNode).TempSetPoint);
}

void SetupIndividualControllerTracer(EnergyPlusData &state, int const ControlNum)
{

    // SUBROUTINE INFORMATION:
    //       AUTHOR         Dimitri Curtil
    //       DATE WRITTEN   February 2006
    //       MODIFIED       na
    //       RE-ENGINEERED  na

<<<<<<< HEAD
        const auto TraceFilePath = "controller." + ControllerProps(ControlNum).ControllerName + ".csv";
        auto &TraceFile = *ControllerProps(ControlNum).TraceFile;
        TraceFile.filePath = TraceFilePath;
        TraceFile.open();

        if (!TraceFile.good()) {
            ShowFatalError(state, "SetupIndividualControllerTracer: Failed to open controller trace file \"" + TraceFilePath + "\" for output (write).");
            return;
        }
=======
    // PURPOSE OF THIS SUBROUTINE:
    // Opens individual controller trace file for the specified controller
    // and writes header row.

    using RootFinder::WriteRootFinderTraceHeader;
>>>>>>> b622e27c

    auto &ControllerProps(state.dataHVACControllers->ControllerProps);

    const auto TraceFileName = "controller." + ControllerProps(ControlNum).ControllerName + ".csv";
    auto &TraceFile = *ControllerProps(ControlNum).TraceFile;
    TraceFile.fileName = TraceFileName;
    TraceFile.open();

    if (!TraceFile.good()) {
        ShowFatalError(state, "SetupIndividualControllerTracer: Failed to open controller trace file \"" + TraceFileName + "\" for output (write).");
        return;
    }

    // Write header row
    // Masss flow rate
    // Convergence analysis
    print(TraceFile,
          "EnvironmentNum,WarmupFlag,SysTimeStamp,SysTimeInterval,AirLoopPass,FirstHVACIteration,Operation,NumCalcCalls,SensedNode%MassFlowRate,"
          "ActuatedNode%MassFlowRateMinAvail,ActuatedNode%MassFlowRateMaxAvail,X,Y,Setpoint,DeltaSensed,Offset,Mode,IsConvergedFlag,"
          "NextActuatedValue");

    WriteRootFinderTraceHeader(TraceFile);

    // Finally skip line
    print(TraceFile, "\n");
}

void TraceIndividualController(EnergyPlusData &state,
                               int const ControlNum,
                               bool const FirstHVACIteration,
                               int const AirLoopPass,
                               int const Operation, // Operation to execute
                               bool const IsConvergedFlag)
{

    // SUBROUTINE INFORMATION:
    //       AUTHOR         Dimitri Curtil
    //       DATE WRITTEN   January 2006
    //       MODIFIED       na
    //       RE-ENGINEERED  na

    // PURPOSE OF THIS SUBROUTINE:
    // This subroutine writes convergence diagnostic to the trace file for the specified
    // controller.

    using General::LogicalToInteger;
    using RootFinder::WriteRootFinderTrace;

    // SUBROUTINE LOCAL VARIABLE DECLARATIONS:
    int ActuatedNode;
    int SensedNode;
    bool SkipLineFlag;

    auto &ControllerProps(state.dataHVACControllers->ControllerProps);

    // Setup individual trace file on first trace only
    if (ControllerProps(ControlNum).FirstTraceFlag) {
        SetupIndividualControllerTracer(state, ControlNum);

        ControllerProps(ControlNum).FirstTraceFlag = false;
        SkipLineFlag = false;
    } else {
        SkipLineFlag = FirstHVACIteration && (ControllerProps(ControlNum).NumCalcCalls == 0);
    }

    auto &TraceFile = *ControllerProps(ControlNum).TraceFile;

    // Nothing to do if trace file not registered
    if (!TraceFile.good()) return;

    // Skip a line before each new HVAC step
    if (SkipLineFlag) {
        print(TraceFile, "\n");
    }

    // Set the sensed and actuated node numbers
    ActuatedNode = ControllerProps(ControlNum).ActuatedNode;
    SensedNode = ControllerProps(ControlNum).SensedNode;

    // Write iteration stamp
    print(TraceFile,
          "{},{},{},{},{},{},{},{},",
          state.dataEnvrn->CurEnvirNum,
          LogicalToInteger(state.dataGlobal->WarmupFlag),
          CreateHVACTimeString(state),
          MakeHVACTimeIntervalString(state),
          AirLoopPass,
          LogicalToInteger(FirstHVACIteration),
          Operation,
          ControllerProps(ControlNum).NumCalcCalls);

    // Write detailed diagnostic
    {
        auto const SELECT_CASE_var(Operation);
        if ((SELECT_CASE_var == iControllerOpColdStart) || (SELECT_CASE_var == iControllerOpWarmRestart)) {
            print(TraceFile,
                  "{:.10T},{:.10T},{:.10T},{:.10T},{:.10T},{:.10T},{},{},{},{},{:.10T},",
                  state.dataLoopNodes->Node(SensedNode).MassFlowRate,
                  state.dataLoopNodes->Node(ActuatedNode).MassFlowRateMinAvail,
                  state.dataLoopNodes->Node(ActuatedNode).MassFlowRateMaxAvail,
                  ControllerProps(ControlNum).ActuatedValue,
                  state.dataLoopNodes->Node(SensedNode).Temp,
                  ControllerProps(ControlNum).SetPointValue,
                  ' ',
                  ' ',
                  ControllerProps(ControlNum).Mode,
                  LogicalToInteger(IsConvergedFlag),
                  ControllerProps(ControlNum).NextActuatedValue);
            // X | Y | setpoint | DeltaSensed = Y - YRoot | Offset | Mode | IsConvergedFlag

            // No trace available for root finder yet
            // Skip call to WriteRootFinderTrace()

            // Finally skip line
            print(TraceFile, "\n");

        } else if (SELECT_CASE_var == iControllerOpIterate) {
            // Masss flow rate
            // Convergence analysis

            print(TraceFile,
                  "{:.10T},{:.10T},{:.10T},{:.10T},{:.10T},{:.10T},{:.10T},{:.10T},{},{},{:.10T},",
                  state.dataLoopNodes->Node(SensedNode).MassFlowRate,
                  state.dataLoopNodes->Node(ActuatedNode).MassFlowRateMinAvail,
                  state.dataLoopNodes->Node(ActuatedNode).MassFlowRateMaxAvail,
                  ControllerProps(ControlNum).ActuatedValue,
                  state.dataLoopNodes->Node(SensedNode).Temp,
                  ControllerProps(ControlNum).SetPointValue,
                  ControllerProps(ControlNum).DeltaSensed,
                  ControllerProps(ControlNum).Offset,
                  ControllerProps(ControlNum).Mode,
                  LogicalToInteger(IsConvergedFlag),
                  ControllerProps(ControlNum).NextActuatedValue);

            // X | Y | setpoint | DeltaSensed = Y - YRoot | Offset | Mode | IsConvergedFlag

            // Append trace for root finder
            WriteRootFinderTrace(TraceFile, state.dataHVACControllers->RootFinders(ControlNum));

            // Finally skip line
            print(TraceFile, "\n");

        } else if (SELECT_CASE_var == iControllerOpEnd) {
            // Masss flow rate
            // Convergence analysis
            print(TraceFile,
                  "{:.10T},{:.10T},{:.10T},{:.10T},{:.10T},{:.10T},{:.10T},{:.10T},{},{},{:.10T},",
                  state.dataLoopNodes->Node(SensedNode).MassFlowRate,
                  state.dataLoopNodes->Node(ActuatedNode).MassFlowRateMinAvail,
                  state.dataLoopNodes->Node(ActuatedNode).MassFlowRateMaxAvail,
                  ControllerProps(ControlNum).ActuatedValue,
                  state.dataLoopNodes->Node(SensedNode).Temp,
                  ControllerProps(ControlNum).SetPointValue,
                  ControllerProps(ControlNum).DeltaSensed,
                  ControllerProps(ControlNum).Offset,
                  ControllerProps(ControlNum).Mode,
                  LogicalToInteger(IsConvergedFlag),
                  ControllerProps(ControlNum).NextActuatedValue);

            // X | Y | setpoint | DeltaSensed = Y - YRoot | Offset | Mode | IsConvergedFlag

            // No trace available for root finder yet
            // Skip call to WriteRootFinderTrace()

            // Finally skip line
            print(TraceFile, "\n");

            // Skip an additional line to indicate end of current HVAC step
            print(TraceFile, "\n");

        } else {
            // Should never happen
            ShowFatalError(state,
                           format("TraceIndividualController: Invalid Operation passed={}, Controller name={}",
                                  Operation,
                                  ControllerProps(ControlNum).ControllerName));
        }
    }

    TraceFile.flush();
}

std::string CreateHVACTimeString(EnergyPlusData &state)
{

    // FUNCTION INFORMATION:
    //       AUTHOR         Dimitri Curtil
    //       DATE WRITTEN   January 2006
    //       MODIFIED       na
    //       RE-ENGINEERED  na

    // PURPOSE OF THIS FUNCTION:
    // This function creates a string describing the current time stamp of the system
    // time step.

    using General::CreateTimeString;
    using General::GetCurrentHVACTime;

    // Return value
    std::string OutputString;

    // FUNCTION LOCAL VARIABLE DECLARATIONS:
    std::string Buffer;

    Buffer = CreateTimeString(GetCurrentHVACTime(state));
    OutputString = state.dataEnvrn->CurMnDy + ' ' + stripped(Buffer);

    return OutputString;
}

std::string CreateHVACStepFullString(EnergyPlusData &state)
{

    // FUNCTION INFORMATION:
    //       AUTHOR         Dimitri Curtil
    //       DATE WRITTEN   April 2006
    //       MODIFIED       na
    //       RE-ENGINEERED  na

    // PURPOSE OF THIS FUNCTION:
    // This function creates a string describing the current HVAC step.
    // It includes the environment name, the current day/month and the current
    // time stamp for the system time step.
    // It is used in error messages only.

    // Return value
    std::string OutputString;

    OutputString = state.dataEnvrn->EnvironmentName + ", " + MakeHVACTimeIntervalString(state);

    return OutputString;
}

std::string MakeHVACTimeIntervalString(EnergyPlusData &state)
{

    // FUNCTION INFORMATION:
    //       AUTHOR         Dimitri Curtil
    //       DATE WRITTEN   January 2006
    //       MODIFIED       na
    //       RE-ENGINEERED  na

    // PURPOSE OF THIS FUNCTION:
    // This function creates a string describing the current time interval of the system
    // time step.

    // Using/Aliasing
    using General::CreateHVACTimeIntervalString;

    // Return value
    std::string OutputString;

    OutputString = stripped(CreateHVACTimeIntervalString(state));

    return OutputString;
}

void CheckControllerListOrder(EnergyPlusData &state)
{

    // SUBROUTINE INFORMATION:
    //       AUTHOR         B. Griffith
    //       DATE WRITTEN   Oct 10.
    //       MODIFIED       na
    //       RE-ENGINEERED  na

    // PURPOSE OF THIS SUBROUTINE:
    // check that if multiple controllers on an air loop, that they aren't listed in a bad order
    // CR 8253

    // METHODOLOGY EMPLOYED:
    // setup data for sensed nodes and compare positions if on the same branch

    // Using/Aliasing
    auto &NumPrimaryAirSys = state.dataHVACGlobal->NumPrimaryAirSys;

    // SUBROUTINE LOCAL VARIABLE DECLARATIONS:
    int AirSysNum;
    int ContrlNum;
    int WaterCoilContrlCount;
    Array2D_int ContrlSensedNodeNums; // array for storing sense node info
    int SensedNodeIndex;
    int BranchNodeIndex;
    int BranchNum;
    int foundControl;

    for (AirSysNum = 1; AirSysNum <= NumPrimaryAirSys; ++AirSysNum) {

        if (state.dataAirSystemsData->PrimaryAirSystems(AirSysNum).NumControllers > 1) {
            // first see how many are water coil controllers
            WaterCoilContrlCount = 0; // init
            for (ContrlNum = 1; ContrlNum <= state.dataAirSystemsData->PrimaryAirSystems(AirSysNum).NumControllers; ++ContrlNum) {
                if (UtilityRoutines::SameString(state.dataAirSystemsData->PrimaryAirSystems(AirSysNum).ControllerType(ContrlNum),
                                                "CONTROLLER:WATERCOIL")) {
                    ++WaterCoilContrlCount;
                }
            }

            if (WaterCoilContrlCount > 1) {
                ContrlSensedNodeNums.allocate(3, WaterCoilContrlCount);
                ContrlSensedNodeNums = 0;
                SensedNodeIndex = 0;
                for (ContrlNum = 1; ContrlNum <= state.dataAirSystemsData->PrimaryAirSystems(AirSysNum).NumControllers; ++ContrlNum) {
                    if (UtilityRoutines::SameString(state.dataAirSystemsData->PrimaryAirSystems(AirSysNum).ControllerType(ContrlNum),
                                                    "CONTROLLER:WATERCOIL")) {
                        ++SensedNodeIndex;
                        foundControl =
                            UtilityRoutines::FindItemInList(state.dataAirSystemsData->PrimaryAirSystems(AirSysNum).ControllerName(ContrlNum),
                                                            state.dataHVACControllers->ControllerProps,
                                                            &ControllerPropsType::ControllerName);
                        if (foundControl > 0) {
                            ContrlSensedNodeNums(1, SensedNodeIndex) = state.dataHVACControllers->ControllerProps(foundControl).SensedNode;
                        }
                    }
                }
            }

            // fill branch index for sensed nodes
            if (allocated(ContrlSensedNodeNums)) {
                for (BranchNum = 1; BranchNum <= state.dataAirSystemsData->PrimaryAirSystems(AirSysNum).NumBranches; ++BranchNum) {
                    for (SensedNodeIndex = 1; SensedNodeIndex <= WaterCoilContrlCount; ++SensedNodeIndex) {
                        for (BranchNodeIndex = 1;
                             BranchNodeIndex <= state.dataAirSystemsData->PrimaryAirSystems(AirSysNum).Branch(BranchNum).TotalNodes;
                             ++BranchNodeIndex) {
                            if (ContrlSensedNodeNums(1, SensedNodeIndex) ==
                                state.dataAirSystemsData->PrimaryAirSystems(AirSysNum).Branch(BranchNum).NodeNum(BranchNodeIndex)) {
                                ContrlSensedNodeNums(2, SensedNodeIndex) = BranchNodeIndex;
                                ContrlSensedNodeNums(3, SensedNodeIndex) = BranchNum;
                            }
                        }
                    }
                }
            }
            // check if flow order doesn't agree with controller order
            if (allocated(ContrlSensedNodeNums)) {
                for (SensedNodeIndex = 1; SensedNodeIndex <= WaterCoilContrlCount; ++SensedNodeIndex) {
                    if (SensedNodeIndex == 1) continue;
                    if (ContrlSensedNodeNums(2, SensedNodeIndex) < ContrlSensedNodeNums(2, SensedNodeIndex - 1)) {
                        // now see if on the same branch
                        if (ContrlSensedNodeNums(3, SensedNodeIndex) == ContrlSensedNodeNums(3, SensedNodeIndex - 1)) {
                            // we have a flow order problem with water coil controllers
                            ShowSevereError(state, "CheckControllerListOrder: A water coil controller list has the wrong order");
                            ShowContinueError(state,
                                              "Check the AirLoopHVAC:ControllerList for the air loop called \"" +
                                                  state.dataAirSystemsData->PrimaryAirSystems(AirSysNum).Name + "\"");
                            ShowContinueError(state,
                                              "When there are multiple Controller:WaterCoil objects for the same air loop, they need to be "
                                              "listed in the proper order.");
                            ShowContinueError(state,
                                              "The controllers should be listed in natural flow order with those for upstream coils listed "
                                              "before those for downstream coils.");
                            ShowContinueError(state, "The sensed nodes specified for the respective controllers should also reflect this order.");
                        }
                    }
                }
            }

            if (allocated(ContrlSensedNodeNums)) ContrlSensedNodeNums.deallocate();

        } // controllers > 1
    }
}

void CheckCoilWaterInletNode(EnergyPlusData &state,
                             int const WaterInletNodeNum, // input actuator node number
                             bool &NodeNotFound           // true if matching actuator node not found
)
{

    // SUBROUTINE INFORMATION:
    //       AUTHOR         Heejin Cho
    //       DATE WRITTEN   November 2010
    //       MODIFIED       na
    //       RE-ENGINEERED  na

    // PURPOSE OF THIS FUNCTION:
    // This subroutine checks that the water inlet node number is matched by
    // the actuator node number of some water coil

    // FUNCTION LOCAL VARIABLE DECLARATIONS:
    int ControlNum;

    if (state.dataHVACControllers->GetControllerInputFlag) {
        GetControllerInput(state);
        state.dataHVACControllers->GetControllerInputFlag = false;
    }

    NodeNotFound = true;
    for (ControlNum = 1; ControlNum <= state.dataHVACControllers->NumControllers; ++ControlNum) {
        if (state.dataHVACControllers->ControllerProps(ControlNum).ActuatedNode == WaterInletNodeNum) {
            NodeNotFound = false;
        }
    }
}

void GetControllerNameAndIndex(EnergyPlusData &state,
                               int const WaterInletNodeNum, // input actuator node number
                               std::string &ControllerName, // controller name used by water coil
                               int &ControllerIndex,        // controller index used by water coil
                               bool &ErrorsFound            // true if matching actuator node not found
)
{

    // SUBROUTINE INFORMATION:
    //       AUTHOR         Richard Raustad
    //       DATE WRITTEN   June 2017

    // PURPOSE OF THIS FUNCTION:
    // This subroutine checks that the water inlet node number is matched by
    // the actuator node number of some water coil and passed back controller name and index

    // FUNCTION LOCAL VARIABLE DECLARATIONS:
    int ControlNum;

    if (state.dataHVACControllers->GetControllerInputFlag) {
        GetControllerInput(state);
        state.dataHVACControllers->GetControllerInputFlag = false;
    }

    ControllerName = " ";
    ControllerIndex = 0;
    for (ControlNum = 1; ControlNum <= state.dataHVACControllers->NumControllers; ++ControlNum) {
        if (state.dataHVACControllers->ControllerProps(ControlNum).ActuatedNode == WaterInletNodeNum) {
            ControllerIndex = ControlNum;
            ControllerName = state.dataHVACControllers->ControllerProps(ControlNum).ControllerName;
            break;
        }
    }

    if (ControllerIndex == 0) {
        ErrorsFound = true;
    }
}

void GetControllerActuatorNodeNum(EnergyPlusData &state,
                                  std::string const &ControllerName, // name of coil controller
                                  int &WaterInletNodeNum,            // input actuator node number
                                  bool &NodeNotFound                 // true if matching actuator node not found
)
{

    // SUBROUTINE INFORMATION:
    //       AUTHOR         Richard Raustad, FSEC
    //       DATE WRITTEN   September 2013
    //       MODIFIED       na
    //       RE-ENGINEERED  na

    // PURPOSE OF THIS FUNCTION:
    // This subroutine finds the controllers actuator node number

    // FUNCTION LOCAL VARIABLE DECLARATIONS:
    int ControlNum;

    if (state.dataHVACControllers->GetControllerInputFlag) {
        GetControllerInput(state);
        state.dataHVACControllers->GetControllerInputFlag = false;
    }

    NodeNotFound = true;
    ControlNum = UtilityRoutines::FindItemInList(ControllerName, state.dataHVACControllers->ControllerProps, &ControllerPropsType::ControllerName);
    if (ControlNum > 0 && ControlNum <= state.dataHVACControllers->NumControllers) {
        WaterInletNodeNum = state.dataHVACControllers->ControllerProps(ControlNum).ActuatedNode;
        NodeNotFound = false;
    }
}

int GetControllerIndex(EnergyPlusData &state, std::string const &ControllerName // name of coil controller
)
{

    // SUBROUTINE INFORMATION:
    //       AUTHOR         Richard Raustad, FSEC
    //       DATE WRITTEN   January 2018

    // This subroutine finds the controllers actuator node number

    if (state.dataHVACControllers->GetControllerInputFlag) {
        GetControllerInput(state);
        state.dataHVACControllers->GetControllerInputFlag = false;
    }

    int ControllerIndex =
        UtilityRoutines::FindItemInList(ControllerName, state.dataHVACControllers->ControllerProps, &ControllerPropsType::ControllerName);
    if (ControllerIndex == 0) {
        ShowFatalError(state,
                       "ManageControllers: Invalid controller=" + ControllerName +
                           ". The only valid controller type for an AirLoopHVAC is Controller:WaterCoil.");
    }

    return ControllerIndex;
}

} // namespace EnergyPlus::HVACControllers<|MERGE_RESOLUTION|>--- conflicted
+++ resolved
@@ -2213,12 +2213,7 @@
 
         ++AirLoopStats(AirLoopNum).ControllerStats(AirLoopControlNum).NumCalls(Mode);
 
-<<<<<<< HEAD
-        InputOutputFilePath StatisticsFilePath{"statistics.HVACControllers.csv"};
-        auto statisticsFile = StatisticsFilePath.open(state, "DumpAirLoopStatistics");
-=======
         AirLoopStats(AirLoopNum).ControllerStats(AirLoopControlNum).TotIterations(Mode) += IterationCount;
->>>>>>> b622e27c
 
         AirLoopStats(AirLoopNum).ControllerStats(AirLoopControlNum).MaxIterations(Mode) =
             max(AirLoopStats(AirLoopNum).ControllerStats(AirLoopControlNum).MaxIterations(Mode), IterationCount);
@@ -2245,8 +2240,8 @@
         return;
     }
 
-    InputOutputFileName StatisticsFileName{"statistics.HVACControllers.csv"};
-    auto statisticsFile = StatisticsFileName.open(state, "DumpAirLoopStatistics");
+    InputOutputFilePath StatisticsFilePath{"statistics.HVACControllers.csv"};
+    auto statisticsFile = StatisticsFilePath.open(state, "DumpAirLoopStatistics");
 
     // note that the AirLoopStats object does not seem to be initialized when this code
     // is executed and it causes a crash here
@@ -2385,33 +2380,11 @@
 void SetupAirLoopControllersTracer(EnergyPlusData &state, int const AirLoopNum)
 {
 
-<<<<<<< HEAD
-        // METHODOLOGY EMPLOYED:
-        // Needs description, as appropriate.
-
-        // SUBROUTINE LOCAL VARIABLE DECLARATIONS:
-        int ControllerNum;
-
-        // Open main controller trace file for each air loop
-        const auto TraceFilePath = "controller." + state.dataAirSystemsData->PrimaryAirSystems(AirLoopNum).Name + ".csv";
-
-        // Store file unit in air loop stats
-        AirLoopStats(AirLoopNum).TraceFile->filePath = TraceFilePath;
-        AirLoopStats(AirLoopNum).TraceFile->open();
-
-        if (!AirLoopStats(AirLoopNum).TraceFile->good()) {
-            ShowFatalError(state, "SetupAirLoopControllersTracer: Failed to open air loop trace file \"" + TraceFilePath + "\" for output (write).");
-            return;
-        }
-
-        auto &TraceFile = *AirLoopStats(AirLoopNum).TraceFile;
-=======
     // SUBROUTINE INFORMATION:
     //       AUTHOR         Dimitri Curtil
     //       DATE WRITTEN   February 2006
     //       MODIFIED       na
     //       RE-ENGINEERED  na
->>>>>>> b622e27c
 
     // PURPOSE OF THIS SUBROUTINE:
     // Opens main trace file for controllers on specific air loop
@@ -2420,16 +2393,16 @@
     int ControllerNum;
 
     // Open main controller trace file for each air loop
-    const auto TraceFileName = "controller." + state.dataAirSystemsData->PrimaryAirSystems(AirLoopNum).Name + ".csv";
+    const auto TraceFilePath = "controller." + state.dataAirSystemsData->PrimaryAirSystems(AirLoopNum).Name + ".csv";
 
     auto &AirLoopStats(state.dataHVACControllers->AirLoopStats);
 
     // Store file unit in air loop stats
-    AirLoopStats(AirLoopNum).TraceFile->fileName = TraceFileName;
+    AirLoopStats(AirLoopNum).TraceFile->filePath = TraceFilePath;
     AirLoopStats(AirLoopNum).TraceFile->open();
 
     if (!AirLoopStats(AirLoopNum).TraceFile->good()) {
-        ShowFatalError(state, "SetupAirLoopControllersTracer: Failed to open air loop trace file \"" + TraceFileName + "\" for output (write).");
+        ShowFatalError(state, "SetupAirLoopControllersTracer: Failed to open air loop trace file \"" + TraceFilePath + "\" for output (write).");
         return;
     }
 
@@ -2597,33 +2570,21 @@
     //       MODIFIED       na
     //       RE-ENGINEERED  na
 
-<<<<<<< HEAD
-        const auto TraceFilePath = "controller." + ControllerProps(ControlNum).ControllerName + ".csv";
-        auto &TraceFile = *ControllerProps(ControlNum).TraceFile;
-        TraceFile.filePath = TraceFilePath;
-        TraceFile.open();
-
-        if (!TraceFile.good()) {
-            ShowFatalError(state, "SetupIndividualControllerTracer: Failed to open controller trace file \"" + TraceFilePath + "\" for output (write).");
-            return;
-        }
-=======
     // PURPOSE OF THIS SUBROUTINE:
     // Opens individual controller trace file for the specified controller
     // and writes header row.
 
     using RootFinder::WriteRootFinderTraceHeader;
->>>>>>> b622e27c
 
     auto &ControllerProps(state.dataHVACControllers->ControllerProps);
 
-    const auto TraceFileName = "controller." + ControllerProps(ControlNum).ControllerName + ".csv";
+    const auto TraceFilePath = "controller." + ControllerProps(ControlNum).ControllerName + ".csv";
     auto &TraceFile = *ControllerProps(ControlNum).TraceFile;
-    TraceFile.fileName = TraceFileName;
+    TraceFile.filePath = TraceFilePath;
     TraceFile.open();
 
     if (!TraceFile.good()) {
-        ShowFatalError(state, "SetupIndividualControllerTracer: Failed to open controller trace file \"" + TraceFileName + "\" for output (write).");
+        ShowFatalError(state, "SetupIndividualControllerTracer: Failed to open controller trace file \"" + TraceFilePath + "\" for output (write).");
         return;
     }
 
