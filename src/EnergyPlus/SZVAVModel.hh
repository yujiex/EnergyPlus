// EnergyPlus, Copyright (c) 1996-2021, The Board of Trustees of the University of Illinois,
// The Regents of the University of California, through Lawrence Berkeley National Laboratory
// (subject to receipt of any required approvals from the U.S. Dept. of Energy), Oak Ridge
// National Laboratory, managed by UT-Battelle, Alliance for Sustainable Energy, LLC, and other
// contributors. All rights reserved.
//
// NOTICE: This Software was developed under funding from the U.S. Department of Energy and the
// U.S. Government consequently retains certain rights. As such, the U.S. Government has been
// granted for itself and others acting on its behalf a paid-up, nonexclusive, irrevocable,
// worldwide license in the Software to reproduce, distribute copies to the public, prepare
// derivative works, and perform publicly and display publicly, and to permit others to do so.
//
// Redistribution and use in source and binary forms, with or without modification, are permitted
// provided that the following conditions are met:
//
// (1) Redistributions of source code must retain the above copyright notice, this list of
//     conditions and the following disclaimer.
//
// (2) Redistributions in binary form must reproduce the above copyright notice, this list of
//     conditions and the following disclaimer in the documentation and/or other materials
//     provided with the distribution.
//
// (3) Neither the name of the University of California, Lawrence Berkeley National Laboratory,
//     the University of Illinois, U.S. Dept. of Energy nor the names of its contributors may be
//     used to endorse or promote products derived from this software without specific prior
//     written permission.
//
// (4) Use of EnergyPlus(TM) Name. If Licensee (i) distributes the software in stand-alone form
//     without changes from the version obtained under this License, or (ii) Licensee makes a
//     reference solely to the software portion of its product, Licensee must refer to the
//     software as "EnergyPlus version X" software, where "X" is the version number Licensee
//     obtained under this License and may not use a different name for the software. Except as
//     specifically required in this Section (4), Licensee shall not use in a company name, a
//     product name, in advertising, publicity, or other promotional activities any name, trade
//     name, trademark, logo, or other designation of "EnergyPlus", "E+", "e+" or confusingly
//     similar designation, without the U.S. Department of Energy's prior written consent.
//
// THIS SOFTWARE IS PROVIDED BY THE COPYRIGHT HOLDERS AND CONTRIBUTORS "AS IS" AND ANY EXPRESS OR
// IMPLIED WARRANTIES, INCLUDING, BUT NOT LIMITED TO, THE IMPLIED WARRANTIES OF MERCHANTABILITY
// AND FITNESS FOR A PARTICULAR PURPOSE ARE DISCLAIMED. IN NO EVENT SHALL THE COPYRIGHT OWNER OR
// CONTRIBUTORS BE LIABLE FOR ANY DIRECT, INDIRECT, INCIDENTAL, SPECIAL, EXEMPLARY, OR
// CONSEQUENTIAL DAMAGES (INCLUDING, BUT NOT LIMITED TO, PROCUREMENT OF SUBSTITUTE GOODS OR
// SERVICES; LOSS OF USE, DATA, OR PROFITS; OR BUSINESS INTERRUPTION) HOWEVER CAUSED AND ON ANY
// THEORY OF LIABILITY, WHETHER IN CONTRACT, STRICT LIABILITY, OR TORT (INCLUDING NEGLIGENCE OR
// OTHERWISE) ARISING IN ANY WAY OUT OF THE USE OF THIS SOFTWARE, EVEN IF ADVISED OF THE
// POSSIBILITY OF SUCH DAMAGE.

#ifndef SZVAVModel_hh_INCLUDED
#define SZVAVModel_hh_INCLUDED

// C++ Headers
#include <functional>
#include <type_traits>

// ObjexxFCL Headers
#include <ObjexxFCL/Array1D.hh>
#include <ObjexxFCL/Array2A.hh>
#include <ObjexxFCL/Optional.hh>

// EnergyPlus Headers
#include <EnergyPlus/EnergyPlus.hh>
#include <EnergyPlus/FanCoilUnits.hh>
#include <EnergyPlus/General.hh>
#include <EnergyPlus/PackagedTerminalHeatPump.hh>
#include <EnergyPlus/UnitarySystem.hh>

namespace EnergyPlus {

// Forward declarations
struct EnergyPlusData;

namespace SZVAVModel {

    // Data
    // This module should not contain variables in the module sense as it is
    // intended strictly to provide "interfaces" to routines used by other
    // parts of the simulation.

    // MODULE PARAMETER DEFINITIONS

    // DERIVED TYPE DEFINITIONS
    // na

    // INTERFACE DEFINITIONS

    // MODULE VARIABLE DECLARATIONS:
    // na

    // SUBROUTINE SPECIFICATIONS FOR MODULE General
    // PUBLIC  SaveCompDesWaterFlow
    // PUBLIC  ErfFunction

    // Functions

    void calcSZVAVModel(EnergyPlusData &state,
                        PackagedTerminalHeatPump::PTUnitData &SZVAVModel,
                        int SysIndex,
                        bool FirstHVACIteration,
                        bool CoolingLoad,
                        bool HeatingLoad,
                        Real64 ZoneLoad,
                        Real64 &OnOffAirFlowRatio,
<<<<<<< HEAD
                        bool const &HXUnitOn,
                        int const &AirLoopNum,
                        Real64 &PartLoadRatio,
                        DataHVACGlobals::CompressorOperation const &CompressorONFlag);
=======
                        bool HXUnitOn,
                        int AirLoopNum,
                        Real64 &PartLoadFrac,
                        int CompressorONFlag

    );
>>>>>>> 90f753bb

    void calcSZVAVModel(EnergyPlusData &state,
                        FanCoilUnits::FanCoilData &SZVAVModel,
                        int SysIndex,
                        bool FirstHVACIteration,
                        bool CoolingLoad,
                        bool HeatingLoad,
                        Real64 ZoneLoad,
                        Real64 &OnOffAirFlowRatio,
<<<<<<< HEAD
                        [[maybe_unused]] bool const &HXUnitOn,
                        int const &AirLoopNum,
                        Real64 &PartLoadRatio,
                        DataHVACGlobals::CompressorOperation const &CompressorONFlag);
=======
                        bool HXUnitOn,
                        int AirLoopNum,
                        Real64 &PartLoadFrac,
                        int CompressorONFlag

    );
>>>>>>> 90f753bb

    void calcSZVAVModel(EnergyPlusData &state,
                        UnitarySystems::UnitarySys &SZVAVModel,
                        int SysIndex,
                        bool FirstHVACIteration,
                        bool CoolingLoad,
                        bool HeatingLoad,
                        Real64 ZoneLoad,
                        Real64 &OnOffAirFlowRatio,
<<<<<<< HEAD
                        bool const &HXUnitOn,
                        int const &AirLoopNum,
                        Real64 &PartLoadRatio,
                        DataHVACGlobals::CompressorOperation const &CompressorONFlag);
=======
                        bool HXUnitOn,
                        int AirLoopNum,
                        Real64 &PartLoadFrac,
                        int CompressorONFlag);
>>>>>>> 90f753bb

} // namespace SZVAVModel

} // namespace EnergyPlus

#endif<|MERGE_RESOLUTION|>--- conflicted
+++ resolved
@@ -100,19 +100,12 @@
                         bool HeatingLoad,
                         Real64 ZoneLoad,
                         Real64 &OnOffAirFlowRatio,
-<<<<<<< HEAD
-                        bool const &HXUnitOn,
-                        int const &AirLoopNum,
-                        Real64 &PartLoadRatio,
-                        DataHVACGlobals::CompressorOperation const &CompressorONFlag);
-=======
                         bool HXUnitOn,
                         int AirLoopNum,
                         Real64 &PartLoadFrac,
-                        int CompressorONFlag
+                        DataHVACGlobals::CompressorOperation CompressorONFlag
 
     );
->>>>>>> 90f753bb
 
     void calcSZVAVModel(EnergyPlusData &state,
                         FanCoilUnits::FanCoilData &SZVAVModel,
@@ -122,19 +115,12 @@
                         bool HeatingLoad,
                         Real64 ZoneLoad,
                         Real64 &OnOffAirFlowRatio,
-<<<<<<< HEAD
-                        [[maybe_unused]] bool const &HXUnitOn,
-                        int const &AirLoopNum,
-                        Real64 &PartLoadRatio,
-                        DataHVACGlobals::CompressorOperation const &CompressorONFlag);
-=======
                         bool HXUnitOn,
                         int AirLoopNum,
                         Real64 &PartLoadFrac,
-                        int CompressorONFlag
+                        DataHVACGlobals::CompressorOperation CompressorONFlag
 
     );
->>>>>>> 90f753bb
 
     void calcSZVAVModel(EnergyPlusData &state,
                         UnitarySystems::UnitarySys &SZVAVModel,
@@ -144,17 +130,10 @@
                         bool HeatingLoad,
                         Real64 ZoneLoad,
                         Real64 &OnOffAirFlowRatio,
-<<<<<<< HEAD
-                        bool const &HXUnitOn,
-                        int const &AirLoopNum,
-                        Real64 &PartLoadRatio,
-                        DataHVACGlobals::CompressorOperation const &CompressorONFlag);
-=======
                         bool HXUnitOn,
                         int AirLoopNum,
                         Real64 &PartLoadFrac,
-                        int CompressorONFlag);
->>>>>>> 90f753bb
+                        DataHVACGlobals::CompressorOperation CompressorONFlag);
 
 } // namespace SZVAVModel
 
