// EnergyPlus, Copyright (c) 1996-2023, The Board of Trustees of the University of Illinois,
// The Regents of the University of California, through Lawrence Berkeley National Laboratory
// (subject to receipt of any required approvals from the U.S. Dept. of Energy), Oak Ridge
// National Laboratory, managed by UT-Battelle, Alliance for Sustainable Energy, LLC, and other
// contributors. All rights reserved.
//
// NOTICE: This Software was developed under funding from the U.S. Department of Energy and the
// U.S. Government consequently retains certain rights. As such, the U.S. Government has been
// granted for itself and others acting on its behalf a paid-up, nonexclusive, irrevocable,
// worldwide license in the Software to reproduce, distribute copies to the public, prepare
// derivative works, and perform publicly and display publicly, and to permit others to do so.
//
// Redistribution and use in source and binary forms, with or without modification, are permitted
// provided that the following conditions are met:
//
// (1) Redistributions of source code must retain the above copyright notice, this list of
//     conditions and the following disclaimer.
//
// (2) Redistributions in binary form must reproduce the above copyright notice, this list of
//     conditions and the following disclaimer in the documentation and/or other materials
//     provided with the distribution.
//
// (3) Neither the name of the University of California, Lawrence Berkeley National Laboratory,
//     the University of Illinois, U.S. Dept. of Energy nor the names of its contributors may be
//     used to endorse or promote products derived from this software without specific prior
//     written permission.
//
// (4) Use of EnergyPlus(TM) Name. If Licensee (i) distributes the software in stand-alone form
//     without changes from the version obtained under this License, or (ii) Licensee makes a
//     reference solely to the software portion of its product, Licensee must refer to the
//     software as "EnergyPlus version X" software, where "X" is the version number Licensee
//     obtained under this License and may not use a different name for the software. Except as
//     specifically required in this Section (4), Licensee shall not use in a company name, a
//     product name, in advertising, publicity, or other promotional activities any name, trade
//     name, trademark, logo, or other designation of "EnergyPlus", "E+", "e+" or confusingly
//     similar designation, without the U.S. Department of Energy's prior written consent.
//
// THIS SOFTWARE IS PROVIDED BY THE COPYRIGHT HOLDERS AND CONTRIBUTORS "AS IS" AND ANY EXPRESS OR
// IMPLIED WARRANTIES, INCLUDING, BUT NOT LIMITED TO, THE IMPLIED WARRANTIES OF MERCHANTABILITY
// AND FITNESS FOR A PARTICULAR PURPOSE ARE DISCLAIMED. IN NO EVENT SHALL THE COPYRIGHT OWNER OR
// CONTRIBUTORS BE LIABLE FOR ANY DIRECT, INDIRECT, INCIDENTAL, SPECIAL, EXEMPLARY, OR
// CONSEQUENTIAL DAMAGES (INCLUDING, BUT NOT LIMITED TO, PROCUREMENT OF SUBSTITUTE GOODS OR
// SERVICES; LOSS OF USE, DATA, OR PROFITS; OR BUSINESS INTERRUPTION) HOWEVER CAUSED AND ON ANY
// THEORY OF LIABILITY, WHETHER IN CONTRACT, STRICT LIABILITY, OR TORT (INCLUDING NEGLIGENCE OR
// OTHERWISE) ARISING IN ANY WAY OUT OF THE USE OF THIS SOFTWARE, EVEN IF ADVISED OF THE
// POSSIBILITY OF SUCH DAMAGE.

// C++ Headers
#include <cmath>

// ObjexxFCL Headers
#include <ObjexxFCL/Array.functions.hh>
#include <ObjexxFCL/Fmath.hh>

// EnergyPlus Headers
#include <EnergyPlus/BranchNodeConnections.hh>
#include <EnergyPlus/CurveManager.hh>
#include <EnergyPlus/Data/EnergyPlusData.hh>
#include <EnergyPlus/DataGlobalConstants.hh>
#include <EnergyPlus/DataHVACGlobals.hh>
#include <EnergyPlus/DataIPShortCuts.hh>
#include <EnergyPlus/DataLoopNode.hh>
#include <EnergyPlus/FluidProperties.hh>
#include <EnergyPlus/General.hh>
#include <EnergyPlus/ICEngineElectricGenerator.hh>
#include <EnergyPlus/InputProcessing/InputProcessor.hh>
#include <EnergyPlus/NodeInputManager.hh>
#include <EnergyPlus/OutputProcessor.hh>
#include <EnergyPlus/Plant/DataPlant.hh>
#include <EnergyPlus/PlantUtilities.hh>
#include <EnergyPlus/UtilityRoutines.hh>

namespace EnergyPlus {

namespace ICEngineElectricGenerator {

    // MODULE INFORMATION:
    //       AUTHOR         Dan Fisher
    //       DATE WRITTEN   Sept. 2000
    //       MODIFIED       na
    //       RE-ENGINEERED  na

    // PURPOSE OF THIS MODULE:
    // This module simulates the operation of IC ENGINE Generators.

    // METHODOLOGY EMPLOYED:
    // Once the ElectricPowerManager determines that the IC ENGINE Generator
    // is available to meet an electric load demand, it calls SimICEngineGenerator
    // which in turn calls the ICEngine Generator model.

    PlantComponent *ICEngineGeneratorSpecs::factory(EnergyPlusData &state, std::string const &objectName)
    {
        // Process the input data for ICEGen if it hasn't been done already
        if (state.dataICEngElectGen->getICEInput) {
            GetICEngineGeneratorInput(state);
            state.dataICEngElectGen->getICEInput = false;
        }

        // Now look for this particular generator in the list
        for (auto &thisICE : state.dataICEngElectGen->ICEngineGenerator) {
            if (thisICE.Name == objectName) {
                return &thisICE;
            }
        }
        // If we didn't find it, fatal
        ShowFatalError(state,
                       format("LocalICEngineGeneratorFactory: Error getting inputs for internal combustion engine generator named: {}",
                              objectName)); // LCOV_EXCL_LINE
        // Shut up the compiler
        return nullptr; // LCOV_EXCL_LINE
    }

    void GetICEngineGeneratorInput(EnergyPlusData &state)
    {
        // SUBROUTINE INFORMATION:
        //       AUTHOR:          Dan Fisher
        //       DATE WRITTEN:    Sept. 2000

        // PURPOSE OF THIS SUBROUTINE:
        // This routine will get the input
        // required by the IC ENGINE Generator models.

        int genNum;                   // Generator counter
        int NumAlphas;                // Number of elements in the alpha array
        int NumNums;                  // Number of elements in the numeric array
        int IOStat;                   // IO Status when calling get input subroutine
        Array1D_string AlphArray(10); // character string data
        Array1D<Real64> NumArray(11); // numeric data
        bool ErrorsFound(false);      // error flag

        auto &ICEngineGenerator(state.dataICEngElectGen->ICEngineGenerator);

        state.dataIPShortCut->cCurrentModuleObject = "Generator:InternalCombustionEngine";
        state.dataICEngElectGen->NumICEngineGenerators =
            state.dataInputProcessing->inputProcessor->getNumObjectsFound(state, state.dataIPShortCut->cCurrentModuleObject);

        if (state.dataICEngElectGen->NumICEngineGenerators <= 0) {
            ShowSevereError(state, format("No {} equipment specified in input file", state.dataIPShortCut->cCurrentModuleObject));
            ErrorsFound = true;
        }

        // ALLOCATE ARRAYS
        ICEngineGenerator.allocate(state.dataICEngElectGen->NumICEngineGenerators);

        // LOAD ARRAYS WITH IC ENGINE Generator CURVE FIT  DATA
        for (genNum = 1; genNum <= state.dataICEngElectGen->NumICEngineGenerators; ++genNum) {
            state.dataInputProcessing->inputProcessor->getObjectItem(state,
                                                                     state.dataIPShortCut->cCurrentModuleObject,
                                                                     genNum,
                                                                     AlphArray,
                                                                     NumAlphas,
                                                                     NumArray,
                                                                     NumNums,
                                                                     IOStat,
                                                                     _,
                                                                     state.dataIPShortCut->lAlphaFieldBlanks,
                                                                     state.dataIPShortCut->cAlphaFieldNames,
                                                                     state.dataIPShortCut->cNumericFieldNames);
            UtilityRoutines::IsNameEmpty(state, AlphArray(1), state.dataIPShortCut->cCurrentModuleObject, ErrorsFound);

            state.dataICEngElectGen->ICEngineGenerator(genNum).Name = AlphArray(1);

            state.dataICEngElectGen->ICEngineGenerator(genNum).RatedPowerOutput = NumArray(1);
            if (NumArray(1) == 0.0) {
                ShowSevereError(state, format("Invalid {}={:.2R}", state.dataIPShortCut->cNumericFieldNames(1), NumArray(1)));
                ShowContinueError(state, format("Entered in {}={}", state.dataIPShortCut->cCurrentModuleObject, AlphArray(1)));
                ErrorsFound = true;
            }

            // Not sure what to do with electric nodes, so do not use optional arguments
            state.dataICEngElectGen->ICEngineGenerator(genNum).ElectricCircuitNode =
                NodeInputManager::GetOnlySingleNode(state,
                                                    AlphArray(2),
                                                    ErrorsFound,
                                                    DataLoopNode::ConnectionObjectType::GeneratorInternalCombustionEngine,
                                                    AlphArray(1),
                                                    DataLoopNode::NodeFluidType::Electric,
                                                    DataLoopNode::ConnectionType::Electric,
                                                    NodeInputManager::CompFluidStream::Primary,
                                                    DataLoopNode::ObjectIsNotParent);

            state.dataICEngElectGen->ICEngineGenerator(genNum).MinPartLoadRat = NumArray(2);
            state.dataICEngElectGen->ICEngineGenerator(genNum).MaxPartLoadRat = NumArray(3);
            state.dataICEngElectGen->ICEngineGenerator(genNum).OptPartLoadRat = NumArray(4);

            // Load Special IC ENGINE Generator Curve Fit Inputs
            state.dataICEngElectGen->ICEngineGenerator(genNum).ElecOutputFuelCurve =
                Curve::GetCurveIndex(state, AlphArray(3)); // convert curve name to number
            if (state.dataICEngElectGen->ICEngineGenerator(genNum).ElecOutputFuelCurve == 0) {
                ShowSevereError(state, format("Invalid {}={}", state.dataIPShortCut->cAlphaFieldNames(3), AlphArray(3)));
                ShowContinueError(state, format("Entered in {}={}", state.dataIPShortCut->cCurrentModuleObject, AlphArray(1)));
                ErrorsFound = true;
            }

            state.dataICEngElectGen->ICEngineGenerator(genNum).RecJacHeattoFuelCurve =
                Curve::GetCurveIndex(state, AlphArray(4)); // convert curve name to number
            if (state.dataICEngElectGen->ICEngineGenerator(genNum).RecJacHeattoFuelCurve == 0) {
                ShowSevereError(state, format("Invalid {}={}", state.dataIPShortCut->cAlphaFieldNames(4), AlphArray(4)));
                ShowContinueError(state, format("Entered in {}={}", state.dataIPShortCut->cCurrentModuleObject, AlphArray(1)));
                ErrorsFound = true;
            }

            state.dataICEngElectGen->ICEngineGenerator(genNum).RecLubeHeattoFuelCurve =
                Curve::GetCurveIndex(state, AlphArray(5)); // convert curve name to number
            if (state.dataICEngElectGen->ICEngineGenerator(genNum).RecLubeHeattoFuelCurve == 0) {
                ShowSevereError(state, format("Invalid {}={}", state.dataIPShortCut->cAlphaFieldNames(5), AlphArray(5)));
                ShowContinueError(state, format("Entered in {}={}", state.dataIPShortCut->cCurrentModuleObject, AlphArray(1)));
                ErrorsFound = true;
            }

            state.dataICEngElectGen->ICEngineGenerator(genNum).TotExhausttoFuelCurve =
                Curve::GetCurveIndex(state, AlphArray(6)); // convert curve name to number
            if (state.dataICEngElectGen->ICEngineGenerator(genNum).TotExhausttoFuelCurve == 0) {
                ShowSevereError(state, format("Invalid {}={}", state.dataIPShortCut->cAlphaFieldNames(6), AlphArray(6)));
                ShowContinueError(state, format("Entered in {}={}", state.dataIPShortCut->cCurrentModuleObject, AlphArray(1)));
                ErrorsFound = true;
            }

            state.dataICEngElectGen->ICEngineGenerator(genNum).ExhaustTempCurve =
                Curve::GetCurveIndex(state, AlphArray(7)); // convert curve name to number
            if (state.dataICEngElectGen->ICEngineGenerator(genNum).ExhaustTempCurve == 0) {
                ShowSevereError(state, format("Invalid {}={}", state.dataIPShortCut->cAlphaFieldNames(7), AlphArray(7)));
                ShowContinueError(state, format("Entered in {}={}", state.dataIPShortCut->cCurrentModuleObject, AlphArray(1)));
                ErrorsFound = true;
            } else {
                Real64 xValue = Curve::CurveValue(state, state.dataICEngElectGen->ICEngineGenerator(genNum).ExhaustTempCurve, 1.0);
                if (xValue < ReferenceTemp) {
                    ShowSevereError(state,
                                    format("GetICEngineGeneratorInput: {} output has very low value.", state.dataIPShortCut->cAlphaFieldNames(7)));
                    ShowContinueError(state, format("...curve generates [{:.3R} C] at PLR=1.0", xValue));
                    ShowContinueError(state,
                                      format("...this is less than the Reference Temperature [{:.2R} C] and may cause errors.", ReferenceTemp));
                }
            }

            state.dataICEngElectGen->ICEngineGenerator(genNum).UACoef(1) = NumArray(5);
            state.dataICEngElectGen->ICEngineGenerator(genNum).UACoef(2) = NumArray(6);

            state.dataICEngElectGen->ICEngineGenerator(genNum).MaxExhaustperPowerOutput = NumArray(7);
            state.dataICEngElectGen->ICEngineGenerator(genNum).DesignMinExitGasTemp = NumArray(8);
            state.dataICEngElectGen->ICEngineGenerator(genNum).FuelHeatingValue = NumArray(9);
            state.dataICEngElectGen->ICEngineGenerator(genNum).DesignHeatRecVolFlowRate = NumArray(10);
            if (state.dataICEngElectGen->ICEngineGenerator(genNum).DesignHeatRecVolFlowRate > 0.0) {
                state.dataICEngElectGen->ICEngineGenerator(genNum).HeatRecActive = true;
                state.dataICEngElectGen->ICEngineGenerator(genNum).HeatRecInletNodeNum =
                    NodeInputManager::GetOnlySingleNode(state,
                                                        AlphArray(8),
                                                        ErrorsFound,
                                                        DataLoopNode::ConnectionObjectType::GeneratorInternalCombustionEngine,
                                                        AlphArray(1),
                                                        DataLoopNode::NodeFluidType::Water,
                                                        DataLoopNode::ConnectionType::Inlet,
                                                        NodeInputManager::CompFluidStream::Primary,
                                                        DataLoopNode::ObjectIsNotParent);
                if (state.dataICEngElectGen->ICEngineGenerator(genNum).HeatRecInletNodeNum == 0) {
                    ShowSevereError(state, format("Invalid {}={}", state.dataIPShortCut->cAlphaFieldNames(8), AlphArray(8)));
                    ShowContinueError(state, format("Entered in {}={}", state.dataIPShortCut->cCurrentModuleObject, AlphArray(1)));
                    ErrorsFound = true;
                }
                state.dataICEngElectGen->ICEngineGenerator(genNum).HeatRecOutletNodeNum =
                    NodeInputManager::GetOnlySingleNode(state,
                                                        AlphArray(9),
                                                        ErrorsFound,
                                                        DataLoopNode::ConnectionObjectType::GeneratorInternalCombustionEngine,
                                                        AlphArray(1),
                                                        DataLoopNode::NodeFluidType::Water,
                                                        DataLoopNode::ConnectionType::Outlet,
                                                        NodeInputManager::CompFluidStream::Primary,
                                                        DataLoopNode::ObjectIsNotParent);
                if (state.dataICEngElectGen->ICEngineGenerator(genNum).HeatRecOutletNodeNum == 0) {
                    ShowSevereError(state, format("Invalid {}={}", state.dataIPShortCut->cAlphaFieldNames(9), AlphArray(9)));
                    ShowContinueError(state, format("Entered in {}={}", state.dataIPShortCut->cCurrentModuleObject, AlphArray(1)));
                    ErrorsFound = true;
                }
                BranchNodeConnections::TestCompSet(
                    state, state.dataIPShortCut->cCurrentModuleObject, AlphArray(1), AlphArray(8), AlphArray(9), "Heat Recovery Nodes");
                PlantUtilities::RegisterPlantCompDesignFlow(state,
                                                            state.dataICEngElectGen->ICEngineGenerator(genNum).HeatRecInletNodeNum,
                                                            state.dataICEngElectGen->ICEngineGenerator(genNum).DesignHeatRecVolFlowRate);
            } else {
                state.dataICEngElectGen->ICEngineGenerator(genNum).HeatRecActive = false;
                state.dataICEngElectGen->ICEngineGenerator(genNum).HeatRecInletNodeNum = 0;
                state.dataICEngElectGen->ICEngineGenerator(genNum).HeatRecOutletNodeNum = 0;
                if (!state.dataIPShortCut->lAlphaFieldBlanks(8) || !state.dataIPShortCut->lAlphaFieldBlanks(9)) {
                    ShowWarningError(state,
                                     format("Since Design Heat Flow Rate = 0.0, Heat Recovery inactive for {}={}",
                                            state.dataIPShortCut->cCurrentModuleObject,
                                            AlphArray(1)));
                    ShowContinueError(state, "However, Node names were specified for Heat Recovery inlet or outlet nodes");
                }
            }

            // Validate fuel type input
<<<<<<< HEAD
            bool FuelTypeError(false);
            UtilityRoutines::ValidateFuelType(state, AlphArray(10), state.dataICEngElectGen->ICEngineGenerator(genNum).FuelType, FuelTypeError);
            if (FuelTypeError) {
                ShowSevereError(state, format("Invalid {}={}", state.dataIPShortCut->cAlphaFieldNames(10), AlphArray(10)));
                ShowContinueError(state, format("Entered in {}={}", state.dataIPShortCut->cCurrentModuleObject, AlphArray(1)));
=======
            state.dataICEngElectGen->ICEngineGenerator(genNum).FuelType = static_cast<DataGlobalConstants::eResource>(
                getEnumerationValue(DataGlobalConstants::ResourceTypeNamesUC, UtilityRoutines::MakeUPPERCase(AlphArray(10))));
            if (state.dataICEngElectGen->ICEngineGenerator(genNum).FuelType == DataGlobalConstants::eResource::Invalid) {
                ShowSevereError(state, "Invalid " + state.dataIPShortCut->cAlphaFieldNames(10) + '=' + AlphArray(10));
                ShowContinueError(state, "Entered in " + state.dataIPShortCut->cCurrentModuleObject + '=' + AlphArray(1));
>>>>>>> 4fcead25
                ErrorsFound = true;
            }

            state.dataICEngElectGen->ICEngineGenerator(genNum).HeatRecMaxTemp = NumArray(11);
        }

        if (ErrorsFound) {
            ShowFatalError(state, format("Errors found in processing input for {}", state.dataIPShortCut->cCurrentModuleObject));
        }
    }

    void ICEngineGeneratorSpecs::setupOutputVars(EnergyPlusData &state)
    {
        std::string_view const sFuelType = DataGlobalConstants::ResourceTypeNames[static_cast<int>(this->FuelType)];
        SetupOutputVariable(state,
                            "Generator Produced AC Electricity Rate",
                            OutputProcessor::Unit::W,
                            this->ElecPowerGenerated,
                            OutputProcessor::SOVTimeStepType::System,
                            OutputProcessor::SOVStoreType::Average,
                            this->Name);

        SetupOutputVariable(state,
                            "Generator Produced AC Electricity Energy",
                            OutputProcessor::Unit::J,
                            this->ElecEnergyGenerated,
                            OutputProcessor::SOVTimeStepType::System,
                            OutputProcessor::SOVStoreType::Summed,
                            this->Name,
                            _,
                            "ElectricityProduced",
                            "COGENERATION",
                            _,
                            "Plant");

        SetupOutputVariable(state,
                            format("Generator {} Rate", sFuelType),
                            OutputProcessor::Unit::W,
                            this->FuelEnergyUseRate,
                            OutputProcessor::SOVTimeStepType::System,
                            OutputProcessor::SOVStoreType::Average,
                            this->Name);

        SetupOutputVariable(state,
                            format("Generator {} Energy", sFuelType),
                            OutputProcessor::Unit::J,
                            this->FuelEnergy,
                            OutputProcessor::SOVTimeStepType::System,
                            OutputProcessor::SOVStoreType::Summed,
                            this->Name,
                            _,
                            sFuelType,
                            "COGENERATION",
                            _,
                            "Plant");

        //    general fuel use report to match other generators.
        SetupOutputVariable(state,
                            "Generator Fuel HHV Basis Rate",
                            OutputProcessor::Unit::W,
                            this->FuelEnergyUseRate,
                            OutputProcessor::SOVTimeStepType::System,
                            OutputProcessor::SOVStoreType::Average,
                            this->Name);

        SetupOutputVariable(state,
                            "Generator Fuel HHV Basis Energy",
                            OutputProcessor::Unit::J,
                            this->FuelEnergy,
                            OutputProcessor::SOVTimeStepType::System,
                            OutputProcessor::SOVStoreType::Summed,
                            this->Name);

        SetupOutputVariable(state,
                            format("Generator {} Mass Flow Rate", sFuelType),
                            OutputProcessor::Unit::kg_s,
                            this->FuelMdot,
                            OutputProcessor::SOVTimeStepType::System,
                            OutputProcessor::SOVStoreType::Average,
                            this->Name);

        SetupOutputVariable(state,
                            "Generator Exhaust Air Temperature",
                            OutputProcessor::Unit::C,
                            this->ExhaustStackTemp,
                            OutputProcessor::SOVTimeStepType::System,
                            OutputProcessor::SOVStoreType::Average,
                            this->Name);

        if (this->HeatRecActive) {
            SetupOutputVariable(state,
                                "Generator Heat Recovery Mass Flow Rate",
                                OutputProcessor::Unit::kg_s,
                                this->HeatRecMdotActual,
                                OutputProcessor::SOVTimeStepType::System,
                                OutputProcessor::SOVStoreType::Average,
                                this->Name);

            SetupOutputVariable(state,
                                "Generator Jacket Heat Recovery Rate",
                                OutputProcessor::Unit::W,
                                this->QJacketRecovered,
                                OutputProcessor::SOVTimeStepType::System,
                                OutputProcessor::SOVStoreType::Average,
                                this->Name);

            SetupOutputVariable(state,
                                "Generator Jacket Heat Recovery Energy",
                                OutputProcessor::Unit::J,
                                this->JacketEnergyRec,
                                OutputProcessor::SOVTimeStepType::System,
                                OutputProcessor::SOVStoreType::Summed,
                                this->Name,
                                _,
                                "ENERGYTRANSFER",
                                "HEATRECOVERY",
                                _,
                                "Plant");

            SetupOutputVariable(state,
                                "Generator Lube Heat Recovery Rate",
                                OutputProcessor::Unit::W,
                                this->QLubeOilRecovered,
                                OutputProcessor::SOVTimeStepType::System,
                                OutputProcessor::SOVStoreType::Average,
                                this->Name);

            SetupOutputVariable(state,
                                "Generator Lube Heat Recovery Energy",
                                OutputProcessor::Unit::J,
                                this->LubeOilEnergyRec,
                                OutputProcessor::SOVTimeStepType::System,
                                OutputProcessor::SOVStoreType::Summed,
                                this->Name,
                                _,
                                "ENERGYTRANSFER",
                                "HEATRECOVERY",
                                _,
                                "Plant");

            SetupOutputVariable(state,
                                "Generator Exhaust Heat Recovery Rate",
                                OutputProcessor::Unit::W,
                                this->QExhaustRecovered,
                                OutputProcessor::SOVTimeStepType::System,
                                OutputProcessor::SOVStoreType::Average,
                                this->Name);

            SetupOutputVariable(state,
                                "Generator Exhaust Heat Recovery Energy",
                                OutputProcessor::Unit::J,
                                this->ExhaustEnergyRec,
                                OutputProcessor::SOVTimeStepType::System,
                                OutputProcessor::SOVStoreType::Summed,
                                this->Name,
                                _,
                                "ENERGYTRANSFER",
                                "HEATRECOVERY",
                                _,
                                "Plant");

            SetupOutputVariable(state,
                                "Generator Produced Thermal Rate",
                                OutputProcessor::Unit::W,
                                this->QTotalHeatRecovered,
                                OutputProcessor::SOVTimeStepType::System,
                                OutputProcessor::SOVStoreType::Average,
                                this->Name);

            SetupOutputVariable(state,
                                "Generator Produced Thermal Energy",
                                OutputProcessor::Unit::J,
                                this->TotalHeatEnergyRec,
                                OutputProcessor::SOVTimeStepType::System,
                                OutputProcessor::SOVStoreType::Summed,
                                this->Name);

            SetupOutputVariable(state,
                                "Generator Heat Recovery Inlet Temperature",
                                OutputProcessor::Unit::C,
                                this->HeatRecInletTemp,
                                OutputProcessor::SOVTimeStepType::System,
                                OutputProcessor::SOVStoreType::Average,
                                this->Name);

            SetupOutputVariable(state,
                                "Generator Heat Recovery Outlet Temperature",
                                OutputProcessor::Unit::C,
                                this->HeatRecOutletTemp,
                                OutputProcessor::SOVTimeStepType::System,
                                OutputProcessor::SOVStoreType::Average,
                                this->Name);
        }
    }

    void ICEngineGeneratorSpecs::getDesignCapacities(
        [[maybe_unused]] EnergyPlusData &state, const EnergyPlus::PlantLocation &, Real64 &MaxLoad, Real64 &MinLoad, Real64 &OptLoad)
    {
        MaxLoad = 0.0;
        MinLoad = 0.0;
        OptLoad = 0.0;
    }

    void ICEngineGeneratorSpecs::simulate(EnergyPlusData &state,
                                          [[maybe_unused]] const EnergyPlus::PlantLocation &calledFromLocation,
                                          bool FirstHVACIteration,
                                          [[maybe_unused]] Real64 &CurLoad,
                                          [[maybe_unused]] bool RunFlag)
    {
        // empty function to emulate current behavior as of conversion to using the PlantComponent calling structure.
        // calls from the plant side only update the plant nodes.
        // calls from the ElectricPowerServiceManger call the init, calc, and update worker functions directly.

        PlantUtilities::UpdateComponentHeatRecoverySide(state,
                                                        this->HRPlantLoc.loopNum,
                                                        this->HRPlantLoc.loopSideNum,
                                                        DataPlant::PlantEquipmentType::Generator_ICEngine,
                                                        this->HeatRecInletNodeNum,
                                                        this->HeatRecOutletNodeNum,
                                                        this->QTotalHeatRecovered,
                                                        this->HeatRecInletTemp,
                                                        this->HeatRecOutletTemp,
                                                        this->HeatRecMdotActual,
                                                        FirstHVACIteration);
    }

    void ICEngineGeneratorSpecs::CalcICEngineGeneratorModel(EnergyPlusData &state, bool const RunFlag, Real64 const MyLoad)
    {
        // SUBROUTINE INFORMATION:
        //       AUTHOR         Dan Fisher
        //       DATE WRITTEN   Sept. 2000
        //       MODIFIED     na
        //       RE-ENGINEERED

        // PURPOSE OF THIS SUBROUTINE:
        // simulate a IC ENGINE generator using the BLAST model

        // METHODOLOGY EMPLOYED:
        // curve fit of performance data:

        constexpr Real64 ExhaustCP(1.047); // Exhaust Gas Specific Heat (J/kg-K)
        constexpr Real64 KJtoJ(1000.0);    // convert Kjoules to joules

        // Heat Recovery Fluid Mass FlowRate (kg/s)
        Real64 HeatRecMdot;

        // Heat Recovery Fluid Inlet Temperature (C)
        Real64 HeatRecInTemp;

        if (this->HeatRecActive) {
            int HeatRecInNode = this->HeatRecInletNodeNum;
            HeatRecInTemp = state.dataLoopNodes->Node(HeatRecInNode).Temp;
            HeatRecMdot = state.dataLoopNodes->Node(HeatRecInNode).MassFlowRate;

        } else {
            HeatRecInTemp = 0.0;
            HeatRecMdot = 0.0;
        }

        // If no loop demand or Generator OFF, return
        if (!RunFlag) {
            this->ElecPowerGenerated = 0.0;
            this->ElecEnergyGenerated = 0.0;
            this->HeatRecInletTemp = HeatRecInTemp;
            this->HeatRecOutletTemp = HeatRecInTemp;
            this->HeatRecMdotActual = 0.0;
            this->QJacketRecovered = 0.0;
            this->QExhaustRecovered = 0.0;
            this->QLubeOilRecovered = 0.0;
            this->QTotalHeatRecovered = 0.0;
            this->JacketEnergyRec = 0.0;
            this->ExhaustEnergyRec = 0.0;
            this->LubeOilEnergyRec = 0.0;
            this->TotalHeatEnergyRec = 0.0;
            this->FuelEnergyUseRate = 0.0;
            this->FuelEnergy = 0.0;
            this->FuelMdot = 0.0;
            this->ExhaustStackTemp = 0.0;

            return;
        }

        // Generator output (W)
        Real64 elecPowerGenerated = min(MyLoad, this->RatedPowerOutput);
        elecPowerGenerated = max(elecPowerGenerated, 0.0);

        // Generator operating part load ratio
        Real64 PLR = min(elecPowerGenerated / this->RatedPowerOutput, this->MaxPartLoadRat);
        PLR = max(PLR, this->MinPartLoadRat);
        elecPowerGenerated = PLR * this->RatedPowerOutput;

        // DETERMINE FUEL CONSUMED AND AVAILABLE WASTE HEAT

        // Use Curve fit to determine Fuel Energy Input.  For electric power generated in Watts, the fuel
        // energy input is calculated in J/s.  The PLBasedFuelInputCurve selects ratio of fuel flow (J/s)/power generated (J/s).
        Real64 fuelEnergyUseRate; // IC ENGINE fuel use rate (W)
        if (PLR > 0.0) {
            // (RELDC) Ratio of generator output to Fuel Energy Input
            Real64 elecOutputFuelRat = Curve::CurveValue(state, this->ElecOutputFuelCurve, PLR);
            fuelEnergyUseRate = elecPowerGenerated / elecOutputFuelRat;
        } else {
            fuelEnergyUseRate = 0.0;
        }

        // Use Curve fit to determine heat recovered in the water jacket.  This curve calculates the water jacket heat recovered (J/s) by
        // multiplying the total fuel input (J/s) by the fraction of that power that could be recovered in the water jacket at that
        // particular part load.

        // (RJACDC) Ratio of Recoverable Jacket Heat to Fuel Energy Input
        Real64 recJacHeattoFuelRat = Curve::CurveValue(state, this->RecJacHeattoFuelCurve, PLR);

        // water jacket heat recovered (W)
        Real64 QJacketRec = fuelEnergyUseRate * recJacHeattoFuelRat;

        // Use Curve fit to determine Heat Recovered Lubricant heat.  This curve calculates the lube heat recovered (J/s) by
        // multiplying the total fuel input (J/s) by the fraction of that power that could be recovered in the lube oil at that
        // particular part load.
        // (RLUBDC) Ratio of Recoverable Lube Oil Heat to Fuel Energy Input
        Real64 recLubeHeattoFuelRat = Curve::CurveValue(state, this->RecLubeHeattoFuelCurve, PLR);

        // lube oil cooler heat recovered (W)
        Real64 QLubeOilRec = fuelEnergyUseRate * recLubeHeattoFuelRat;

        // Use Curve fit to determine Heat Recovered from the exhaust.  This curve calculates the  heat recovered (J/s) by
        // multiplying the total fuel input (J/s) by the fraction of that power that could be recovered in the exhaust at that
        // particular part load.

        // (REXDC) Total Exhaust Energy Input to Fuel Energy Input
        Real64 totExhausttoFuelRat = Curve::CurveValue(state, this->TotExhausttoFuelCurve, PLR);

        // total engine exhaust heat (W)
        Real64 QExhaustTotal = fuelEnergyUseRate * totExhausttoFuelRat;

        // exhaust gas heat recovered (W)
        Real64 QExhaustRec;

        // engine stack temp. (C)
        Real64 exhaustStackTemp = 0.0;

        // Use Curve fit to determine Exhaust Temperature in C.  The temperature is simply a curve fit
        // of the exhaust temperature in C to the part load ratio.
        if (PLR > 0.0) {
            // (TEX) Exhaust Gas Temp
            Real64 exhaustTemp = Curve::CurveValue(state, this->ExhaustTempCurve, PLR);

            if (exhaustTemp > ReferenceTemp) {

                // exhaust gas mass flow rate (kg/s)
                Real64 ExhaustGasFlow = QExhaustTotal / (ExhaustCP * (exhaustTemp - ReferenceTemp));

                // Use Curve fit to determine stack exhaustTemp after heat recovery
                // (UACDC) exhaust gas Heat Exchanger UA
                Real64 UA_loc = this->UACoef(1) * std::pow(this->RatedPowerOutput, this->UACoef(2));

                // design engine stact saturated steam exhaustTemp. (C)
                Real64 designMinExitGasTemp = this->DesignMinExitGasTemp;

                exhaustStackTemp = designMinExitGasTemp +
                                   (exhaustTemp - designMinExitGasTemp) /
                                       std::exp(UA_loc / (max(ExhaustGasFlow, this->MaxExhaustperPowerOutput * this->RatedPowerOutput) * ExhaustCP));

                QExhaustRec = max(ExhaustGasFlow * ExhaustCP * (exhaustTemp - exhaustStackTemp), 0.0);
            } else {
                if (this->ErrExhaustTempIndex == 0) {
                    ShowWarningMessage(
                        state, format("CalcICEngineGeneratorModel: {}=\"{}\" low Exhaust Temperature from Curve Value", this->TypeOf, this->Name));
                    ShowContinueError(state, format("...curve generated temperature=[{:.3R} C], PLR=[{:.3R}].", exhaustTemp, PLR));
                    ShowContinueError(state, "...simulation will continue with exhaust heat reclaim set to 0.");
                }
                ShowRecurringWarningErrorAtEnd(state,
                                               "CalcICEngineGeneratorModel: " + this->TypeOf + "=\"" + this->Name +
                                                   "\" low Exhaust Temperature continues...",
                                               this->ErrExhaustTempIndex,
                                               exhaustTemp,
                                               exhaustTemp,
                                               _,
                                               "[C]",
                                               "[C]");
                QExhaustRec = 0.0;
                exhaustStackTemp = this->DesignMinExitGasTemp;
            }
        } else {
            QExhaustRec = 0.0;
            // Bug exhaustStackTemp not set but used below
        }

        Real64 qTotalHeatRecovered = QExhaustRec + QLubeOilRec + QJacketRec;

        // When Max Temp is reached the amount of recovered heat has to be reduced.
        Real64 HRecRatio;

        if (this->HeatRecActive) {
            this->CalcICEngineGenHeatRecovery(state, qTotalHeatRecovered, HeatRecMdot, HRecRatio);
            QExhaustRec *= HRecRatio;
            QLubeOilRec *= HRecRatio;
            QJacketRec *= HRecRatio;
            qTotalHeatRecovered *= HRecRatio;
        } else {
            this->HeatRecInletTemp = HeatRecInTemp;
            this->HeatRecOutletTemp = HeatRecInTemp;
            this->HeatRecMdotActual = HeatRecMdot;
        }

        // Calculate Energy
        // Generator output (J)
        Real64 ElectricEnergyGen = elecPowerGenerated * state.dataHVACGlobal->TimeStepSys * DataGlobalConstants::SecInHour;

        // IC ENGINE fuel use (J)
        Real64 FuelEnergyUsed = fuelEnergyUseRate * state.dataHVACGlobal->TimeStepSys * DataGlobalConstants::SecInHour;

        // water jacket heat recovered (J)
        Real64 jacketEnergyRec = QJacketRec * state.dataHVACGlobal->TimeStepSys * DataGlobalConstants::SecInHour;

        // lube oil cooler heat recovered (J)
        Real64 lubeOilEnergyRec = QLubeOilRec * state.dataHVACGlobal->TimeStepSys * DataGlobalConstants::SecInHour;

        // exhaust gas heat recovered (J)
        Real64 exhaustEnergyRec = QExhaustRec * state.dataHVACGlobal->TimeStepSys * DataGlobalConstants::SecInHour;
        this->ElecPowerGenerated = elecPowerGenerated;
        this->ElecEnergyGenerated = ElectricEnergyGen;
        this->QJacketRecovered = QJacketRec;
        this->QLubeOilRecovered = QLubeOilRec;
        this->QExhaustRecovered = QExhaustRec;
        this->QTotalHeatRecovered = qTotalHeatRecovered;
        this->JacketEnergyRec = jacketEnergyRec;
        this->LubeOilEnergyRec = lubeOilEnergyRec;
        this->ExhaustEnergyRec = exhaustEnergyRec;
        this->QTotalHeatRecovered = (QExhaustRec + QLubeOilRec + QJacketRec);
        this->TotalHeatEnergyRec = (exhaustEnergyRec + lubeOilEnergyRec + jacketEnergyRec);
        this->FuelEnergyUseRate = std::abs(fuelEnergyUseRate);
        this->FuelEnergy = std::abs(FuelEnergyUsed);

        // Heating Value of Fuel in kJ/kg
        Real64 fuelHeatingValue = this->FuelHeatingValue;

        this->FuelMdot = std::abs(fuelEnergyUseRate) / (fuelHeatingValue * KJtoJ);
        this->ExhaustStackTemp = exhaustStackTemp;
    }

    void ICEngineGeneratorSpecs::CalcICEngineGenHeatRecovery(EnergyPlusData &state,
                                                             Real64 const EnergyRecovered,
                                                             Real64 const HeatRecMdot,
                                                             Real64 &HRecRatio)
    {
        // SUBROUTINE INFORMATION:
        //       AUTHOR:          Brandon Anderson
        //       DATE WRITTEN:    November 2000

        // PURPOSE OF THIS SUBROUTINE:
        // To perform heat recovery calculations and node updates

        // METHODOLOGY EMPLOYED: This routine is required for the heat recovery loop.
        // It works in conjunction with the Heat Recovery Manager, and the PlantWaterHeater.
        // The chiller sets the flow on the loop first by the input design flow rate and then
        // performs a check to verify that

        static constexpr std::string_view RoutineName("CalcICEngineGeneratorModel");

        // Need to set the HeatRecRatio to 1.0 if it is not modified
        HRecRatio = 1.0;

        Real64 HeatRecInTemp = state.dataLoopNodes->Node(this->HeatRecInletNodeNum).Temp;
        Real64 HeatRecCp = FluidProperties::GetSpecificHeatGlycol(state,
                                                                  state.dataPlnt->PlantLoop(this->HRPlantLoc.loopNum).FluidName,
                                                                  HeatRecInTemp,
                                                                  state.dataPlnt->PlantLoop(this->HRPlantLoc.loopNum).FluidIndex,
                                                                  RoutineName);

        // Don't divide by zero - Note This also results in no heat recovery when
        //  design Mdot for Heat Recovery - Specified on Chiller Input - is zero
        //  In order to see what minimum heat recovery flow rate is for the design temperature
        //  The design heat recovery flow rate can be set very small, but greater than zero.

        Real64 HeatRecOutTemp;

        if ((HeatRecMdot > 0) && (HeatRecCp > 0)) {
            HeatRecOutTemp = (EnergyRecovered) / (HeatRecMdot * HeatRecCp) + HeatRecInTemp;
        } else {
            HeatRecOutTemp = HeatRecInTemp;
        }

        // Note: check to make sure the Max Temperature was not exceeded
        if (HeatRecOutTemp > this->HeatRecMaxTemp) {
            Real64 MinHeatRecMdot;
            if (this->HeatRecMaxTemp != HeatRecInTemp) {
                MinHeatRecMdot = (EnergyRecovered) / (HeatRecCp * (this->HeatRecMaxTemp - HeatRecInTemp));
                if (MinHeatRecMdot < 0.0) MinHeatRecMdot = 0.0;
            } else {
                MinHeatRecMdot = 0.0;
            }

            // Recalculate Outlet Temperature, with adjusted flowrate
            if ((MinHeatRecMdot > 0.0) && (HeatRecCp > 0.0)) {
                HeatRecOutTemp = (EnergyRecovered) / (MinHeatRecMdot * HeatRecCp) + HeatRecInTemp;
                HRecRatio = HeatRecMdot / MinHeatRecMdot;
            } else {
                HeatRecOutTemp = HeatRecInTemp;
                HRecRatio = 0.0;
            }
        }

        // Update global variables for reporting later
        this->HeatRecInletTemp = HeatRecInTemp;
        this->HeatRecOutletTemp = HeatRecOutTemp;
        this->HeatRecMdotActual = HeatRecMdot;
    }

    void ICEngineGeneratorSpecs::InitICEngineGenerators(EnergyPlusData &state, bool const RunFlag, bool const FirstHVACIteration)
    {

        // SUBROUTINE INFORMATION:
        //       AUTHOR         Dan Fisher
        //       DATE WRITTEN   Oct 2000
        //       MODIFIED       na
        //       RE-ENGINEERED  Brent Griffith, Sept 2010, plant upgrades, generalize fluid props

        // PURPOSE OF THIS SUBROUTINE:
        // This subroutine is for initializations of the IC ENGINE generators.

        // METHODOLOGY EMPLOYED:
        // Uses the status flags to trigger initializations.

        this->oneTimeInit(state); // end one time inits

        // Do the Begin Environment initializations
        if (state.dataGlobal->BeginEnvrnFlag && this->MyEnvrnFlag && this->HeatRecActive) {
            int HeatRecInletNode = this->HeatRecInletNodeNum;
            int HeatRecOutletNode = this->HeatRecOutletNodeNum;
            // set the node Temperature, assuming freeze control
            state.dataLoopNodes->Node(HeatRecInletNode).Temp = 20.0;
            state.dataLoopNodes->Node(HeatRecOutletNode).Temp = 20.0;
            // set the node max and min mass flow rates
            PlantUtilities::InitComponentNodes(state, 0.0, this->DesignHeatRecMassFlowRate, HeatRecInletNode, HeatRecOutletNode);

            this->MyEnvrnFlag = false;
        } // end environmental inits

        if (!state.dataGlobal->BeginEnvrnFlag) {
            this->MyEnvrnFlag = true;
        }

        if (this->HeatRecActive) {
            if (FirstHVACIteration) {
                Real64 mdot;
                if (RunFlag) {
                    mdot = this->DesignHeatRecMassFlowRate;
                } else {
                    mdot = 0.0;
                }
                PlantUtilities::SetComponentFlowRate(state, mdot, this->HeatRecInletNodeNum, this->HeatRecOutletNodeNum, this->HRPlantLoc);

            } else {
                PlantUtilities::SetComponentFlowRate(
                    state, this->HeatRecMdotActual, this->HeatRecInletNodeNum, this->HeatRecOutletNodeNum, this->HRPlantLoc);
            }
        }
    }

    void ICEngineGeneratorSpecs::update(EnergyPlusData &state)
    {
        if (this->HeatRecActive) {
            int HeatRecOutletNode = this->HeatRecOutletNodeNum;
            state.dataLoopNodes->Node(HeatRecOutletNode).Temp = this->HeatRecOutletTemp;
        }
    }
    void ICEngineGeneratorSpecs::oneTimeInit(EnergyPlusData &state)
    {
        static constexpr std::string_view RoutineName("InitICEngineGenerators");

        bool errFlag;

        if (this->myFlag) {
            this->setupOutputVars(state);
            this->myFlag = false;
        }

        if (this->MyPlantScanFlag && allocated(state.dataPlnt->PlantLoop) && this->HeatRecActive) {
            errFlag = false;
            PlantUtilities::ScanPlantLoopsForObject(
                state, this->Name, DataPlant::PlantEquipmentType::Generator_ICEngine, this->HRPlantLoc, errFlag, _, _, _, _, _);
            if (errFlag) {
                ShowFatalError(state, "InitICEngineGenerators: Program terminated due to previous condition(s).");
            }

            this->MyPlantScanFlag = false;
        }

        if (this->MySizeAndNodeInitFlag && (!this->MyPlantScanFlag) && this->HeatRecActive) {

            // size mass flow rate
            Real64 rho = FluidProperties::GetDensityGlycol(state,
                                                           state.dataPlnt->PlantLoop(this->HRPlantLoc.loopNum).FluidName,
                                                           DataGlobalConstants::InitConvTemp,
                                                           state.dataPlnt->PlantLoop(this->HRPlantLoc.loopNum).FluidIndex,
                                                           RoutineName);

            this->DesignHeatRecMassFlowRate = rho * this->DesignHeatRecVolFlowRate;
            this->HeatRecMdotDesign = this->DesignHeatRecMassFlowRate;

            PlantUtilities::InitComponentNodes(state, 0.0, this->DesignHeatRecMassFlowRate, this->HeatRecInletNodeNum, this->HeatRecOutletNodeNum);

            this->MySizeAndNodeInitFlag = false;
        }
    }

} // namespace ICEngineElectricGenerator

} // namespace EnergyPlus<|MERGE_RESOLUTION|>--- conflicted
+++ resolved
@@ -291,19 +291,11 @@
             }
 
             // Validate fuel type input
-<<<<<<< HEAD
-            bool FuelTypeError(false);
-            UtilityRoutines::ValidateFuelType(state, AlphArray(10), state.dataICEngElectGen->ICEngineGenerator(genNum).FuelType, FuelTypeError);
-            if (FuelTypeError) {
-                ShowSevereError(state, format("Invalid {}={}", state.dataIPShortCut->cAlphaFieldNames(10), AlphArray(10)));
-                ShowContinueError(state, format("Entered in {}={}", state.dataIPShortCut->cCurrentModuleObject, AlphArray(1)));
-=======
             state.dataICEngElectGen->ICEngineGenerator(genNum).FuelType = static_cast<DataGlobalConstants::eResource>(
                 getEnumerationValue(DataGlobalConstants::ResourceTypeNamesUC, UtilityRoutines::MakeUPPERCase(AlphArray(10))));
             if (state.dataICEngElectGen->ICEngineGenerator(genNum).FuelType == DataGlobalConstants::eResource::Invalid) {
-                ShowSevereError(state, "Invalid " + state.dataIPShortCut->cAlphaFieldNames(10) + '=' + AlphArray(10));
-                ShowContinueError(state, "Entered in " + state.dataIPShortCut->cCurrentModuleObject + '=' + AlphArray(1));
->>>>>>> 4fcead25
+                ShowSevereError(state, format("Invalid {}={}", state.dataIPShortCut->cAlphaFieldNames(10), AlphArray(10)));
+                ShowContinueError(state, format("Entered in {}={}", state.dataIPShortCut->cCurrentModuleObject, AlphArray(1)));
                 ErrorsFound = true;
             }
 
