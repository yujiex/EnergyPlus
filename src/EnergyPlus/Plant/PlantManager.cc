// EnergyPlus, Copyright (c) 1996-2019, The Board of Trustees of the University of Illinois,
// The Regents of the University of California, through Lawrence Berkeley National Laboratory
// (subject to receipt of any required approvals from the U.S. Dept. of Energy), Oak Ridge
// National Laboratory, managed by UT-Battelle, Alliance for Sustainable Energy, LLC, and other
// contributors. All rights reserved.
//
// NOTICE: This Software was developed under funding from the U.S. Department of Energy and the
// U.S. Government consequently retains certain rights. As such, the U.S. Government has been
// granted for itself and others acting on its behalf a paid-up, nonexclusive, irrevocable,
// worldwide license in the Software to reproduce, distribute copies to the public, prepare
// derivative works, and perform publicly and display publicly, and to permit others to do so.
//
// Redistribution and use in source and binary forms, with or without modification, are permitted
// provided that the following conditions are met:
//
// (1) Redistributions of source code must retain the above copyright notice, this list of
//     conditions and the following disclaimer.
//
// (2) Redistributions in binary form must reproduce the above copyright notice, this list of
//     conditions and the following disclaimer in the documentation and/or other materials
//     provided with the distribution.
//
// (3) Neither the name of the University of California, Lawrence Berkeley National Laboratory,
//     the University of Illinois, U.S. Dept. of Energy nor the names of its contributors may be
//     used to endorse or promote products derived from this software without specific prior
//     written permission.
//
// (4) Use of EnergyPlus(TM) Name. If Licensee (i) distributes the software in stand-alone form
//     without changes from the version obtained under this License, or (ii) Licensee makes a
//     reference solely to the software portion of its product, Licensee must refer to the
//     software as "EnergyPlus version X" software, where "X" is the version number Licensee
//     obtained under this License and may not use a different name for the software. Except as
//     specifically required in this Section (4), Licensee shall not use in a company name, a
//     product name, in advertising, publicity, or other promotional activities any name, trade
//     name, trademark, logo, or other designation of "EnergyPlus", "E+", "e+" or confusingly
//     similar designation, without the U.S. Department of Energy's prior written consent.
//
// THIS SOFTWARE IS PROVIDED BY THE COPYRIGHT HOLDERS AND CONTRIBUTORS "AS IS" AND ANY EXPRESS OR
// IMPLIED WARRANTIES, INCLUDING, BUT NOT LIMITED TO, THE IMPLIED WARRANTIES OF MERCHANTABILITY
// AND FITNESS FOR A PARTICULAR PURPOSE ARE DISCLAIMED. IN NO EVENT SHALL THE COPYRIGHT OWNER OR
// CONTRIBUTORS BE LIABLE FOR ANY DIRECT, INDIRECT, INCIDENTAL, SPECIAL, EXEMPLARY, OR
// CONSEQUENTIAL DAMAGES (INCLUDING, BUT NOT LIMITED TO, PROCUREMENT OF SUBSTITUTE GOODS OR
// SERVICES; LOSS OF USE, DATA, OR PROFITS; OR BUSINESS INTERRUPTION) HOWEVER CAUSED AND ON ANY
// THEORY OF LIABILITY, WHETHER IN CONTRACT, STRICT LIABILITY, OR TORT (INCLUDING NEGLIGENCE OR
// OTHERWISE) ARISING IN ANY WAY OUT OF THE USE OF THIS SOFTWARE, EVEN IF ADVISED OF THE
// POSSIBILITY OF SUCH DAMAGE.

// C++ Headers
#include <algorithm>
#include <cassert>

// ObjexxFCL Headers
#include <ObjexxFCL/Array.functions.hh>
#include <ObjexxFCL/Fmath.hh>
#include <ObjexxFCL/string.functions.hh>

// EnergyPlus Headers
#include <BranchInputManager.hh>
#include <DataBranchAirLoopPlant.hh>
#include <DataConvergParams.hh>
#include <DataEnvironment.hh>
#include <DataErrorTracking.hh>
#include <DataHVACGlobals.hh>
#include <DataIPShortCuts.hh>
#include <DataLoopNode.hh>
#include <DataPrecisionGlobals.hh>
#include <DataSizing.hh>
#include <EMSManager.hh>
#include <FluidProperties.hh>
#include <General.hh>
#include <GroundHeatExchangers.hh>
#include <HVACInterfaceManager.hh>
#include <HeatPumpWaterToWaterSimple.hh>
#include <HeatPumpWaterToWaterCOOLING.hh>
#include <InputProcessing/InputProcessor.hh>
#include <NodeInputManager.hh>
#include <OutputProcessor.hh>
#include <OutsideEnergySources.hh>
#include <PipeHeatTransfer.hh>
#include <Pipes.hh>
#include <Plant/PlantLoopSolver.hh>
#include <Plant/PlantManager.hh>
#include <PlantLoadProfile.hh>
#include <PlantLoopEquip.hh>
#include <PlantPipingSystemsManager.hh>
#include <PlantUtilities.hh>
#include <PlantValves.hh>
#include <PondGroundHeatExchanger.hh>
#include <ReportSizingManager.hh>
#include <ScheduleManager.hh>
#include <SetPointManager.hh>
#include <SurfaceGroundHeatExchanger.hh>
#include <SystemAvailabilityManager.hh>
#include <UtilityRoutines.hh>
#include <WaterToWaterHeatPumpEIR.hh>

namespace EnergyPlus {

    namespace PlantManager {

        // MODULE INFORMATION:
        //       AUTHOR         Sankaranarayanan K P, Rich Liesen
        //       DATE WRITTEN   May 2005
        //       MODIFIED
        //       RE-ENGINEERED  Sept. 2010 D. Fisher, Edwin Lee, Brent Griffith
        //                      major plant upgrades:
        //                         Single half loop solver
        //                         Automated branch control types
        //                         new loop sequencing structure
        //                         Temperature out range checks

        // PURPOSE OF THIS MODULE:
        // This module serves as the driver for the plant simulation. All necessary iterations and update related to plant
        // connections are performed in this module.

        // Using/Aliasing
        using namespace DataPrecisionGlobals;
        using namespace DataGlobals;
        using namespace DataHVACGlobals;
        using namespace DataPlant;
        using namespace DataBranchAirLoopPlant;
        using namespace DataLoopNode;
        using namespace FluidProperties;
        using PlantLoopSolver::PlantHalfLoopSolver;

        // MODULE PARAMETER DEFINITIONS
        int const Plant(1);
        int const Condenser(2);
        int const TempSetPt(1001);
        bool InitLoopEquip(true);
        bool GetCompSizFac(true);

        static std::string const fluidNameSteam("STEAM");

        Array1D_int SupplySideInletNode;  // Node number for the supply side inlet
        Array1D_int SupplySideOutletNode; // Node number for the supply side outlet
        Array1D_int DemandSideInletNode;  // Inlet node on the demand side
        TempLoopData TempLoop;            // =(' ',' ',' ',0, , , ,.FALSE.,.FALSE.,.FALSE.,.FALSE.,.FALSE.)

        void clear_state() {
            InitLoopEquip = true;
            GetCompSizFac = true;
            SupplySideInletNode.deallocate();
            SupplySideOutletNode.deallocate();
            DemandSideInletNode.deallocate();
            TempLoop = TempLoopData();
        }

        void ManagePlantLoops(bool const FirstHVACIteration,
                              bool &SimAirLoops,                    // True when the air loops need to be (re)simulated
                              bool &SimZoneEquipment,               // True when zone equipment components need to be (re)simulated
                              bool &EP_UNUSED(
                                      SimNonZoneEquipment), // True when non-zone equipment components need to be (re)simulated
                              bool &SimPlantLoops,                  // True when some part of Plant needs to be (re)simulated
                              bool &SimElecCircuits                 // True when electic circuits need to be (re)simulated
        ) {

            // SUBROUTINE INFORMATION:
            //       AUTHOR         Sankaranarayanan K P
            //       DATE WRITTEN   Apr 2005
            //       MODIFIED
            //       RE-ENGINEERED  B. Griffith, Feb. 2010

            // PURPOSE OF THIS SUBROUTINE:
            // This subroutine manages the plant loop simulation

            // METHODOLOGY EMPLOYED:
            // Set up the while iteration block for the plant loop simulation.
            // Calls half loop sides to be simulated in predetermined order.
            // Reset the flags as necessary

            // REFERENCES:
            // na

            // USE STATEMENTS: NA

            // Using/Aliasing
            using DataConvergParams::MaxPlantSubIterations;
            using DataConvergParams::MinPlantSubIterations;
            using PlantUtilities::LogPlantConvergencePoints;

            // SUBROUTINE ARGUMENT DEFINITIONS

            // Locals
            // SUBROUTINE PARAMETER DEFINITIONS

            // SUBROUTINE VARIABLE DEFINITIONS
            int IterPlant;
            int LoopNum;
            int LoopSide;
            int LoopSideNum;
            int OtherSide;
            bool SimHalfLoopFlag;
            int HalfLoopNum;
            int CurntMinPlantSubIterations;

            if (std::any_of(PlantLoop.begin(), PlantLoop.end(), [](DataPlant::PlantLoopData const &e) {
                return (e.CommonPipeType == DataPlant::CommonPipe_Single) ||
                       (e.CommonPipeType == DataPlant::CommonPipe_TwoWay);
            })) {
                CurntMinPlantSubIterations = max(7, MinPlantSubIterations);
            } else {
                CurntMinPlantSubIterations = MinPlantSubIterations;
            }

            if (TotNumLoops <= 0) { // quick return if no plant in model
                SimPlantLoops = false;
                return;
            }

            IterPlant = 0;
            InitializeLoops(FirstHVACIteration);

            while ((SimPlantLoops) && (IterPlant <= MaxPlantSubIterations)) {
                // go through half loops in predetermined calling order
                for (HalfLoopNum = 1; HalfLoopNum <= TotNumHalfLoops; ++HalfLoopNum) {

                    LoopNum = PlantCallingOrderInfo(HalfLoopNum).LoopIndex;
                    LoopSide = PlantCallingOrderInfo(HalfLoopNum).LoopSide;
                    OtherSide = 3 - LoopSide; // will give us 1 if LoopSide is 2, or 2 if LoopSide is 1

                    auto &this_loop(PlantLoop(LoopNum));
                    auto &this_loop_side(this_loop.LoopSide(LoopSide));
                    auto &other_loop_side(this_loop.LoopSide(OtherSide));

                    SimHalfLoopFlag = this_loop_side.SimLoopSideNeeded; // set half loop sim flag

                    if (SimHalfLoopFlag || IterPlant <= CurntMinPlantSubIterations) {

                        PlantHalfLoopSolver(FirstHVACIteration, LoopSide, LoopNum, other_loop_side.SimLoopSideNeeded);

                        // Always set this side to false,  so that it won't keep being turned on just because of first hvac
                        this_loop_side.SimLoopSideNeeded = false;

                        // If we did the demand side, turn on the supply side (only if we need to do it last)
                        if (LoopSide == DemandSide) {
                            if (this_loop.HasPressureComponents) {
                                other_loop_side.SimLoopSideNeeded = false;
                            }
                        }

                        // Update the report variable
                        PlantReport(LoopNum).LastLoopSideSimulated = LoopSide;

                        ++PlantManageHalfLoopCalls;
                    }

                } // half loop based calling order...

                // decide new status for SimPlantLoops flag
                SimPlantLoops = false;
                for (LoopNum = 1; LoopNum <= TotNumLoops; ++LoopNum) {
                    for (LoopSideNum = 1; LoopSideNum <= 2; ++LoopSideNum) {
                        if (PlantLoop(LoopNum).LoopSide(LoopSideNum).SimLoopSideNeeded) {
                            SimPlantLoops = true;
                            goto LoopLevel_exit;
                        }
                    }
                }
                LoopLevel_exit:;

                ++IterPlant; // Increment the iteration counter
                if (IterPlant < CurntMinPlantSubIterations) SimPlantLoops = true;
                ++PlantManageSubIterations; // these are summed across all half loops for reporting
            }                               // while

            // add check for non-plant system sim flag updates
            //  could set SimAirLoops, SimElecCircuits, SimZoneEquipment flags for now
            for (LoopNum = 1; LoopNum <= TotNumLoops; ++LoopNum) {
                for (LoopSide = DemandSide; LoopSide <= SupplySide; ++LoopSide) {
                    auto &this_loop_side(PlantLoop(LoopNum).LoopSide(LoopSide));
                    if (this_loop_side.SimAirLoopsNeeded) SimAirLoops = true;
                    if (this_loop_side.SimZoneEquipNeeded) SimZoneEquipment = true;
                    //  IF (this_loop_side.SimNonZoneEquipNeeded) SimNonZoneEquipment = .TRUE.
                    if (this_loop_side.SimElectLoadCentrNeeded) SimElecCircuits = true;
                }
            }

            // Also log the convergence history of all loopsides once complete
            LogPlantConvergencePoints(FirstHVACIteration);
        }

        void GetPlantLoopData() {

            // SUBROUTINE INFORMATION:
            //       AUTHOR         Sankaranarayanan K P
            //       DATE WRITTEN   April 2005
            //       MODIFIED       na
            //       RE-ENGINEERED  na

            // PURPOSE OF THIS SUBROUTINE:
            // This subroutine reads the primary plant loop
            // attributes from the input file

            // METHODOLOGY EMPLOYED:
            // calls the Input Processor to retrieve data from input file.

            // Using/Aliasing
            using namespace DataIPShortCuts; // Data for field names, blank numerics
            using ScheduleManager::GetScheduleIndex;
            using SetPointManager::IsNodeOnSetPtManager;
            auto &TempSetPt(SetPointManager::iCtrlVarType_Temp);
            using NodeInputManager::GetOnlySingleNode;
            using namespace BranchInputManager;
            using DataConvergParams::PlantConvergence;
            using DataSizing::AutoSize;
            using FluidProperties::CheckFluidPropertyName;
            using FluidProperties::FindGlycol;
            using General::RoundSigDigits;
            using SystemAvailabilityManager::GetPlantAvailabilityManager;

            // SUBROUTINE PARAMETER DEFINITIONS:
            static std::string const RoutineName("GetPlant/CondenserLoopData: ");

            // SUBROUTINE LOCAL VARIABLE DECLARATIONS:
            int LoopNum;      // DO loop counter for loops
            int PressSimLoop; // DO loop counter for pressure simulation type
            int NumAlphas;    // Number of elements in the alpha array
            int NumNums;      // Number of elements in the numeric array
            int IOStat;       // IO Status when calling get input subroutine
            int NumFluids;    // number of fluids in sim
            int PlantLoopNum;
            int CondLoopNum;
            Array1D_string Alpha(18); // dimension to num of alpha fields in input
            Array1D<Real64> Num(30);  // dimension to num of numeric data fields in input
            static bool ErrorsFound(false);
            std::string LoadingScheme;
            bool ErrFound;
            std::string CurrentModuleObject; // for ease in renaming.
            bool MatchedPressureString;
            int PressSimAlphaIndex;
            //  INTEGER :: OpSchemeFound

            // FLOW:
            CurrentModuleObject = "PlantLoop";
            NumPlantLoops = inputProcessor->getNumObjectsFound(
                    CurrentModuleObject); // Get the number of primary plant loops
            CurrentModuleObject = "CondenserLoop";
            NumCondLoops = inputProcessor->getNumObjectsFound(CurrentModuleObject); // Get the number of Condenser loops
            TotNumLoops = NumPlantLoops + NumCondLoops;
            ErrFound = false;

            if (TotNumLoops > 0) {
                PlantLoop.allocate(TotNumLoops);
                PlantConvergence.allocate(TotNumLoops);
                if (!allocated(PlantAvailMgr)) {
                    PlantAvailMgr.allocate(TotNumLoops);
                }
            } else {
                return;
            }

            for (LoopNum = 1; LoopNum <= TotNumLoops; ++LoopNum) {
                Alpha = "";
                Num = 0.0;

                // set up some references
                auto &this_loop(PlantLoop(LoopNum));
                this_loop.LoopSide.allocate(2);
                auto &this_demand_side(this_loop.LoopSide(1));
                auto &this_supply_side(this_loop.LoopSide(2));
                if (LoopNum <= NumPlantLoops) {
                    PlantLoopNum = LoopNum;
                    this_loop.TypeOfLoop = Plant;
                    CurrentModuleObject = "PlantLoop";
                    inputProcessor->getObjectItem(CurrentModuleObject,
                                                  PlantLoopNum,
                                                  Alpha,
                                                  NumAlphas,
                                                  Num,
                                                  NumNums,
                                                  IOStat,
                                                  lNumericFieldBlanks,
                                                  lAlphaFieldBlanks,
                                                  cAlphaFieldNames,
                                                  cNumericFieldNames);
                } else {
                    CondLoopNum = LoopNum - NumPlantLoops;
                    this_loop.TypeOfLoop = Condenser;
                    CurrentModuleObject = "CondenserLoop";
                    inputProcessor->getObjectItem(CurrentModuleObject,
                                                  CondLoopNum,
                                                  Alpha,
                                                  NumAlphas,
                                                  Num,
                                                  NumNums,
                                                  IOStat,
                                                  lNumericFieldBlanks,
                                                  _,
                                                  cAlphaFieldNames,
                                                  cNumericFieldNames);
                }
                UtilityRoutines::IsNameEmpty(Alpha(1), CurrentModuleObject, ErrorsFound);
                this_loop.Name = Alpha(1); // Load the Plant Loop Name

                if (UtilityRoutines::SameString(Alpha(2), "STEAM")) {
                    this_loop.FluidType = NodeType_Steam;
                    this_loop.FluidName = Alpha(2);
                } else if (UtilityRoutines::SameString(Alpha(2), "WATER")) {
                    this_loop.FluidType = NodeType_Water;
                    this_loop.FluidName = Alpha(2);
                    this_loop.FluidIndex = FindGlycol(Alpha(2));
                } else if (UtilityRoutines::SameString(Alpha(2), "USERDEFINEDFLUIDTYPE")) {
                    this_loop.FluidType = NodeType_Water;
                    this_loop.FluidName = Alpha(3);
                    // check for valid fluid name
                    NumFluids = CheckFluidPropertyName(Alpha(3));
                    if (NumFluids == 0) {
                        ShowSevereError(
                                CurrentModuleObject + "=\"" + Alpha(1) + "\", missing fluid data for Plant loop.");
                        ErrorsFound = true;
                    } else {
                        this_loop.FluidIndex = FindGlycol(Alpha(3));
                        if (this_loop.FluidIndex == 0) {
                            ShowSevereError(CurrentModuleObject + "=\"" + Alpha(1) +
                                            "\", invalid glycol fluid data for Plant loop.");
                            ErrorsFound = true;
                        }
                    }
                } else {
                    ShowWarningError("Input error: " + cAlphaFieldNames(2) + '=' + Alpha(2) + " entered, in " +
                                     CurrentModuleObject + '=' + Alpha(1));
                    ShowContinueError("Will default to Water.");

                    this_loop.FluidType = NodeType_Water;
                    this_loop.FluidName = "WATER";
                    this_loop.FluidIndex = FindGlycol("WATER");
                }

                this_loop.OperationScheme = Alpha(4); // Load the Plant Control Scheme Priority List

                // Load the temperature and flow rate maximum and minimum limits
                this_loop.MaxTemp = Num(1);
                this_loop.MinTemp = Num(2);
                this_loop.MaxVolFlowRate = Num(3);
                if (this_loop.MaxVolFlowRate == AutoSize) {
                    this_loop.MaxVolFlowRateWasAutoSized = true;
                }
                this_loop.MinVolFlowRate = Num(4);

                // The Plant loop volume for both halves of the loop is read in and used in this module for the
                // correct loop temperature step.  Loop data is read in supply side, but the volume is not used in
                // a calculation there.
                this_loop.Volume = Num(5);
                if (lNumericFieldBlanks(5)) this_loop.Volume = AutoCalculate;
                if (this_loop.Volume == AutoCalculate) {
                    this_loop.VolumeWasAutoSized = true;
                }
                // circulation time used to autocalculate loop volume
                if (lNumericFieldBlanks(6)) {
                    this_loop.CirculationTime = 2.0; // default
                } else {
                    this_loop.CirculationTime = Num(6);
                }

                // Load the Loop Inlet and Outlet Nodes and Connection Info (Alpha(7-10) are related to the supply side)
                this_supply_side.NodeNameIn = Alpha(6);
                this_supply_side.NodeNameOut = Alpha(7);
                this_supply_side.BranchList = Alpha(8);
                this_supply_side.ConnectList = Alpha(9);
                this_demand_side.NodeNameIn = Alpha(10);
                this_demand_side.NodeNameOut = Alpha(11);
                this_demand_side.BranchList = Alpha(12);
                this_demand_side.ConnectList = Alpha(13);

                this_supply_side.NodeNumIn = GetOnlySingleNode(
                        Alpha(6), ErrorsFound, CurrentModuleObject, Alpha(1), this_loop.FluidType,
                        NodeConnectionType_Inlet, 1, ObjectIsParent);
                this_supply_side.NodeNumOut = GetOnlySingleNode(
                        Alpha(7), ErrorsFound, CurrentModuleObject, Alpha(1), this_loop.FluidType,
                        NodeConnectionType_Outlet, 1, ObjectIsParent);
                this_demand_side.NodeNumIn = GetOnlySingleNode(
                        Alpha(10), ErrorsFound, CurrentModuleObject, Alpha(1), this_loop.FluidType,
                        NodeConnectionType_Inlet, 1, ObjectIsParent);
                this_demand_side.NodeNumOut = GetOnlySingleNode(
                        Alpha(11), ErrorsFound, CurrentModuleObject, Alpha(1), this_loop.FluidType,
                        NodeConnectionType_Outlet, 1, ObjectIsParent);

                this_demand_side.InletNodeSetPt = IsNodeOnSetPtManager(this_demand_side.NodeNumIn, TempSetPt);
                this_demand_side.OutletNodeSetPt = IsNodeOnSetPtManager(this_demand_side.NodeNumOut, TempSetPt);
                this_supply_side.InletNodeSetPt = IsNodeOnSetPtManager(this_supply_side.NodeNumIn, TempSetPt);
                this_supply_side.OutletNodeSetPt = IsNodeOnSetPtManager(this_supply_side.NodeNumOut, TempSetPt);
                this_loop.TempSetPointNodeNum = GetOnlySingleNode(
                        Alpha(5), ErrorsFound, CurrentModuleObject, Alpha(1), this_loop.FluidType,
                        NodeConnectionType_Sensor, 1, ObjectIsParent);

                // Load the load distribution scheme.
                LoadingScheme = Alpha(14);
                if (UtilityRoutines::SameString(LoadingScheme, "Optimal")) {
                    this_loop.LoadDistribution = OptimalLoading;
                } else if (UtilityRoutines::SameString(LoadingScheme, "SequentialLoad")) {
                    this_loop.LoadDistribution = SequentialLoading;
                } else if (UtilityRoutines::SameString(LoadingScheme, "UniformLoad")) {
                    this_loop.LoadDistribution = UniformLoading;
                } else if (UtilityRoutines::SameString(LoadingScheme, "UniformPLR")) {
                    this_loop.LoadDistribution = UniformPLRLoading;
                } else if (UtilityRoutines::SameString(LoadingScheme, "SequentialUniformPLR")) {
                    this_loop.LoadDistribution = SequentialUniformPLRLoading;
                } else {
                    ShowWarningError(RoutineName + CurrentModuleObject + "=\"" + Alpha(1) + "\", Invalid choice.");
                    ShowContinueError("..." + cAlphaFieldNames(14) + "=\"" + Alpha(14) + "\".");
                    ShowContinueError("Will default to SequentialLoad."); // TODO rename point
                    this_loop.LoadDistribution = SequentialLoading;
                }

                // When dual setpoint is allowed in condenser loop modify this code. Sankar 06/29/2009
                if (this_loop.TypeOfLoop == Plant) {
                    // Get the Loop Demand Calculation Scheme
                    if (UtilityRoutines::SameString(Alpha(16), "SingleSetpoint")) {
                        this_loop.LoopDemandCalcScheme = SingleSetPoint;
                    } else if (UtilityRoutines::SameString(Alpha(16), "DualSetpointDeadband")) {
                        if (this_loop.FluidType == NodeType_Steam) {
                            ShowWarningError(
                                    RoutineName + CurrentModuleObject + "=\"" + Alpha(1) + "\", Invalid choice.");
                            ShowContinueError(cAlphaFieldNames(16) + "=\"" + Alpha(16) + "\" not valid for " +
                                              cAlphaFieldNames(2) + "= Steam");
                            ShowContinueError("Will reset " + cAlphaFieldNames(16) +
                                              " = SingleSetPoint and simulation will continue.");
                            this_loop.LoopDemandCalcScheme = SingleSetPoint;
                        } else {
                            this_loop.LoopDemandCalcScheme = DualSetPointDeadBand;
                        }
                    } else if (UtilityRoutines::SameString(Alpha(16), "")) {
                        this_loop.LoopDemandCalcScheme = SingleSetPoint;
                    } else {
                        ShowWarningError(RoutineName + CurrentModuleObject + "=\"" + Alpha(1) + "\", Invalid choice.");
                        ShowContinueError("..." + cAlphaFieldNames(16) + "=\"" + Alpha(16) + "\".");
                        ShowContinueError("Will default to SingleSetPoint."); // TODO rename point
                        this_loop.LoopDemandCalcScheme = SingleSetPoint;
                    }
                } else if (this_loop.TypeOfLoop == Condenser) {
                    this_loop.LoopDemandCalcScheme = SingleSetPoint;
                }

                // When Commonpipe is allowed in condenser loop modify this code. Sankar 06/29/2009
                if (this_loop.TypeOfLoop == Plant) {
                    if (UtilityRoutines::SameString(Alpha(17), "CommonPipe")) {
                        this_loop.CommonPipeType = CommonPipe_Single;
                    } else if (UtilityRoutines::SameString(Alpha(17), "TwoWayCommonPipe")) {
                        this_loop.CommonPipeType = CommonPipe_TwoWay;
                    } else if (UtilityRoutines::SameString(Alpha(17), "None") || lAlphaFieldBlanks(17)) {
                        this_loop.CommonPipeType = CommonPipe_No;
                    } else {
                        ShowSevereError(RoutineName + CurrentModuleObject + "=\"" + Alpha(1) + "\", Invalid choice.");
                        ShowContinueError("Invalid " + cAlphaFieldNames(17) + "=\"" + Alpha(17) + "\".");
                        ShowContinueError("Refer to I/O reference document for more details.");
                        ErrorsFound = true;
                    }
                } else if (this_loop.TypeOfLoop == Condenser) {
                    this_loop.CommonPipeType = CommonPipe_No;
                }

                if (this_loop.CommonPipeType == CommonPipe_TwoWay) {
                    if (this_demand_side.InletNodeSetPt && this_supply_side.InletNodeSetPt) {
                        ShowSevereError(
                                RoutineName + CurrentModuleObject + "=\"" + Alpha(1) + "\", Invalid condition.");
                        ShowContinueError(
                                "While using a two way common pipe there can be setpoint on only one node other than Plant Supply Outlet node.");
                        ShowContinueError("Currently both Plant Demand inlet and plant supply inlet have setpoints.");
                        ShowContinueError("Select one of the two nodes and rerun the simulation.");
                        ErrorsFound = true;
                    }
                    if (!this_demand_side.InletNodeSetPt && !this_supply_side.InletNodeSetPt) {
                        ShowSevereError(
                                RoutineName + CurrentModuleObject + "=\"" + Alpha(1) + "\", Invalid condition.");
                        ShowContinueError(
                                "While using a two way common pipe there must be a setpoint in addition to the Plant Supply Outlet node.");
                        ShowContinueError(
                                "Currently neither plant demand inlet nor plant supply inlet have setpoints.");
                        ShowContinueError("Select one of the two nodes and rerun the simulation.");
                        ErrorsFound = true;
                    }
                }

                // Pressure Simulation Type Input
                // First set the alpha index in the object as it is different for plant/condenser
                // When CommonPipe, etc., is allowed in condenser loop, modify this code.  Edwin/Sankar 08/12/2009
                if (this_loop.TypeOfLoop == Plant) {
                    PressSimAlphaIndex = 18;
                } else {
                    PressSimAlphaIndex = 15;
                }

                if (NumAlphas >= PressSimAlphaIndex) {
                    MatchedPressureString = false;

                    // Check all types
                    for (PressSimLoop = 1; PressSimLoop <= 4; ++PressSimLoop) {
                        if (UtilityRoutines::SameString(Alpha(PressSimAlphaIndex), PressureSimType(PressSimLoop))) {
                            this_loop.PressureSimType = PressSimLoop;
                            MatchedPressureString = true;
                            break;
                        }
                    }

                    // If we found a match, check to make sure it is one of the valid
                    // ones for this phase of pressure implementation
                    if (MatchedPressureString) {
                        if ((this_loop.PressureSimType == Press_NoPressure) ||
                            (this_loop.PressureSimType == Press_PumpPowerCorrection) ||
                            (this_loop.PressureSimType == Press_FlowCorrection)) {
                            // We are OK here, move on
                        } else {
                            // We have an erroneous input, alert user
                            ShowSevereError(
                                    RoutineName + CurrentModuleObject + "=\"" + Alpha(1) + "\", Invalid choice.");
                            ShowContinueError("Invalid " + cAlphaFieldNames(PressSimAlphaIndex) + "=\"" +
                                              Alpha(PressSimAlphaIndex) + "\".");
                            ShowContinueError("Currently only options are: ");
                            ShowContinueError("  - " + PressureSimType(Press_NoPressure));
                            ShowContinueError("  - " + PressureSimType(Press_PumpPowerCorrection));
                            ShowContinueError("  - " + PressureSimType(Press_FlowCorrection));
                            ErrorsFound = true;
                        }
                    }

                    // if we made it this far and didn't get a match, check for blank
                    if (!MatchedPressureString) {
                        if (Alpha(PressSimAlphaIndex) == "") {
                            this_loop.PressureSimType = Press_NoPressure;
                            MatchedPressureString = true;
                            break;
                        }
                    }

                    // if we made it this far, there was no match, and it wasn't blank
                    if (!MatchedPressureString) {
                        ShowSevereError(
                                RoutineName + CurrentModuleObject + "=\"" + Alpha(1) + "\", Invalid condition.");
                        ShowContinueError(
                                "Invalid " + cAlphaFieldNames(PressSimAlphaIndex) + "=\"" + Alpha(PressSimAlphaIndex) +
                                "\".");
                        ErrorsFound = true;
                    }
                }

                ErrFound = false;

                if (this_loop.TypeOfLoop == Plant) {
                    GetPlantAvailabilityManager(Alpha(15), LoopNum, TotNumLoops, ErrFound);
                }

                if (ErrFound) {
                    ShowContinueError("Input errors in  " + CurrentModuleObject + '=' + Alpha(1));
                    ErrorsFound = true;
                }

                if (GetFirstBranchInletNodeName(this_demand_side.BranchList) != this_demand_side.NodeNameIn) {
                    ShowSevereError(RoutineName + CurrentModuleObject + "=\"" + Alpha(1) + "\", Invalid condition.");
                    ShowContinueError("The inlet node of the first branch in the " + cAlphaFieldNames(12) + '=' +
                                      Alpha(12));                                                          //"Plant Demand Side Branch List"
                    ShowContinueError("is not the same as the " + cAlphaFieldNames(10) + '=' +
                                      Alpha(10)); // "Plant Demand Side Inlet Node Name"
                    ShowContinueError("Branch List Inlet Node Name=" +
                                      GetFirstBranchInletNodeName(this_demand_side.BranchList)); // TODO rename point
                    ShowContinueError(
                            "Branches in a BRANCH LIST must be listed in flow order: inlet branch, then parallel branches, then outlet branch."); // TODO
                    // rename
                    // point
                    ErrorsFound = true;
                }

                if (GetLastBranchOutletNodeName(this_demand_side.BranchList) != this_demand_side.NodeNameOut) {
                    //"Plant Demand Side Branch List"
                    ShowSevereError(RoutineName + CurrentModuleObject + "=\"" + Alpha(1) + "\", Invalid condition.");
                    ShowContinueError(
                            "The outlet node of the last branch in the " + cAlphaFieldNames(12) + '=' + Alpha(12));
                    //"Plant Demand Side Outlet Node Name"
                    ShowContinueError("is not the same as the " + cAlphaFieldNames(11) + '=' + Alpha(11));
                    ShowContinueError("Branch List Outlet Node Name=" +
                                      GetLastBranchOutletNodeName(this_demand_side.BranchList)); // TODO rename point
                    // TODO rename point
                    ShowContinueError(
                            "Branches in a BRANCH LIST must be listed in flow order: inlet branch, then parallel branches, then outlet branch.");
                    ErrorsFound = true;
                }

                if (GetFirstBranchInletNodeName(this_supply_side.BranchList) != this_supply_side.NodeNameIn) {
                    //"Plant Supply Side Branch List"
                    ShowSevereError(RoutineName + CurrentModuleObject + "=\"" + Alpha(1) + "\", Invalid condition.");
                    ShowContinueError(
                            "The inlet node of the first branch in the " + cAlphaFieldNames(8) + '=' + Alpha(8));
                    //"Plant Supply Side Inlet Node Name
                    ShowContinueError("is not the same as the " + cAlphaFieldNames(6) + '=' + Alpha(6));
                    ShowContinueError("Branch List Inlet Node Name=" +
                                      GetFirstBranchInletNodeName(this_supply_side.BranchList)); // TODO rename point
                    // TODO rename point
                    ShowContinueError(
                            "Branches in a BRANCH LIST must be listed in flow order: inlet branch, then parallel branches, then outlet branch.");
                    ErrorsFound = true;
                }

                if (GetLastBranchOutletNodeName(this_supply_side.BranchList) != this_supply_side.NodeNameOut) {
                    //"Plant Supply Side Branch List"
                    ShowSevereError(RoutineName + CurrentModuleObject + "=\"" + Alpha(1) + "\", Invalid condition.");
                    ShowContinueError(
                            "The outlet node of the last branch in the " + cAlphaFieldNames(8) + '=' + Alpha(8));
                    //"Plant Supply Side Outlet Node Name"
                    ShowContinueError("is not the same as the " + cAlphaFieldNames(7) + '=' + Alpha(7));
                    ShowContinueError("Branch List Outlet Node Name=" +
                                      GetLastBranchOutletNodeName(this_supply_side.BranchList)); // TODO rename point
                    // TODO rename point
                    ShowContinueError(
                            "Branches in a BRANCH LIST must be listed in flow order: inlet branch, then parallel branches, then outlet branch.");
                    ErrorsFound = true;
                }
            }

            if (ErrorsFound) {
                ShowFatalError(
                        RoutineName + "Errors found in processing input. Preceding conditions cause termination.");
            }

            // set up loop status (set by system availability managers) report variables
            // Condenser loop does not have availability manager yet. Once implemented, move the setup output variable to
            // outside the IF statement.
            for (LoopNum = 1; LoopNum <= TotNumLoops; ++LoopNum) {

                SetupOutputVariable("Plant System Cycle On Off Status",
                                    OutputProcessor::Unit::None,
                                    PlantAvailMgr(LoopNum).AvailStatus,
                                    "Plant",
                                    "Average",
                                    PlantLoop(LoopNum).Name);
            }
        }

        void GetPlantInput() {

            // SUBROUTINE INFORMATION:
            //       AUTHOR         Sankaranarayanan K P
            //       DATE WRITTEN   April 2005
            //       MODIFIED
            //       RE-ENGINEERED  na

            // PURPOSE OF THIS SUBROUTINE:
            // This subroutine gets input either through the Plant Loop derived type
            // or by calls out to the branch manager to obtain data.  By the end of
            // the routine the module level derived type Loop should be fully allocated
            // and fully populated.

            // Using/Aliasing
            using namespace NodeInputManager;
            using namespace BranchInputManager;

            // SUBROUTINE LOCAL VARIABLE DECLARATIONS:
            int NumHalfLoops;
            int LoopNum; // DO loop counter for loops
            int HalfLoopNum;
            int NumOfPipesInLoop;
            int SysPipeNum;
            int LoopSideNum;
            int BranchNum; // DO loop counter for branches
            int CompNum;   // DO loop counter for components
            int NodeNum;   // DO loop counter for nodes
            //		int PipeNum; // Counter for pipes
            int Outlet;
            int Inlet;
            int NumParams;
            int NumAlphas;
            int NumNumbers;
            int SplitNum;
            int MixNum;
            int NumConnectorsInLoop;
            int ConnNum;
            std::string::size_type Pos;
            int TotCompsOnBranch;
            int MaxNumAlphas;
            int MaxNumNumbers;

            bool SplitInBranch;
            bool MixerOutBranch;
            static bool ErrorsFound(false);
            bool DemandSideHasPump;
            bool ASeriesBranchHasPump;
            bool AParallelBranchHasPump;

            std::string LoopIdentifier;

            static Array1D_string BranchNames;     // Branch names from GetBranchList call
            static Array1D_string CompTypes;       // Branch names from GetBranchList call
            static Array1D_string CompNames;       // Branch names from GetBranchList call
            static Array1D_int CompCtrls;          // Branch names from GetBranchList call
            static Array1D_string InletNodeNames;  // Node names from GetBranchData call
            static Array1D_string OutletNodeNames; // Node names from GetBranchData call
            static Array1D_int InletNodeNumbers;   // Node numbers from GetBranchData call
            static Array1D_int OutletNodeNumbers;  // Node numbers from GetBranchData call
            static Array1D_bool SplitOutBranch;
            static Array1D_bool MixerInBranch;
            bool errFlag;
            int GeneralEquipType;
            int TypeOfNum;
            int LoopNumInArray;

            inputProcessor->getObjectDefMaxArgs("Connector:Splitter", NumParams, NumAlphas, NumNumbers);
            MaxNumAlphas = NumAlphas;
            MaxNumNumbers = NumNumbers;
            inputProcessor->getObjectDefMaxArgs("Connector:Mixer", NumParams, NumAlphas, NumNumbers);
            MaxNumAlphas = max(MaxNumAlphas, NumAlphas);
            MaxNumNumbers = max(MaxNumNumbers, NumNumbers);
            NumHalfLoops = 2 * TotNumLoops; // Will be NumLoops when condenser added
            NumPipes = 0;
            NumPlantPipes = 0;
            NumCondPipes = 0;
            HalfLoopNum = 0;
            SysPipeNum = 0;

            for (LoopNum = 1; LoopNum <=
                              TotNumLoops; ++LoopNum) { // Begin demand side loops ... When condenser is added becomes NumLoops
                DemandSideHasPump = false;
                TempLoop.LoopHasConnectionComp = false;
                TempLoop.Name = PlantLoop(LoopNum).Name;

                for (LoopSideNum = DemandSide; LoopSideNum <= SupplySide; ++LoopSideNum) {
                    ASeriesBranchHasPump = false;
                    AParallelBranchHasPump = false;
                    NumOfPipesInLoop = 0; // Initialization
                    ++HalfLoopNum;
                    TempLoop.BypassExists = false;
                    if (PlantLoop(LoopNum).TypeOfLoop == Plant && LoopSideNum == DemandSide) {
                        LoopIdentifier = "Plant Demand";
                    } else if (PlantLoop(LoopNum).TypeOfLoop == Plant && LoopSideNum == SupplySide) {
                        LoopIdentifier = "Plant Supply";
                    } else if (PlantLoop(LoopNum).TypeOfLoop == Condenser && LoopSideNum == DemandSide) {
                        LoopIdentifier = "Condenser Demand";
                    } else if (PlantLoop(LoopNum).TypeOfLoop == Condenser && LoopSideNum == SupplySide) {
                        LoopIdentifier = "Condenser Supply";
                    }

                    TempLoop.BranchList = PlantLoop(LoopNum).LoopSide(LoopSideNum).BranchList;
                    TempLoop.ConnectList = PlantLoop(LoopNum).LoopSide(LoopSideNum).ConnectList;

                    // Get the branch list and size the Branch portion of the Loop derived type
                    TempLoop.TotalBranches = NumBranchesInBranchList(TempLoop.BranchList);
                    BranchNames.allocate(TempLoop.TotalBranches);
                    BranchNames = "";
                    GetBranchList(TempLoop.Name, TempLoop.BranchList, TempLoop.TotalBranches, BranchNames,
                                  LoopIdentifier);
                    TempLoop.Branch.allocate(TempLoop.TotalBranches);

                    // Cycle through all of the branches and set up the node data
                    for (BranchNum = 1; BranchNum <= TempLoop.TotalBranches; ++BranchNum) {

                        TempLoop.Branch(BranchNum).Name = BranchNames(BranchNum);

                        TempLoop.Branch(BranchNum).TotalComponents = NumCompsInBranch(BranchNames(BranchNum));

                        TempLoop.Branch(BranchNum).IsBypass = false;

                        CompTypes.allocate(TempLoop.Branch(BranchNum).TotalComponents);
                        CompNames.allocate(TempLoop.Branch(BranchNum).TotalComponents);
                        CompCtrls.dimension(TempLoop.Branch(BranchNum).TotalComponents, 0);
                        InletNodeNames.allocate(TempLoop.Branch(BranchNum).TotalComponents);
                        InletNodeNumbers.dimension(TempLoop.Branch(BranchNum).TotalComponents, 0);
                        OutletNodeNames.allocate(TempLoop.Branch(BranchNum).TotalComponents);
                        OutletNodeNumbers.dimension(TempLoop.Branch(BranchNum).TotalComponents, 0);

                        GetBranchData(TempLoop.Name,
                                      BranchNames(BranchNum),
                                      TempLoop.Branch(BranchNum).PressureCurveType,
                                      TempLoop.Branch(BranchNum).PressureCurveIndex,
                                      TempLoop.Branch(BranchNum).TotalComponents,
                                      CompTypes,
                                      CompNames,
                                      InletNodeNames,
                                      InletNodeNumbers,
                                      OutletNodeNames,
                                      OutletNodeNumbers,
                                      ErrorsFound);

                        TempLoop.Branch(BranchNum).Comp.allocate(TempLoop.Branch(BranchNum).TotalComponents);

                        for (CompNum = 1; CompNum <= TempLoop.Branch(BranchNum).TotalComponents; ++CompNum) {
                            // set up some references
                            auto &this_comp_type(CompTypes(CompNum));
                            auto &this_comp(TempLoop.Branch(BranchNum).Comp(CompNum));

                            this_comp.CurOpSchemeType = UnknownStatusOpSchemeType;
                            this_comp.TypeOf = this_comp_type;

                            if (UtilityRoutines::SameString(this_comp_type, "Pipe:Adiabatic")) {
                                this_comp.TypeOf_Num = TypeOf_Pipe;
                                this_comp.GeneralEquipType = GenEquipTypes_Pipe;
                                this_comp.CurOpSchemeType = NoControlOpSchemeType;
                                this_comp.compPtr = Pipes::LocalPipeData::factory(TypeOf_Pipe, CompNames(CompNum));
                            } else if (UtilityRoutines::SameString(this_comp_type, "Pipe:Adiabatic:Steam")) {
                                this_comp.TypeOf_Num = TypeOf_PipeSteam;
                                this_comp.GeneralEquipType = GenEquipTypes_Pipe;
                                this_comp.CurOpSchemeType = NoControlOpSchemeType;
                                this_comp.compPtr = Pipes::LocalPipeData::factory(TypeOf_PipeSteam, CompNames(CompNum));
                            } else if (UtilityRoutines::SameString(this_comp_type, "Pipe:Outdoor")) {
                                this_comp.TypeOf_Num = TypeOf_PipeExterior;
                                this_comp.GeneralEquipType = GenEquipTypes_Pipe;
                                this_comp.CurOpSchemeType = NoControlOpSchemeType;
                                this_comp.compPtr = PipeHeatTransfer::PipeHTData::factory(TypeOf_PipeExterior,
                                                                                          CompNames(CompNum));
                            } else if (UtilityRoutines::SameString(this_comp_type, "Pipe:Indoor")) {
                                this_comp.TypeOf_Num = TypeOf_PipeInterior;
                                this_comp.GeneralEquipType = GenEquipTypes_Pipe;
                                this_comp.CurOpSchemeType = NoControlOpSchemeType;
                                this_comp.compPtr = PipeHeatTransfer::PipeHTData::factory(TypeOf_PipeInterior,
                                                                                          CompNames(CompNum));
                            } else if (UtilityRoutines::SameString(this_comp_type, "Pipe:Underground")) {
                                this_comp.TypeOf_Num = TypeOf_PipeUnderground;
                                this_comp.GeneralEquipType = GenEquipTypes_Pipe;
                                this_comp.CurOpSchemeType = NoControlOpSchemeType;
                                this_comp.compPtr = PipeHeatTransfer::PipeHTData::factory(TypeOf_PipeUnderground,
                                                                                          CompNames(CompNum));
                            } else if (UtilityRoutines::SameString(this_comp_type,
                                                                   "PipingSystem:Underground:PipeCircuit")) {
                                this_comp.TypeOf_Num = TypeOf_PipingSystemPipeCircuit;
                                this_comp.GeneralEquipType = GenEquipTypes_Pipe;
                                this_comp.CurOpSchemeType = NoControlOpSchemeType;
                                this_comp.compPtr = PlantPipingSystemsManager::Circuit::factory(
                                        TypeOf_PipingSystemPipeCircuit, CompNames(CompNum));
                            } else if (has_prefixi(this_comp_type, "Pump") ||
                                       has_prefixi(this_comp_type, "HeaderedPumps")) {
                                if (has_prefixi(this_comp_type, "Pump:VariableSpeed")) {
                                    this_comp.TypeOf_Num = TypeOf_PumpVariableSpeed;
                                } else if (has_prefixi(this_comp_type, "Pump:ConstantSpeed")) {
                                    this_comp.TypeOf_Num = TypeOf_PumpConstantSpeed;
                                } else if (has_prefixi(this_comp_type, "Pump:VariableSpeed:Condensate")) {
                                    this_comp.TypeOf_Num = TypeOf_PumpCondensate;
                                } else if (has_prefixi(this_comp_type, "HeaderedPumps:ConstantSpeed")) {
                                    this_comp.TypeOf_Num = TypeOf_PumpBankConstantSpeed;
                                } else if (has_prefixi(this_comp_type, "HeaderedPumps:VariableSpeed")) {
                                    this_comp.TypeOf_Num = TypeOf_PumpBankVariableSpeed;
                                } else {
                                    // discover unsupported equipment on branches.
                                    ShowSevereError(
                                            "GetPlantInput: trying to process a pump type that is not supported, dev note");
                                    ShowContinueError("Component Type =" + this_comp_type);
                                }
                                this_comp.GeneralEquipType = GenEquipTypes_Pump;
                                this_comp.CurOpSchemeType = PumpOpSchemeType;
                                if (LoopSideNum == DemandSide) DemandSideHasPump = true;
                                if (BranchNum == 1 || BranchNum == TempLoop.TotalBranches) {
                                    ASeriesBranchHasPump = true;
                                } else {
                                    AParallelBranchHasPump = true;
                                }
                                StoreAPumpOnCurrentTempLoop(
                                        LoopNum, LoopSideNum, BranchNum, CompNum, CompNames(CompNum),
                                        OutletNodeNumbers(CompNum), AParallelBranchHasPump);
                            } else if (UtilityRoutines::SameString(this_comp_type, "WaterHeater:Mixed")) {
                                this_comp.TypeOf_Num = TypeOf_WtrHeaterMixed;
                                this_comp.GeneralEquipType = GenEquipTypes_WaterThermalTank;
                                if (LoopSideNum == DemandSide) {
                                    this_comp.CurOpSchemeType = DemandOpSchemeType;
                                } else if (LoopSideNum == SupplySide) {
                                    this_comp.CurOpSchemeType = UnknownStatusOpSchemeType;
                                }
                            } else if (UtilityRoutines::SameString(this_comp_type, "WaterHeater:Stratified")) {
                                this_comp.TypeOf_Num = TypeOf_WtrHeaterStratified;
                                this_comp.GeneralEquipType = GenEquipTypes_WaterThermalTank;
                                if (LoopSideNum == DemandSide) {
                                    this_comp.CurOpSchemeType = DemandOpSchemeType;
                                } else if (LoopSideNum == SupplySide) {
                                    this_comp.CurOpSchemeType = UnknownStatusOpSchemeType;
                                }
                            } else if (UtilityRoutines::SameString(this_comp_type,
                                                                   "ChillerHeater:Absorption:Directfired")) {
                                this_comp.TypeOf_Num = TypeOf_Chiller_DFAbsorption;
                                this_comp.GeneralEquipType = GenEquipTypes_Chiller;
                            } else if (UtilityRoutines::SameString(this_comp_type,
                                                                   "ChillerHeater:Absorption:DoubleEffect")) {
                                this_comp.TypeOf_Num = TypeOf_Chiller_ExhFiredAbsorption;
                                this_comp.GeneralEquipType = GenEquipTypes_Chiller;
                            } else if (UtilityRoutines::SameString(this_comp_type,
                                                                   "ThermalStorage:ChilledWater:Mixed")) {
                                this_comp.TypeOf_Num = TypeOf_ChilledWaterTankMixed;
                                this_comp.GeneralEquipType = GenEquipTypes_ThermalStorage;
                                if (LoopSideNum == DemandSide) {
                                    this_comp.CurOpSchemeType = DemandOpSchemeType;
                                } else if (LoopSideNum == SupplySide) {
                                    this_comp.CurOpSchemeType = UnknownStatusOpSchemeType;
                                }
                            } else if (UtilityRoutines::SameString(this_comp_type,
                                                                   "ThermalStorage:ChilledWater:Stratified")) {
                                this_comp.TypeOf_Num = TypeOf_ChilledWaterTankStratified;
                                this_comp.GeneralEquipType = GenEquipTypes_ThermalStorage;
                                if (LoopSideNum == DemandSide) {
                                    this_comp.CurOpSchemeType = DemandOpSchemeType;
                                } else if (LoopSideNum == SupplySide) {
                                    this_comp.CurOpSchemeType = UnknownStatusOpSchemeType;
                                }
                            } else if (UtilityRoutines::SameString(this_comp_type, "WaterUse:Connections")) {
                                this_comp.TypeOf_Num = TypeOf_WaterUseConnection;
                                this_comp.GeneralEquipType = GenEquipTypes_WaterUse;
                                this_comp.CurOpSchemeType = DemandOpSchemeType;
                            } else if (UtilityRoutines::SameString(this_comp_type, "Coil:Cooling:Water")) {
                                this_comp.TypeOf_Num = TypeOf_CoilWaterCooling;
                                this_comp.GeneralEquipType = GenEquipTypes_DemandCoil;
                                this_comp.CurOpSchemeType = DemandOpSchemeType;
                            } else if (UtilityRoutines::SameString(this_comp_type,
                                                                   "Coil:Cooling:Water:DetailedGeometry")) {
                                this_comp.TypeOf_Num = TypeOf_CoilWaterDetailedFlatCooling;
                                this_comp.GeneralEquipType = GenEquipTypes_DemandCoil;
                                this_comp.CurOpSchemeType = DemandOpSchemeType;
                            } else if (UtilityRoutines::SameString(this_comp_type, "Coil:Heating:Water")) {
                                this_comp.TypeOf_Num = TypeOf_CoilWaterSimpleHeating;
                                this_comp.GeneralEquipType = GenEquipTypes_DemandCoil;
                                this_comp.CurOpSchemeType = DemandOpSchemeType;
                            } else if (UtilityRoutines::SameString(this_comp_type, "Coil:Heating:Steam")) {
                                this_comp.TypeOf_Num = TypeOf_CoilSteamAirHeating;
                                this_comp.GeneralEquipType = GenEquipTypes_DemandCoil;
                                this_comp.CurOpSchemeType = DemandOpSchemeType;
                            } else if (UtilityRoutines::SameString(this_comp_type, "SolarCollector:FlatPlate:Water")) {
                                this_comp.TypeOf_Num = TypeOf_SolarCollectorFlatPlate;
                                this_comp.GeneralEquipType = GenEquipTypes_SolarCollector;
                                if (LoopSideNum == DemandSide) {
                                    this_comp.CurOpSchemeType = DemandOpSchemeType;
                                } else if (LoopSideNum == SupplySide) {
                                    this_comp.CurOpSchemeType = UncontrolledOpSchemeType;
                                }
                            } else if (UtilityRoutines::SameString(this_comp_type,
                                                                   "SolarCollector:IntegralCollectorStorage")) {
                                this_comp.TypeOf_Num = TypeOf_SolarCollectorICS;
                                this_comp.GeneralEquipType = GenEquipTypes_SolarCollector;
                                if (LoopSideNum == DemandSide) {
                                    this_comp.CurOpSchemeType = DemandOpSchemeType;
                                } else if (LoopSideNum == SupplySide) {
                                    this_comp.CurOpSchemeType = UncontrolledOpSchemeType;
                                }
                            } else if (UtilityRoutines::SameString(this_comp_type, "LoadProfile:Plant")) {
                                this_comp.TypeOf_Num = TypeOf_PlantLoadProfile;
                                this_comp.GeneralEquipType = GenEquipTypes_LoadProfile;
                                this_comp.CurOpSchemeType = DemandOpSchemeType;
                                this_comp.compPtr = PlantLoadProfile::PlantProfileData::factory(CompNames(CompNum));
                            } else if (UtilityRoutines::SameString(this_comp_type, "GroundHeatExchanger:System")) {
                                this_comp.TypeOf_Num = TypeOf_GrndHtExchgSystem;
                                this_comp.GeneralEquipType = GenEquipTypes_GroundHeatExchanger;
                                this_comp.CurOpSchemeType = UncontrolledOpSchemeType;
                                this_comp.compPtr = GroundHeatExchangers::GLHEBase::factory(TypeOf_GrndHtExchgSystem,
                                                                                            CompNames(CompNum));
                            } else if (UtilityRoutines::SameString(this_comp_type, "GroundHeatExchanger:Surface")) {
                                this_comp.TypeOf_Num = TypeOf_GrndHtExchgSurface;
                                this_comp.GeneralEquipType = GenEquipTypes_GroundHeatExchanger;
                                this_comp.CurOpSchemeType = UncontrolledOpSchemeType;
                                this_comp.compPtr =
                                        SurfaceGroundHeatExchanger::SurfaceGroundHeatExchangerData::factory(
                                                TypeOf_GrndHtExchgSurface, CompNames(CompNum));
                            } else if (UtilityRoutines::SameString(this_comp_type, "GroundHeatExchanger:Pond")) {
                                this_comp.TypeOf_Num = TypeOf_GrndHtExchgPond;
                                this_comp.GeneralEquipType = GenEquipTypes_GroundHeatExchanger;
                                this_comp.CurOpSchemeType = UncontrolledOpSchemeType;
                                this_comp.compPtr =
                                        PondGroundHeatExchanger::PondGroundHeatExchangerData::factory(
                                                TypeOf_GrndHtExchgPond, CompNames(CompNum));
                            } else if (UtilityRoutines::SameString(this_comp_type, "GroundHeatExchanger:Slinky")) {
                                this_comp.TypeOf_Num = TypeOf_GrndHtExchgSlinky;
                                this_comp.GeneralEquipType = GenEquipTypes_GroundHeatExchanger;
                                this_comp.CurOpSchemeType = UncontrolledOpSchemeType;
                                this_comp.compPtr = GroundHeatExchangers::GLHEBase::factory(TypeOf_GrndHtExchgSlinky,
                                                                                            CompNames(CompNum));
                            } else if (UtilityRoutines::SameString(this_comp_type, "Chiller:Electric:EIR")) {
                                this_comp.TypeOf_Num = TypeOf_Chiller_ElectricEIR;
                                this_comp.GeneralEquipType = GenEquipTypes_Chiller;
                                if (LoopSideNum == DemandSide) {
                                    this_comp.CurOpSchemeType = DemandOpSchemeType;
                                } else if (LoopSideNum == SupplySide) {
                                    this_comp.CurOpSchemeType = UnknownStatusOpSchemeType;
                                }
                            } else if (UtilityRoutines::SameString(this_comp_type,
                                                                   "Chiller:Electric:ReformulatedEIR")) {
                                this_comp.TypeOf_Num = TypeOf_Chiller_ElectricReformEIR;
                                this_comp.GeneralEquipType = GenEquipTypes_Chiller;
                                if (LoopSideNum == DemandSide) {
                                    this_comp.CurOpSchemeType = DemandOpSchemeType;
                                } else if (LoopSideNum == SupplySide) {
                                    this_comp.CurOpSchemeType = UnknownStatusOpSchemeType;
                                }
                            } else if (UtilityRoutines::SameString(this_comp_type, "Chiller:Electric")) {
                                this_comp.TypeOf_Num = TypeOf_Chiller_Electric;
                                this_comp.GeneralEquipType = GenEquipTypes_Chiller;
                                if (LoopSideNum == DemandSide) {
                                    this_comp.CurOpSchemeType = DemandOpSchemeType;
                                } else if (LoopSideNum == SupplySide) {
                                    this_comp.CurOpSchemeType = UnknownStatusOpSchemeType;
                                }
                            } else if (UtilityRoutines::SameString(this_comp_type, "Chiller:EngineDriven")) {
                                this_comp.TypeOf_Num = TypeOf_Chiller_EngineDriven;
                                this_comp.GeneralEquipType = GenEquipTypes_Chiller;
                                if (LoopSideNum == DemandSide) {
                                    this_comp.CurOpSchemeType = DemandOpSchemeType;
                                } else if (LoopSideNum == SupplySide) {
                                    this_comp.CurOpSchemeType = UnknownStatusOpSchemeType;
                                }
                            } else if (UtilityRoutines::SameString(this_comp_type, "Chiller:CombustionTurbine")) {
                                this_comp.TypeOf_Num = TypeOf_Chiller_CombTurbine;
                                this_comp.GeneralEquipType = GenEquipTypes_Chiller;
                                if (LoopSideNum == DemandSide) {
                                    this_comp.CurOpSchemeType = DemandOpSchemeType;
                                } else if (LoopSideNum == SupplySide) {
                                    this_comp.CurOpSchemeType = UnknownStatusOpSchemeType;
                                }
                            } else if (UtilityRoutines::SameString(this_comp_type, "Chiller:ConstantCOP")) {
                                this_comp.TypeOf_Num = TypeOf_Chiller_ConstCOP;
                                this_comp.GeneralEquipType = GenEquipTypes_Chiller;
                                if (LoopSideNum == DemandSide) {
                                    this_comp.CurOpSchemeType = DemandOpSchemeType;
                                } else if (LoopSideNum == SupplySide) {
                                    this_comp.CurOpSchemeType = UnknownStatusOpSchemeType;
                                }
                            } else if (UtilityRoutines::SameString(this_comp_type, "Boiler:HotWater")) {
                                this_comp.TypeOf_Num = TypeOf_Boiler_Simple;
                                this_comp.GeneralEquipType = GenEquipTypes_Boiler;
                                this_comp.CurOpSchemeType = UnknownStatusOpSchemeType;
                            } else if (UtilityRoutines::SameString(this_comp_type, "Boiler:Steam")) {
                                this_comp.TypeOf_Num = TypeOf_Boiler_Steam;
                                this_comp.GeneralEquipType = GenEquipTypes_Boiler;
                                this_comp.CurOpSchemeType = UnknownStatusOpSchemeType;
                            } else if (UtilityRoutines::SameString(this_comp_type, "Chiller:Absorption:Indirect")) {
                                this_comp.TypeOf_Num = TypeOf_Chiller_Indirect_Absorption;
                                this_comp.GeneralEquipType = GenEquipTypes_Chiller;
                                if (LoopSideNum == DemandSide) {
                                    this_comp.CurOpSchemeType = DemandOpSchemeType;
                                } else if (LoopSideNum == SupplySide) {
                                    this_comp.CurOpSchemeType = UnknownStatusOpSchemeType;
                                }
                            } else if (UtilityRoutines::SameString(this_comp_type, "Chiller:Absorption")) {
                                this_comp.TypeOf_Num = TypeOf_Chiller_Absorption;
                                this_comp.GeneralEquipType = GenEquipTypes_Chiller;
                                if (LoopSideNum == DemandSide) {
                                    this_comp.CurOpSchemeType = DemandOpSchemeType;
                                } else if (LoopSideNum == SupplySide) {
                                    this_comp.CurOpSchemeType = UnknownStatusOpSchemeType;
                                }
                            } else if (UtilityRoutines::SameString(this_comp_type, "CoolingTower:SingleSpeed")) {
                                this_comp.TypeOf_Num = TypeOf_CoolingTower_SingleSpd;
                                this_comp.GeneralEquipType = GenEquipTypes_CoolingTower;
                                this_comp.CurOpSchemeType = UnknownStatusOpSchemeType;
                            } else if (UtilityRoutines::SameString(this_comp_type, "CoolingTower:TwoSpeed")) {
                                this_comp.TypeOf_Num = TypeOf_CoolingTower_TwoSpd;
                                this_comp.GeneralEquipType = GenEquipTypes_CoolingTower;
                                this_comp.CurOpSchemeType = UnknownStatusOpSchemeType;
                            } else if (UtilityRoutines::SameString(this_comp_type, "CoolingTower:VariableSpeed")) {
                                this_comp.TypeOf_Num = TypeOf_CoolingTower_VarSpd;
                                this_comp.GeneralEquipType = GenEquipTypes_CoolingTower;
                            } else if (UtilityRoutines::SameString(this_comp_type,
                                                                   "CoolingTower:VariableSpeed:Merkel")) {
                                this_comp.TypeOf_Num = TypeOf_CoolingTower_VarSpdMerkel;
                                this_comp.GeneralEquipType = GenEquipTypes_CoolingTower;
                            } else if (UtilityRoutines::SameString(this_comp_type,
                                                                   "Generator:FuelCell:ExhaustGasToWaterHeatExchanger")) {
                                this_comp.TypeOf_Num = TypeOf_Generator_FCExhaust;
                                this_comp.GeneralEquipType = GenEquipTypes_Generator;
                                if (LoopSideNum == DemandSide) {
                                    this_comp.CurOpSchemeType = DemandOpSchemeType;
                                } else if (LoopSideNum == SupplySide) {
                                    this_comp.CurOpSchemeType = UnknownStatusOpSchemeType;
                                }
                            } else if (UtilityRoutines::SameString(this_comp_type,
                                                                   "WaterHeater:HeatPump:PumpedCondenser")) {
                                this_comp.TypeOf_Num = TypeOf_HeatPumpWtrHeaterPumped;
                                this_comp.GeneralEquipType = GenEquipTypes_WaterThermalTank;
                                this_comp.CurOpSchemeType = DemandOpSchemeType;
                            } else if (UtilityRoutines::SameString(this_comp_type,
                                                                   "WaterHeater:HeatPump:WrappedCondenser")) {
                                this_comp.TypeOf_Num = TypeOf_HeatPumpWtrHeaterWrapped;
                                this_comp.GeneralEquipType = GenEquipTypes_WaterThermalTank;
                                this_comp.CurOpSchemeType = DemandOpSchemeType;
                            } else if (UtilityRoutines::SameString(this_comp_type,
                                                                   "HeatPump:WatertoWater:EquationFit:Cooling")) {
                                this_comp.compPtr = HeatPumpWaterToWaterSimple::GshpSpecs::factory(
                                        TypeOf_HPWaterEFCooling, CompNames(CompNum));
                                this_comp.TypeOf_Num = TypeOf_HPWaterEFCooling;
                                this_comp.GeneralEquipType = GenEquipTypes_HeatPump;
                                if (LoopSideNum == DemandSide) {
                                    this_comp.CurOpSchemeType = DemandOpSchemeType;
                                } else if (LoopSideNum == SupplySide) {
                                    this_comp.CurOpSchemeType = UnknownStatusOpSchemeType;
                                }
                            } else if (UtilityRoutines::SameString(this_comp_type,
                                                                   "HeatPump:WatertoWater:EquationFit:Heating")) {
                                this_comp.compPtr = HeatPumpWaterToWaterSimple::GshpSpecs::factory(
                                        TypeOf_HPWaterEFHeating, CompNames(CompNum));
                                this_comp.TypeOf_Num = TypeOf_HPWaterEFHeating;
                                this_comp.GeneralEquipType = GenEquipTypes_HeatPump;
                                if (LoopSideNum == DemandSide) {
                                    this_comp.CurOpSchemeType = DemandOpSchemeType;
                                } else if (LoopSideNum == SupplySide) {
                                    this_comp.CurOpSchemeType = UnknownStatusOpSchemeType;
                                }
                            } else if (UtilityRoutines::SameString(this_comp_type,
                                                                   "HeatPump:WaterToWater:ParameterEstimation:Heating")) {
                                this_comp.TypeOf_Num = TypeOf_HPWaterPEHeating;
                                this_comp.GeneralEquipType = GenEquipTypes_HeatPump;
                                if (LoopSideNum == DemandSide) {
                                    this_comp.CurOpSchemeType = DemandOpSchemeType;
                                } else if (LoopSideNum == SupplySide) {
                                    this_comp.CurOpSchemeType = UnknownStatusOpSchemeType;
                                }
                            } else if (UtilityRoutines::SameString(this_comp_type,
                                                                   "HeatPump:WaterToWater:ParameterEstimation:Cooling")) {
                                this_comp.TypeOf_Num = TypeOf_HPWaterPECooling;
                                this_comp.GeneralEquipType = GenEquipTypes_HeatPump;
                                if (LoopSideNum == DemandSide) {
                                    this_comp.CurOpSchemeType = DemandOpSchemeType;
                                } else if (LoopSideNum == SupplySide) {
                                    this_comp.CurOpSchemeType = UnknownStatusOpSchemeType;
                                }
                            } else if (UtilityRoutines::SameString(this_comp_type,
                                                                   "HeatPump:WaterToWater:EIR:Heating")) {
                                this_comp.compPtr = EIRWaterToWaterHeatPumps::EIRWaterToWaterHeatPump::factory(
                                        TypeOf_HeatPumpEIRHeating, CompNames(CompNum));
                                this_comp.TypeOf_Num = TypeOf_HeatPumpEIRHeating;
                                this_comp.GeneralEquipType = GenEquipTypes_HeatPump;
                                if (LoopSideNum == DemandSide) {
                                    this_comp.CurOpSchemeType = DemandOpSchemeType;
                                } else if (LoopSideNum == SupplySide) {
                                    this_comp.CurOpSchemeType = UnknownStatusOpSchemeType;
                                }
                            } else if (UtilityRoutines::SameString(this_comp_type,
                                                                   "HeatPump:WaterToWater:EIR:Cooling")) {
                                this_comp.compPtr = EIRWaterToWaterHeatPumps::EIRWaterToWaterHeatPump::factory(
                                        TypeOf_HeatPumpEIRCooling, CompNames(CompNum));
                                this_comp.TypeOf_Num = TypeOf_HeatPumpEIRCooling;
                                this_comp.GeneralEquipType = GenEquipTypes_HeatPump;
                                if (LoopSideNum == DemandSide) {
                                    this_comp.CurOpSchemeType = DemandOpSchemeType;
                                } else if (LoopSideNum == SupplySide) {
                                    this_comp.CurOpSchemeType = UnknownStatusOpSchemeType;
                                }
                            } else if (UtilityRoutines::SameString(this_comp_type,
                                                                   "AirConditioner:VariableRefrigerantFlow")) {
                                this_comp.TypeOf_Num = TypeOf_HeatPumpVRF;
                                this_comp.GeneralEquipType = GenEquipTypes_HeatPump;
                                if (LoopSideNum == DemandSide) {
                                    this_comp.CurOpSchemeType = DemandOpSchemeType;
                                } else if (LoopSideNum == SupplySide) {
                                    this_comp.CurOpSchemeType = UnknownStatusOpSchemeType;
                                }
                            } else if (UtilityRoutines::SameString(this_comp_type, "DistrictCooling")) {
                                this_comp.TypeOf_Num = TypeOf_PurchChilledWater;
                                this_comp.GeneralEquipType = GenEquipTypes_Purchased;
                            } else if (UtilityRoutines::SameString(this_comp_type, "DistrictHeating")) {
                                this_comp.TypeOf_Num = TypeOf_PurchHotWater;
                                this_comp.GeneralEquipType = GenEquipTypes_Purchased;
                            } else if (UtilityRoutines::SameString(this_comp_type, "ThermalStorage:Ice:Simple")) {
                                this_comp.TypeOf_Num = TypeOf_TS_IceSimple;
                                this_comp.GeneralEquipType = GenEquipTypes_ThermalStorage;
                            } else if (UtilityRoutines::SameString(this_comp_type, "ThermalStorage:Ice:Detailed")) {
                                this_comp.TypeOf_Num = TypeOf_TS_IceDetailed;
                                this_comp.GeneralEquipType = GenEquipTypes_ThermalStorage;
                            } else if (UtilityRoutines::SameString(this_comp_type, "TemperingValve")) {
                                this_comp.TypeOf_Num = TypeOf_ValveTempering;
                                this_comp.GeneralEquipType = GenEquipTypes_Valve;
                            } else if (UtilityRoutines::SameString(this_comp_type, "HeatExchanger:FluidToFluid")) {
                                this_comp.TypeOf_Num = TypeOf_FluidToFluidPlantHtExchg;
                                this_comp.GeneralEquipType = GenEquipTypes_HeatExchanger;
                                if (LoopSideNum == DemandSide) {
                                    this_comp.CurOpSchemeType = DemandOpSchemeType;
                                } else if (LoopSideNum == SupplySide) {
                                    this_comp.CurOpSchemeType = FreeRejectionOpSchemeType;
                                }
                            } else if (UtilityRoutines::SameString(this_comp_type, "Generator:MicroTurbine")) {
                                this_comp.TypeOf_Num = TypeOf_Generator_MicroTurbine;
                                this_comp.GeneralEquipType = GenEquipTypes_Generator;
                                if (LoopSideNum == DemandSide) {
                                    this_comp.CurOpSchemeType = DemandOpSchemeType;
                                } else if (LoopSideNum == SupplySide) {
                                    this_comp.CurOpSchemeType = UnknownStatusOpSchemeType;
                                }
                            } else if (UtilityRoutines::SameString(this_comp_type,
                                                                   "Generator:InternalCombustionEngine")) {
                                this_comp.TypeOf_Num = TypeOf_Generator_ICEngine;
                                this_comp.GeneralEquipType = GenEquipTypes_Generator;
                                if (LoopSideNum == DemandSide) {
                                    this_comp.CurOpSchemeType = DemandOpSchemeType;
                                } else if (LoopSideNum == SupplySide) {
                                    this_comp.CurOpSchemeType = UnknownStatusOpSchemeType;
                                }
                            } else if (UtilityRoutines::SameString(this_comp_type, "Generator:CombustionTurbine")) {
                                this_comp.TypeOf_Num = TypeOf_Generator_CTurbine;
                                this_comp.GeneralEquipType = GenEquipTypes_Generator;
                                if (LoopSideNum == DemandSide) {
                                    this_comp.CurOpSchemeType = DemandOpSchemeType;
                                } else if (LoopSideNum == SupplySide) {
                                    this_comp.CurOpSchemeType = UnknownStatusOpSchemeType;
                                }
                            } else if (UtilityRoutines::SameString(this_comp_type, "Generator:MicroCHP")) {
                                this_comp.TypeOf_Num = TypeOf_Generator_MicroCHP;
                                this_comp.GeneralEquipType = GenEquipTypes_Generator;
                                if (LoopSideNum == DemandSide) {
                                    this_comp.CurOpSchemeType = DemandOpSchemeType;
                                } else if (LoopSideNum == SupplySide) {
                                    this_comp.CurOpSchemeType = UnknownStatusOpSchemeType;
                                }
                            } else if (UtilityRoutines::SameString(this_comp_type, "Generator:FuelCell:StackCooler")) {
                                this_comp.TypeOf_Num = TypeOf_Generator_FCStackCooler;
                                this_comp.GeneralEquipType = GenEquipTypes_Generator;
                                if (LoopSideNum == DemandSide) {
                                    this_comp.CurOpSchemeType = DemandOpSchemeType;
                                } else if (LoopSideNum == SupplySide) {
                                    this_comp.CurOpSchemeType = UnknownStatusOpSchemeType;
                                }
                            } else if (UtilityRoutines::SameString(this_comp_type, "Fluidcooler:SingleSpeed")) {
                                this_comp.TypeOf_Num = TypeOf_FluidCooler_SingleSpd;
                                this_comp.GeneralEquipType = GenEquipTypes_FluidCooler;
                            } else if (UtilityRoutines::SameString(this_comp_type, "Fluidcooler:TwoSpeed")) {
                                this_comp.TypeOf_Num = TypeOf_FluidCooler_TwoSpd;
                                this_comp.GeneralEquipType = GenEquipTypes_FluidCooler;
                            } else if (UtilityRoutines::SameString(this_comp_type,
                                                                   "EvaporativeFluidcooler:SingleSpeed")) {
                                this_comp.TypeOf_Num = TypeOf_EvapFluidCooler_SingleSpd;
                                this_comp.GeneralEquipType = GenEquipTypes_EvapFluidCooler;
                            } else if (UtilityRoutines::SameString(this_comp_type, "EvaporativeFluidcooler:TwoSpeed")) {
                                this_comp.TypeOf_Num = TypeOf_EvapFluidCooler_TwoSpd;
                                this_comp.GeneralEquipType = GenEquipTypes_EvapFluidCooler;
                            } else if (UtilityRoutines::SameString(this_comp_type,
                                                                   "SolarCollector:FlatPlate:PhotovoltaicThermal")) {
                                this_comp.TypeOf_Num = TypeOf_PVTSolarCollectorFlatPlate;
                                this_comp.GeneralEquipType = GenEquipTypes_SolarCollector;
                                if (LoopSideNum == DemandSide) {
                                    this_comp.CurOpSchemeType = DemandOpSchemeType;
                                } else if (LoopSideNum == SupplySide) {
                                    this_comp.CurOpSchemeType = UnknownStatusOpSchemeType;
                                }
                            } else if (UtilityRoutines::SameString(this_comp_type, "CentralHeatPumpSystem")) {
                                this_comp.TypeOf_Num = TypeOf_CentralGroundSourceHeatPump;
                                this_comp.GeneralEquipType = GenEquipTypes_CentralHeatPumpSystem;

                                // now deal with demand components of the ZoneHVAC type served by ControlCompOutput
                            } else if (UtilityRoutines::SameString(this_comp_type,
                                                                   "ZoneHVAC:Baseboard:RadiantConvective:Water")) {
                                this_comp.TypeOf_Num = TypeOf_Baseboard_Rad_Conv_Water;
                                this_comp.GeneralEquipType = GenEquipTypes_ZoneHVACDemand;
                                this_comp.CurOpSchemeType = DemandOpSchemeType;
                            } else if (UtilityRoutines::SameString(this_comp_type,
                                                                   "ZoneHVAC:Baseboard:Convective:Water")) {
                                this_comp.TypeOf_Num = TypeOf_Baseboard_Conv_Water;
                                this_comp.GeneralEquipType = GenEquipTypes_ZoneHVACDemand;
                                this_comp.CurOpSchemeType = DemandOpSchemeType;
                            } else if (UtilityRoutines::SameString(this_comp_type,
                                                                   "ZoneHVAC:Baseboard:RadiantConvective:Steam")) {
                                this_comp.TypeOf_Num = TypeOf_Baseboard_Rad_Conv_Steam;
                                this_comp.GeneralEquipType = GenEquipTypes_ZoneHVACDemand;
                                this_comp.CurOpSchemeType = DemandOpSchemeType;
                            } else if (UtilityRoutines::SameString(this_comp_type,
                                                                   "ZoneHVAC:CoolingPanel:RadiantConvective:Water")) {
                                this_comp.TypeOf_Num = TypeOf_CoolingPanel_Simple;
                                this_comp.GeneralEquipType = GenEquipTypes_ZoneHVACDemand;
                                this_comp.CurOpSchemeType = DemandOpSchemeType;
                            } else if (UtilityRoutines::SameString(this_comp_type,
                                                                   "ZoneHVAC:LowTemperatureRadiant:VariableFlow")) {
                                this_comp.TypeOf_Num = TypeOf_LowTempRadiant_VarFlow;
                                this_comp.GeneralEquipType = GenEquipTypes_ZoneHVACDemand;
                                this_comp.CurOpSchemeType = DemandOpSchemeType;
                            } else if (UtilityRoutines::SameString(this_comp_type,
                                                                   "ZoneHVAC:LowTemperatureRadiant:ConstantFlow")) {
                                this_comp.TypeOf_Num = TypeOf_LowTempRadiant_ConstFlow;
                                this_comp.GeneralEquipType = GenEquipTypes_ZoneHVACDemand;
                                this_comp.CurOpSchemeType = DemandOpSchemeType;
<<<<<<< HEAD
                            } else if (LoopSideNum == SupplySide) {
                                this_comp.CurOpSchemeType = UnknownStatusOpSchemeType;
                            }
                        } else if (UtilityRoutines::SameString(this_comp_type, "HeatPump:WaterToWater:ParameterEstimation:Cooling")) {
                            this_comp.TypeOf_Num = TypeOf_HPWaterPECooling;
                            this_comp.GeneralEquipType = GenEquipTypes_HeatPump;
                            this_comp.compPtr = HeatPumpWaterToWaterCOOLING::GshpPeCoolingSpecs::factory(CompNames(CompNum));
                            if (LoopSideNum == DemandSide) {
=======
                            } else if (UtilityRoutines::SameString(this_comp_type,
                                                                   "AirTerminal:SingleDuct:ConstantVolume:CooledBeam")) {
                                this_comp.TypeOf_Num = TypeOf_CooledBeamAirTerminal;
                                this_comp.GeneralEquipType = GenEquipTypes_ZoneHVACDemand;
>>>>>>> 02565f89
                                this_comp.CurOpSchemeType = DemandOpSchemeType;
                            } else if (UtilityRoutines::SameString(this_comp_type,
                                                                   "AirTerminal:SingleDuct:ConstantVolume:FourPipeBeam")) {
                                this_comp.TypeOf_Num = TypeOf_FourPipeBeamAirTerminal;
                                this_comp.GeneralEquipType = GenEquipTypes_ZoneHVACDemand;
                                this_comp.CurOpSchemeType = DemandOpSchemeType;
                            } else if (UtilityRoutines::SameString(this_comp_type,
                                                                   "AirLoopHVAC:UnitaryHeatPump:AirToAir:MultiSpeed")) {
                                this_comp.TypeOf_Num = TypeOf_MultiSpeedHeatPumpRecovery;
                                this_comp.GeneralEquipType = GenEquipTypes_ZoneHVACDemand;
                                this_comp.CurOpSchemeType = DemandOpSchemeType;
                            } else if (UtilityRoutines::SameString(this_comp_type, "AirLoopHVAC:UnitarySystem")) {
                                this_comp.TypeOf_Num = TypeOf_UnitarySysRecovery;
                                this_comp.GeneralEquipType = GenEquipTypes_ZoneHVACDemand;
                                this_comp.CurOpSchemeType = DemandOpSchemeType;
<<<<<<< HEAD
                            } else if (LoopSideNum == SupplySide) {
                                this_comp.CurOpSchemeType = UnknownStatusOpSchemeType;
                            }
                        } else if (UtilityRoutines::SameString(this_comp_type, "DistrictCooling")) {
                            this_comp.TypeOf_Num = TypeOf_PurchChilledWater;
                            this_comp.GeneralEquipType = GenEquipTypes_Purchased;
                            this_comp.compPtr = OutsideEnergySources::OutsideEnergySourceSpecs::factory(TypeOf_PurchChilledWater, CompNames(CompNum));
                        } else if (UtilityRoutines::SameString(this_comp_type, "DistrictHeating")) {
                            this_comp.TypeOf_Num = TypeOf_PurchHotWater;
                            this_comp.GeneralEquipType = GenEquipTypes_Purchased;
                            this_comp.compPtr = OutsideEnergySources::OutsideEnergySourceSpecs::factory(TypeOf_PurchHotWater, CompNames(CompNum));
                        } else if (UtilityRoutines::SameString(this_comp_type, "ThermalStorage:Ice:Simple")) {
                            this_comp.TypeOf_Num = TypeOf_TS_IceSimple;
                            this_comp.GeneralEquipType = GenEquipTypes_ThermalStorage;
                        } else if (UtilityRoutines::SameString(this_comp_type, "ThermalStorage:Ice:Detailed")) {
                            this_comp.TypeOf_Num = TypeOf_TS_IceDetailed;
                            this_comp.GeneralEquipType = GenEquipTypes_ThermalStorage;
                        } else if (UtilityRoutines::SameString(this_comp_type, "TemperingValve")) {
                            this_comp.TypeOf_Num = TypeOf_ValveTempering;
                            this_comp.GeneralEquipType = GenEquipTypes_Valve;
                            this_comp.compPtr = PlantValves::TemperValveData::factory(CompNames(CompNum));
                        } else if (UtilityRoutines::SameString(this_comp_type, "HeatExchanger:FluidToFluid")) {
                            this_comp.TypeOf_Num = TypeOf_FluidToFluidPlantHtExchg;
                            this_comp.GeneralEquipType = GenEquipTypes_HeatExchanger;
                            if (LoopSideNum == DemandSide) {
=======
                            } else if (UtilityRoutines::SameString(this_comp_type,
                                                                   "Coil:Heating:WaterToAirHeatPump:EquationFit")) {
                                this_comp.TypeOf_Num = TypeOf_CoilWAHPHeatingEquationFit;
                                this_comp.GeneralEquipType = GenEquipTypes_DemandCoil;
>>>>>>> 02565f89
                                this_comp.CurOpSchemeType = DemandOpSchemeType;
                            } else if (UtilityRoutines::SameString(this_comp_type,
                                                                   "Coil:Cooling:WaterToAirHeatPump:EquationFit")) {
                                this_comp.TypeOf_Num = TypeOf_CoilWAHPCoolingEquationFit;
                                this_comp.GeneralEquipType = GenEquipTypes_DemandCoil;
                                this_comp.CurOpSchemeType = DemandOpSchemeType;
                            } else if (UtilityRoutines::SameString(this_comp_type,
                                                                   "Coil:Heating:WaterToAirHeatPump:VariableSpeedEquationFit")) {
                                this_comp.TypeOf_Num = TypeOf_CoilVSWAHPHeatingEquationFit;
                                this_comp.GeneralEquipType = GenEquipTypes_DemandCoil;
                                this_comp.CurOpSchemeType = DemandOpSchemeType;
                            } else if (UtilityRoutines::SameString(this_comp_type,
                                                                   "Coil:Cooling:WaterToAirHeatPump:VariableSpeedEquationFit")) {
                                this_comp.TypeOf_Num = TypeOf_CoilVSWAHPCoolingEquationFit;
                                this_comp.GeneralEquipType = GenEquipTypes_DemandCoil;
                                this_comp.CurOpSchemeType = DemandOpSchemeType;
                            } else if (UtilityRoutines::SameString(this_comp_type,
                                                                   "Coil:Heating:WaterToAirHeatPump:ParameterEstimation")) {
                                this_comp.TypeOf_Num = TypeOf_CoilWAHPHeatingParamEst;
                                this_comp.GeneralEquipType = GenEquipTypes_DemandCoil;
                                this_comp.CurOpSchemeType = DemandOpSchemeType;
                            } else if (UtilityRoutines::SameString(this_comp_type,
                                                                   "Coil:Cooling:WaterToAirHeatPump:ParameterEstimation")) {
                                this_comp.TypeOf_Num = TypeOf_CoilWAHPCoolingParamEst;
                                this_comp.GeneralEquipType = GenEquipTypes_DemandCoil;
                                this_comp.CurOpSchemeType = DemandOpSchemeType;
                            } else if (UtilityRoutines::SameString(this_comp_type,
                                                                   "Refrigeration:Condenser:WaterCooled")) {
                                this_comp.TypeOf_Num = TypeOf_RefrigSystemWaterCondenser;
                                this_comp.GeneralEquipType = GenEquipTypes_Refrigeration;
                                this_comp.CurOpSchemeType = DemandOpSchemeType;
                            } else if (UtilityRoutines::SameString(this_comp_type, "Refrigeration:CompressorRack")) {
                                this_comp.TypeOf_Num = TypeOf_RefrigerationWaterCoolRack;
                                this_comp.GeneralEquipType = GenEquipTypes_Refrigeration;
                                this_comp.CurOpSchemeType = DemandOpSchemeType;
                            } else if (UtilityRoutines::SameString(this_comp_type, "PlantComponent:UserDefined")) {
                                this_comp.TypeOf_Num = TypeOf_PlantComponentUserDefined;
                                this_comp.GeneralEquipType = GenEquipTypes_PlantComponent;
                                this_comp.CurOpSchemeType = UnknownStatusOpSchemeType;
                            } else if (UtilityRoutines::SameString(this_comp_type, "Coil:UserDefined")) {
                                this_comp.TypeOf_Num = TypeOf_CoilUserDefined;
                                this_comp.GeneralEquipType = GenEquipTypes_PlantComponent;
                                this_comp.CurOpSchemeType = UnknownStatusOpSchemeType;
                            } else if (UtilityRoutines::SameString(this_comp_type, "ZoneHVAC:ForcedAir:UserDefined")) {
                                this_comp.TypeOf_Num = TypeOf_ZoneHVACAirUserDefined;
                                this_comp.GeneralEquipType = GenEquipTypes_PlantComponent;
                                this_comp.CurOpSchemeType = UnknownStatusOpSchemeType;
                            } else if (UtilityRoutines::SameString(this_comp_type,
                                                                   "AirTerminal:SingleDuct:UserDefined")) {
                                this_comp.TypeOf_Num = TypeOf_AirTerminalUserDefined;
                                this_comp.GeneralEquipType = GenEquipTypes_PlantComponent;
                                this_comp.CurOpSchemeType = UnknownStatusOpSchemeType;
                            } else if (UtilityRoutines::SameString(this_comp_type,
                                                                   "PlantComponent:TemperatureSource")) {
                                this_comp.TypeOf_Num = TypeOf_WaterSource;
                                this_comp.GeneralEquipType = GenEquipTypes_PlantComponent;
                                this_comp.CurOpSchemeType = UncontrolledOpSchemeType;
                            } else if (UtilityRoutines::SameString(this_comp_type,
                                                                   "GroundHeatExchanger:HorizontalTrench")) {
                                this_comp.TypeOf_Num = TypeOf_GrndHtExchgHorizTrench;
                                this_comp.GeneralEquipType = GenEquipTypes_Pipe;
                                this_comp.CurOpSchemeType = TypeOf_GrndHtExchgHorizTrench;
                                this_comp.compPtr = PlantPipingSystemsManager::Circuit::factory(
                                        TypeOf_GrndHtExchgHorizTrench, CompNames(CompNum));
                            } else if (UtilityRoutines::SameString(this_comp_type,
                                                                   "Coil:Cooling:DX:SingleSpeed:ThermalStorage")) {
                                this_comp.TypeOf_Num = TypeOf_PackagedTESCoolingCoil;
                                this_comp.GeneralEquipType = GenEquipTypes_DemandCoil;
                                this_comp.CurOpSchemeType = DemandOpSchemeType;
                            } else if (UtilityRoutines::SameString(this_comp_type, "SwimmingPool:Indoor")) {
                                this_comp.TypeOf_Num = TypeOf_SwimmingPool_Indoor;
                                this_comp.GeneralEquipType = GenEquipTypes_ZoneHVACDemand;
                                this_comp.CurOpSchemeType = DemandOpSchemeType;
                            } else {
                                // discover unsupported equipment on branches.
                                ShowSevereError("GetPlantInput: Branch=\"" + BranchNames(BranchNum) +
                                                "\", invalid component on branch.");
                                ShowContinueError("...invalid component type=\"" + this_comp_type + "\", name=\"" +
                                                  CompNames(CompNum) + "\".");
                                //            ErrorsFound=.TRUE.
                            }

                            this_comp.Name = CompNames(CompNum);
                            this_comp.NodeNameIn = InletNodeNames(CompNum);
                            this_comp.NodeNumIn = InletNodeNumbers(CompNum);
                            this_comp.NodeNameOut = OutletNodeNames(CompNum);
                            this_comp.NodeNumOut = OutletNodeNumbers(CompNum);

                            // Increment pipe counter if component is a pipe
                            if (this_comp.TypeOf_Num == TypeOf_Pipe || this_comp.TypeOf_Num == TypeOf_PipeInterior ||
                                this_comp.TypeOf_Num == TypeOf_PipeExterior ||
                                this_comp.TypeOf_Num == TypeOf_PipeUnderground ||
                                this_comp.TypeOf_Num == TypeOf_PipeSteam) {
                                ++NumOfPipesInLoop;
                                if (PlantLoop(LoopNum).TypeOfLoop == Plant) {
                                    ++NumPlantPipes;
                                } else if (PlantLoop(LoopNum).TypeOfLoop == Condenser) {
                                    ++NumCondPipes;
                                }
                                ++NumPipes;
                            }

                            TempLoop.Branch(BranchNum).NodeNumIn = TempLoop.Branch(BranchNum).Comp(1).NodeNumIn;

                            // find branch outlet node
                            TempLoop.Branch(BranchNum).NodeNumOut =
                                    TempLoop.Branch(BranchNum).Comp(
                                            TempLoop.Branch(BranchNum).TotalComponents).NodeNumOut;
                        }

                        CompTypes.deallocate();
                        CompNames.deallocate();
                        CompCtrls.deallocate();
                        InletNodeNames.deallocate();
                        InletNodeNumbers.deallocate();
                        OutletNodeNames.deallocate();
                        OutletNodeNumbers.deallocate();
                    }

                    BranchNames.deallocate();

                    if (ASeriesBranchHasPump && AParallelBranchHasPump) {
                        ShowSevereError("Current version does not support Loop pumps and branch pumps together");
                        ShowContinueError("Occurs in loop " + TempLoop.Name);
                        ErrorsFound = true;
                    }

                    // Obtain the Splitter and Mixer information
                    if (TempLoop.ConnectList == "") {
                        NumofSplitters = 0;
                        NumofMixers = 0;
                    } else {
                        errFlag = false;
                        GetNumSplitterMixerInConntrList(TempLoop.Name, TempLoop.ConnectList, NumofSplitters,
                                                        NumofMixers, errFlag);
                        if (errFlag) {
                            ErrorsFound = true;
                        }
                        if (NumofSplitters != NumofMixers) {
                            ShowSevereError("GetPlantInput: Loop Name=" + TempLoop.Name + ", ConnectorList=" +
                                            TempLoop.ConnectList +
                                            ", unequal number of splitters and mixers");
                            ErrorsFound = true;
                        }
                    }

                    TempLoop.SplitterExists = NumofSplitters > 0;
                    TempLoop.MixerExists = NumofMixers > 0;

                    if (ErrorsFound) {
                        ShowFatalError("GetPlantInput: Previous Severe errors cause termination.");
                    }

                    NumConnectorsInLoop = NumofSplitters + NumofMixers;
                    SplitNum = 1;
                    for (ConnNum = 1; ConnNum <= NumConnectorsInLoop; ++ConnNum) {

                        if (SplitNum > NumofSplitters) break;
                        OutletNodeNames.allocate(MaxNumAlphas);
                        OutletNodeNumbers.allocate(MaxNumAlphas);
                        GetLoopSplitter(TempLoop.Name,
                                        TempLoop.ConnectList,
                                        TempLoop.Splitter.Name,
                                        TempLoop.Splitter.Exists,
                                        TempLoop.Splitter.NodeNameIn,
                                        TempLoop.Splitter.NodeNumIn,
                                        TempLoop.Splitter.TotalOutletNodes,
                                        OutletNodeNames,
                                        OutletNodeNumbers,
                                        ErrorsFound,
                                        ConnNum,
                                        SplitNum);

                        if (SplitNum == 1) {
                            OutletNodeNames.deallocate();
                            OutletNodeNumbers.deallocate();
                            continue;
                        }

                        // Map the inlet node to the splitter to a branch number
                        if (TempLoop.Splitter.Exists) {
                            // Map the inlet node to the splitter to a branch number
                            SplitInBranch = false;
                            for (BranchNum = 1; BranchNum <= TempLoop.TotalBranches; ++BranchNum) {
                                CompNum = TempLoop.Branch(BranchNum).TotalComponents;
                                if (TempLoop.Splitter.NodeNumIn ==
                                    TempLoop.Branch(BranchNum).Comp(CompNum).NodeNumOut) {
                                    TempLoop.Splitter.BranchNumIn = BranchNum;
                                    SplitInBranch = true;
                                    break; // BranchNum DO loop
                                }
                            }
                            if (!SplitInBranch) {
                                ShowSevereError("Splitter Inlet Branch not found, Splitter=" + TempLoop.Splitter.Name);
                                ShowContinueError("Splitter Branch Inlet name=" + TempLoop.Splitter.NodeNameIn);
                                ShowContinueError("In Loop=" + TempLoop.Name);
                                ErrorsFound = true;
                            }

                            TempLoop.Splitter.NodeNameOut.allocate(TempLoop.Splitter.TotalOutletNodes);
                            TempLoop.Splitter.NodeNumOut.dimension(TempLoop.Splitter.TotalOutletNodes, 0);
                            TempLoop.Splitter.BranchNumOut.dimension(TempLoop.Splitter.TotalOutletNodes, 0);

                            SplitOutBranch.allocate(TempLoop.Splitter.TotalOutletNodes);
                            SplitOutBranch = false;
                            for (NodeNum = 1; NodeNum <= TempLoop.Splitter.TotalOutletNodes; ++NodeNum) {
                                TempLoop.Splitter.NodeNameOut(NodeNum) = OutletNodeNames(NodeNum);
                                TempLoop.Splitter.NodeNumOut(NodeNum) = OutletNodeNumbers(NodeNum);
                                // The following DO loop series is intended to store the branch number for each outlet
                                // branch of the splitter
                                for (BranchNum = 1; BranchNum <= TempLoop.TotalBranches; ++BranchNum) {
                                    if (TempLoop.Splitter.NodeNumOut(NodeNum) ==
                                        TempLoop.Branch(BranchNum).Comp(1).NodeNumIn) {
                                        TempLoop.Splitter.BranchNumOut(NodeNum) = BranchNum;
                                        SplitOutBranch(NodeNum) = true;
                                        break; // BranchNum DO loop
                                    }
                                }
                            }

                            for (Outlet = 1; Outlet <= TempLoop.Splitter.TotalOutletNodes; ++Outlet) {
                                if (SplitOutBranch(Outlet)) continue;
                                ShowSevereError("Splitter Outlet Branch not found, Splitter=" + TempLoop.Splitter.Name);
                                ShowContinueError(
                                        "Splitter Branch Outlet node name=" + TempLoop.Splitter.NodeNameOut(Outlet));
                                ShowContinueError("In Loop=" + TempLoop.Name);
                                ShowContinueError("Loop BranchList=" + TempLoop.BranchList);
                                ShowContinueError("Loop ConnectorList=" + TempLoop.ConnectList);
                                ErrorsFound = true;
                            }

                            SplitOutBranch.deallocate();

                        } // Splitter exists
                        OutletNodeNames.deallocate();
                        OutletNodeNumbers.deallocate();
                    }

                    MixNum = 1;
                    for (ConnNum = 1; ConnNum <= NumConnectorsInLoop; ++ConnNum) {

                        if (MixNum > NumofMixers) break;
                        InletNodeNames.allocate(MaxNumAlphas);
                        InletNodeNumbers.allocate(MaxNumAlphas);
                        GetLoopMixer(TempLoop.Name,
                                     TempLoop.ConnectList,
                                     TempLoop.Mixer.Name,
                                     TempLoop.Mixer.Exists,
                                     TempLoop.Mixer.NodeNameOut,
                                     TempLoop.Mixer.NodeNumOut,
                                     TempLoop.Mixer.TotalInletNodes,
                                     InletNodeNames,
                                     InletNodeNumbers,
                                     ErrorsFound,
                                     ConnNum,
                                     MixNum);

                        if (MixNum == 1) {
                            InletNodeNames.deallocate();
                            InletNodeNumbers.deallocate();
                            continue;
                        }
                        // Map the outlet node of the mixer to a branch number
                        if (TempLoop.Mixer.Exists) {
                            // Map the outlet node of the mixer to a branch number
                            MixerOutBranch = false;
                            for (BranchNum = 1; BranchNum <= TempLoop.TotalBranches; ++BranchNum) {
                                if (TempLoop.Mixer.NodeNumOut == TempLoop.Branch(BranchNum).Comp(1).NodeNumIn) {
                                    TempLoop.Mixer.BranchNumOut = BranchNum;
                                    MixerOutBranch = true;
                                    break; // BranchNum DO loop
                                }
                            }
                            if (!MixerOutBranch) {
                                ShowSevereError("Mixer Outlet Branch not found, Mixer=" + TempLoop.Mixer.Name);
                                ErrorsFound = true;
                            }

                            TempLoop.Mixer.NodeNameIn.allocate(TempLoop.Mixer.TotalInletNodes);
                            TempLoop.Mixer.NodeNumIn.dimension(TempLoop.Mixer.TotalInletNodes, 0);
                            TempLoop.Mixer.BranchNumIn.dimension(TempLoop.Mixer.TotalInletNodes, 0);

                            MixerInBranch.allocate(TempLoop.Mixer.TotalInletNodes);
                            MixerInBranch = false;
                            for (NodeNum = 1; NodeNum <= TempLoop.Mixer.TotalInletNodes; ++NodeNum) {
                                TempLoop.Mixer.NodeNameIn(NodeNum) = InletNodeNames(NodeNum);
                                TempLoop.Mixer.NodeNumIn(NodeNum) = InletNodeNumbers(NodeNum);
                                // The following DO loop series is intended to store the branch number for each inlet
                                // branch of the mixer
                                for (BranchNum = 1; BranchNum <= TempLoop.TotalBranches; ++BranchNum) {
                                    CompNum = TempLoop.Branch(BranchNum).TotalComponents;
                                    if (TempLoop.Mixer.NodeNumIn(NodeNum) ==
                                        TempLoop.Branch(BranchNum).Comp(CompNum).NodeNumOut) {
                                        TempLoop.Mixer.BranchNumIn(NodeNum) = BranchNum;
                                        MixerInBranch(NodeNum) = true;
                                        break; // BranchNum DO loop
                                    }
                                }
                            }

                            for (Inlet = 1; Inlet <= TempLoop.Mixer.TotalInletNodes; ++Inlet) {
                                if (MixerInBranch(Inlet)) continue;
                                ShowSevereError("Mixer Inlet Branch not found, Mixer=" + TempLoop.Mixer.Name);
                                ShowContinueError("Mixer Branch Inlet name=" + TempLoop.Mixer.NodeNameIn(Inlet));
                                ShowContinueError("In Loop=" + TempLoop.Name);
                                ShowContinueError("Loop BranchList=" + TempLoop.BranchList);
                                ShowContinueError("Loop ConnectorList=" + TempLoop.ConnectList);
                                ErrorsFound = true;
                            }

                            MixerInBranch.deallocate();
                        } // Mixer exists
                        InletNodeNames.deallocate();
                        InletNodeNumbers.deallocate();
                    }

                    PlantLoop(LoopNum).LoopSide(LoopSideNum).SplitterExists = TempLoop.SplitterExists;
                    PlantLoop(LoopNum).LoopSide(LoopSideNum).MixerExists = TempLoop.MixerExists;
                    PlantLoop(LoopNum).LoopSide(LoopSideNum).BypassExists = TempLoop.BypassExists;

                    PlantLoop(LoopNum).LoopSide(LoopSideNum).Branch.allocate(TempLoop.TotalBranches);
                    PlantLoop(LoopNum).LoopSide(LoopSideNum).TotalBranches = TempLoop.TotalBranches;
                    PlantLoop(LoopNum).LoopSide(LoopSideNum).Branch = TempLoop.Branch;

                    PlantLoop(LoopNum).LoopSide(LoopSideNum).Splitter = TempLoop.Splitter;
                    PlantLoop(LoopNum).LoopSide(LoopSideNum).Mixer = TempLoop.Mixer;

                    PlantLoop(LoopNum).LoopSide(LoopSideNum).noLoadConstantSpeedBranchFlowRateSteps.allocate(
                            TempLoop.TotalBranches - 2);

                    //   Add condenser CASE statement when required.

                    TempLoop.Branch.deallocate();

                } // ... end LoopSideNum=DemandSide,SupplySide

                PlantLoop(LoopNum).LoopHasConnectionComp = TempLoop.LoopHasConnectionComp;

                // a nice little spot to report out bad pump/common-pipe configurations
                bool const ThisSideHasPumps = (PlantLoop(LoopNum).LoopSide(1).TotalPumps > 0);
                bool const OtherSideHasPumps = (PlantLoop(LoopNum).LoopSide(2).TotalPumps > 0);
                if ((PlantLoop(LoopNum).CommonPipeType != CommonPipe_No) && (!ThisSideHasPumps || !OtherSideHasPumps)) {
                    ShowSevereError("Input Error: Common Pipe configurations must have pumps on both sides of loop");
                    ShowContinueError("Occurs on plant loop name =\"" + PlantLoop(LoopNum).Name + "\"");
                    ShowContinueError("Make sure both demand and supply sides have a pump");
                    ErrorsFound = true;
                } else if ((PlantLoop(LoopNum).CommonPipeType == CommonPipe_No) && ThisSideHasPumps &&
                           OtherSideHasPumps) {
                    ShowSevereError("Input Error: Pumps on both loop sides must utilize a common pipe");
                    ShowContinueError("Occurs on plant loop name =\"" + PlantLoop(LoopNum).Name + "\"");
                    ShowContinueError("Add common pipe or remove one loop side pump");
                    ErrorsFound = true;
                } else if (!ThisSideHasPumps && !OtherSideHasPumps) {
                    ShowSevereError("SetupLoopFlowRequest: Problem in plant topology, no pumps specified on the loop");
                    ShowContinueError("Occurs on plant loop name =\"" + PlantLoop(LoopNum).Name + "\"");
                    ShowContinueError("All plant loops require at least one pump");
                    ErrorsFound = true;
                }

                // set up some pump indexing for convenience later
                for (int LoopSideCounter = 1; LoopSideCounter <= 2; ++LoopSideCounter) {
                    for (int PumpCounter = 1; PumpCounter <= DataPlant::PlantLoop(LoopNum).LoopSide(
                            LoopSideCounter).TotalPumps; ++PumpCounter) {
                        int const PumpBranchNum = DataPlant::PlantLoop(LoopNum).LoopSide(LoopSideCounter).Pumps(
                                PumpCounter).BranchNum;
                        int const PumpCompNum = DataPlant::PlantLoop(LoopNum).LoopSide(LoopSideCounter).Pumps(
                                PumpCounter).CompNum;
                        DataPlant::PlantLoop(LoopNum).LoopSide(LoopSideCounter).Branch(PumpBranchNum).Comp(
                                PumpCompNum).IndexInLoopSidePumps = PumpCounter;
                    }
                }

            } // ...end of demand side loops DO loop

            // DSU? can we clean this out this next do loop now? looks like bandaids.
            for (LoopNum = 1; LoopNum <= TotNumLoops; ++LoopNum) {
                auto &this_supply_side(PlantLoop(LoopNum).LoopSide(SupplySide));
                for (BranchNum = 1; BranchNum <= this_supply_side.TotalBranches; ++BranchNum) {
                    auto &this_branch(this_supply_side.Branch(BranchNum));
                    for (CompNum = 1; CompNum <= this_branch.TotalComponents; ++CompNum) {
                        auto &this_comp(this_branch.Comp(CompNum));
                        Pos = index(this_comp.TypeOf, ':');
                        if (Pos != std::string::npos) {
                            GeneralEquipType = UtilityRoutines::FindItemInList(this_comp.TypeOf.substr(0, Pos),
                                                                               GeneralEquipTypes, NumGeneralEquipTypes);
                        } else {
                            GeneralEquipType = 0;
                        }
                        if (GeneralEquipType == 0) {
                            if (has_prefixi(this_comp.TypeOf, "HeaderedPumps")) {
                                GeneralEquipType = GenEquipTypes_Pump;
                            } else if (has_prefixi(this_comp.TypeOf, "WaterHeater:HeatPump")) {
                                GeneralEquipType = GenEquipTypes_WaterThermalTank;
                            } else if (UtilityRoutines::SameString(this_comp.TypeOf, "TemperingValve")) {
                                GeneralEquipType = GenEquipTypes_Valve;
                            } else if (has_prefixi(this_comp.TypeOf, "Pipe:Adiabatic")) {
                                GeneralEquipType = GenEquipTypes_Pipe;
                            } else if (has_prefixi(this_comp.TypeOf, "PipingSystem")) {
                                GeneralEquipType = GenEquipTypes_Pipe;
                            } else if (has_prefixi(this_comp.TypeOf, "Thermalstorage:ChilledWater:Mixed")) {
                                GeneralEquipType = GenEquipTypes_ThermalStorage;
                            } else if (has_prefixi(this_comp.TypeOf, "Thermalstorage:ChilledWater:Stratified")) {
                                GeneralEquipType = GenEquipTypes_ThermalStorage;
                            } else if (UtilityRoutines::SameString(this_comp.TypeOf,
                                                                   "ChillerHeater:Absorption:DirectFired")) {
                                GeneralEquipType = GenEquipTypes_Chiller;
                            } else if (UtilityRoutines::SameString(this_comp.TypeOf,
                                                                   "ChillerHeater:Absorption:DoubleEffect")) {
                                GeneralEquipType = GenEquipTypes_Chiller;
                            } else if (has_prefixi(this_comp.TypeOf, "District")) {
                                GeneralEquipType = GenEquipTypes_Purchased;
                            } else if (UtilityRoutines::SameString(this_comp.TypeOf, "GroundHeatExchanger:System")) {
                                GeneralEquipType = GenEquipTypes_GroundHeatExchanger;
                            } else if (UtilityRoutines::SameString(this_comp.TypeOf, "GroundHeatExchanger:Surface")) {
                                GeneralEquipType = GenEquipTypes_GroundHeatExchanger;
                            } else if (UtilityRoutines::SameString(this_comp.TypeOf, "GroundHeatExchanger:Pond")) {
                                GeneralEquipType = GenEquipTypes_GroundHeatExchanger;
                            } else if (UtilityRoutines::SameString(this_comp.TypeOf, "GroundHeatExchanger:Slinky")) {
                                GeneralEquipType = GenEquipTypes_GroundHeatExchanger;
                            } else if (UtilityRoutines::SameString(this_comp.TypeOf,
                                                                   "PlantComponent:TemperatureSource")) {
                                GeneralEquipType = GenEquipTypes_HeatExchanger;
                            } else if (UtilityRoutines::SameString(this_comp.TypeOf, "CENTRALHEATPUMPSYSTEM")) {
                                GeneralEquipType = GenEquipTypes_CentralHeatPumpSystem;
                            } else {
                                ShowSevereError("GetPlantInput: PlantLoop=\"" + PlantLoop(LoopNum).Name +
                                                "\" invalid equipment type.");
                                ShowContinueError("...on Branch=\"" +
                                                  PlantLoop(LoopNum).LoopSide(SupplySide).Branch(BranchNum).Name +
                                                  "\".");
                                ShowContinueError("...Equipment type=\"" + this_comp.TypeOf + "\".");
                                ShowContinueError("...Equipment name=\"" + this_comp.Name + "\".");
                                ErrorsFound = true;
                            }
                        }

                        this_comp.GeneralEquipType = GeneralEquipType;

                        // Set up "TypeOf" Num
                        TypeOfNum = UtilityRoutines::FindItemInList(this_comp.TypeOf, SimPlantEquipTypes,
                                                                    NumSimPlantEquipTypes);
                        if (TypeOfNum == 0) {
                            if (UtilityRoutines::SameString(this_comp.TypeOf, "WaterHeater:HeatPump:PumpedCondenser")) {
                                this_comp.TypeOf_Num = TypeOf_HeatPumpWtrHeaterPumped;
                            } else if (UtilityRoutines::SameString(this_comp.TypeOf,
                                                                   "WaterHeater:HeatPump:WrappedCondenser")) {
                                this_comp.TypeOf_Num = TypeOf_HeatPumpWtrHeaterWrapped;
                            } else if (!has_prefixi(this_comp.TypeOf, "Pump") &&
                                       !has_prefixi(this_comp.TypeOf, "HeaderedPump")) {
                                // Error.  May have already been flagged under General
                                if (GeneralEquipType != 0) { // if GeneralEquipmentType == 0, then already flagged
                                    ShowSevereError("GetPlantInput: PlantLoop=\"" + PlantLoop(LoopNum).Name +
                                                    "\" invalid equipment type.");
                                    ShowContinueError("...on Branch=\"" +
                                                      PlantLoop(LoopNum).LoopSide(SupplySide).Branch(BranchNum).Name +
                                                      "\".");
                                    ShowContinueError("...Equipment type=\"" + this_comp.TypeOf + "\".");
                                    ShowContinueError("...Equipment name=\"" + this_comp.Name + "\".");
                                    ErrorsFound = true;
                                }
                            }
                        } else {
                            this_comp.TypeOf_Num = TypeOfNum;
                        }
                    }
                }
            }

            if (ErrorsFound) {
                ShowFatalError("GetPlantInput: Errors in getting PlantLoop Input");
            }

            if (NumPlantLoops > 0) VentRepPlantSupplySide.allocate(NumPlantLoops);
            if (NumPlantLoops > 0) VentRepPlantDemandSide.allocate(NumPlantLoops);

            for (LoopNum = 1; LoopNum <= NumPlantLoops; ++LoopNum) {

                // set up references for this loop
                auto &this_plant_loop(PlantLoop(LoopNum));
                auto &this_plant_supply(this_plant_loop.LoopSide(SupplySide));
                auto &this_vent_plant_supply(VentRepPlantSupplySide(LoopNum));
                auto &this_plant_demand(this_plant_loop.LoopSide(DemandSide));
                auto &this_vent_plant_demand(VentRepPlantDemandSide(LoopNum));

                this_vent_plant_supply.Name = this_plant_loop.Name;
                this_vent_plant_supply.NodeNumIn = this_plant_supply.NodeNumIn;
                this_vent_plant_supply.NodeNameIn = this_plant_supply.NodeNameIn;
                this_vent_plant_supply.NodeNumOut = this_plant_supply.NodeNumOut;
                this_vent_plant_supply.NodeNameOut = this_plant_supply.NodeNameOut;
                this_vent_plant_supply.TotalBranches = this_plant_supply.TotalBranches;

                if (this_vent_plant_supply.TotalBranches > 0)
                    this_vent_plant_supply.Branch.allocate(this_vent_plant_supply.TotalBranches);

                for (BranchNum = 1; BranchNum <= this_vent_plant_supply.TotalBranches; ++BranchNum) {

                    auto &this_plant_supply_branch(PlantLoop(LoopNum).LoopSide(SupplySide).Branch(BranchNum));
                    auto &this_vent_plant_supply_branch(VentRepPlantSupplySide(LoopNum).Branch(BranchNum));

                    this_vent_plant_supply_branch.Name = this_plant_supply_branch.Name;
                    this_vent_plant_supply_branch.NodeNumIn = this_plant_supply_branch.NodeNumIn;
                    this_vent_plant_supply_branch.NodeNumOut = this_plant_supply_branch.NodeNumOut;
                    this_vent_plant_supply_branch.TotalComponents = this_plant_supply_branch.TotalComponents;
                    if (this_vent_plant_supply_branch.TotalComponents > 0) {
                        TotCompsOnBranch = this_vent_plant_supply_branch.TotalComponents;
                        this_vent_plant_supply_branch.Comp.allocate(TotCompsOnBranch);
                    }

                    for (CompNum = 1;
                         CompNum <= VentRepPlantSupplySide(LoopNum).Branch(BranchNum).TotalComponents; ++CompNum) {

                        auto &this_plant_supply_comp(
                                PlantLoop(LoopNum).LoopSide(SupplySide).Branch(BranchNum).Comp(CompNum));
                        auto &this_vent_plant_supply_comp(
                                VentRepPlantSupplySide(LoopNum).Branch(BranchNum).Comp(CompNum));

                        this_vent_plant_supply_comp.Name = this_plant_supply_comp.Name;
                        this_vent_plant_supply_comp.TypeOf = this_plant_supply_comp.TypeOf;
                        this_vent_plant_supply_comp.NodeNameIn = this_plant_supply_comp.NodeNameIn;
                        this_vent_plant_supply_comp.NodeNameOut = this_plant_supply_comp.NodeNameOut;
                        this_vent_plant_supply_comp.NodeNumIn = this_plant_supply_comp.NodeNumIn;
                        this_vent_plant_supply_comp.NodeNumOut = this_plant_supply_comp.NodeNumOut;

                    } // loop over components in branches on the loop (ventilation report data)

                } // loop over branches on the loop (ventilation report data)

                this_vent_plant_demand.Name = this_plant_loop.Name;
                this_vent_plant_demand.NodeNumIn = this_plant_demand.NodeNumIn;
                this_vent_plant_demand.NodeNameIn = this_plant_demand.NodeNameIn;
                this_vent_plant_demand.NodeNumOut = this_plant_demand.NodeNumOut;
                this_vent_plant_demand.NodeNameOut = this_plant_demand.NodeNameOut;
                this_vent_plant_demand.TotalBranches = this_plant_demand.TotalBranches;

                if (this_vent_plant_demand.TotalBranches > 0)
                    this_vent_plant_demand.Branch.allocate(this_vent_plant_demand.TotalBranches);

                for (BranchNum = 1; BranchNum <= this_vent_plant_demand.TotalBranches; ++BranchNum) {

                    auto &this_plant_demand_branch(PlantLoop(LoopNum).LoopSide(DemandSide).Branch(BranchNum));
                    auto &this_vent_plant_demand_branch(VentRepPlantDemandSide(LoopNum).Branch(BranchNum));

                    this_vent_plant_demand_branch.Name = this_plant_demand_branch.Name;
                    this_vent_plant_demand_branch.NodeNumIn = this_plant_demand_branch.NodeNumIn;
                    this_vent_plant_demand_branch.NodeNumOut = this_plant_demand_branch.NodeNumOut;
                    this_vent_plant_demand_branch.TotalComponents = this_plant_demand_branch.TotalComponents;
                    if (this_vent_plant_demand_branch.TotalComponents > 0) {
                        TotCompsOnBranch = this_vent_plant_demand_branch.TotalComponents;
                        this_vent_plant_demand_branch.Comp.allocate(TotCompsOnBranch);
                    }

                    for (CompNum = 1; CompNum <= this_vent_plant_demand_branch.TotalComponents; ++CompNum) {

                        auto &this_plant_demand_comp(
                                PlantLoop(LoopNum).LoopSide(DemandSide).Branch(BranchNum).Comp(CompNum));
                        auto &this_vent_plant_demand_comp(
                                VentRepPlantDemandSide(LoopNum).Branch(BranchNum).Comp(CompNum));

                        this_vent_plant_demand_comp.Name = this_plant_demand_comp.Name;
                        this_vent_plant_demand_comp.TypeOf = this_plant_demand_comp.TypeOf;
                        this_vent_plant_demand_comp.NodeNameIn = this_plant_demand_comp.NodeNameIn;
                        this_vent_plant_demand_comp.NodeNameOut = this_plant_demand_comp.NodeNameOut;
                        this_vent_plant_demand_comp.NodeNumIn = this_plant_demand_comp.NodeNumIn;
                        this_vent_plant_demand_comp.NodeNumOut = this_plant_demand_comp.NodeNumOut;

                    } // loop over components in branches on the loop (ventilation report data)

                } // loop over branches on the loop (ventilation report data)

            } // loop over plant supply loops (ventilation report data)

            if (NumCondLoops > 0) VentRepCondSupplySide.allocate(NumCondLoops);
            if (NumCondLoops > 0) VentRepCondDemandSide.allocate(NumCondLoops);

            for (LoopNum = 1; LoopNum <= NumCondLoops; ++LoopNum) {

                LoopNumInArray = LoopNum + NumPlantLoops;

                // set up references for this loop
                auto &this_cond_loop(PlantLoop(LoopNumInArray));
                auto &this_cond_supply(this_cond_loop.LoopSide(SupplySide));
                auto &this_vent_cond_supply(VentRepCondSupplySide(LoopNum));
                auto &this_cond_demand(this_cond_loop.LoopSide(DemandSide));
                auto &this_vent_cond_demand(VentRepCondDemandSide(LoopNum));

                this_vent_cond_supply.Name = this_cond_loop.Name;
                this_vent_cond_supply.NodeNumIn = this_cond_supply.NodeNumIn;
                this_vent_cond_supply.NodeNameIn = this_cond_supply.NodeNameIn;
                this_vent_cond_supply.NodeNumOut = this_cond_supply.NodeNumOut;
                this_vent_cond_supply.NodeNameOut = this_cond_supply.NodeNameOut;
                this_vent_cond_supply.TotalBranches = this_cond_supply.TotalBranches;
                if (this_vent_cond_supply.TotalBranches > 0)
                    this_vent_cond_supply.Branch.allocate(this_vent_cond_supply.TotalBranches);

                for (BranchNum = 1; BranchNum <= this_vent_cond_supply.TotalBranches; ++BranchNum) {

                    auto &this_cond_supply_branch(this_cond_supply.Branch(BranchNum));
                    auto &this_vent_cond_supply_branch(this_vent_cond_supply.Branch(BranchNum));

                    this_vent_cond_supply_branch.Name = this_cond_supply_branch.Name;
                    this_vent_cond_supply_branch.NodeNumIn = this_cond_supply_branch.NodeNumIn;
                    this_vent_cond_supply_branch.NodeNumOut = this_cond_supply_branch.NodeNumOut;
                    this_vent_cond_supply_branch.TotalComponents = this_cond_supply_branch.TotalComponents;
                    if (this_vent_cond_supply_branch.TotalComponents > 0) {
                        TotCompsOnBranch = this_vent_cond_supply_branch.TotalComponents;
                        this_vent_cond_supply_branch.Comp.allocate(TotCompsOnBranch);
                    }

                    for (CompNum = 1; CompNum <= this_vent_cond_supply_branch.TotalComponents; ++CompNum) {

                        auto &this_cond_supply_comp(
                                this_cond_loop.LoopSide(SupplySide).Branch(BranchNum).Comp(CompNum));
                        auto &this_vent_cond_supply_comp(this_vent_cond_supply.Branch(BranchNum).Comp(CompNum));

                        this_vent_cond_supply_comp.Name = this_cond_supply_comp.Name;
                        this_vent_cond_supply_comp.TypeOf = this_cond_supply_comp.TypeOf;
                        this_vent_cond_supply_comp.NodeNameIn = this_cond_supply_comp.NodeNameIn;
                        this_vent_cond_supply_comp.NodeNameOut = this_cond_supply_comp.NodeNameOut;
                        this_vent_cond_supply_comp.NodeNumIn = this_cond_supply_comp.NodeNumIn;
                        this_vent_cond_supply_comp.NodeNumOut = this_cond_supply_comp.NodeNumOut;

                    } // loop over components in branches on the loop (ventilation report data)

                } // loop over branches on the loop (ventilation report data)

                this_vent_cond_demand.Name = this_cond_loop.Name;
                this_vent_cond_demand.NodeNumIn = this_cond_demand.NodeNumIn;
                this_vent_cond_demand.NodeNameIn = this_cond_demand.NodeNameIn;
                this_vent_cond_demand.NodeNumOut = this_cond_demand.NodeNumOut;
                this_vent_cond_demand.NodeNameOut = this_cond_demand.NodeNameOut;
                this_vent_cond_demand.TotalBranches = this_cond_demand.TotalBranches;
                if (this_vent_cond_demand.TotalBranches > 0)
                    this_vent_cond_demand.Branch.allocate(this_vent_cond_demand.TotalBranches);

                for (BranchNum = 1; BranchNum <= this_vent_cond_demand.TotalBranches; ++BranchNum) {

                    auto &this_cond_demand_branch(this_cond_demand.Branch(BranchNum));
                    auto &this_vent_cond_demand_branch(this_vent_cond_demand.Branch(BranchNum));

                    this_vent_cond_demand_branch.Name = this_cond_demand_branch.Name;
                    this_vent_cond_demand_branch.NodeNumIn = this_cond_demand_branch.NodeNumIn;
                    this_vent_cond_demand_branch.NodeNumOut = this_cond_demand_branch.NodeNumOut;
                    this_vent_cond_demand_branch.TotalComponents = this_cond_demand_branch.TotalComponents;
                    if (this_vent_cond_demand_branch.TotalComponents > 0) {
                        TotCompsOnBranch = this_vent_cond_demand_branch.TotalComponents;
                        this_vent_cond_demand_branch.Comp.allocate(TotCompsOnBranch);
                    }

                    for (CompNum = 1; CompNum <= this_vent_cond_demand_branch.TotalComponents; ++CompNum) {

                        auto &this_cond_demand_comp(this_cond_demand_branch.Comp(CompNum));
                        auto &this_vent_cond_demand_comp(this_vent_cond_demand_branch.Comp(CompNum));

                        this_vent_cond_demand_comp.Name = this_cond_demand_comp.Name;
                        this_vent_cond_demand_comp.TypeOf = this_cond_demand_comp.TypeOf;
                        this_vent_cond_demand_comp.NodeNameIn = this_cond_demand_comp.NodeNameIn;
                        this_vent_cond_demand_comp.NodeNameOut = this_cond_demand_comp.NodeNameOut;
                        this_vent_cond_demand_comp.NodeNumIn = this_cond_demand_comp.NodeNumIn;
                        this_vent_cond_demand_comp.NodeNumOut = this_cond_demand_comp.NodeNumOut;

                    } // loop over components in branches on the loop (ventilation report data)

                } // loop over branches on the loop (ventilation report data)

            } // loop over plant supply loops (ventilation report data)
        }

        void SetupReports() {

            // SUBROUTINE INFORMATION:
            //       AUTHOR         Rick Strand
            //       DATE WRITTEN   July 2001
            //       MODIFIED       na
            //       RE-ENGINEERED  na

            // PURPOSE OF THIS SUBROUTINE:
            // This subroutine initializes the plant supply side reports.
            // It was created during the splitting of supply and demand side functions.

            // METHODOLOGY EMPLOYED:
            // na

            // REFERENCES:
            // na

            // USE STATEMENTS:
            // na
            // Using/Aliasing
            using DataGlobals::DisplayAdvancedReportVariables;
            using DataPlant::DemandOpSchemeType;
            using DataPlant::DemandSide;
            using DataPlant::PlantLoop;
            using DataPlant::PlantReport;
            using DataPlant::SupplySide;

            // Locals
            // SUBROUTINE ARGUMENT DEFINITIONS:
            // na

            // SUBROUTINE PARAMETER DEFINITIONS:
            // na

            // INTERFACE BLOCK SPECIFICATIONS
            // na

            // DERIVED TYPE DEFINITIONS
            // na

            // SUBROUTINE LOCAL VARIABLE DECLARATIONS:
            int LoopNum; // DO loop counter (plant supply sides)
            int LoopSideNum;
            int BranchNum;
            int CompNum;
            int MaxBranches;                 // Maximum number of branches on any plant loop (used for allocating arrays)
            std::string CurrentModuleObject; // for ease in renaming.
            int FluidIndex;

            // FLOW:
            MaxBranches = 0;
            for (LoopNum = 1; LoopNum <= TotNumLoops; ++LoopNum) {
                MaxBranches = max(MaxBranches, PlantLoop(LoopNum).LoopSide(DemandSide).TotalBranches);
                MaxBranches = max(MaxBranches, PlantLoop(LoopNum).LoopSide(SupplySide).TotalBranches);
                PlantLoop(LoopNum).MaxBranch = MaxBranches;
            }

            PlantReport.allocate(TotNumLoops);

            for (auto &e : PlantReport) {
                e.CoolingDemand = 0.0;
                e.HeatingDemand = 0.0;
                e.DemandNotDispatched = 0.0;
                e.UnmetDemand = 0.0;
                e.InletNodeTemperature = 0.0;
                e.OutletNodeTemperature = 0.0;
                e.InletNodeFlowrate = 0.0;
                e.BypassFrac = 0.0;
                e.OutletNodeFlowrate = 0.0;
            }

            for (LoopNum = 1; LoopNum <= TotNumLoops; ++LoopNum) {
                if (LoopNum <= NumPlantLoops) {
                    CurrentModuleObject = "Plant Loop";
                } else {
                    CurrentModuleObject = "Cond Loop";
                }
                // CurrentModuleObject='Plant/Condenser Loop'
                SetupOutputVariable("Plant Supply Side Cooling Demand Rate",
                                    OutputProcessor::Unit::W,
                                    PlantReport(LoopNum).CoolingDemand,
                                    "System",
                                    "Average",
                                    PlantLoop(LoopNum).Name);
                SetupOutputVariable("Plant Supply Side Heating Demand Rate",
                                    OutputProcessor::Unit::W,
                                    PlantReport(LoopNum).HeatingDemand,
                                    "System",
                                    "Average",
                                    PlantLoop(LoopNum).Name);
                SetupOutputVariable("Plant Supply Side Inlet Mass Flow Rate",
                                    OutputProcessor::Unit::kg_s,
                                    PlantReport(LoopNum).InletNodeFlowrate,
                                    "System",
                                    "Average",
                                    PlantLoop(LoopNum).Name);

                SetupOutputVariable("Plant Supply Side Inlet Temperature",
                                    OutputProcessor::Unit::C,
                                    PlantReport(LoopNum).InletNodeTemperature,
                                    "System",
                                    "Average",
                                    PlantLoop(LoopNum).Name);
                SetupOutputVariable("Plant Supply Side Outlet Temperature",
                                    OutputProcessor::Unit::C,
                                    PlantReport(LoopNum).OutletNodeTemperature,
                                    "System",
                                    "Average",
                                    PlantLoop(LoopNum).Name);

                SetupOutputVariable("Plant Supply Side Not Distributed Demand Rate",
                                    OutputProcessor::Unit::W,
                                    PlantReport(LoopNum).DemandNotDispatched,
                                    "System",
                                    "Average",
                                    PlantLoop(LoopNum).Name);
                SetupOutputVariable("Plant Supply Side Unmet Demand Rate",
                                    OutputProcessor::Unit::W,
                                    PlantReport(LoopNum).UnmetDemand,
                                    "System",
                                    "Average",
                                    PlantLoop(LoopNum).Name);

                // Debug variables -- used by OSU developers
                SetupOutputVariable("Debug Plant Loop Bypass Fraction",
                                    OutputProcessor::Unit::None,
                                    PlantReport(LoopNum).BypassFrac,
                                    "System",
                                    "Average",
                                    PlantLoop(LoopNum).Name);
                //    CALL SetupOutputVariable('Debug SSInletNode Flowrate[kg/s]', &
                //           PlantReport(LoopNum)%InletNodeFlowrate,'System','Average',PlantLoop(LoopNum)%Name)
                //    CALL SetupOutputVariable('Debug SSInletNode Temperature[C]', &
                //           PlantReport(LoopNum)%InletNodeTemperature,'System','Average',PlantLoop(LoopNum)%Name)
                //    CALL SetupOutputVariable('Debug SSOutletNode Flowrate [kg/s]', &
                //           PlantReport(LoopNum)%OutletNodeFlowrate,'System','Average',PlantLoop(LoopNum)%Name)
                //    CALL SetupOutputVariable('Debug SSOutletNode Temperature[C]', &
                //           PlantReport(LoopNum)%OutletNodeTemperature,'System','Average',PlantLoop(LoopNum)%Name)
                SetupOutputVariable("Debug Plant Last Simulated Loop Side",
                                    OutputProcessor::Unit::None,
                                    PlantReport(LoopNum).LastLoopSideSimulated,
                                    "System",
                                    "Average",
                                    PlantLoop(LoopNum).Name);
            }

            // setup more variables inside plant data structure
            // CurrentModuleObject='Plant/Condenser Loop(Advanced)'
            if (DisplayAdvancedReportVariables) {
                for (LoopNum = 1; LoopNum <= TotNumLoops; ++LoopNum) {
                    SetupOutputVariable("Plant Demand Side Lumped Capacitance Temperature",
                                        OutputProcessor::Unit::C,
                                        PlantLoop(LoopNum).LoopSide(DemandSide).LoopSideInlet_TankTemp,
                                        "System",
                                        "Average",
                                        PlantLoop(LoopNum).Name);
                    SetupOutputVariable("Plant Supply Side Lumped Capacitance Temperature",
                                        OutputProcessor::Unit::C,
                                        PlantLoop(LoopNum).LoopSide(SupplySide).LoopSideInlet_TankTemp,
                                        "System",
                                        "Average",
                                        PlantLoop(LoopNum).Name);
                    SetupOutputVariable("Plant Demand Side Lumped Capacitance Heat Transport Rate",
                                        OutputProcessor::Unit::W,
                                        PlantLoop(LoopNum).LoopSide(DemandSide).LoopSideInlet_MdotCpDeltaT,
                                        "System",
                                        "Average",
                                        PlantLoop(LoopNum).Name);
                    SetupOutputVariable("Plant Supply Side Lumped Capacitance Heat Transport Rate",
                                        OutputProcessor::Unit::W,
                                        PlantLoop(LoopNum).LoopSide(SupplySide).LoopSideInlet_MdotCpDeltaT,
                                        "System",
                                        "Average",
                                        PlantLoop(LoopNum).Name);
                    SetupOutputVariable("Plant Demand Side Lumped Capacitance Heat Storage Rate",
                                        OutputProcessor::Unit::W,
                                        PlantLoop(LoopNum).LoopSide(DemandSide).LoopSideInlet_McpDTdt,
                                        "System",
                                        "Average",
                                        PlantLoop(LoopNum).Name);
                    SetupOutputVariable("Plant Supply Side Lumped Capacitance Heat Storage Rate",
                                        OutputProcessor::Unit::W,
                                        PlantLoop(LoopNum).LoopSide(SupplySide).LoopSideInlet_McpDTdt,
                                        "System",
                                        "Average",
                                        PlantLoop(LoopNum).Name);
                    SetupOutputVariable("Plant Demand Side Lumped Capacitance Excessive Storage Time",
                                        OutputProcessor::Unit::hr,
                                        PlantLoop(LoopNum).LoopSide(
                                                DemandSide).LoopSideInlet_CapExcessStorageTimeReport,
                                        "System",
                                        "Sum",
                                        PlantLoop(LoopNum).Name);
                    SetupOutputVariable("Plant Supply Side Lumped Capacitance Excessive Storage Time",
                                        OutputProcessor::Unit::hr,
                                        PlantLoop(LoopNum).LoopSide(
                                                SupplySide).LoopSideInlet_CapExcessStorageTimeReport,
                                        "System",
                                        "Sum",
                                        PlantLoop(LoopNum).Name);
                    for (LoopSideNum = DemandSide; LoopSideNum <= SupplySide; ++LoopSideNum) {
                        for (BranchNum = 1;
                             BranchNum <= PlantLoop(LoopNum).LoopSide(LoopSideNum).TotalBranches; ++BranchNum) {
                            for (CompNum = 1; CompNum <= PlantLoop(LoopNum).LoopSide(LoopSideNum).Branch(
                                    BranchNum).TotalComponents; ++CompNum) {
                                if (PlantLoop(LoopNum).LoopSide(LoopSideNum).Branch(BranchNum).Comp(
                                        CompNum).CurOpSchemeType != DemandOpSchemeType) {
                                    SetupOutputVariable("Plant Component Distributed Demand Rate",
                                                        OutputProcessor::Unit::W,
                                                        PlantLoop(LoopNum).LoopSide(LoopSideNum).Branch(BranchNum).Comp(
                                                                CompNum).MyLoad,
                                                        "System",
                                                        "Average",
                                                        PlantLoop(LoopNum).LoopSide(LoopSideNum).Branch(BranchNum).Comp(
                                                                CompNum).Name);
                                }
                            }
                        }
                    }
                }
            }

            // now traverse plant loops and set fluid type index in all nodes on the loop
            for (LoopNum = 1; LoopNum <= TotNumLoops; ++LoopNum) {
                FluidIndex = PlantLoop(LoopNum).FluidIndex;
                for (LoopSideNum = DemandSide; LoopSideNum <= SupplySide; ++LoopSideNum) {
                    Node(PlantLoop(LoopNum).LoopSide(LoopSideNum).NodeNumIn).FluidIndex = FluidIndex;
                    Node(PlantLoop(LoopNum).LoopSide(LoopSideNum).NodeNumOut).FluidIndex = FluidIndex;
                    for (BranchNum = 1;
                         BranchNum <= PlantLoop(LoopNum).LoopSide(LoopSideNum).TotalBranches; ++BranchNum) {
                        for (CompNum = 1; CompNum <= PlantLoop(LoopNum).LoopSide(LoopSideNum).Branch(
                                BranchNum).TotalComponents; ++CompNum) {
                            Node(PlantLoop(LoopNum).LoopSide(LoopSideNum).Branch(BranchNum).Comp(
                                    CompNum).NodeNumIn).FluidIndex = FluidIndex;
                            Node(PlantLoop(LoopNum).LoopSide(LoopSideNum).Branch(BranchNum).Comp(
                                    CompNum).NodeNumOut).FluidIndex = FluidIndex;
                        }
                    }
                }
            } // plant loops
        }

        void InitializeLoops(bool const FirstHVACIteration) // true if first iteration of the simulation
        {

            // SUBROUTINE INFORMATION:
            //       AUTHOR         Sankaranarayanan K P
            //       DATE WRITTEN   May 2005
            //       MODIFIED       Dan Fisher Aug. 2008
            //                      Brent Griffith May 2009 EMS setpoint check
            //       RE-ENGINEERED  na

            // PURPOSE OF THIS SUBROUTINE:
            // This subroutine initializes the
            // Plant loop nodes one time at the beginning of the simulation.
            // It also reinitializes loop temperatures if loop setpoint
            // temperature changes. Branch levels for all branches are also set.

            // METHODOLOGY EMPLOYED:
            // Needs description, as appropriate.

            // REFERENCES:
            // na

            // Using/Aliasing
            using ScheduleManager::GetCurrentScheduleValue;
            using namespace DataSizing;
            using DataHVACGlobals::NumCondLoops;
            using DataHVACGlobals::NumPlantLoops;
            using DataPlant::PlantFirstSizesOkayToReport;
            using EMSManager::CheckIfNodeSetPointManagedByEMS;
            using EMSManager::iTemperatureMaxSetPoint;
            using EMSManager::iTemperatureMinSetPoint;
            using EMSManager::iTemperatureSetPoint;
            using General::RoundSigDigits;
            using PlantLoopEquip::SimPlantEquip;
            using PlantUtilities::SetAllFlowLocks;

            // Locals
            // SUBROUTINE ARGUMENT DEFINITIONS:

            // SUBROUTINE PARAMETER DEFINITIONS:

            // INTERFACE BLOCK SPECIFICATIONS
            // na

            // DERIVED TYPE DEFINITIONS
            // na

            // SUBROUTINE LOCAL VARIABLE DECLARATIONS:
            int LoopNum; // plant loop counter
            int LoopSideNum;
            int BranchNum; // branch loop counter
            int CompNum;   // plant side component counter
            int SensedNode;

            Real64 LoopSetPointTemp; // the loop control or setpoint temperature

            static bool ErrorsFound(false);
            bool FinishSizingFlag;

            static bool SupplyEnvrnFlag(true);
            //  LOGICAL,SAVE  :: MySizeFlag = .TRUE.
            static bool MySetPointCheckFlag(true);

            static Array1D_bool PlantLoopSetPointInitFlag;

            int HalfLoopNum;
            int passNum;

            if (!allocated(PlantLoopSetPointInitFlag)) {
                PlantLoopSetPointInitFlag.allocate(TotNumLoops);
            }

            // Initialize the setpoints  for Load range based schemes only as determined by the init flag
            // The input already requires a loop setpoint.  The plantloop object requires
            // specification of a loop node and corresponding setpoint manager.  Using a 'component setpoint'
            // control scheme does NOT eliminate the requirement for a plant loop setpoint.  So there is
            // already the possibility that a component setpoint controlled object on the loop outlet
            // branch would have the same setpoint node as the loop.  I don't think setpoint manager traps
            // for this user input error, but it might.  Since both loop and component setpoints already
            // peacefully coexist on the loop, we can allow the user to intentionally specify and use both.
            // The only change required is to NOT smear the loop setpoint over all the loop nodes.  Just
            // read it from the setpoint node and use it.  In the short term it will remain up to the user
            // to specify the location of the loop setpoint control node and avoid conflicts with component
            // setpoint nodes.  Operationally, we will ignore the user specified placement of the loop setpoint
            // node and assume that it is physically located at each half loop outlet for purposes of calculating loop
            // demand.  Long term, I recommend that we:
            //     1. specify the setpointmanager:plant object name (not the node name) in the plantloop/condloop objects
            //     2. write a new setpoint manager (setpointmanager:plant) that is more suitable for plant use and
            //        accomodates AIR and GROUND setpoints...with offsets.

            //*****************************************************************
            // ONE TIME LOOP NODE SETPOINT CHECK
            //*****************************************************************
            if (MySetPointCheckFlag && DoSetPointTest) {

                // check for missing setpoints
                for (LoopNum = 1; LoopNum <= TotNumLoops; ++LoopNum) {
                    LoopSetPointTemp = Node(PlantLoop(LoopNum).TempSetPointNodeNum).TempSetPoint;

                    SensedNode = PlantLoop(LoopNum).TempSetPointNodeNum;
                    if (SensedNode > 0) {
                        if (Node(SensedNode).TempSetPoint == SensedNodeFlagValue) {
                            if (!AnyEnergyManagementSystemInModel) {
                                ShowSevereError(
                                        "PlantManager: No Setpoint Manager Defined for Node=" + NodeID(SensedNode) +
                                        " in PlantLoop=" + PlantLoop(LoopNum).Name);
                                ShowContinueError(
                                        "Add Temperature Setpoint Manager with Control Variable = \"Temperature\" for this PlantLoop.");
                                SetPointErrorFlag = true;
                            } else {
                                // need call to EMS to check node
                                CheckIfNodeSetPointManagedByEMS(SensedNode, iTemperatureSetPoint, SetPointErrorFlag);
                                if (SetPointErrorFlag) {
                                    ShowSevereError(
                                            "PlantManager: No Setpoint Manager Defined for Node=" + NodeID(SensedNode) +
                                            " in PlantLoop=" + PlantLoop(LoopNum).Name);
                                    ShowContinueError(
                                            "Add Temperature Setpoint Manager with Control Variable = \"Temperature\" for this PlantLoop.");
                                    ShowContinueError(
                                            "Or add EMS Actuator to provide temperature setpoint at this node");
                                }
                            }
                        }
                    }
                }
                MySetPointCheckFlag = false;
            }
            //*****************************************************************
            // END ONE TIME LOOP NODE SETPOINT CHECK

            //*****************************************************************
            // First Pass PUMP AND SIZING INIT
            //*****************************************************************
            if (!PlantFirstSizeCompleted) {

                SetAllFlowLocks(FlowUnlocked);
                FinishSizingFlag = false;
                PlantFirstSizesOkayToFinalize = false; // set global flag for when it ready to store final sizes
                PlantFirstSizesOkayToReport = false;
                PlantFinalSizesOkayToReport = false;
                GetCompSizFac = true;
                for (passNum = 1;
                     passNum <= 4; ++passNum) { // begin while loop to iterate over the next calls sequentially
                    InitLoopEquip = true;

                    // Step 2, call component models it  using PlantCallingOrderInfo for sizing
                    for (HalfLoopNum = 1; HalfLoopNum <= TotNumHalfLoops; ++HalfLoopNum) {
                        LoopNum = PlantCallingOrderInfo(HalfLoopNum).LoopIndex;
                        LoopSideNum = PlantCallingOrderInfo(HalfLoopNum).LoopSide;
                        CurLoopNum = LoopNum;

                        for (BranchNum = 1;
                             BranchNum <= PlantLoop(LoopNum).LoopSide(LoopSideNum).TotalBranches; ++BranchNum) {
                            for (CompNum = 1; CompNum <= PlantLoop(LoopNum).LoopSide(LoopSideNum).Branch(
                                    BranchNum).TotalComponents; ++CompNum) {
                                SimPlantEquip(LoopNum, LoopSideNum, BranchNum, CompNum, FirstHVACIteration,
                                              InitLoopEquip, GetCompSizFac);
                            } //-CompNum
                        }     //-BranchNum
                    }

                    // step 3, revise calling order
                    // have now called each plant component model at least once with InitLoopEquip = .TRUE.
                    //  this means the calls to InterConnectTwoPlantLoopSides have now been made, so rework calling order
                    RevisePlantCallingOrder();

                    // Step 4: Simulate plant loop components so their design flows are included

                    for (HalfLoopNum = 1; HalfLoopNum <= TotNumHalfLoops; ++HalfLoopNum) {

                        LoopNum = PlantCallingOrderInfo(HalfLoopNum).LoopIndex;
                        LoopSideNum = PlantCallingOrderInfo(HalfLoopNum).LoopSide;
                        CurLoopNum = LoopNum;
                        if (LoopSideNum == SupplySide) {
                            SizePlantLoop(LoopNum, FinishSizingFlag);
                        }
                    }
                    GetCompSizFac = false;
                } // iterative passes thru sizing related routines.  end while?

                // Step 5 now one more time for the final
                for (HalfLoopNum = 1; HalfLoopNum <= TotNumHalfLoops; ++HalfLoopNum) {
                    if (DoHVACSizingSimulation) {
                        PlantFirstSizesOkayToFinalize = true;
                        FinishSizingFlag = true;
                        PlantFirstSizesOkayToReport = true;
                        PlantFinalSizesOkayToReport = false;
                    } else {
                        PlantFirstSizesOkayToFinalize = true;
                        FinishSizingFlag = true;
                        PlantFirstSizesOkayToReport = false;
                        PlantFinalSizesOkayToReport = true;
                    }
                    LoopNum = PlantCallingOrderInfo(HalfLoopNum).LoopIndex;
                    LoopSideNum = PlantCallingOrderInfo(HalfLoopNum).LoopSide;
                    CurLoopNum = LoopNum;
                    if (LoopSideNum == SupplySide) {
                        SizePlantLoop(LoopNum, FinishSizingFlag);
                    }
                    // pumps are special so call them directly
                    PlantLoop(LoopNum).loopSolver.SimulateAllLoopSidePumps(LoopNum, LoopSideNum);
                    for (BranchNum = 1;
                         BranchNum <= PlantLoop(LoopNum).LoopSide(LoopSideNum).TotalBranches; ++BranchNum) {
                        for (CompNum = 1; CompNum <= PlantLoop(LoopNum).LoopSide(LoopSideNum).Branch(
                                BranchNum).TotalComponents; ++CompNum) {
                            SimPlantEquip(LoopNum, LoopSideNum, BranchNum, CompNum, FirstHVACIteration, InitLoopEquip,
                                          GetCompSizFac);
                        } //-CompNum
                    }     //-BranchNum
                    //				if ( PlantLoop( LoopNum ).PlantSizNum > 0 ) PlantSizData( PlantLoop( LoopNum ).PlantSizNum
                    //).VolFlowSizingDone = true;
                }

                PlantFirstSizeCompleted = true;
                PlantFirstSizesOkayToReport = false;
            }
            //*****************************************************************
            // END First Pass SIZING INIT
            //*****************************************************************
            //*****************************************************************
            // BEGIN Resizing Pass for HVAC Sizing Simultion Adjustments
            //*****************************************************************
            if (RedoSizesHVACSimulation && !PlantReSizingCompleted) {

                // cycle through plant equipment calling with InitLoopEquip true
                InitLoopEquip = true;
                GetCompSizFac = false;
                for (HalfLoopNum = 1; HalfLoopNum <= TotNumHalfLoops; ++HalfLoopNum) {
                    LoopNum = PlantCallingOrderInfo(HalfLoopNum).LoopIndex;
                    LoopSideNum = PlantCallingOrderInfo(HalfLoopNum).LoopSide;
                    CurLoopNum = LoopNum;

                    for (BranchNum = 1;
                         BranchNum <= PlantLoop(LoopNum).LoopSide(LoopSideNum).TotalBranches; ++BranchNum) {
                        for (CompNum = 1; CompNum <= PlantLoop(LoopNum).LoopSide(LoopSideNum).Branch(
                                BranchNum).TotalComponents; ++CompNum) {
                            SimPlantEquip(LoopNum, LoopSideNum, BranchNum, CompNum, FirstHVACIteration, InitLoopEquip,
                                          GetCompSizFac);
                        } //-CompNum
                    }     //-BranchNum
                }

                // reset loop level
                PlantFinalSizesOkayToReport = true;
                for (LoopNum = 1; LoopNum <= TotNumLoops; ++LoopNum) {
                    ResizePlantLoopLevelSizes(LoopNum);
                }

                InitLoopEquip = true;

                // now call everything again to reporting turned on
                for (HalfLoopNum = 1; HalfLoopNum <= TotNumHalfLoops; ++HalfLoopNum) {
                    LoopNum = PlantCallingOrderInfo(HalfLoopNum).LoopIndex;
                    LoopSideNum = PlantCallingOrderInfo(HalfLoopNum).LoopSide;
                    CurLoopNum = LoopNum;

                    for (BranchNum = 1;
                         BranchNum <= PlantLoop(LoopNum).LoopSide(LoopSideNum).TotalBranches; ++BranchNum) {
                        for (CompNum = 1; CompNum <= PlantLoop(LoopNum).LoopSide(LoopSideNum).Branch(
                                BranchNum).TotalComponents; ++CompNum) {
                            SimPlantEquip(LoopNum, LoopSideNum, BranchNum, CompNum, FirstHVACIteration, InitLoopEquip,
                                          GetCompSizFac);
                        } //-CompNum
                    }     //-BranchNum
                    // pumps are special so call them directly
                    PlantLoop(LoopNum).loopSolver.SimulateAllLoopSidePumps(LoopNum, LoopSideNum);
                }

                PlantReSizingCompleted = true;
                PlantFinalSizesOkayToReport = false;
            }
            //*****************************************************************
            // END Resizing Pass for HVAC Sizing Simultion Adjustments
            //*****************************************************************
            //*****************************************************************
            // BEGIN ONE TIME ENVIRONMENT INITS
            //*****************************************************************
            if (SupplyEnvrnFlag && BeginEnvrnFlag) {

                for (LoopNum = 1; LoopNum <= TotNumLoops; ++LoopNum) {
                    for (LoopSideNum = DemandSide; LoopSideNum <= SupplySide; ++LoopSideNum) {
                        // check if setpoints being placed on node properly
                        if (PlantLoop(LoopNum).LoopDemandCalcScheme == DualSetPointDeadBand) {
                            if (Node(PlantLoop(LoopNum).TempSetPointNodeNum).TempSetPointHi == SensedNodeFlagValue) {
                                if (!AnyEnergyManagementSystemInModel) {
                                    ShowSevereError(
                                            "Plant Loop: missing high temperature setpoint for dual setpoint deadband demand scheme");
                                    ShowContinueError(
                                            "Node Referenced =" + NodeID(PlantLoop(LoopNum).TempSetPointNodeNum));
                                    ShowContinueError(
                                            "Use a SetpointManager:Scheduled:DualSetpoint to establish appropriate setpoints");
                                    SetPointErrorFlag = true;
                                } else {
                                    CheckIfNodeSetPointManagedByEMS(PlantLoop(LoopNum).TempSetPointNodeNum,
                                                                    iTemperatureMaxSetPoint, SetPointErrorFlag);
                                    if (SetPointErrorFlag) {
                                        ShowSevereError(
                                                "Plant Loop: missing high temperature setpoint for dual setpoint deadband demand scheme");
                                        ShowContinueError(
                                                "Node Referenced =" + NodeID(PlantLoop(LoopNum).TempSetPointNodeNum));
                                        ShowContinueError(
                                                "Use a SetpointManager:Scheduled:DualSetpoint to establish appropriate setpoints");
                                        ShowContinueError("Or add EMS Actuator for Temperature Maximum Setpoint");

                                    } // SetPointErrorFlag
                                }     // Not EMS
                            }         // Node TSPhi = Sensed
                            if (Node(PlantLoop(LoopNum).TempSetPointNodeNum).TempSetPointLo == SensedNodeFlagValue) {
                                if (!AnyEnergyManagementSystemInModel) {
                                    ShowSevereError(
                                            "Plant Loop: missing low temperature setpoint for dual setpoint deadband demand scheme");
                                    ShowContinueError(
                                            "Node Referenced =" + NodeID(PlantLoop(LoopNum).TempSetPointNodeNum));
                                    ShowContinueError(
                                            "Use a SetpointManager:Scheduled:DualSetpoint to establish appropriate setpoints");
                                    SetPointErrorFlag = true;
                                } else {
                                    CheckIfNodeSetPointManagedByEMS(PlantLoop(LoopNum).TempSetPointNodeNum,
                                                                    iTemperatureMinSetPoint, SetPointErrorFlag);
                                    if (SetPointErrorFlag) {
                                        ShowSevereError(
                                                "Plant Loop: missing low temperature setpoint for dual setpoint deadband demand scheme");
                                        ShowContinueError(
                                                "Node Referenced =" + NodeID(PlantLoop(LoopNum).TempSetPointNodeNum));
                                        ShowContinueError(
                                                "Use a SetpointManager:Scheduled:DualSetpoint to establish appropriate setpoints");
                                        ShowContinueError("Or add EMS Actuator for Temperature Minimum Setpoint");

                                    } // SetPointErrorFlag
                                }     // NOT EMS
                            }         // Node TSPtLo = Sensed...
                        }             // LoopDemandScheme = DualSPDB
                    }                 // LOOPSIDE
                }                     // PLANT LOOP

                // Any per-environment load distribution init should be OK here
                // Just clear away any trailing MyLoad for now...
                // This could likely be moved into InitLoadDistribution also...
                for (LoopNum = 1; LoopNum <= TotNumLoops; ++LoopNum) {
                    for (LoopSideNum = DemandSide; LoopSideNum <= SupplySide; ++LoopSideNum) {
                        for (BranchNum = 1;
                             BranchNum <= PlantLoop(LoopNum).LoopSide(LoopSideNum).TotalBranches; ++BranchNum) {
                            for (CompNum = 1; CompNum <= PlantLoop(LoopNum).LoopSide(LoopSideNum).Branch(
                                    BranchNum).TotalComponents; ++CompNum) {
                                PlantLoop(LoopNum).LoopSide(LoopSideNum).Branch(BranchNum).Comp(CompNum).MyLoad = 0.0;
                                PlantLoop(LoopNum).LoopSide(LoopSideNum).Branch(BranchNum).Comp(
                                        CompNum).FreeCoolCntrlShutDown = false;
                                PlantLoop(LoopNum).LoopSide(LoopSideNum).Branch(BranchNum).Comp(
                                        CompNum).Available = false;
                            }
                        }
                    }
                }

                SupplyEnvrnFlag = false;
                //!*****************************************************************
                // !END OF ONE TIME ENVIRONMENT INITS
                //!*****************************************************************
            } //
            if (!BeginEnvrnFlag) SupplyEnvrnFlag = true;

            if (ErrorsFound) ShowFatalError("Preceding errors caused termination");
        }

        void ReInitPlantLoopsAtFirstHVACIteration() {

            // SUBROUTINE INFORMATION:
            //       AUTHOR         Brent Griffith
            //       DATE WRITTEN   Sept 2010
            //       MODIFIED       na
            //       RE-ENGINEERED  na

            // PURPOSE OF THIS SUBROUTINE:
            // initialize node mass flow requests

            // METHODOLOGY EMPLOYED:
            // called from SimHVAC to reset mass flow rate requests
            // this contains all the initializ

            // REFERENCES:
            // na

            // Using/Aliasing
            using DataEnvironment::StdBaroPress;
            using HVACInterfaceManager::PlantCommonPipe;
            using ScheduleManager::GetCurrentScheduleValue;

            // Locals
            // SUBROUTINE ARGUMENT DEFINITIONS:
            // na

            // SUBROUTINE PARAMETER DEFINITIONS:
            Real64 const StartQuality(1.0);
            Real64 const StartHumRat(0.0);
            static std::string const RoutineNameAlt("InitializeLoops");
            static std::string const RoutineName("PlantManager:InitializeLoop");

            // INTERFACE BLOCK SPECIFICATIONS:
            // na

            // DERIVED TYPE DEFINITIONS:
            // na

            // SUBROUTINE LOCAL VARIABLE DECLARATIONS:
            int LoopNum; // plant loop counter
            int LoopIn;
            Real64 LoopMaxMassFlowRate;       // maximum allowable loop mass flow rate
            Real64 LoopSetPointTemp;          // the loop control or setpoint temperature
            Real64 LoopMaxTemp;               // maximum allowable loop temperature
            Real64 LoopMinTemp;               // minimum allowable loop temperature
            Real64 LoopSetPointTempLo;        // the loop control or setpoint temperature
            Real64 LoopSetPointTempHi;        // the loop control or setpoint temperature
            Real64 SecondaryLoopSetPointTemp; // loop setpoint temperature for common pipes with different secondary setpt
            int LoopSideNum;
            int BranchNum;       // branch loop counter
            int OpNum;           // operation scheme counter
            int CompNum;         // plant side component counter
            int BranchInlet;     // branch inlet node number
            int ComponentInlet;  // component inlet node number
            int ComponentOutlet; // component outlet node number
            static bool MyEnvrnFlag(true);
            Real64 LoopMinMassFlowRate; // minimum allowable loop mass flow rate
            Real64 SteamDensity;
            Real64 SteamTemp;
            Real64 StartEnthalpy;
            Real64 Cp;
            Real64 rho;
            Real64 LoopSetPointTemperatureHi;
            Real64 LoopSetPointTemperatureLo;

            //*****************************************************************
            // BEGIN ENVIRONMENT INITS
            //*****************************************************************

            if (MyEnvrnFlag && BeginEnvrnFlag) {

                for (LoopNum = 1; LoopNum <= TotNumLoops; ++LoopNum) {
                    for (LoopSideNum = DemandSide; LoopSideNum <= SupplySide; ++LoopSideNum) {

                        {
                            auto const SELECT_CASE_var(PlantLoop(LoopNum).LoopDemandCalcScheme);

                            if (SELECT_CASE_var == SingleSetPoint) {
                                LoopSetPointTemp = Node(PlantLoop(LoopNum).TempSetPointNodeNum).TempSetPoint;

                            } else if (SELECT_CASE_var == DualSetPointDeadBand) {
                                // Get the range of setpoints
                                LoopSetPointTemperatureHi = Node(PlantLoop(LoopNum).TempSetPointNodeNum).TempSetPointHi;
                                LoopSetPointTemperatureLo = Node(PlantLoop(LoopNum).TempSetPointNodeNum).TempSetPointLo;
                                LoopSetPointTemp = (LoopSetPointTemperatureLo + LoopSetPointTemperatureHi) / 2.0;
                            }
                        }

                        if ((PlantLoop(LoopNum).CommonPipeType == CommonPipe_TwoWay) && (LoopSideNum == DemandSide) &&
                            (PlantLoop(LoopNum).LoopSide(
                                    DemandSide).InletNodeSetPt)) { // get a second setpoint for secondaryLoop
                            // if the plant loop is two common pipe configured for temperature control on secondary side inlet, then
                            // we want to initialize the demand side of the loop using that setpoint
                            LoopSetPointTemp = Node(PlantLoop(LoopNum).LoopSide(DemandSide).NodeNumIn).TempSetPoint;
                        }

                        // Check the Loop Setpoint and make sure it is bounded by the Loop Max and Min
                        LoopMaxTemp = PlantLoop(LoopNum).MaxTemp;
                        LoopMinTemp = PlantLoop(LoopNum).MinTemp;

                        // trap for -999 and set to average of limits if so
                        if (LoopSetPointTemp == SensedNodeFlagValue) {
                            LoopSetPointTemp = (LoopMinTemp + LoopMaxTemp) / 2.0;
                        }
                        // Check it against the loop temperature limits
                        LoopSetPointTemp = min(LoopMaxTemp, LoopSetPointTemp);
                        LoopSetPointTemp = max(LoopMinTemp, LoopSetPointTemp);

                        // Initialize the capacitance model at the tank interface, and other loop side values
                        PlantLoop(LoopNum).LoopSide(LoopSideNum).TempInterfaceTankOutlet = LoopSetPointTemp;
                        PlantLoop(LoopNum).LoopSide(LoopSideNum).LastTempInterfaceTankOutlet = LoopSetPointTemp;
                        PlantLoop(LoopNum).LoopSide(LoopSideNum).LoopSideInlet_TankTemp = LoopSetPointTemp;
                        PlantLoop(LoopNum).LoopSide(LoopSideNum).TotalPumpHeat = 0.0;
                        if (allocated(PlantLoop(LoopNum).LoopSide(LoopSideNum).Pumps))
                            for (auto &e : PlantLoop(LoopNum).LoopSide(LoopSideNum).Pumps)
                                e.PumpHeatToFluid = 0.0;
                        PlantLoop(LoopNum).LoopSide(LoopSideNum).FlowRequest = 0.0;
                        PlantLoop(LoopNum).LoopSide(LoopSideNum).TimeElapsed = 0.0;
                        PlantLoop(LoopNum).LoopSide(LoopSideNum).FlowLock = 0;
                        PlantLoop(LoopNum).LoopSide(LoopSideNum).InletNode.TemperatureHistory = 0.0;
                        PlantLoop(LoopNum).LoopSide(LoopSideNum).InletNode.MassFlowRateHistory = 0.0;
                        PlantLoop(LoopNum).LoopSide(LoopSideNum).OutletNode.TemperatureHistory = 0.0;
                        PlantLoop(LoopNum).LoopSide(LoopSideNum).OutletNode.MassFlowRateHistory = 0.0;

                        if (PlantLoop(LoopNum).FluidType != NodeType_Steam) {
                            Cp = GetSpecificHeatGlycol(PlantLoop(LoopNum).FluidName, LoopSetPointTemp,
                                                       PlantLoop(LoopNum).FluidIndex, RoutineNameAlt);
                            StartEnthalpy = Cp * LoopSetPointTemp;
                        }
                        // Use Min/Max flow rates to initialize loop
                        if (PlantLoop(LoopNum).FluidType == NodeType_Water) {
                            rho = GetDensityGlycol(PlantLoop(LoopNum).FluidName, LoopSetPointTemp,
                                                   PlantLoop(LoopNum).FluidIndex, RoutineNameAlt);

                            LoopMaxMassFlowRate = PlantLoop(LoopNum).MaxVolFlowRate * rho;
                            LoopMinMassFlowRate = PlantLoop(LoopNum).MinVolFlowRate * rho;
                        }
                        // use saturated liquid of steam at the loop setpoint temp as the starting enthalpy for a water loop
                        if (PlantLoop(LoopNum).FluidType == NodeType_Steam) {
                            SteamTemp = 100.0;
                            SteamDensity = GetSatDensityRefrig(fluidNameSteam, SteamTemp, 1.0,
                                                               PlantLoop(LoopNum).FluidIndex, RoutineName);
                            LoopMaxMassFlowRate = PlantLoop(LoopNum).MaxVolFlowRate * SteamDensity;
                            StartEnthalpy = GetSatEnthalpyRefrig(fluidNameSteam, LoopSetPointTemp, 0.0,
                                                                 PlantLoop(LoopNum).FluidIndex, RoutineName);
                            LoopMinMassFlowRate = PlantLoop(LoopNum).MinVolFlowRate * SteamDensity;
                        }

                        LoopMaxMassFlowRate = max(0.0, LoopMaxMassFlowRate);
                        LoopMinMassFlowRate = max(0.0, LoopMinMassFlowRate);

                        // Initial all loop nodes by initializing all component inlet and outlet nodes
                        for (BranchNum = 1;
                             BranchNum <= PlantLoop(LoopNum).LoopSide(LoopSideNum).TotalBranches; ++BranchNum) {
                            for (CompNum = 1; CompNum <= PlantLoop(LoopNum).LoopSide(LoopSideNum).Branch(
                                    BranchNum).TotalComponents; ++CompNum) {
                                ComponentInlet = PlantLoop(LoopNum).LoopSide(LoopSideNum).Branch(BranchNum).Comp(
                                        CompNum).NodeNumIn;
                                ComponentOutlet = PlantLoop(LoopNum).LoopSide(LoopSideNum).Branch(BranchNum).Comp(
                                        CompNum).NodeNumOut;
                                BranchInlet = PlantLoop(LoopNum).LoopSide(LoopSideNum).Branch(BranchNum).NodeNumIn;

                                Node(ComponentInlet).Temp = LoopSetPointTemp;
                                Node(ComponentInlet).TempMin = LoopMinTemp;
                                Node(ComponentInlet).TempMax = LoopMaxTemp;
                                Node(ComponentInlet).TempLastTimestep = LoopSetPointTemp;

                                Node(ComponentInlet).MassFlowRate = 0.0;
                                PlantLoop(LoopNum).LoopSide(LoopSideNum).Branch(BranchNum).Comp(CompNum).MyLoad = 0.0;
                                PlantLoop(LoopNum).LoopSide(LoopSideNum).Branch(BranchNum).Comp(
                                        CompNum).Available = false;
                                PlantLoop(LoopNum).LoopSide(LoopSideNum).Branch(BranchNum).Comp(
                                        CompNum).FreeCoolCntrlShutDown = false;
                                PlantLoop(LoopNum).LoopSide(LoopSideNum).Branch(BranchNum).RequestedMassFlow = 0.0;

                                if (Node(ComponentInlet).MassFlowRateMin > 0.0) {
                                    Node(ComponentInlet).MassFlowRateMinAvail = Node(ComponentInlet).MassFlowRateMin;
                                } else {
                                    Node(ComponentInlet).MassFlowRateMin = LoopMinMassFlowRate;
                                    Node(ComponentInlet).MassFlowRateMinAvail = LoopMinMassFlowRate;
                                }

                                if (Node(ComponentInlet).MassFlowRateMax > 0.0) {
                                    Node(ComponentInlet).MassFlowRateMaxAvail = Node(ComponentInlet).MassFlowRateMax;
                                } else {
                                    Node(ComponentInlet).MassFlowRateMax = LoopMaxMassFlowRate;
                                    Node(ComponentInlet).MassFlowRateMaxAvail = LoopMaxMassFlowRate;
                                }

                                Node(ComponentInlet).MassFlowRateRequest = 0.0;
                                Node(ComponentInlet).Quality = StartQuality;
                                Node(ComponentInlet).Press = StdBaroPress;
                                Node(ComponentInlet).Enthalpy = StartEnthalpy;
                                Node(ComponentInlet).HumRat = StartHumRat;

                                Node(ComponentOutlet).FluidType = Node(BranchInlet).FluidType;
                                Node(ComponentOutlet).Temp = Node(BranchInlet).Temp;
                                Node(ComponentOutlet).TempMin = Node(BranchInlet).TempMin;
                                Node(ComponentOutlet).TempMax = Node(BranchInlet).TempMax;
                                Node(ComponentOutlet).TempLastTimestep = Node(BranchInlet).TempLastTimestep;
                                Node(ComponentOutlet).MassFlowRate = Node(BranchInlet).MassFlowRate;
                                Node(ComponentOutlet).MassFlowRateMin = Node(BranchInlet).MassFlowRateMin;
                                Node(ComponentOutlet).MassFlowRateMax = Node(BranchInlet).MassFlowRateMax;
                                Node(ComponentOutlet).MassFlowRateMinAvail = Node(BranchInlet).MassFlowRateMinAvail;
                                Node(ComponentOutlet).MassFlowRateMaxAvail = Node(BranchInlet).MassFlowRateMaxAvail;
                                Node(ComponentOutlet).MassFlowRateRequest = 0.0;
                                Node(ComponentOutlet).Quality = StartQuality;
                                Node(ComponentOutlet).Press = StdBaroPress;
                                Node(ComponentOutlet).Enthalpy = StartEnthalpy;
                                Node(ComponentOutlet).HumRat = StartHumRat;
                            } // COMPONENT LOOP
                        }     // BRANCH LOOP
                    }         // LOOPSIDE
                }             // PLANT LOOP
                for (auto &e : PlantReport) {
                    e.CoolingDemand = 0.0;
                    e.HeatingDemand = 0.0;
                    e.DemandNotDispatched = 0.0;
                    e.UnmetDemand = 0.0;
                    e.LastLoopSideSimulated = 0;
                    e.InletNodeFlowrate = 0.0;
                    e.InletNodeTemperature = 0.0;
                    e.OutletNodeFlowrate = 0.0;
                    e.OutletNodeTemperature = 0.0;
                }

                MyEnvrnFlag = false;
                //*****************************************************************
                // END OF ENVIRONMENT INITS
                //*****************************************************************
            }

            if (!BeginEnvrnFlag) MyEnvrnFlag = true;

            // FirstHVACiteration inits
            for (LoopNum = 1; LoopNum <= TotNumLoops; ++LoopNum) {
                LoopIn = PlantLoop(LoopNum).LoopSide(DemandSide).NodeNumIn; // DSU? Demand/Supply side inlet??
                // UPDATE LOOP FLOW SETPOINT
                //    Node(LoopIn)%MassFlowRateSetPoint =  LoopMaxMassFlowRate !DSU? this is suspect, may not be set?
                // UPDATE LOOP TEMPERATURE SETPOINTS

                LoopSetPointTemp = Node(PlantLoop(LoopNum).TempSetPointNodeNum).TempSetPoint;

                // Check the Loop Setpoint and make sure it is bounded by the Loop Max and Min
                LoopMaxTemp = PlantLoop(LoopNum).MaxTemp;
                LoopMinTemp = PlantLoop(LoopNum).MinTemp;
                // Check it against the loop temperature limits
                LoopSetPointTemp = min(LoopMaxTemp, LoopSetPointTemp);
                LoopSetPointTemp = max(LoopMinTemp, LoopSetPointTemp);

                // Update supply side loop setpoint in plant data structure
                PlantLoop(LoopNum).LoopSide(SupplySide).TempSetPoint = LoopSetPointTemp;
                PlantLoop(LoopNum).LoopSide(DemandSide).TempSetPoint = LoopSetPointTemp;

                // Update supply side hi-lo setpoints for dual SP control
                if (PlantLoop(LoopNum).LoopDemandCalcScheme == DualSetPointDeadBand) {
                    LoopSetPointTempHi = Node(PlantLoop(LoopNum).TempSetPointNodeNum).TempSetPointHi;
                    LoopSetPointTempLo = Node(PlantLoop(LoopNum).TempSetPointNodeNum).TempSetPointLo;
                    LoopSetPointTempHi = min(LoopMaxTemp, LoopSetPointTempHi);
                    LoopSetPointTempHi = max(LoopMinTemp, LoopSetPointTempHi);
                    LoopSetPointTempLo = min(LoopMaxTemp, LoopSetPointTempLo);
                    LoopSetPointTempLo = max(LoopMinTemp, LoopSetPointTempLo);
                    PlantLoop(LoopNum).LoopSide(SupplySide).TempSetPointHi = LoopSetPointTempHi;
                    PlantLoop(LoopNum).LoopSide(SupplySide).TempSetPointLo = LoopSetPointTempLo;
                }

                // update demand side loop setpoint in plant data structure
                if (PlantLoop(LoopNum).CommonPipeType == CommonPipe_TwoWay) { // get a second setpoint for secondaryLoop
                    // if the plant loop is two common pipe configured for temperature control on secondary side inlet, then
                    // we want to initialize the demand side of the loop using that setpoint
                    if (PlantLoop(LoopNum).LoopSide(DemandSide).InletNodeSetPt) {
                        SecondaryLoopSetPointTemp = Node(
                                PlantLoop(LoopNum).LoopSide(DemandSide).NodeNumIn).TempSetPoint;
                        SecondaryLoopSetPointTemp = min(LoopMaxTemp, SecondaryLoopSetPointTemp);
                        SecondaryLoopSetPointTemp = max(LoopMinTemp, SecondaryLoopSetPointTemp);
                        PlantLoop(LoopNum).LoopSide(DemandSide).TempSetPoint = SecondaryLoopSetPointTemp;
                        // Since Dual setpoint not explicitly available for demand side, we can't do the
                        // bounding check on hi/lo setpoint.  IF we did we would over-write
                        // the SensedNodeFlagValue of -999 for no dual setpoint case.
                        PlantLoop(LoopNum).LoopSide(DemandSide).TempSetPointHi = Node(
                                PlantLoop(LoopNum).LoopSide(DemandSide).NodeNumIn).TempSetPointHi;
                        PlantLoop(LoopNum).LoopSide(DemandSide).TempSetPointLo = Node(
                                PlantLoop(LoopNum).LoopSide(DemandSide).NodeNumIn).TempSetPointLo;
                    }

                    // initialize common pipe flows to zero.
                    if (allocated(PlantCommonPipe)) {
                        PlantCommonPipe(LoopNum).PriToSecFlow = 0.0;
                        PlantCommonPipe(LoopNum).SecToPriFlow = 0.0;
                        PlantCommonPipe(LoopNum).PriCPLegFlow = 0.0;
                        PlantCommonPipe(LoopNum).SecCPLegFlow = 0.0;
                    }
                } else { // no secondary loop, so use supply side loop SP on demand side too.
                    PlantLoop(LoopNum).LoopSide(DemandSide).TempSetPoint = LoopSetPointTemp;
                    if (PlantLoop(LoopNum).LoopDemandCalcScheme == DualSetPointDeadBand) {
                        PlantLoop(LoopNum).LoopSide(DemandSide).TempSetPointHi = LoopSetPointTempHi;
                        PlantLoop(LoopNum).LoopSide(DemandSide).TempSetPointLo = LoopSetPointTempLo;
                    }
                }

                for (LoopSideNum = DemandSide; LoopSideNum <= SupplySide; ++LoopSideNum) {
                    for (BranchNum = 1;
                         BranchNum <= PlantLoop(LoopNum).LoopSide(LoopSideNum).TotalBranches; ++BranchNum) {
                        for (CompNum = 1; CompNum <= PlantLoop(LoopNum).LoopSide(LoopSideNum).Branch(
                                BranchNum).TotalComponents; ++CompNum) {
                            ComponentInlet = PlantLoop(LoopNum).LoopSide(LoopSideNum).Branch(BranchNum).Comp(
                                    CompNum).NodeNumIn;
                            ComponentOutlet = PlantLoop(LoopNum).LoopSide(LoopSideNum).Branch(BranchNum).Comp(
                                    CompNum).NodeNumOut;

                            // reinit to node hardware limits
                            Node(ComponentInlet).MassFlowRateMinAvail = Node(ComponentInlet).MassFlowRateMin;
                            Node(ComponentOutlet).MassFlowRateMinAvail = Node(ComponentInlet).MassFlowRateMin;
                            Node(ComponentInlet).MassFlowRateMaxAvail = Node(ComponentInlet).MassFlowRateMax;
                            Node(ComponentOutlet).MassFlowRateMaxAvail = Node(ComponentInlet).MassFlowRateMax;

                            Node(ComponentInlet).MassFlowRateRequest = 0.0;
                            Node(ComponentOutlet).MassFlowRateRequest = 0.0;
                        }
                    }
                }

                for (OpNum = 1; OpNum <= PlantLoop(LoopNum).NumOpSchemes; ++OpNum) {
                    // If the operating scheme is scheduled "OFF", go to next scheme
                    if (GetCurrentScheduleValue(PlantLoop(LoopNum).OpScheme(OpNum).SchedPtr) <= 0.0) {
                        PlantLoop(LoopNum).OpScheme(OpNum).Available = false;
                    } else {
                        PlantLoop(LoopNum).OpScheme(OpNum).Available = true;
                    }
                }
            }
        }

        void UpdateNodeThermalHistory() {

            // SUBROUTINE INFORMATION:
            //       AUTHOR         Brent Griffith
            //       DATE WRITTEN   Sept 2010
            //       MODIFIED       na
            //       RE-ENGINEERED  na

            // PURPOSE OF THIS SUBROUTINE:
            // update temperature history for plant capacitance model and other

            // METHODOLOGY EMPLOYED:
            // copy current values into "LastTimestep" values

            // REFERENCES:
            // na

            // USE STATEMENTS:
            // na

            // SUBROUTINE ARGUMENT DEFINITIONS:
            // na

            // SUBROUTINE PARAMETER DEFINITIONS:
            // na

            // INTERFACE BLOCK SPECIFICATIONS:
            // na

            // DERIVED TYPE DEFINITIONS:
            // na

            // SUBROUTINE LOCAL VARIABLE DECLARATIONS:
            // na

            // array assignment
            if (NumOfNodes > 0) {
                for (auto &e : Node) { // MA
                    e.TempLastTimestep = e.Temp;
                    e.EnthalpyLastTimestep = e.Enthalpy;
                }
            }
        }

        void CheckPlantOnAbort() {

            // SUBROUTINE INFORMATION:
            //       AUTHOR         Brent Griffith
            //       DATE WRITTEN   Septemeber 2006
            //       MODIFIED       na
            //       RE-ENGINEERED  na

            // PURPOSE OF THIS SUBROUTINE:
            // Called once E+ is in the process of aborting because of fatal error
            //  check for plant input problems to help users find problems in input files

            // METHODOLOGY EMPLOYED:
            //  search plant data structures for issues that may help solve problems in input files
            //  1.   if loop side has a splitter/mixer and one branch in there is control type bypass,
            //       then another branch in the s/m needs to be active
            //  other checks could/should be added!

            // Using/Aliasing
            using DataErrorTracking::AskForPlantCheckOnAbort;

            // SUBROUTINE LOCAL VARIABLE DECLARATIONS:
            int LoopNum;           // DO loop counter for loops
            bool ActiveCntrlfound; // used to search for active control branches in parallel with bypass branches
            int ParalBranchNum;    // used to search for active control branches in parallel with bypass branches
            int ParalBranchNum2;   // used to search for active control branches in parallel with bypass branches
            int BranchNum2;        // used to search for active control branches in parallel with bypass branches
            int SideNum;
            int numLoopSides;
            int BranchNum; // DO loop counter for branches
            int CompNum;   // do loop for multiple components on a branch
            bool ShouldBeACTIVE;

            if (!(AskForPlantCheckOnAbort)) {
                return;
            }

            if (TotNumLoops <= 0) return;
            if (!(allocated(PlantLoop))) return;

            for (LoopNum = 1; LoopNum <= TotNumLoops; ++LoopNum) {
                numLoopSides = 2;
                for (SideNum = 1; SideNum <= numLoopSides; ++SideNum) {
                    if (!(PlantLoop(LoopNum).LoopSide(SideNum).SplitterExists)) continue;

                    for (ParalBranchNum = 1;
                         ParalBranchNum <= PlantLoop(LoopNum).LoopSide(SideNum).Splitter.TotalOutletNodes;
                         ++ParalBranchNum) {
                        BranchNum = PlantLoop(LoopNum).LoopSide(SideNum).Splitter.BranchNumOut(ParalBranchNum);
                        if (PlantLoop(LoopNum).LoopSide(SideNum).Branch(
                                BranchNum).IsBypass) { // we know there is a bypass
                            // check that there is at least one 'Active' control type in parallel with bypass branch
                            ActiveCntrlfound = false;
                            for (ParalBranchNum2 = 1;
                                 ParalBranchNum2 <= PlantLoop(LoopNum).LoopSide(SideNum).Splitter.TotalOutletNodes;
                                 ++ParalBranchNum2) {
                                BranchNum2 = PlantLoop(LoopNum).LoopSide(SideNum).Splitter.BranchNumOut(
                                        ParalBranchNum2);
                                if (PlantLoop(LoopNum).LoopSide(SideNum).Branch(BranchNum2).ControlType ==
                                    ControlType_Active) {
                                    ActiveCntrlfound = true;
                                }
                            }
                            if (!(ActiveCntrlfound)) {
                                ShowWarningError(
                                        "Check control types on branches between splitter and mixer in PlantLoop=" +
                                        PlantLoop(LoopNum).Name);
                                ShowContinueError("Found a BYPASS branch with no ACTIVE branch in parallel with it");
                                ShowContinueError(
                                        "In certain (but not all) situations, this can cause problems; please verify your inputs");
                                ShowContinueError("Bypass branch named: " +
                                                  PlantLoop(LoopNum).LoopSide(SideNum).Branch(BranchNum).Name);
                            }
                        } // bypass present

                        // check for possible components on demand side that should be ACTIVE but are not
                        if (SideNum == DemandSide) {
                            // check for presences of the following components whose branch control type should be active
                            // WATER HEATER:MIXED
                            // WATER HEATER:STRATIFIED
                            // WATER USE CONNECTIONS
                            // COIL:WATER:COOLING
                            // COIL:WATER:SIMPLEHEATING
                            // COIL:STEAM:AIRHEATING
                            // SOLAR COLLECTOR:FLAT PLATE
                            // PLANT LOAD PROFILE
                            for (CompNum = 1; CompNum <= PlantLoop(LoopNum).LoopSide(SideNum).Branch(
                                    BranchNum).TotalComponents; ++CompNum) {
                                ShouldBeACTIVE = false;
                                {
                                    auto const SELECT_CASE_var(
                                            PlantLoop(LoopNum).LoopSide(SideNum).Branch(BranchNum).Comp(
                                                    CompNum).TypeOf_Num);

                                    if (SELECT_CASE_var == TypeOf_WtrHeaterMixed) {
                                        ShouldBeACTIVE = true;
                                    } else if (SELECT_CASE_var == TypeOf_WtrHeaterStratified) {
                                        ShouldBeACTIVE = true;
                                    } else if (SELECT_CASE_var == TypeOf_WaterUseConnection) {
                                        ShouldBeACTIVE = true;
                                    } else if (SELECT_CASE_var == TypeOf_CoilWaterCooling) {
                                        ShouldBeACTIVE = true;
                                    } else if (SELECT_CASE_var == TypeOf_CoilWaterDetailedFlatCooling) {
                                        ShouldBeACTIVE = true;
                                    } else if (SELECT_CASE_var == TypeOf_CoilWaterSimpleHeating) {
                                        ShouldBeACTIVE = true;
                                    } else if (SELECT_CASE_var == TypeOf_CoilSteamAirHeating) {
                                        ShouldBeACTIVE = true;
                                    } else if (SELECT_CASE_var == TypeOf_SolarCollectorFlatPlate) {
                                        ShouldBeACTIVE = true;
                                    } else if (SELECT_CASE_var == TypeOf_PlantLoadProfile) {
                                        ShouldBeACTIVE = true;
                                    } else {
                                        // not a demand side component that we know needs to be active, do nothing
                                    }
                                }

                                if (ShouldBeACTIVE) {
                                    {
                                        auto const SELECT_CASE_var(
                                                PlantLoop(LoopNum).LoopSide(SideNum).Branch(BranchNum).ControlType);

                                        if (SELECT_CASE_var == ControlType_Unknown) {
                                            ShowWarningError(
                                                    "Found potential problem with Control Type for Branch named: " +
                                                    PlantLoop(LoopNum).LoopSide(SideNum).Branch(BranchNum).Name);
                                            ShowContinueError(
                                                    "This branch should (probably) be ACTIVE but has control type unknown");
                                        } else if (SELECT_CASE_var == ControlType_Active) {
                                            // do nothing, this is correct control type.
                                        } else if (SELECT_CASE_var == ControlType_Passive) {
                                            ShowWarningError(
                                                    "Found potential problem with Control Type for Branch named: " +
                                                    PlantLoop(LoopNum).LoopSide(SideNum).Branch(BranchNum).Name);
                                            ShowContinueError(
                                                    "This branch should (probably) be ACTIVE but has control type PASSIVE");
                                        } else if (SELECT_CASE_var == ControlType_SeriesActive) {
                                            // do nothing, should be okay. (? don't really understand SeriesActive though)
                                        } else if (SELECT_CASE_var == ControlType_Bypass) {
                                            ShowWarningError(
                                                    "Found potential problem with Control Type for Branch named: " +
                                                    PlantLoop(LoopNum).LoopSide(SideNum).Branch(BranchNum).Name);
                                            ShowContinueError(
                                                    "This branch should (probably) be ACTIVE but has control type Bypass");
                                        }
                                    }
                                } // should be active
                            }     // comp num loop
                        }         // demand side

                    } // splitter outlet nodes

                    // check to see if bypass exists in demand side. If not warn error of possible flow problems
                    if (!PlantLoop(LoopNum).LoopSide(SideNum).BypassExists) {
                        if (SideNum == DemandSide) {
                            ShowWarningError("There is no BYPASS component in the demand-side of PlantLoop =" +
                                             PlantLoop(LoopNum).Name);
                            ShowContinueError(
                                    "You may be able to fix the fatal error above by adding a demand-side BYPASS PIPE.");
                        }
                    }
                } // loop sides
            }     // plant loops
        }

        void InitOneTimePlantSizingInfo(int const LoopNum) // loop being initialized for sizing
        {

            // SUBROUTINE INFORMATION:
            //       AUTHOR         Brent Griffith
            //       DATE WRITTEN   April 2011
            //       MODIFIED       na
            //       RE-ENGINEERED  na

            // PURPOSE OF THIS SUBROUTINE:
            // one time init what can be set up related to plant sizing data structure.

            // METHODOLOGY EMPLOYED:
            // <description>

            // REFERENCES:
            // na

            // Using/Aliasing
            using DataSizing::NumPltSizInput;
            using DataSizing::PlantSizData;
            using DataSizing::PlantSizingData;

            // Locals
            // SUBROUTINE ARGUMENT DEFINITIONS:

            // SUBROUTINE PARAMETER DEFINITIONS:
            // na

            // INTERFACE BLOCK SPECIFICATIONS:
            // na

            // DERIVED TYPE DEFINITIONS:
            // na

            // SUBROUTINE LOCAL VARIABLE DECLARATIONS:
            int PlantSizNum(0); // index of Plant Sizing data for this loop

            if (PlantLoop(LoopNum).PlantSizNum == 0) {
                if (NumPltSizInput > 0) {
                    PlantSizNum = UtilityRoutines::FindItemInList(PlantLoop(LoopNum).Name, PlantSizData,
                                                                  &PlantSizingData::PlantLoopName);
                    if (PlantSizNum > 0) {
                        PlantLoop(LoopNum).PlantSizNum = PlantSizNum;
                    }
                }
            }
        }

        void SizePlantLoop(int const LoopNum, // Supply side loop being simulated
                           bool const OkayToFinish) {

            // SUBROUTINE INFORMATION:
            //       AUTHOR         Fred Buhl
            //       DATE WRITTEN   December 2001
            //       MODIFIED       na
            //       RE-ENGINEERED  na

            // PURPOSE OF THIS SUBROUTINE:
            // This subroutine is for sizing the supply side of Plant Loops for which loop flow rates
            // have not been specified in the input.

            // METHODOLOGY EMPLOYED:
            // Obtains volumetric flow rate data from the PlantSizData array..

            // Using/Aliasing
            using namespace DataSizing;
            using FluidProperties::GetDensityGlycol;
            using General::RoundSigDigits;
            using PlantLoopEquip::SimPlantEquip;
            using ReportSizingManager::ReportSizingOutput;

            // Locals
            bool InitLoopEquip(true);

            // SUBROUTINE PARAMETER DEFINITIONS:
            static std::string const RoutineName("SizePlantLoop");

            // SUBROUTINE LOCAL VARIABLE DECLARATIONS:
            int PlantSizNum(0);      // index of Plant Sizing data for this loop
            int BranchNum;           // DO loop counter for cycling through branches on a demand side loop
            int CompNum;             // DO loop counter for cycling through components on a demand side loop
            int SupNodeNum;          // component inlet water node number
            int WaterCompNum;        // DO loop counter for cycling through all the components that demand water
            bool ErrorsFound(false); // If errors detected in input
            // bool SimNestedLoop( false );
            bool ReSize(false);
            bool AllSizFac(true);
            Real64 LoopSizFac(0.0);
            Real64 AvLoopSizFac;
            Real64 PlantSizFac(1.0);
            Real64 MaxSizFac(0.0);
            Real64 BranchSizFac;
            Real64 NumBrSizFac(0.0);
            Real64 FluidDensity(0.0); // local value from glycol routine
            bool Finalize(OkayToFinish);

            if (PlantLoop(LoopNum).PlantSizNum > 0) {
                ReSize = true;
                PlantSizNum = PlantLoop(LoopNum).PlantSizNum;
                // PlantSizData(PlantSizNum)%DesVolFlowRate = 0.0D0 ! DSU2
            } else {
                if (NumPltSizInput > 0) {
                    PlantSizNum = UtilityRoutines::FindItemInList(PlantLoop(LoopNum).Name, PlantSizData,
                                                                  &PlantSizingData::PlantLoopName);
                }
            }
            PlantLoop(LoopNum).PlantSizNum = PlantSizNum;
            // calculate a loop sizing factor and a branch sizing factor. Note that components without a sizing factor
            // are assigned sizing factors of zero in this calculation
            if (PlantSizNum > 0) {
                if (GetCompSizFac) {
                    for (BranchNum = 1;
                         BranchNum <= PlantLoop(LoopNum).LoopSide(SupplySide).TotalBranches; ++BranchNum) {
                        BranchSizFac = 0.0;
                        PlantLoop(LoopNum).LoopSide(SupplySide).Branch(BranchNum).PumpSizFac = 1.0;
                        if (PlantLoop(LoopNum).LoopSide(SupplySide).NodeNumIn ==
                            PlantLoop(LoopNum).LoopSide(SupplySide).Branch(BranchNum).NodeNumIn)
                            continue;
                        if (PlantLoop(LoopNum).LoopSide(SupplySide).NodeNumOut ==
                            PlantLoop(LoopNum).LoopSide(SupplySide).Branch(BranchNum).NodeNumOut)
                            continue;
                        for (CompNum = 1; CompNum <= PlantLoop(LoopNum).LoopSide(SupplySide).Branch(
                                BranchNum).TotalComponents; ++CompNum) {
                            SimPlantEquip(LoopNum, SupplySide, BranchNum, CompNum, true, InitLoopEquip, GetCompSizFac);
                            BranchSizFac = max(BranchSizFac,
                                               PlantLoop(LoopNum).LoopSide(SupplySide).Branch(BranchNum).Comp(
                                                       CompNum).SizFac);
                        }
                        LoopSizFac += BranchSizFac;
                        MaxSizFac = max(MaxSizFac, BranchSizFac);
                        if (BranchSizFac > 0.0) {
                            PlantLoop(LoopNum).LoopSide(SupplySide).Branch(BranchNum).PumpSizFac = BranchSizFac;
                            ++NumBrSizFac;
                        } else {
                            AllSizFac = false;
                        }
                    }
                    AvLoopSizFac = LoopSizFac / max(1.0, NumBrSizFac);

                    if (AvLoopSizFac > 0.0 && AvLoopSizFac < 1.0) {
                        PlantSizFac = LoopSizFac;
                    } else if (AvLoopSizFac > 1.0) {
                        PlantSizFac = MaxSizFac;
                    } else {
                        PlantSizFac = 1.0;
                    }
                    // store the sizing factor now, for later reuse,
                    PlantSizData(PlantSizNum).PlantSizFac = PlantSizFac;
                    // might deprecate this next bit in favor of simpler storage in PlantSizData structure
                    for (BranchNum = 1;
                         BranchNum <= PlantLoop(LoopNum).LoopSide(SupplySide).TotalBranches; ++BranchNum) {
                        if (PlantLoop(LoopNum).LoopSide(SupplySide).NodeNumIn ==
                            PlantLoop(LoopNum).LoopSide(SupplySide).Branch(BranchNum).NodeNumIn) {
                            PlantLoop(LoopNum).LoopSide(SupplySide).Branch(BranchNum).PumpSizFac = PlantSizFac;
                        }
                        if (PlantLoop(LoopNum).LoopSide(SupplySide).NodeNumOut ==
                            PlantLoop(LoopNum).LoopSide(SupplySide).Branch(BranchNum).NodeNumOut) {
                            PlantLoop(LoopNum).LoopSide(SupplySide).Branch(BranchNum).PumpSizFac = PlantSizFac;
                        }
                    }

                } else {
                    // fill PlantSizFac from data structure
                    for (BranchNum = 1;
                         BranchNum <= PlantLoop(LoopNum).LoopSide(SupplySide).TotalBranches; ++BranchNum) {
                        if (PlantLoop(LoopNum).LoopSide(SupplySide).NodeNumIn ==
                            PlantLoop(LoopNum).LoopSide(SupplySide).Branch(BranchNum).NodeNumIn) {
                            PlantSizFac = PlantLoop(LoopNum).LoopSide(SupplySide).Branch(BranchNum).PumpSizFac;
                            break;
                        }
                    }
                }

                // sum up contributions from CompDesWaterFlow, demand side size request (non-coincident)
                PlantSizData(PlantSizNum).DesVolFlowRate = 0.0; // init for summation
                for (BranchNum = 1; BranchNum <= PlantLoop(LoopNum).LoopSide(DemandSide).TotalBranches; ++BranchNum) {
                    for (CompNum = 1; CompNum <= PlantLoop(LoopNum).LoopSide(DemandSide).Branch(
                            BranchNum).TotalComponents; ++CompNum) {
                        SupNodeNum = PlantLoop(LoopNum).LoopSide(DemandSide).Branch(BranchNum).Comp(CompNum).NodeNumIn;
                        for (WaterCompNum = 1; WaterCompNum <= SaveNumPlantComps; ++WaterCompNum) {
                            if (SupNodeNum == CompDesWaterFlow(WaterCompNum).SupNode) {
                                PlantSizData(PlantSizNum).DesVolFlowRate += CompDesWaterFlow(
                                        WaterCompNum).DesVolFlowRate;
                            }
                        }
                    }
                }

                if (!PlantLoop(LoopNum).MaxVolFlowRateWasAutoSized && (PlantLoop(LoopNum).MaxVolFlowRate > 0.0)) {
                    // if the user puts in a large throwaway value for hard max plant loop size, they may not want this affecting anything else.
                    //  but if they put in a smaller value, then it should cap the design size, so use hard value if it is smaller than non-coincident
                    //  result
                    PlantSizData(PlantSizNum).DesVolFlowRate = std::min(PlantSizData(PlantSizNum).DesVolFlowRate,
                                                                        PlantLoop(LoopNum).MaxVolFlowRate);
                }
            }

            if (PlantLoop(LoopNum).MaxVolFlowRateWasAutoSized) {

                if ((PlantSizNum > 0)) {

                    if (PlantSizData(PlantSizNum).DesVolFlowRate >= SmallWaterVolFlow) {
                        PlantLoop(LoopNum).MaxVolFlowRate =
                                PlantSizData(PlantSizNum).DesVolFlowRate * PlantSizData(PlantSizNum).PlantSizFac;
                    } else {
                        PlantLoop(LoopNum).MaxVolFlowRate = 0.0;
                        if (PlantFinalSizesOkayToReport) {
                            ShowWarningError("SizePlantLoop: Calculated Plant Sizing Design Volume Flow Rate=[" +
                                             RoundSigDigits(PlantSizData(PlantSizNum).DesVolFlowRate, 2) +
                                             "] is too small. Set to 0.0");
                            ShowContinueError("..occurs for PlantLoop=" + PlantLoop(LoopNum).Name);
                        }
                    }
                    if (Finalize) {
                        if (PlantFinalSizesOkayToReport) {
                            if (PlantLoop(LoopNum).TypeOfLoop == LoopType_Plant) {
                                ReportSizingOutput(
                                        "PlantLoop", PlantLoop(LoopNum).Name, "Maximum Loop Flow Rate [m3/s]",
                                        PlantLoop(LoopNum).MaxVolFlowRate);
                            } else if (PlantLoop(LoopNum).TypeOfLoop == LoopType_Condenser) {
                                ReportSizingOutput(
                                        "CondenserLoop", PlantLoop(LoopNum).Name, "Maximum Loop Flow Rate [m3/s]",
                                        PlantLoop(LoopNum).MaxVolFlowRate);
                            }
                        }
                        if (PlantFirstSizesOkayToReport) {
                            if (PlantLoop(LoopNum).TypeOfLoop == LoopType_Plant) {
                                ReportSizingOutput(
                                        "PlantLoop", PlantLoop(LoopNum).Name, "Initial Maximum Loop Flow Rate [m3/s]",
                                        PlantLoop(LoopNum).MaxVolFlowRate);
                            } else if (PlantLoop(LoopNum).TypeOfLoop == LoopType_Condenser) {
                                ReportSizingOutput(
                                        "CondenserLoop", PlantLoop(LoopNum).Name,
                                        "Initial Maximum Loop Flow Rate [m3/s]", PlantLoop(LoopNum).MaxVolFlowRate);
                            }
                        }
                    }

                } else {
                    if (PlantFirstSizesOkayToFinalize) {
                        ShowFatalError("Autosizing of plant loop requires a loop Sizing:Plant object");
                        ShowContinueError("Occurs in PlantLoop object=" + PlantLoop(LoopNum).Name);
                        ErrorsFound = true;
                    }
                }
            }

            // Small loop mass no longer introduces instability. Checks and warnings removed by SJR 20 July 2007.
            if (PlantLoop(LoopNum).VolumeWasAutoSized) {
                // There is no stability requirement (mass can be zero), autosizing is based on loop circulation time.
                // Note this calculation also appears in PlantManager::ResizePlantLoopLevelSizes and SizingAnalysisObjects::ResolveDesignFlowRate
                PlantLoop(LoopNum).Volume =
                        PlantLoop(LoopNum).MaxVolFlowRate * PlantLoop(LoopNum).CirculationTime * 60.0;
                if (PlantFinalSizesOkayToReport) {
                    if (PlantLoop(LoopNum).TypeOfLoop == LoopType_Plant) {
                        // condenser loop vs plant loop breakout needed.
                        ReportSizingOutput("PlantLoop", PlantLoop(LoopNum).Name, "Plant Loop Volume [m3]",
                                           PlantLoop(LoopNum).Volume);
                    } else if (PlantLoop(LoopNum).TypeOfLoop == LoopType_Condenser) {
                        ReportSizingOutput("CondenserLoop", PlantLoop(LoopNum).Name, "Condenser Loop Volume [m3]",
                                           PlantLoop(LoopNum).Volume);
                    }
                }
                if (PlantFirstSizesOkayToReport) {
                    if (PlantLoop(LoopNum).TypeOfLoop == LoopType_Plant) {
                        // condenser loop vs plant loop breakout needed.
                        ReportSizingOutput("PlantLoop", PlantLoop(LoopNum).Name, "Initial Plant Loop Volume [m3]",
                                           PlantLoop(LoopNum).Volume);
                    } else if (PlantLoop(LoopNum).TypeOfLoop == LoopType_Condenser) {
                        ReportSizingOutput("CondenserLoop", PlantLoop(LoopNum).Name,
                                           "Initial Condenser Loop Volume [m3]", PlantLoop(LoopNum).Volume);
                    }
                }
            }

            // should now have plant volume, calculate plant volume's mass for fluid type
            if (PlantLoop(LoopNum).FluidType == NodeType_Water) {
                FluidDensity = GetDensityGlycol(PlantLoop(LoopNum).FluidName, InitConvTemp,
                                                PlantLoop(LoopNum).FluidIndex, RoutineName);
            } else if (PlantLoop(LoopNum).FluidType == NodeType_Steam) {
                FluidDensity = GetSatDensityRefrig(fluidNameSteam, 100.0, 1.0, PlantLoop(LoopNum).FluidIndex,
                                                   RoutineName);
            } else {
                assert(false);
            }

            PlantLoop(LoopNum).Mass = PlantLoop(LoopNum).Volume * FluidDensity;

            PlantLoop(LoopNum).MaxMassFlowRate = PlantLoop(LoopNum).MaxVolFlowRate * FluidDensity;
            PlantLoop(LoopNum).MinMassFlowRate = PlantLoop(LoopNum).MinVolFlowRate * FluidDensity;

            if (ErrorsFound) {
                ShowFatalError("Preceding sizing errors cause program termination");
            }
        }

        void ResizePlantLoopLevelSizes(int const LoopNum // Supply side loop being simulated
        ) {

            // SUBROUTINE INFORMATION:
            //       AUTHOR         Brent Griffith
            //       DATE WRITTEN   Jan 2015
            //       MODIFIED       na
            //       RE-ENGINEERED  na

            // PURPOSE OF THIS SUBROUTINE:
            // This subroutine is for redon the sizing of plant loops to support HVAC Sizing Simulation

            // METHODOLOGY EMPLOYED:
            // Obtains volumetric flow rate data from the PlantSizData array..

            // Using/Aliasing
            using namespace DataSizing;
            using DataPlant::PlantLoop;
            using FluidProperties::GetDensityGlycol;
            using General::RoundSigDigits;
            using PlantLoopEquip::SimPlantEquip;
            using ReportSizingManager::ReportSizingOutput;

            // SUBROUTINE PARAMETER DEFINITIONS:
            static std::string const RoutineName("ResizePlantLoop");

            // SUBROUTINE LOCAL VARIABLE DECLARATIONS:
            int PlantSizNum(0);      // index of Plant Sizing data for this loop
            int BranchNum;           // DO loop counter for cycling through branches on a demand side loop
            int CompNum;             // DO loop counter for cycling through components on a demand side loop
            int SupNodeNum;          // component inlet water node number
            int WaterCompNum;        // DO loop counter for cycling through all the components that demand water
            bool ErrorsFound(false); // If errors detected in input
            // bool SimNestedLoop( false );
            bool ReSize;

            Real64 FluidDensity(0.0); // local value from glycol routine

            Real64 PlantSizeFac;

            ReSize = false;

            PlantSizNum = PlantLoop(LoopNum).PlantSizNum;

            // fill PlantSizFac from data structure
            for (BranchNum = 1; BranchNum <= PlantLoop(LoopNum).LoopSide(SupplySide).TotalBranches; ++BranchNum) {
                if (PlantLoop(LoopNum).LoopSide(SupplySide).NodeNumIn ==
                    PlantLoop(LoopNum).LoopSide(SupplySide).Branch(BranchNum).NodeNumIn) {
                    PlantSizeFac = PlantLoop(LoopNum).LoopSide(SupplySide).Branch(BranchNum).PumpSizFac;
                    break;
                }
            }
            if (PlantSizData(PlantSizNum).ConcurrenceOption == NonCoincident) {
                // we can have plant loops that are non-coincident along with some that are coincident
                // so refresh sum of registered flows (they may have changed)

                PlantSizData(PlantSizNum).DesVolFlowRate = 0.0; // init for summation
                for (BranchNum = 1; BranchNum <= PlantLoop(LoopNum).LoopSide(DemandSide).TotalBranches; ++BranchNum) {
                    for (CompNum = 1; CompNum <= PlantLoop(LoopNum).LoopSide(DemandSide).Branch(
                            BranchNum).TotalComponents; ++CompNum) {
                        SupNodeNum = PlantLoop(LoopNum).LoopSide(DemandSide).Branch(BranchNum).Comp(CompNum).NodeNumIn;
                        for (WaterCompNum = 1; WaterCompNum <= SaveNumPlantComps; ++WaterCompNum) {
                            if (SupNodeNum == CompDesWaterFlow(WaterCompNum).SupNode) {
                                PlantSizData(PlantSizNum).DesVolFlowRate += CompDesWaterFlow(
                                        WaterCompNum).DesVolFlowRate;
                            }
                        }
                    }
                }
            }

            if (PlantLoop(LoopNum).MaxVolFlowRateWasAutoSized) {

                if ((PlantSizNum > 0)) {

                    if (PlantSizData(PlantSizNum).DesVolFlowRate >= SmallWaterVolFlow) {
                        PlantLoop(LoopNum).MaxVolFlowRate = PlantSizData(PlantSizNum).DesVolFlowRate * PlantSizeFac;
                    } else {
                        PlantLoop(LoopNum).MaxVolFlowRate = 0.0;
                        if (PlantFinalSizesOkayToReport) {
                            ShowWarningError("SizePlantLoop: Calculated Plant Sizing Design Volume Flow Rate=[" +
                                             RoundSigDigits(PlantSizData(PlantSizNum).DesVolFlowRate, 2) +
                                             "] is too small. Set to 0.0");
                            ShowContinueError("..occurs for PlantLoop=" + PlantLoop(LoopNum).Name);
                        }
                    }
                    if (PlantFinalSizesOkayToReport) {
                        if (PlantLoop(LoopNum).TypeOfLoop == LoopType_Plant) {
                            ReportSizingOutput("PlantLoop", PlantLoop(LoopNum).Name, "Maximum Loop Flow Rate [m3/s]",
                                               PlantLoop(LoopNum).MaxVolFlowRate);
                        } else if (PlantLoop(LoopNum).TypeOfLoop == LoopType_Condenser) {
                            ReportSizingOutput(
                                    "CondenserLoop", PlantLoop(LoopNum).Name, "Maximum Loop Flow Rate [m3/s]",
                                    PlantLoop(LoopNum).MaxVolFlowRate);
                        }
                    }
                }
            }

            // Small loop mass no longer introduces instability. Checks and warnings removed by SJR 20 July 2007.
            if (PlantLoop(LoopNum).VolumeWasAutoSized) {
                // There is no stability requirement (mass can be zero), autosizing is based on loop circulation time.
                // Note this calculation also appears in PlantManager::SizePlantLoop and SizingAnalysisObjects::ResolveDesignFlowRate
                PlantLoop(LoopNum).Volume =
                        PlantLoop(LoopNum).MaxVolFlowRate * PlantLoop(LoopNum).CirculationTime * 60.0;
                if (PlantLoop(LoopNum).TypeOfLoop == LoopType_Plant) {
                    // condenser loop vs plant loop breakout needed.
                    ReportSizingOutput("PlantLoop", PlantLoop(LoopNum).Name, "Plant Loop Volume [m3]",
                                       PlantLoop(LoopNum).Volume);
                } else if (PlantLoop(LoopNum).TypeOfLoop == LoopType_Condenser) {
                    ReportSizingOutput("CondenserLoop", PlantLoop(LoopNum).Name, "Condenser Loop Volume [m3]",
                                       PlantLoop(LoopNum).Volume);
                }
            }

            // should now have plant volume, calculate plant volume's mass for fluid type
            if (PlantLoop(LoopNum).FluidType == NodeType_Water) {
                FluidDensity = GetDensityGlycol(PlantLoop(LoopNum).FluidName, InitConvTemp,
                                                PlantLoop(LoopNum).FluidIndex, RoutineName);
            } else if (PlantLoop(LoopNum).FluidType == NodeType_Steam) {
                FluidDensity = GetSatDensityRefrig(fluidNameSteam, 100.0, 1.0, PlantLoop(LoopNum).FluidIndex,
                                                   RoutineName);
            } else {
                assert(false);
            }

            PlantLoop(LoopNum).Mass = PlantLoop(LoopNum).Volume * FluidDensity;

            PlantLoop(LoopNum).MaxMassFlowRate = PlantLoop(LoopNum).MaxVolFlowRate * FluidDensity;
            PlantLoop(LoopNum).MinMassFlowRate = PlantLoop(LoopNum).MinVolFlowRate * FluidDensity;

            if (ErrorsFound) {
                ShowFatalError("Preceding sizing errors cause program termination");
            }
        }

        void SetupInitialPlantCallingOrder() {

            // SUBROUTINE INFORMATION:
            //       AUTHOR         Brent Griffith
            //       DATE WRITTEN   Feb 2010
            //       MODIFIED       na
            //       RE-ENGINEERED  na

            // PURPOSE OF THIS SUBROUTINE:
            // setup the order that plant loops are to be called

            // METHODOLOGY EMPLOYED:
            // simple rule-based allocation of which order to call the half loops
            //  initially just mimicing historical practice until a better set of rules is
            // developed
            // 1.  first call all plant demand sides
            // 2.  second call all plant supply sides
            // 3.  third call all condenser demand sides
            // 4.  fourth call all condenser supply sides

            // REFERENCES:
            // na

            // USE STATEMENTS:

            // Locals
            // SUBROUTINE ARGUMENT DEFINITIONS:
            // na

            // SUBROUTINE PARAMETER DEFINITIONS:
            // na

            // INTERFACE BLOCK SPECIFICATIONS:
            // na

            // DERIVED TYPE DEFINITIONS:
            // na

            // SUBROUTINE LOCAL VARIABLE DECLARATIONS:
            int OrderIndex; // local
            int I;          // local loop

            TotNumHalfLoops = 2 * TotNumLoops;

            if (TotNumHalfLoops <= 0) return;

            // first allocate to total number of plant half loops

            if (!allocated(PlantCallingOrderInfo)) PlantCallingOrderInfo.allocate(TotNumHalfLoops);

            // set plant loop demand sides
            for (I = 1; I <= NumPlantLoops; ++I) {
                PlantCallingOrderInfo(I).LoopIndex = I;
                PlantCallingOrderInfo(I).LoopSide = DemandSide;
            }

            // set plant loop supply sides
            for (I = 1; I <= NumPlantLoops; ++I) {
                OrderIndex = I + NumPlantLoops;
                PlantCallingOrderInfo(OrderIndex).LoopIndex = I;
                PlantCallingOrderInfo(OrderIndex).LoopSide = SupplySide;
            }

            // set condenser Loop demand sides
            for (I = 1; I <= NumCondLoops; ++I) {
                OrderIndex = 2 * NumPlantLoops + I;
                PlantCallingOrderInfo(OrderIndex).LoopIndex = NumPlantLoops + I;
                PlantCallingOrderInfo(OrderIndex).LoopSide = DemandSide;
            }

            // set condenser Loop supply sides
            for (I = 1; I <= NumCondLoops; ++I) {
                OrderIndex = 2 * NumPlantLoops + NumCondLoops + I;
                PlantCallingOrderInfo(OrderIndex).LoopIndex = NumPlantLoops + I;
                PlantCallingOrderInfo(OrderIndex).LoopSide = SupplySide;
            }

            // legacy one-time calling control stuff moved here from manager routine, hopefully remove
            if (!allocated(LoadChangeDownStream)) LoadChangeDownStream.allocate(TotNumLoops);
        }

        void RevisePlantCallingOrder() {

            // SUBROUTINE INFORMATION:
            //       AUTHOR         Brent Griffith
            //       DATE WRITTEN   april 2011
            //       MODIFIED       na
            //       RE-ENGINEERED  na

            // PURPOSE OF THIS SUBROUTINE:
            // setup the order that plant loops are to be called

            // METHODOLOGY EMPLOYED:
            // simple rule-based allocation of which order to call the half loops
            // Examine for interconnected components and rearrange to impose the following rules

            // REFERENCES:
            // na

            // Using/Aliasing
            using PlantUtilities::ShiftPlantLoopSideCallingOrder;

            // Locals
            // SUBROUTINE ARGUMENT DEFINITIONS:
            // na

            // SUBROUTINE PARAMETER DEFINITIONS:
            // na

            // INTERFACE BLOCK SPECIFICATIONS:
            // na

            // DERIVED TYPE DEFINITIONS:
            // na

            // SUBROUTINE LOCAL VARIABLE DECLARATIONS:
            int HalfLoopNum;
            int LoopNum;
            int LoopSideNum;
            int OtherLoopNum;
            int OtherLoopSideNum;
            static int OtherLoopCallingIndex(0);
            static int OtherLoopDemandSideCallingIndex(0);
            static int NewOtherDemandSideCallingIndex(0);
            static int newCallingIndex(0);
            bool thisLoopPutsDemandOnAnother;
            int ConnctNum;

            for (HalfLoopNum = 1; HalfLoopNum <= TotNumHalfLoops; ++HalfLoopNum) {

                LoopNum = PlantCallingOrderInfo(HalfLoopNum).LoopIndex;
                LoopSideNum = PlantCallingOrderInfo(HalfLoopNum).LoopSide;

                if (allocated(PlantLoop(LoopNum).LoopSide(LoopSideNum).Connected)) {
                    for (ConnctNum = 1;
                         ConnctNum <= isize(PlantLoop(LoopNum).LoopSide(LoopSideNum).Connected); ++ConnctNum) {
                        OtherLoopNum = PlantLoop(LoopNum).LoopSide(LoopSideNum).Connected(ConnctNum).LoopNum;
                        OtherLoopSideNum = PlantLoop(LoopNum).LoopSide(LoopSideNum).Connected(ConnctNum).LoopSideNum;
                        OtherLoopCallingIndex = FindLoopSideInCallingOrder(OtherLoopNum, OtherLoopSideNum);

                        thisLoopPutsDemandOnAnother = PlantLoop(LoopNum).LoopSide(LoopSideNum).Connected(
                                ConnctNum).LoopDemandsOnRemote;
                        if (thisLoopPutsDemandOnAnother) {             // make sure this loop side is called before the other loop side
                            if (OtherLoopCallingIndex < HalfLoopNum) { // rearrange
                                newCallingIndex = min(HalfLoopNum + 1, TotNumHalfLoops);
                                ShiftPlantLoopSideCallingOrder(OtherLoopCallingIndex, newCallingIndex);
                            }

                        } else {                                       // make sure the other is called before this one
                            if (OtherLoopCallingIndex > HalfLoopNum) { // rearrange
                                newCallingIndex = max(HalfLoopNum, 1);

                                if (OtherLoopSideNum ==
                                    SupplySide) { // if this is a supplyside, don't push it before its own demand side
                                    OtherLoopDemandSideCallingIndex = FindLoopSideInCallingOrder(OtherLoopNum,
                                                                                                 DemandSide);
                                    if (OtherLoopDemandSideCallingIndex <
                                        HalfLoopNum) {                             // good to go
                                        newCallingIndex = min(OtherLoopDemandSideCallingIndex + 1,
                                                              TotNumHalfLoops); // put it right after its demand side
                                        ShiftPlantLoopSideCallingOrder(OtherLoopCallingIndex, newCallingIndex);
                                    } else { // move both sides of other loop before this, keeping demand side in front
                                        NewOtherDemandSideCallingIndex = max(HalfLoopNum, 1);
                                        ShiftPlantLoopSideCallingOrder(OtherLoopDemandSideCallingIndex,
                                                                       NewOtherDemandSideCallingIndex);
                                        // get fresh pointer after it has changed in previous call
                                        OtherLoopCallingIndex = FindLoopSideInCallingOrder(OtherLoopNum,
                                                                                           OtherLoopSideNum);
                                        newCallingIndex = NewOtherDemandSideCallingIndex + 1;
                                        ShiftPlantLoopSideCallingOrder(OtherLoopCallingIndex, newCallingIndex);
                                    }
                                } else {
                                    ShiftPlantLoopSideCallingOrder(OtherLoopCallingIndex, newCallingIndex);
                                }
                            }
                        }
                    }
                }
            }
        }

        int FindLoopSideInCallingOrder(int const LoopNum, int const LoopSide) {

            // FUNCTION INFORMATION:
            //       AUTHOR         B. Griffith
            //       DATE WRITTEN   April 2011
            //       MODIFIED       na
            //       RE-ENGINEERED  na

            // PURPOSE OF THIS FUNCTION:
            // locate loop and loop side in calling order structure

            // METHODOLOGY EMPLOYED:
            // returns integer "pointer" index to calling order structure

            // REFERENCES:
            // na

            // USE STATEMENTS:
            // na

            // Return value
            int CallingIndex;

            // Locals
            // FUNCTION ARGUMENT DEFINITIONS:

            // FUNCTION PARAMETER DEFINITIONS:
            // na

            // INTERFACE BLOCK SPECIFICATIONS:
            // na

            // DERIVED TYPE DEFINITIONS:
            // na

            // FUNCTION LOCAL VARIABLE DECLARATIONS:
            int HalfLoopNum;

            CallingIndex = 0;

            for (HalfLoopNum = 1; HalfLoopNum <= TotNumHalfLoops; ++HalfLoopNum) {
                if ((LoopNum == PlantCallingOrderInfo(HalfLoopNum).LoopIndex) &&
                    (LoopSide == PlantCallingOrderInfo(HalfLoopNum).LoopSide)) {

                    CallingIndex = HalfLoopNum;
                }
            }
            return CallingIndex;
        }

        void StoreAPumpOnCurrentTempLoop(int const LoopNum,
                                         int const LoopSideNum,
                                         int const BranchNum,
                                         int const CompNum,
                                         std::string const &PumpName,
                                         int const PumpOutletNode,
                                         bool const HasBranchPumps) {

            // SUBROUTINE INFORMATION:
            //       AUTHOR         Edwin Lee
            //       DATE WRITTEN   April 2010
            //       MODIFIED       na
            //       RE-ENGINEERED  na

            // PURPOSE OF THIS SUBROUTINE:
            // This routine reallocates the pumps data structure in the LoopSide data structure
            //  and adds the pump data passed in as the next pump

            // METHODOLOGY EMPLOYED:
            // Fills the following location items in the pump data structure which resides on the LoopSide
            // TYPE LoopSidePumpInformation
            //   CHARACTER(len=MaxNameLength)     :: PumpName              = ' '
            //   INTEGER                          :: PumpTypeOf            = 0
            //   INTEGER                          :: BranchNum             = 0
            //   INTEGER                          :: CompNum               = 0
            //   ...

            auto &loop_side(PlantLoop(LoopNum).LoopSide(LoopSideNum));
            auto &pumps(loop_side.Pumps);
            int const nPumpsAfterIncrement = loop_side.TotalPumps = pumps.size() + 1;
            pumps.redimension(nPumpsAfterIncrement);
            pumps(nPumpsAfterIncrement).PumpName = PumpName;
            pumps(nPumpsAfterIncrement).BranchNum = BranchNum;
            pumps(nPumpsAfterIncrement).CompNum = CompNum;
            pumps(nPumpsAfterIncrement).PumpOutletNode = PumpOutletNode;
            loop_side.BranchPumpsExist = HasBranchPumps;
        }

        void SetupBranchControlTypes() {

            // SUBROUTINE INFORMATION:
            //       AUTHOR         Brent Griffith
            //       DATE WRITTEN   March 2010
            //       MODIFIED       na
            //       RE-ENGINEERED  na

            // PURPOSE OF THIS SUBROUTINE:
            // set the control types on plant branches using heuristics.
            //  Trying to obsolete branch control type  input

            // METHODOLOGY EMPLOYED:
            // set component control types based on component type
            //  process branches and set branch level control types based on the type of components on them
            //  Rules applied
            //   - Most component models are active
            //   - Pipes are passive unless located between splitter/mixers when assumed to be bypass
            //   - A branch with multiple active components becomes SeriesActive and so do its components

            // SUBROUTINE LOCAL VARIABLE DECLARATIONS:
            int LoopCtr;
            int LoopSideCtr;
            int BranchCtr;
            int CompCtr;
            bool BranchIsInSplitterMixer;
            int ComponentFlowCtrl;
            int ActiveCount;
            int BypassCount;
            int NumComponentsOnBranch;
            int NumCount;

            // first set component level control type (obsoletes one input in field set for Branch )
            if (allocated(PlantLoop)) {
                NumCount = size(PlantLoop);
            } else {
                NumCount = 0;
            }
            for (LoopCtr = 1; LoopCtr <= NumCount; ++LoopCtr) { // SIZE(PlantLoop)
                for (LoopSideCtr = DemandSide; LoopSideCtr <= SupplySide; ++LoopSideCtr) {
                    for (BranchCtr = 1;
                         BranchCtr <= PlantLoop(LoopCtr).LoopSide(LoopSideCtr).TotalBranches; ++BranchCtr) {
                        BranchIsInSplitterMixer = false;
                        // test if this branch is inside a splitter/mixer
                        if (PlantLoop(LoopCtr).LoopSide(LoopSideCtr).SplitterExists) {
                            if ((BranchCtr > 1) &&
                                (BranchCtr < PlantLoop(LoopCtr).LoopSide(LoopSideCtr).TotalBranches)) {
                                BranchIsInSplitterMixer = true;
                            }
                        }

                        NumComponentsOnBranch = PlantLoop(LoopCtr).LoopSide(LoopSideCtr).Branch(
                                BranchCtr).TotalComponents;

                        for (CompCtr = 1; CompCtr <= isize(PlantLoop(LoopCtr).LoopSide(LoopSideCtr).Branch(
                                BranchCtr).Comp); ++CompCtr) {

                            auto &this_component(
                                    PlantLoop(LoopCtr).LoopSide(LoopSideCtr).Branch(BranchCtr).Comp(CompCtr));

                            {
                                auto const SELECT_CASE_var(this_component.TypeOf_Num);

                                if (SELECT_CASE_var == TypeOf_Other) { //                             = -1
                                    this_component.FlowCtrl = ControlType_Unknown;
                                    this_component.FlowPriority = LoopFlowStatus_Unknown;
                                    this_component.HowLoadServed = HowMet_Unknown;
                                } else if (SELECT_CASE_var == TypeOf_Boiler_Simple) { //         =  1
                                    this_component.FlowCtrl = ControlType_Active;
                                    this_component.FlowPriority = LoopFlowStatus_TakesWhatGets;
                                    this_component.HowLoadServed = HowMet_ByNominalCapHiOutLimit;
                                } else if (SELECT_CASE_var == TypeOf_Boiler_Steam) { //                      =  2
                                    this_component.FlowCtrl = ControlType_Active;
                                    this_component.FlowPriority = LoopFlowStatus_TakesWhatGets;
                                    this_component.HowLoadServed = HowMet_ByNominalCap;
                                } else if (SELECT_CASE_var ==
                                           TypeOf_Chiller_Absorption) { //                =  3  ! older BLAST absorption chiller
                                    this_component.FlowCtrl = ControlType_Active;
                                    if (LoopSideCtr == DemandSide) {
                                        this_component.FlowPriority = LoopFlowStatus_NeedyAndTurnsLoopOn;
                                        this_component.HowLoadServed = HowMet_NoneDemand;
                                    } else {
                                        this_component.FlowPriority = LoopFlowStatus_TakesWhatGets;
                                        this_component.HowLoadServed = HowMet_ByNominalCapLowOutLimit;
                                    }
                                } else if (SELECT_CASE_var ==
                                           TypeOf_Chiller_Indirect_Absorption) { //       =  4  ! revised absorption chiller
                                    this_component.FlowCtrl = ControlType_Active;

                                    if (LoopSideCtr == DemandSide) {
                                        this_component.FlowPriority = LoopFlowStatus_NeedyAndTurnsLoopOn;
                                        this_component.HowLoadServed = HowMet_NoneDemand;
                                    } else {
                                        this_component.FlowPriority = LoopFlowStatus_TakesWhatGets;
                                        this_component.HowLoadServed = HowMet_ByNominalCapLowOutLimit;
                                    }
                                } else if (SELECT_CASE_var == TypeOf_Chiller_CombTurbine) { //           =  5
                                    this_component.FlowCtrl = ControlType_Active;
                                    if (LoopSideCtr == DemandSide) {
                                        this_component.FlowPriority = LoopFlowStatus_NeedyAndTurnsLoopOn;
                                        this_component.HowLoadServed = HowMet_NoneDemand;
                                    } else {
                                        this_component.FlowPriority = LoopFlowStatus_TakesWhatGets;
                                        this_component.HowLoadServed = HowMet_ByNominalCapLowOutLimit;
                                    }
                                } else if (SELECT_CASE_var == TypeOf_Chiller_ConstCOP) { //                 =  6
                                    this_component.FlowCtrl = ControlType_Active;

                                    if (LoopSideCtr == DemandSide) {
                                        this_component.FlowPriority = LoopFlowStatus_NeedyAndTurnsLoopOn;
                                        this_component.HowLoadServed = HowMet_NoneDemand;
                                    } else {
                                        this_component.FlowPriority = LoopFlowStatus_TakesWhatGets;
                                        this_component.HowLoadServed = HowMet_ByNominalCap;
                                    }
                                } else if (SELECT_CASE_var == TypeOf_Chiller_DFAbsorption) { //             =  7
                                    this_component.FlowCtrl = ControlType_Active;
                                    if (LoopSideCtr == DemandSide) {
                                        this_component.FlowPriority = LoopFlowStatus_NeedyAndTurnsLoopOn;
                                        this_component.HowLoadServed = HowMet_NoneDemand;
                                    } else {
                                        this_component.FlowPriority = LoopFlowStatus_NeedyIfLoopOn;
                                        this_component.HowLoadServed = HowMet_ByNominalCapLowOutLimit;
                                    }
                                } else if (SELECT_CASE_var == TypeOf_Chiller_ExhFiredAbsorption) { //             =  76
                                    this_component.FlowCtrl = ControlType_Active;
                                    if (LoopSideCtr == DemandSide) {
                                        this_component.FlowPriority = LoopFlowStatus_NeedyAndTurnsLoopOn;
                                        this_component.HowLoadServed = HowMet_NoneDemand;
                                    } else {
                                        this_component.FlowPriority = LoopFlowStatus_NeedyIfLoopOn;
                                        this_component.HowLoadServed = HowMet_ByNominalCapLowOutLimit;
                                    }
                                } else if (SELECT_CASE_var == TypeOf_Chiller_Electric) { //                 =  8
                                    this_component.FlowCtrl = ControlType_Active;
                                    if (LoopSideCtr == DemandSide) {
                                        this_component.FlowPriority = LoopFlowStatus_NeedyAndTurnsLoopOn;
                                        this_component.HowLoadServed = HowMet_NoneDemand;
                                    } else {
                                        this_component.FlowPriority = LoopFlowStatus_TakesWhatGets;
                                        this_component.HowLoadServed = HowMet_ByNominalCapLowOutLimit;
                                    }
                                } else if (SELECT_CASE_var == TypeOf_Chiller_ElectricEIR) { //              =  9
                                    this_component.FlowCtrl = ControlType_Active;
                                    if (LoopSideCtr == DemandSide) {
                                        this_component.FlowPriority = LoopFlowStatus_NeedyAndTurnsLoopOn;
                                        this_component.HowLoadServed = HowMet_NoneDemand;
                                    } else {
                                        this_component.FlowPriority = LoopFlowStatus_TakesWhatGets;
                                        this_component.HowLoadServed = HowMet_ByNominalCapLowOutLimit;
                                    }
                                } else if (SELECT_CASE_var == TypeOf_Chiller_ElectricReformEIR) { //        = 10
                                    this_component.FlowCtrl = ControlType_Active;
                                    if (LoopSideCtr == DemandSide) {
                                        this_component.FlowPriority = LoopFlowStatus_NeedyAndTurnsLoopOn;
                                        this_component.HowLoadServed = HowMet_NoneDemand;
                                    } else {
                                        this_component.FlowPriority = LoopFlowStatus_TakesWhatGets;
                                        this_component.HowLoadServed = HowMet_ByNominalCapLowOutLimit;
                                    }
                                } else if (SELECT_CASE_var == TypeOf_Chiller_EngineDriven) { //             = 11
                                    this_component.FlowCtrl = ControlType_Active;
                                    this_component.HowLoadServed = HowMet_ByNominalCapLowOutLimit;
                                    if (LoopSideCtr == DemandSide) {
                                        this_component.FlowPriority = LoopFlowStatus_NeedyAndTurnsLoopOn;
                                        this_component.HowLoadServed = HowMet_NoneDemand;
                                    } else {
                                        this_component.FlowPriority = LoopFlowStatus_TakesWhatGets;
                                        this_component.HowLoadServed = HowMet_ByNominalCapLowOutLimit;
                                    }
                                } else if (SELECT_CASE_var == TypeOf_CoolingTower_SingleSpd) { //           = 12
                                    this_component.FlowCtrl = ControlType_Active;
                                    this_component.FlowPriority = LoopFlowStatus_TakesWhatGets;
                                    this_component.HowLoadServed = HowMet_ByNominalCap;
                                } else if (SELECT_CASE_var == TypeOf_CoolingTower_TwoSpd) { //              = 13
                                    this_component.FlowCtrl = ControlType_Active;
                                    this_component.FlowPriority = LoopFlowStatus_TakesWhatGets;
                                    this_component.HowLoadServed = HowMet_ByNominalCap;
                                } else if (SELECT_CASE_var == TypeOf_CoolingTower_VarSpd) { //              = 14
                                    this_component.FlowCtrl = ControlType_Active;
                                    this_component.FlowPriority = LoopFlowStatus_TakesWhatGets;
                                    this_component.HowLoadServed = HowMet_ByNominalCap;
                                } else if (SELECT_CASE_var == TypeOf_CoolingTower_VarSpdMerkel) { //              = 89
                                    this_component.FlowCtrl = ControlType_Active;
                                    this_component.FlowPriority = LoopFlowStatus_TakesWhatGets;
                                    this_component.HowLoadServed = HowMet_ByNominalCap;
                                } else if (SELECT_CASE_var == TypeOf_Generator_FCExhaust) { //              = 15
                                    this_component.FlowCtrl = ControlType_Active;
                                    this_component.FlowPriority = LoopFlowStatus_NeedyAndTurnsLoopOn;
                                    this_component.HowLoadServed = HowMet_PassiveCap;

                                } else if (SELECT_CASE_var == TypeOf_HeatPumpWtrHeaterPumped ||
                                           SELECT_CASE_var ==
                                           TypeOf_HeatPumpWtrHeaterWrapped) { //                = 16, 92
                                    this_component.FlowCtrl = ControlType_Active;
                                    this_component.FlowPriority = LoopFlowStatus_TakesWhatGets;
                                    this_component.HowLoadServed = HowMet_PassiveCap;
                                } else if (SELECT_CASE_var == TypeOf_HPWaterEFCooling) { //                 = 17
                                    this_component.FlowCtrl = ControlType_Active;
                                    if (LoopSideCtr == DemandSide) {
                                        this_component.FlowPriority = LoopFlowStatus_NeedyAndTurnsLoopOn;
                                        this_component.HowLoadServed = HowMet_NoneDemand;
                                    } else {
                                        this_component.FlowPriority = LoopFlowStatus_TakesWhatGets;
                                        this_component.HowLoadServed = HowMet_ByNominalCap;
                                    }

                                } else if (SELECT_CASE_var == TypeOf_HPWaterEFHeating) { //                 = 18
                                    this_component.FlowCtrl = ControlType_Active;
                                    if (LoopSideCtr == DemandSide) {
                                        this_component.FlowPriority = LoopFlowStatus_NeedyAndTurnsLoopOn;
                                        this_component.HowLoadServed = HowMet_NoneDemand;
                                    } else {
                                        this_component.FlowPriority = LoopFlowStatus_TakesWhatGets;
                                        this_component.HowLoadServed = HowMet_ByNominalCap;
                                    }
                                } else if (SELECT_CASE_var == TypeOf_HPWaterPECooling) { //                 = 19
                                    this_component.FlowCtrl = ControlType_Active;
                                    if (LoopSideCtr == DemandSide) {
                                        this_component.FlowPriority = LoopFlowStatus_NeedyAndTurnsLoopOn;
                                        this_component.HowLoadServed = HowMet_NoneDemand;
                                    } else {
                                        this_component.FlowPriority = LoopFlowStatus_NeedyIfLoopOn;
                                        this_component.HowLoadServed = HowMet_ByNominalCap;
                                    }
                                } else if (SELECT_CASE_var == TypeOf_HPWaterPEHeating) { //                 = 20
                                    this_component.FlowCtrl = ControlType_Active;
                                    if (LoopSideCtr == DemandSide) {
                                        this_component.FlowPriority = LoopFlowStatus_NeedyAndTurnsLoopOn;
                                        this_component.HowLoadServed = HowMet_NoneDemand;
                                    } else {
                                        this_component.FlowPriority = LoopFlowStatus_NeedyIfLoopOn;
                                        this_component.HowLoadServed = HowMet_ByNominalCap;
                                    }
                                } else if (SELECT_CASE_var == TypeOf_Pipe) { //                             = 21
                                    this_component.FlowPriority = LoopFlowStatus_TakesWhatGets;
                                    this_component.HowLoadServed = HowMet_NoneDemand;
                                    if (BranchIsInSplitterMixer) {
                                        if (NumComponentsOnBranch == 1) {
                                            this_component.FlowCtrl = ControlType_Bypass;
                                        } else if (NumComponentsOnBranch > 1) {
                                            this_component.FlowCtrl = ControlType_Passive;
                                        } else {
                                            this_component.FlowCtrl = ControlType_Bypass;
                                        }
                                    } else {
                                        this_component.FlowCtrl = ControlType_Passive;
                                    }
                                } else if (SELECT_CASE_var == TypeOf_PipeSteam) { //                        = 22
                                    this_component.FlowPriority = LoopFlowStatus_TakesWhatGets;
                                    this_component.HowLoadServed = HowMet_NoneDemand;
                                    if (BranchIsInSplitterMixer) {
                                        if (NumComponentsOnBranch == 1) {
                                            this_component.FlowCtrl = ControlType_Bypass;
                                        } else if (NumComponentsOnBranch > 1) {
                                            this_component.FlowCtrl = ControlType_Passive;
                                        } else {
                                            this_component.FlowCtrl = ControlType_Bypass;
                                        }
                                    } else {
                                        this_component.FlowCtrl = ControlType_Passive;
                                    }
                                } else if (SELECT_CASE_var == TypeOf_PipeExterior) { //                     = 23
                                    this_component.FlowPriority = LoopFlowStatus_TakesWhatGets;
                                    this_component.HowLoadServed = HowMet_NoneDemand;
                                    if (BranchIsInSplitterMixer) {
                                        if (NumComponentsOnBranch == 1) {
                                            this_component.FlowCtrl = ControlType_Bypass;
                                        } else if (NumComponentsOnBranch > 1) {
                                            this_component.FlowCtrl = ControlType_Passive;
                                        } else {
                                            this_component.FlowCtrl = ControlType_Bypass;
                                        }
                                    } else {
                                        this_component.FlowCtrl = ControlType_Passive;
                                    }
                                } else if (SELECT_CASE_var == TypeOf_PipeInterior) { //                     = 24
                                    this_component.FlowPriority = LoopFlowStatus_TakesWhatGets;
                                    this_component.HowLoadServed = HowMet_NoneDemand;
                                    if (BranchIsInSplitterMixer) {
                                        if (NumComponentsOnBranch == 1) {
                                            this_component.FlowCtrl = ControlType_Bypass;
                                        } else if (NumComponentsOnBranch > 1) {
                                            this_component.FlowCtrl = ControlType_Passive;
                                        } else {
                                            this_component.FlowCtrl = ControlType_Bypass;
                                        }
                                    } else {
                                        this_component.FlowCtrl = ControlType_Passive;
                                    }
                                } else if (SELECT_CASE_var == TypeOf_PipeUnderground) { //                  = 25
                                    this_component.FlowPriority = LoopFlowStatus_TakesWhatGets;
                                    this_component.HowLoadServed = HowMet_NoneDemand;
                                    if (BranchIsInSplitterMixer) {
                                        if (NumComponentsOnBranch == 1) {
                                            this_component.FlowCtrl = ControlType_Bypass;
                                        } else if (NumComponentsOnBranch > 1) {
                                            this_component.FlowCtrl = ControlType_Passive;
                                        } else {
                                            this_component.FlowCtrl = ControlType_Bypass;
                                        }
                                    } else {
                                        this_component.FlowCtrl = ControlType_Passive;
                                    }
                                } else if (SELECT_CASE_var == TypeOf_PurchChilledWater) { //                = 26
                                    this_component.FlowCtrl = ControlType_Active;
                                    this_component.FlowPriority = LoopFlowStatus_TakesWhatGets;
                                    this_component.HowLoadServed = HowMet_ByNominalCapLowOutLimit;
                                } else if (SELECT_CASE_var == TypeOf_PurchHotWater) { //                    = 27
                                    this_component.FlowCtrl = ControlType_Active;
                                    this_component.FlowPriority = LoopFlowStatus_TakesWhatGets;
                                    this_component.HowLoadServed = HowMet_ByNominalCapHiOutLimit;
                                } else if (SELECT_CASE_var == TypeOf_TS_IceDetailed) { //                   = 28
                                    this_component.FlowCtrl = ControlType_Active;
                                    this_component.FlowPriority = LoopFlowStatus_NeedyIfLoopOn;
                                    this_component.HowLoadServed = HowMet_PassiveCap;
                                } else if (SELECT_CASE_var == TypeOf_TS_IceSimple) { //                    = 29
                                    this_component.FlowCtrl = ControlType_Active;
                                    this_component.FlowPriority = LoopFlowStatus_NeedyIfLoopOn;
                                    this_component.HowLoadServed = HowMet_PassiveCap;
                                } else if (SELECT_CASE_var == TypeOf_ValveTempering) { //                  = 30
                                    this_component.FlowCtrl = ControlType_Active;
                                    this_component.FlowPriority = LoopFlowStatus_NeedyIfLoopOn;
                                    this_component.HowLoadServed = HowMet_NoneDemand;
                                } else if (SELECT_CASE_var == TypeOf_WtrHeaterMixed) { //                   = 31
                                    if (LoopSideCtr == DemandSide) {
                                        this_component.FlowCtrl = ControlType_Active;
                                        this_component.FlowPriority = LoopFlowStatus_NeedyAndTurnsLoopOn;
                                        this_component.HowLoadServed = HowMet_NoneDemand;
                                    } else {
                                        this_component.FlowCtrl = ControlType_Active;
                                        this_component.FlowPriority = LoopFlowStatus_TakesWhatGets;
                                        this_component.HowLoadServed = HowMet_PassiveCap;
                                    }
                                } else if (SELECT_CASE_var == TypeOf_WtrHeaterStratified) { //              = 32
                                    if (LoopSideCtr == DemandSide) {
                                        this_component.FlowCtrl = ControlType_Active;
                                        this_component.FlowPriority = LoopFlowStatus_NeedyAndTurnsLoopOn;
                                        this_component.HowLoadServed = HowMet_NoneDemand;
                                    } else {
                                        this_component.FlowCtrl = ControlType_Active;
                                        this_component.FlowPriority = LoopFlowStatus_TakesWhatGets;
                                        this_component.HowLoadServed = HowMet_PassiveCap;
                                    }
                                } else if (SELECT_CASE_var == TypeOf_PumpVariableSpeed) { //                 = 33
                                    this_component.FlowCtrl = ControlType_Active;
                                    this_component.FlowPriority = LoopFlowStatus_TakesWhatGets;
                                    this_component.HowLoadServed = HowMet_NoneDemand;
                                } else if (SELECT_CASE_var == TypeOf_PumpConstantSpeed) { //                 = 34
                                    this_component.FlowCtrl = ControlType_Active;
                                    this_component.FlowPriority = LoopFlowStatus_NeedyIfLoopOn;
                                    this_component.HowLoadServed = HowMet_NoneDemand;
                                } else if (SELECT_CASE_var == TypeOf_PumpCondensate) { //                    = 35
                                    this_component.FlowCtrl = ControlType_Active;
                                    this_component.FlowPriority = LoopFlowStatus_TakesWhatGets;
                                    this_component.HowLoadServed = HowMet_NoneDemand;
                                } else if (SELECT_CASE_var == TypeOf_PumpBankVariableSpeed) { //             = 36
                                    this_component.FlowCtrl = ControlType_Active;
                                    this_component.FlowPriority = LoopFlowStatus_NeedyIfLoopOn;
                                    this_component.HowLoadServed = HowMet_NoneDemand;
                                } else if (SELECT_CASE_var == TypeOf_PumpBankConstantSpeed) { //             = 37
                                    this_component.FlowCtrl = ControlType_Active;
                                    this_component.FlowPriority = LoopFlowStatus_NeedyIfLoopOn;
                                    this_component.HowLoadServed = HowMet_NoneDemand;
                                } else if (SELECT_CASE_var == TypeOf_WaterUseConnection) { //              = 38
                                    this_component.FlowCtrl = ControlType_Active;
                                    this_component.FlowPriority = LoopFlowStatus_NeedyAndTurnsLoopOn;
                                    this_component.HowLoadServed = HowMet_NoneDemand;
                                } else if (SELECT_CASE_var ==
                                           TypeOf_CoilWaterCooling) { //               = 39  ! demand side component
                                    this_component.FlowCtrl = ControlType_Active;
                                    this_component.FlowPriority = LoopFlowStatus_NeedyAndTurnsLoopOn;
                                    this_component.HowLoadServed = HowMet_NoneDemand;
                                } else if (SELECT_CASE_var ==
                                           TypeOf_CoilWaterDetailedFlatCooling) { //      = 40  ! demand side component
                                    this_component.FlowCtrl = ControlType_Active;
                                    this_component.FlowPriority = LoopFlowStatus_NeedyAndTurnsLoopOn;
                                    this_component.HowLoadServed = HowMet_NoneDemand;
                                } else if (SELECT_CASE_var ==
                                           TypeOf_CoilWaterSimpleHeating) { //           = 41  ! demand side component
                                    this_component.FlowCtrl = ControlType_Active;
                                    this_component.FlowPriority = LoopFlowStatus_NeedyAndTurnsLoopOn;
                                    this_component.HowLoadServed = HowMet_NoneDemand;
                                } else if (SELECT_CASE_var ==
                                           TypeOf_CoilSteamAirHeating) { //         = 42  ! demand side component
                                    this_component.FlowCtrl = ControlType_Active;
                                    this_component.FlowPriority = LoopFlowStatus_NeedyAndTurnsLoopOn;
                                    this_component.HowLoadServed = HowMet_NoneDemand;
                                } else if (SELECT_CASE_var ==
                                           TypeOf_SolarCollectorFlatPlate) { //         = 43  ! demand side component
                                    this_component.FlowCtrl = ControlType_Active;
                                    this_component.FlowPriority = LoopFlowStatus_NeedyAndTurnsLoopOn;
                                    this_component.HowLoadServed = HowMet_PassiveCap;
                                } else if (SELECT_CASE_var ==
                                           TypeOf_PlantLoadProfile) { //            = 44  ! demand side component
                                    this_component.FlowCtrl = ControlType_Active;
                                    this_component.FlowPriority = LoopFlowStatus_NeedyAndTurnsLoopOn;
                                    this_component.HowLoadServed = HowMet_NoneDemand;
                                } else if (SELECT_CASE_var == TypeOf_GrndHtExchgSystem) { //            = 45
                                    this_component.FlowCtrl = ControlType_Active;
                                    this_component.FlowPriority = LoopFlowStatus_TakesWhatGets;
                                    this_component.HowLoadServed = HowMet_PassiveCap;
                                } else if (SELECT_CASE_var == TypeOf_GrndHtExchgSurface) { //            = 46
                                    this_component.FlowCtrl = ControlType_Active;
                                    this_component.FlowPriority = LoopFlowStatus_TakesWhatGets;
                                    this_component.HowLoadServed = HowMet_PassiveCap;
                                } else if (SELECT_CASE_var == TypeOf_GrndHtExchgPond) { //            = 47
                                    this_component.FlowCtrl = ControlType_Active;
                                    this_component.FlowPriority = LoopFlowStatus_TakesWhatGets;
                                    this_component.HowLoadServed = HowMet_PassiveCap;
                                } else if (SELECT_CASE_var ==
                                           TypeOf_Generator_MicroTurbine) { //          = 48  !newer FSEC turbine
                                    this_component.FlowCtrl = ControlType_Active;
                                    this_component.FlowPriority = LoopFlowStatus_NeedyAndTurnsLoopOn;
                                    this_component.HowLoadServed = HowMet_ByNominalCap;
                                } else if (SELECT_CASE_var == TypeOf_Generator_ICEngine) { //             = 49
                                    this_component.FlowCtrl = ControlType_Active;
                                    this_component.FlowPriority = LoopFlowStatus_NeedyAndTurnsLoopOn;
                                    this_component.HowLoadServed = HowMet_ByNominalCap;
                                } else if (SELECT_CASE_var ==
                                           TypeOf_Generator_CTurbine) { //             = 50  !older BLAST turbine
                                    this_component.FlowCtrl = ControlType_Active;
                                    this_component.FlowPriority = LoopFlowStatus_NeedyAndTurnsLoopOn;
                                    this_component.HowLoadServed = HowMet_ByNominalCap;
                                } else if (SELECT_CASE_var == TypeOf_Generator_MicroCHP) { //              = 51
                                    this_component.FlowCtrl = ControlType_Active;
                                    this_component.FlowPriority = LoopFlowStatus_NeedyAndTurnsLoopOn;
                                    this_component.HowLoadServed = HowMet_ByNominalCap;
                                } else if (SELECT_CASE_var == TypeOf_Generator_FCStackCooler) { //         = 52
                                    this_component.FlowCtrl = ControlType_Active;
                                    this_component.FlowPriority = LoopFlowStatus_NeedyAndTurnsLoopOn;
                                    this_component.HowLoadServed = HowMet_ByNominalCap;
                                } else if (SELECT_CASE_var == TypeOf_FluidCooler_SingleSpd) { //           = 53
                                    this_component.FlowCtrl = ControlType_Active;
                                    this_component.FlowPriority = LoopFlowStatus_TakesWhatGets;
                                    this_component.HowLoadServed = HowMet_PassiveCap;
                                } else if (SELECT_CASE_var == TypeOf_FluidCooler_TwoSpd) { //            = 54
                                    this_component.FlowCtrl = ControlType_Active;
                                    this_component.FlowPriority = LoopFlowStatus_TakesWhatGets;
                                    this_component.HowLoadServed = HowMet_PassiveCap;
                                } else if (SELECT_CASE_var == TypeOf_EvapFluidCooler_SingleSpd) { //       = 55
                                    this_component.FlowCtrl = ControlType_Active;
                                    this_component.FlowPriority = LoopFlowStatus_TakesWhatGets;
                                    this_component.HowLoadServed = HowMet_PassiveCap;
                                } else if (SELECT_CASE_var == TypeOf_EvapFluidCooler_TwoSpd) { //         = 56
                                    this_component.FlowCtrl = ControlType_Active;
                                    this_component.FlowPriority = LoopFlowStatus_TakesWhatGets;
                                    this_component.HowLoadServed = HowMet_PassiveCap;
                                } else if (SELECT_CASE_var == TypeOf_ChilledWaterTankMixed) { //         = 57
                                    if (LoopSideCtr == DemandSide) {
                                        this_component.FlowCtrl = ControlType_Active;
                                        this_component.FlowPriority = LoopFlowStatus_NeedyAndTurnsLoopOn;
                                        this_component.HowLoadServed = HowMet_NoneDemand;
                                    } else {
                                        this_component.FlowCtrl = ControlType_Active;
                                        this_component.FlowPriority = LoopFlowStatus_TakesWhatGets;
                                        this_component.HowLoadServed = HowMet_PassiveCap;
                                    }
                                } else if (SELECT_CASE_var == TypeOf_ChilledWaterTankStratified) { //      = 58
                                    if (LoopSideCtr == DemandSide) {
                                        this_component.FlowCtrl = ControlType_Active;
                                        this_component.FlowPriority = LoopFlowStatus_NeedyAndTurnsLoopOn;
                                        this_component.HowLoadServed = HowMet_NoneDemand;
                                    } else {
                                        this_component.FlowCtrl = ControlType_Active;
                                        this_component.FlowPriority = LoopFlowStatus_TakesWhatGets;
                                        this_component.HowLoadServed = HowMet_PassiveCap;
                                    }
                                } else if (SELECT_CASE_var == TypeOf_PVTSolarCollectorFlatPlate) { //      = 59
                                    this_component.FlowCtrl = ControlType_Active;
                                    this_component.FlowPriority = LoopFlowStatus_NeedyAndTurnsLoopOn;
                                    this_component.HowLoadServed = HowMet_PassiveCap;
                                    // next batch for ZoneHVAC
                                } else if (SELECT_CASE_var == TypeOf_Baseboard_Conv_Water) { //        = 60
                                    this_component.FlowCtrl = ControlType_Active;
                                    this_component.FlowPriority = LoopFlowStatus_NeedyAndTurnsLoopOn;
                                    this_component.HowLoadServed = HowMet_NoneDemand;
                                } else if (SELECT_CASE_var == TypeOf_Baseboard_Rad_Conv_Steam) { //      = 61
                                    this_component.FlowCtrl = ControlType_Active;
                                    this_component.FlowPriority = LoopFlowStatus_NeedyAndTurnsLoopOn;
                                    this_component.HowLoadServed = HowMet_NoneDemand;
                                } else if (SELECT_CASE_var == TypeOf_Baseboard_Rad_Conv_Water) { //      = 62
                                    this_component.FlowCtrl = ControlType_Active;
                                    this_component.FlowPriority = LoopFlowStatus_NeedyAndTurnsLoopOn;
                                    this_component.HowLoadServed = HowMet_NoneDemand;
                                } else if (SELECT_CASE_var == TypeOf_CoolingPanel_Simple) {
                                    this_component.FlowCtrl = ControlType_Active;
                                    this_component.FlowPriority = LoopFlowStatus_NeedyAndTurnsLoopOn;
                                    this_component.HowLoadServed = HowMet_NoneDemand;
                                } else if (SELECT_CASE_var == TypeOf_LowTempRadiant_VarFlow) {
                                    this_component.FlowCtrl = ControlType_Active;
                                    this_component.FlowPriority = LoopFlowStatus_NeedyAndTurnsLoopOn;
                                    this_component.HowLoadServed = HowMet_NoneDemand;
                                } else if (SELECT_CASE_var == TypeOf_LowTempRadiant_ConstFlow) {
                                    this_component.FlowCtrl = ControlType_Active;
                                    this_component.FlowPriority = LoopFlowStatus_NeedyAndTurnsLoopOn;
                                    this_component.HowLoadServed = HowMet_NoneDemand;
                                } else if (SELECT_CASE_var == TypeOf_CooledBeamAirTerminal) {
                                    this_component.FlowCtrl = ControlType_Active;
                                    this_component.FlowPriority = LoopFlowStatus_NeedyAndTurnsLoopOn;
                                    this_component.HowLoadServed = HowMet_NoneDemand;
                                } else if (SELECT_CASE_var == TypeOf_FourPipeBeamAirTerminal) {
                                    this_component.FlowCtrl = ControlType_Active;
                                    this_component.FlowPriority = LoopFlowStatus_NeedyAndTurnsLoopOn;
                                    this_component.HowLoadServed = HowMet_NoneDemand;
                                } else if (SELECT_CASE_var == TypeOf_CoilWAHPHeatingEquationFit) {
                                    this_component.FlowCtrl = ControlType_Active;
                                    this_component.FlowPriority = LoopFlowStatus_NeedyAndTurnsLoopOn;
                                    this_component.HowLoadServed = HowMet_NoneDemand;
                                } else if (SELECT_CASE_var == TypeOf_CoilWAHPCoolingEquationFit) {
                                    this_component.FlowCtrl = ControlType_Active;
                                    this_component.FlowPriority = LoopFlowStatus_NeedyAndTurnsLoopOn;
                                    this_component.HowLoadServed = HowMet_NoneDemand;
                                } else if (SELECT_CASE_var == TypeOf_CoilVSWAHPHeatingEquationFit) {
                                    this_component.FlowCtrl = ControlType_Active;
                                    this_component.FlowPriority = LoopFlowStatus_NeedyAndTurnsLoopOn;
                                    this_component.HowLoadServed = HowMet_NoneDemand;
                                } else if (SELECT_CASE_var == TypeOf_CoilVSWAHPCoolingEquationFit) {
                                    this_component.FlowCtrl = ControlType_Active;
                                    this_component.FlowPriority = LoopFlowStatus_NeedyAndTurnsLoopOn;
                                    this_component.HowLoadServed = HowMet_NoneDemand;
                                } else if (SELECT_CASE_var == TypeOf_CoilWAHPHeatingParamEst) {
                                    this_component.FlowCtrl = ControlType_Active;
                                    this_component.FlowPriority = LoopFlowStatus_NeedyAndTurnsLoopOn;
                                    this_component.HowLoadServed = HowMet_NoneDemand;
                                } else if (SELECT_CASE_var == TypeOf_CoilWAHPCoolingParamEst) {
                                    this_component.FlowCtrl = ControlType_Active;
                                    this_component.FlowPriority = LoopFlowStatus_NeedyAndTurnsLoopOn;
                                    this_component.HowLoadServed = HowMet_NoneDemand;
                                } else if (SELECT_CASE_var == TypeOf_RefrigSystemWaterCondenser) {
                                    this_component.FlowCtrl = ControlType_Active;
                                    this_component.FlowPriority = LoopFlowStatus_NeedyAndTurnsLoopOn;
                                    this_component.HowLoadServed = HowMet_PassiveCap;
                                } else if (SELECT_CASE_var == TypeOf_RefrigerationWaterCoolRack) {
                                    this_component.FlowCtrl = ControlType_Active;
                                    this_component.FlowPriority = LoopFlowStatus_NeedyAndTurnsLoopOn;
                                    this_component.HowLoadServed = HowMet_PassiveCap;
                                } else if (SELECT_CASE_var == TypeOf_MultiSpeedHeatPumpRecovery) {
                                    this_component.FlowCtrl = ControlType_Active;
                                    this_component.FlowPriority = LoopFlowStatus_NeedyAndTurnsLoopOn;
                                    this_component.HowLoadServed = HowMet_PassiveCap;
                                } else if (SELECT_CASE_var == TypeOf_UnitarySysRecovery) {
                                    this_component.FlowCtrl = ControlType_Active;
                                    this_component.FlowPriority = LoopFlowStatus_NeedyAndTurnsLoopOn;
                                    this_component.HowLoadServed = HowMet_PassiveCap;
                                } else if (SELECT_CASE_var == TypeOf_PipingSystemPipeCircuit) {
                                    this_component.FlowCtrl = ControlType_Active;
                                    this_component.FlowPriority = LoopFlowStatus_TakesWhatGets;
                                    this_component.HowLoadServed = HowMet_PassiveCap;
                                } else if (SELECT_CASE_var == TypeOf_SolarCollectorICS) { //         = 75
                                    this_component.FlowCtrl = ControlType_Active;
                                    this_component.FlowPriority = LoopFlowStatus_NeedyAndTurnsLoopOn;
                                    this_component.HowLoadServed = HowMet_PassiveCap;
                                } else if (SELECT_CASE_var == TypeOf_PlantComponentUserDefined) {
                                    this_component.FlowCtrl = ControlType_Active;
                                    this_component.FlowPriority = LoopFlowStatus_Unknown;
                                    this_component.HowLoadServed = HowMet_Unknown;
                                } else if (SELECT_CASE_var == TypeOf_CoilUserDefined) {
                                    this_component.FlowCtrl = ControlType_Active;
                                    this_component.FlowPriority = LoopFlowStatus_Unknown;
                                    this_component.HowLoadServed = HowMet_Unknown;
                                } else if (SELECT_CASE_var == TypeOf_ZoneHVACAirUserDefined) {
                                    this_component.FlowCtrl = ControlType_Active;
                                    this_component.FlowPriority = LoopFlowStatus_Unknown;
                                    this_component.HowLoadServed = HowMet_Unknown;
                                } else if (SELECT_CASE_var == TypeOf_AirTerminalUserDefined) {
                                    this_component.FlowCtrl = ControlType_Active;
                                    this_component.FlowPriority = LoopFlowStatus_Unknown;
                                    this_component.HowLoadServed = HowMet_Unknown;
                                } else if (SELECT_CASE_var ==
                                           TypeOf_HeatPumpVRF) { //       =  82  ! AirConditioner:VariableRefrigerantFlow
                                    this_component.FlowCtrl = ControlType_Active;

                                    if (LoopSideCtr == DemandSide) {
                                        this_component.FlowPriority = LoopFlowStatus_NeedyAndTurnsLoopOn;
                                        this_component.HowLoadServed = HowMet_NoneDemand;
                                    } else { // should never happen
                                        this_component.FlowPriority = LoopFlowStatus_TakesWhatGets;
                                        this_component.HowLoadServed = HowMet_PassiveCap;
                                    }
                                } else if (SELECT_CASE_var == TypeOf_WaterSource) {
                                    this_component.FlowCtrl = ControlType_Active;
                                    this_component.FlowPriority = LoopFlowStatus_TakesWhatGets;
                                    this_component.HowLoadServed = HowMet_ByNominalCapLowOutLimit;
                                } else if (SELECT_CASE_var ==
                                           TypeOf_GrndHtExchgHorizTrench) { // = 83  GroundHeatExchanger:HorizontalTrench
                                    this_component.FlowCtrl = ControlType_Active;
                                    this_component.FlowPriority = LoopFlowStatus_TakesWhatGets;
                                    this_component.HowLoadServed = HowMet_PassiveCap;
                                } else if (SELECT_CASE_var == TypeOf_FluidToFluidPlantHtExchg) { //          = 84
                                    this_component.FlowCtrl = ControlType_Active;
                                    if (LoopSideCtr == DemandSide) {
                                        this_component.FlowPriority = LoopFlowStatus_NeedyAndTurnsLoopOn;
                                        this_component.HowLoadServed = HowMet_NoneDemand;
                                    } else {
                                        this_component.FlowPriority = LoopFlowStatus_TakesWhatGets;
                                        this_component.HowLoadServed = HowMet_PassiveCap;
                                    }
                                } else if (SELECT_CASE_var == TypeOf_CentralGroundSourceHeatPump) { // 86
                                    this_component.FlowCtrl = ControlType_Active;
                                    if (LoopSideCtr == DemandSide) {
                                        this_component.FlowPriority = LoopFlowStatus_NeedyAndTurnsLoopOn;
                                        this_component.HowLoadServed = HowMet_NoneDemand;
                                    } else {
                                        this_component.FlowPriority = LoopFlowStatus_NeedyIfLoopOn;
                                        this_component.HowLoadServed = HowMet_ByNominalCap;
                                    }
                                } else if (SELECT_CASE_var == TypeOf_PackagedTESCoolingCoil) { // 88
                                    this_component.FlowCtrl = ControlType_Active;
                                    this_component.FlowPriority = LoopFlowStatus_TakesWhatGets;
                                    this_component.HowLoadServed = HowMet_NoneDemand;
                                } else if (SELECT_CASE_var == TypeOf_SwimmingPool_Indoor) { // 90
                                    this_component.FlowCtrl = ControlType_Active;
                                    this_component.FlowPriority = LoopFlowStatus_NeedyAndTurnsLoopOn;
                                    this_component.HowLoadServed = HowMet_NoneDemand;
                                } else if (SELECT_CASE_var == TypeOf_GrndHtExchgSlinky) { //            = 91
                                    this_component.FlowCtrl = ControlType_Active;
                                    this_component.FlowPriority = LoopFlowStatus_TakesWhatGets;
                                    this_component.HowLoadServed = HowMet_PassiveCap;
                                } else if (SELECT_CASE_var == TypeOf_HeatPumpEIRCooling ||
                                           SELECT_CASE_var == TypeOf_HeatPumpEIRHeating) { // 95, 96
                                    this_component.FlowCtrl = ControlType_Active;
                                    if (LoopSideCtr == DemandSide) {
                                        this_component.FlowPriority = LoopFlowStatus_NeedyAndTurnsLoopOn;
                                        this_component.HowLoadServed = HowMet_NoneDemand;
                                    } else {
                                        this_component.FlowPriority = LoopFlowStatus_NeedyIfLoopOn;
                                        this_component.HowLoadServed = HowMet_ByNominalCap;
                                    }
                                } else {
                                    ShowSevereError(
                                            "SetBranchControlTypes: Caught unexpected equipment type of number");
                                }
                            }
                        }
                    }
                }
            }

            // now set up branch control types based on components.

            if (allocated(PlantLoop)) {
                NumCount = size(PlantLoop);
            } else {
                NumCount = 0;
            }
            for (LoopCtr = 1; LoopCtr <= NumCount; ++LoopCtr) { // SIZE(PlantLoop)
                for (LoopSideCtr = DemandSide; LoopSideCtr <= SupplySide; ++LoopSideCtr) {
                    for (BranchCtr = 1;
                         BranchCtr <= PlantLoop(LoopCtr).LoopSide(LoopSideCtr).TotalBranches; ++BranchCtr) {
                        ActiveCount = 0;
                        BypassCount = 0;
                        for (CompCtr = 1; CompCtr <= isize(PlantLoop(LoopCtr).LoopSide(LoopSideCtr).Branch(
                                BranchCtr).Comp); ++CompCtr) {
                            ComponentFlowCtrl = PlantLoop(LoopCtr).LoopSide(LoopSideCtr).Branch(BranchCtr).Comp(
                                    CompCtr).FlowCtrl;

                            {
                                auto const SELECT_CASE_var(ComponentFlowCtrl);

                                if (SELECT_CASE_var == ControlType_Unknown) {
                                    PlantLoop(LoopCtr).LoopSide(LoopSideCtr).Branch(
                                            BranchCtr).ControlType = ControlType_Passive;
                                } else if (SELECT_CASE_var == ControlType_Active) {
                                    ++ActiveCount;
                                    if (ActiveCount > 1) {
                                        //  assume multiple active components in series means branch is SeriesActive
                                        PlantLoop(LoopCtr).LoopSide(LoopSideCtr).Branch(
                                                BranchCtr).ControlType = ControlType_SeriesActive;
                                        // assume all components on branch are to be SeriesActive as well
                                        for (auto &e : PlantLoop(LoopCtr).LoopSide(LoopSideCtr).Branch(BranchCtr).Comp)
                                            e.FlowCtrl = ControlType_SeriesActive;
                                    } else {
                                        PlantLoop(LoopCtr).LoopSide(LoopSideCtr).Branch(
                                                BranchCtr).ControlType = ControlType_Active;
                                    }

                                    if (BypassCount > 0) {
                                        ShowSevereError(
                                                "An active component is on the same branch as a pipe situated between splitter/mixer");
                                        ShowContinueError("Occurs in Branch=" +
                                                          PlantLoop(LoopCtr).LoopSide(LoopSideCtr).Branch(
                                                                  BranchCtr).Name);
                                        ShowContinueError("Occurs in Plant Loop=" + PlantLoop(LoopCtr).Name);
                                        ShowContinueError("SetupBranchControlTypes: and the simulation continues");
                                        // DSU3 note not sure why this is so bad.  heat transfer pipe might be a good reason to allow this?
                                        //   this used to fatal in older PlantFlowResolver.
                                    }

                                    // test for active component in series with bypass
                                } else if (SELECT_CASE_var == ControlType_Bypass) {

                                    ++BypassCount;
                                    PlantLoop(LoopCtr).LoopSide(LoopSideCtr).Branch(
                                            BranchCtr).ControlType = ControlType_Bypass;
                                    PlantLoop(LoopCtr).LoopSide(LoopSideCtr).Branch(BranchCtr).IsBypass = true;
                                    PlantLoop(LoopCtr).LoopSide(LoopSideCtr).BypassExists = true;

                                    if (CompCtr > 1) {
                                        ShowSevereError(
                                                "A pipe used as a bypass should not be in series with another component");
                                        ShowContinueError("Occurs in Branch = " +
                                                          PlantLoop(LoopCtr).LoopSide(LoopSideCtr).Branch(
                                                                  BranchCtr).Name);
                                        ShowContinueError("Occurs in PlantLoop = " + PlantLoop(LoopCtr).Name);
                                        ShowFatalError(
                                                "SetupBranchControlTypes: preceding condition causes termination.");
                                    }

                                } else if (SELECT_CASE_var == ControlType_Passive) {
                                    if (ActiveCount > 0) {
                                        // do nothing, branch set before)
                                    } else {
                                        if (BypassCount > 0) {

                                        } else {
                                            PlantLoop(LoopCtr).LoopSide(LoopSideCtr).Branch(
                                                    BranchCtr).ControlType = ControlType_Passive;
                                        }
                                    }
                                } else if (SELECT_CASE_var == ControlType_SeriesActive) {
                                    // do nothing, already set when more than one active component found on a branch
                                }
                            }
                        }
                    }
                }
            }
        }

        void CheckIfAnyPlant() {

            // SUBROUTINE INFORMATION:
            //       AUTHOR         Brent Griffith
            //       DATE WRITTEN   Sept 2010
            //       MODIFIED       na
            //       RE-ENGINEERED  na

            // PURPOSE OF THIS SUBROUTINE:
            // determine if any plant loops will be ever be set up

            // METHODOLOGY EMPLOYED:
            // use input processor ot find number of plant loops

            // Using/Aliasing
            using namespace DataIPShortCuts;
            using DataGlobals::AnyPlantInModel;

            // SUBROUTINE LOCAL VARIABLE DECLARATIONS:
            int numPlantLoopsCheck;
            int numCondenserLoopsCheck;

            cCurrentModuleObject = "PlantLoop";
            numPlantLoopsCheck = inputProcessor->getNumObjectsFound(cCurrentModuleObject);

            cCurrentModuleObject = "CondenserLoop";
            numCondenserLoopsCheck = inputProcessor->getNumObjectsFound(cCurrentModuleObject);

            if ((numPlantLoopsCheck + numCondenserLoopsCheck) > 0) {
                AnyPlantInModel = true;
            } else {
                AnyPlantInModel = false;
                PlantLoop.allocate(0);
            }
        }

        void CheckOngoingPlantWarnings() {
            int LoopNum;
            for (LoopNum = 1; LoopNum <= TotNumLoops; ++LoopNum) {
                // Warning if the excess storage time is more than half of the total time
                if (PlantLoop(LoopNum).LoopSide(DemandSide).LoopSideInlet_CapExcessStorageTime >
                    PlantLoop(LoopNum).LoopSide(DemandSide).LoopSideInlet_TotalTime / 2) {
                    ShowWarningError("Plant Loop: " + PlantLoop(LoopNum).Name +
                                     " Demand Side is storing excess heat the majority of the time.");
                }
                if (PlantLoop(LoopNum).LoopSide(DemandSide).LoopSideInlet_CapExcessStorageTime >
                    PlantLoop(LoopNum).LoopSide(DemandSide).LoopSideInlet_TotalTime / 2) {
                    ShowWarningError("Plant Loop: " + PlantLoop(LoopNum).Name +
                                     " Supply Side is storing excess heat the majority of the time.");
                }
            }
        }

    } // namespace PlantManager

} // namespace EnergyPlus<|MERGE_RESOLUTION|>--- conflicted
+++ resolved
@@ -1352,21 +1352,10 @@
                                 this_comp.TypeOf_Num = TypeOf_LowTempRadiant_ConstFlow;
                                 this_comp.GeneralEquipType = GenEquipTypes_ZoneHVACDemand;
                                 this_comp.CurOpSchemeType = DemandOpSchemeType;
-<<<<<<< HEAD
-                            } else if (LoopSideNum == SupplySide) {
-                                this_comp.CurOpSchemeType = UnknownStatusOpSchemeType;
-                            }
-                        } else if (UtilityRoutines::SameString(this_comp_type, "HeatPump:WaterToWater:ParameterEstimation:Cooling")) {
-                            this_comp.TypeOf_Num = TypeOf_HPWaterPECooling;
-                            this_comp.GeneralEquipType = GenEquipTypes_HeatPump;
-                            this_comp.compPtr = HeatPumpWaterToWaterCOOLING::GshpPeCoolingSpecs::factory(CompNames(CompNum));
-                            if (LoopSideNum == DemandSide) {
-=======
                             } else if (UtilityRoutines::SameString(this_comp_type,
                                                                    "AirTerminal:SingleDuct:ConstantVolume:CooledBeam")) {
                                 this_comp.TypeOf_Num = TypeOf_CooledBeamAirTerminal;
                                 this_comp.GeneralEquipType = GenEquipTypes_ZoneHVACDemand;
->>>>>>> 02565f89
                                 this_comp.CurOpSchemeType = DemandOpSchemeType;
                             } else if (UtilityRoutines::SameString(this_comp_type,
                                                                    "AirTerminal:SingleDuct:ConstantVolume:FourPipeBeam")) {
@@ -1382,38 +1371,10 @@
                                 this_comp.TypeOf_Num = TypeOf_UnitarySysRecovery;
                                 this_comp.GeneralEquipType = GenEquipTypes_ZoneHVACDemand;
                                 this_comp.CurOpSchemeType = DemandOpSchemeType;
-<<<<<<< HEAD
-                            } else if (LoopSideNum == SupplySide) {
-                                this_comp.CurOpSchemeType = UnknownStatusOpSchemeType;
-                            }
-                        } else if (UtilityRoutines::SameString(this_comp_type, "DistrictCooling")) {
-                            this_comp.TypeOf_Num = TypeOf_PurchChilledWater;
-                            this_comp.GeneralEquipType = GenEquipTypes_Purchased;
-                            this_comp.compPtr = OutsideEnergySources::OutsideEnergySourceSpecs::factory(TypeOf_PurchChilledWater, CompNames(CompNum));
-                        } else if (UtilityRoutines::SameString(this_comp_type, "DistrictHeating")) {
-                            this_comp.TypeOf_Num = TypeOf_PurchHotWater;
-                            this_comp.GeneralEquipType = GenEquipTypes_Purchased;
-                            this_comp.compPtr = OutsideEnergySources::OutsideEnergySourceSpecs::factory(TypeOf_PurchHotWater, CompNames(CompNum));
-                        } else if (UtilityRoutines::SameString(this_comp_type, "ThermalStorage:Ice:Simple")) {
-                            this_comp.TypeOf_Num = TypeOf_TS_IceSimple;
-                            this_comp.GeneralEquipType = GenEquipTypes_ThermalStorage;
-                        } else if (UtilityRoutines::SameString(this_comp_type, "ThermalStorage:Ice:Detailed")) {
-                            this_comp.TypeOf_Num = TypeOf_TS_IceDetailed;
-                            this_comp.GeneralEquipType = GenEquipTypes_ThermalStorage;
-                        } else if (UtilityRoutines::SameString(this_comp_type, "TemperingValve")) {
-                            this_comp.TypeOf_Num = TypeOf_ValveTempering;
-                            this_comp.GeneralEquipType = GenEquipTypes_Valve;
-                            this_comp.compPtr = PlantValves::TemperValveData::factory(CompNames(CompNum));
-                        } else if (UtilityRoutines::SameString(this_comp_type, "HeatExchanger:FluidToFluid")) {
-                            this_comp.TypeOf_Num = TypeOf_FluidToFluidPlantHtExchg;
-                            this_comp.GeneralEquipType = GenEquipTypes_HeatExchanger;
-                            if (LoopSideNum == DemandSide) {
-=======
                             } else if (UtilityRoutines::SameString(this_comp_type,
                                                                    "Coil:Heating:WaterToAirHeatPump:EquationFit")) {
                                 this_comp.TypeOf_Num = TypeOf_CoilWAHPHeatingEquationFit;
                                 this_comp.GeneralEquipType = GenEquipTypes_DemandCoil;
->>>>>>> 02565f89
                                 this_comp.CurOpSchemeType = DemandOpSchemeType;
                             } else if (UtilityRoutines::SameString(this_comp_type,
                                                                    "Coil:Cooling:WaterToAirHeatPump:EquationFit")) {
