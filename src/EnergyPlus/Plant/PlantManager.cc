// EnergyPlus, Copyright (c) 1996-2022, The Board of Trustees of the University of Illinois,
// The Regents of the University of California, through Lawrence Berkeley National Laboratory
// (subject to receipt of any required approvals from the U.S. Dept. of Energy), Oak Ridge
// National Laboratory, managed by UT-Battelle, Alliance for Sustainable Energy, LLC, and other
// contributors. All rights reserved.
//
// NOTICE: This Software was developed under funding from the U.S. Department of Energy and the
// U.S. Government consequently retains certain rights. As such, the U.S. Government has been
// granted for itself and others acting on its behalf a paid-up, nonexclusive, irrevocable,
// worldwide license in the Software to reproduce, distribute copies to the public, prepare
// derivative works, and perform publicly and display publicly, and to permit others to do so.
//
// Redistribution and use in source and binary forms, with or without modification, are permitted
// provided that the following conditions are met:
//
// (1) Redistributions of source code must retain the above copyright notice, this list of
//     conditions and the following disclaimer.
//
// (2) Redistributions in binary form must reproduce the above copyright notice, this list of
//     conditions and the following disclaimer in the documentation and/or other materials
//     provided with the distribution.
//
// (3) Neither the name of the University of California, Lawrence Berkeley National Laboratory,
//     the University of Illinois, U.S. Dept. of Energy nor the names of its contributors may be
//     used to endorse or promote products derived from this software without specific prior
//     written permission.
//
// (4) Use of EnergyPlus(TM) Name. If Licensee (i) distributes the software in stand-alone form
//     without changes from the version obtained under this License, or (ii) Licensee makes a
//     reference solely to the software portion of its product, Licensee must refer to the
//     software as "EnergyPlus version X" software, where "X" is the version number Licensee
//     obtained under this License and may not use a different name for the software. Except as
//     specifically required in this Section (4), Licensee shall not use in a company name, a
//     product name, in advertising, publicity, or other promotional activities any name, trade
//     name, trademark, logo, or other designation of "EnergyPlus", "E+", "e+" or confusingly
//     similar designation, without the U.S. Department of Energy's prior written consent.
//
// THIS SOFTWARE IS PROVIDED BY THE COPYRIGHT HOLDERS AND CONTRIBUTORS "AS IS" AND ANY EXPRESS OR
// IMPLIED WARRANTIES, INCLUDING, BUT NOT LIMITED TO, THE IMPLIED WARRANTIES OF MERCHANTABILITY
// AND FITNESS FOR A PARTICULAR PURPOSE ARE DISCLAIMED. IN NO EVENT SHALL THE COPYRIGHT OWNER OR
// CONTRIBUTORS BE LIABLE FOR ANY DIRECT, INDIRECT, INCIDENTAL, SPECIAL, EXEMPLARY, OR
// CONSEQUENTIAL DAMAGES (INCLUDING, BUT NOT LIMITED TO, PROCUREMENT OF SUBSTITUTE GOODS OR
// SERVICES; LOSS OF USE, DATA, OR PROFITS; OR BUSINESS INTERRUPTION) HOWEVER CAUSED AND ON ANY
// THEORY OF LIABILITY, WHETHER IN CONTRACT, STRICT LIABILITY, OR TORT (INCLUDING NEGLIGENCE OR
// OTHERWISE) ARISING IN ANY WAY OUT OF THE USE OF THIS SOFTWARE, EVEN IF ADVISED OF THE
// POSSIBILITY OF SUCH DAMAGE.

// C++ Headers
#include <algorithm>
#include <cassert>

// ObjexxFCL Headers
#include <ObjexxFCL/Array.functions.hh>
#include <ObjexxFCL/Fmath.hh>
#include <ObjexxFCL/string.functions.hh>

// EnergyPlus Headers
#include <EnergyPlus/Autosizing/Base.hh>
#include <EnergyPlus/BoilerSteam.hh>
#include <EnergyPlus/Boilers.hh>
#include <EnergyPlus/BranchInputManager.hh>
#include <EnergyPlus/CTElectricGenerator.hh>
#include <EnergyPlus/ChillerAbsorption.hh>
#include <EnergyPlus/ChillerElectricEIR.hh>
#include <EnergyPlus/ChillerExhaustAbsorption.hh>
#include <EnergyPlus/ChillerGasAbsorption.hh>
#include <EnergyPlus/ChillerIndirectAbsorption.hh>
#include <EnergyPlus/ChillerReformulatedEIR.hh>
#include <EnergyPlus/CondenserLoopTowers.hh>
#include <EnergyPlus/Data/EnergyPlusData.hh>
#include <EnergyPlus/DataBranchAirLoopPlant.hh>
#include <EnergyPlus/DataEnvironment.hh>
#include <EnergyPlus/DataErrorTracking.hh>
#include <EnergyPlus/DataHVACGlobals.hh>
#include <EnergyPlus/DataIPShortCuts.hh>
#include <EnergyPlus/DataLoopNode.hh>
#include <EnergyPlus/DataSizing.hh>
#include <EnergyPlus/EMSManager.hh>
#include <EnergyPlus/EvaporativeFluidCoolers.hh>
#include <EnergyPlus/FluidCoolers.hh>
#include <EnergyPlus/FluidProperties.hh>
#include <EnergyPlus/FuelCellElectricGenerator.hh>
#include <EnergyPlus/GroundHeatExchangers.hh>
#include <EnergyPlus/HVACInterfaceManager.hh>
#include <EnergyPlus/HVACVariableRefrigerantFlow.hh>
#include <EnergyPlus/HeatPumpWaterToWaterCOOLING.hh>
#include <EnergyPlus/HeatPumpWaterToWaterHEATING.hh>
#include <EnergyPlus/HeatPumpWaterToWaterSimple.hh>
#include <EnergyPlus/ICEngineElectricGenerator.hh>
#include <EnergyPlus/IceThermalStorage.hh>
#include <EnergyPlus/InputProcessing/InputProcessor.hh>
#include <EnergyPlus/MicroCHPElectricGenerator.hh>
#include <EnergyPlus/MicroturbineElectricGenerator.hh>
#include <EnergyPlus/NodeInputManager.hh>
#include <EnergyPlus/OutputProcessor.hh>
#include <EnergyPlus/OutsideEnergySources.hh>
#include <EnergyPlus/PhotovoltaicThermalCollectors.hh>
#include <EnergyPlus/PipeHeatTransfer.hh>
#include <EnergyPlus/Pipes.hh>
#include <EnergyPlus/Plant/PlantManager.hh>
#include <EnergyPlus/PlantCentralGSHP.hh>
#include <EnergyPlus/PlantChillers.hh>
#include <EnergyPlus/PlantComponentTemperatureSources.hh>
#include <EnergyPlus/PlantHeatExchangerFluidToFluid.hh>
#include <EnergyPlus/PlantLoadProfile.hh>
#include <EnergyPlus/PlantLoopHeatPumpEIR.hh>
#include <EnergyPlus/PlantPipingSystemsManager.hh>
#include <EnergyPlus/PlantUtilities.hh>
#include <EnergyPlus/PlantValves.hh>
#include <EnergyPlus/PondGroundHeatExchanger.hh>
#include <EnergyPlus/RefrigeratedCase.hh>
#include <EnergyPlus/ScheduleManager.hh>
#include <EnergyPlus/SetPointManager.hh>
#include <EnergyPlus/SolarCollectors.hh>
#include <EnergyPlus/SurfaceGroundHeatExchanger.hh>
#include <EnergyPlus/SystemAvailabilityManager.hh>
#include <EnergyPlus/UserDefinedComponents.hh>
#include <EnergyPlus/UtilityRoutines.hh>
#include <EnergyPlus/WaterThermalTanks.hh>
#include <EnergyPlus/WaterUse.hh>

namespace EnergyPlus::PlantManager {

// MODULE INFORMATION:
//       AUTHOR         Sankaranarayanan K P, Rich Liesen
//       DATE WRITTEN   May 2005
//       MODIFIED
//       RE-ENGINEERED  Sept. 2010 D. Fisher, Edwin Lee, Brent Griffith
//                      major plant upgrades:
//                         Single half loop solver
//                         Automated branch control types
//                         new loop sequencing structure
//                         Temperature out range checks

// PURPOSE OF THIS MODULE:
// This module serves as the driver for the plant simulation. All necessary iterations and update related to plant
// connections are performed in this module.

// Using/Aliasing
using namespace DataHVACGlobals;
using namespace DataPlant;
using namespace DataBranchAirLoopPlant;
using namespace DataLoopNode;
using namespace FluidProperties;

static constexpr std::string_view fluidNameSteam("STEAM");

void ManagePlantLoops(EnergyPlusData &state,
                      bool const FirstHVACIteration,
                      bool &SimAirLoops,                          // True when the air loops need to be (re)simulated
                      bool &SimZoneEquipment,                     // True when zone equipment components need to be (re)simulated
                      [[maybe_unused]] bool &SimNonZoneEquipment, // True when non-zone equipment components need to be (re)simulated
                      bool &SimPlantLoops,                        // True when some part of Plant needs to be (re)simulated
                      bool &SimElecCircuits                       // True when electic circuits need to be (re)simulated
)
{

    // SUBROUTINE INFORMATION:
    //       AUTHOR         Sankaranarayanan K P
    //       DATE WRITTEN   Apr 2005
    //       MODIFIED
    //       RE-ENGINEERED  B. Griffith, Feb. 2010

    // PURPOSE OF THIS SUBROUTINE:
    // This subroutine manages the plant loop simulation

    // METHODOLOGY EMPLOYED:
    // Set up the while iteration block for the plant loop simulation.
    // Calls half loop sides to be simulated in predetermined order.
    // Reset the flags as necessary

    // Using/Aliasing
    using PlantUtilities::LogPlantConvergencePoints;

    // SUBROUTINE VARIABLE DEFINITIONS
    int IterPlant;
    int LoopNum;
    DataPlant::LoopSideLocation LoopSide;
    DataPlant::LoopSideLocation OtherSide;
    bool SimHalfLoopFlag;
    int HalfLoopNum;
    int CurntMinPlantSubIterations;

    if (std::any_of(state.dataPlnt->PlantLoop.begin(), state.dataPlnt->PlantLoop.end(), [](DataPlant::PlantLoopData const &e) {
            return (e.CommonPipeType == DataPlant::CommonPipeType::Single) || (e.CommonPipeType == DataPlant::CommonPipeType::TwoWay);
        })) {
        CurntMinPlantSubIterations = max(7, state.dataConvergeParams->MinPlantSubIterations);
    } else {
        CurntMinPlantSubIterations = state.dataConvergeParams->MinPlantSubIterations;
    }

    if (state.dataPlnt->TotNumLoops <= 0) { // quick return if no plant in model
        SimPlantLoops = false;
        return;
    }

    IterPlant = 0;
    InitializeLoops(state, FirstHVACIteration);

    while ((SimPlantLoops) && (IterPlant <= state.dataConvergeParams->MaxPlantSubIterations)) {
        // go through half loops in predetermined calling order
        for (HalfLoopNum = 1; HalfLoopNum <= state.dataPlnt->TotNumHalfLoops; ++HalfLoopNum) {

            LoopNum = state.dataPlnt->PlantCallingOrderInfo(HalfLoopNum).LoopIndex;
            LoopSide = state.dataPlnt->PlantCallingOrderInfo(HalfLoopNum).LoopSide;
            OtherSide = LoopSideOther[static_cast<int>(LoopSide)]; // will give us 1 if LoopSide is 2, or 2 if LoopSide is 1

            auto &this_loop(state.dataPlnt->PlantLoop(LoopNum));
            auto &this_loop_side(this_loop.LoopSide(LoopSide));
            auto &other_loop_side(this_loop.LoopSide(OtherSide));

            SimHalfLoopFlag = this_loop_side.SimLoopSideNeeded; // set half loop sim flag

            if (SimHalfLoopFlag || IterPlant <= CurntMinPlantSubIterations) {

                this_loop_side.solve(state, FirstHVACIteration, other_loop_side.SimLoopSideNeeded);

                // Always set this side to false,  so that it won't keep being turned on just because of first hvac
                this_loop_side.SimLoopSideNeeded = false;

                // If we did the demand side, turn on the supply side (only if we need to do it last)
                if (LoopSide == LoopSideLocation::Demand) {
                    if (this_loop.HasPressureComponents) {
                        other_loop_side.SimLoopSideNeeded = false;
                    }
                }

                // Update the report variable
                this_loop.LastLoopSideSimulated = static_cast<int>(LoopSide);

                ++state.dataPlnt->PlantManageHalfLoopCalls;
            }

        } // half loop based calling order...

        // decide new status for SimPlantLoops flag
        SimPlantLoops = false;
        for (LoopNum = 1; LoopNum <= state.dataPlnt->TotNumLoops; ++LoopNum) {
            for (DataPlant::LoopSideLocation LoopSideNum : DataPlant::LoopSideKeys) {
                if (state.dataPlnt->PlantLoop(LoopNum).LoopSide(LoopSideNum).SimLoopSideNeeded) {
                    SimPlantLoops = true;
                    goto LoopLevel_exit;
                }
            }
        }
    LoopLevel_exit:;

        ++IterPlant; // Increment the iteration counter
        if (IterPlant < CurntMinPlantSubIterations) SimPlantLoops = true;
        ++state.dataPlnt->PlantManageSubIterations; // these are summed across all half loops for reporting
    }                                               // while

    // add check for non-plant system sim flag updates
    //  could set SimAirLoops, SimElecCircuits, SimZoneEquipment flags for now
    for (LoopNum = 1; LoopNum <= state.dataPlnt->TotNumLoops; ++LoopNum) {
        for (DataPlant::LoopSideLocation LoopSide : DataPlant::LoopSideKeys) {
            auto &this_loop_side(state.dataPlnt->PlantLoop(LoopNum).LoopSide(LoopSide));
            if (this_loop_side.SimAirLoopsNeeded) SimAirLoops = true;
            if (this_loop_side.SimZoneEquipNeeded) SimZoneEquipment = true;
            //  IF (this_loop_side.SimNonZoneEquipNeeded) SimNonZoneEquipment = .TRUE.
            if (this_loop_side.SimElectLoadCentrNeeded) SimElecCircuits = true;
        }
    }

    // Also log the convergence history of all loopsides once complete
    LogPlantConvergencePoints(state, FirstHVACIteration);
}

void GetPlantLoopData(EnergyPlusData &state)
{

    // SUBROUTINE INFORMATION:
    //       AUTHOR         Sankaranarayanan K P
    //       DATE WRITTEN   April 2005
    //       MODIFIED       na
    //       RE-ENGINEERED  na

    // PURPOSE OF THIS SUBROUTINE:
    // This subroutine reads the primary plant loop
    // attributes from the input file

    // METHODOLOGY EMPLOYED:
    // calls the Input Processor to retrieve data from input file.

    // Using/Aliasing
    using ScheduleManager::GetScheduleIndex;
    using SetPointManager::IsNodeOnSetPtManager;
    auto localTempSetPt = SetPointManager::CtrlVarType::Temp;
    using NodeInputManager::GetOnlySingleNode;
    using namespace BranchInputManager;
    using DataSizing::AutoSize;
    using FluidProperties::CheckFluidPropertyName;
    using FluidProperties::FindGlycol;
    ;
    using SystemAvailabilityManager::GetPlantAvailabilityManager;

    // SUBROUTINE PARAMETER DEFINITIONS:
    static constexpr std::string_view RoutineName("GetPlant/CondenserLoopData: ");

    // SUBROUTINE LOCAL VARIABLE DECLARATIONS:
    int LoopNum;   // DO loop counter for loops
    int NumAlphas; // Number of elements in the alpha array
    int NumNums;   // Number of elements in the numeric array
    int IOStat;    // IO Status when calling get input subroutine
    int NumFluids; // number of fluids in sim
    int PlantLoopNum;
    int CondLoopNum;
    Array1D_string Alpha(18); // dimension to num of alpha fields in input
    Array1D<Real64> Num(30);  // dimension to num of numeric data fields in input
    bool ErrorsFound(false);
    std::string LoadingScheme;
    bool ErrFound;
    std::string CurrentModuleObject; // for ease in renaming.
    bool MatchedPressureString;
    int PressSimAlphaIndex;

    CurrentModuleObject = "PlantLoop";
    state.dataHVACGlobal->NumPlantLoops =
        state.dataInputProcessing->inputProcessor->getNumObjectsFound(state,
                                                                      CurrentModuleObject); // Get the number of primary plant loops
    CurrentModuleObject = "CondenserLoop";
    state.dataHVACGlobal->NumCondLoops =
        state.dataInputProcessing->inputProcessor->getNumObjectsFound(state, CurrentModuleObject); // Get the number of Condenser loops
    state.dataPlnt->TotNumLoops = state.dataHVACGlobal->NumPlantLoops + state.dataHVACGlobal->NumCondLoops;

    if (state.dataPlnt->TotNumLoops > 0) {
        state.dataPlnt->PlantLoop.allocate(state.dataPlnt->TotNumLoops);
        state.dataConvergeParams->PlantConvergence.allocate(state.dataPlnt->TotNumLoops);
        if (!allocated(state.dataPlnt->PlantAvailMgr)) {
            state.dataPlnt->PlantAvailMgr.allocate(state.dataPlnt->TotNumLoops);
        }
    } else {
        return;
    }

    for (LoopNum = 1; LoopNum <= state.dataPlnt->TotNumLoops; ++LoopNum) {
        Alpha = "";
        Num = 0.0;

        // set up some references
        auto &this_loop(state.dataPlnt->PlantLoop(LoopNum));
        auto &this_demand_side(this_loop.LoopSide(DataPlant::LoopSideLocation::Demand));
        auto &this_supply_side(this_loop.LoopSide(DataPlant::LoopSideLocation::Supply));
        if (LoopNum <= state.dataHVACGlobal->NumPlantLoops) {
            PlantLoopNum = LoopNum;
            this_loop.TypeOfLoop = LoopType::Plant;
            CurrentModuleObject = "PlantLoop";
            state.dataInputProcessing->inputProcessor->getObjectItem(state,
                                                                     CurrentModuleObject,
                                                                     PlantLoopNum,
                                                                     Alpha,
                                                                     NumAlphas,
                                                                     Num,
                                                                     NumNums,
                                                                     IOStat,
                                                                     state.dataIPShortCut->lNumericFieldBlanks,
                                                                     state.dataIPShortCut->lAlphaFieldBlanks,
                                                                     state.dataIPShortCut->cAlphaFieldNames,
                                                                     state.dataIPShortCut->cNumericFieldNames);
        } else {
            CondLoopNum = LoopNum - state.dataHVACGlobal->NumPlantLoops;
            this_loop.TypeOfLoop = LoopType::Condenser;
            CurrentModuleObject = "CondenserLoop";
            state.dataInputProcessing->inputProcessor->getObjectItem(state,
                                                                     CurrentModuleObject,
                                                                     CondLoopNum,
                                                                     Alpha,
                                                                     NumAlphas,
                                                                     Num,
                                                                     NumNums,
                                                                     IOStat,
                                                                     state.dataIPShortCut->lNumericFieldBlanks,
                                                                     _,
                                                                     state.dataIPShortCut->cAlphaFieldNames,
                                                                     state.dataIPShortCut->cNumericFieldNames);
        }
        UtilityRoutines::IsNameEmpty(state, Alpha(1), CurrentModuleObject, ErrorsFound);
        this_loop.Name = Alpha(1); // Load the Plant Loop Name

        if (UtilityRoutines::SameString(Alpha(2), "STEAM")) {
            this_loop.FluidType = DataLoopNode::NodeFluidType::Steam;
            this_loop.FluidName = Alpha(2);
        } else if (UtilityRoutines::SameString(Alpha(2), "WATER")) {
            this_loop.FluidType = DataLoopNode::NodeFluidType::Water;
            this_loop.FluidName = Alpha(2);
            this_loop.FluidIndex = FindGlycol(state, Alpha(2));
        } else if (UtilityRoutines::SameString(Alpha(2), "USERDEFINEDFLUIDTYPE")) {
            this_loop.FluidType = DataLoopNode::NodeFluidType::Water;
            this_loop.FluidName = Alpha(3);
            // check for valid fluid name
            NumFluids = CheckFluidPropertyName(state, Alpha(3));
            if (NumFluids == 0) {
                ShowSevereError(state, CurrentModuleObject + "=\"" + Alpha(1) + "\", missing fluid data for Plant loop.");
                ErrorsFound = true;
            } else {
                this_loop.FluidIndex = FindGlycol(state, Alpha(3));
                if (this_loop.FluidIndex == 0) {
                    ShowSevereError(state, CurrentModuleObject + "=\"" + Alpha(1) + "\", invalid glycol fluid data for Plant loop.");
                    ErrorsFound = true;
                }
            }
        } else {
            ShowWarningError(state,
                             "Input error: " + state.dataIPShortCut->cAlphaFieldNames(2) + '=' + Alpha(2) + " entered, in " + CurrentModuleObject +
                                 '=' + Alpha(1));
            ShowContinueError(state, "Will default to Water.");

            this_loop.FluidType = DataLoopNode::NodeFluidType::Water;
            this_loop.FluidName = "WATER";
            this_loop.FluidIndex = FindGlycol(state, "WATER");
        }

        this_loop.OperationScheme = Alpha(4); // Load the Plant Control Scheme Priority List

        // Load the temperature and flow rate maximum and minimum limits
        this_loop.MaxTemp = Num(1);
        this_loop.MinTemp = Num(2);
        this_loop.MaxVolFlowRate = Num(3);
        if (this_loop.MaxVolFlowRate == AutoSize) {
            this_loop.MaxVolFlowRateWasAutoSized = true;
        }
        this_loop.MinVolFlowRate = Num(4);

        // The Plant loop volume for both halves of the loop is read in and used in this module for the
        // correct loop temperature step.  Loop data is read in supply side, but the volume is not used in
        // a calculation there.
        this_loop.Volume = Num(5);
        if (state.dataIPShortCut->lNumericFieldBlanks(5)) this_loop.Volume = DataGlobalConstants::AutoCalculate;
        if (this_loop.Volume == DataGlobalConstants::AutoCalculate) {
            this_loop.VolumeWasAutoSized = true;
        }
        // circulation time used to autocalculate loop volume
        if (state.dataIPShortCut->lNumericFieldBlanks(6)) {
            this_loop.CirculationTime = 2.0; // default
        } else {
            this_loop.CirculationTime = Num(6);
        }

        // Load the Loop Inlet and Outlet Nodes and Connection Info (Alpha(7-10) are related to the supply side)
        this_supply_side.NodeNameIn = Alpha(6);
        this_supply_side.NodeNameOut = Alpha(7);
        this_supply_side.BranchList = Alpha(8);
        this_supply_side.ConnectList = Alpha(9);
        this_demand_side.NodeNameIn = Alpha(10);
        this_demand_side.NodeNameOut = Alpha(11);
        this_demand_side.BranchList = Alpha(12);
        this_demand_side.ConnectList = Alpha(13);

        this_supply_side.NodeNumIn = GetOnlySingleNode(state,
                                                       Alpha(6),
                                                       ErrorsFound,
                                                       CurrentModuleObject,
                                                       Alpha(1),
                                                       this_loop.FluidType,
                                                       DataLoopNode::NodeConnectionType::Inlet,
                                                       NodeInputManager::CompFluidStream::Primary,
                                                       ObjectIsParent);
        this_supply_side.NodeNumOut = GetOnlySingleNode(state,
                                                        Alpha(7),
                                                        ErrorsFound,
                                                        CurrentModuleObject,
                                                        Alpha(1),
                                                        this_loop.FluidType,
                                                        DataLoopNode::NodeConnectionType::Outlet,
                                                        NodeInputManager::CompFluidStream::Primary,
                                                        ObjectIsParent);
        this_demand_side.NodeNumIn = GetOnlySingleNode(state,
                                                       Alpha(10),
                                                       ErrorsFound,
                                                       CurrentModuleObject,
                                                       Alpha(1),
                                                       this_loop.FluidType,
                                                       DataLoopNode::NodeConnectionType::Inlet,
                                                       NodeInputManager::CompFluidStream::Primary,
                                                       ObjectIsParent);
        this_demand_side.NodeNumOut = GetOnlySingleNode(state,
                                                        Alpha(11),
                                                        ErrorsFound,
                                                        CurrentModuleObject,
                                                        Alpha(1),
                                                        this_loop.FluidType,
                                                        DataLoopNode::NodeConnectionType::Outlet,
                                                        NodeInputManager::CompFluidStream::Primary,
                                                        ObjectIsParent);

        this_demand_side.InletNodeSetPt = IsNodeOnSetPtManager(state, this_demand_side.NodeNumIn, localTempSetPt);
        this_demand_side.OutletNodeSetPt = IsNodeOnSetPtManager(state, this_demand_side.NodeNumOut, localTempSetPt);
        this_supply_side.InletNodeSetPt = IsNodeOnSetPtManager(state, this_supply_side.NodeNumIn, localTempSetPt);
        this_supply_side.OutletNodeSetPt = IsNodeOnSetPtManager(state, this_supply_side.NodeNumOut, localTempSetPt);
        this_loop.TempSetPointNodeNum = GetOnlySingleNode(state,
                                                          Alpha(5),
                                                          ErrorsFound,
                                                          CurrentModuleObject,
                                                          Alpha(1),
                                                          this_loop.FluidType,
                                                          DataLoopNode::NodeConnectionType::Sensor,
                                                          NodeInputManager::CompFluidStream::Primary,
                                                          ObjectIsParent);

        // Load the load distribution scheme.
        LoadingScheme = Alpha(14);
        if (UtilityRoutines::SameString(LoadingScheme, "Optimal")) {
            this_loop.LoadDistribution = DataPlant::LoadingScheme::Optimal;
        } else if (UtilityRoutines::SameString(LoadingScheme, "SequentialLoad")) {
            this_loop.LoadDistribution = DataPlant::LoadingScheme::Sequential;
        } else if (UtilityRoutines::SameString(LoadingScheme, "UniformLoad")) {
            this_loop.LoadDistribution = DataPlant::LoadingScheme::Uniform;
        } else if (UtilityRoutines::SameString(LoadingScheme, "UniformPLR")) {
            this_loop.LoadDistribution = DataPlant::LoadingScheme::UniformPLR;
        } else if (UtilityRoutines::SameString(LoadingScheme, "SequentialUniformPLR")) {
            this_loop.LoadDistribution = DataPlant::LoadingScheme::SequentialUniformPLR;
        } else {
            ShowWarningError(state, std::string{RoutineName} + CurrentModuleObject + "=\"" + Alpha(1) + "\", Invalid choice.");
            ShowContinueError(state, "..." + state.dataIPShortCut->cAlphaFieldNames(14) + "=\"" + Alpha(14) + "\".");
            ShowContinueError(state, "Will default to SequentialLoad."); // TODO rename point
            this_loop.LoadDistribution = DataPlant::LoadingScheme::Sequential;
        }

        // When dual setpoint is allowed in condenser loop modify this code.
        if (this_loop.TypeOfLoop == LoopType::Plant) {
            // Get the Loop Demand Calculation Scheme
            if (UtilityRoutines::SameString(Alpha(16), "SingleSetpoint")) {
                this_loop.LoopDemandCalcScheme = DataPlant::LoopDemandCalcScheme::SingleSetPoint;
            } else if (UtilityRoutines::SameString(Alpha(16), "DualSetpointDeadband")) {
                if (this_loop.FluidType == DataLoopNode::NodeFluidType::Steam) {
                    ShowWarningError(state, std::string{RoutineName} + CurrentModuleObject + "=\"" + Alpha(1) + "\", Invalid choice.");
                    ShowContinueError(state,
                                      state.dataIPShortCut->cAlphaFieldNames(16) + "=\"" + Alpha(16) + "\" not valid for " +
                                          state.dataIPShortCut->cAlphaFieldNames(2) + "= Steam");
                    ShowContinueError(state,
                                      "Will reset " + state.dataIPShortCut->cAlphaFieldNames(16) + " = SingleSetPoint and simulation will continue.");
                    this_loop.LoopDemandCalcScheme = DataPlant::LoopDemandCalcScheme::SingleSetPoint;
                } else {
                    this_loop.LoopDemandCalcScheme = DataPlant::LoopDemandCalcScheme::DualSetPointDeadBand;
                }
            } else if (UtilityRoutines::SameString(Alpha(16), "")) {
                this_loop.LoopDemandCalcScheme = DataPlant::LoopDemandCalcScheme::SingleSetPoint;
            } else {
                ShowWarningError(state, std::string{RoutineName} + CurrentModuleObject + "=\"" + Alpha(1) + "\", Invalid choice.");
                ShowContinueError(state, "..." + state.dataIPShortCut->cAlphaFieldNames(16) + "=\"" + Alpha(16) + "\".");
                ShowContinueError(state, "Will default to SingleSetPoint."); // TODO rename point
                this_loop.LoopDemandCalcScheme = DataPlant::LoopDemandCalcScheme::SingleSetPoint;
            }
        } else if (this_loop.TypeOfLoop == LoopType::Condenser) {
            this_loop.LoopDemandCalcScheme = DataPlant::LoopDemandCalcScheme::SingleSetPoint;
        }

        // When Commonpipe is allowed in condenser loop modify this code. Sankar 06/29/2009
        if (this_loop.TypeOfLoop == LoopType::Plant) {
            if (UtilityRoutines::SameString(Alpha(17), "CommonPipe")) {
                this_loop.CommonPipeType = DataPlant::CommonPipeType::Single;
            } else if (UtilityRoutines::SameString(Alpha(17), "TwoWayCommonPipe")) {
                this_loop.CommonPipeType = DataPlant::CommonPipeType::TwoWay;
            } else if (UtilityRoutines::SameString(Alpha(17), "None") || state.dataIPShortCut->lAlphaFieldBlanks(17)) {
                this_loop.CommonPipeType = DataPlant::CommonPipeType::No;
            } else {
                ShowSevereError(state, std::string{RoutineName} + CurrentModuleObject + "=\"" + Alpha(1) + "\", Invalid choice.");
                ShowContinueError(state, "Invalid " + state.dataIPShortCut->cAlphaFieldNames(17) + "=\"" + Alpha(17) + "\".");
                ShowContinueError(state, "Refer to I/O reference document for more details.");
                ErrorsFound = true;
            }
        } else if (this_loop.TypeOfLoop == LoopType::Condenser) {
            this_loop.CommonPipeType = DataPlant::CommonPipeType::No;
        }

        if (this_loop.CommonPipeType == DataPlant::CommonPipeType::TwoWay) {
            if (this_demand_side.InletNodeSetPt && this_supply_side.InletNodeSetPt) {
                ShowSevereError(state, std::string{RoutineName} + CurrentModuleObject + "=\"" + Alpha(1) + "\", Invalid condition.");
                ShowContinueError(state,
                                  "While using a two way common pipe there can be setpoint on only one node other than Plant Supply Outlet node.");
                ShowContinueError(state, "Currently both Plant Demand inlet and plant supply inlet have setpoints.");
                ShowContinueError(state, "Select one of the two nodes and rerun the simulation.");
                ErrorsFound = true;
            }
            if (!this_demand_side.InletNodeSetPt && !this_supply_side.InletNodeSetPt) {
                ShowSevereError(state, std::string{RoutineName} + CurrentModuleObject + "=\"" + Alpha(1) + "\", Invalid condition.");
                ShowContinueError(state, "While using a two way common pipe there must be a setpoint in addition to the Plant Supply Outlet node.");
                ShowContinueError(state, "Currently neither plant demand inlet nor plant supply inlet have setpoints.");
                ShowContinueError(state, "Select one of the two nodes and rerun the simulation.");
                ErrorsFound = true;
            }
        }

        // Pressure Simulation Type Input
        // First set the alpha index in the object as it is different for plant/condenser
        // When CommonPipe, etc., is allowed in condenser loop, modify this code.  Edwin/Sankar 08/12/2009
        if (this_loop.TypeOfLoop == LoopType::Plant) {
            PressSimAlphaIndex = 18;
        } else {
            PressSimAlphaIndex = 15;
        }

        if (NumAlphas >= PressSimAlphaIndex) {
            MatchedPressureString = false;

            this_loop.PressureSimType = static_cast<DataPlant::PressSimType>(
                getEnumerationValue(PressureSimTypeNamesUC, UtilityRoutines::MakeUPPERCase(Alpha(PressSimAlphaIndex))));
            switch (this_loop.PressureSimType) {
                // Check all types
            case DataPlant::PressSimType::NoPressure:
            case DataPlant::PressSimType::FlowCorrection:
            case DataPlant::PressSimType::PumpPowerCorrection:
            case DataPlant::PressSimType::FlowSimulation: {
                MatchedPressureString = true;
                break;
            }
            default:
                break;
            }

            // If we found a match, check to make sure it is one of the valid
            // ones for this phase of pressure implementation
            if (MatchedPressureString) {
                if ((this_loop.PressureSimType == DataPlant::PressSimType::NoPressure) ||
                    (this_loop.PressureSimType == DataPlant::PressSimType::PumpPowerCorrection) ||
                    (this_loop.PressureSimType == DataPlant::PressSimType::FlowCorrection)) {
                    // We are OK here, move on
                } else {
                    // We have an erroneous input, alert user
                    ShowSevereError(state, std::string{RoutineName} + CurrentModuleObject + "=\"" + Alpha(1) + "\", Invalid choice.");
                    ShowContinueError(
                        state, "Invalid " + state.dataIPShortCut->cAlphaFieldNames(PressSimAlphaIndex) + "=\"" + Alpha(PressSimAlphaIndex) + "\".");
                    ShowContinueError(state, "Currently only options are: ");
                    ShowContinueError(state, "  - " + format("{}", PressureSimTypeNamesUC[static_cast<int>(DataPlant::PressSimType::NoPressure)]));
                    ShowContinueError(state,
                                      "  - " + format("{}", PressureSimTypeNamesUC[static_cast<int>(DataPlant::PressSimType::PumpPowerCorrection)]));
                    ShowContinueError(state,
                                      "  - " + format("{}", PressureSimTypeNamesUC[static_cast<int>(DataPlant::PressSimType::FlowCorrection)]));
                    ErrorsFound = true;
                }
            }

            // if we made it this far and didn't get a match, check for blank
            if (!MatchedPressureString) {
                if (Alpha(PressSimAlphaIndex).empty()) {
                    this_loop.PressureSimType = DataPlant::PressSimType::NoPressure;
                    break;
                }
            }

            // if we made it this far, there was no match, and it wasn't blank
            if (!MatchedPressureString) {
                ShowSevereError(state, std::string{RoutineName} + CurrentModuleObject + "=\"" + Alpha(1) + "\", Invalid condition.");
                ShowContinueError(
                    state, "Invalid " + state.dataIPShortCut->cAlphaFieldNames(PressSimAlphaIndex) + "=\"" + Alpha(PressSimAlphaIndex) + "\".");
                ErrorsFound = true;
            }
        }

        ErrFound = false;

        if (this_loop.TypeOfLoop == LoopType::Plant) {
            GetPlantAvailabilityManager(state, Alpha(15), LoopNum, state.dataPlnt->TotNumLoops, ErrFound);
        }

        if (ErrFound) {
            ShowContinueError(state, "Input errors in  " + CurrentModuleObject + '=' + Alpha(1));
            ErrorsFound = true;
        }

        if (GetFirstBranchInletNodeName(state, this_demand_side.BranchList) != this_demand_side.NodeNameIn) {
            ShowSevereError(state, std::string{RoutineName} + CurrentModuleObject + "=\"" + Alpha(1) + "\", Invalid condition.");
            ShowContinueError(state,
                              "The inlet node of the first branch in the " + state.dataIPShortCut->cAlphaFieldNames(12) + '=' +
                                  Alpha(12)); //"Plant Demand Side Branch List"
            ShowContinueError(state,
                              "is not the same as the " + state.dataIPShortCut->cAlphaFieldNames(10) + '=' +
                                  Alpha(10)); // "Plant Demand Side Inlet Node Name"
            ShowContinueError(state,
                              "Branch List Inlet Node Name=" + GetFirstBranchInletNodeName(state, this_demand_side.BranchList)); // TODO rename point
            ShowContinueError(
                state,
                "Branches in a BRANCH LIST must be listed in flow order: inlet branch, then parallel branches, then outlet branch."); // TODO
            // rename
            // point
            ErrorsFound = true;
        }

        if (GetLastBranchOutletNodeName(state, this_demand_side.BranchList) != this_demand_side.NodeNameOut) {
            //"Plant Demand Side Branch List"
            ShowSevereError(state, std::string{RoutineName} + CurrentModuleObject + "=\"" + Alpha(1) + "\", Invalid condition.");
            ShowContinueError(state, "The outlet node of the last branch in the " + state.dataIPShortCut->cAlphaFieldNames(12) + '=' + Alpha(12));
            //"Plant Demand Side Outlet Node Name"
            ShowContinueError(state, "is not the same as the " + state.dataIPShortCut->cAlphaFieldNames(11) + '=' + Alpha(11));
            ShowContinueError(state,
                              "Branch List Outlet Node Name=" + GetLastBranchOutletNodeName(state, this_demand_side.BranchList)); // TODO rename point
            // TODO rename point
            ShowContinueError(state,
                              "Branches in a BRANCH LIST must be listed in flow order: inlet branch, then parallel branches, then outlet branch.");
            ErrorsFound = true;
        }

        if (GetFirstBranchInletNodeName(state, this_supply_side.BranchList) != this_supply_side.NodeNameIn) {
            //"Plant Supply Side Branch List"
            ShowSevereError(state, std::string{RoutineName} + CurrentModuleObject + "=\"" + Alpha(1) + "\", Invalid condition.");
            ShowContinueError(state, "The inlet node of the first branch in the " + state.dataIPShortCut->cAlphaFieldNames(8) + '=' + Alpha(8));
            //"Plant Supply Side Inlet Node Name
            ShowContinueError(state, "is not the same as the " + state.dataIPShortCut->cAlphaFieldNames(6) + '=' + Alpha(6));
            ShowContinueError(state,
                              "Branch List Inlet Node Name=" + GetFirstBranchInletNodeName(state, this_supply_side.BranchList)); // TODO rename point
            // TODO rename point
            ShowContinueError(state,
                              "Branches in a BRANCH LIST must be listed in flow order: inlet branch, then parallel branches, then outlet branch.");
            ErrorsFound = true;
        }

        if (GetLastBranchOutletNodeName(state, this_supply_side.BranchList) != this_supply_side.NodeNameOut) {
            //"Plant Supply Side Branch List"
            ShowSevereError(state, std::string{RoutineName} + CurrentModuleObject + "=\"" + Alpha(1) + "\", Invalid condition.");
            ShowContinueError(state, "The outlet node of the last branch in the " + state.dataIPShortCut->cAlphaFieldNames(8) + '=' + Alpha(8));
            //"Plant Supply Side Outlet Node Name"
            ShowContinueError(state, "is not the same as the " + state.dataIPShortCut->cAlphaFieldNames(7) + '=' + Alpha(7));
            ShowContinueError(state,
                              "Branch List Outlet Node Name=" + GetLastBranchOutletNodeName(state, this_supply_side.BranchList)); // TODO rename point
            // TODO rename point
            ShowContinueError(state,
                              "Branches in a BRANCH LIST must be listed in flow order: inlet branch, then parallel branches, then outlet branch.");
            ErrorsFound = true;
        }
    }

    if (ErrorsFound) {
        ShowFatalError(state, std::string{RoutineName} + "Errors found in processing input. Preceding conditions cause termination.");
    }

    // set up loop status (set by system availability managers) report variables
    // Condenser loop does not have availability manager yet. Once implemented, move the setup output variable to
    // outside the IF statement.
    for (LoopNum = 1; LoopNum <= state.dataPlnt->TotNumLoops; ++LoopNum) {

        SetupOutputVariable(state,
                            "Plant System Cycle On Off Status",
                            OutputProcessor::Unit::None,
                            state.dataPlnt->PlantAvailMgr(LoopNum).AvailStatus,
                            OutputProcessor::SOVTimeStepType::Plant,
                            OutputProcessor::SOVStoreType::Average,
                            state.dataPlnt->PlantLoop(LoopNum).Name);
    }
}

void GetPlantInput(EnergyPlusData &state)
{

    // SUBROUTINE INFORMATION:
    //       AUTHOR         Sankaranarayanan K P
    //       DATE WRITTEN   April 2005
    //       MODIFIED
    //       RE-ENGINEERED  na

    // PURPOSE OF THIS SUBROUTINE:
    // This subroutine gets input either through the Plant Loop derived type
    // or by calls out to the branch manager to obtain data.  By the end of
    // the routine the module level derived type Loop should be fully allocated
    // and fully populated.

    // Using/Aliasing
    using namespace NodeInputManager;
    using namespace BranchInputManager;

    // SUBROUTINE LOCAL VARIABLE DECLARATIONS:
    int LoopNum; // DO loop counter for loops
    int HalfLoopNum;
    int NumOfPipesInLoop;
    int BranchNum; // DO loop counter for branches
    int CompNum;   // DO loop counter for components
    int NodeNum;   // DO loop counter for nodes
    int Outlet;
    int Inlet;
    int NumParams;
    int NumAlphas;
    int NumNumbers;
    int SplitNum;
    int MixNum;
    int NumConnectorsInLoop;
    int ConnNum;
    int TotCompsOnBranch;
    int MaxNumAlphas;

    bool SplitInBranch;
    bool MixerOutBranch;
    bool ErrorsFound(false);
    bool ASeriesBranchHasPump;
    bool AParallelBranchHasPump;

    std::string LoopIdentifier;

    Array1D_string BranchNames;     // Branch names from GetBranchList call
    Array1D_string CompTypes;       // Branch names from GetBranchList call
    Array1D_string CompNames;       // Branch names from GetBranchList call
    Array1D_int CompCtrls;          // Branch names from GetBranchList call
    Array1D_string InletNodeNames;  // Node names from GetBranchData call
    Array1D_string OutletNodeNames; // Node names from GetBranchData call
    Array1D_int InletNodeNumbers;   // Node numbers from GetBranchData call
    Array1D_int OutletNodeNumbers;  // Node numbers from GetBranchData call
    Array1D_bool SplitOutBranch;
    Array1D_bool MixerInBranch;
    bool errFlag;
    int LoopNumInArray;

    state.dataInputProcessing->inputProcessor->getObjectDefMaxArgs(state, "Connector:Splitter", NumParams, NumAlphas, NumNumbers);
    MaxNumAlphas = NumAlphas;
    state.dataInputProcessing->inputProcessor->getObjectDefMaxArgs(state, "Connector:Mixer", NumParams, NumAlphas, NumNumbers);
    MaxNumAlphas = max(MaxNumAlphas, NumAlphas);
    HalfLoopNum = 0;

    for (LoopNum = 1; LoopNum <= state.dataPlnt->TotNumLoops; ++LoopNum) {
        auto &plantLoop = state.dataPlnt->PlantLoop(LoopNum);
        plantLoop.LoopHasConnectionComp = false;

        for (DataPlant::LoopSideLocation LoopSideNum : DataPlant::LoopSideKeys) {
            auto &loopSide = plantLoop.LoopSide(LoopSideNum);
            ASeriesBranchHasPump = false;
            AParallelBranchHasPump = false;
            NumOfPipesInLoop = 0; // Initialization
            ++HalfLoopNum;
            loopSide.BypassExists = false;
            if (plantLoop.TypeOfLoop == LoopType::Plant && LoopSideNum == LoopSideLocation::Demand) {
                LoopIdentifier = "Plant Demand";
            } else if (plantLoop.TypeOfLoop == LoopType::Plant && LoopSideNum == LoopSideLocation::Supply) {
                LoopIdentifier = "Plant Supply";
            } else if (plantLoop.TypeOfLoop == LoopType::Condenser && LoopSideNum == LoopSideLocation::Demand) {
                LoopIdentifier = "Condenser Demand";
            } else if (plantLoop.TypeOfLoop == LoopType::Condenser && LoopSideNum == LoopSideLocation::Supply) {
                LoopIdentifier = "Condenser Supply";
            }

            // Get the branch list and size the Branch portion of the Loop derived type
            loopSide.TotalBranches = NumBranchesInBranchList(state, loopSide.BranchList);
            BranchNames.allocate(loopSide.TotalBranches);
            BranchNames = "";
            GetBranchList(state, plantLoop.Name, loopSide.BranchList, loopSide.TotalBranches, BranchNames, LoopIdentifier);
            loopSide.Branch.allocate(loopSide.TotalBranches);

            // Cycle through all of the branches and set up the node data
            for (BranchNum = 1; BranchNum <= loopSide.TotalBranches; ++BranchNum) {
                auto &branch = loopSide.Branch(BranchNum);
                branch.Name = BranchNames(BranchNum);
                branch.TotalComponents = NumCompsInBranch(state, BranchNames(BranchNum));
                branch.IsBypass = false;

                CompTypes.allocate(branch.TotalComponents);
                CompNames.allocate(branch.TotalComponents);
                CompCtrls.dimension(branch.TotalComponents, 0);
                InletNodeNames.allocate(branch.TotalComponents);
                InletNodeNumbers.dimension(branch.TotalComponents, 0);
                OutletNodeNames.allocate(branch.TotalComponents);
                OutletNodeNumbers.dimension(branch.TotalComponents, 0);

                GetBranchData(state,
                              plantLoop.Name,
                              BranchNames(BranchNum),
                              branch.PressureCurveType,
                              branch.PressureCurveIndex,
                              branch.TotalComponents,
                              CompTypes,
                              CompNames,
                              InletNodeNames,
                              InletNodeNumbers,
                              OutletNodeNames,
                              OutletNodeNumbers,
                              ErrorsFound);

                branch.Comp.allocate(branch.TotalComponents);

                for (CompNum = 1; CompNum <= state.dataPlnt->PlantLoop(LoopNum).LoopSide(LoopSideNum).Branch(BranchNum).TotalComponents; ++CompNum) {
                    // set up some references
                    auto &this_comp_type(CompTypes(CompNum));
                    auto &this_comp(state.dataPlnt->PlantLoop(LoopNum).LoopSide(LoopSideNum).Branch(BranchNum).Comp(CompNum));

                    this_comp.CurOpSchemeType = OpScheme::Invalid;
                    this_comp.TypeOf = this_comp_type;
                    this_comp.location = EnergyPlus::PlantLocation(LoopNum, LoopSideNum, BranchNum, CompNum);

                    this_comp.Type =
                        static_cast<PlantEquipmentType>(getEnumerationValue(PlantEquipTypeNamesUC, UtilityRoutines::MakeUPPERCase(this_comp_type)));

                    switch (this_comp.Type) {
                    case PlantEquipmentType::Pipe: {
                        this_comp.CurOpSchemeType = OpScheme::NoControl;
                        this_comp.compPtr = Pipes::LocalPipeData::factory(state, PlantEquipmentType::Pipe, CompNames(CompNum));
                        break;
                    }
                    case PlantEquipmentType::PipeSteam: {
                        this_comp.CurOpSchemeType = OpScheme::NoControl;
                        this_comp.compPtr = Pipes::LocalPipeData::factory(state, PlantEquipmentType::PipeSteam, CompNames(CompNum));
                        break;
                    }
                    case PlantEquipmentType::PipeExterior: {
                        this_comp.CurOpSchemeType = OpScheme::NoControl;
                        this_comp.compPtr = PipeHeatTransfer::PipeHTData::factory(state, PlantEquipmentType::PipeExterior, CompNames(CompNum));
                        break;
                    }
                    case PlantEquipmentType::PipeInterior: {
                        this_comp.CurOpSchemeType = OpScheme::NoControl;
                        this_comp.compPtr = PipeHeatTransfer::PipeHTData::factory(state, PlantEquipmentType::PipeInterior, CompNames(CompNum));
                        break;
                    }
                    case PlantEquipmentType::PipeUnderground: {
                        this_comp.CurOpSchemeType = OpScheme::NoControl;
                        this_comp.compPtr = PipeHeatTransfer::PipeHTData::factory(state, PlantEquipmentType::PipeUnderground, CompNames(CompNum));
                        break;
                    }
                    case PlantEquipmentType::PipingSystemPipeCircuit: {
                        this_comp.CurOpSchemeType = OpScheme::NoControl;
                        this_comp.compPtr =
                            PlantPipingSystemsManager::Circuit::factory(state, PlantEquipmentType::PipingSystemPipeCircuit, CompNames(CompNum));
                        break;
                    }
                    case PlantEquipmentType::PumpCondensate:
                    case PlantEquipmentType::PumpConstantSpeed:
                    case PlantEquipmentType::PumpVariableSpeed:
                    case PlantEquipmentType::PumpBankConstantSpeed:
                    case PlantEquipmentType::PumpBankVariableSpeed: {
                        this_comp.compPtr = &state.dataPlantMgr->dummyPlantComponent;
                        this_comp.CurOpSchemeType = OpScheme::Pump;
                        if (BranchNum == 1 || BranchNum == state.dataPlnt->PlantLoop(LoopNum).LoopSide(LoopSideNum).TotalBranches) {
                            ASeriesBranchHasPump = true;
                        } else {
                            AParallelBranchHasPump = true;
                        }
                        LoopSidePumpInformation p;
                        p.PumpName = CompNames(CompNum);
                        p.BranchNum = BranchNum;
                        p.CompNum = CompNum;
                        p.PumpOutletNode = OutletNodeNumbers(CompNum);
                        state.dataPlnt->PlantLoop(LoopNum).LoopSide(LoopSideNum).BranchPumpsExist = AParallelBranchHasPump;
                        state.dataPlnt->PlantLoop(LoopNum).LoopSide(LoopSideNum).Pumps.push_back(p);
                        state.dataPlnt->PlantLoop(LoopNum).LoopSide(LoopSideNum).TotalPumps++;
                        break;
                    }
                    case PlantEquipmentType::WtrHeaterMixed:
                    case PlantEquipmentType::WtrHeaterStratified: {
                        if (LoopSideNum == LoopSideLocation::Demand) {
                            this_comp.CurOpSchemeType = OpScheme::Demand;
                        } else if (LoopSideNum == LoopSideLocation::Supply) {
                            this_comp.CurOpSchemeType = OpScheme::Invalid;
                        }
                        this_comp.compPtr = WaterThermalTanks::WaterThermalTankData::factory(state, CompNames(CompNum));
                        break;
                    }
                    case PlantEquipmentType::Chiller_DFAbsorption: {
                        this_comp.compPtr = ChillerGasAbsorption::GasAbsorberSpecs::factory(state, CompNames(CompNum));
                        break;
                    }
                    case PlantEquipmentType::Chiller_ExhFiredAbsorption: {
                        this_comp.compPtr = ChillerExhaustAbsorption::ExhaustAbsorberSpecs::factory(state, CompNames(CompNum));
                        break;
                    }
                    case PlantEquipmentType::ChilledWaterTankMixed:
                    case PlantEquipmentType::ChilledWaterTankStratified: {
                        if (LoopSideNum == LoopSideLocation::Demand) {
                            this_comp.CurOpSchemeType = OpScheme::Demand;
                        } else if (LoopSideNum == LoopSideLocation::Supply) {
                            this_comp.CurOpSchemeType = OpScheme::Invalid;
                        }
                        this_comp.compPtr = WaterThermalTanks::WaterThermalTankData::factory(state, CompNames(CompNum));
                        break;
                    }
                    case PlantEquipmentType::WaterUseConnection: {
                        this_comp.CurOpSchemeType = OpScheme::Demand;
                        this_comp.compPtr = WaterUse::WaterConnectionsType::factory(state, CompNames(CompNum));
                        break;
                    }
                    case PlantEquipmentType::SolarCollectorFlatPlate:
                    case PlantEquipmentType::SolarCollectorICS: {
                        if (LoopSideNum == LoopSideLocation::Demand) {
                            this_comp.CurOpSchemeType = OpScheme::Demand;
                        } else if (LoopSideNum == LoopSideLocation::Supply) {
                            this_comp.CurOpSchemeType = OpScheme::Uncontrolled;
                        }
                        this_comp.compPtr = SolarCollectors::CollectorData::factory(state, CompNames(CompNum));
                        break;
                    }
                    case PlantEquipmentType::PlantLoadProfile: {
                        this_comp.CurOpSchemeType = OpScheme::Demand;
                        this_comp.compPtr = PlantLoadProfile::PlantProfileData::factory(state, CompNames(CompNum));
                        break;
                    }
                    case PlantEquipmentType::PlantLoadProfileSteam: {
                        this_comp.CurOpSchemeType = OpScheme::Demand;
                        this_comp.compPtr = PlantLoadProfile::PlantProfileData::factory(state, CompNames(CompNum));
                        break;
                    }
                    case PlantEquipmentType::GrndHtExchgSystem: {
                        this_comp.CurOpSchemeType = OpScheme::Uncontrolled;
                        this_comp.compPtr = GroundHeatExchangers::GLHEBase::factory(state, PlantEquipmentType::GrndHtExchgSystem, CompNames(CompNum));
                        break;
                    }
                    case PlantEquipmentType::GrndHtExchgSurface: {
                        this_comp.CurOpSchemeType = OpScheme::Uncontrolled;
                        this_comp.compPtr = SurfaceGroundHeatExchanger::SurfaceGroundHeatExchangerData::factory(
                            state, PlantEquipmentType::GrndHtExchgSurface, CompNames(CompNum));
                        break;
                    }
                    case PlantEquipmentType::GrndHtExchgPond: {
                        this_comp.CurOpSchemeType = OpScheme::Uncontrolled;
                        this_comp.compPtr = PondGroundHeatExchanger::PondGroundHeatExchangerData::factory(state, CompNames(CompNum));
                        break;
                    }
                    case PlantEquipmentType::GrndHtExchgSlinky: {
                        this_comp.CurOpSchemeType = OpScheme::Uncontrolled;
                        this_comp.compPtr = GroundHeatExchangers::GLHEBase::factory(state, PlantEquipmentType::GrndHtExchgSlinky, CompNames(CompNum));
                        break;
                    }
                    case PlantEquipmentType::Chiller_ElectricEIR: {
                        if (LoopSideNum == LoopSideLocation::Demand) {
                            this_comp.CurOpSchemeType = OpScheme::Demand;
                        } else if (LoopSideNum == LoopSideLocation::Supply) {
                            this_comp.CurOpSchemeType = OpScheme::Invalid;
                        }
                        this_comp.compPtr = ChillerElectricEIR::ElectricEIRChillerSpecs::factory(state, CompNames(CompNum));
                        break;
                    }
                    case PlantEquipmentType::Chiller_ElectricReformEIR: {
                        if (LoopSideNum == LoopSideLocation::Demand) {
                            this_comp.CurOpSchemeType = OpScheme::Demand;
                        } else if (LoopSideNum == LoopSideLocation::Supply) {
                            this_comp.CurOpSchemeType = OpScheme::Invalid;
                        }
                        this_comp.compPtr = ChillerReformulatedEIR::ReformulatedEIRChillerSpecs::factory(state, CompNames(CompNum));
                        break;
                    }
                    case PlantEquipmentType::Chiller_Electric: {
                        if (LoopSideNum == LoopSideLocation::Demand) {
                            this_comp.CurOpSchemeType = OpScheme::Demand;
                        } else if (LoopSideNum == LoopSideLocation::Supply) {
                            this_comp.CurOpSchemeType = OpScheme::Invalid;
                        }
                        this_comp.compPtr = PlantChillers::ElectricChillerSpecs::factory(state, CompNames(CompNum));
                        break;
                    }
                    case PlantEquipmentType::Chiller_EngineDriven: {
                        if (LoopSideNum == LoopSideLocation::Demand) {
                            this_comp.CurOpSchemeType = OpScheme::Demand;
                        } else if (LoopSideNum == LoopSideLocation::Supply) {
                            this_comp.CurOpSchemeType = OpScheme::Invalid;
                        }
                        this_comp.compPtr = PlantChillers::EngineDrivenChillerSpecs::factory(state, CompNames(CompNum));
                        break;
                    }
                    case PlantEquipmentType::Chiller_CombTurbine: {
                        if (LoopSideNum == LoopSideLocation::Demand) {
                            this_comp.CurOpSchemeType = OpScheme::Demand;
                        } else if (LoopSideNum == LoopSideLocation::Supply) {
                            this_comp.CurOpSchemeType = OpScheme::Invalid;
                        }
                        this_comp.compPtr = PlantChillers::GTChillerSpecs::factory(state, CompNames(CompNum));
                        break;
                    }
                    case PlantEquipmentType::Chiller_ConstCOP: {
                        if (LoopSideNum == LoopSideLocation::Demand) {
                            this_comp.CurOpSchemeType = OpScheme::Demand;
                        } else if (LoopSideNum == LoopSideLocation::Supply) {
                            this_comp.CurOpSchemeType = OpScheme::Invalid;
                        }
                        this_comp.compPtr = PlantChillers::ConstCOPChillerSpecs::factory(state, CompNames(CompNum));
                        break;
                    }
                    case PlantEquipmentType::Boiler_Simple: {
                        this_comp.CurOpSchemeType = OpScheme::Invalid;
                        this_comp.compPtr = Boilers::BoilerSpecs::factory(state, CompNames(CompNum));
                        break;
                    }
                    case PlantEquipmentType::Boiler_Steam: {
                        this_comp.CurOpSchemeType = OpScheme::Invalid;
                        this_comp.compPtr = BoilerSteam::BoilerSpecs::factory(state, CompNames(CompNum));
                        break;
                    }
                    case PlantEquipmentType::Chiller_Indirect_Absorption: {
                        if (LoopSideNum == LoopSideLocation::Demand) {
                            this_comp.CurOpSchemeType = OpScheme::Demand;
                        } else if (LoopSideNum == LoopSideLocation::Supply) {
                            this_comp.CurOpSchemeType = OpScheme::Invalid;
                        }
                        this_comp.compPtr = ChillerIndirectAbsorption::IndirectAbsorberSpecs::factory(state, CompNames(CompNum));
                        break;
                    }
                    case PlantEquipmentType::Chiller_Absorption: {
                        if (LoopSideNum == LoopSideLocation::Demand) {
                            this_comp.CurOpSchemeType = OpScheme::Demand;
                        } else if (LoopSideNum == LoopSideLocation::Supply) {
                            this_comp.CurOpSchemeType = OpScheme::Invalid;
                        }
                        this_comp.compPtr = ChillerAbsorption::BLASTAbsorberSpecs::factory(state, CompNames(CompNum));
                        break;
                    }
                    case PlantEquipmentType::CoolingTower_SingleSpd:
                    case PlantEquipmentType::CoolingTower_TwoSpd: {
                        this_comp.CurOpSchemeType = OpScheme::Invalid;
                        this_comp.compPtr = CondenserLoopTowers::CoolingTower::factory(state, CompNames(CompNum));
                        break;
                    }
                    case PlantEquipmentType::CoolingTower_VarSpd:
                    case PlantEquipmentType::CoolingTower_VarSpdMerkel: {
                        this_comp.compPtr = CondenserLoopTowers::CoolingTower::factory(state, CompNames(CompNum));
                        break;
                    }
                    case PlantEquipmentType::Generator_FCExhaust: {
                        this_comp.compPtr = FuelCellElectricGenerator::FCDataStruct::factory_exhaust(state, CompNames(CompNum));
                        if (LoopSideNum == LoopSideLocation::Demand) {
                            this_comp.CurOpSchemeType = OpScheme::Demand;
                        } else if (LoopSideNum == LoopSideLocation::Supply) {
                            this_comp.CurOpSchemeType = OpScheme::Invalid;
                        }
                        break;
                    }
                    case PlantEquipmentType::HeatPumpWtrHeaterPumped:
                    case PlantEquipmentType::HeatPumpWtrHeaterWrapped: {
                        this_comp.CurOpSchemeType = OpScheme::Demand;
                        this_comp.compPtr = WaterThermalTanks::HeatPumpWaterHeaterData::factory(state, CompNames(CompNum));
                        break;
                    }
                    case PlantEquipmentType::HPWaterEFCooling: {
                        this_comp.compPtr =
                            HeatPumpWaterToWaterSimple::GshpSpecs::factory(state, PlantEquipmentType::HPWaterEFCooling, CompNames(CompNum));
                        if (LoopSideNum == LoopSideLocation::Demand) {
                            this_comp.CurOpSchemeType = OpScheme::Demand;
                        } else if (LoopSideNum == LoopSideLocation::Supply) {
                            this_comp.CurOpSchemeType = OpScheme::Invalid;
                        }
                        break;
                    }
                    case PlantEquipmentType::HPWaterEFHeating: {
                        this_comp.compPtr =
                            HeatPumpWaterToWaterSimple::GshpSpecs::factory(state, PlantEquipmentType::HPWaterEFHeating, CompNames(CompNum));
                        if (LoopSideNum == LoopSideLocation::Demand) {
                            this_comp.CurOpSchemeType = OpScheme::Demand;
                        } else if (LoopSideNum == LoopSideLocation::Supply) {
                            this_comp.CurOpSchemeType = OpScheme::Invalid;
                        }
                        break;
                    }
                    case PlantEquipmentType::HPWaterPEHeating: {
                        this_comp.compPtr = HeatPumpWaterToWaterHEATING::GshpPeHeatingSpecs::factory(state, CompNames(CompNum));
                        if (LoopSideNum == LoopSideLocation::Demand) {
                            this_comp.CurOpSchemeType = OpScheme::Demand;
                        } else if (LoopSideNum == LoopSideLocation::Supply) {
                            this_comp.CurOpSchemeType = OpScheme::Invalid;
                        }
                        break;
                    }
                    case PlantEquipmentType::HPWaterPECooling: {
                        this_comp.compPtr = HeatPumpWaterToWaterCOOLING::GshpPeCoolingSpecs::factory(state, CompNames(CompNum));
                        if (LoopSideNum == LoopSideLocation::Demand) {
                            this_comp.CurOpSchemeType = OpScheme::Demand;
                        } else if (LoopSideNum == LoopSideLocation::Supply) {
                            this_comp.CurOpSchemeType = OpScheme::Invalid;
                        }
                        break;
                    }
                    case PlantEquipmentType::HeatPumpEIRHeating: {
                        this_comp.compPtr =
                            EIRPlantLoopHeatPumps::EIRPlantLoopHeatPump::factory(state, PlantEquipmentType::HeatPumpEIRHeating, CompNames(CompNum));
                        if (LoopSideNum == LoopSideLocation::Demand) {
                            this_comp.CurOpSchemeType = OpScheme::Demand;
                        } else if (LoopSideNum == LoopSideLocation::Supply) {
                            this_comp.CurOpSchemeType = OpScheme::Invalid;
                        }
                        break;
                    }
                    case PlantEquipmentType::HeatPumpEIRCooling: {
                        this_comp.compPtr =
                            EIRPlantLoopHeatPumps::EIRPlantLoopHeatPump::factory(state, PlantEquipmentType::HeatPumpEIRCooling, CompNames(CompNum));
                        if (LoopSideNum == LoopSideLocation::Demand) {
                            this_comp.CurOpSchemeType = OpScheme::Demand;
                        } else if (LoopSideNum == LoopSideLocation::Supply) {
                            this_comp.CurOpSchemeType = OpScheme::Invalid;
                        }
                        break;
                    }
                    case PlantEquipmentType::HeatPumpVRF: {
                        if (LoopSideNum == LoopSideLocation::Demand) {
                            this_comp.CurOpSchemeType = OpScheme::Demand;
                        } else if (LoopSideNum == LoopSideLocation::Supply) {
                            this_comp.CurOpSchemeType = OpScheme::Invalid;
                        }
                        this_comp.compPtr = HVACVariableRefrigerantFlow::VRFCondenserEquipment::factory(state, CompNames(CompNum));
                        break;
                    }
                    case PlantEquipmentType::PurchChilledWater: {
                        this_comp.compPtr =
                            OutsideEnergySources::OutsideEnergySourceSpecs::factory(state, PlantEquipmentType::PurchChilledWater, CompNames(CompNum));
                        break;
                    }
                    case PlantEquipmentType::PurchHotWater: {
                        this_comp.compPtr =
                            OutsideEnergySources::OutsideEnergySourceSpecs::factory(state, PlantEquipmentType::PurchHotWater, CompNames(CompNum));
                        break;
                    }
                    case PlantEquipmentType::PurchSteam: {
                        this_comp.compPtr =
                            OutsideEnergySources::OutsideEnergySourceSpecs::factory(state, PlantEquipmentType::PurchSteam, CompNames(CompNum));
                        break;
                    }
                    case PlantEquipmentType::TS_IceSimple: {
                        this_comp.compPtr = IceThermalStorage::SimpleIceStorageData::factory(state, CompNames(CompNum));
                        break;
                    }
                    case PlantEquipmentType::TS_IceDetailed: {
                        this_comp.compPtr = IceThermalStorage::DetailedIceStorageData::factory(state, CompNames(CompNum));
                        break;
                    }
                    case PlantEquipmentType::ValveTempering: {
                        this_comp.compPtr = PlantValves::TemperValveData::factory(state, CompNames(CompNum));
                        break;
                    }
                    case PlantEquipmentType::FluidToFluidPlantHtExchg: {
                        if (LoopSideNum == LoopSideLocation::Demand) {
                            this_comp.CurOpSchemeType = OpScheme::Demand;
                        } else if (LoopSideNum == LoopSideLocation::Supply) {
                            this_comp.CurOpSchemeType = OpScheme::FreeRejection;
                        }
                        this_comp.compPtr = PlantHeatExchangerFluidToFluid::HeatExchangerStruct::factory(state, CompNames(CompNum));
                        break;
                    }
                    case PlantEquipmentType::SteamToWaterPlantHtExchg: {
                        if (LoopSideNum == LoopSideLocation::Demand) {
                            this_comp.CurOpSchemeType = OpScheme::Demand;
                        } else if (LoopSideNum == LoopSideLocation::Supply) {
                            this_comp.CurOpSchemeType = OpScheme::FreeRejection;
                        }
                        this_comp.compPtr = PlantHeatExchangerFluidToFluid::HeatExchangerStruct::factory(state, CompNames(CompNum));
                        break;
                    }
                    case PlantEquipmentType::Generator_MicroTurbine: {
                        if (LoopSideNum == LoopSideLocation::Demand) {
                            this_comp.CurOpSchemeType = OpScheme::Demand;
                        } else if (LoopSideNum == LoopSideLocation::Supply) {
                            this_comp.CurOpSchemeType = OpScheme::Invalid;
                        }
                        this_comp.compPtr = MicroturbineElectricGenerator::MTGeneratorSpecs::factory(state, CompNames(CompNum));
                        break;
                    }
                    case PlantEquipmentType::Generator_ICEngine: {
                        if (LoopSideNum == LoopSideLocation::Demand) {
                            this_comp.CurOpSchemeType = OpScheme::Demand;
                        } else if (LoopSideNum == LoopSideLocation::Supply) {
                            this_comp.CurOpSchemeType = OpScheme::Invalid;
                        }
                        this_comp.compPtr = ICEngineElectricGenerator::ICEngineGeneratorSpecs::factory(state, CompNames(CompNum));

                        break;
                    }
                    case PlantEquipmentType::Generator_CTurbine: {
                        if (LoopSideNum == LoopSideLocation::Demand) {
                            this_comp.CurOpSchemeType = OpScheme::Demand;
                        } else if (LoopSideNum == LoopSideLocation::Supply) {
                            this_comp.CurOpSchemeType = OpScheme::Invalid;
                        }
                        this_comp.compPtr = CTElectricGenerator::CTGeneratorData::factory(state, CompNames(CompNum));
                        break;
                    }
                    case PlantEquipmentType::Generator_MicroCHP: {
                        if (LoopSideNum == LoopSideLocation::Demand) {
                            this_comp.CurOpSchemeType = OpScheme::Demand;
                        } else if (LoopSideNum == LoopSideLocation::Supply) {
                            this_comp.CurOpSchemeType = OpScheme::Invalid;
                        }
                        this_comp.compPtr = MicroCHPElectricGenerator::MicroCHPDataStruct::factory(state, CompNames(CompNum));
                        break;
                    }
                    case PlantEquipmentType::Generator_FCStackCooler: {
                        this_comp.compPtr = FuelCellElectricGenerator::FCDataStruct::factory(state, CompNames(CompNum));
                        if (LoopSideNum == LoopSideLocation::Demand) {
                            this_comp.CurOpSchemeType = OpScheme::Demand;
                        } else if (LoopSideNum == LoopSideLocation::Supply) {
                            this_comp.CurOpSchemeType = OpScheme::Invalid;
                        }
                        break;
                    }
                    case PlantEquipmentType::FluidCooler_SingleSpd: {
                        this_comp.compPtr =
                            FluidCoolers::FluidCoolerspecs::factory(state, PlantEquipmentType::FluidCooler_SingleSpd, CompNames(CompNum));
                        break;
                    }
                    case PlantEquipmentType::FluidCooler_TwoSpd: {
                        this_comp.compPtr =
                            FluidCoolers::FluidCoolerspecs::factory(state, PlantEquipmentType::FluidCooler_TwoSpd, CompNames(CompNum));
                        break;
                    }
                    case PlantEquipmentType::EvapFluidCooler_SingleSpd: {
                        this_comp.compPtr = EvaporativeFluidCoolers::EvapFluidCoolerSpecs::factory(
                            state, PlantEquipmentType::EvapFluidCooler_SingleSpd, CompNames(CompNum));
                        break;
                    }
                    case PlantEquipmentType::EvapFluidCooler_TwoSpd: {
                        this_comp.compPtr = EvaporativeFluidCoolers::EvapFluidCoolerSpecs::factory(
                            state, PlantEquipmentType::EvapFluidCooler_TwoSpd, CompNames(CompNum));
                        break;
                    }
                    case PlantEquipmentType::PVTSolarCollectorFlatPlate: {
                        if (LoopSideNum == LoopSideLocation::Demand) {
                            this_comp.CurOpSchemeType = OpScheme::Demand;
                        } else if (LoopSideNum == LoopSideLocation::Supply) {
                            this_comp.CurOpSchemeType = OpScheme::Invalid;
                        }
                        this_comp.compPtr = PhotovoltaicThermalCollectors::PVTCollectorStruct::factory(state, CompNames(CompNum));
                        break;
                    }
                    case PlantEquipmentType::CentralGroundSourceHeatPump: {
                        this_comp.compPtr = PlantCentralGSHP::WrapperSpecs::factory(state, CompNames(CompNum));
                        // now deal with demand components of the ZoneHVAC type served by ControlCompOutput
                        break;
                    }
                    case PlantEquipmentType::PackagedTESCoolingCoil:
                    case PlantEquipmentType::SwimmingPool_Indoor:
                    case PlantEquipmentType::CoilWaterCooling:
                    case PlantEquipmentType::CoilWaterDetailedFlatCooling:
                    case PlantEquipmentType::CoilWaterSimpleHeating:
                    case PlantEquipmentType::CoilSteamAirHeating:
                    case PlantEquipmentType::Baseboard_Rad_Conv_Water:
                    case PlantEquipmentType::Baseboard_Conv_Water:
                    case PlantEquipmentType::Baseboard_Rad_Conv_Steam:
                    case PlantEquipmentType::CoolingPanel_Simple:
                    case PlantEquipmentType::LowTempRadiant_VarFlow:
                    case PlantEquipmentType::LowTempRadiant_ConstFlow:
                    case PlantEquipmentType::CooledBeamAirTerminal:
                    case PlantEquipmentType::FourPipeBeamAirTerminal:
                    case PlantEquipmentType::MultiSpeedHeatPumpRecovery:
                    case PlantEquipmentType::UnitarySysRecovery:
                    case PlantEquipmentType::CoilWAHPHeatingEquationFit:
                    case PlantEquipmentType::CoilWAHPCoolingEquationFit:
                    case PlantEquipmentType::CoilVSWAHPHeatingEquationFit:
                    case PlantEquipmentType::CoilVSWAHPCoolingEquationFit:
                    case PlantEquipmentType::CoilWAHPHeatingParamEst:
                    case PlantEquipmentType::CoilWAHPCoolingParamEst: {
                        this_comp.CurOpSchemeType = OpScheme::Demand;
                        this_comp.compPtr = &state.dataPlantMgr->dummyPlantComponent;
                        break;
                    }
                    case PlantEquipmentType::RefrigSystemWaterCondenser: {
                        this_comp.CurOpSchemeType = OpScheme::Demand;
                        this_comp.compPtr = RefrigeratedCase::RefrigCondenserData::factory(state, CompNames(CompNum));
                        break;
                    }
                    case PlantEquipmentType::RefrigerationWaterCoolRack: {
                        this_comp.CurOpSchemeType = OpScheme::Demand;
                        this_comp.compPtr = RefrigeratedCase::RefrigRackData::factory(state, CompNames(CompNum));
                        break;
                    }
                    case PlantEquipmentType::PlantComponentUserDefined: {
                        this_comp.CurOpSchemeType = OpScheme::Invalid;
                        this_comp.compPtr = UserDefinedComponents::UserPlantComponentStruct::factory(state, CompNames(CompNum));
                        break;
                    }
                    case PlantEquipmentType::CoilUserDefined:
                    case PlantEquipmentType::ZoneHVACAirUserDefined:
                    case PlantEquipmentType::AirTerminalUserDefined: {
                        this_comp.CurOpSchemeType = OpScheme::Invalid;
                        this_comp.compPtr = &state.dataPlantMgr->dummyPlantComponent;
                        break;
                    }
                    case PlantEquipmentType::WaterSource: {
                        this_comp.CurOpSchemeType = OpScheme::Uncontrolled;
                        this_comp.compPtr = PlantComponentTemperatureSources::WaterSourceSpecs::factory(state, CompNames(CompNum));
                        break;
                    }
                    case PlantEquipmentType::GrndHtExchgHorizTrench: {
                        this_comp.CurOpSchemeType = OpScheme::Uncontrolled;
                        this_comp.compPtr =
                            PlantPipingSystemsManager::Circuit::factory(state, PlantEquipmentType::GrndHtExchgHorizTrench, CompNames(CompNum));
                        break;
                    }
                    default: {
                        if (has_prefixi(this_comp_type, "Pump") || has_prefixi(this_comp_type, "HeaderedPumps")) {
                            // discover unsupported equipment on branches.
                            ShowSevereError(state, "GetPlantInput: trying to process a pump type that is not supported, dev note");
                            ShowContinueError(state, "Component Type =" + this_comp_type);
                        } else {
                            // discover unsupported equipment on branches.
                            ShowSevereError(state, "GetPlantInput: Branch=\"" + BranchNames(BranchNum) + "\", invalid component on branch.");
                            ShowContinueError(state, "...invalid component type=\"" + this_comp_type + "\", name=\"" + CompNames(CompNum) + "\".");
                            //            ErrorsFound=.TRUE.
                        }
                    }
                    }

                    if (!this_comp.compPtr) ShowFatalError(state, format(" Plant component \"{}\" was not assigned a pointer.", this_comp_type));

                    this_comp.Name = CompNames(CompNum);
                    this_comp.NodeNameIn = InletNodeNames(CompNum);
                    this_comp.NodeNumIn = InletNodeNumbers(CompNum);
                    this_comp.NodeNameOut = OutletNodeNames(CompNum);
                    this_comp.NodeNumOut = OutletNodeNumbers(CompNum);
                }

                // set branch inlet/outlet nodes
                branch.NodeNumIn = branch.Comp(1).NodeNumIn;
                branch.NodeNumOut = branch.Comp(branch.TotalComponents).NodeNumOut;

                CompTypes.deallocate();
                CompNames.deallocate();
                CompCtrls.deallocate();
                InletNodeNames.deallocate();
                InletNodeNumbers.deallocate();
                OutletNodeNames.deallocate();
                OutletNodeNumbers.deallocate();
            }

            BranchNames.deallocate();

            if (ASeriesBranchHasPump && AParallelBranchHasPump) {
                ShowSevereError(state, "Current version does not support Loop pumps and branch pumps together");
                ShowContinueError(state, "Occurs in loop " + state.dataPlnt->PlantLoop(LoopNum).Name);
                ErrorsFound = true;
            }

            // Obtain the Splitter and Mixer information
            if (loopSide.ConnectList.empty()) {
                state.dataLoopNodes->NumofSplitters = 0;
                state.dataLoopNodes->NumofMixers = 0;
            } else {
                errFlag = false;
                GetNumSplitterMixerInConntrList(
                    state, plantLoop.Name, loopSide.ConnectList, state.dataLoopNodes->NumofSplitters, state.dataLoopNodes->NumofMixers, errFlag);
                if (errFlag) {
                    ErrorsFound = true;
                }
                if (state.dataLoopNodes->NumofSplitters != state.dataLoopNodes->NumofMixers) {
                    ShowSevereError(state,
                                    "GetPlantInput: Loop Name=" + plantLoop.Name + ", ConnectorList=" + loopSide.ConnectList +
                                        ", unequal number of splitters and mixers");
                    ErrorsFound = true;
                }
            }

            loopSide.Splitter.Exists = state.dataLoopNodes->NumofSplitters > 0;
            loopSide.Mixer.Exists = state.dataLoopNodes->NumofMixers > 0;

            if (ErrorsFound) {
                ShowFatalError(state, "GetPlantInput: Previous Severe errors cause termination.");
            }

            NumConnectorsInLoop = state.dataLoopNodes->NumofSplitters + state.dataLoopNodes->NumofMixers;
            SplitNum = 1;
            for (ConnNum = 1; ConnNum <= NumConnectorsInLoop; ++ConnNum) {

                if (SplitNum > state.dataLoopNodes->NumofSplitters) break;
                OutletNodeNames.allocate(MaxNumAlphas);
                OutletNodeNumbers.allocate(MaxNumAlphas);
                GetLoopSplitter(state,
                                plantLoop.Name,
                                loopSide.ConnectList,
                                loopSide.Splitter.Name,
                                loopSide.Splitter.Exists,
                                loopSide.Splitter.NodeNameIn,
                                loopSide.Splitter.NodeNumIn,
                                loopSide.Splitter.TotalOutletNodes,
                                OutletNodeNames,
                                OutletNodeNumbers,
                                ErrorsFound,
                                ConnNum,
                                SplitNum);

                if (SplitNum == 1) {
                    OutletNodeNames.deallocate();
                    OutletNodeNumbers.deallocate();
                    continue;
                }

                // Map the inlet node to the splitter to a branch number
                if (loopSide.Splitter.Exists) {
                    // Map the inlet node to the splitter to a branch number
                    SplitInBranch = false;
                    for (BranchNum = 1; BranchNum <= loopSide.TotalBranches; ++BranchNum) {
                        auto &branch = loopSide.Branch(BranchNum);
                        CompNum = branch.TotalComponents;
                        if (loopSide.Splitter.NodeNumIn == branch.Comp(CompNum).NodeNumOut) {
                            loopSide.Splitter.BranchNumIn = BranchNum;
                            SplitInBranch = true;
                            break; // BranchNum DO loop
                        }
                    }
                    if (!SplitInBranch) {
                        ShowSevereError(state, "Splitter Inlet Branch not found, Splitter=" + loopSide.Splitter.Name);
                        ShowContinueError(state, "Splitter Branch Inlet name=" + loopSide.Splitter.NodeNameIn);
                        ShowContinueError(state, "In Loop=" + plantLoop.Name);
                        ErrorsFound = true;
                    }

                    loopSide.Splitter.NodeNameOut.allocate(loopSide.Splitter.TotalOutletNodes);
                    loopSide.Splitter.NodeNumOut.dimension(loopSide.Splitter.TotalOutletNodes, 0);
                    loopSide.Splitter.BranchNumOut.dimension(loopSide.Splitter.TotalOutletNodes, 0);

                    SplitOutBranch.allocate(loopSide.Splitter.TotalOutletNodes);
                    SplitOutBranch = false;
                    for (NodeNum = 1; NodeNum <= loopSide.Splitter.TotalOutletNodes; ++NodeNum) {
                        loopSide.Splitter.NodeNameOut(NodeNum) = OutletNodeNames(NodeNum);
                        loopSide.Splitter.NodeNumOut(NodeNum) = OutletNodeNumbers(NodeNum);
                        // The following DO loop series is intended to store the branch number for each outlet
                        // branch of the splitter
                        for (BranchNum = 1; BranchNum <= loopSide.TotalBranches; ++BranchNum) {
                            if (loopSide.Splitter.NodeNumOut(NodeNum) == loopSide.Branch(BranchNum).Comp(1).NodeNumIn) {
                                loopSide.Splitter.BranchNumOut(NodeNum) = BranchNum;
                                SplitOutBranch(NodeNum) = true;
                                break; // BranchNum DO loop
                            }
                        }
                    }

                    for (Outlet = 1; Outlet <= loopSide.Splitter.TotalOutletNodes; ++Outlet) {
                        if (SplitOutBranch(Outlet)) continue;
                        ShowSevereError(state, "Splitter Outlet Branch not found, Splitter=" + loopSide.Splitter.Name);
                        ShowContinueError(state, "Splitter Branch Outlet node name=" + loopSide.Splitter.NodeNameOut(Outlet));
                        ShowContinueError(state, "In Loop=" + plantLoop.Name);
                        ShowContinueError(state, "Loop BranchList=" + loopSide.BranchList);
                        ShowContinueError(state, "Loop ConnectorList=" + loopSide.ConnectList);
                        ErrorsFound = true;
                    }

                    SplitOutBranch.deallocate();

                } // Splitter exists
                OutletNodeNames.deallocate();
                OutletNodeNumbers.deallocate();
            }

            MixNum = 1;
            for (ConnNum = 1; ConnNum <= NumConnectorsInLoop; ++ConnNum) {

                if (MixNum > state.dataLoopNodes->NumofMixers) break;
                InletNodeNames.allocate(MaxNumAlphas);
                InletNodeNumbers.allocate(MaxNumAlphas);
                GetLoopMixer(state,
                             plantLoop.Name,
                             loopSide.ConnectList,
                             loopSide.Mixer.Name,
                             loopSide.Mixer.Exists,
                             loopSide.Mixer.NodeNameOut,
                             loopSide.Mixer.NodeNumOut,
                             loopSide.Mixer.TotalInletNodes,
                             InletNodeNames,
                             InletNodeNumbers,
                             ErrorsFound,
                             ConnNum,
                             MixNum);

                if (MixNum == 1) {
                    InletNodeNames.deallocate();
                    InletNodeNumbers.deallocate();
                    continue;
                }
                // Map the outlet node of the mixer to a branch number
                if (loopSide.Mixer.Exists) {
                    // Map the outlet node of the mixer to a branch number
                    MixerOutBranch = false;
                    for (BranchNum = 1; BranchNum <= loopSide.TotalBranches; ++BranchNum) {
                        if (loopSide.Mixer.NodeNumOut == loopSide.Branch(BranchNum).Comp(1).NodeNumIn) {
                            loopSide.Mixer.BranchNumOut = BranchNum;
                            MixerOutBranch = true;
                            break; // BranchNum DO loop
                        }
                    }
                    if (!MixerOutBranch) {
                        ShowSevereError(state, "Mixer Outlet Branch not found, Mixer=" + loopSide.Mixer.Name);
                        ErrorsFound = true;
                    }

                    loopSide.Mixer.NodeNameIn.allocate(loopSide.Mixer.TotalInletNodes);
                    loopSide.Mixer.NodeNumIn.dimension(loopSide.Mixer.TotalInletNodes, 0);
                    loopSide.Mixer.BranchNumIn.dimension(loopSide.Mixer.TotalInletNodes, 0);

                    MixerInBranch.allocate(loopSide.Mixer.TotalInletNodes);
                    MixerInBranch = false;
                    for (NodeNum = 1; NodeNum <= loopSide.Mixer.TotalInletNodes; ++NodeNum) {
                        loopSide.Mixer.NodeNameIn(NodeNum) = InletNodeNames(NodeNum);
                        loopSide.Mixer.NodeNumIn(NodeNum) = InletNodeNumbers(NodeNum);
                        // The following DO loop series is intended to store the branch number for each inlet branch of the mixer
                        for (BranchNum = 1; BranchNum <= loopSide.TotalBranches; ++BranchNum) {
                            auto &branch = loopSide.Branch(BranchNum);
                            CompNum = branch.TotalComponents;
                            if (loopSide.Mixer.NodeNumIn(NodeNum) == branch.Comp(CompNum).NodeNumOut) {
                                loopSide.Mixer.BranchNumIn(NodeNum) = BranchNum;
                                MixerInBranch(NodeNum) = true;
                                break; // BranchNum DO loop
                            }
                        }
                    }

                    for (Inlet = 1; Inlet <= loopSide.Mixer.TotalInletNodes; ++Inlet) {
                        if (MixerInBranch(Inlet)) continue;
                        ShowSevereError(state, "Mixer Inlet Branch not found, Mixer=" + loopSide.Mixer.Name);
                        ShowContinueError(state, "Mixer Branch Inlet name=" + loopSide.Mixer.NodeNameIn(Inlet));
                        ShowContinueError(state, "In Loop=" + plantLoop.Name);
                        ShowContinueError(state, "Loop BranchList=" + loopSide.BranchList);
                        ShowContinueError(state, "Loop ConnectorList=" + loopSide.ConnectList);
                        ErrorsFound = true;
                    }

                    MixerInBranch.deallocate();
                } // Mixer exists
                InletNodeNames.deallocate();
                InletNodeNumbers.deallocate();
            }

            loopSide.noLoadConstantSpeedBranchFlowRateSteps.allocate(loopSide.TotalBranches - 2);

            // TODO: this is just intended to be temporary
            loopSide.plantLoc.loopNum = LoopNum;
            loopSide.plantLoc.loopSideNum = LoopSideNum;

        } // ... end LoopSideNum=LoopSideLocation::Demand,LoopSideLocation::Supply

        plantLoop.LoopSide(DataPlant::LoopSideLocation::Demand).loopSideDescription = plantLoop.Name + " - Demand Side";
        plantLoop.LoopSide(DataPlant::LoopSideLocation::Supply).loopSideDescription = plantLoop.Name + " - Supply Side";

        // a nice little spot to report out bad pump/common-pipe configurations
        bool const ThisSideHasPumps = (plantLoop.LoopSide(DataPlant::LoopSideLocation::Demand).TotalPumps > 0);
        bool const OtherSideHasPumps = (plantLoop.LoopSide(DataPlant::LoopSideLocation::Supply).TotalPumps > 0);
        if ((plantLoop.CommonPipeType != DataPlant::CommonPipeType::No) && (!ThisSideHasPumps || !OtherSideHasPumps)) {
            ShowSevereError(state, "Input Error: Common Pipe configurations must have pumps on both sides of loop");
            ShowContinueError(state, "Occurs on plant loop name =\"" + plantLoop.Name + "\"");
            ShowContinueError(state, "Make sure both demand and supply sides have a pump");
            ErrorsFound = true;
        } else if ((plantLoop.CommonPipeType == DataPlant::CommonPipeType::No) && ThisSideHasPumps && OtherSideHasPumps) {
            ShowSevereError(state, "Input Error: Pumps on both loop sides must utilize a common pipe");
            ShowContinueError(state, "Occurs on plant loop name =\"" + plantLoop.Name + "\"");
            ShowContinueError(state, "Add common pipe or remove one loop side pump");
            ErrorsFound = true;
        } else if (!ThisSideHasPumps && !OtherSideHasPumps) {
            ShowSevereError(state, "SetupLoopFlowRequest: Problem in plant topology, no pumps specified on the loop");
            ShowContinueError(state, "Occurs on plant loop name =\"" + plantLoop.Name + "\"");
            ShowContinueError(state, "All plant loops require at least one pump");
            ErrorsFound = true;
        }

        // set up some pump indexing for convenience later
        for (DataPlant::LoopSideLocation LoopSideCounter : DataPlant::LoopSideKeys) {
            for (int PumpCounter = 1; PumpCounter <= plantLoop.LoopSide(LoopSideCounter).TotalPumps; ++PumpCounter) {
                int const PumpBranchNum = plantLoop.LoopSide(LoopSideCounter).Pumps(PumpCounter).BranchNum;
                int const PumpCompNum = plantLoop.LoopSide(LoopSideCounter).Pumps(PumpCounter).CompNum;
                plantLoop.LoopSide(LoopSideCounter).Branch(PumpBranchNum).Comp(PumpCompNum).IndexInLoopSidePumps = PumpCounter;
            }
        }
    }

    if (ErrorsFound) {
        ShowFatalError(state, "GetPlantInput: Errors in getting PlantLoop Input");
    }

    if (state.dataHVACGlobal->NumPlantLoops > 0)
        state.dataPlnt->VentRepPlant[static_cast<int>(LoopSideLocation::Supply)].allocate(state.dataHVACGlobal->NumPlantLoops);
    if (state.dataHVACGlobal->NumPlantLoops > 0)
        state.dataPlnt->VentRepPlant[static_cast<int>(LoopSideLocation::Demand)].allocate(state.dataHVACGlobal->NumPlantLoops);

    for (LoopNum = 1; LoopNum <= state.dataHVACGlobal->NumPlantLoops; ++LoopNum) {

        // set up references for this loop
        auto &this_plant_loop(state.dataPlnt->PlantLoop(LoopNum));
        auto &this_plant_supply(this_plant_loop.LoopSide(LoopSideLocation::Supply));
        auto &this_vent_plant_supply(state.dataPlnt->VentRepPlant[static_cast<int>(LoopSideLocation::Supply)](LoopNum));
        auto &this_plant_demand(this_plant_loop.LoopSide(LoopSideLocation::Demand));
        auto &this_vent_plant_demand(state.dataPlnt->VentRepPlant[static_cast<int>(LoopSideLocation::Demand)](LoopNum));

        this_vent_plant_supply.Name = this_plant_loop.Name;
        this_vent_plant_supply.NodeNumIn = this_plant_supply.NodeNumIn;
        this_vent_plant_supply.NodeNameIn = this_plant_supply.NodeNameIn;
        this_vent_plant_supply.NodeNumOut = this_plant_supply.NodeNumOut;
        this_vent_plant_supply.NodeNameOut = this_plant_supply.NodeNameOut;
        this_vent_plant_supply.TotalBranches = this_plant_supply.TotalBranches;

        if (this_vent_plant_supply.TotalBranches > 0) this_vent_plant_supply.Branch.allocate(this_vent_plant_supply.TotalBranches);

        for (BranchNum = 1; BranchNum <= this_vent_plant_supply.TotalBranches; ++BranchNum) {

            auto &this_plant_supply_branch(state.dataPlnt->PlantLoop(LoopNum).LoopSide(LoopSideLocation::Supply).Branch(BranchNum));
            auto &this_vent_plant_supply_branch(state.dataPlnt->VentRepPlant[static_cast<int>(LoopSideLocation::Supply)](LoopNum).Branch(BranchNum));

            this_vent_plant_supply_branch.Name = this_plant_supply_branch.Name;
            this_vent_plant_supply_branch.NodeNumIn = this_plant_supply_branch.NodeNumIn;
            this_vent_plant_supply_branch.NodeNumOut = this_plant_supply_branch.NodeNumOut;
            this_vent_plant_supply_branch.TotalComponents = this_plant_supply_branch.TotalComponents;
            if (this_vent_plant_supply_branch.TotalComponents > 0) {
                TotCompsOnBranch = this_vent_plant_supply_branch.TotalComponents;
                this_vent_plant_supply_branch.Comp.allocate(TotCompsOnBranch);
            }

            for (CompNum = 1;
                 CompNum <= state.dataPlnt->VentRepPlant[static_cast<int>(LoopSideLocation::Supply)](LoopNum).Branch(BranchNum).TotalComponents;
                 ++CompNum) {

                auto &this_plant_supply_comp(state.dataPlnt->PlantLoop(LoopNum).LoopSide(LoopSideLocation::Supply).Branch(BranchNum).Comp(CompNum));
                auto &this_vent_plant_supply_comp(
                    state.dataPlnt->VentRepPlant[static_cast<int>(LoopSideLocation::Supply)](LoopNum).Branch(BranchNum).Comp(CompNum));

                this_vent_plant_supply_comp.Name = this_plant_supply_comp.Name;
                this_vent_plant_supply_comp.TypeOf = this_plant_supply_comp.TypeOf;
                this_vent_plant_supply_comp.NodeNameIn = this_plant_supply_comp.NodeNameIn;
                this_vent_plant_supply_comp.NodeNameOut = this_plant_supply_comp.NodeNameOut;
                this_vent_plant_supply_comp.NodeNumIn = this_plant_supply_comp.NodeNumIn;
                this_vent_plant_supply_comp.NodeNumOut = this_plant_supply_comp.NodeNumOut;

            } // loop over components in branches on the loop (ventilation report data)

        } // loop over branches on the loop (ventilation report data)

        this_vent_plant_demand.Name = this_plant_loop.Name;
        this_vent_plant_demand.NodeNumIn = this_plant_demand.NodeNumIn;
        this_vent_plant_demand.NodeNameIn = this_plant_demand.NodeNameIn;
        this_vent_plant_demand.NodeNumOut = this_plant_demand.NodeNumOut;
        this_vent_plant_demand.NodeNameOut = this_plant_demand.NodeNameOut;
        this_vent_plant_demand.TotalBranches = this_plant_demand.TotalBranches;

        if (this_vent_plant_demand.TotalBranches > 0) this_vent_plant_demand.Branch.allocate(this_vent_plant_demand.TotalBranches);

        for (BranchNum = 1; BranchNum <= this_vent_plant_demand.TotalBranches; ++BranchNum) {

            auto &this_plant_demand_branch(state.dataPlnt->PlantLoop(LoopNum).LoopSide(LoopSideLocation::Demand).Branch(BranchNum));
            auto &this_vent_plant_demand_branch(state.dataPlnt->VentRepPlant[static_cast<int>(LoopSideLocation::Demand)](LoopNum).Branch(BranchNum));

            this_vent_plant_demand_branch.Name = this_plant_demand_branch.Name;
            this_vent_plant_demand_branch.NodeNumIn = this_plant_demand_branch.NodeNumIn;
            this_vent_plant_demand_branch.NodeNumOut = this_plant_demand_branch.NodeNumOut;
            this_vent_plant_demand_branch.TotalComponents = this_plant_demand_branch.TotalComponents;
            if (this_vent_plant_demand_branch.TotalComponents > 0) {
                TotCompsOnBranch = this_vent_plant_demand_branch.TotalComponents;
                this_vent_plant_demand_branch.Comp.allocate(TotCompsOnBranch);
            }

            for (CompNum = 1; CompNum <= this_vent_plant_demand_branch.TotalComponents; ++CompNum) {

                auto &this_plant_demand_comp(state.dataPlnt->PlantLoop(LoopNum).LoopSide(LoopSideLocation::Demand).Branch(BranchNum).Comp(CompNum));
                auto &this_vent_plant_demand_comp(
                    state.dataPlnt->VentRepPlant[static_cast<int>(LoopSideLocation::Demand)](LoopNum).Branch(BranchNum).Comp(CompNum));

                this_vent_plant_demand_comp.Name = this_plant_demand_comp.Name;
                this_vent_plant_demand_comp.TypeOf = this_plant_demand_comp.TypeOf;
                this_vent_plant_demand_comp.NodeNameIn = this_plant_demand_comp.NodeNameIn;
                this_vent_plant_demand_comp.NodeNameOut = this_plant_demand_comp.NodeNameOut;
                this_vent_plant_demand_comp.NodeNumIn = this_plant_demand_comp.NodeNumIn;
                this_vent_plant_demand_comp.NodeNumOut = this_plant_demand_comp.NodeNumOut;

            } // loop over components in branches on the loop (ventilation report data)

        } // loop over branches on the loop (ventilation report data)

    } // loop over plant supply loops (ventilation report data)

    if (state.dataHVACGlobal->NumCondLoops > 0)
        state.dataPlnt->VentRepCond[static_cast<int>(LoopSideLocation::Supply)].allocate(state.dataHVACGlobal->NumCondLoops);
    if (state.dataHVACGlobal->NumCondLoops > 0)
        state.dataPlnt->VentRepCond[static_cast<int>(LoopSideLocation::Demand)].allocate(state.dataHVACGlobal->NumCondLoops);

    for (LoopNum = 1; LoopNum <= state.dataHVACGlobal->NumCondLoops; ++LoopNum) {

        LoopNumInArray = LoopNum + state.dataHVACGlobal->NumPlantLoops;

        // set up references for this loop
        auto &this_cond_loop(state.dataPlnt->PlantLoop(LoopNumInArray));
        auto &this_cond_supply(this_cond_loop.LoopSide(LoopSideLocation::Supply));
        auto &this_vent_cond_supply(state.dataPlnt->VentRepCond[static_cast<int>(LoopSideLocation::Supply)](LoopNum));
        auto &this_cond_demand(this_cond_loop.LoopSide(LoopSideLocation::Demand));
        auto &this_vent_cond_demand(state.dataPlnt->VentRepCond[static_cast<int>(LoopSideLocation::Demand)](LoopNum));

        this_vent_cond_supply.Name = this_cond_loop.Name;
        this_vent_cond_supply.NodeNumIn = this_cond_supply.NodeNumIn;
        this_vent_cond_supply.NodeNameIn = this_cond_supply.NodeNameIn;
        this_vent_cond_supply.NodeNumOut = this_cond_supply.NodeNumOut;
        this_vent_cond_supply.NodeNameOut = this_cond_supply.NodeNameOut;
        this_vent_cond_supply.TotalBranches = this_cond_supply.TotalBranches;
        if (this_vent_cond_supply.TotalBranches > 0) this_vent_cond_supply.Branch.allocate(this_vent_cond_supply.TotalBranches);

        for (BranchNum = 1; BranchNum <= this_vent_cond_supply.TotalBranches; ++BranchNum) {

            auto &this_cond_supply_branch(this_cond_supply.Branch(BranchNum));
            auto &this_vent_cond_supply_branch(this_vent_cond_supply.Branch(BranchNum));

            this_vent_cond_supply_branch.Name = this_cond_supply_branch.Name;
            this_vent_cond_supply_branch.NodeNumIn = this_cond_supply_branch.NodeNumIn;
            this_vent_cond_supply_branch.NodeNumOut = this_cond_supply_branch.NodeNumOut;
            this_vent_cond_supply_branch.TotalComponents = this_cond_supply_branch.TotalComponents;
            if (this_vent_cond_supply_branch.TotalComponents > 0) {
                TotCompsOnBranch = this_vent_cond_supply_branch.TotalComponents;
                this_vent_cond_supply_branch.Comp.allocate(TotCompsOnBranch);
            }

            for (CompNum = 1; CompNum <= this_vent_cond_supply_branch.TotalComponents; ++CompNum) {

                auto &this_cond_supply_comp(this_cond_loop.LoopSide(LoopSideLocation::Supply).Branch(BranchNum).Comp(CompNum));
                auto &this_vent_cond_supply_comp(this_vent_cond_supply.Branch(BranchNum).Comp(CompNum));

                this_vent_cond_supply_comp.Name = this_cond_supply_comp.Name;
                this_vent_cond_supply_comp.TypeOf = this_cond_supply_comp.TypeOf;
                this_vent_cond_supply_comp.NodeNameIn = this_cond_supply_comp.NodeNameIn;
                this_vent_cond_supply_comp.NodeNameOut = this_cond_supply_comp.NodeNameOut;
                this_vent_cond_supply_comp.NodeNumIn = this_cond_supply_comp.NodeNumIn;
                this_vent_cond_supply_comp.NodeNumOut = this_cond_supply_comp.NodeNumOut;

            } // loop over components in branches on the loop (ventilation report data)

        } // loop over branches on the loop (ventilation report data)

        this_vent_cond_demand.Name = this_cond_loop.Name;
        this_vent_cond_demand.NodeNumIn = this_cond_demand.NodeNumIn;
        this_vent_cond_demand.NodeNameIn = this_cond_demand.NodeNameIn;
        this_vent_cond_demand.NodeNumOut = this_cond_demand.NodeNumOut;
        this_vent_cond_demand.NodeNameOut = this_cond_demand.NodeNameOut;
        this_vent_cond_demand.TotalBranches = this_cond_demand.TotalBranches;
        if (this_vent_cond_demand.TotalBranches > 0) this_vent_cond_demand.Branch.allocate(this_vent_cond_demand.TotalBranches);

        for (BranchNum = 1; BranchNum <= this_vent_cond_demand.TotalBranches; ++BranchNum) {

            auto &this_cond_demand_branch(this_cond_demand.Branch(BranchNum));
            auto &this_vent_cond_demand_branch(this_vent_cond_demand.Branch(BranchNum));

            this_vent_cond_demand_branch.Name = this_cond_demand_branch.Name;
            this_vent_cond_demand_branch.NodeNumIn = this_cond_demand_branch.NodeNumIn;
            this_vent_cond_demand_branch.NodeNumOut = this_cond_demand_branch.NodeNumOut;
            this_vent_cond_demand_branch.TotalComponents = this_cond_demand_branch.TotalComponents;
            if (this_vent_cond_demand_branch.TotalComponents > 0) {
                TotCompsOnBranch = this_vent_cond_demand_branch.TotalComponents;
                this_vent_cond_demand_branch.Comp.allocate(TotCompsOnBranch);
            }

            for (CompNum = 1; CompNum <= this_vent_cond_demand_branch.TotalComponents; ++CompNum) {

                auto &this_cond_demand_comp(this_cond_demand_branch.Comp(CompNum));
                auto &this_vent_cond_demand_comp(this_vent_cond_demand_branch.Comp(CompNum));

                this_vent_cond_demand_comp.Name = this_cond_demand_comp.Name;
                this_vent_cond_demand_comp.TypeOf = this_cond_demand_comp.TypeOf;
                this_vent_cond_demand_comp.NodeNameIn = this_cond_demand_comp.NodeNameIn;
                this_vent_cond_demand_comp.NodeNameOut = this_cond_demand_comp.NodeNameOut;
                this_vent_cond_demand_comp.NodeNumIn = this_cond_demand_comp.NodeNumIn;
                this_vent_cond_demand_comp.NodeNumOut = this_cond_demand_comp.NodeNumOut;

            } // loop over components in branches on the loop (ventilation report data)

        } // loop over branches on the loop (ventilation report data)

    } // loop over plant supply loops (ventilation report data)

    // OneTimeInit Here
    for (LoopNum = 1; LoopNum <= state.dataPlnt->TotNumLoops; ++LoopNum) {
        auto &plantLoop = state.dataPlnt->PlantLoop(LoopNum);
        plantLoop.LoopHasConnectionComp = false;

        for (DataPlant::LoopSideLocation LoopSideNum : DataPlant::LoopSideKeys) {
            auto &loopSide = plantLoop.LoopSide(LoopSideNum);

            for (BranchNum = 1; BranchNum <= loopSide.TotalBranches; ++BranchNum) {

                for (CompNum = 1; CompNum <= state.dataPlnt->PlantLoop(LoopNum).LoopSide(LoopSideNum).Branch(BranchNum).TotalComponents; ++CompNum) {
                    //                    auto &this_comp_type(CompTypes(CompNum));
                    auto &this_comp(state.dataPlnt->PlantLoop(LoopNum).LoopSide(LoopSideNum).Branch(BranchNum).Comp(CompNum));
                    auto type = this_comp.TypeOf;
                    this_comp.oneTimeInit(state);
                }
            }
        }
    }
}

void SetupReports(EnergyPlusData &state)
{

    // SUBROUTINE INFORMATION:
    //       AUTHOR         Rick Strand
    //       DATE WRITTEN   July 2001
    //       MODIFIED       na
    //       RE-ENGINEERED  na

    // PURPOSE OF THIS SUBROUTINE:
    // This subroutine initializes the plant supply side reports.
    // It was created during the splitting of supply and demand side functions.

    // Using/Aliasing

    // SUBROUTINE LOCAL VARIABLE DECLARATIONS:
    int LoopNum; // DO loop counter (plant supply sides)
    int BranchNum;
    int CompNum;
    int MaxBranches;                 // Maximum number of branches on any plant loop (used for allocating arrays)
    std::string CurrentModuleObject; // for ease in renaming.
    int FluidIndex;

    MaxBranches = 0;
    for (auto &loop : state.dataPlnt->PlantLoop) {
        MaxBranches = max(MaxBranches, loop.LoopSide(LoopSideLocation::Demand).TotalBranches);
        MaxBranches = max(MaxBranches, loop.LoopSide(LoopSideLocation::Supply).TotalBranches);
        loop.MaxBranch = MaxBranches;
        loop.CoolingDemand = 0.0;
        loop.HeatingDemand = 0.0;
        loop.DemandNotDispatched = 0.0;
        loop.UnmetDemand = 0.0;
        loop.InletNodeTemperature = 0.0;
        loop.OutletNodeTemperature = 0.0;
        loop.InletNodeFlowrate = 0.0;
        loop.BypassFrac = 0.0;
        loop.OutletNodeFlowrate = 0.0;
    }

    for (LoopNum = 1; LoopNum <= state.dataPlnt->TotNumLoops; ++LoopNum) {
        auto &loop = state.dataPlnt->PlantLoop(LoopNum);
        if (LoopNum <= state.dataHVACGlobal->NumPlantLoops) {
            CurrentModuleObject = "Plant Loop";
        } else {
            CurrentModuleObject = "Cond Loop";
        }
        // CurrentModuleObject='Plant/Condenser Loop'
        SetupOutputVariable(state,
                            "Plant Supply Side Cooling Demand Rate",
                            OutputProcessor::Unit::W,
                            loop.CoolingDemand,
                            OutputProcessor::SOVTimeStepType::System,
                            OutputProcessor::SOVStoreType::Average,
                            state.dataPlnt->PlantLoop(LoopNum).Name);
        SetupOutputVariable(state,
                            "Plant Supply Side Heating Demand Rate",
                            OutputProcessor::Unit::W,
                            loop.HeatingDemand,
                            OutputProcessor::SOVTimeStepType::System,
                            OutputProcessor::SOVStoreType::Average,
                            state.dataPlnt->PlantLoop(LoopNum).Name);
        SetupOutputVariable(state,
                            "Plant Supply Side Inlet Mass Flow Rate",
                            OutputProcessor::Unit::kg_s,
                            loop.InletNodeFlowrate,
                            OutputProcessor::SOVTimeStepType::System,
                            OutputProcessor::SOVStoreType::Average,
                            state.dataPlnt->PlantLoop(LoopNum).Name);

        SetupOutputVariable(state,
                            "Plant Supply Side Inlet Temperature",
                            OutputProcessor::Unit::C,
                            loop.InletNodeTemperature,
                            OutputProcessor::SOVTimeStepType::System,
                            OutputProcessor::SOVStoreType::Average,
                            state.dataPlnt->PlantLoop(LoopNum).Name);
        SetupOutputVariable(state,
                            "Plant Supply Side Outlet Temperature",
                            OutputProcessor::Unit::C,
                            loop.OutletNodeTemperature,
                            OutputProcessor::SOVTimeStepType::System,
                            OutputProcessor::SOVStoreType::Average,
                            state.dataPlnt->PlantLoop(LoopNum).Name);

        SetupOutputVariable(state,
                            "Plant Supply Side Not Distributed Demand Rate",
                            OutputProcessor::Unit::W,
                            loop.DemandNotDispatched,
                            OutputProcessor::SOVTimeStepType::System,
                            OutputProcessor::SOVStoreType::Average,
                            state.dataPlnt->PlantLoop(LoopNum).Name);
        SetupOutputVariable(state,
                            "Plant Supply Side Unmet Demand Rate",
                            OutputProcessor::Unit::W,
                            loop.UnmetDemand,
                            OutputProcessor::SOVTimeStepType::System,
                            OutputProcessor::SOVStoreType::Average,
                            state.dataPlnt->PlantLoop(LoopNum).Name);
        SetupOutputVariable(state,
                            "Debug Plant Loop Bypass Fraction",
                            OutputProcessor::Unit::None,
                            loop.BypassFrac,
                            OutputProcessor::SOVTimeStepType::System,
                            OutputProcessor::SOVStoreType::Average,
                            state.dataPlnt->PlantLoop(LoopNum).Name);
        SetupOutputVariable(state,
                            "Debug Plant Last Simulated Loop Side",
                            OutputProcessor::Unit::None,
                            loop.LastLoopSideSimulated,
                            OutputProcessor::SOVTimeStepType::System,
                            OutputProcessor::SOVStoreType::Average,
                            state.dataPlnt->PlantLoop(LoopNum).Name);
    }

    // setup more variables inside plant data structure
    // CurrentModuleObject='Plant/Condenser Loop(Advanced)'
    if (state.dataGlobal->DisplayAdvancedReportVariables) {
        for (LoopNum = 1; LoopNum <= state.dataPlnt->TotNumLoops; ++LoopNum) {
            SetupOutputVariable(state,
                                "Plant Demand Side Lumped Capacitance Temperature",
                                OutputProcessor::Unit::C,
                                state.dataPlnt->PlantLoop(LoopNum).LoopSide(LoopSideLocation::Demand).LoopSideInlet_TankTemp,
                                OutputProcessor::SOVTimeStepType::System,
                                OutputProcessor::SOVStoreType::Average,
                                state.dataPlnt->PlantLoop(LoopNum).Name);
            SetupOutputVariable(state,
                                "Plant Supply Side Lumped Capacitance Temperature",
                                OutputProcessor::Unit::C,
                                state.dataPlnt->PlantLoop(LoopNum).LoopSide(LoopSideLocation::Supply).LoopSideInlet_TankTemp,
                                OutputProcessor::SOVTimeStepType::System,
                                OutputProcessor::SOVStoreType::Average,
                                state.dataPlnt->PlantLoop(LoopNum).Name);
            SetupOutputVariable(state,
                                "Plant Demand Side Lumped Capacitance Heat Transport Rate",
                                OutputProcessor::Unit::W,
                                state.dataPlnt->PlantLoop(LoopNum).LoopSide(LoopSideLocation::Demand).LoopSideInlet_MdotCpDeltaT,
                                OutputProcessor::SOVTimeStepType::System,
                                OutputProcessor::SOVStoreType::Average,
                                state.dataPlnt->PlantLoop(LoopNum).Name);
            SetupOutputVariable(state,
                                "Plant Supply Side Lumped Capacitance Heat Transport Rate",
                                OutputProcessor::Unit::W,
                                state.dataPlnt->PlantLoop(LoopNum).LoopSide(LoopSideLocation::Supply).LoopSideInlet_MdotCpDeltaT,
                                OutputProcessor::SOVTimeStepType::System,
                                OutputProcessor::SOVStoreType::Average,
                                state.dataPlnt->PlantLoop(LoopNum).Name);
            SetupOutputVariable(state,
                                "Plant Demand Side Lumped Capacitance Heat Storage Rate",
                                OutputProcessor::Unit::W,
                                state.dataPlnt->PlantLoop(LoopNum).LoopSide(LoopSideLocation::Demand).LoopSideInlet_McpDTdt,
                                OutputProcessor::SOVTimeStepType::System,
                                OutputProcessor::SOVStoreType::Average,
                                state.dataPlnt->PlantLoop(LoopNum).Name);
            SetupOutputVariable(state,
                                "Plant Supply Side Lumped Capacitance Heat Storage Rate",
                                OutputProcessor::Unit::W,
                                state.dataPlnt->PlantLoop(LoopNum).LoopSide(LoopSideLocation::Supply).LoopSideInlet_McpDTdt,
                                OutputProcessor::SOVTimeStepType::System,
                                OutputProcessor::SOVStoreType::Average,
                                state.dataPlnt->PlantLoop(LoopNum).Name);
            SetupOutputVariable(state,
                                "Plant Demand Side Lumped Capacitance Excessive Storage Time",
                                OutputProcessor::Unit::hr,
                                state.dataPlnt->PlantLoop(LoopNum).LoopSide(LoopSideLocation::Demand).LoopSideInlet_CapExcessStorageTimeReport,
                                OutputProcessor::SOVTimeStepType::System,
                                OutputProcessor::SOVStoreType::Summed,
                                state.dataPlnt->PlantLoop(LoopNum).Name);
            SetupOutputVariable(state,
                                "Plant Supply Side Lumped Capacitance Excessive Storage Time",
                                OutputProcessor::Unit::hr,
                                state.dataPlnt->PlantLoop(LoopNum).LoopSide(LoopSideLocation::Supply).LoopSideInlet_CapExcessStorageTimeReport,
                                OutputProcessor::SOVTimeStepType::System,
                                OutputProcessor::SOVStoreType::Summed,
                                state.dataPlnt->PlantLoop(LoopNum).Name);
            for (DataPlant::LoopSideLocation LoopSideNum : DataPlant::LoopSideKeys) {
                for (BranchNum = 1; BranchNum <= state.dataPlnt->PlantLoop(LoopNum).LoopSide(LoopSideNum).TotalBranches; ++BranchNum) {
                    for (CompNum = 1; CompNum <= state.dataPlnt->PlantLoop(LoopNum).LoopSide(LoopSideNum).Branch(BranchNum).TotalComponents;
                         ++CompNum) {
                        if (state.dataPlnt->PlantLoop(LoopNum).LoopSide(LoopSideNum).Branch(BranchNum).Comp(CompNum).CurOpSchemeType !=
                            OpScheme::Demand) {
                            SetupOutputVariable(state,
                                                "Plant Component Distributed Demand Rate",
                                                OutputProcessor::Unit::W,
                                                state.dataPlnt->PlantLoop(LoopNum).LoopSide(LoopSideNum).Branch(BranchNum).Comp(CompNum).MyLoad,
                                                OutputProcessor::SOVTimeStepType::System,
                                                OutputProcessor::SOVStoreType::Average,
                                                state.dataPlnt->PlantLoop(LoopNum).LoopSide(LoopSideNum).Branch(BranchNum).Comp(CompNum).Name);
                        }
                    }
                }
            }
        }
    }

    // now traverse plant loops and set fluid type index in all nodes on the loop
    for (LoopNum = 1; LoopNum <= state.dataPlnt->TotNumLoops; ++LoopNum) {
        FluidIndex = state.dataPlnt->PlantLoop(LoopNum).FluidIndex;
        for (DataPlant::LoopSideLocation LoopSideNum : DataPlant::LoopSideKeys) {
            state.dataLoopNodes->Node(state.dataPlnt->PlantLoop(LoopNum).LoopSide(LoopSideNum).NodeNumIn).FluidIndex = FluidIndex;
            state.dataLoopNodes->Node(state.dataPlnt->PlantLoop(LoopNum).LoopSide(LoopSideNum).NodeNumOut).FluidIndex = FluidIndex;
            for (BranchNum = 1; BranchNum <= state.dataPlnt->PlantLoop(LoopNum).LoopSide(LoopSideNum).TotalBranches; ++BranchNum) {
                for (CompNum = 1; CompNum <= state.dataPlnt->PlantLoop(LoopNum).LoopSide(LoopSideNum).Branch(BranchNum).TotalComponents; ++CompNum) {
                    state.dataLoopNodes->Node(state.dataPlnt->PlantLoop(LoopNum).LoopSide(LoopSideNum).Branch(BranchNum).Comp(CompNum).NodeNumIn)
                        .FluidIndex = FluidIndex;
                    state.dataLoopNodes->Node(state.dataPlnt->PlantLoop(LoopNum).LoopSide(LoopSideNum).Branch(BranchNum).Comp(CompNum).NodeNumOut)
                        .FluidIndex = FluidIndex;
                }
            }
        }
    } // plant loops
}

void InitializeLoops(EnergyPlusData &state, bool const FirstHVACIteration) // true if first iteration of the simulation
{

    // SUBROUTINE INFORMATION:
    //       AUTHOR         Sankaranarayanan K P
    //       DATE WRITTEN   May 2005
    //       MODIFIED       Dan Fisher Aug. 2008
    //                      Brent Griffith May 2009 EMS setpoint check
    //       RE-ENGINEERED  na

    // PURPOSE OF THIS SUBROUTINE:
    // This subroutine initializes the
    // Plant loop nodes one time at the beginning of the simulation.
    // It also reinitializes loop temperatures if loop setpoint
    // temperature changes. Branch levels for all branches are also set.

    // Using/Aliasing
    using ScheduleManager::GetCurrentScheduleValue;
    using namespace DataSizing;
    using EMSManager::CheckIfNodeSetPointManagedByEMS;

    using PlantUtilities::SetAllFlowLocks;

    // SUBROUTINE LOCAL VARIABLE DECLARATIONS:
    int LoopNum; // plant loop counter
    DataPlant::LoopSideLocation LoopSideNum;
    int BranchNum; // branch loop counter
    int CompNum;   // plant side component counter
    int SensedNode;

    bool ErrorsFound(false);
    bool FinishSizingFlag;

    int HalfLoopNum;
    int passNum;

    if (!allocated(state.dataPlantMgr->PlantLoopSetPointInitFlag)) {
        state.dataPlantMgr->PlantLoopSetPointInitFlag.allocate(state.dataPlnt->TotNumLoops);
    }

    // Initialize the setpoints  for Load range based schemes only as determined by the init flag
    // The input already requires a loop setpoint.  The plantloop object requires
    // specification of a loop node and corresponding setpoint manager.  Using a 'component setpoint'
    // control scheme does NOT eliminate the requirement for a plant loop setpoint.  So there is
    // already the possibility that a component setpoint controlled object on the loop outlet
    // branch would have the same setpoint node as the loop.  I don't think setpoint manager traps
    // for this user input error, but it might.  Since both loop and component setpoints already
    // peacefully coexist on the loop, we can allow the user to intentionally specify and use both.
    // The only change required is to NOT smear the loop setpoint over all the loop nodes.  Just
    // read it from the setpoint node and use it.  In the short term it will remain up to the user
    // to specify the location of the loop setpoint control node and avoid conflicts with component
    // setpoint nodes.  Operationally, we will ignore the user specified placement of the loop setpoint
    // node and assume that it is physically located at each half loop outlet for purposes of calculating loop
    // demand.  Long term, I recommend that we:
    //     1. specify the setpointmanager:plant object name (not the node name) in the plantloop/condloop objects
    //     2. write a new setpoint manager (setpointmanager:plant) that is more suitable for plant use and
    //        accomodates AIR and GROUND setpoints...with offsets.

    //*****************************************************************
    // ONE TIME LOOP NODE SETPOINT CHECK
    //*****************************************************************
    if (state.dataPlantMgr->MySetPointCheckFlag && state.dataHVACGlobal->DoSetPointTest) {

        // check for missing setpoints
        for (LoopNum = 1; LoopNum <= state.dataPlnt->TotNumLoops; ++LoopNum) {

            SensedNode = state.dataPlnt->PlantLoop(LoopNum).TempSetPointNodeNum;
            if (SensedNode > 0) {
                if (state.dataLoopNodes->Node(SensedNode).TempSetPoint == SensedNodeFlagValue) {
                    if (!state.dataGlobal->AnyEnergyManagementSystemInModel) {
                        ShowSevereError(state,
                                        "PlantManager: No Setpoint Manager Defined for Node=" + state.dataLoopNodes->NodeID(SensedNode) +
                                            " in PlantLoop=" + state.dataPlnt->PlantLoop(LoopNum).Name);
                        ShowContinueError(state, "Add Temperature Setpoint Manager with Control Variable = \"Temperature\" for this PlantLoop.");
                        state.dataHVACGlobal->SetPointErrorFlag = true;
                    } else {
                        // need call to EMS to check node
                        CheckIfNodeSetPointManagedByEMS(
                            state, SensedNode, EMSManager::SPControlType::TemperatureSetPoint, state.dataHVACGlobal->SetPointErrorFlag);
                        if (state.dataHVACGlobal->SetPointErrorFlag) {
                            ShowSevereError(state,
                                            "PlantManager: No Setpoint Manager Defined for Node=" + state.dataLoopNodes->NodeID(SensedNode) +
                                                " in PlantLoop=" + state.dataPlnt->PlantLoop(LoopNum).Name);
                            ShowContinueError(state, "Add Temperature Setpoint Manager with Control Variable = \"Temperature\" for this PlantLoop.");
                            ShowContinueError(state, "Or add EMS Actuator to provide temperature setpoint at this node");
                        }
                    }
                }
            }
        }
        state.dataPlantMgr->MySetPointCheckFlag = false;
    }
    //*****************************************************************
    // END ONE TIME LOOP NODE SETPOINT CHECK

    //*****************************************************************
    // First Pass PUMP AND SIZING INIT
    //*****************************************************************
    if (!state.dataPlnt->PlantFirstSizeCompleted) {

        SetAllFlowLocks(state, DataPlant::FlowLock::Unlocked);
        FinishSizingFlag = false;
        state.dataPlnt->PlantFirstSizesOkayToFinalize = false; // set global flag for when it ready to store final sizes
        state.dataPlnt->PlantFirstSizesOkayToReport = false;
        state.dataPlnt->PlantFinalSizesOkayToReport = false;
        state.dataPlantMgr->GetCompSizFac = true;
        for (passNum = 1; passNum <= 4; ++passNum) { // begin while loop to iterate over the next calls sequentially

            // Step 2, call component models it  using PlantCallingOrderInfo for sizing
            for (HalfLoopNum = 1; HalfLoopNum <= state.dataPlnt->TotNumHalfLoops; ++HalfLoopNum) {
                LoopNum = state.dataPlnt->PlantCallingOrderInfo(HalfLoopNum).LoopIndex;
                LoopSideNum = state.dataPlnt->PlantCallingOrderInfo(HalfLoopNum).LoopSide;
                state.dataSize->CurLoopNum = LoopNum;

                for (BranchNum = 1; BranchNum <= state.dataPlnt->PlantLoop(LoopNum).LoopSide(LoopSideNum).TotalBranches; ++BranchNum) {
                    for (CompNum = 1; CompNum <= state.dataPlnt->PlantLoop(LoopNum).LoopSide(LoopSideNum).Branch(BranchNum).TotalComponents;
                         ++CompNum) {
                        state.dataPlnt->PlantLoop(LoopNum)
                            .LoopSide(LoopSideNum)
                            .Branch(BranchNum)
                            .Comp(CompNum)
                            .initLoopEquip(state, state.dataPlantMgr->GetCompSizFac);
                        state.dataPlnt->PlantLoop(LoopNum).LoopSide(LoopSideNum).Branch(BranchNum).Comp(CompNum).simulate(state, FirstHVACIteration);
                    } //-CompNum
                }     //-BranchNum
            }

            // step 3, revise calling order
            // have now called each plant component model at least once with InitLoopEquip = .TRUE.
            //  this means the calls to InterConnectTwoPlantLoopSides have now been made, so rework calling order
            RevisePlantCallingOrder(state);

            // Step 4: Simulate plant loop components so their design flows are included

            for (HalfLoopNum = 1; HalfLoopNum <= state.dataPlnt->TotNumHalfLoops; ++HalfLoopNum) {

                LoopNum = state.dataPlnt->PlantCallingOrderInfo(HalfLoopNum).LoopIndex;
                LoopSideNum = state.dataPlnt->PlantCallingOrderInfo(HalfLoopNum).LoopSide;
                state.dataSize->CurLoopNum = LoopNum;
                if (LoopSideNum == LoopSideLocation::Supply) {
                    SizePlantLoop(state, LoopNum, FinishSizingFlag);
                }
            }
            state.dataPlantMgr->GetCompSizFac = false;
        } // iterative passes thru sizing related routines.  end while?

        // Step 5 now one more time for the final
        for (HalfLoopNum = 1; HalfLoopNum <= state.dataPlnt->TotNumHalfLoops; ++HalfLoopNum) {
            if (state.dataGlobal->DoHVACSizingSimulation) {
                state.dataPlnt->PlantFirstSizesOkayToFinalize = true;
                FinishSizingFlag = true;
                state.dataPlnt->PlantFirstSizesOkayToReport = true;
                state.dataPlnt->PlantFinalSizesOkayToReport = false;
            } else {
                state.dataPlnt->PlantFirstSizesOkayToFinalize = true;
                FinishSizingFlag = true;
                state.dataPlnt->PlantFirstSizesOkayToReport = false;
                state.dataPlnt->PlantFinalSizesOkayToReport = true;
            }
            LoopNum = state.dataPlnt->PlantCallingOrderInfo(HalfLoopNum).LoopIndex;
            LoopSideNum = state.dataPlnt->PlantCallingOrderInfo(HalfLoopNum).LoopSide;
            state.dataSize->CurLoopNum = LoopNum;
            if (LoopSideNum == LoopSideLocation::Supply) {
                SizePlantLoop(state, LoopNum, FinishSizingFlag);
            }
            // pumps are special so call them directly
            state.dataPlnt->PlantLoop(LoopNum).LoopSide(LoopSideNum).SimulateAllLoopSidePumps(state);
            for (BranchNum = 1; BranchNum <= state.dataPlnt->PlantLoop(LoopNum).LoopSide(LoopSideNum).TotalBranches; ++BranchNum) {
                for (CompNum = 1; CompNum <= state.dataPlnt->PlantLoop(LoopNum).LoopSide(LoopSideNum).Branch(BranchNum).TotalComponents; ++CompNum) {
                    state.dataPlnt->PlantLoop(LoopNum)
                        .LoopSide(LoopSideNum)
                        .Branch(BranchNum)
                        .Comp(CompNum)
                        .initLoopEquip(state, state.dataPlantMgr->GetCompSizFac);
                    state.dataPlnt->PlantLoop(LoopNum).LoopSide(LoopSideNum).Branch(BranchNum).Comp(CompNum).simulate(state, FirstHVACIteration);
                } //-CompNum
            }     //-BranchNum
            //                if ( PlantLoop( LoopNum ).PlantSizNum > 0 ) PlantSizData( PlantLoop( LoopNum ).PlantSizNum
            //).VolFlowSizingDone = true;
        }

        state.dataPlnt->PlantFirstSizeCompleted = true;
        state.dataPlnt->PlantFirstSizesOkayToReport = false;
    }
    //*****************************************************************
    // END First Pass SIZING INIT
    //*****************************************************************
    //*****************************************************************
    // BEGIN Resizing Pass for HVAC Sizing Simultion Adjustments
    //*****************************************************************
    if (state.dataGlobal->RedoSizesHVACSimulation && !state.dataPlnt->PlantReSizingCompleted) {

        // cycle through plant equipment calling with InitLoopEquip true
        state.dataPlantMgr->GetCompSizFac = false;
        for (HalfLoopNum = 1; HalfLoopNum <= state.dataPlnt->TotNumHalfLoops; ++HalfLoopNum) {
            LoopNum = state.dataPlnt->PlantCallingOrderInfo(HalfLoopNum).LoopIndex;
            LoopSideNum = state.dataPlnt->PlantCallingOrderInfo(HalfLoopNum).LoopSide;
            state.dataSize->CurLoopNum = LoopNum;

            for (BranchNum = 1; BranchNum <= state.dataPlnt->PlantLoop(LoopNum).LoopSide(LoopSideNum).TotalBranches; ++BranchNum) {
                for (CompNum = 1; CompNum <= state.dataPlnt->PlantLoop(LoopNum).LoopSide(LoopSideNum).Branch(BranchNum).TotalComponents; ++CompNum) {
                    state.dataPlnt->PlantLoop(LoopNum)
                        .LoopSide(LoopSideNum)
                        .Branch(BranchNum)
                        .Comp(CompNum)
                        .initLoopEquip(state, state.dataPlantMgr->GetCompSizFac);

                    state.dataPlnt->PlantLoop(LoopNum).LoopSide(LoopSideNum).Branch(BranchNum).Comp(CompNum).simulate(state, FirstHVACIteration);
                } //-CompNum
            }     //-BranchNum
        }

        // reset loop level
        state.dataPlnt->PlantFinalSizesOkayToReport = true;
        for (LoopNum = 1; LoopNum <= state.dataPlnt->TotNumLoops; ++LoopNum) {
            ResizePlantLoopLevelSizes(state, LoopNum);
        }

        // now call everything again to reporting turned on
        for (HalfLoopNum = 1; HalfLoopNum <= state.dataPlnt->TotNumHalfLoops; ++HalfLoopNum) {
            LoopNum = state.dataPlnt->PlantCallingOrderInfo(HalfLoopNum).LoopIndex;
            LoopSideNum = state.dataPlnt->PlantCallingOrderInfo(HalfLoopNum).LoopSide;
            state.dataSize->CurLoopNum = LoopNum;

            for (BranchNum = 1; BranchNum <= state.dataPlnt->PlantLoop(LoopNum).LoopSide(LoopSideNum).TotalBranches; ++BranchNum) {
                for (CompNum = 1; CompNum <= state.dataPlnt->PlantLoop(LoopNum).LoopSide(LoopSideNum).Branch(BranchNum).TotalComponents; ++CompNum) {
                    state.dataPlnt->PlantLoop(LoopNum)
                        .LoopSide(LoopSideNum)
                        .Branch(BranchNum)
                        .Comp(CompNum)
                        .initLoopEquip(state, state.dataPlantMgr->GetCompSizFac);
                    state.dataPlnt->PlantLoop(LoopNum).LoopSide(LoopSideNum).Branch(BranchNum).Comp(CompNum).simulate(state, FirstHVACIteration);
                } //-CompNum
            }     //-BranchNum
            // pumps are special so call them directly
            state.dataPlnt->PlantLoop(LoopNum).LoopSide(LoopSideNum).SimulateAllLoopSidePumps(state);
        }

        state.dataPlnt->PlantReSizingCompleted = true;
        state.dataPlnt->PlantFinalSizesOkayToReport = false;
    }
    //*****************************************************************
    // END Resizing Pass for HVAC Sizing Simulation Adjustments
    //*****************************************************************
    //*****************************************************************
    // BEGIN ONE TIME ENVIRONMENT INITS
    //*****************************************************************
    if (state.dataPlantMgr->SupplyEnvrnFlag && state.dataGlobal->BeginEnvrnFlag) {

        for (LoopNum = 1; LoopNum <= state.dataPlnt->TotNumLoops; ++LoopNum) {
            // check if setpoints being placed on node properly
            if (state.dataPlnt->PlantLoop(LoopNum).LoopDemandCalcScheme == DataPlant::LoopDemandCalcScheme::DualSetPointDeadBand) {
                if (state.dataLoopNodes->Node(state.dataPlnt->PlantLoop(LoopNum).TempSetPointNodeNum).TempSetPointHi == SensedNodeFlagValue) {
                    if (!state.dataGlobal->AnyEnergyManagementSystemInModel) {
                        ShowSevereError(state, "Plant Loop: missing high temperature setpoint for dual setpoint deadband demand scheme");
                        ShowContinueError(state,
                                          "Node Referenced =" + state.dataLoopNodes->NodeID(state.dataPlnt->PlantLoop(LoopNum).TempSetPointNodeNum));
                        ShowContinueError(state, "Use a SetpointManager:Scheduled:DualSetpoint to establish appropriate setpoints");
                        state.dataHVACGlobal->SetPointErrorFlag = true;
                    } else {
                        CheckIfNodeSetPointManagedByEMS(state,
                                                        state.dataPlnt->PlantLoop(LoopNum).TempSetPointNodeNum,
                                                        EMSManager::SPControlType::TemperatureMaxSetPoint,
                                                        state.dataHVACGlobal->SetPointErrorFlag);
                        if (state.dataHVACGlobal->SetPointErrorFlag) {
                            ShowSevereError(state, "Plant Loop: missing high temperature setpoint for dual setpoint deadband demand scheme");
                            ShowContinueError(
                                state, "Node Referenced =" + state.dataLoopNodes->NodeID(state.dataPlnt->PlantLoop(LoopNum).TempSetPointNodeNum));
                            ShowContinueError(state, "Use a SetpointManager:Scheduled:DualSetpoint to establish appropriate setpoints");
                            ShowContinueError(state, "Or add EMS Actuator for Temperature Maximum Setpoint");

                        } // SetPointErrorFlag
                    }     // Not EMS
                }         // Node TSPhi = Sensed
                if (state.dataLoopNodes->Node(state.dataPlnt->PlantLoop(LoopNum).TempSetPointNodeNum).TempSetPointLo == SensedNodeFlagValue) {
                    if (!state.dataGlobal->AnyEnergyManagementSystemInModel) {
                        ShowSevereError(state, "Plant Loop: missing low temperature setpoint for dual setpoint deadband demand scheme");
                        ShowContinueError(state,
                                          "Node Referenced =" + state.dataLoopNodes->NodeID(state.dataPlnt->PlantLoop(LoopNum).TempSetPointNodeNum));
                        ShowContinueError(state, "Use a SetpointManager:Scheduled:DualSetpoint to establish appropriate setpoints");
                        state.dataHVACGlobal->SetPointErrorFlag = true;
                    } else {
                        CheckIfNodeSetPointManagedByEMS(state,
                                                        state.dataPlnt->PlantLoop(LoopNum).TempSetPointNodeNum,
                                                        EMSManager::SPControlType::TemperatureMinSetPoint,
                                                        state.dataHVACGlobal->SetPointErrorFlag);
                        if (state.dataHVACGlobal->SetPointErrorFlag) {
                            ShowSevereError(state, "Plant Loop: missing low temperature setpoint for dual setpoint deadband demand scheme");
                            ShowContinueError(
                                state, "Node Referenced =" + state.dataLoopNodes->NodeID(state.dataPlnt->PlantLoop(LoopNum).TempSetPointNodeNum));
                            ShowContinueError(state, "Use a SetpointManager:Scheduled:DualSetpoint to establish appropriate setpoints");
                            ShowContinueError(state, "Or add EMS Actuator for Temperature Minimum Setpoint");

                        } // SetPointErrorFlag
                    }     // NOT EMS
                }         // Node TSPtLo = Sensed...
            }             // LoopDemandScheme = DualSPDB
        }                 // PLANT LOOP

        // Any per-environment load distribution init should be OK here
        // Just clear away any trailing MyLoad for now...
        // This could likely be moved into InitLoadDistribution also...
        for (LoopNum = 1; LoopNum <= state.dataPlnt->TotNumLoops; ++LoopNum) {
            for (DataPlant::LoopSideLocation LoopSideNum : DataPlant::LoopSideKeys) {
                for (BranchNum = 1; BranchNum <= state.dataPlnt->PlantLoop(LoopNum).LoopSide(LoopSideNum).TotalBranches; ++BranchNum) {
                    for (CompNum = 1; CompNum <= state.dataPlnt->PlantLoop(LoopNum).LoopSide(LoopSideNum).Branch(BranchNum).TotalComponents;
                         ++CompNum) {
                        state.dataPlnt->PlantLoop(LoopNum).LoopSide(LoopSideNum).Branch(BranchNum).Comp(CompNum).MyLoad = 0.0;
                        state.dataPlnt->PlantLoop(LoopNum).LoopSide(LoopSideNum).Branch(BranchNum).Comp(CompNum).FreeCoolCntrlShutDown = false;
                        state.dataPlnt->PlantLoop(LoopNum).LoopSide(LoopSideNum).Branch(BranchNum).Comp(CompNum).Available = false;
                    }
                }
            }
        }

        state.dataPlantMgr->SupplyEnvrnFlag = false;
        //!*****************************************************************
        // !END OF ONE TIME ENVIRONMENT INITS
        //!*****************************************************************
    } //
    if (!state.dataGlobal->BeginEnvrnFlag) state.dataPlantMgr->SupplyEnvrnFlag = true;

    if (ErrorsFound) ShowFatalError(state, "Preceding errors caused termination");
}

void ReInitPlantLoopsAtFirstHVACIteration(EnergyPlusData &state)
{

    // SUBROUTINE INFORMATION:
    //       AUTHOR         Brent Griffith
    //       DATE WRITTEN   Sept 2010
    //       MODIFIED       na
    //       RE-ENGINEERED  na

    // PURPOSE OF THIS SUBROUTINE:
    // initialize node mass flow requests

    // METHODOLOGY EMPLOYED:
    // called from SimHVAC to reset mass flow rate requests
    // this contains all the initializations

    // Using/Aliasing
    using ScheduleManager::GetCurrentScheduleValue;

    // SUBROUTINE PARAMETER DEFINITIONS:
    Real64 constexpr StartQuality(1.0);
    Real64 constexpr StartHumRat(0.0);
    static constexpr std::string_view RoutineNameAlt("InitializeLoops");
    static constexpr std::string_view RoutineName("PlantManager:InitializeLoop");

    // SUBROUTINE LOCAL VARIABLE DECLARATIONS:
    int LoopNum;                      // plant loop counter
    Real64 LoopMaxMassFlowRate;       // maximum allowable loop mass flow rate
    Real64 LoopSetPointTemp;          // the loop control or setpoint temperature
    Real64 LoopMaxTemp;               // maximum allowable loop temperature
    Real64 LoopMinTemp;               // minimum allowable loop temperature
    Real64 LoopSetPointTempLo;        // the loop control or setpoint temperature
    Real64 LoopSetPointTempHi;        // the loop control or setpoint temperature
    Real64 SecondaryLoopSetPointTemp; // loop setpoint temperature for common pipes with different secondary setpt
    int BranchNum;                    // branch loop counter
    int OpNum;                        // operation scheme counter
    int CompNum;                      // plant side component counter
    int BranchInlet;                  // branch inlet node number
    int ComponentInlet;               // component inlet node number
    int ComponentOutlet;              // component outlet node number

    Real64 LoopMinMassFlowRate; // minimum allowable loop mass flow rate
    Real64 SteamDensity;
    Real64 SteamTemp;
    Real64 StartEnthalpy;
    Real64 Cp;
    Real64 rho;
    Real64 LoopSetPointTemperatureHi;
    Real64 LoopSetPointTemperatureLo;

    //*****************************************************************
    // BEGIN ENVIRONMENT INITS
    //*****************************************************************

    if (state.dataPlantMgr->MyEnvrnFlag && state.dataGlobal->BeginEnvrnFlag) {

        for (LoopNum = 1; LoopNum <= state.dataPlnt->TotNumLoops; ++LoopNum) {
            for (DataPlant::LoopSideLocation LoopSideNum : DataPlant::LoopSideKeys) {
                switch (state.dataPlnt->PlantLoop(LoopNum).LoopDemandCalcScheme) {
                case DataPlant::LoopDemandCalcScheme::SingleSetPoint: {
                    LoopSetPointTemp = state.dataLoopNodes->Node(state.dataPlnt->PlantLoop(LoopNum).TempSetPointNodeNum).TempSetPoint;
                } break;
                case DataPlant::LoopDemandCalcScheme::DualSetPointDeadBand: {
                    // Get the range of setpoints
                    LoopSetPointTemperatureHi = state.dataLoopNodes->Node(state.dataPlnt->PlantLoop(LoopNum).TempSetPointNodeNum).TempSetPointHi;
                    LoopSetPointTemperatureLo = state.dataLoopNodes->Node(state.dataPlnt->PlantLoop(LoopNum).TempSetPointNodeNum).TempSetPointLo;
                    LoopSetPointTemp = (LoopSetPointTemperatureLo + LoopSetPointTemperatureHi) / 2.0;
                } break;
                default:
                    break;
                }

                if ((state.dataPlnt->PlantLoop(LoopNum).CommonPipeType == DataPlant::CommonPipeType::TwoWay) &&
                    (LoopSideNum == LoopSideLocation::Demand) &&
                    (state.dataPlnt->PlantLoop(LoopNum).LoopSide(LoopSideLocation::Demand).InletNodeSetPt)) { // get a second setpoint for
                                                                                                              // secondaryLoop
                    // if the plant loop is two common pipe configured for temperature control on secondary side inlet, then
                    // we want to initialize the demand side of the loop using that setpoint
                    LoopSetPointTemp =
                        state.dataLoopNodes->Node(state.dataPlnt->PlantLoop(LoopNum).LoopSide(LoopSideLocation::Demand).NodeNumIn).TempSetPoint;
                }

                // Check the Loop Setpoint and make sure it is bounded by the Loop Max and Min
                LoopMaxTemp = state.dataPlnt->PlantLoop(LoopNum).MaxTemp;
                LoopMinTemp = state.dataPlnt->PlantLoop(LoopNum).MinTemp;

                // trap for -999 and set to average of limits if so
                if (LoopSetPointTemp == SensedNodeFlagValue) {
                    LoopSetPointTemp = (LoopMinTemp + LoopMaxTemp) / 2.0;
                }
                // Check it against the loop temperature limits
                LoopSetPointTemp = min(LoopMaxTemp, LoopSetPointTemp);
                LoopSetPointTemp = max(LoopMinTemp, LoopSetPointTemp);

                // Initialize the capacitance model at the tank interface, and other loop side values
                state.dataPlnt->PlantLoop(LoopNum).LoopSide(LoopSideNum).TempInterfaceTankOutlet = LoopSetPointTemp;
                state.dataPlnt->PlantLoop(LoopNum).LoopSide(LoopSideNum).LastTempInterfaceTankOutlet = LoopSetPointTemp;
                state.dataPlnt->PlantLoop(LoopNum).LoopSide(LoopSideNum).LoopSideInlet_TankTemp = LoopSetPointTemp;
                state.dataPlnt->PlantLoop(LoopNum).LoopSide(LoopSideNum).TotalPumpHeat = 0.0;
                if (allocated(state.dataPlnt->PlantLoop(LoopNum).LoopSide(LoopSideNum).Pumps))
                    for (auto &e : state.dataPlnt->PlantLoop(LoopNum).LoopSide(LoopSideNum).Pumps)
                        e.PumpHeatToFluid = 0.0;
                state.dataPlnt->PlantLoop(LoopNum).LoopSide(LoopSideNum).FlowRequest = 0.0;
                state.dataPlnt->PlantLoop(LoopNum).LoopSide(LoopSideNum).TimeElapsed = 0.0;
                state.dataPlnt->PlantLoop(LoopNum).LoopSide(LoopSideNum).FlowLock = DataPlant::FlowLock::Unlocked;
                state.dataPlnt->PlantLoop(LoopNum).LoopSide(LoopSideNum).InletNode.TemperatureHistory = 0.0;
                state.dataPlnt->PlantLoop(LoopNum).LoopSide(LoopSideNum).InletNode.MassFlowRateHistory = 0.0;
                state.dataPlnt->PlantLoop(LoopNum).LoopSide(LoopSideNum).OutletNode.TemperatureHistory = 0.0;
                state.dataPlnt->PlantLoop(LoopNum).LoopSide(LoopSideNum).OutletNode.MassFlowRateHistory = 0.0;

                if (state.dataPlnt->PlantLoop(LoopNum).FluidType != DataLoopNode::NodeFluidType::Steam) {
                    Cp = GetSpecificHeatGlycol(state,
                                               state.dataPlnt->PlantLoop(LoopNum).FluidName,
                                               LoopSetPointTemp,
                                               state.dataPlnt->PlantLoop(LoopNum).FluidIndex,
                                               RoutineNameAlt);
                    StartEnthalpy = Cp * LoopSetPointTemp;
                }
                // Use Min/Max flow rates to initialize loop
                if (state.dataPlnt->PlantLoop(LoopNum).FluidType == DataLoopNode::NodeFluidType::Water) {
                    rho = GetDensityGlycol(state,
                                           state.dataPlnt->PlantLoop(LoopNum).FluidName,
                                           LoopSetPointTemp,
                                           state.dataPlnt->PlantLoop(LoopNum).FluidIndex,
                                           RoutineNameAlt);

                    LoopMaxMassFlowRate = state.dataPlnt->PlantLoop(LoopNum).MaxVolFlowRate * rho;
                    LoopMinMassFlowRate = state.dataPlnt->PlantLoop(LoopNum).MinVolFlowRate * rho;
                }
                // use saturated liquid of steam at the loop setpoint temp as the starting enthalpy for a water loop
                if (state.dataPlnt->PlantLoop(LoopNum).FluidType == DataLoopNode::NodeFluidType::Steam) {
                    SteamTemp = 100.0;
                    SteamDensity =
                        GetSatDensityRefrig(state, fluidNameSteam, SteamTemp, 1.0, state.dataPlnt->PlantLoop(LoopNum).FluidIndex, RoutineName);
                    LoopMaxMassFlowRate = state.dataPlnt->PlantLoop(LoopNum).MaxVolFlowRate * SteamDensity;
                    StartEnthalpy = GetSatEnthalpyRefrig(
                        state, fluidNameSteam, LoopSetPointTemp, 0.0, state.dataPlnt->PlantLoop(LoopNum).FluidIndex, RoutineName);
                    LoopMinMassFlowRate = state.dataPlnt->PlantLoop(LoopNum).MinVolFlowRate * SteamDensity;
                }

                LoopMaxMassFlowRate = max(0.0, LoopMaxMassFlowRate);
                LoopMinMassFlowRate = max(0.0, LoopMinMassFlowRate);

                // Initial all loop nodes by initializing all component inlet and outlet nodes
                for (BranchNum = 1; BranchNum <= state.dataPlnt->PlantLoop(LoopNum).LoopSide(LoopSideNum).TotalBranches; ++BranchNum) {
                    for (CompNum = 1; CompNum <= state.dataPlnt->PlantLoop(LoopNum).LoopSide(LoopSideNum).Branch(BranchNum).TotalComponents;
                         ++CompNum) {
                        ComponentInlet = state.dataPlnt->PlantLoop(LoopNum).LoopSide(LoopSideNum).Branch(BranchNum).Comp(CompNum).NodeNumIn;
                        ComponentOutlet = state.dataPlnt->PlantLoop(LoopNum).LoopSide(LoopSideNum).Branch(BranchNum).Comp(CompNum).NodeNumOut;
                        BranchInlet = state.dataPlnt->PlantLoop(LoopNum).LoopSide(LoopSideNum).Branch(BranchNum).NodeNumIn;

                        state.dataLoopNodes->Node(ComponentInlet).Temp = LoopSetPointTemp;
                        state.dataLoopNodes->Node(ComponentInlet).TempMin = LoopMinTemp;
                        state.dataLoopNodes->Node(ComponentInlet).TempMax = LoopMaxTemp;
                        state.dataLoopNodes->Node(ComponentInlet).TempLastTimestep = LoopSetPointTemp;

                        state.dataLoopNodes->Node(ComponentInlet).MassFlowRate = 0.0;
                        state.dataPlnt->PlantLoop(LoopNum).LoopSide(LoopSideNum).Branch(BranchNum).Comp(CompNum).MyLoad = 0.0;
                        state.dataPlnt->PlantLoop(LoopNum).LoopSide(LoopSideNum).Branch(BranchNum).Comp(CompNum).Available = false;
                        state.dataPlnt->PlantLoop(LoopNum).LoopSide(LoopSideNum).Branch(BranchNum).Comp(CompNum).FreeCoolCntrlShutDown = false;
                        state.dataPlnt->PlantLoop(LoopNum).LoopSide(LoopSideNum).Branch(BranchNum).RequestedMassFlow = 0.0;

                        if (state.dataLoopNodes->Node(ComponentInlet).MassFlowRateMin > 0.0) {
                            state.dataLoopNodes->Node(ComponentInlet).MassFlowRateMinAvail =
                                state.dataLoopNodes->Node(ComponentInlet).MassFlowRateMin;
                        } else {
                            state.dataLoopNodes->Node(ComponentInlet).MassFlowRateMin = LoopMinMassFlowRate;
                            state.dataLoopNodes->Node(ComponentInlet).MassFlowRateMinAvail = LoopMinMassFlowRate;
                        }

                        if (state.dataLoopNodes->Node(ComponentInlet).MassFlowRateMax > 0.0) {
                            state.dataLoopNodes->Node(ComponentInlet).MassFlowRateMaxAvail =
                                state.dataLoopNodes->Node(ComponentInlet).MassFlowRateMax;
                        } else {
                            state.dataLoopNodes->Node(ComponentInlet).MassFlowRateMax = LoopMaxMassFlowRate;
                            state.dataLoopNodes->Node(ComponentInlet).MassFlowRateMaxAvail = LoopMaxMassFlowRate;
                        }

                        state.dataLoopNodes->Node(ComponentInlet).MassFlowRateRequest = 0.0;
                        state.dataLoopNodes->Node(ComponentInlet).Quality = StartQuality;
                        state.dataLoopNodes->Node(ComponentInlet).Press = state.dataEnvrn->StdBaroPress;
                        state.dataLoopNodes->Node(ComponentInlet).Enthalpy = StartEnthalpy;
                        state.dataLoopNodes->Node(ComponentInlet).HumRat = StartHumRat;

                        state.dataLoopNodes->Node(ComponentOutlet).FluidType = state.dataLoopNodes->Node(BranchInlet).FluidType;
                        state.dataLoopNodes->Node(ComponentOutlet).Temp = state.dataLoopNodes->Node(BranchInlet).Temp;
                        state.dataLoopNodes->Node(ComponentOutlet).TempMin = state.dataLoopNodes->Node(BranchInlet).TempMin;
                        state.dataLoopNodes->Node(ComponentOutlet).TempMax = state.dataLoopNodes->Node(BranchInlet).TempMax;
                        state.dataLoopNodes->Node(ComponentOutlet).TempLastTimestep = state.dataLoopNodes->Node(BranchInlet).TempLastTimestep;
                        state.dataLoopNodes->Node(ComponentOutlet).MassFlowRate = state.dataLoopNodes->Node(BranchInlet).MassFlowRate;
                        state.dataLoopNodes->Node(ComponentOutlet).MassFlowRateMin = state.dataLoopNodes->Node(BranchInlet).MassFlowRateMin;
                        state.dataLoopNodes->Node(ComponentOutlet).MassFlowRateMax = state.dataLoopNodes->Node(BranchInlet).MassFlowRateMax;
                        state.dataLoopNodes->Node(ComponentOutlet).MassFlowRateMinAvail = state.dataLoopNodes->Node(BranchInlet).MassFlowRateMinAvail;
                        state.dataLoopNodes->Node(ComponentOutlet).MassFlowRateMaxAvail = state.dataLoopNodes->Node(BranchInlet).MassFlowRateMaxAvail;
                        state.dataLoopNodes->Node(ComponentOutlet).MassFlowRateRequest = 0.0;
                        state.dataLoopNodes->Node(ComponentOutlet).Quality = StartQuality;
                        state.dataLoopNodes->Node(ComponentOutlet).Press = state.dataEnvrn->StdBaroPress;
                        state.dataLoopNodes->Node(ComponentOutlet).Enthalpy = StartEnthalpy;
                        state.dataLoopNodes->Node(ComponentOutlet).HumRat = StartHumRat;
                    } // COMPONENT LOOP
                }     // BRANCH LOOP
            }         // LOOPSIDE
        }             // PLANT LOOP
        for (auto &loop : state.dataPlnt->PlantLoop) {
            loop.CoolingDemand = 0.0;
            loop.HeatingDemand = 0.0;
            loop.DemandNotDispatched = 0.0;
            loop.UnmetDemand = 0.0;
            loop.LastLoopSideSimulated = static_cast<int>(DataPlant::LoopSideLocation::Invalid);
            loop.InletNodeFlowrate = 0.0;
            loop.InletNodeTemperature = 0.0;
            loop.OutletNodeFlowrate = 0.0;
            loop.OutletNodeTemperature = 0.0;
        }

        state.dataPlantMgr->MyEnvrnFlag = false;
        //*****************************************************************
        // END OF ENVIRONMENT INITS
        //*****************************************************************
    }

    if (!state.dataGlobal->BeginEnvrnFlag) state.dataPlantMgr->MyEnvrnFlag = true;

    // FirstHVACiteration inits
    for (LoopNum = 1; LoopNum <= state.dataPlnt->TotNumLoops; ++LoopNum) {
        LoopSetPointTemp = state.dataLoopNodes->Node(state.dataPlnt->PlantLoop(LoopNum).TempSetPointNodeNum).TempSetPoint;

        // Check the Loop Setpoint and make sure it is bounded by the Loop Max and Min
        LoopMaxTemp = state.dataPlnt->PlantLoop(LoopNum).MaxTemp;
        LoopMinTemp = state.dataPlnt->PlantLoop(LoopNum).MinTemp;
        // Check it against the loop temperature limits
        LoopSetPointTemp = min(LoopMaxTemp, LoopSetPointTemp);
        LoopSetPointTemp = max(LoopMinTemp, LoopSetPointTemp);

        // Update supply side loop setpoint in plant data structure
        state.dataPlnt->PlantLoop(LoopNum).LoopSide(LoopSideLocation::Supply).TempSetPoint = LoopSetPointTemp;
        state.dataPlnt->PlantLoop(LoopNum).LoopSide(LoopSideLocation::Demand).TempSetPoint = LoopSetPointTemp;

        // Update supply side hi-lo setpoints for dual SP control
        if (state.dataPlnt->PlantLoop(LoopNum).LoopDemandCalcScheme == DataPlant::LoopDemandCalcScheme::DualSetPointDeadBand) {
            LoopSetPointTempHi = state.dataLoopNodes->Node(state.dataPlnt->PlantLoop(LoopNum).TempSetPointNodeNum).TempSetPointHi;
            LoopSetPointTempLo = state.dataLoopNodes->Node(state.dataPlnt->PlantLoop(LoopNum).TempSetPointNodeNum).TempSetPointLo;
            LoopSetPointTempHi = min(LoopMaxTemp, LoopSetPointTempHi);
            LoopSetPointTempHi = max(LoopMinTemp, LoopSetPointTempHi);
            LoopSetPointTempLo = min(LoopMaxTemp, LoopSetPointTempLo);
            LoopSetPointTempLo = max(LoopMinTemp, LoopSetPointTempLo);
            state.dataPlnt->PlantLoop(LoopNum).LoopSide(LoopSideLocation::Supply).TempSetPointHi = LoopSetPointTempHi;
            state.dataPlnt->PlantLoop(LoopNum).LoopSide(LoopSideLocation::Supply).TempSetPointLo = LoopSetPointTempLo;
        }

        // update demand side loop setpoint in plant data structure
        if (state.dataPlnt->PlantLoop(LoopNum).CommonPipeType == DataPlant::CommonPipeType::TwoWay) { // get a second setpoint for secondaryLoop
            // if the plant loop is two common pipe configured for temperature control on secondary side inlet, then
            // we want to initialize the demand side of the loop using that setpoint
            if (state.dataPlnt->PlantLoop(LoopNum).LoopSide(LoopSideLocation::Demand).InletNodeSetPt) {
                SecondaryLoopSetPointTemp =
                    state.dataLoopNodes->Node(state.dataPlnt->PlantLoop(LoopNum).LoopSide(LoopSideLocation::Demand).NodeNumIn).TempSetPoint;
                SecondaryLoopSetPointTemp = min(LoopMaxTemp, SecondaryLoopSetPointTemp);
                SecondaryLoopSetPointTemp = max(LoopMinTemp, SecondaryLoopSetPointTemp);
                state.dataPlnt->PlantLoop(LoopNum).LoopSide(LoopSideLocation::Demand).TempSetPoint = SecondaryLoopSetPointTemp;
                // Since Dual setpoint not explicitly available for demand side, we can't do the
                // bounding check on hi/lo setpoint.  IF we did we would over-write
                // the SensedNodeFlagValue of -999 for no dual setpoint case.
                state.dataPlnt->PlantLoop(LoopNum).LoopSide(LoopSideLocation::Demand).TempSetPointHi =
                    state.dataLoopNodes->Node(state.dataPlnt->PlantLoop(LoopNum).LoopSide(LoopSideLocation::Demand).NodeNumIn).TempSetPointHi;
                state.dataPlnt->PlantLoop(LoopNum).LoopSide(LoopSideLocation::Demand).TempSetPointLo =
                    state.dataLoopNodes->Node(state.dataPlnt->PlantLoop(LoopNum).LoopSide(LoopSideLocation::Demand).NodeNumIn).TempSetPointLo;
            }

            // initialize common pipe flows to zero.
            if (allocated(state.dataHVACInterfaceMgr->PlantCommonPipe)) {
                state.dataHVACInterfaceMgr->PlantCommonPipe(LoopNum).PriToSecFlow = 0.0;
                state.dataHVACInterfaceMgr->PlantCommonPipe(LoopNum).SecToPriFlow = 0.0;
                state.dataHVACInterfaceMgr->PlantCommonPipe(LoopNum).PriCPLegFlow = 0.0;
                state.dataHVACInterfaceMgr->PlantCommonPipe(LoopNum).SecCPLegFlow = 0.0;
            }
        } else { // no secondary loop, so use supply side loop SP on demand side too.
            state.dataPlnt->PlantLoop(LoopNum).LoopSide(LoopSideLocation::Demand).TempSetPoint = LoopSetPointTemp;
            if (state.dataPlnt->PlantLoop(LoopNum).LoopDemandCalcScheme == DataPlant::LoopDemandCalcScheme::DualSetPointDeadBand) {
                state.dataPlnt->PlantLoop(LoopNum).LoopSide(LoopSideLocation::Demand).TempSetPointHi = LoopSetPointTempHi;
                state.dataPlnt->PlantLoop(LoopNum).LoopSide(LoopSideLocation::Demand).TempSetPointLo = LoopSetPointTempLo;
            }
        }

        for (DataPlant::LoopSideLocation LoopSideNum : DataPlant::LoopSideKeys) {
            for (BranchNum = 1; BranchNum <= state.dataPlnt->PlantLoop(LoopNum).LoopSide(LoopSideNum).TotalBranches; ++BranchNum) {
                for (CompNum = 1; CompNum <= state.dataPlnt->PlantLoop(LoopNum).LoopSide(LoopSideNum).Branch(BranchNum).TotalComponents; ++CompNum) {
                    ComponentInlet = state.dataPlnt->PlantLoop(LoopNum).LoopSide(LoopSideNum).Branch(BranchNum).Comp(CompNum).NodeNumIn;
                    ComponentOutlet = state.dataPlnt->PlantLoop(LoopNum).LoopSide(LoopSideNum).Branch(BranchNum).Comp(CompNum).NodeNumOut;

                    // reinit to node hardware limits
                    state.dataLoopNodes->Node(ComponentInlet).MassFlowRateMinAvail = state.dataLoopNodes->Node(ComponentInlet).MassFlowRateMin;
                    state.dataLoopNodes->Node(ComponentOutlet).MassFlowRateMinAvail = state.dataLoopNodes->Node(ComponentInlet).MassFlowRateMin;
                    state.dataLoopNodes->Node(ComponentInlet).MassFlowRateMaxAvail = state.dataLoopNodes->Node(ComponentInlet).MassFlowRateMax;
                    state.dataLoopNodes->Node(ComponentOutlet).MassFlowRateMaxAvail = state.dataLoopNodes->Node(ComponentInlet).MassFlowRateMax;

                    state.dataLoopNodes->Node(ComponentInlet).MassFlowRateRequest = 0.0;
                    state.dataLoopNodes->Node(ComponentOutlet).MassFlowRateRequest = 0.0;
                }
            }
        }

        for (OpNum = 1; OpNum <= state.dataPlnt->PlantLoop(LoopNum).NumOpSchemes; ++OpNum) {
            // If the operating scheme is scheduled "OFF", go to next scheme
            state.dataPlnt->PlantLoop(LoopNum).OpScheme(OpNum).Available =
                GetCurrentScheduleValue(state, state.dataPlnt->PlantLoop(LoopNum).OpScheme(OpNum).SchedPtr) > 0.0;
        }
    }
}

void UpdateNodeThermalHistory(EnergyPlusData &state)
{

    // SUBROUTINE INFORMATION:
    //       AUTHOR         Brent Griffith
    //       DATE WRITTEN   Sept 2010

    // PURPOSE OF THIS SUBROUTINE:
    // update temperature history for plant capacitance model and other

    // METHODOLOGY EMPLOYED:
    // copy current values into "LastTimestep" values

    // REFERENCES:
    // na

    // USE STATEMENTS:
    // na

    // SUBROUTINE ARGUMENT DEFINITIONS:
    // na

    // SUBROUTINE PARAMETER DEFINITIONS:
    // na

    // INTERFACE BLOCK SPECIFICATIONS:
    // na

    // DERIVED TYPE DEFINITIONS:
    // na

    // SUBROUTINE LOCAL VARIABLE DECLARATIONS:
    // na

    // array assignment
    if (state.dataLoopNodes->NumOfNodes > 0) {
        for (auto &e : state.dataLoopNodes->Node) { // MA
            e.TempLastTimestep = e.Temp;
            e.EnthalpyLastTimestep = e.Enthalpy;
        }
    }
    if (state.dataPlnt->TotNumLoops > 0 && !state.dataGlobal->WarmupFlag) {
        for (auto &loop : state.dataPlnt->PlantLoop) {
            for (auto &side : loop.LoopSide) {
                if (loop.OutletNodeFlowrate > DataHVACGlobals::SmallMassFlow) {
                    // Accumulate total time loop is active
                    side.LoopSideInlet_TotalTime += state.dataHVACGlobal->TimeStepSys;
                    // Determine excessive storage - if both are moving in the same direction and McpDTdt is larger than MdotCpDeltaT
                    if ((std::abs(side.LoopSideInlet_MdotCpDeltaT) > DataHVACGlobals::SmallLoad) &&
                        ((side.LoopSideInlet_McpDTdt / side.LoopSideInlet_MdotCpDeltaT) > 1.1)) {
                        side.LoopSideInlet_CapExcessStorageTimeReport = state.dataHVACGlobal->TimeStepSys;
                        side.LoopSideInlet_CapExcessStorageTime += state.dataHVACGlobal->TimeStepSys;
                    } else {
                        side.LoopSideInlet_CapExcessStorageTimeReport = 0;
                    }
                } else {
                    side.LoopSideInlet_CapExcessStorageTimeReport = 0;
                }
            }
        }
    }
}

void CheckPlantOnAbort(EnergyPlusData &state)
{

    // SUBROUTINE INFORMATION:
    //       AUTHOR         Brent Griffith
    //       DATE WRITTEN   Septemeber 2006
    //       MODIFIED       na
    //       RE-ENGINEERED  na

    // PURPOSE OF THIS SUBROUTINE:
    // Called once E+ is in the process of aborting because of fatal error
    //  check for plant input problems to help users find problems in input files

    // METHODOLOGY EMPLOYED:
    //  search plant data structures for issues that may help solve problems in input files
    //  1.   if loop side has a splitter/mixer and one branch in there is control type bypass,
    //       then another branch in the s/m needs to be active
    //  other checks could/should be added!

    // SUBROUTINE LOCAL VARIABLE DECLARATIONS:
    int LoopNum;           // DO loop counter for loops
    bool ActiveCntrlfound; // used to search for active control branches in parallel with bypass branches
    int ParalBranchNum;    // used to search for active control branches in parallel with bypass branches
    int ParalBranchNum2;   // used to search for active control branches in parallel with bypass branches
    int BranchNum2;        // used to search for active control branches in parallel with bypass branches
    int numLoopSides;
    int BranchNum; // DO loop counter for branches
    int CompNum;   // do loop for multiple components on a branch
    bool ShouldBeACTIVE;

    if (!(state.dataErrTracking->AskForPlantCheckOnAbort)) {
        return;
    }

    if (state.dataPlnt->TotNumLoops <= 0) return;
    if (!(allocated(state.dataPlnt->PlantLoop))) return;

    for (LoopNum = 1; LoopNum <= state.dataPlnt->TotNumLoops; ++LoopNum) {
        numLoopSides = 2;
        for (DataPlant::LoopSideLocation SideNum : DataPlant::LoopSideKeys) {
            if (!(state.dataPlnt->PlantLoop(LoopNum).LoopSide(SideNum).Splitter.Exists)) continue;

            for (ParalBranchNum = 1; ParalBranchNum <= state.dataPlnt->PlantLoop(LoopNum).LoopSide(SideNum).Splitter.TotalOutletNodes;
                 ++ParalBranchNum) {
                BranchNum = state.dataPlnt->PlantLoop(LoopNum).LoopSide(SideNum).Splitter.BranchNumOut(ParalBranchNum);
                if (state.dataPlnt->PlantLoop(LoopNum).LoopSide(SideNum).Branch(BranchNum).IsBypass) { // we know there is a bypass
                    // check that there is at least one 'Active' control type in parallel with bypass branch
                    ActiveCntrlfound = false;
                    for (ParalBranchNum2 = 1; ParalBranchNum2 <= state.dataPlnt->PlantLoop(LoopNum).LoopSide(SideNum).Splitter.TotalOutletNodes;
                         ++ParalBranchNum2) {
                        BranchNum2 = state.dataPlnt->PlantLoop(LoopNum).LoopSide(SideNum).Splitter.BranchNumOut(ParalBranchNum2);
                        if (state.dataPlnt->PlantLoop(LoopNum).LoopSide(SideNum).Branch(BranchNum2).controlType ==
                            DataBranchAirLoopPlant::ControlType::Active) {
                            ActiveCntrlfound = true;
                        }
                    }
                    if (!(ActiveCntrlfound)) {
                        ShowWarningError(state,
                                         "Check control types on branches between splitter and mixer in PlantLoop=" +
                                             state.dataPlnt->PlantLoop(LoopNum).Name);
                        ShowContinueError(state, "Found a BYPASS branch with no ACTIVE branch in parallel with it");
                        ShowContinueError(state, "In certain (but not all) situations, this can cause problems; please verify your inputs");
                        ShowContinueError(state,
                                          "Bypass branch named: " + state.dataPlnt->PlantLoop(LoopNum).LoopSide(SideNum).Branch(BranchNum).Name);
                    }
                } // bypass present

                // check for possible components on demand side that should be ACTIVE but are not
                if (SideNum == LoopSideLocation::Demand) {
                    // check for presences of the following components whose branch control type should be active
                    // WATER HEATER:MIXED
                    // WATER HEATER:STRATIFIED
                    // WATER USE CONNECTIONS
                    // COIL:WATER:COOLING
                    // COIL:WATER:SIMPLEHEATING
                    // COIL:STEAM:AIRHEATING
                    // SOLAR COLLECTOR:FLAT PLATE
                    // PLANT LOAD PROFILE
                    for (CompNum = 1; CompNum <= state.dataPlnt->PlantLoop(LoopNum).LoopSide(SideNum).Branch(BranchNum).TotalComponents; ++CompNum) {
                        ShouldBeACTIVE = false;
<<<<<<< HEAD
                        {
                            auto const SELECT_CASE_var(state.dataPlnt->PlantLoop(LoopNum).LoopSide(SideNum).Branch(BranchNum).Comp(CompNum).Type);

                            if (SELECT_CASE_var == DataPlant::PlantEquipmentType::WtrHeaterMixed) {
                                ShouldBeACTIVE = true;
                            } else if (SELECT_CASE_var == DataPlant::PlantEquipmentType::WtrHeaterStratified) {
                                ShouldBeACTIVE = true;
                            } else if (SELECT_CASE_var == DataPlant::PlantEquipmentType::WaterUseConnection) {
                                ShouldBeACTIVE = true;
                            } else if (SELECT_CASE_var == DataPlant::PlantEquipmentType::CoilWaterCooling) {
                                ShouldBeACTIVE = true;
                            } else if (SELECT_CASE_var == DataPlant::PlantEquipmentType::CoilWaterDetailedFlatCooling) {
                                ShouldBeACTIVE = true;
                            } else if (SELECT_CASE_var == DataPlant::PlantEquipmentType::CoilWaterSimpleHeating) {
                                ShouldBeACTIVE = true;
                            } else if (SELECT_CASE_var == DataPlant::PlantEquipmentType::CoilSteamAirHeating) {
                                ShouldBeACTIVE = true;
                            } else if (SELECT_CASE_var == DataPlant::PlantEquipmentType::SolarCollectorFlatPlate) {
                                ShouldBeACTIVE = true;
                            } else if (SELECT_CASE_var == DataPlant::PlantEquipmentType::PlantLoadProfile) {
                                ShouldBeACTIVE = true;
                            } else if (SELECT_CASE_var == DataPlant::PlantEquipmentType::PlantLoadProfileSteam) {
                                ShouldBeACTIVE = true;
                            } else {
                                // not a demand side component that we know needs to be active, do nothing
                            }
=======
                        switch (state.dataPlnt->PlantLoop(LoopNum).LoopSide(SideNum).Branch(BranchNum).Comp(CompNum).Type) {
                        case DataPlant::PlantEquipmentType::WtrHeaterMixed:
                        case DataPlant::PlantEquipmentType::WtrHeaterStratified:
                        case DataPlant::PlantEquipmentType::WaterUseConnection:
                        case DataPlant::PlantEquipmentType::CoilWaterCooling:
                        case DataPlant::PlantEquipmentType::CoilWaterDetailedFlatCooling:
                        case DataPlant::PlantEquipmentType::CoilWaterSimpleHeating:
                        case DataPlant::PlantEquipmentType::CoilSteamAirHeating:
                        case DataPlant::PlantEquipmentType::SolarCollectorFlatPlate:
                        case DataPlant::PlantEquipmentType::PlantLoadProfile: {
                            ShouldBeACTIVE = true;
                        } break;
                        default: {
                            // not a demand side component that we know needs to be active, do nothing
                        } break;
>>>>>>> e4ab80a5
                        }

                        if (ShouldBeACTIVE) {
                            switch (state.dataPlnt->PlantLoop(LoopNum).LoopSide(SideNum).Branch(BranchNum).controlType) {
                            case DataBranchAirLoopPlant::ControlType::Invalid: {
                                ShowWarningError(state,
                                                 "Found potential problem with Control Type for Branch named: " +
                                                     state.dataPlnt->PlantLoop(LoopNum).LoopSide(SideNum).Branch(BranchNum).Name);
                                ShowContinueError(state, "This branch should (probably) be ACTIVE but has control type unknown");
                            } break;
                            case DataBranchAirLoopPlant::ControlType::Active: {
                                // do nothing, this is correct control type.
                            } break;
                            case DataBranchAirLoopPlant::ControlType::Passive: {
                                ShowWarningError(state,
                                                 "Found potential problem with Control Type for Branch named: " +
                                                     state.dataPlnt->PlantLoop(LoopNum).LoopSide(SideNum).Branch(BranchNum).Name);
                                ShowContinueError(state, "This branch should (probably) be ACTIVE but has control type PASSIVE");
                            } break;
                            case DataBranchAirLoopPlant::ControlType::SeriesActive: {
                                // do nothing, should be okay. (? don't really understand SeriesActive though)
                            } break;
                            case DataBranchAirLoopPlant::ControlType::Bypass: {
                                ShowWarningError(state,
                                                 "Found potential problem with Control Type for Branch named: " +
                                                     state.dataPlnt->PlantLoop(LoopNum).LoopSide(SideNum).Branch(BranchNum).Name);
                                ShowContinueError(state, "This branch should (probably) be ACTIVE but has control type Bypass");
                            } break;
                            default:
                                break;
                            }
                        } // should be active
                    }     // comp num loop
                }         // demand side

            } // splitter outlet nodes

            // check to see if bypass exists in demand side. If not warn error of possible flow problems
            if (!state.dataPlnt->PlantLoop(LoopNum).LoopSide(SideNum).BypassExists) {
                if (SideNum == LoopSideLocation::Demand) {
                    ShowWarningError(state,
                                     "There is no BYPASS component in the demand-side of PlantLoop =" + state.dataPlnt->PlantLoop(LoopNum).Name);
                    ShowContinueError(state, "You may be able to fix the fatal error above by adding a demand-side BYPASS PIPE.");
                }
            }
        } // loop sides
    }     // plant loops
}

void InitOneTimePlantSizingInfo(EnergyPlusData &state, int const LoopNum) // loop being initialized for sizing
{

    // SUBROUTINE INFORMATION:
    //       AUTHOR         Brent Griffith
    //       DATE WRITTEN   April 2011
    //       MODIFIED       na
    //       RE-ENGINEERED  na

    // PURPOSE OF THIS SUBROUTINE:
    // one time init what can be set up related to plant sizing data structure.

    // Using/Aliasing
    using DataSizing::PlantSizingData;

    // SUBROUTINE LOCAL VARIABLE DECLARATIONS:
    int PlantSizNum(0); // index of Plant Sizing data for this loop

    if (state.dataPlnt->PlantLoop(LoopNum).PlantSizNum == 0) {
        if (state.dataSize->NumPltSizInput > 0) {
            PlantSizNum = UtilityRoutines::FindItemInList(
                state.dataPlnt->PlantLoop(LoopNum).Name, state.dataSize->PlantSizData, &PlantSizingData::PlantLoopName);
            if (PlantSizNum > 0) {
                state.dataPlnt->PlantLoop(LoopNum).PlantSizNum = PlantSizNum;
            }
        }
    }
}

void SizePlantLoop(EnergyPlusData &state,
                   int const LoopNum, // Supply side loop being simulated
                   bool const OkayToFinish)
{

    // SUBROUTINE INFORMATION:
    //       AUTHOR         Fred Buhl
    //       DATE WRITTEN   December 2001
    //       MODIFIED       na
    //       RE-ENGINEERED  na

    // PURPOSE OF THIS SUBROUTINE:
    // This subroutine is for sizing the supply side of Plant Loops for which loop flow rates
    // have not been specified in the input.

    // METHODOLOGY EMPLOYED:
    // Obtains volumetric flow rate data from the PlantSizData array..

    // Using/Aliasing
    using namespace DataSizing;
    using FluidProperties::GetDensityGlycol;

    // SUBROUTINE PARAMETER DEFINITIONS:
    static constexpr std::string_view RoutineName("SizePlantLoop");

    // SUBROUTINE LOCAL VARIABLE DECLARATIONS:
    int PlantSizNum(0);      // index of Plant Sizing data for this loop
    int BranchNum;           // DO loop counter for cycling through branches on a demand side loop
    int CompNum;             // DO loop counter for cycling through components on a demand side loop
    int SupNodeNum;          // component inlet water node number
    int WaterCompNum;        // DO loop counter for cycling through all the components that demand water
    bool ErrorsFound(false); // If errors detected in input
    Real64 LoopSizFac(0.0);
    Real64 AvLoopSizFac;
    Real64 PlantSizFac(1.0);
    Real64 MaxSizFac(0.0);
    Real64 BranchSizFac;
    Real64 NumBrSizFac(0.0);
    Real64 FluidDensity(0.0); // local value from glycol routine
    bool Finalize(OkayToFinish);

    if (state.dataPlnt->PlantLoop(LoopNum).PlantSizNum > 0) {
        PlantSizNum = state.dataPlnt->PlantLoop(LoopNum).PlantSizNum;
        // PlantSizData(PlantSizNum)%DesVolFlowRate = 0.0D0 ! DSU2
    } else {
        if (state.dataSize->NumPltSizInput > 0) {
            PlantSizNum = UtilityRoutines::FindItemInList(
                state.dataPlnt->PlantLoop(LoopNum).Name, state.dataSize->PlantSizData, &PlantSizingData::PlantLoopName);
        }
    }
    state.dataPlnt->PlantLoop(LoopNum).PlantSizNum = PlantSizNum;
    // calculate a loop sizing factor and a branch sizing factor. Note that components without a sizing factor
    // are assigned sizing factors of zero in this calculation
    if (PlantSizNum > 0) {
        if (state.dataPlantMgr->GetCompSizFac) {
            for (BranchNum = 1; BranchNum <= state.dataPlnt->PlantLoop(LoopNum).LoopSide(LoopSideLocation::Supply).TotalBranches; ++BranchNum) {
                BranchSizFac = 0.0;
                state.dataPlnt->PlantLoop(LoopNum).LoopSide(LoopSideLocation::Supply).Branch(BranchNum).PumpSizFac = 1.0;
                if (state.dataPlnt->PlantLoop(LoopNum).LoopSide(LoopSideLocation::Supply).NodeNumIn ==
                    state.dataPlnt->PlantLoop(LoopNum).LoopSide(LoopSideLocation::Supply).Branch(BranchNum).NodeNumIn)
                    continue;
                if (state.dataPlnt->PlantLoop(LoopNum).LoopSide(LoopSideLocation::Supply).NodeNumOut ==
                    state.dataPlnt->PlantLoop(LoopNum).LoopSide(LoopSideLocation::Supply).Branch(BranchNum).NodeNumOut)
                    continue;
                for (CompNum = 1; CompNum <= state.dataPlnt->PlantLoop(LoopNum).LoopSide(LoopSideLocation::Supply).Branch(BranchNum).TotalComponents;
                     ++CompNum) {
                    state.dataPlnt->PlantLoop(LoopNum).LoopSide(LoopSideLocation::Supply).Branch(BranchNum).Comp(CompNum).simulate(state, true);
                    BranchSizFac = max(BranchSizFac,
                                       state.dataPlnt->PlantLoop(LoopNum).LoopSide(LoopSideLocation::Supply).Branch(BranchNum).Comp(CompNum).SizFac);
                }
                LoopSizFac += BranchSizFac;
                MaxSizFac = max(MaxSizFac, BranchSizFac);
                if (BranchSizFac > 0.0) {
                    state.dataPlnt->PlantLoop(LoopNum).LoopSide(LoopSideLocation::Supply).Branch(BranchNum).PumpSizFac = BranchSizFac;
                    ++NumBrSizFac;
                }
            }
            AvLoopSizFac = LoopSizFac / max(1.0, NumBrSizFac);

            if (AvLoopSizFac > 0.0 && AvLoopSizFac < 1.0) {
                PlantSizFac = LoopSizFac;
            } else if (AvLoopSizFac > 1.0) {
                PlantSizFac = MaxSizFac;
            } else {
                PlantSizFac = 1.0;
            }
            // store the sizing factor now, for later reuse,
            state.dataSize->PlantSizData(PlantSizNum).PlantSizFac = PlantSizFac;
            // might deprecate this next bit in favor of simpler storage in PlantSizData structure
            for (BranchNum = 1; BranchNum <= state.dataPlnt->PlantLoop(LoopNum).LoopSide(LoopSideLocation::Supply).TotalBranches; ++BranchNum) {
                if (state.dataPlnt->PlantLoop(LoopNum).LoopSide(LoopSideLocation::Supply).NodeNumIn ==
                    state.dataPlnt->PlantLoop(LoopNum).LoopSide(LoopSideLocation::Supply).Branch(BranchNum).NodeNumIn) {
                    state.dataPlnt->PlantLoop(LoopNum).LoopSide(LoopSideLocation::Supply).Branch(BranchNum).PumpSizFac = PlantSizFac;
                }
                if (state.dataPlnt->PlantLoop(LoopNum).LoopSide(LoopSideLocation::Supply).NodeNumOut ==
                    state.dataPlnt->PlantLoop(LoopNum).LoopSide(LoopSideLocation::Supply).Branch(BranchNum).NodeNumOut) {
                    state.dataPlnt->PlantLoop(LoopNum).LoopSide(LoopSideLocation::Supply).Branch(BranchNum).PumpSizFac = PlantSizFac;
                }
            }

        } else {
            // fill PlantSizFac from data structure
            //                    for (BranchNum = 1;
            //                         BranchNum <= PlantLoop(LoopNum).LoopSide(LoopSideLocation::Supply).TotalBranches; ++BranchNum) {
            //                        if (PlantLoop(LoopNum).LoopSide(LoopSideLocation::Supply).NodeNumIn ==
            //                            PlantLoop(LoopNum).LoopSide(LoopSideLocation::Supply).Branch(BranchNum).NodeNumIn) {
            //                            break;
            //                        }
            //                    }
        }

        // sum up contributions from CompDesWaterFlow, demand side size request (non-coincident)
        state.dataSize->PlantSizData(PlantSizNum).DesVolFlowRate = 0.0; // init for summation
        for (BranchNum = 1; BranchNum <= state.dataPlnt->PlantLoop(LoopNum).LoopSide(LoopSideLocation::Demand).TotalBranches; ++BranchNum) {
            for (CompNum = 1; CompNum <= state.dataPlnt->PlantLoop(LoopNum).LoopSide(LoopSideLocation::Demand).Branch(BranchNum).TotalComponents;
                 ++CompNum) {
                SupNodeNum = state.dataPlnt->PlantLoop(LoopNum).LoopSide(LoopSideLocation::Demand).Branch(BranchNum).Comp(CompNum).NodeNumIn;
                for (WaterCompNum = 1; WaterCompNum <= state.dataSize->SaveNumPlantComps; ++WaterCompNum) {
                    if (SupNodeNum == state.dataSize->CompDesWaterFlow(WaterCompNum).SupNode) {
                        state.dataSize->PlantSizData(PlantSizNum).DesVolFlowRate += state.dataSize->CompDesWaterFlow(WaterCompNum).DesVolFlowRate;
                    }
                }
            }
        }

        if (!state.dataPlnt->PlantLoop(LoopNum).MaxVolFlowRateWasAutoSized && (state.dataPlnt->PlantLoop(LoopNum).MaxVolFlowRate > 0.0)) {
            // if the user puts in a large throwaway value for hard max plant loop size, they may not want this affecting anything else.
            //  but if they put in a smaller value, then it should cap the design size, so use hard value if it is smaller than non-coincident
            //  result
            state.dataSize->PlantSizData(PlantSizNum).DesVolFlowRate =
                std::min(state.dataSize->PlantSizData(PlantSizNum).DesVolFlowRate, state.dataPlnt->PlantLoop(LoopNum).MaxVolFlowRate);
        }
    }

    if (state.dataPlnt->PlantLoop(LoopNum).MaxVolFlowRateWasAutoSized) {

        if ((PlantSizNum > 0)) {

            if (state.dataSize->PlantSizData(PlantSizNum).DesVolFlowRate >= SmallWaterVolFlow) {
                state.dataPlnt->PlantLoop(LoopNum).MaxVolFlowRate =
                    state.dataSize->PlantSizData(PlantSizNum).DesVolFlowRate * state.dataSize->PlantSizData(PlantSizNum).PlantSizFac;
            } else {
                state.dataPlnt->PlantLoop(LoopNum).MaxVolFlowRate = 0.0;
                if (state.dataPlnt->PlantFinalSizesOkayToReport) {
                    ShowWarningError(state,
                                     format("SizePlantLoop: Calculated Plant Sizing Design Volume Flow Rate=[{:.2R}] is too small. Set to 0.0",
                                            state.dataSize->PlantSizData(PlantSizNum).DesVolFlowRate));
                    ShowContinueError(state, "..occurs for PlantLoop=" + state.dataPlnt->PlantLoop(LoopNum).Name);
                }
            }
            if (Finalize) {
                if (state.dataPlnt->PlantFinalSizesOkayToReport) {
                    if (state.dataPlnt->PlantLoop(LoopNum).TypeOfLoop == LoopType::Plant) {
                        BaseSizer::reportSizerOutput(state,
                                                     "PlantLoop",
                                                     state.dataPlnt->PlantLoop(LoopNum).Name,
                                                     "Maximum Loop Flow Rate [m3/s]",
                                                     state.dataPlnt->PlantLoop(LoopNum).MaxVolFlowRate);
                    } else if (state.dataPlnt->PlantLoop(LoopNum).TypeOfLoop == LoopType::Condenser) {
                        BaseSizer::reportSizerOutput(state,
                                                     "CondenserLoop",
                                                     state.dataPlnt->PlantLoop(LoopNum).Name,
                                                     "Maximum Loop Flow Rate [m3/s]",
                                                     state.dataPlnt->PlantLoop(LoopNum).MaxVolFlowRate);
                    }
                }
                if (state.dataPlnt->PlantFirstSizesOkayToReport) {
                    if (state.dataPlnt->PlantLoop(LoopNum).TypeOfLoop == LoopType::Plant) {
                        BaseSizer::reportSizerOutput(state,
                                                     "PlantLoop",
                                                     state.dataPlnt->PlantLoop(LoopNum).Name,
                                                     "Initial Maximum Loop Flow Rate [m3/s]",
                                                     state.dataPlnt->PlantLoop(LoopNum).MaxVolFlowRate);
                    } else if (state.dataPlnt->PlantLoop(LoopNum).TypeOfLoop == LoopType::Condenser) {
                        BaseSizer::reportSizerOutput(state,
                                                     "CondenserLoop",
                                                     state.dataPlnt->PlantLoop(LoopNum).Name,
                                                     "Initial Maximum Loop Flow Rate [m3/s]",
                                                     state.dataPlnt->PlantLoop(LoopNum).MaxVolFlowRate);
                    }
                }
            }

        } else {
            if (state.dataPlnt->PlantFirstSizesOkayToFinalize) {
                ShowFatalError(state, "Autosizing of plant loop requires a loop Sizing:Plant object");
                ShowContinueError(state, "Occurs in PlantLoop object=" + state.dataPlnt->PlantLoop(LoopNum).Name);
                ErrorsFound = true;
            }
        }
    }

    // Small loop mass no longer introduces instability. Checks and warnings removed by SJR 20 July 2007.
    if (state.dataPlnt->PlantLoop(LoopNum).VolumeWasAutoSized) {
        // There is no stability requirement (mass can be zero), autosizing is based on loop circulation time.
        // Note this calculation also appears in PlantManager::ResizePlantLoopLevelSizes and SizingAnalysisObjects::ResolveDesignFlowRate
        state.dataPlnt->PlantLoop(LoopNum).Volume =
            state.dataPlnt->PlantLoop(LoopNum).MaxVolFlowRate * state.dataPlnt->PlantLoop(LoopNum).CirculationTime * 60.0;
        if (state.dataPlnt->PlantFinalSizesOkayToReport) {
            if (state.dataPlnt->PlantLoop(LoopNum).TypeOfLoop == LoopType::Plant) {
                // condenser loop vs plant loop breakout needed.
                BaseSizer::reportSizerOutput(
                    state, "PlantLoop", state.dataPlnt->PlantLoop(LoopNum).Name, "Plant Loop Volume [m3]", state.dataPlnt->PlantLoop(LoopNum).Volume);
            } else if (state.dataPlnt->PlantLoop(LoopNum).TypeOfLoop == LoopType::Condenser) {
                BaseSizer::reportSizerOutput(state,
                                             "CondenserLoop",
                                             state.dataPlnt->PlantLoop(LoopNum).Name,
                                             "Condenser Loop Volume [m3]",
                                             state.dataPlnt->PlantLoop(LoopNum).Volume);
            }
        }
        if (state.dataPlnt->PlantFirstSizesOkayToReport) {
            if (state.dataPlnt->PlantLoop(LoopNum).TypeOfLoop == LoopType::Plant) {
                // condenser loop vs plant loop breakout needed.
                BaseSizer::reportSizerOutput(state,
                                             "PlantLoop",
                                             state.dataPlnt->PlantLoop(LoopNum).Name,
                                             "Initial Plant Loop Volume [m3]",
                                             state.dataPlnt->PlantLoop(LoopNum).Volume);
            } else if (state.dataPlnt->PlantLoop(LoopNum).TypeOfLoop == LoopType::Condenser) {
                BaseSizer::reportSizerOutput(state,
                                             "CondenserLoop",
                                             state.dataPlnt->PlantLoop(LoopNum).Name,
                                             "Initial Condenser Loop Volume [m3]",
                                             state.dataPlnt->PlantLoop(LoopNum).Volume);
            }
        }
    }

    // should now have plant volume, calculate plant volume's mass for fluid type
    if (state.dataPlnt->PlantLoop(LoopNum).FluidType == DataLoopNode::NodeFluidType::Water) {
        FluidDensity = GetDensityGlycol(state,
                                        state.dataPlnt->PlantLoop(LoopNum).FluidName,
                                        DataGlobalConstants::InitConvTemp,
                                        state.dataPlnt->PlantLoop(LoopNum).FluidIndex,
                                        RoutineName);
    } else if (state.dataPlnt->PlantLoop(LoopNum).FluidType == DataLoopNode::NodeFluidType::Steam) {
        FluidDensity = GetSatDensityRefrig(state, fluidNameSteam, 100.0, 1.0, state.dataPlnt->PlantLoop(LoopNum).FluidIndex, RoutineName);
    } else {
        assert(false);
    }

    state.dataPlnt->PlantLoop(LoopNum).Mass = state.dataPlnt->PlantLoop(LoopNum).Volume * FluidDensity;

    state.dataPlnt->PlantLoop(LoopNum).MaxMassFlowRate = state.dataPlnt->PlantLoop(LoopNum).MaxVolFlowRate * FluidDensity;
    state.dataPlnt->PlantLoop(LoopNum).MinMassFlowRate = state.dataPlnt->PlantLoop(LoopNum).MinVolFlowRate * FluidDensity;

    if (ErrorsFound) {
        ShowFatalError(state, "Preceding sizing errors cause program termination");
    }
}

void ResizePlantLoopLevelSizes(EnergyPlusData &state, int const LoopNum // Supply side loop being simulated
)
{

    // SUBROUTINE INFORMATION:
    //       AUTHOR         Brent Griffith
    //       DATE WRITTEN   Jan 2015
    //       MODIFIED       na
    //       RE-ENGINEERED  na

    // PURPOSE OF THIS SUBROUTINE:
    // This subroutine is for redon the sizing of plant loops to support HVAC Sizing Simulation

    // METHODOLOGY EMPLOYED:
    // Obtains volumetric flow rate data from the PlantSizData array..

    // Using/Aliasing
    using namespace DataSizing;
    using FluidProperties::GetDensityGlycol;

    // SUBROUTINE PARAMETER DEFINITIONS:
    static constexpr std::string_view RoutineName("ResizePlantLoop");

    // SUBROUTINE LOCAL VARIABLE DECLARATIONS:
    int PlantSizNum(0);      // index of Plant Sizing data for this loop
    int BranchNum;           // DO loop counter for cycling through branches on a demand side loop
    int CompNum;             // DO loop counter for cycling through components on a demand side loop
    int SupNodeNum;          // component inlet water node number
    int WaterCompNum;        // DO loop counter for cycling through all the components that demand water
    bool ErrorsFound(false); // If errors detected in input

    Real64 FluidDensity(0.0); // local value from glycol routine

    Real64 PlantSizeFac = 0.0;

    PlantSizNum = state.dataPlnt->PlantLoop(LoopNum).PlantSizNum;

    // fill PlantSizFac from data structure
    for (BranchNum = 1; BranchNum <= state.dataPlnt->PlantLoop(LoopNum).LoopSide(LoopSideLocation::Supply).TotalBranches; ++BranchNum) {
        if (state.dataPlnt->PlantLoop(LoopNum).LoopSide(LoopSideLocation::Supply).NodeNumIn ==
            state.dataPlnt->PlantLoop(LoopNum).LoopSide(LoopSideLocation::Supply).Branch(BranchNum).NodeNumIn) {
            PlantSizeFac = state.dataPlnt->PlantLoop(LoopNum).LoopSide(LoopSideLocation::Supply).Branch(BranchNum).PumpSizFac;
            break;
        }
    }
    if (state.dataSize->PlantSizData(PlantSizNum).ConcurrenceOption == NonCoincident) {
        // we can have plant loops that are non-coincident along with some that are coincident
        // so refresh sum of registered flows (they may have changed)

        state.dataSize->PlantSizData(PlantSizNum).DesVolFlowRate = 0.0; // init for summation
        for (BranchNum = 1; BranchNum <= state.dataPlnt->PlantLoop(LoopNum).LoopSide(LoopSideLocation::Demand).TotalBranches; ++BranchNum) {
            for (CompNum = 1; CompNum <= state.dataPlnt->PlantLoop(LoopNum).LoopSide(LoopSideLocation::Demand).Branch(BranchNum).TotalComponents;
                 ++CompNum) {
                SupNodeNum = state.dataPlnt->PlantLoop(LoopNum).LoopSide(LoopSideLocation::Demand).Branch(BranchNum).Comp(CompNum).NodeNumIn;
                for (WaterCompNum = 1; WaterCompNum <= state.dataSize->SaveNumPlantComps; ++WaterCompNum) {
                    if (SupNodeNum == state.dataSize->CompDesWaterFlow(WaterCompNum).SupNode) {
                        state.dataSize->PlantSizData(PlantSizNum).DesVolFlowRate += state.dataSize->CompDesWaterFlow(WaterCompNum).DesVolFlowRate;
                    }
                }
            }
        }
    }

    if (state.dataPlnt->PlantLoop(LoopNum).MaxVolFlowRateWasAutoSized) {

        if ((PlantSizNum > 0)) {

            if (state.dataSize->PlantSizData(PlantSizNum).DesVolFlowRate >= SmallWaterVolFlow) {
                state.dataPlnt->PlantLoop(LoopNum).MaxVolFlowRate = state.dataSize->PlantSizData(PlantSizNum).DesVolFlowRate * PlantSizeFac;
            } else {
                state.dataPlnt->PlantLoop(LoopNum).MaxVolFlowRate = 0.0;
                if (state.dataPlnt->PlantFinalSizesOkayToReport) {
                    ShowWarningError(state,
                                     format("SizePlantLoop: Calculated Plant Sizing Design Volume Flow Rate=[{:.2R}] is too small. Set to 0.0",
                                            state.dataSize->PlantSizData(PlantSizNum).DesVolFlowRate));
                    ShowContinueError(state, "..occurs for PlantLoop=" + state.dataPlnt->PlantLoop(LoopNum).Name);
                }
            }
            if (state.dataPlnt->PlantFinalSizesOkayToReport) {
                if (state.dataPlnt->PlantLoop(LoopNum).TypeOfLoop == LoopType::Plant) {
                    BaseSizer::reportSizerOutput(state,
                                                 "PlantLoop",
                                                 state.dataPlnt->PlantLoop(LoopNum).Name,
                                                 "Maximum Loop Flow Rate [m3/s]",
                                                 state.dataPlnt->PlantLoop(LoopNum).MaxVolFlowRate);
                } else if (state.dataPlnt->PlantLoop(LoopNum).TypeOfLoop == LoopType::Condenser) {
                    BaseSizer::reportSizerOutput(state,
                                                 "CondenserLoop",
                                                 state.dataPlnt->PlantLoop(LoopNum).Name,
                                                 "Maximum Loop Flow Rate [m3/s]",
                                                 state.dataPlnt->PlantLoop(LoopNum).MaxVolFlowRate);
                }
            }
        }
    }

    // Small loop mass no longer introduces instability. Checks and warnings removed by SJR 20 July 2007.
    if (state.dataPlnt->PlantLoop(LoopNum).VolumeWasAutoSized) {
        // There is no stability requirement (mass can be zero), autosizing is based on loop circulation time.
        // Note this calculation also appears in PlantManager::SizePlantLoop and SizingAnalysisObjects::ResolveDesignFlowRate
        state.dataPlnt->PlantLoop(LoopNum).Volume =
            state.dataPlnt->PlantLoop(LoopNum).MaxVolFlowRate * state.dataPlnt->PlantLoop(LoopNum).CirculationTime * 60.0;
        if (state.dataPlnt->PlantLoop(LoopNum).TypeOfLoop == LoopType::Plant) {
            // condenser loop vs plant loop breakout needed.
            BaseSizer::reportSizerOutput(
                state, "PlantLoop", state.dataPlnt->PlantLoop(LoopNum).Name, "Plant Loop Volume [m3]", state.dataPlnt->PlantLoop(LoopNum).Volume);
        } else if (state.dataPlnt->PlantLoop(LoopNum).TypeOfLoop == LoopType::Condenser) {
            BaseSizer::reportSizerOutput(state,
                                         "CondenserLoop",
                                         state.dataPlnt->PlantLoop(LoopNum).Name,
                                         "Condenser Loop Volume [m3]",
                                         state.dataPlnt->PlantLoop(LoopNum).Volume);
        }
    }

    // should now have plant volume, calculate plant volume's mass for fluid type
    if (state.dataPlnt->PlantLoop(LoopNum).FluidType == DataLoopNode::NodeFluidType::Water) {
        FluidDensity = GetDensityGlycol(state,
                                        state.dataPlnt->PlantLoop(LoopNum).FluidName,
                                        DataGlobalConstants::InitConvTemp,
                                        state.dataPlnt->PlantLoop(LoopNum).FluidIndex,
                                        RoutineName);
    } else if (state.dataPlnt->PlantLoop(LoopNum).FluidType == DataLoopNode::NodeFluidType::Steam) {
        FluidDensity = GetSatDensityRefrig(state, fluidNameSteam, 100.0, 1.0, state.dataPlnt->PlantLoop(LoopNum).FluidIndex, RoutineName);
    } else {
        assert(false);
    }

    state.dataPlnt->PlantLoop(LoopNum).Mass = state.dataPlnt->PlantLoop(LoopNum).Volume * FluidDensity;

    state.dataPlnt->PlantLoop(LoopNum).MaxMassFlowRate = state.dataPlnt->PlantLoop(LoopNum).MaxVolFlowRate * FluidDensity;
    state.dataPlnt->PlantLoop(LoopNum).MinMassFlowRate = state.dataPlnt->PlantLoop(LoopNum).MinVolFlowRate * FluidDensity;

    if (ErrorsFound) {
        ShowFatalError(state, "Preceding sizing errors cause program termination");
    }
}

void SetupInitialPlantCallingOrder(EnergyPlusData &state)
{

    // SUBROUTINE INFORMATION:
    //       AUTHOR         Brent Griffith
    //       DATE WRITTEN   Feb 2010
    //       MODIFIED       na
    //       RE-ENGINEERED  na

    // PURPOSE OF THIS SUBROUTINE:
    // setup the order that plant loops are to be called

    // METHODOLOGY EMPLOYED:
    // simple rule-based allocation of which order to call the half loops
    //  initially just mimicing historical practice until a better set of rules is
    // developed
    // 1.  first call all plant demand sides
    // 2.  second call all plant supply sides
    // 3.  third call all condenser demand sides
    // 4.  fourth call all condenser supply sides

    // SUBROUTINE LOCAL VARIABLE DECLARATIONS:
    int OrderIndex; // local
    int I;          // local loop

    state.dataPlnt->TotNumHalfLoops = 2 * state.dataPlnt->TotNumLoops;

    if (state.dataPlnt->TotNumHalfLoops <= 0) return;

    // first allocate to total number of plant half loops

    if (!allocated(state.dataPlnt->PlantCallingOrderInfo)) state.dataPlnt->PlantCallingOrderInfo.allocate(state.dataPlnt->TotNumHalfLoops);

    // set plant loop demand sides
    for (I = 1; I <= state.dataHVACGlobal->NumPlantLoops; ++I) {
        state.dataPlnt->PlantCallingOrderInfo(I).LoopIndex = I;
        state.dataPlnt->PlantCallingOrderInfo(I).LoopSide = LoopSideLocation::Demand;
    }

    // set plant loop supply sides
    for (I = 1; I <= state.dataHVACGlobal->NumPlantLoops; ++I) {
        OrderIndex = I + state.dataHVACGlobal->NumPlantLoops;
        state.dataPlnt->PlantCallingOrderInfo(OrderIndex).LoopIndex = I;
        state.dataPlnt->PlantCallingOrderInfo(OrderIndex).LoopSide = LoopSideLocation::Supply;
    }

    // set condenser Loop demand sides
    for (I = 1; I <= state.dataHVACGlobal->NumCondLoops; ++I) {
        OrderIndex = 2 * state.dataHVACGlobal->NumPlantLoops + I;
        state.dataPlnt->PlantCallingOrderInfo(OrderIndex).LoopIndex = state.dataHVACGlobal->NumPlantLoops + I;
        state.dataPlnt->PlantCallingOrderInfo(OrderIndex).LoopSide = LoopSideLocation::Demand;
    }

    // set condenser Loop supply sides
    for (I = 1; I <= state.dataHVACGlobal->NumCondLoops; ++I) {
        OrderIndex = 2 * state.dataHVACGlobal->NumPlantLoops + state.dataHVACGlobal->NumCondLoops + I;
        state.dataPlnt->PlantCallingOrderInfo(OrderIndex).LoopIndex = state.dataHVACGlobal->NumPlantLoops + I;
        state.dataPlnt->PlantCallingOrderInfo(OrderIndex).LoopSide = LoopSideLocation::Supply;
    }
}

void RevisePlantCallingOrder(EnergyPlusData &state)
{

    // SUBROUTINE INFORMATION:
    //       AUTHOR         Brent Griffith
    //       DATE WRITTEN   april 2011
    //       MODIFIED       na
    //       RE-ENGINEERED  na

    // PURPOSE OF THIS SUBROUTINE:
    // setup the order that plant loops are to be called

    // METHODOLOGY EMPLOYED:
    // simple rule-based allocation of which order to call the half loops
    // Examine for interconnected components and rearrange to impose the following rules

    // Using/Aliasing
    using PlantUtilities::ShiftPlantLoopSideCallingOrder;

    // SUBROUTINE LOCAL VARIABLE DECLARATIONS:
    int HalfLoopNum;
    int LoopNum;
    DataPlant::LoopSideLocation LoopSideNum;
    int OtherLoopNum;
    DataPlant::LoopSideLocation OtherLoopSideNum;

    bool thisLoopPutsDemandOnAnother;
    int ConnctNum;

    for (HalfLoopNum = 1; HalfLoopNum <= state.dataPlnt->TotNumHalfLoops; ++HalfLoopNum) {

        LoopNum = state.dataPlnt->PlantCallingOrderInfo(HalfLoopNum).LoopIndex;
        LoopSideNum = state.dataPlnt->PlantCallingOrderInfo(HalfLoopNum).LoopSide;

        if (allocated(state.dataPlnt->PlantLoop(LoopNum).LoopSide(LoopSideNum).Connected)) {
            for (ConnctNum = 1; ConnctNum <= isize(state.dataPlnt->PlantLoop(LoopNum).LoopSide(LoopSideNum).Connected); ++ConnctNum) {
                OtherLoopNum = state.dataPlnt->PlantLoop(LoopNum).LoopSide(LoopSideNum).Connected(ConnctNum).LoopNum;
                OtherLoopSideNum = state.dataPlnt->PlantLoop(LoopNum).LoopSide(LoopSideNum).Connected(ConnctNum).LoopSideNum;
                state.dataPlantMgr->OtherLoopCallingIndex = FindLoopSideInCallingOrder(state, OtherLoopNum, OtherLoopSideNum);

                thisLoopPutsDemandOnAnother = state.dataPlnt->PlantLoop(LoopNum).LoopSide(LoopSideNum).Connected(ConnctNum).LoopDemandsOnRemote;
                if (thisLoopPutsDemandOnAnother) {                                 // make sure this loop side is called before the other loop side
                    if (state.dataPlantMgr->OtherLoopCallingIndex < HalfLoopNum) { // rearrange
                        state.dataPlantMgr->newCallingIndex = min(HalfLoopNum + 1, state.dataPlnt->TotNumHalfLoops);
                        ShiftPlantLoopSideCallingOrder(state, state.dataPlantMgr->OtherLoopCallingIndex, state.dataPlantMgr->newCallingIndex);
                    }

                } else {                                                           // make sure the other is called before this one
                    if (state.dataPlantMgr->OtherLoopCallingIndex > HalfLoopNum) { // rearrange
                        state.dataPlantMgr->newCallingIndex = max(HalfLoopNum, 1);

                        if (OtherLoopSideNum == LoopSideLocation::Supply) { // if this is a supply side, don't push it before its own demand side
                            state.dataPlantMgr->OtherLoopDemandSideCallingIndex =
                                FindLoopSideInCallingOrder(state, OtherLoopNum, LoopSideLocation::Demand);
                            if (state.dataPlantMgr->OtherLoopDemandSideCallingIndex < HalfLoopNum) { // good to go
                                state.dataPlantMgr->newCallingIndex = min(state.dataPlantMgr->OtherLoopDemandSideCallingIndex + 1,
                                                                          state.dataPlnt->TotNumHalfLoops); // put it right after its demand side
                                ShiftPlantLoopSideCallingOrder(state, state.dataPlantMgr->OtherLoopCallingIndex, state.dataPlantMgr->newCallingIndex);
                            } else { // move both sides of other loop before this, keeping demand side in front
                                state.dataPlantMgr->NewOtherDemandSideCallingIndex = max(HalfLoopNum, 1);
                                ShiftPlantLoopSideCallingOrder(
                                    state, state.dataPlantMgr->OtherLoopDemandSideCallingIndex, state.dataPlantMgr->NewOtherDemandSideCallingIndex);
                                // get fresh pointer after it has changed in previous call
                                state.dataPlantMgr->OtherLoopCallingIndex = FindLoopSideInCallingOrder(state, OtherLoopNum, OtherLoopSideNum);
                                state.dataPlantMgr->newCallingIndex = state.dataPlantMgr->NewOtherDemandSideCallingIndex + 1;
                                ShiftPlantLoopSideCallingOrder(state, state.dataPlantMgr->OtherLoopCallingIndex, state.dataPlantMgr->newCallingIndex);
                            }
                        } else {
                            ShiftPlantLoopSideCallingOrder(state, state.dataPlantMgr->OtherLoopCallingIndex, state.dataPlantMgr->newCallingIndex);
                        }
                    }
                }
            }
        }
    }
}

int FindLoopSideInCallingOrder(EnergyPlusData &state, int const LoopNum, const LoopSideLocation LoopSide)
{

    // FUNCTION INFORMATION:
    //       AUTHOR         B. Griffith
    //       DATE WRITTEN   April 2011
    //       MODIFIED       na
    //       RE-ENGINEERED  na

    // PURPOSE OF THIS FUNCTION:
    // locate loop and loop side in calling order structure

    // METHODOLOGY EMPLOYED:
    // returns integer "pointer" index to calling order structure

    // REFERENCES:
    // na

    // USE STATEMENTS:
    // na

    // Return value
    int CallingIndex;

    // Locals
    // FUNCTION ARGUMENT DEFINITIONS:

    // FUNCTION PARAMETER DEFINITIONS:
    // na

    // INTERFACE BLOCK SPECIFICATIONS:
    // na

    // DERIVED TYPE DEFINITIONS:
    // na

    // FUNCTION LOCAL VARIABLE DECLARATIONS:
    int HalfLoopNum;

    CallingIndex = 0;

    for (HalfLoopNum = 1; HalfLoopNum <= state.dataPlnt->TotNumHalfLoops; ++HalfLoopNum) {
        if ((LoopNum == state.dataPlnt->PlantCallingOrderInfo(HalfLoopNum).LoopIndex) &&
            (LoopSide == state.dataPlnt->PlantCallingOrderInfo(HalfLoopNum).LoopSide)) {

            CallingIndex = HalfLoopNum;
        }
    }
    return CallingIndex;
}

void SetupBranchControlTypes(EnergyPlusData &state)
{

    // SUBROUTINE INFORMATION:
    //       AUTHOR         Brent Griffith
    //       DATE WRITTEN   March 2010
    //       MODIFIED       na
    //       RE-ENGINEERED  na

    // PURPOSE OF THIS SUBROUTINE:
    // set the control types on plant branches using heuristics.
    //  Trying to obsolete branch control type  input

    // METHODOLOGY EMPLOYED:
    // set component control types based on component type
    //  process branches and set branch level control types based on the type of components on them
    //  Rules applied
    //   - Most component models are active
    //   - Pipes are passive unless located between splitter/mixers when assumed to be bypass
    //   - A branch with multiple active components becomes SeriesActive and so do its components

    // SUBROUTINE LOCAL VARIABLE DECLARATIONS:
    int LoopCtr;
    int BranchCtr;
    int CompCtr;
    bool BranchIsInSplitterMixer;
    DataBranchAirLoopPlant::ControlType ComponentFlowCtrl;
    int ActiveCount;
    int BypassCount;
    int NumComponentsOnBranch;
    int NumCount;

    // first set component level control type (obsoletes one input in field set for Branch )
    if (allocated(state.dataPlnt->PlantLoop)) {
        NumCount = size(state.dataPlnt->PlantLoop);
    } else {
        NumCount = 0;
    }
    for (LoopCtr = 1; LoopCtr <= NumCount; ++LoopCtr) {
        for (DataPlant::LoopSideLocation LoopSideCtr : DataPlant::LoopSideKeys) {
            for (BranchCtr = 1; BranchCtr <= state.dataPlnt->PlantLoop(LoopCtr).LoopSide(LoopSideCtr).TotalBranches; ++BranchCtr) {
                BranchIsInSplitterMixer = false;
                // test if this branch is inside a splitter/mixer
                if (state.dataPlnt->PlantLoop(LoopCtr).LoopSide(LoopSideCtr).Splitter.Exists) {
                    if ((BranchCtr > 1) && (BranchCtr < state.dataPlnt->PlantLoop(LoopCtr).LoopSide(LoopSideCtr).TotalBranches)) {
                        BranchIsInSplitterMixer = true;
                    }
                }

                NumComponentsOnBranch = state.dataPlnt->PlantLoop(LoopCtr).LoopSide(LoopSideCtr).Branch(BranchCtr).TotalComponents;

                for (CompCtr = 1; CompCtr <= isize(state.dataPlnt->PlantLoop(LoopCtr).LoopSide(LoopSideCtr).Branch(BranchCtr).Comp); ++CompCtr) {

                    auto &this_component(state.dataPlnt->PlantLoop(LoopCtr).LoopSide(LoopSideCtr).Branch(BranchCtr).Comp(CompCtr));

                    switch (this_component.Type) {
                    case DataPlant::PlantEquipmentType::Invalid: { //                             = -1
                        this_component.FlowCtrl = DataBranchAirLoopPlant::ControlType::Invalid;
                        this_component.FlowPriority = DataPlant::LoopFlowStatus::Invalid;
                        this_component.HowLoadServed = DataPlant::HowMet::Invalid;
                    } break;
                    case DataPlant::PlantEquipmentType::Boiler_Simple: { //         =  1
                        this_component.FlowCtrl = DataBranchAirLoopPlant::ControlType::Active;
                        this_component.FlowPriority = DataPlant::LoopFlowStatus::TakesWhatGets;
                        this_component.HowLoadServed = DataPlant::HowMet::ByNominalCapHiOutLimit;
                    } break;
                    case DataPlant::PlantEquipmentType::Boiler_Steam: { //                      =  2
                        this_component.FlowCtrl = DataBranchAirLoopPlant::ControlType::Active;
                        this_component.FlowPriority = DataPlant::LoopFlowStatus::TakesWhatGets;
                        this_component.HowLoadServed = DataPlant::HowMet::ByNominalCap;
                    } break;
                    case DataPlant::PlantEquipmentType::Chiller_Absorption: { // = 3 ! older BLAST absorption chiller
                        this_component.FlowCtrl = DataBranchAirLoopPlant::ControlType::Active;
                        if (LoopSideCtr == LoopSideLocation::Demand) {
                            this_component.FlowPriority = DataPlant::LoopFlowStatus::NeedyAndTurnsLoopOn;
                            this_component.HowLoadServed = DataPlant::HowMet::NoneDemand;
                        } else {
                            this_component.FlowPriority = DataPlant::LoopFlowStatus::TakesWhatGets;
                            this_component.HowLoadServed = DataPlant::HowMet::ByNominalCapLowOutLimit;
                        }
                    } break;
                    case DataPlant::PlantEquipmentType::Chiller_Indirect_Absorption: { // = 4 ! revised absorption chiller
                        this_component.FlowCtrl = DataBranchAirLoopPlant::ControlType::Active;
                        if (LoopSideCtr == LoopSideLocation::Demand) {
                            this_component.FlowPriority = DataPlant::LoopFlowStatus::NeedyAndTurnsLoopOn;
                            this_component.HowLoadServed = DataPlant::HowMet::NoneDemand;
                        } else {
                            this_component.FlowPriority = DataPlant::LoopFlowStatus::TakesWhatGets;
                            this_component.HowLoadServed = DataPlant::HowMet::ByNominalCapLowOutLimit;
<<<<<<< HEAD
                        } else if (SELECT_CASE_var == DataPlant::PlantEquipmentType::PurchHotWater) { //                    = 27
                            this_component.FlowCtrl = DataBranchAirLoopPlant::ControlType::Active;
                            this_component.FlowPriority = DataPlant::LoopFlowStatus::TakesWhatGets;
                            this_component.HowLoadServed = DataPlant::HowMet::ByNominalCapHiOutLimit;
                        } else if (SELECT_CASE_var == DataPlant::PlantEquipmentType::PurchSteam) { 
                            this_component.FlowCtrl = DataBranchAirLoopPlant::ControlType::Active;
                            this_component.FlowPriority = DataPlant::LoopFlowStatus::TakesWhatGets;
                            this_component.HowLoadServed = DataPlant::HowMet::ByNominalCapHiOutLimit;
                        } else if (SELECT_CASE_var == DataPlant::PlantEquipmentType::TS_IceDetailed) { //                   = 28
                            this_component.FlowCtrl = DataBranchAirLoopPlant::ControlType::Active;
                            this_component.FlowPriority = DataPlant::LoopFlowStatus::NeedyIfLoopOn;
                            this_component.HowLoadServed = DataPlant::HowMet::PassiveCap;
                        } else if (SELECT_CASE_var == DataPlant::PlantEquipmentType::TS_IceSimple) { //                    = 29
                            this_component.FlowCtrl = DataBranchAirLoopPlant::ControlType::Active;
                            this_component.FlowPriority = DataPlant::LoopFlowStatus::NeedyIfLoopOn;
                            this_component.HowLoadServed = DataPlant::HowMet::PassiveCap;
                        } else if (SELECT_CASE_var == DataPlant::PlantEquipmentType::ValveTempering) { //                  = 30
                            this_component.FlowCtrl = DataBranchAirLoopPlant::ControlType::Active;
                            this_component.FlowPriority = DataPlant::LoopFlowStatus::NeedyIfLoopOn;
=======
                        }
                    } break;
                    case DataPlant::PlantEquipmentType::Chiller_CombTurbine: { //           =  5
                        this_component.FlowCtrl = DataBranchAirLoopPlant::ControlType::Active;
                        if (LoopSideCtr == LoopSideLocation::Demand) {
                            this_component.FlowPriority = DataPlant::LoopFlowStatus::NeedyAndTurnsLoopOn;
>>>>>>> e4ab80a5
                            this_component.HowLoadServed = DataPlant::HowMet::NoneDemand;
                        } else {
                            this_component.FlowPriority = DataPlant::LoopFlowStatus::TakesWhatGets;
                            this_component.HowLoadServed = DataPlant::HowMet::ByNominalCapLowOutLimit;
                        }
                    } break;
                    case DataPlant::PlantEquipmentType::Chiller_ConstCOP: { //                 =  6
                        this_component.FlowCtrl = DataBranchAirLoopPlant::ControlType::Active;

                        if (LoopSideCtr == LoopSideLocation::Demand) {
                            this_component.FlowPriority = DataPlant::LoopFlowStatus::NeedyAndTurnsLoopOn;
                            this_component.HowLoadServed = DataPlant::HowMet::NoneDemand;
                        } else {
                            this_component.FlowPriority = DataPlant::LoopFlowStatus::TakesWhatGets;
                            this_component.HowLoadServed = DataPlant::HowMet::ByNominalCap;
                        }
                    } break;
                    case DataPlant::PlantEquipmentType::Chiller_DFAbsorption: { //             =  7
                        this_component.FlowCtrl = DataBranchAirLoopPlant::ControlType::Active;
                        if (LoopSideCtr == LoopSideLocation::Demand) {
                            this_component.FlowPriority = DataPlant::LoopFlowStatus::NeedyAndTurnsLoopOn;
                            this_component.HowLoadServed = DataPlant::HowMet::NoneDemand;
                        } else {
                            this_component.FlowPriority = DataPlant::LoopFlowStatus::NeedyIfLoopOn;
                            this_component.HowLoadServed = DataPlant::HowMet::ByNominalCapLowOutLimit;
                        }
                    } break;
                    case DataPlant::PlantEquipmentType::Chiller_ExhFiredAbsorption: { //             =  76
                        this_component.FlowCtrl = DataBranchAirLoopPlant::ControlType::Active;
                        if (LoopSideCtr == LoopSideLocation::Demand) {
                            this_component.FlowPriority = DataPlant::LoopFlowStatus::NeedyAndTurnsLoopOn;
                            this_component.HowLoadServed = DataPlant::HowMet::NoneDemand;
                        } else {
                            this_component.FlowPriority = DataPlant::LoopFlowStatus::NeedyIfLoopOn;
                            this_component.HowLoadServed = DataPlant::HowMet::ByNominalCapLowOutLimit;
                        }
                    } break;
                    case DataPlant::PlantEquipmentType::Chiller_Electric: { //                 =  8
                        this_component.FlowCtrl = DataBranchAirLoopPlant::ControlType::Active;
                        if (LoopSideCtr == LoopSideLocation::Demand) {
                            this_component.FlowPriority = DataPlant::LoopFlowStatus::NeedyAndTurnsLoopOn;
                            this_component.HowLoadServed = DataPlant::HowMet::NoneDemand;
                        } else {
                            this_component.FlowPriority = DataPlant::LoopFlowStatus::TakesWhatGets;
                            this_component.HowLoadServed = DataPlant::HowMet::ByNominalCapLowOutLimit;
                        }
                    } break;
                    case DataPlant::PlantEquipmentType::Chiller_ElectricEIR: { //              =  9
                        this_component.FlowCtrl = DataBranchAirLoopPlant::ControlType::Active;
                        if (LoopSideCtr == LoopSideLocation::Demand) {
                            this_component.FlowPriority = DataPlant::LoopFlowStatus::NeedyAndTurnsLoopOn;
                            this_component.HowLoadServed = DataPlant::HowMet::NoneDemand;
                        } else {
                            this_component.FlowPriority = DataPlant::LoopFlowStatus::TakesWhatGets;
                            this_component.HowLoadServed = DataPlant::HowMet::ByNominalCapLowOutLimit;
                        }
                    } break;
                    case DataPlant::PlantEquipmentType::Chiller_ElectricReformEIR: { //        = 10
                        this_component.FlowCtrl = DataBranchAirLoopPlant::ControlType::Active;
                        if (LoopSideCtr == LoopSideLocation::Demand) {
                            this_component.FlowPriority = DataPlant::LoopFlowStatus::NeedyAndTurnsLoopOn;
                            this_component.HowLoadServed = DataPlant::HowMet::NoneDemand;
                        } else {
                            this_component.FlowPriority = DataPlant::LoopFlowStatus::TakesWhatGets;
                            this_component.HowLoadServed = DataPlant::HowMet::ByNominalCapLowOutLimit;
                        }
                    } break;
                    case DataPlant::PlantEquipmentType::Chiller_EngineDriven: { //             = 11
                        this_component.FlowCtrl = DataBranchAirLoopPlant::ControlType::Active;
                        this_component.HowLoadServed = DataPlant::HowMet::ByNominalCapLowOutLimit;
                        if (LoopSideCtr == LoopSideLocation::Demand) {
                            this_component.FlowPriority = DataPlant::LoopFlowStatus::NeedyAndTurnsLoopOn;
                            this_component.HowLoadServed = DataPlant::HowMet::NoneDemand;
                        } else {
                            this_component.FlowPriority = DataPlant::LoopFlowStatus::TakesWhatGets;
                            this_component.HowLoadServed = DataPlant::HowMet::ByNominalCapLowOutLimit;
                        }
                    } break;
                    case DataPlant::PlantEquipmentType::CoolingTower_SingleSpd: { //           = 12
                        this_component.FlowCtrl = DataBranchAirLoopPlant::ControlType::Active;
                        this_component.FlowPriority = DataPlant::LoopFlowStatus::TakesWhatGets;
                        this_component.HowLoadServed = DataPlant::HowMet::ByNominalCap;
                    } break;
                    case DataPlant::PlantEquipmentType::CoolingTower_TwoSpd: { //              = 13
                        this_component.FlowCtrl = DataBranchAirLoopPlant::ControlType::Active;
                        this_component.FlowPriority = DataPlant::LoopFlowStatus::TakesWhatGets;
                        this_component.HowLoadServed = DataPlant::HowMet::ByNominalCap;
                    } break;
                    case DataPlant::PlantEquipmentType::CoolingTower_VarSpd: { //              = 14
                        this_component.FlowCtrl = DataBranchAirLoopPlant::ControlType::Active;
                        this_component.FlowPriority = DataPlant::LoopFlowStatus::TakesWhatGets;
                        this_component.HowLoadServed = DataPlant::HowMet::ByNominalCap;
                    } break;
                    case DataPlant::PlantEquipmentType::CoolingTower_VarSpdMerkel: { //              = 89
                        this_component.FlowCtrl = DataBranchAirLoopPlant::ControlType::Active;
                        this_component.FlowPriority = DataPlant::LoopFlowStatus::TakesWhatGets;
                        this_component.HowLoadServed = DataPlant::HowMet::ByNominalCap;
                    } break;
                    case DataPlant::PlantEquipmentType::Generator_FCExhaust: { //              = 15
                        this_component.FlowCtrl = DataBranchAirLoopPlant::ControlType::Active;
                        this_component.FlowPriority = DataPlant::LoopFlowStatus::NeedyAndTurnsLoopOn;
                        this_component.HowLoadServed = DataPlant::HowMet::PassiveCap;
                    } break;
                    case PlantEquipmentType::HeatPumpWtrHeaterPumped:
                    case DataPlant::PlantEquipmentType::HeatPumpWtrHeaterWrapped: { //                = 16, 92
                        this_component.FlowCtrl = DataBranchAirLoopPlant::ControlType::Active;
                        this_component.FlowPriority = DataPlant::LoopFlowStatus::TakesWhatGets;
                        this_component.HowLoadServed = DataPlant::HowMet::PassiveCap;
                    } break;
                    case DataPlant::PlantEquipmentType::HPWaterEFCooling: { //                 = 17
                        this_component.FlowCtrl = DataBranchAirLoopPlant::ControlType::Active;
                        if (LoopSideCtr == LoopSideLocation::Demand) {
                            this_component.FlowPriority = DataPlant::LoopFlowStatus::NeedyAndTurnsLoopOn;
                            this_component.HowLoadServed = DataPlant::HowMet::NoneDemand;
<<<<<<< HEAD
                        } else if (SELECT_CASE_var == DataPlant::PlantEquipmentType::PlantLoadProfileSteam) {
                            this_component.FlowCtrl = DataBranchAirLoopPlant::ControlType::Active;
                            this_component.FlowPriority = DataPlant::LoopFlowStatus::NeedyAndTurnsLoopOn;
                            this_component.HowLoadServed = DataPlant::HowMet::NoneDemand;
                        } else if (SELECT_CASE_var == DataPlant::PlantEquipmentType::GrndHtExchgSystem) { //            = 45
                            this_component.FlowCtrl = DataBranchAirLoopPlant::ControlType::Active;
                            this_component.FlowPriority = DataPlant::LoopFlowStatus::TakesWhatGets;
                            this_component.HowLoadServed = DataPlant::HowMet::PassiveCap;
                        } else if (SELECT_CASE_var == DataPlant::PlantEquipmentType::GrndHtExchgSurface) { //            = 46
                            this_component.FlowCtrl = DataBranchAirLoopPlant::ControlType::Active;
                            this_component.FlowPriority = DataPlant::LoopFlowStatus::TakesWhatGets;
                            this_component.HowLoadServed = DataPlant::HowMet::PassiveCap;
                        } else if (SELECT_CASE_var == DataPlant::PlantEquipmentType::GrndHtExchgPond) { //            = 47
                            this_component.FlowCtrl = DataBranchAirLoopPlant::ControlType::Active;
=======
                        } else {
>>>>>>> e4ab80a5
                            this_component.FlowPriority = DataPlant::LoopFlowStatus::TakesWhatGets;
                            this_component.HowLoadServed = DataPlant::HowMet::ByNominalCap;
                        }
                    } break;
                    case DataPlant::PlantEquipmentType::HPWaterEFHeating: { //                 = 18
                        this_component.FlowCtrl = DataBranchAirLoopPlant::ControlType::Active;
                        if (LoopSideCtr == LoopSideLocation::Demand) {
                            this_component.FlowPriority = DataPlant::LoopFlowStatus::NeedyAndTurnsLoopOn;
                            this_component.HowLoadServed = DataPlant::HowMet::NoneDemand;
                        } else {
                            this_component.FlowPriority = DataPlant::LoopFlowStatus::TakesWhatGets;
                            this_component.HowLoadServed = DataPlant::HowMet::ByNominalCap;
                        }
                    } break;
                    case DataPlant::PlantEquipmentType::HPWaterPECooling: { //                 = 19
                        this_component.FlowCtrl = DataBranchAirLoopPlant::ControlType::Active;
                        if (LoopSideCtr == LoopSideLocation::Demand) {
                            this_component.FlowPriority = DataPlant::LoopFlowStatus::NeedyAndTurnsLoopOn;
                            this_component.HowLoadServed = DataPlant::HowMet::NoneDemand;
                        } else {
                            this_component.FlowPriority = DataPlant::LoopFlowStatus::NeedyIfLoopOn;
                            this_component.HowLoadServed = DataPlant::HowMet::ByNominalCap;
                        }
                    } break;
                    case DataPlant::PlantEquipmentType::HPWaterPEHeating: { //                 = 20
                        this_component.FlowCtrl = DataBranchAirLoopPlant::ControlType::Active;
                        if (LoopSideCtr == LoopSideLocation::Demand) {
                            this_component.FlowPriority = DataPlant::LoopFlowStatus::NeedyAndTurnsLoopOn;
                            this_component.HowLoadServed = DataPlant::HowMet::NoneDemand;
                        } else {
                            this_component.FlowPriority = DataPlant::LoopFlowStatus::NeedyIfLoopOn;
                            this_component.HowLoadServed = DataPlant::HowMet::ByNominalCap;
                        }
                    } break;
                    case DataPlant::PlantEquipmentType::Pipe: { //                             = 21
                        this_component.FlowPriority = DataPlant::LoopFlowStatus::TakesWhatGets;
                        this_component.HowLoadServed = DataPlant::HowMet::NoneDemand;
                        if (BranchIsInSplitterMixer) {
                            if (NumComponentsOnBranch == 1) {
                                this_component.FlowCtrl = DataBranchAirLoopPlant::ControlType::Bypass;
                            } else if (NumComponentsOnBranch > 1) {
                                this_component.FlowCtrl = DataBranchAirLoopPlant::ControlType::Passive;
                            } else {
                                this_component.FlowCtrl = DataBranchAirLoopPlant::ControlType::Bypass;
                            }
                        } else {
                            this_component.FlowCtrl = DataBranchAirLoopPlant::ControlType::Passive;
                        }
                    } break;
                    case DataPlant::PlantEquipmentType::PipeSteam: { //                        = 22
                        this_component.FlowPriority = DataPlant::LoopFlowStatus::TakesWhatGets;
                        this_component.HowLoadServed = DataPlant::HowMet::NoneDemand;
                        if (BranchIsInSplitterMixer) {
                            if (NumComponentsOnBranch == 1) {
                                this_component.FlowCtrl = DataBranchAirLoopPlant::ControlType::Bypass;
                            } else if (NumComponentsOnBranch > 1) {
                                this_component.FlowCtrl = DataBranchAirLoopPlant::ControlType::Passive;
                            } else {
                                this_component.FlowCtrl = DataBranchAirLoopPlant::ControlType::Bypass;
                            }
                        } else {
                            this_component.FlowCtrl = DataBranchAirLoopPlant::ControlType::Passive;
                        }
                    } break;
                    case DataPlant::PlantEquipmentType::PipeExterior: { //                     = 23
                        this_component.FlowPriority = DataPlant::LoopFlowStatus::TakesWhatGets;
                        this_component.HowLoadServed = DataPlant::HowMet::NoneDemand;
                        if (BranchIsInSplitterMixer) {
                            if (NumComponentsOnBranch == 1) {
                                this_component.FlowCtrl = DataBranchAirLoopPlant::ControlType::Bypass;
                            } else if (NumComponentsOnBranch > 1) {
                                this_component.FlowCtrl = DataBranchAirLoopPlant::ControlType::Passive;
                            } else {
                                this_component.FlowCtrl = DataBranchAirLoopPlant::ControlType::Bypass;
                            }
                        } else {
                            this_component.FlowCtrl = DataBranchAirLoopPlant::ControlType::Passive;
                        }
                    } break;
                    case DataPlant::PlantEquipmentType::PipeInterior: { //                     = 24
                        this_component.FlowPriority = DataPlant::LoopFlowStatus::TakesWhatGets;
                        this_component.HowLoadServed = DataPlant::HowMet::NoneDemand;
                        if (BranchIsInSplitterMixer) {
                            if (NumComponentsOnBranch == 1) {
                                this_component.FlowCtrl = DataBranchAirLoopPlant::ControlType::Bypass;
                            } else if (NumComponentsOnBranch > 1) {
                                this_component.FlowCtrl = DataBranchAirLoopPlant::ControlType::Passive;
                            } else {
                                this_component.FlowCtrl = DataBranchAirLoopPlant::ControlType::Bypass;
                            }
                        } else {
                            this_component.FlowCtrl = DataBranchAirLoopPlant::ControlType::Passive;
                        }
                    } break;
                    case DataPlant::PlantEquipmentType::PipeUnderground: { //                  = 25
                        this_component.FlowPriority = DataPlant::LoopFlowStatus::TakesWhatGets;
                        this_component.HowLoadServed = DataPlant::HowMet::NoneDemand;
                        if (BranchIsInSplitterMixer) {
                            if (NumComponentsOnBranch == 1) {
                                this_component.FlowCtrl = DataBranchAirLoopPlant::ControlType::Bypass;
                            } else if (NumComponentsOnBranch > 1) {
                                this_component.FlowCtrl = DataBranchAirLoopPlant::ControlType::Passive;
                            } else {
                                this_component.FlowCtrl = DataBranchAirLoopPlant::ControlType::Bypass;
                            }
                        } else {
                            this_component.FlowCtrl = DataBranchAirLoopPlant::ControlType::Passive;
                        }
                    } break;
                    case DataPlant::PlantEquipmentType::PurchChilledWater: { //                = 26
                        this_component.FlowCtrl = DataBranchAirLoopPlant::ControlType::Active;
                        this_component.FlowPriority = DataPlant::LoopFlowStatus::TakesWhatGets;
                        this_component.HowLoadServed = DataPlant::HowMet::ByNominalCapLowOutLimit;
                    } break;
                    case DataPlant::PlantEquipmentType::PurchHotWater: { //                    = 27
                        this_component.FlowCtrl = DataBranchAirLoopPlant::ControlType::Active;
                        this_component.FlowPriority = DataPlant::LoopFlowStatus::TakesWhatGets;
                        this_component.HowLoadServed = DataPlant::HowMet::ByNominalCapHiOutLimit;
                    } break;
                    case DataPlant::PlantEquipmentType::TS_IceDetailed: { //                   = 28
                        this_component.FlowCtrl = DataBranchAirLoopPlant::ControlType::Active;
                        this_component.FlowPriority = DataPlant::LoopFlowStatus::NeedyIfLoopOn;
                        this_component.HowLoadServed = DataPlant::HowMet::PassiveCap;
                    } break;
                    case DataPlant::PlantEquipmentType::TS_IceSimple: { //                    = 29
                        this_component.FlowCtrl = DataBranchAirLoopPlant::ControlType::Active;
                        this_component.FlowPriority = DataPlant::LoopFlowStatus::NeedyIfLoopOn;
                        this_component.HowLoadServed = DataPlant::HowMet::PassiveCap;
                    } break;
                    case DataPlant::PlantEquipmentType::ValveTempering: { //                  = 30
                        this_component.FlowCtrl = DataBranchAirLoopPlant::ControlType::Active;
                        this_component.FlowPriority = DataPlant::LoopFlowStatus::NeedyIfLoopOn;
                        this_component.HowLoadServed = DataPlant::HowMet::NoneDemand;
                    } break;
                    case DataPlant::PlantEquipmentType::WtrHeaterMixed: { //                   = 31
                        if (LoopSideCtr == LoopSideLocation::Demand) {
                            this_component.FlowCtrl = DataBranchAirLoopPlant::ControlType::Active;
                            this_component.FlowPriority = DataPlant::LoopFlowStatus::NeedyAndTurnsLoopOn;
                            this_component.HowLoadServed = DataPlant::HowMet::NoneDemand;
                        } else {
                            this_component.FlowCtrl = DataBranchAirLoopPlant::ControlType::Active;
                            this_component.FlowPriority = DataPlant::LoopFlowStatus::TakesWhatGets;
                            this_component.HowLoadServed = DataPlant::HowMet::PassiveCap;
                        }
                    } break;
                    case DataPlant::PlantEquipmentType::WtrHeaterStratified: { //              = 32
                        if (LoopSideCtr == LoopSideLocation::Demand) {
                            this_component.FlowCtrl = DataBranchAirLoopPlant::ControlType::Active;
                            this_component.FlowPriority = DataPlant::LoopFlowStatus::NeedyAndTurnsLoopOn;
                            this_component.HowLoadServed = DataPlant::HowMet::NoneDemand;
                        } else {
                            this_component.FlowCtrl = DataBranchAirLoopPlant::ControlType::Active;
                            this_component.FlowPriority = DataPlant::LoopFlowStatus::TakesWhatGets;
                            this_component.HowLoadServed = DataPlant::HowMet::PassiveCap;
                        }
                    } break;
                    case DataPlant::PlantEquipmentType::PumpVariableSpeed: { //                 = 33
                        this_component.FlowCtrl = DataBranchAirLoopPlant::ControlType::Active;
                        this_component.FlowPriority = DataPlant::LoopFlowStatus::TakesWhatGets;
                        this_component.HowLoadServed = DataPlant::HowMet::NoneDemand;
                    } break;
                    case DataPlant::PlantEquipmentType::PumpConstantSpeed: { //                 = 34
                        this_component.FlowCtrl = DataBranchAirLoopPlant::ControlType::Active;
                        this_component.FlowPriority = DataPlant::LoopFlowStatus::NeedyIfLoopOn;
                        this_component.HowLoadServed = DataPlant::HowMet::NoneDemand;
                    } break;
                    case DataPlant::PlantEquipmentType::PumpCondensate: { //                    = 35
                        this_component.FlowCtrl = DataBranchAirLoopPlant::ControlType::Active;
                        this_component.FlowPriority = DataPlant::LoopFlowStatus::TakesWhatGets;
                        this_component.HowLoadServed = DataPlant::HowMet::NoneDemand;
                    } break;
                    case DataPlant::PlantEquipmentType::PumpBankVariableSpeed: { //             = 36
                        this_component.FlowCtrl = DataBranchAirLoopPlant::ControlType::Active;
                        this_component.FlowPriority = DataPlant::LoopFlowStatus::NeedyIfLoopOn;
                        this_component.HowLoadServed = DataPlant::HowMet::NoneDemand;
                    } break;
                    case DataPlant::PlantEquipmentType::PumpBankConstantSpeed: { //             = 37
                        this_component.FlowCtrl = DataBranchAirLoopPlant::ControlType::Active;
                        this_component.FlowPriority = DataPlant::LoopFlowStatus::NeedyIfLoopOn;
                        this_component.HowLoadServed = DataPlant::HowMet::NoneDemand;
                    } break;
                    case DataPlant::PlantEquipmentType::WaterUseConnection: { //              = 38
                        this_component.FlowCtrl = DataBranchAirLoopPlant::ControlType::Active;
                        this_component.FlowPriority = DataPlant::LoopFlowStatus::NeedyAndTurnsLoopOn;
                        this_component.HowLoadServed = DataPlant::HowMet::NoneDemand;
                    } break;
                    case DataPlant::PlantEquipmentType::CoilWaterCooling: { //               = 39  ! demand side component
                        this_component.FlowCtrl = DataBranchAirLoopPlant::ControlType::Active;
                        this_component.FlowPriority = DataPlant::LoopFlowStatus::NeedyAndTurnsLoopOn;
                        this_component.HowLoadServed = DataPlant::HowMet::NoneDemand;
                    } break;
                    case DataPlant::PlantEquipmentType::CoilWaterDetailedFlatCooling: { //      = 40  ! demand side component
                        this_component.FlowCtrl = DataBranchAirLoopPlant::ControlType::Active;
                        this_component.FlowPriority = DataPlant::LoopFlowStatus::NeedyAndTurnsLoopOn;
                        this_component.HowLoadServed = DataPlant::HowMet::NoneDemand;
                    } break;
                    case DataPlant::PlantEquipmentType::CoilWaterSimpleHeating: { //           = 41  ! demand side component
                        this_component.FlowCtrl = DataBranchAirLoopPlant::ControlType::Active;
                        this_component.FlowPriority = DataPlant::LoopFlowStatus::NeedyAndTurnsLoopOn;
                        this_component.HowLoadServed = DataPlant::HowMet::NoneDemand;
                    } break;
                    case DataPlant::PlantEquipmentType::CoilSteamAirHeating: { //         = 42  ! demand side component
                        this_component.FlowCtrl = DataBranchAirLoopPlant::ControlType::Active;
                        this_component.FlowPriority = DataPlant::LoopFlowStatus::NeedyAndTurnsLoopOn;
                        this_component.HowLoadServed = DataPlant::HowMet::NoneDemand;
                    } break;
                    case DataPlant::PlantEquipmentType::SolarCollectorFlatPlate: { //         = 43  ! demand side component
                        this_component.FlowCtrl = DataBranchAirLoopPlant::ControlType::Active;
                        this_component.FlowPriority = DataPlant::LoopFlowStatus::NeedyAndTurnsLoopOn;
                        this_component.HowLoadServed = DataPlant::HowMet::PassiveCap;
                    } break;
                    case DataPlant::PlantEquipmentType::PlantLoadProfile: { //            = 44  ! demand side component
                        this_component.FlowCtrl = DataBranchAirLoopPlant::ControlType::Active;
                        this_component.FlowPriority = DataPlant::LoopFlowStatus::NeedyAndTurnsLoopOn;
                        this_component.HowLoadServed = DataPlant::HowMet::NoneDemand;
                    } break;
                    case DataPlant::PlantEquipmentType::GrndHtExchgSystem: { //            = 45
                        this_component.FlowCtrl = DataBranchAirLoopPlant::ControlType::Active;
                        this_component.FlowPriority = DataPlant::LoopFlowStatus::TakesWhatGets;
                        this_component.HowLoadServed = DataPlant::HowMet::PassiveCap;
                    } break;
                    case DataPlant::PlantEquipmentType::GrndHtExchgSurface: { //            = 46
                        this_component.FlowCtrl = DataBranchAirLoopPlant::ControlType::Active;
                        this_component.FlowPriority = DataPlant::LoopFlowStatus::TakesWhatGets;
                        this_component.HowLoadServed = DataPlant::HowMet::PassiveCap;
                    } break;
                    case DataPlant::PlantEquipmentType::GrndHtExchgPond: { //            = 47
                        this_component.FlowCtrl = DataBranchAirLoopPlant::ControlType::Active;
                        this_component.FlowPriority = DataPlant::LoopFlowStatus::TakesWhatGets;
                        this_component.HowLoadServed = DataPlant::HowMet::PassiveCap;
                    } break;
                    case DataPlant::PlantEquipmentType::Generator_MicroTurbine: { //          = 48  !newer FSEC turbine
                        this_component.FlowCtrl = DataBranchAirLoopPlant::ControlType::Active;
                        this_component.FlowPriority = DataPlant::LoopFlowStatus::NeedyAndTurnsLoopOn;
                        this_component.HowLoadServed = DataPlant::HowMet::ByNominalCap;
                    } break;
                    case DataPlant::PlantEquipmentType::Generator_ICEngine: { //             = 49
                        this_component.FlowCtrl = DataBranchAirLoopPlant::ControlType::Active;
                        this_component.FlowPriority = DataPlant::LoopFlowStatus::NeedyAndTurnsLoopOn;
                        this_component.HowLoadServed = DataPlant::HowMet::ByNominalCap;
                    } break;
                    case DataPlant::PlantEquipmentType::Generator_CTurbine: { //             = 50  !older BLAST turbine
                        this_component.FlowCtrl = DataBranchAirLoopPlant::ControlType::Active;
                        this_component.FlowPriority = DataPlant::LoopFlowStatus::NeedyAndTurnsLoopOn;
                        this_component.HowLoadServed = DataPlant::HowMet::ByNominalCap;
                    } break;
                    case DataPlant::PlantEquipmentType::Generator_MicroCHP: { //              = 51
                        this_component.FlowCtrl = DataBranchAirLoopPlant::ControlType::Active;
                        this_component.FlowPriority = DataPlant::LoopFlowStatus::NeedyAndTurnsLoopOn;
                        this_component.HowLoadServed = DataPlant::HowMet::ByNominalCap;
                    } break;
                    case DataPlant::PlantEquipmentType::Generator_FCStackCooler: { //         = 52
                        this_component.FlowCtrl = DataBranchAirLoopPlant::ControlType::Active;
                        this_component.FlowPriority = DataPlant::LoopFlowStatus::NeedyAndTurnsLoopOn;
                        this_component.HowLoadServed = DataPlant::HowMet::ByNominalCap;
                    } break;
                    case DataPlant::PlantEquipmentType::FluidCooler_SingleSpd: { //           = 53
                        this_component.FlowCtrl = DataBranchAirLoopPlant::ControlType::Active;
                        this_component.FlowPriority = DataPlant::LoopFlowStatus::TakesWhatGets;
                        this_component.HowLoadServed = DataPlant::HowMet::PassiveCap;
                    } break;
                    case DataPlant::PlantEquipmentType::FluidCooler_TwoSpd: { //            = 54
                        this_component.FlowCtrl = DataBranchAirLoopPlant::ControlType::Active;
                        this_component.FlowPriority = DataPlant::LoopFlowStatus::TakesWhatGets;
                        this_component.HowLoadServed = DataPlant::HowMet::PassiveCap;
                    } break;
                    case DataPlant::PlantEquipmentType::EvapFluidCooler_SingleSpd: { //       = 55
                        this_component.FlowCtrl = DataBranchAirLoopPlant::ControlType::Active;
                        this_component.FlowPriority = DataPlant::LoopFlowStatus::TakesWhatGets;
                        this_component.HowLoadServed = DataPlant::HowMet::PassiveCap;
                    } break;
                    case DataPlant::PlantEquipmentType::EvapFluidCooler_TwoSpd: { //         = 56
                        this_component.FlowCtrl = DataBranchAirLoopPlant::ControlType::Active;
                        this_component.FlowPriority = DataPlant::LoopFlowStatus::TakesWhatGets;
                        this_component.HowLoadServed = DataPlant::HowMet::PassiveCap;
                    } break;
                    case DataPlant::PlantEquipmentType::ChilledWaterTankMixed: { //         = 57
                        if (LoopSideCtr == LoopSideLocation::Demand) {
                            this_component.FlowCtrl = DataBranchAirLoopPlant::ControlType::Active;
                            this_component.FlowPriority = DataPlant::LoopFlowStatus::NeedyAndTurnsLoopOn;
                            this_component.HowLoadServed = DataPlant::HowMet::NoneDemand;
                        } else {
                            this_component.FlowCtrl = DataBranchAirLoopPlant::ControlType::Active;
                            this_component.FlowPriority = DataPlant::LoopFlowStatus::TakesWhatGets;
                            this_component.HowLoadServed = DataPlant::HowMet::PassiveCap;
                        }
                    } break;
                    case DataPlant::PlantEquipmentType::ChilledWaterTankStratified: { //      = 58
                        if (LoopSideCtr == LoopSideLocation::Demand) {
                            this_component.FlowCtrl = DataBranchAirLoopPlant::ControlType::Active;
                            this_component.FlowPriority = DataPlant::LoopFlowStatus::NeedyAndTurnsLoopOn;
                            this_component.HowLoadServed = DataPlant::HowMet::NoneDemand;
                        } else {
                            this_component.FlowCtrl = DataBranchAirLoopPlant::ControlType::Active;
                            this_component.FlowPriority = DataPlant::LoopFlowStatus::TakesWhatGets;
                            this_component.HowLoadServed = DataPlant::HowMet::PassiveCap;
                        }
                    } break;
                    case DataPlant::PlantEquipmentType::PVTSolarCollectorFlatPlate: { //      = 59
                        this_component.FlowCtrl = DataBranchAirLoopPlant::ControlType::Active;
                        this_component.FlowPriority = DataPlant::LoopFlowStatus::NeedyAndTurnsLoopOn;
                        this_component.HowLoadServed = DataPlant::HowMet::PassiveCap;
                        // next batch for ZoneHVAC
                    } break;
                    case DataPlant::PlantEquipmentType::Baseboard_Conv_Water: { //        = 60
                        this_component.FlowCtrl = DataBranchAirLoopPlant::ControlType::Active;
                        this_component.FlowPriority = DataPlant::LoopFlowStatus::NeedyAndTurnsLoopOn;
                        this_component.HowLoadServed = DataPlant::HowMet::NoneDemand;
                    } break;
                    case DataPlant::PlantEquipmentType::Baseboard_Rad_Conv_Steam: { //      = 61
                        this_component.FlowCtrl = DataBranchAirLoopPlant::ControlType::Active;
                        this_component.FlowPriority = DataPlant::LoopFlowStatus::NeedyAndTurnsLoopOn;
                        this_component.HowLoadServed = DataPlant::HowMet::NoneDemand;
                    } break;
                    case DataPlant::PlantEquipmentType::Baseboard_Rad_Conv_Water: { //      = 62
                        this_component.FlowCtrl = DataBranchAirLoopPlant::ControlType::Active;
                        this_component.FlowPriority = DataPlant::LoopFlowStatus::NeedyAndTurnsLoopOn;
                        this_component.HowLoadServed = DataPlant::HowMet::NoneDemand;
                    } break;
                    case DataPlant::PlantEquipmentType::CoolingPanel_Simple: {
                        this_component.FlowCtrl = DataBranchAirLoopPlant::ControlType::Active;
                        this_component.FlowPriority = DataPlant::LoopFlowStatus::NeedyAndTurnsLoopOn;
                        this_component.HowLoadServed = DataPlant::HowMet::NoneDemand;
                    } break;
                    case DataPlant::PlantEquipmentType::LowTempRadiant_VarFlow: {
                        this_component.FlowCtrl = DataBranchAirLoopPlant::ControlType::Active;
                        this_component.FlowPriority = DataPlant::LoopFlowStatus::NeedyAndTurnsLoopOn;
                        this_component.HowLoadServed = DataPlant::HowMet::NoneDemand;
                    } break;
                    case DataPlant::PlantEquipmentType::LowTempRadiant_ConstFlow: {
                        this_component.FlowCtrl = DataBranchAirLoopPlant::ControlType::Active;
                        this_component.FlowPriority = DataPlant::LoopFlowStatus::NeedyAndTurnsLoopOn;
                        this_component.HowLoadServed = DataPlant::HowMet::NoneDemand;
                    } break;
                    case DataPlant::PlantEquipmentType::CooledBeamAirTerminal: {
                        this_component.FlowCtrl = DataBranchAirLoopPlant::ControlType::Active;
                        this_component.FlowPriority = DataPlant::LoopFlowStatus::NeedyAndTurnsLoopOn;
                        this_component.HowLoadServed = DataPlant::HowMet::NoneDemand;
                    } break;
                    case DataPlant::PlantEquipmentType::FourPipeBeamAirTerminal: {
                        this_component.FlowCtrl = DataBranchAirLoopPlant::ControlType::Active;
                        this_component.FlowPriority = DataPlant::LoopFlowStatus::NeedyAndTurnsLoopOn;
                        this_component.HowLoadServed = DataPlant::HowMet::NoneDemand;
                    } break;
                    case DataPlant::PlantEquipmentType::CoilWAHPHeatingEquationFit: {
                        this_component.FlowCtrl = DataBranchAirLoopPlant::ControlType::Active;
                        this_component.FlowPriority = DataPlant::LoopFlowStatus::NeedyAndTurnsLoopOn;
                        this_component.HowLoadServed = DataPlant::HowMet::NoneDemand;
                    } break;
                    case DataPlant::PlantEquipmentType::CoilWAHPCoolingEquationFit: {
                        this_component.FlowCtrl = DataBranchAirLoopPlant::ControlType::Active;
                        this_component.FlowPriority = DataPlant::LoopFlowStatus::NeedyAndTurnsLoopOn;
                        this_component.HowLoadServed = DataPlant::HowMet::NoneDemand;
                    } break;
                    case DataPlant::PlantEquipmentType::CoilVSWAHPHeatingEquationFit: {
                        this_component.FlowCtrl = DataBranchAirLoopPlant::ControlType::Active;
                        this_component.FlowPriority = DataPlant::LoopFlowStatus::NeedyAndTurnsLoopOn;
                        this_component.HowLoadServed = DataPlant::HowMet::NoneDemand;
                    } break;
                    case DataPlant::PlantEquipmentType::CoilVSWAHPCoolingEquationFit: {
                        this_component.FlowCtrl = DataBranchAirLoopPlant::ControlType::Active;
                        this_component.FlowPriority = DataPlant::LoopFlowStatus::NeedyAndTurnsLoopOn;
                        this_component.HowLoadServed = DataPlant::HowMet::NoneDemand;
                    } break;
                    case DataPlant::PlantEquipmentType::CoilWAHPHeatingParamEst: {
                        this_component.FlowCtrl = DataBranchAirLoopPlant::ControlType::Active;
                        this_component.FlowPriority = DataPlant::LoopFlowStatus::NeedyAndTurnsLoopOn;
                        this_component.HowLoadServed = DataPlant::HowMet::NoneDemand;
                    } break;
                    case DataPlant::PlantEquipmentType::CoilWAHPCoolingParamEst: {
                        this_component.FlowCtrl = DataBranchAirLoopPlant::ControlType::Active;
                        this_component.FlowPriority = DataPlant::LoopFlowStatus::NeedyAndTurnsLoopOn;
                        this_component.HowLoadServed = DataPlant::HowMet::NoneDemand;
                    } break;
                    case DataPlant::PlantEquipmentType::RefrigSystemWaterCondenser: {
                        this_component.FlowCtrl = DataBranchAirLoopPlant::ControlType::Active;
                        this_component.FlowPriority = DataPlant::LoopFlowStatus::NeedyAndTurnsLoopOn;
                        this_component.HowLoadServed = DataPlant::HowMet::PassiveCap;
                    } break;
                    case DataPlant::PlantEquipmentType::RefrigerationWaterCoolRack: {
                        this_component.FlowCtrl = DataBranchAirLoopPlant::ControlType::Active;
                        this_component.FlowPriority = DataPlant::LoopFlowStatus::NeedyAndTurnsLoopOn;
                        this_component.HowLoadServed = DataPlant::HowMet::PassiveCap;
                    } break;
                    case DataPlant::PlantEquipmentType::MultiSpeedHeatPumpRecovery: {
                        this_component.FlowCtrl = DataBranchAirLoopPlant::ControlType::Active;
                        this_component.FlowPriority = DataPlant::LoopFlowStatus::NeedyAndTurnsLoopOn;
                        this_component.HowLoadServed = DataPlant::HowMet::PassiveCap;
                    } break;
                    case DataPlant::PlantEquipmentType::UnitarySysRecovery: {
                        this_component.FlowCtrl = DataBranchAirLoopPlant::ControlType::Active;
                        this_component.FlowPriority = DataPlant::LoopFlowStatus::NeedyAndTurnsLoopOn;
                        this_component.HowLoadServed = DataPlant::HowMet::PassiveCap;
                    } break;
                    case DataPlant::PlantEquipmentType::PipingSystemPipeCircuit: {
                        this_component.FlowCtrl = DataBranchAirLoopPlant::ControlType::Active;
                        this_component.FlowPriority = DataPlant::LoopFlowStatus::TakesWhatGets;
                        this_component.HowLoadServed = DataPlant::HowMet::PassiveCap;
                    } break;
                    case DataPlant::PlantEquipmentType::SolarCollectorICS: { //         = 75
                        this_component.FlowCtrl = DataBranchAirLoopPlant::ControlType::Active;
                        this_component.FlowPriority = DataPlant::LoopFlowStatus::NeedyAndTurnsLoopOn;
                        this_component.HowLoadServed = DataPlant::HowMet::PassiveCap;
                    } break;
                    case DataPlant::PlantEquipmentType::PlantComponentUserDefined: {
                        this_component.FlowCtrl = DataBranchAirLoopPlant::ControlType::Active;
                        this_component.FlowPriority = DataPlant::LoopFlowStatus::Invalid;
                        this_component.HowLoadServed = DataPlant::HowMet::Invalid;
                    } break;
                    case DataPlant::PlantEquipmentType::CoilUserDefined: {
                        this_component.FlowCtrl = DataBranchAirLoopPlant::ControlType::Active;
                        this_component.FlowPriority = DataPlant::LoopFlowStatus::Invalid;
                        this_component.HowLoadServed = DataPlant::HowMet::Invalid;
                    } break;
                    case DataPlant::PlantEquipmentType::ZoneHVACAirUserDefined: {
                        this_component.FlowCtrl = DataBranchAirLoopPlant::ControlType::Active;
                        this_component.FlowPriority = DataPlant::LoopFlowStatus::Invalid;
                        this_component.HowLoadServed = DataPlant::HowMet::Invalid;
                    } break;
                    case DataPlant::PlantEquipmentType::AirTerminalUserDefined: {
                        this_component.FlowCtrl = DataBranchAirLoopPlant::ControlType::Active;
                        this_component.FlowPriority = DataPlant::LoopFlowStatus::Invalid;
                        this_component.HowLoadServed = DataPlant::HowMet::Invalid;
                    } break;
                    case DataPlant::PlantEquipmentType::HeatPumpVRF: { //       =  82  ! AirConditioner:VariableRefrigerantFlow
                        this_component.FlowCtrl = DataBranchAirLoopPlant::ControlType::Active;

                        if (LoopSideCtr == LoopSideLocation::Demand) {
                            this_component.FlowPriority = DataPlant::LoopFlowStatus::NeedyAndTurnsLoopOn;
                            this_component.HowLoadServed = DataPlant::HowMet::NoneDemand;
                        } else { // should never happen
                            this_component.FlowPriority = DataPlant::LoopFlowStatus::TakesWhatGets;
                            this_component.HowLoadServed = DataPlant::HowMet::PassiveCap;
                        }
                    } break;
                    case DataPlant::PlantEquipmentType::WaterSource: {
                        this_component.FlowCtrl = DataBranchAirLoopPlant::ControlType::Active;
                        this_component.FlowPriority = DataPlant::LoopFlowStatus::TakesWhatGets;
                        this_component.HowLoadServed = DataPlant::HowMet::ByNominalCapLowOutLimit;
                    } break;
                    case DataPlant::PlantEquipmentType::GrndHtExchgHorizTrench: { // = 83  GroundHeatExchanger:HorizontalTrench
                        this_component.FlowCtrl = DataBranchAirLoopPlant::ControlType::Active;
                        this_component.FlowPriority = DataPlant::LoopFlowStatus::TakesWhatGets;
                        this_component.HowLoadServed = DataPlant::HowMet::PassiveCap;
                    } break;
                    case DataPlant::PlantEquipmentType::FluidToFluidPlantHtExchg: { //          = 84
                        this_component.FlowCtrl = DataBranchAirLoopPlant::ControlType::Active;
                        if (LoopSideCtr == LoopSideLocation::Demand) {
                            this_component.FlowPriority = DataPlant::LoopFlowStatus::NeedyAndTurnsLoopOn;
                            this_component.HowLoadServed = DataPlant::HowMet::NoneDemand;
                        } else {
                            this_component.FlowPriority = DataPlant::LoopFlowStatus::TakesWhatGets;
                            this_component.HowLoadServed = DataPlant::HowMet::PassiveCap;
<<<<<<< HEAD
                        } else if (SELECT_CASE_var == DataPlant::PlantEquipmentType::FluidToFluidPlantHtExchg) { //          = 84
                            this_component.FlowCtrl = DataBranchAirLoopPlant::ControlType::Active;
                            if (LoopSideCtr == LoopSideLocation::Demand) {
                                this_component.FlowPriority = DataPlant::LoopFlowStatus::NeedyAndTurnsLoopOn;
                                this_component.HowLoadServed = DataPlant::HowMet::NoneDemand;
                            } else {
                                this_component.FlowPriority = DataPlant::LoopFlowStatus::TakesWhatGets;
                                this_component.HowLoadServed = DataPlant::HowMet::PassiveCap;
                            }
                        } else if (SELECT_CASE_var == DataPlant::PlantEquipmentType::SteamToWaterPlantHtExchg) {
                            this_component.FlowCtrl = DataBranchAirLoopPlant::ControlType::Active;
                            if (LoopSideCtr == LoopSideLocation::Demand) {
                                this_component.FlowPriority = DataPlant::LoopFlowStatus::NeedyAndTurnsLoopOn;
                                this_component.HowLoadServed = DataPlant::HowMet::NoneDemand;
                            } else {
                                this_component.FlowPriority = DataPlant::LoopFlowStatus::TakesWhatGets;
                                this_component.HowLoadServed = DataPlant::HowMet::PassiveCap;
                            }
                        } else if (SELECT_CASE_var == DataPlant::PlantEquipmentType::CentralGroundSourceHeatPump) { // 86
                            this_component.FlowCtrl = DataBranchAirLoopPlant::ControlType::Active;
                            if (LoopSideCtr == LoopSideLocation::Demand) {
                                this_component.FlowPriority = DataPlant::LoopFlowStatus::NeedyAndTurnsLoopOn;
                                this_component.HowLoadServed = DataPlant::HowMet::NoneDemand;
                            } else {
                                this_component.FlowPriority = DataPlant::LoopFlowStatus::NeedyIfLoopOn;
                                this_component.HowLoadServed = DataPlant::HowMet::ByNominalCap;
                            }
                        } else if (SELECT_CASE_var == DataPlant::PlantEquipmentType::PackagedTESCoolingCoil) { // 88
                            this_component.FlowCtrl = DataBranchAirLoopPlant::ControlType::Active;
                            this_component.FlowPriority = DataPlant::LoopFlowStatus::TakesWhatGets;
=======
                        }
                    } break;
                    case DataPlant::PlantEquipmentType::CentralGroundSourceHeatPump: { // 86
                        this_component.FlowCtrl = DataBranchAirLoopPlant::ControlType::Active;
                        if (LoopSideCtr == LoopSideLocation::Demand) {
                            this_component.FlowPriority = DataPlant::LoopFlowStatus::NeedyAndTurnsLoopOn;
>>>>>>> e4ab80a5
                            this_component.HowLoadServed = DataPlant::HowMet::NoneDemand;
                        } else {
                            this_component.FlowPriority = DataPlant::LoopFlowStatus::NeedyIfLoopOn;
                            this_component.HowLoadServed = DataPlant::HowMet::ByNominalCap;
                        }
                    } break;
                    case DataPlant::PlantEquipmentType::PackagedTESCoolingCoil: { // 88
                        this_component.FlowCtrl = DataBranchAirLoopPlant::ControlType::Active;
                        this_component.FlowPriority = DataPlant::LoopFlowStatus::TakesWhatGets;
                        this_component.HowLoadServed = DataPlant::HowMet::NoneDemand;
                    } break;
                    case DataPlant::PlantEquipmentType::SwimmingPool_Indoor: { // 90
                        this_component.FlowCtrl = DataBranchAirLoopPlant::ControlType::Active;
                        this_component.FlowPriority = DataPlant::LoopFlowStatus::NeedyAndTurnsLoopOn;
                        this_component.HowLoadServed = DataPlant::HowMet::NoneDemand;
                    } break;
                    case DataPlant::PlantEquipmentType::GrndHtExchgSlinky: { //            = 91
                        this_component.FlowCtrl = DataBranchAirLoopPlant::ControlType::Active;
                        this_component.FlowPriority = DataPlant::LoopFlowStatus::TakesWhatGets;
                        this_component.HowLoadServed = DataPlant::HowMet::PassiveCap;
                    } break;
                    case DataPlant::PlantEquipmentType::HeatPumpEIRCooling:
                    case PlantEquipmentType::HeatPumpEIRHeating: { // 95, 96
                        this_component.FlowCtrl = DataBranchAirLoopPlant::ControlType::Active;
                        if (LoopSideCtr == LoopSideLocation::Demand) {
                            this_component.FlowPriority = DataPlant::LoopFlowStatus::NeedyAndTurnsLoopOn;
                            this_component.HowLoadServed = DataPlant::HowMet::NoneDemand;
                        } else {
                            this_component.FlowPriority = DataPlant::LoopFlowStatus::NeedyIfLoopOn;
                            this_component.HowLoadServed = DataPlant::HowMet::ByNominalCap;
                        }
                    } break;
                    default: {
                        ShowSevereError(state, "SetBranchControlTypes: Caught unexpected equipment type of number");
                    } break;
                    }
                }
            }
        }
    }

    // now set up branch control types based on components.

    if (allocated(state.dataPlnt->PlantLoop)) {
        NumCount = size(state.dataPlnt->PlantLoop);
    } else {
        NumCount = 0;
    }
    for (LoopCtr = 1; LoopCtr <= NumCount; ++LoopCtr) { // SIZE(PlantLoop)
        for (DataPlant::LoopSideLocation LoopSideCtr : DataPlant::LoopSideKeys) {
            for (BranchCtr = 1; BranchCtr <= state.dataPlnt->PlantLoop(LoopCtr).LoopSide(LoopSideCtr).TotalBranches; ++BranchCtr) {
                ActiveCount = 0;
                BypassCount = 0;
                for (CompCtr = 1; CompCtr <= isize(state.dataPlnt->PlantLoop(LoopCtr).LoopSide(LoopSideCtr).Branch(BranchCtr).Comp); ++CompCtr) {
                    ComponentFlowCtrl = state.dataPlnt->PlantLoop(LoopCtr).LoopSide(LoopSideCtr).Branch(BranchCtr).Comp(CompCtr).FlowCtrl;

                    switch (ComponentFlowCtrl) {
                    case DataBranchAirLoopPlant::ControlType::Invalid: {
                        state.dataPlnt->PlantLoop(LoopCtr).LoopSide(LoopSideCtr).Branch(BranchCtr).controlType =
                            DataBranchAirLoopPlant::ControlType::Passive;
                    } break;
                    case DataBranchAirLoopPlant::ControlType::Active: {
                        ++ActiveCount;
                        if (ActiveCount > 1) {
                            //  assume multiple active components in series means branch is SeriesActive
                            state.dataPlnt->PlantLoop(LoopCtr).LoopSide(LoopSideCtr).Branch(BranchCtr).controlType =
                                DataBranchAirLoopPlant::ControlType::SeriesActive;
                            // assume all components on branch are to be SeriesActive as well
                            for (auto &e : state.dataPlnt->PlantLoop(LoopCtr).LoopSide(LoopSideCtr).Branch(BranchCtr).Comp)
                                e.FlowCtrl = DataBranchAirLoopPlant::ControlType::SeriesActive;
                        } else {
                            state.dataPlnt->PlantLoop(LoopCtr).LoopSide(LoopSideCtr).Branch(BranchCtr).controlType =
                                DataBranchAirLoopPlant::ControlType::Active;
                        }

                        if (BypassCount > 0) {
                            ShowSevereError(state, "An active component is on the same branch as a pipe situated between splitter/mixer");
                            ShowContinueError(state,
                                              "Occurs in Branch=" + state.dataPlnt->PlantLoop(LoopCtr).LoopSide(LoopSideCtr).Branch(BranchCtr).Name);
                            ShowContinueError(state, "Occurs in Plant Loop=" + state.dataPlnt->PlantLoop(LoopCtr).Name);
                            ShowContinueError(state, "SetupBranchControlTypes: and the simulation continues");
                            //  note not sure why this is so bad.  heat transfer pipe might be a good reason to allow this?
                            //   this used to fatal in older PlantFlowResolver.
                        }

                        // test for active component in series with bypass
                    } break;
                    case DataBranchAirLoopPlant::ControlType::Bypass: {
                        ++BypassCount;
                        state.dataPlnt->PlantLoop(LoopCtr).LoopSide(LoopSideCtr).Branch(BranchCtr).controlType =
                            DataBranchAirLoopPlant::ControlType::Bypass;
                        state.dataPlnt->PlantLoop(LoopCtr).LoopSide(LoopSideCtr).Branch(BranchCtr).IsBypass = true;
                        state.dataPlnt->PlantLoop(LoopCtr).LoopSide(LoopSideCtr).BypassExists = true;

                        if (CompCtr > 1) {
                            ShowSevereError(state, "A pipe used as a bypass should not be in series with another component");
                            ShowContinueError(
                                state, "Occurs in Branch = " + state.dataPlnt->PlantLoop(LoopCtr).LoopSide(LoopSideCtr).Branch(BranchCtr).Name);
                            ShowContinueError(state, "Occurs in PlantLoop = " + state.dataPlnt->PlantLoop(LoopCtr).Name);
                            ShowFatalError(state, "SetupBranchControlTypes: preceding condition causes termination.");
                        }
                    } break;
                    case DataBranchAirLoopPlant::ControlType::Passive: {
                        if (ActiveCount > 0) {
                            // do nothing, branch set before)
                        } else {
                            if (BypassCount > 0) {

                            } else {
                                state.dataPlnt->PlantLoop(LoopCtr).LoopSide(LoopSideCtr).Branch(BranchCtr).controlType =
                                    DataBranchAirLoopPlant::ControlType::Passive;
                            }
                        }
                    } break;
                    case DataBranchAirLoopPlant::ControlType::SeriesActive: {
                        // do nothing, already set when more than one active component found on a branch
                    } break;
                    default:
                        break;
                    }
                }
            }
        }
    }
}

void CheckIfAnyPlant(EnergyPlusData &state)
{

    // SUBROUTINE INFORMATION:
    //       AUTHOR         Brent Griffith
    //       DATE WRITTEN   Sept 2010
    //       MODIFIED       na
    //       RE-ENGINEERED  na

    // PURPOSE OF THIS SUBROUTINE:
    // determine if any plant loops will be ever be set up

    // METHODOLOGY EMPLOYED:
    // use input processor ot find number of plant loops

    // Using/Aliasing
    // SUBROUTINE LOCAL VARIABLE DECLARATIONS:
    int numPlantLoopsCheck;
    int numCondenserLoopsCheck;
    auto &cCurrentModuleObject = state.dataIPShortCut->cCurrentModuleObject;
    cCurrentModuleObject = "PlantLoop";
    numPlantLoopsCheck = state.dataInputProcessing->inputProcessor->getNumObjectsFound(state, cCurrentModuleObject);

    cCurrentModuleObject = "CondenserLoop";
    numCondenserLoopsCheck = state.dataInputProcessing->inputProcessor->getNumObjectsFound(state, cCurrentModuleObject);

    if ((numPlantLoopsCheck + numCondenserLoopsCheck) > 0) {
        state.dataGlobal->AnyPlantInModel = true;
    } else {
        state.dataGlobal->AnyPlantInModel = false;
        state.dataPlnt->PlantLoop.allocate(0);
    }
}

void CheckOngoingPlantWarnings(EnergyPlusData &state)
{
    int LoopNum;
    for (LoopNum = 1; LoopNum <= state.dataPlnt->TotNumLoops; ++LoopNum) {
        // Warning if the excess storage time is more than half of the total time
        if (state.dataPlnt->PlantLoop(LoopNum).LoopSide(LoopSideLocation::Demand).LoopSideInlet_CapExcessStorageTime >
            state.dataPlnt->PlantLoop(LoopNum).LoopSide(LoopSideLocation::Demand).LoopSideInlet_TotalTime / 2) {
            ShowWarningError(
                state, "Plant Loop: " + state.dataPlnt->PlantLoop(LoopNum).Name + " Demand Side is storing excess heat the majority of the time.");
            ShowContinueError(state,
                              format("Excesss Storage Time={:.2R}[hr], Total Loop Active Time={:.2R}[hr]",
                                     state.dataPlnt->PlantLoop(LoopNum).LoopSide(LoopSideLocation::Supply).LoopSideInlet_CapExcessStorageTime,
                                     state.dataPlnt->PlantLoop(LoopNum).LoopSide(LoopSideLocation::Demand).LoopSideInlet_TotalTime));
        }
        if (state.dataPlnt->PlantLoop(LoopNum).LoopSide(LoopSideLocation::Supply).LoopSideInlet_CapExcessStorageTime >
            state.dataPlnt->PlantLoop(LoopNum).LoopSide(LoopSideLocation::Supply).LoopSideInlet_TotalTime / 2) {
            ShowWarningError(
                state, "Plant Loop: " + state.dataPlnt->PlantLoop(LoopNum).Name + " Supply Side is storing excess heat the majority of the time.");
            ShowContinueError(state,
                              format("Excesss Storage Time={:.2R}[hr], Total Loop Active Time={:.2R}[hr]",
                                     state.dataPlnt->PlantLoop(LoopNum).LoopSide(LoopSideLocation::Supply).LoopSideInlet_CapExcessStorageTime,
                                     state.dataPlnt->PlantLoop(LoopNum).LoopSide(LoopSideLocation::Demand).LoopSideInlet_TotalTime));
        }
    }
}

void EmptyPlantComponent::oneTimeInit([[maybe_unused]] EnergyPlusData &state)
{
}
void EmptyPlantComponent::oneTimeInit_new([[maybe_unused]] EnergyPlusData &state)
{
}
} // namespace EnergyPlus::PlantManager<|MERGE_RESOLUTION|>--- conflicted
+++ resolved
@@ -2841,34 +2841,6 @@
                     // PLANT LOAD PROFILE
                     for (CompNum = 1; CompNum <= state.dataPlnt->PlantLoop(LoopNum).LoopSide(SideNum).Branch(BranchNum).TotalComponents; ++CompNum) {
                         ShouldBeACTIVE = false;
-<<<<<<< HEAD
-                        {
-                            auto const SELECT_CASE_var(state.dataPlnt->PlantLoop(LoopNum).LoopSide(SideNum).Branch(BranchNum).Comp(CompNum).Type);
-
-                            if (SELECT_CASE_var == DataPlant::PlantEquipmentType::WtrHeaterMixed) {
-                                ShouldBeACTIVE = true;
-                            } else if (SELECT_CASE_var == DataPlant::PlantEquipmentType::WtrHeaterStratified) {
-                                ShouldBeACTIVE = true;
-                            } else if (SELECT_CASE_var == DataPlant::PlantEquipmentType::WaterUseConnection) {
-                                ShouldBeACTIVE = true;
-                            } else if (SELECT_CASE_var == DataPlant::PlantEquipmentType::CoilWaterCooling) {
-                                ShouldBeACTIVE = true;
-                            } else if (SELECT_CASE_var == DataPlant::PlantEquipmentType::CoilWaterDetailedFlatCooling) {
-                                ShouldBeACTIVE = true;
-                            } else if (SELECT_CASE_var == DataPlant::PlantEquipmentType::CoilWaterSimpleHeating) {
-                                ShouldBeACTIVE = true;
-                            } else if (SELECT_CASE_var == DataPlant::PlantEquipmentType::CoilSteamAirHeating) {
-                                ShouldBeACTIVE = true;
-                            } else if (SELECT_CASE_var == DataPlant::PlantEquipmentType::SolarCollectorFlatPlate) {
-                                ShouldBeACTIVE = true;
-                            } else if (SELECT_CASE_var == DataPlant::PlantEquipmentType::PlantLoadProfile) {
-                                ShouldBeACTIVE = true;
-                            } else if (SELECT_CASE_var == DataPlant::PlantEquipmentType::PlantLoadProfileSteam) {
-                                ShouldBeACTIVE = true;
-                            } else {
-                                // not a demand side component that we know needs to be active, do nothing
-                            }
-=======
                         switch (state.dataPlnt->PlantLoop(LoopNum).LoopSide(SideNum).Branch(BranchNum).Comp(CompNum).Type) {
                         case DataPlant::PlantEquipmentType::WtrHeaterMixed:
                         case DataPlant::PlantEquipmentType::WtrHeaterStratified:
@@ -2878,13 +2850,13 @@
                         case DataPlant::PlantEquipmentType::CoilWaterSimpleHeating:
                         case DataPlant::PlantEquipmentType::CoilSteamAirHeating:
                         case DataPlant::PlantEquipmentType::SolarCollectorFlatPlate:
-                        case DataPlant::PlantEquipmentType::PlantLoadProfile: {
+                        case DataPlant::PlantEquipmentType::PlantLoadProfile:
+                        case DataPlant::PlantEquipmentType::PlantLoadProfileSteam: {
                             ShouldBeACTIVE = true;
                         } break;
                         default: {
                             // not a demand side component that we know needs to be active, do nothing
                         } break;
->>>>>>> e4ab80a5
                         }
 
                         if (ShouldBeACTIVE) {
@@ -3631,34 +3603,12 @@
                         } else {
                             this_component.FlowPriority = DataPlant::LoopFlowStatus::TakesWhatGets;
                             this_component.HowLoadServed = DataPlant::HowMet::ByNominalCapLowOutLimit;
-<<<<<<< HEAD
-                        } else if (SELECT_CASE_var == DataPlant::PlantEquipmentType::PurchHotWater) { //                    = 27
-                            this_component.FlowCtrl = DataBranchAirLoopPlant::ControlType::Active;
-                            this_component.FlowPriority = DataPlant::LoopFlowStatus::TakesWhatGets;
-                            this_component.HowLoadServed = DataPlant::HowMet::ByNominalCapHiOutLimit;
-                        } else if (SELECT_CASE_var == DataPlant::PlantEquipmentType::PurchSteam) { 
-                            this_component.FlowCtrl = DataBranchAirLoopPlant::ControlType::Active;
-                            this_component.FlowPriority = DataPlant::LoopFlowStatus::TakesWhatGets;
-                            this_component.HowLoadServed = DataPlant::HowMet::ByNominalCapHiOutLimit;
-                        } else if (SELECT_CASE_var == DataPlant::PlantEquipmentType::TS_IceDetailed) { //                   = 28
-                            this_component.FlowCtrl = DataBranchAirLoopPlant::ControlType::Active;
-                            this_component.FlowPriority = DataPlant::LoopFlowStatus::NeedyIfLoopOn;
-                            this_component.HowLoadServed = DataPlant::HowMet::PassiveCap;
-                        } else if (SELECT_CASE_var == DataPlant::PlantEquipmentType::TS_IceSimple) { //                    = 29
-                            this_component.FlowCtrl = DataBranchAirLoopPlant::ControlType::Active;
-                            this_component.FlowPriority = DataPlant::LoopFlowStatus::NeedyIfLoopOn;
-                            this_component.HowLoadServed = DataPlant::HowMet::PassiveCap;
-                        } else if (SELECT_CASE_var == DataPlant::PlantEquipmentType::ValveTempering) { //                  = 30
-                            this_component.FlowCtrl = DataBranchAirLoopPlant::ControlType::Active;
-                            this_component.FlowPriority = DataPlant::LoopFlowStatus::NeedyIfLoopOn;
-=======
                         }
                     } break;
                     case DataPlant::PlantEquipmentType::Chiller_CombTurbine: { //           =  5
                         this_component.FlowCtrl = DataBranchAirLoopPlant::ControlType::Active;
                         if (LoopSideCtr == LoopSideLocation::Demand) {
                             this_component.FlowPriority = DataPlant::LoopFlowStatus::NeedyAndTurnsLoopOn;
->>>>>>> e4ab80a5
                             this_component.HowLoadServed = DataPlant::HowMet::NoneDemand;
                         } else {
                             this_component.FlowPriority = DataPlant::LoopFlowStatus::TakesWhatGets;
@@ -3773,24 +3723,7 @@
                         if (LoopSideCtr == LoopSideLocation::Demand) {
                             this_component.FlowPriority = DataPlant::LoopFlowStatus::NeedyAndTurnsLoopOn;
                             this_component.HowLoadServed = DataPlant::HowMet::NoneDemand;
-<<<<<<< HEAD
-                        } else if (SELECT_CASE_var == DataPlant::PlantEquipmentType::PlantLoadProfileSteam) {
-                            this_component.FlowCtrl = DataBranchAirLoopPlant::ControlType::Active;
-                            this_component.FlowPriority = DataPlant::LoopFlowStatus::NeedyAndTurnsLoopOn;
-                            this_component.HowLoadServed = DataPlant::HowMet::NoneDemand;
-                        } else if (SELECT_CASE_var == DataPlant::PlantEquipmentType::GrndHtExchgSystem) { //            = 45
-                            this_component.FlowCtrl = DataBranchAirLoopPlant::ControlType::Active;
-                            this_component.FlowPriority = DataPlant::LoopFlowStatus::TakesWhatGets;
-                            this_component.HowLoadServed = DataPlant::HowMet::PassiveCap;
-                        } else if (SELECT_CASE_var == DataPlant::PlantEquipmentType::GrndHtExchgSurface) { //            = 46
-                            this_component.FlowCtrl = DataBranchAirLoopPlant::ControlType::Active;
-                            this_component.FlowPriority = DataPlant::LoopFlowStatus::TakesWhatGets;
-                            this_component.HowLoadServed = DataPlant::HowMet::PassiveCap;
-                        } else if (SELECT_CASE_var == DataPlant::PlantEquipmentType::GrndHtExchgPond) { //            = 47
-                            this_component.FlowCtrl = DataBranchAirLoopPlant::ControlType::Active;
-=======
                         } else {
->>>>>>> e4ab80a5
                             this_component.FlowPriority = DataPlant::LoopFlowStatus::TakesWhatGets;
                             this_component.HowLoadServed = DataPlant::HowMet::ByNominalCap;
                         }
@@ -3910,6 +3843,11 @@
                         this_component.FlowPriority = DataPlant::LoopFlowStatus::TakesWhatGets;
                         this_component.HowLoadServed = DataPlant::HowMet::ByNominalCapHiOutLimit;
                     } break;
+                    case DataPlant::PlantEquipmentType::PurchSteam: { //                    
+                        this_component.FlowCtrl = DataBranchAirLoopPlant::ControlType::Active;
+                        this_component.FlowPriority = DataPlant::LoopFlowStatus::TakesWhatGets;
+                        this_component.HowLoadServed = DataPlant::HowMet::ByNominalCapHiOutLimit;
+                    } break;
                     case DataPlant::PlantEquipmentType::TS_IceDetailed: { //                   = 28
                         this_component.FlowCtrl = DataBranchAirLoopPlant::ControlType::Active;
                         this_component.FlowPriority = DataPlant::LoopFlowStatus::NeedyIfLoopOn;
@@ -4007,6 +3945,11 @@
                         this_component.FlowPriority = DataPlant::LoopFlowStatus::NeedyAndTurnsLoopOn;
                         this_component.HowLoadServed = DataPlant::HowMet::NoneDemand;
                     } break;
+                    case DataPlant::PlantEquipmentType::PlantLoadProfileSteam: { // 
+                        this_component.FlowCtrl = DataBranchAirLoopPlant::ControlType::Active;
+                        this_component.FlowPriority = DataPlant::LoopFlowStatus::NeedyAndTurnsLoopOn;
+                        this_component.HowLoadServed = DataPlant::HowMet::NoneDemand;
+                    } break;
                     case DataPlant::PlantEquipmentType::GrndHtExchgSystem: { //            = 45
                         this_component.FlowCtrl = DataBranchAirLoopPlant::ControlType::Active;
                         this_component.FlowPriority = DataPlant::LoopFlowStatus::TakesWhatGets;
@@ -4244,45 +4187,23 @@
                         } else {
                             this_component.FlowPriority = DataPlant::LoopFlowStatus::TakesWhatGets;
                             this_component.HowLoadServed = DataPlant::HowMet::PassiveCap;
-<<<<<<< HEAD
-                        } else if (SELECT_CASE_var == DataPlant::PlantEquipmentType::FluidToFluidPlantHtExchg) { //          = 84
-                            this_component.FlowCtrl = DataBranchAirLoopPlant::ControlType::Active;
-                            if (LoopSideCtr == LoopSideLocation::Demand) {
-                                this_component.FlowPriority = DataPlant::LoopFlowStatus::NeedyAndTurnsLoopOn;
-                                this_component.HowLoadServed = DataPlant::HowMet::NoneDemand;
-                            } else {
-                                this_component.FlowPriority = DataPlant::LoopFlowStatus::TakesWhatGets;
-                                this_component.HowLoadServed = DataPlant::HowMet::PassiveCap;
-                            }
-                        } else if (SELECT_CASE_var == DataPlant::PlantEquipmentType::SteamToWaterPlantHtExchg) {
-                            this_component.FlowCtrl = DataBranchAirLoopPlant::ControlType::Active;
-                            if (LoopSideCtr == LoopSideLocation::Demand) {
-                                this_component.FlowPriority = DataPlant::LoopFlowStatus::NeedyAndTurnsLoopOn;
-                                this_component.HowLoadServed = DataPlant::HowMet::NoneDemand;
-                            } else {
-                                this_component.FlowPriority = DataPlant::LoopFlowStatus::TakesWhatGets;
-                                this_component.HowLoadServed = DataPlant::HowMet::PassiveCap;
-                            }
-                        } else if (SELECT_CASE_var == DataPlant::PlantEquipmentType::CentralGroundSourceHeatPump) { // 86
-                            this_component.FlowCtrl = DataBranchAirLoopPlant::ControlType::Active;
-                            if (LoopSideCtr == LoopSideLocation::Demand) {
-                                this_component.FlowPriority = DataPlant::LoopFlowStatus::NeedyAndTurnsLoopOn;
-                                this_component.HowLoadServed = DataPlant::HowMet::NoneDemand;
-                            } else {
-                                this_component.FlowPriority = DataPlant::LoopFlowStatus::NeedyIfLoopOn;
-                                this_component.HowLoadServed = DataPlant::HowMet::ByNominalCap;
-                            }
-                        } else if (SELECT_CASE_var == DataPlant::PlantEquipmentType::PackagedTESCoolingCoil) { // 88
-                            this_component.FlowCtrl = DataBranchAirLoopPlant::ControlType::Active;
-                            this_component.FlowPriority = DataPlant::LoopFlowStatus::TakesWhatGets;
-=======
-                        }
-                    } break;
-                    case DataPlant::PlantEquipmentType::CentralGroundSourceHeatPump: { // 86
+                        }
+                    } break;
+                    case DataPlant::PlantEquipmentType::SteamToWaterPlantHtExchg: { //  
                         this_component.FlowCtrl = DataBranchAirLoopPlant::ControlType::Active;
                         if (LoopSideCtr == LoopSideLocation::Demand) {
                             this_component.FlowPriority = DataPlant::LoopFlowStatus::NeedyAndTurnsLoopOn;
->>>>>>> e4ab80a5
+                            this_component.HowLoadServed = DataPlant::HowMet::NoneDemand;
+                        }
+                        else {
+                            this_component.FlowPriority = DataPlant::LoopFlowStatus::TakesWhatGets;
+                            this_component.HowLoadServed = DataPlant::HowMet::PassiveCap;
+                        }
+                    } break;
+                    case DataPlant::PlantEquipmentType::CentralGroundSourceHeatPump: { // 86
+                        this_component.FlowCtrl = DataBranchAirLoopPlant::ControlType::Active;
+                        if (LoopSideCtr == LoopSideLocation::Demand) {
+                            this_component.FlowPriority = DataPlant::LoopFlowStatus::NeedyAndTurnsLoopOn;
                             this_component.HowLoadServed = DataPlant::HowMet::NoneDemand;
                         } else {
                             this_component.FlowPriority = DataPlant::LoopFlowStatus::NeedyIfLoopOn;
