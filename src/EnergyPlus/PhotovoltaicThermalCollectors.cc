// EnergyPlus, Copyright (c) 1996-2021, The Board of Trustees of the University of Illinois,
// The Regents of the University of California, through Lawrence Berkeley National Laboratory
// (subject to receipt of any required approvals from the U.S. Dept. of Energy), Oak Ridge
// National Laboratory, managed by UT-Battelle, Alliance for Sustainable Energy, LLC, and other
// contributors. All rights reserved.
//
// NOTICE: This Software was developed under funding from the U.S. Department of Energy and the
// U.S. Government consequently retains certain rights. As such, the U.S. Government has been
// granted for itself and others acting on its behalf a paid-up, nonexclusive, irrevocable,
// worldwide license in the Software to reproduce, distribute copies to the public, prepare
// derivative works, and perform publicly and display publicly, and to permit others to do so.
//
// Redistribution and use in source and binary forms, with or without modification, are permitted
// provided that the following conditions are met:
//
// (1) Redistributions of source code must retain the above copyright notice, this list of
//     conditions and the following disclaimer.
//
// (2) Redistributions in binary form must reproduce the above copyright notice, this list of
//     conditions and the following disclaimer in the documentation and/or other materials
//     provided with the distribution.
//
// (3) Neither the name of the University of California, Lawrence Berkeley National Laboratory,
//     the University of Illinois, U.S. Dept. of Energy nor the names of its contributors may be
//     used to endorse or promote products derived from this software without specific prior
//     written permission.
//
// (4) Use of EnergyPlus(TM) Name. If Licensee (i) distributes the software in stand-alone form
//     without changes from the version obtained under this License, or (ii) Licensee makes a
//     reference solely to the software portion of its product, Licensee must refer to the
//     software as "EnergyPlus version X" software, where "X" is the version number Licensee
//     obtained under this License and may not use a different name for the software. Except as
//     specifically required in this Section (4), Licensee shall not use in a company name, a
//     product name, in advertising, publicity, or other promotional activities any name, trade
//     name, trademark, logo, or other designation of "EnergyPlus", "E+", "e+" or confusingly
//     similar designation, without the U.S. Department of Energy's prior written consent.
//
// THIS SOFTWARE IS PROVIDED BY THE COPYRIGHT HOLDERS AND CONTRIBUTORS "AS IS" AND ANY EXPRESS OR
// IMPLIED WARRANTIES, INCLUDING, BUT NOT LIMITED TO, THE IMPLIED WARRANTIES OF MERCHANTABILITY
// AND FITNESS FOR A PARTICULAR PURPOSE ARE DISCLAIMED. IN NO EVENT SHALL THE COPYRIGHT OWNER OR
// CONTRIBUTORS BE LIABLE FOR ANY DIRECT, INDIRECT, INCIDENTAL, SPECIAL, EXEMPLARY, OR
// CONSEQUENTIAL DAMAGES (INCLUDING, BUT NOT LIMITED TO, PROCUREMENT OF SUBSTITUTE GOODS OR
// SERVICES; LOSS OF USE, DATA, OR PROFITS; OR BUSINESS INTERRUPTION) HOWEVER CAUSED AND ON ANY
// THEORY OF LIABILITY, WHETHER IN CONTRACT, STRICT LIABILITY, OR TORT (INCLUDING NEGLIGENCE OR
// OTHERWISE) ARISING IN ANY WAY OUT OF THE USE OF THIS SOFTWARE, EVEN IF ADVISED OF THE
// POSSIBILITY OF SUCH DAMAGE.

// C++ Headers
#include <cmath>
#include <iostream>

// ObjexxFCL Headers
#include <ObjexxFCL/Array.functions.hh>
#include <ObjexxFCL/Fmath.hh>

// EnergyPlus Headers
#include <EnergyPlus/Autosizing/Base.hh>
#include <EnergyPlus/BranchNodeConnections.hh>
#include <EnergyPlus/ConvectionCoefficients.hh>
#include <EnergyPlus/Data/EnergyPlusData.hh>
#include <EnergyPlus/DataEnvironment.hh>
#include <EnergyPlus/DataHVACGlobals.hh>
#include <EnergyPlus/DataHeatBalance.hh>
#include <EnergyPlus/DataIPShortCuts.hh>
#include <EnergyPlus/DataLoopNode.hh>
#include <EnergyPlus/DataPhotovoltaics.hh>
#include <EnergyPlus/DataSizing.hh>
#include <EnergyPlus/DataSurfaces.hh>
#include <EnergyPlus/EMSManager.hh>
#include <EnergyPlus/FluidProperties.hh>
#include <EnergyPlus/General.hh>
#include <EnergyPlus/GeneralRoutines.hh>
#include <EnergyPlus/InputProcessing/InputProcessor.hh>
#include <EnergyPlus/NodeInputManager.hh>
#include <EnergyPlus/OutputProcessor.hh>
#include <EnergyPlus/PhotovoltaicThermalCollectors.hh>
#include <EnergyPlus/Plant/DataPlant.hh>
#include <EnergyPlus/Plant/PlantLocation.hh>
#include <EnergyPlus/PlantUtilities.hh>
#include <EnergyPlus/Psychrometrics.hh>
#include <EnergyPlus/ScheduleManager.hh>
#include <EnergyPlus/UtilityRoutines.hh>

namespace EnergyPlus {

namespace PhotovoltaicThermalCollectors {

    // Module containing the routines dealing with the photovoltaic thermal collectors

    // MODULE INFORMATION:
    //       AUTHOR         Brent. Griffith
    //       DATE WRITTEN   June-August 2008
    //       MODIFIED       na
    //       RE-ENGINEERED  na

    // PURPOSE OF THIS MODULE:
    // collect models related to PVT or hybrid, photovoltaic - thermal solar collectors

    // METHODOLOGY EMPLOYED:
    // The approach is to have one PVT structure that works with different models.
    //  the PVT model reuses photovoltaic modeling in Photovoltaics.cc for electricity generation.
    //  the electric load center and "generator" is all accessed thru PV objects and models.
    //  this module is for the thermal portion of PVT.
    //  the first model is a "simple" or "ideal" model useful for sizing, early design, or policy analyses
    //  Simple PV/T model just converts incoming solar to electricity and temperature rise of a working fluid.

    int const SimplePVTmodel(1001);
    int const BIPVTmodel(1002);

    Real64 const SimplePVTWaterSizeFactor(1.905e-5); // [ m3/s/m2 ] average of collectors in SolarCollectors.idf

    int NumPVT(0); // count of all types of PVT in input file

 //   static bool GetInputFlag(true); // First time, input is "gotten"

 //   void clear_state()
 //   {
 //       GetInputFlag = true;
 //       NumPVT = 0;
 //       PVT.deallocate();
 //   }

    PlantComponent *PVTCollectorStruct::factory(EnergyPlusData &state, std::string const &objectName)
    {
        if (state.dataPhotovoltaicThermalCollector->GetInputFlag) {
            GetPVTcollectorsInput(state);
            state.dataPhotovoltaicThermalCollector->GetInputFlag = false;
        }

        for (auto &thisComp : state.dataPhotovoltaicThermalCollector->PVT) {
            if (thisComp.Name == objectName) {
                return &thisComp;
            }
        }

        // If we didn't find it, fatal
        ShowFatalError(state, "Solar Thermal Collector Factory: Error getting inputs for object named: " + objectName);
        // Shut up the compiler
        return nullptr;
    }

    void PVTCollectorStruct::onInitLoopEquip(EnergyPlusData &state, [[maybe_unused]] const PlantLocation &calledFromLocation)
    {
        this->initialize(state, true);
        this->size(state);
    }

<<<<<<< HEAD
    void PVTCollectorStruct::simulate(EnergyPlusData &EP_UNUSED(state),
                                      const PlantLocation &EP_UNUSED(calledFromLocation),
=======
    void PVTCollectorStruct::simulate(EnergyPlusData &state,
                                      [[maybe_unused]] const PlantLocation &calledFromLocation,
>>>>>>> 7b568de8
                                      bool const FirstHVACIteration,
                                      [[maybe_unused]] Real64 &CurLoad,
                                      [[maybe_unused]] bool const RunFlag)
    {

        this->initialize(state, FirstHVACIteration);
        this->control(state);
        this->calculate(state);
        this->update(state);
    }

    void GetPVTcollectorsInput(EnergyPlusData &state)
    {
        // SUBROUTINE INFORMATION:
        //       AUTHOR         B. Griffith
        //       DATE WRITTEN   June 2008
        //       MODIFIED       K. Haddad, March 2020, add support to read inputs for BIPVT objects
        //       RE-ENGINEERED  na

        // PURPOSE OF THIS SUBROUTINE:
        // Get input for PVT and BIPVT objects

        int Item;                // Item to be "gotten"
        int NumAlphas;           // Number of Alphas for each GetObjectItem call
        int NumNumbers;          // Number of Numbers for each GetObjectItem call
        int IOStatus;            // Used in GetObjectItem
        bool ErrorsFound(false); // Set to true if errors in input, fatal at end of routine
        using ScheduleManager::GetScheduleIndex;

        // Object Data
        Array1D<SimplePVTModelStruct> tmpSimplePVTperf;
        Array1D<BIPVTModelStruct> tmpBIPVTperf;

        // first load the 'Simple' performance object info into temporary structure
        state.dataIPShortCut->cCurrentModuleObject = "SolarCollectorPerformance:PhotovoltaicThermal:Simple";
        int NumSimplePVTPerform = state.dataInputProcessing->inputProcessor->getNumObjectsFound(state, state.dataIPShortCut->cCurrentModuleObject);
        if (NumSimplePVTPerform > 0) GetPVTSimpleCollectorsInput(state, NumSimplePVTPerform, tmpSimplePVTperf);

        // load the 'BIPVT' performance object info into temporary structure
        state.dataIPShortCut->cCurrentModuleObject = "SolarCollectorPerformance:PhotovoltaicThermal:BIPVT";
        int NumBIPVTPerform = state.dataInputProcessing->inputProcessor->getNumObjectsFound(state, state.dataIPShortCut->cCurrentModuleObject);
        if (NumBIPVTPerform > 0) GetBIPVTCollectorsInput(state, NumBIPVTPerform, tmpBIPVTperf);

        // now get main PVT objects
        state.dataIPShortCut->cCurrentModuleObject = "SolarCollector:FlatPlate:PhotovoltaicThermal";
        state.dataPhotovoltaicThermalCollector->NumPVT =
            state.dataInputProcessing->inputProcessor->getNumObjectsFound(state, state.dataIPShortCut->cCurrentModuleObject);
        if (state.dataPhotovoltaicThermalCollector->NumPVT > 0)
            GetMainPVTInput(
                state, state.dataPhotovoltaicThermalCollector->NumPVT, state.dataPhotovoltaicThermalCollector->PVT, tmpSimplePVTperf, tmpBIPVTperf);
        if (allocated(tmpSimplePVTperf)) tmpSimplePVTperf.deallocate();
        if (allocated(tmpBIPVTperf)) tmpBIPVTperf.deallocate();
    }

    void GetPVTSimpleCollectorsInput(EnergyPlusData &state, int NumSimplePVTPerform, Array1D<SimplePVTModelStruct> &tmpSimplePVTperf)
    {
        // SUBROUTINE INFORMATION:
        //       AUTHOR         B. Griffith
        //       DATE WRITTEN   June 2008
        //       MODIFIED       K. Haddad, March 2020, subroutine created from original code in subroutine
        //                      "GetPVTcollectorsInput" to read inputs for PVT objects
        //       RE-ENGINEERED  na

        // PURPOSE OF THIS SUBROUTINE:
        // Get input for PVT Simple objects

        int Item;                // Item to be "gotten"
        int NumAlphas;           // Number of Alphas for each GetObjectItem call
        int NumNumbers;          // Number of Numbers for each GetObjectItem call
        int IOStatus;            // Used in GetObjectItem
        bool ErrorsFound(false); // Set to true if errors in input, fatal at end of routine
        using ScheduleManager::GetScheduleIndex;

        tmpSimplePVTperf.allocate(NumSimplePVTPerform);
        for (Item = 1; Item <= NumSimplePVTPerform; ++Item) {
            state.dataInputProcessing->inputProcessor->getObjectItem(state,
                                                                     state.dataIPShortCut->cCurrentModuleObject,
                                                                     Item,
                                                                     state.dataIPShortCut->cAlphaArgs,
                                                                     NumAlphas,
                                                                     state.dataIPShortCut->rNumericArgs,
                                                                     NumNumbers,
                                                                     IOStatus,
                                                                     _,
                                                                     state.dataIPShortCut->lAlphaFieldBlanks,
                                                                     state.dataIPShortCut->cAlphaFieldNames,
                                                                     state.dataIPShortCut->cNumericFieldNames);
            if (UtilityRoutines::IsNameEmpty(state, state.dataIPShortCut->cAlphaArgs(1), state.dataIPShortCut->cCurrentModuleObject, ErrorsFound)) 
                continue;
            tmpSimplePVTperf(Item).Name = state.dataIPShortCut->cAlphaArgs(1);
            if (UtilityRoutines::SameString(state.dataIPShortCut->cAlphaArgs(2), "Fixed")) {
                tmpSimplePVTperf(Item).ThermEfficMode = ThermEfficEnum::FIXED;
            } else if (UtilityRoutines::SameString(state.dataIPShortCut->cAlphaArgs(2), "Scheduled")) {
                tmpSimplePVTperf(Item).ThermEfficMode = ThermEfficEnum::SCHEDULED;
            } else {
                ShowSevereError(state, "Invalid " + state.dataIPShortCut->cAlphaFieldNames(2) + " = " + state.dataIPShortCut->cAlphaArgs(2));
                ShowContinueError(state, "Entered in " + state.dataIPShortCut->cCurrentModuleObject + " = " + state.dataIPShortCut->cAlphaArgs(1));
                ErrorsFound = true;
            }
            tmpSimplePVTperf(Item).ThermalActiveFract = state.dataIPShortCut->rNumericArgs(1);
            tmpSimplePVTperf(Item).ThermEffic = state.dataIPShortCut->rNumericArgs(2);
            tmpSimplePVTperf(Item).ThermEffSchedNum = ScheduleManager::GetScheduleIndex(state, state.dataIPShortCut->cAlphaArgs(3));
            if ((tmpSimplePVTperf(Item).ThermEffSchedNum == 0) && (tmpSimplePVTperf(Item).ThermEfficMode == ThermEfficEnum::SCHEDULED)) {
                ShowSevereError(state, "Invalid " + state.dataIPShortCut->cAlphaFieldNames(3) + " = " + state.dataIPShortCut->cAlphaArgs(3));
                ShowContinueError(state, "Entered in " + state.dataIPShortCut->cCurrentModuleObject + " = " + state.dataIPShortCut->cAlphaArgs(1));
                ErrorsFound = true;
            }
            tmpSimplePVTperf(Item).SurfEmissivity = state.dataIPShortCut->rNumericArgs(3);
        }
    }

    void GetBIPVTCollectorsInput(EnergyPlusData &state, int NumBIPVTPerform, Array1D<BIPVTModelStruct> &tmpBIPVTperf)
    {
        // SUBROUTINE INFORMATION:
        //       AUTHOR         B. Griffith
        //       DATE WRITTEN   June 2008
        //       MODIFIED       K. Haddad, March 2020, subroutine created from original code in subroutine
        //                      "GetPVTcollectorsInput" to read inputs for BIPVT objects
        //       RE-ENGINEERED  na

        // PURPOSE OF THIS SUBROUTINE:
        // Get input for BIPVT objects

        int Item;       // Item to be "gotten"
        int NumAlphas;  // Number of Alphas for each GetObjectItem call
        int NumNumbers; // Number of Numbers for each GetObjectItem call
        int IOStatus;   // Used in GetObjectItem
        int Found;
        bool ErrorsFound(false); // Set to true if errors in input, fatal at end of routine
<<<<<<< HEAD
        using DataGlobals::ScheduleAlwaysOn;
        using DataSurfaces::OSCM;
=======
>>>>>>> 7b568de8
        using ScheduleManager::GetScheduleIndex;

       tmpBIPVTperf.allocate(NumBIPVTPerform);
        for (Item = 1; Item <= NumBIPVTPerform; ++Item) {
<<<<<<< HEAD
            inputProcessor->getObjectItem(DataIPShortCuts::cCurrentModuleObject,
                                          Item,
                                          DataIPShortCuts::cAlphaArgs,
                                          NumAlphas,
                                          DataIPShortCuts::rNumericArgs,
                                          NumNumbers,
                                          IOStatus,
                                          _,
                                          DataIPShortCuts::lAlphaFieldBlanks,
                                          DataIPShortCuts::cAlphaFieldNames,
                                          DataIPShortCuts::cNumericFieldNames);
            if (UtilityRoutines::IsNameEmpty(DataIPShortCuts::cAlphaArgs(1), DataIPShortCuts::cCurrentModuleObject, ErrorsFound)) continue;
            tmpBIPVTperf(Item).Name = DataIPShortCuts::cAlphaArgs(1);
            tmpBIPVTperf(Item).OSCMName = DataIPShortCuts::cAlphaArgs(2);
            Found = UtilityRoutines::FindItemInList(tmpBIPVTperf(Item).OSCMName, OSCM);
            if (Found == 0) {
                std::string object_name = "SolarCollectorPerformance:PhotovoltaicThermal:BIPVT";
                ShowSevereError(DataIPShortCuts::cAlphaFieldNames(2) + " not found = " + tmpBIPVTperf(Item).OSCMName + " in " + object_name + " = " +
                                tmpBIPVTperf(Item).Name);
                ErrorsFound = true;
            }
            tmpBIPVTperf(Item).OSCMPtr = Found;
            tmpBIPVTperf(Item).PVEffGapWidth = DataIPShortCuts::rNumericArgs(1);
            tmpBIPVTperf(Item).EffCollHeight = DataIPShortCuts::rNumericArgs(2);
            tmpBIPVTperf(Item).EffCollWidth = DataIPShortCuts::rNumericArgs(3);
            tmpBIPVTperf(Item).PVTranAbsProduct = DataIPShortCuts::rNumericArgs(4);
            tmpBIPVTperf(Item).PVCellTransAbsProduct = DataIPShortCuts::rNumericArgs(5);
            tmpBIPVTperf(Item).PVBackTransAbsProduct = DataIPShortCuts::rNumericArgs(6);
            tmpBIPVTperf(Item).BackMatTranAbsProduct = DataIPShortCuts::rNumericArgs(7);
            tmpBIPVTperf(Item).CladTranAbsProduct = DataIPShortCuts::rNumericArgs(8);
            tmpBIPVTperf(Item).PVAreaFract = DataIPShortCuts::rNumericArgs(9);
            tmpBIPVTperf(Item).PVCellAreaFract = DataIPShortCuts::rNumericArgs(10);
            tmpBIPVTperf(Item).PVRTop = DataIPShortCuts::rNumericArgs(11);
            tmpBIPVTperf(Item).PVRBot = DataIPShortCuts::rNumericArgs(12);
            tmpBIPVTperf(Item).PVGEmiss = DataIPShortCuts::rNumericArgs(13);
            tmpBIPVTperf(Item).BackMatEmiss = DataIPShortCuts::rNumericArgs(14);
            tmpBIPVTperf(Item).ThGlass = DataIPShortCuts::rNumericArgs(15);
            tmpBIPVTperf(Item).RIndGlass = DataIPShortCuts::rNumericArgs(16);
            tmpBIPVTperf(Item).ECoffGlass = DataIPShortCuts::rNumericArgs(17);
            if (DataIPShortCuts::lAlphaFieldBlanks(3)) {
                tmpBIPVTperf(Item).SchedPtr = ScheduleAlwaysOn;
=======
            state.dataInputProcessing->inputProcessor->getObjectItem(state,
                                                                     state.dataIPShortCut->cCurrentModuleObject,
                                                                     Item,
                                                                     state.dataIPShortCut->cAlphaArgs,
                                                                     NumAlphas,
                                                                     state.dataIPShortCut->rNumericArgs,
                                                                     NumNumbers,
                                                                     IOStatus,
                                                                     _,
                                                                     state.dataIPShortCut->lAlphaFieldBlanks,
                                                                     state.dataIPShortCut->cAlphaFieldNames,
                                                                     state.dataIPShortCut->cNumericFieldNames);
            if (UtilityRoutines::IsNameEmpty(state, state.dataIPShortCut->cAlphaArgs(1), state.dataIPShortCut->cCurrentModuleObject, ErrorsFound)) 
                continue;
            tmpBIPVTperf(Item).Name = state.dataIPShortCut->cAlphaArgs(1);
            tmpBIPVTperf(Item).OSCMName = state.dataIPShortCut->cAlphaArgs(2);
            tmpBIPVTperf(Item).PVEffGapWidth = state.dataIPShortCut->rNumericArgs(1);
            tmpBIPVTperf(Item).EffCollHeight = state.dataIPShortCut->rNumericArgs(2);
            tmpBIPVTperf(Item).EffCollWidth = state.dataIPShortCut->rNumericArgs(3);
            tmpBIPVTperf(Item).PVTranAbsProduct = state.dataIPShortCut->rNumericArgs(4);
            tmpBIPVTperf(Item).BackMatTranAbsProduct = state.dataIPShortCut->rNumericArgs(5);
            tmpBIPVTperf(Item).PVAreaFract = state.dataIPShortCut->rNumericArgs(6);
            tmpBIPVTperf(Item).PVRTop = state.dataIPShortCut->rNumericArgs(7);
            tmpBIPVTperf(Item).PVRBot = state.dataIPShortCut->rNumericArgs(8);
            tmpBIPVTperf(Item).PVGEmiss = state.dataIPShortCut->rNumericArgs(9);
            tmpBIPVTperf(Item).BackMatEmiss = state.dataIPShortCut->rNumericArgs(10);
            if (state.dataIPShortCut->lAlphaFieldBlanks(3)) {
                tmpBIPVTperf(Item).SchedPtr = DataGlobalConstants::ScheduleAlwaysOn;
>>>>>>> 7b568de8
            } else {
                tmpBIPVTperf(Item).SchedPtr = GetScheduleIndex(state, state.dataIPShortCut->cAlphaArgs(3));
                if (tmpBIPVTperf(Item).SchedPtr == 0) {
                    ShowSevereError(state,state.dataIPShortCut->cAlphaFieldNames(3) + "not found=" + state.dataIPShortCut->cAlphaArgs(3) + " in " +
                                        state.dataIPShortCut->cCurrentModuleObject + " =" + tmpBIPVTperf(Item).Name);
                    ErrorsFound = true;
                    continue;
                }
            }
        }
    }

    void GetMainPVTInput(EnergyPlusData &state,
                         int NumPVT,
                         Array1D<PVTCollectorStruct> &PVT,
                         Array1D<SimplePVTModelStruct> tmpSimplePVTperf,
                         Array1D<BIPVTModelStruct> tmpBIPVTperf)
    {
        // SUBROUTINE INFORMATION:
        //       AUTHOR         B. Griffith
        //       DATE WRITTEN   June 2008
        //       MODIFIED       K. Haddad, March 2020, add linkage to BIPVT objects
        //       RE-ENGINEERED  na

        // PURPOSE OF THIS SUBROUTINE:
        // Get input for main PVT objects

        int Item;                // Item to be "gotten"
        int NumAlphas;           // Number of Alphas for each GetObjectItem call
        int NumNumbers;          // Number of Numbers for each GetObjectItem call
        int IOStatus;            // Used in GetObjectItem
        bool ErrorsFound(false); // Set to true if errors in input, fatal at end of routine

        PVT.allocate(NumPVT);
        for (Item = 1; Item <= NumPVT; ++Item) {
            state.dataInputProcessing->inputProcessor->getObjectItem(state,
                                                                     state.dataIPShortCut->cCurrentModuleObject,
                                                                     Item,
                                                                     state.dataIPShortCut->cAlphaArgs,
                                                                     NumAlphas,
                                                                     state.dataIPShortCut->rNumericArgs,
                                                                     NumNumbers,
                                                                     IOStatus,
                                                                     _,
                                                                     state.dataIPShortCut->lAlphaFieldBlanks,
                                                                     state.dataIPShortCut->cAlphaFieldNames,
                                                                     state.dataIPShortCut->cNumericFieldNames);
            if (UtilityRoutines::IsNameEmpty(state, state.dataIPShortCut->cAlphaArgs(1), state.dataIPShortCut->cCurrentModuleObject, ErrorsFound)) 
                continue;
            state.dataPhotovoltaicThermalCollector->PVT(Item).Name = state.dataIPShortCut->cAlphaArgs(1);
            state.dataPhotovoltaicThermalCollector->PVT(Item).TypeNum = DataPlant::TypeOf_PVTSolarCollectorFlatPlate;

            state.dataPhotovoltaicThermalCollector->PVT(Item).SurfNum =
                UtilityRoutines::FindItemInList(state.dataIPShortCut->cAlphaArgs(2), state.dataSurface->Surface);
            // check surface
            if (state.dataPhotovoltaicThermalCollector->PVT(Item).SurfNum == 0) {
                if (state.dataIPShortCut->lAlphaFieldBlanks(2)) {
                    ShowSevereError(state, "Invalid " + state.dataIPShortCut->cAlphaFieldNames(2) + " = " + state.dataIPShortCut->cAlphaArgs(2));
                    ShowContinueError(state,
                                      "Entered in " + state.dataIPShortCut->cCurrentModuleObject + " = " + state.dataIPShortCut->cAlphaArgs(1));

                    ShowContinueError(state, "Surface name cannot be blank.");
                } else {
                    ShowSevereError(state, "Invalid " + state.dataIPShortCut->cAlphaFieldNames(2) + " = " + state.dataIPShortCut->cAlphaArgs(2));
                    ShowContinueError(state,
                                      "Entered in " + state.dataIPShortCut->cCurrentModuleObject + " = " + state.dataIPShortCut->cAlphaArgs(1));
                    ShowContinueError(state, "Surface was not found.");
                }
                ErrorsFound = true;
            } else {

                if (!state.dataSurface->Surface(state.dataPhotovoltaicThermalCollector->PVT(Item).SurfNum).ExtSolar) {
                    ShowSevereError(state, "Invalid " + state.dataIPShortCut->cAlphaFieldNames(2) + " = " + state.dataIPShortCut->cAlphaArgs(2));
                    ShowContinueError(state,
                                      "Entered in " + state.dataIPShortCut->cCurrentModuleObject + " = " + state.dataIPShortCut->cAlphaArgs(1));
                    ShowContinueError(state, "Surface must be exposed to solar.");
                    ErrorsFound = true;
                }
                // check surface orientation, warn if upside down
                if ((state.dataSurface->Surface(state.dataPhotovoltaicThermalCollector->PVT(Item).SurfNum).Tilt < -95.0) ||
                    (state.dataSurface->Surface(state.dataPhotovoltaicThermalCollector->PVT(Item).SurfNum).Tilt > 95.0)) {
                    ShowWarningError(state,
                                     "Suspected input problem with " + state.dataIPShortCut->cAlphaFieldNames(2) + " = " +
                                         state.dataIPShortCut->cAlphaArgs(2));
                    ShowContinueError(state,
                                      "Entered in " + state.dataIPShortCut->cCurrentModuleObject + " = " + state.dataIPShortCut->cAlphaArgs(1));
                    ShowContinueError(state, "Surface used for solar collector faces down");
                    ShowContinueError(state,
                                      format("Surface tilt angle (degrees from ground outward normal) = {:.2R}",
                                             state.dataSurface->Surface(state.dataPhotovoltaicThermalCollector->PVT(Item).SurfNum).Tilt));
                }
            } // check surface

<<<<<<< HEAD
            if (DataIPShortCuts::lAlphaFieldBlanks(3)) {
                ShowSevereError("Invalid " + DataIPShortCuts::cAlphaFieldNames(3) + " = " + DataIPShortCuts::cAlphaArgs(3));
                ShowContinueError("Entered in " + DataIPShortCuts::cCurrentModuleObject + " = " + DataIPShortCuts::cAlphaArgs(1));
                ShowContinueError(DataIPShortCuts::cAlphaFieldNames(3) + ", name cannot be blank.");
                ErrorsFound = true;
            } else {
                PVT(Item).PVTModelName = DataIPShortCuts::cAlphaArgs(3);
                int ThisParamObj = UtilityRoutines::FindItemInList(PVT(Item).PVTModelName, tmpSimplePVTperf);
                if (ThisParamObj > 0) {
                    PVT(Item).Simple = tmpSimplePVTperf(ThisParamObj); // entire structure assigned
                    // do one-time setups on input data
                    PVT(Item).AreaCol = DataSurfaces::Surface(PVT(Item).SurfNum).Area * PVT(Item).Simple.ThermalActiveFract;
                    PVT(Item).PVTModelType = SimplePVTmodel;
                } else {
                    ThisParamObj = UtilityRoutines::FindItemInList(PVT(Item).PVTModelName, tmpBIPVTperf);
                    if (ThisParamObj > 0) {
                        PVT(Item).BIPVT = tmpBIPVTperf(ThisParamObj); // entire structure assigned
                        // do one-time setups on input data
                        PVT(Item).AreaCol = PVT(Item).BIPVT.EffCollWidth * PVT(Item).BIPVT.EffCollHeight;
                        PVT(Item).PVTModelType = BIPVTmodel;
                    } else {
                        ShowSevereError("Invalid " + DataIPShortCuts::cAlphaFieldNames(3) + " = " + DataIPShortCuts::cAlphaArgs(3));
                        ShowContinueError("Entered in " + DataIPShortCuts::cCurrentModuleObject + " = " + DataIPShortCuts::cAlphaArgs(1));
                        ShowContinueError(DataIPShortCuts::cAlphaFieldNames(3) + ", was not found.");
=======
             if (state.dataIPShortCut->lAlphaFieldBlanks(3)) {
                        ShowSevereError(state, "Invalid " + state.dataIPShortCut->cAlphaFieldNames(3) + " = " + state.dataIPShortCut->cAlphaArgs(3));
                        ShowContinueError(state, "Entered in " + state.dataIPShortCut->cCurrentModuleObject + " = " + state.dataIPShortCut->cAlphaArgs(1));
                        ShowContinueError(state, state.dataIPShortCut->cAlphaFieldNames(3) + ", name cannot be blank.");
>>>>>>> 7b568de8
                        ErrorsFound = true;
                    } else {
                        state.dataPhotovoltaicThermalCollector->PVT(Item).PVTModelName = state.dataIPShortCut->cAlphaArgs(3);
                        int ThisParamObj = UtilityRoutines::FindItemInList(state.dataPhotovoltaicThermalCollector->PVT(Item).PVTModelName, tmpSimplePVTperf);
                        if (ThisParamObj > 0) {
                            state.dataPhotovoltaicThermalCollector->PVT(Item).Simple = tmpSimplePVTperf(ThisParamObj); // entire structure assigned
                            // do one-time setups on input data
                            state.dataPhotovoltaicThermalCollector->PVT(Item).AreaCol =
                                state.dataSurface->Surface(state.dataPhotovoltaicThermalCollector->PVT(Item).SurfNum).Area *
                                state.dataPhotovoltaicThermalCollector->PVT(Item).Simple.ThermalActiveFract;
                            state.dataPhotovoltaicThermalCollector->PVT(Item).PVTModelType = SimplePVTmodel;
                        } else {
                            ThisParamObj = UtilityRoutines::FindItemInList(state.dataPhotovoltaicThermalCollector->PVT(Item).PVTModelName, tmpBIPVTperf);
                            if (ThisParamObj > 0) {
                              state.dataPhotovoltaicThermalCollector->PVT(Item).BIPVT = tmpBIPVTperf(ThisParamObj); // entire structure assigned
                              // do one-time setups on input data
                              state.dataPhotovoltaicThermalCollector->PVT(Item).AreaCol = 
                                state.dataSurface->Surface(state.dataPhotovoltaicThermalCollector->PVT(Item).SurfNum).Area *
                                state.dataPhotovoltaicThermalCollector->PVT(Item).BIPVT.PVAreaFract;
                              state.dataPhotovoltaicThermalCollector->PVT(Item).PVTModelType = BIPVTmodel;
                    } else {
                            ShowSevereError(state, "Invalid " + state.dataIPShortCut->cAlphaFieldNames(3) + " = " + state.dataIPShortCut->cAlphaArgs(3));
                            ShowContinueError(state, "Entered in " + state.dataIPShortCut->cCurrentModuleObject + " = " + state.dataIPShortCut->cAlphaArgs(1));
                            ShowContinueError(state, state.dataIPShortCut->cAlphaFieldNames(3) + ", was not found.");
                            ErrorsFound = true;
                    }
                }
            }
            if (allocated(state.dataPhotovoltaic->PVarray)) { // then PV input gotten... but don't expect this to be true.
                state.dataPhotovoltaicThermalCollector->PVT(Item).PVnum =
                    UtilityRoutines::FindItemInList(state.dataIPShortCut->cAlphaArgs(4), state.dataPhotovoltaic->PVarray);
                // check PV
                if (state.dataPhotovoltaicThermalCollector->PVT(Item).PVnum == 0) {
                    ShowSevereError(state, "Invalid " + state.dataIPShortCut->cAlphaFieldNames(4) + " = " + state.dataIPShortCut->cAlphaArgs(4));
                    ShowContinueError(state,
                                      "Entered in " + state.dataIPShortCut->cCurrentModuleObject + " = " + state.dataIPShortCut->cAlphaArgs(1));
                    ErrorsFound = true;
                } else {
                    state.dataPhotovoltaicThermalCollector->PVT(Item).PVname = state.dataIPShortCut->cAlphaArgs(4);
                    state.dataPhotovoltaicThermalCollector->PVT(Item).PVfound = true;
                }
            } else { // no PV or not yet gotten.
                state.dataPhotovoltaicThermalCollector->PVT(Item).PVname = state.dataIPShortCut->cAlphaArgs(4);
                state.dataPhotovoltaicThermalCollector->PVT(Item).PVfound = false;
            }

            if (UtilityRoutines::SameString(state.dataIPShortCut->cAlphaArgs(5), "Water")) {
                state.dataPhotovoltaicThermalCollector->PVT(Item).WorkingFluidType = WorkingFluidEnum::LIQUID;
            } else if (UtilityRoutines::SameString(state.dataIPShortCut->cAlphaArgs(5), "Air")) {
                state.dataPhotovoltaicThermalCollector->PVT(Item).WorkingFluidType = WorkingFluidEnum::AIR;
            } else {
                if (state.dataIPShortCut->lAlphaFieldBlanks(5)) {
                    ShowSevereError(state, "Invalid " + state.dataIPShortCut->cAlphaFieldNames(5) + " = " + state.dataIPShortCut->cAlphaArgs(5));
                    ShowContinueError(state,
                                      "Entered in " + state.dataIPShortCut->cCurrentModuleObject + " = " + state.dataIPShortCut->cAlphaArgs(1));
                    ShowContinueError(state, state.dataIPShortCut->cAlphaFieldNames(5) + " field cannot be blank.");
                } else {
                    ShowSevereError(state, "Invalid " + state.dataIPShortCut->cAlphaFieldNames(5) + " = " + state.dataIPShortCut->cAlphaArgs(5));
                    ShowContinueError(state,
                                      "Entered in " + state.dataIPShortCut->cCurrentModuleObject + " = " + state.dataIPShortCut->cAlphaArgs(1));
                }
                ErrorsFound = true;
            }

            if (state.dataPhotovoltaicThermalCollector->PVT(Item).WorkingFluidType == WorkingFluidEnum::LIQUID) {
                state.dataPhotovoltaicThermalCollector->PVT(Item).PlantInletNodeNum =
                    NodeInputManager::GetOnlySingleNode(state,
                                                        state.dataIPShortCut->cAlphaArgs(6),
                                                        ErrorsFound,
                                                        state.dataIPShortCut->cCurrentModuleObject,
                                                        state.dataIPShortCut->cAlphaArgs(1),
                                                        DataLoopNode::NodeFluidType::Water,
                                                        DataLoopNode::NodeConnectionType::Inlet,
                                                        1,
                                                        DataLoopNode::ObjectIsNotParent);
                state.dataPhotovoltaicThermalCollector->PVT(Item).PlantOutletNodeNum =
                    NodeInputManager::GetOnlySingleNode(state,
                                                        state.dataIPShortCut->cAlphaArgs(7),
                                                        ErrorsFound,
                                                        state.dataIPShortCut->cCurrentModuleObject,
                                                        state.dataIPShortCut->cAlphaArgs(1),
                                                        DataLoopNode::NodeFluidType::Water,
                                                        DataLoopNode::NodeConnectionType::Outlet,
                                                        1,
                                                        DataLoopNode::ObjectIsNotParent);

                BranchNodeConnections::TestCompSet(state,
                                                   state.dataIPShortCut->cCurrentModuleObject,
                                                   state.dataIPShortCut->cAlphaArgs(1),
                                                   state.dataIPShortCut->cAlphaArgs(6),
                                                   state.dataIPShortCut->cAlphaArgs(7),
                                                   "Water Nodes");

                state.dataPhotovoltaicThermalCollector->PVT(Item).WLoopSideNum = DataPlant::DemandSupply_No;
            }

            if (state.dataPhotovoltaicThermalCollector->PVT(Item).WorkingFluidType == WorkingFluidEnum::AIR) {
                state.dataPhotovoltaicThermalCollector->PVT(Item).HVACInletNodeNum =
                    NodeInputManager::GetOnlySingleNode(state,
                                                        state.dataIPShortCut->cAlphaArgs(8),
                                                        ErrorsFound,
                                                        state.dataIPShortCut->cCurrentModuleObject,
                                                        state.dataIPShortCut->cAlphaArgs(1),
                                                        DataLoopNode::NodeFluidType::Air,
                                                        DataLoopNode::NodeConnectionType::Inlet,
                                                        1,
                                                        DataLoopNode::ObjectIsNotParent);
                state.dataPhotovoltaicThermalCollector->PVT(Item).HVACOutletNodeNum =
                    NodeInputManager::GetOnlySingleNode(state,
                                                        state.dataIPShortCut->cAlphaArgs(9),
                                                        ErrorsFound,
                                                        state.dataIPShortCut->cCurrentModuleObject,
                                                        state.dataIPShortCut->cAlphaArgs(1),
                                                        DataLoopNode::NodeFluidType::Air,
                                                        DataLoopNode::NodeConnectionType::Outlet,
                                                        1,
                                                        DataLoopNode::ObjectIsNotParent);

                BranchNodeConnections::TestCompSet(state,
                                                   state.dataIPShortCut->cCurrentModuleObject,
                                                   state.dataIPShortCut->cAlphaArgs(1),
                                                   state.dataIPShortCut->cAlphaArgs(8),
                                                   state.dataIPShortCut->cAlphaArgs(9),
                                                   "Air Nodes");
            }

            state.dataPhotovoltaicThermalCollector->PVT(Item).DesignVolFlowRate = state.dataIPShortCut->rNumericArgs(1);
            state.dataPhotovoltaicThermalCollector->PVT(Item).SizingInit = true;
            if (state.dataPhotovoltaicThermalCollector->PVT(Item).DesignVolFlowRate == DataSizing::AutoSize) {
                state.dataPhotovoltaicThermalCollector->PVT(Item).DesignVolFlowRateWasAutoSized = true;
            }
            if (state.dataPhotovoltaicThermalCollector->PVT(Item).DesignVolFlowRate != DataSizing::AutoSize) {

                if (state.dataPhotovoltaicThermalCollector->PVT(Item).WorkingFluidType == WorkingFluidEnum::LIQUID) {
                    PlantUtilities::RegisterPlantCompDesignFlow(state,
                                                                state.dataPhotovoltaicThermalCollector->PVT(Item).PlantInletNodeNum,
                                                                state.dataPhotovoltaicThermalCollector->PVT(Item).DesignVolFlowRate);
                } else if (state.dataPhotovoltaicThermalCollector->PVT(Item).WorkingFluidType == WorkingFluidEnum::AIR) {
                    state.dataPhotovoltaicThermalCollector->PVT(Item).MaxMassFlowRate =
                        state.dataPhotovoltaicThermalCollector->PVT(Item).DesignVolFlowRate * state.dataEnvrn->StdRhoAir;
                }
                state.dataPhotovoltaicThermalCollector->PVT(Item).SizingInit = false;
            }
        }

        if (ErrorsFound) {
            ShowFatalError(state, "Errors found in processing input for photovoltaic thermal collectors");
        }
    }

    void PVTCollectorStruct::setupReportVars(EnergyPlusData &state)
    {
        SetupOutputVariable(
            state, "Generator Produced Thermal Rate", OutputProcessor::Unit::W, this->Report.ThermPower, "System", "Average", this->Name);

        if (this->WorkingFluidType == WorkingFluidEnum::LIQUID) {
            SetupOutputVariable(state,
                                "Generator Produced Thermal Energy",
                                OutputProcessor::Unit::J,
                                this->Report.ThermEnergy,
                                "System",
                                "Sum",
                                this->Name,
                                _,
                                "SolarWater",
                                "HeatProduced",
                                _,
                                "Plant");

        } else if (this->WorkingFluidType == WorkingFluidEnum::AIR) {
            SetupOutputVariable(state,
                                "Generator Produced Thermal Energy",
                                OutputProcessor::Unit::J,
                                this->Report.ThermEnergy,
                                "System",
                                "Sum",
                                this->Name,
                                _,
                                "SolarAir",
                                "HeatProduced",
                                _,
                                "System");

            SetupOutputVariable(
                state, "Generator PVT Fluid Bypass Status", OutputProcessor::Unit::None, this->Report.BypassStatus, "System", "Average", this->Name);
        }

        SetupOutputVariable(
            state, "Generator PVT Fluid Inlet Temperature", OutputProcessor::Unit::C, this->Report.TinletWorkFluid, "System", "Average", this->Name);

        SetupOutputVariable(state,
                            "Generator PVT Fluid Outlet Temperature",
                            OutputProcessor::Unit::C,
                            this->Report.ToutletWorkFluid,
                            "System",
                            "Average",
                            this->Name);

        SetupOutputVariable(
            state, "Generator PVT Fluid Mass Flow Rate", OutputProcessor::Unit::kg_s, this->Report.MdotWorkFluid, "System", "Average", this->Name);
    }

    void PVTCollectorStruct::initialize(EnergyPlusData &state, bool const FirstHVACIteration)
    {

        // SUBROUTINE INFORMATION:
        //       AUTHOR         B. Griffith
        //       DATE WRITTEN   June 2008
        //       MODIFIED       B. Griffith, May 2009, EMS setpoint check
        //                      K. Haddad, March 2020, add support for BIPVT objects
        //       RE-ENGINEERED  na

        // PURPOSE OF THIS SUBROUTINE:
        // init for PVT

        static std::string const RoutineName("InitPVTcollectors");

        // Do the one time initializations
        if (this->MyOneTimeFlag) {
            this->setupReportVars(state);
            this->MyOneTimeFlag = false;
        }

        if (this->SetLoopIndexFlag) {
            if (allocated(state.dataPlnt->PlantLoop) && (this->PlantInletNodeNum > 0)) {
                bool errFlag = false;
                PlantUtilities::ScanPlantLoopsForObject(state,
                                                        this->Name,
                                                        this->TypeNum,
                                                        this->WLoopNum,
                                                        this->WLoopSideNum,
                                                        this->WLoopBranchNum,
                                                        this->WLoopCompNum,
                                                        errFlag,
                                                        _,
                                                        _,
                                                        _,
                                                        _,
                                                        _);
                if (errFlag) {
                    ShowFatalError(state, "InitPVTcollectors: Program terminated for previous conditions.");
                }
                this->SetLoopIndexFlag = false;
            }
        }

        // finish set up of PV, because PV get-input follows PVT's get input.
        if (!this->PVfound) {
            if (allocated(state.dataPhotovoltaic->PVarray)) {
                this->PVnum = UtilityRoutines::FindItemInList(this->PVname, state.dataPhotovoltaic->PVarray);
                if (this->PVnum == 0) {
                    ShowSevereError(state, "Invalid name for photovoltaic generator = " + this->PVname);
                    ShowContinueError(state, "Entered in flat plate photovoltaic-thermal collector = " + this->Name);
                } else {
                    this->PVfound = true;
                }
            } else {
                if ((!state.dataGlobal->BeginEnvrnFlag) && (!FirstHVACIteration)) {
                    ShowSevereError(state, "Photovoltaic generators are missing for Photovoltaic Thermal modeling");
                    ShowContinueError(state, "Needed for flat plate photovoltaic-thermal collector = " + this->Name);
                }
            }
        }

        if (!state.dataGlobal->SysSizingCalc && this->MySetPointCheckFlag && state.dataHVACGlobal->DoSetPointTest) {
            for (int PVTindex = 1; PVTindex <= state.dataPhotovoltaicThermalCollector->NumPVT; ++PVTindex) {
                if (state.dataPhotovoltaicThermalCollector->PVT(PVTindex).WorkingFluidType == WorkingFluidEnum::AIR) {
                    if (state.dataLoopNodes->Node(state.dataPhotovoltaicThermalCollector->PVT(PVTindex).HVACOutletNodeNum).TempSetPoint ==
                        DataLoopNode::SensedNodeFlagValue) {
                        if (!state.dataGlobal->AnyEnergyManagementSystemInModel) {
                            ShowSevereError(state, "Missing temperature setpoint for PVT outlet node  ");
                            ShowContinueError(state,
                                              "Add a setpoint manager to outlet node of PVT named " +
                                                  state.dataPhotovoltaicThermalCollector->PVT(PVTindex).Name);
                            state.dataHVACGlobal->SetPointErrorFlag = true;
                        } else {
                            // need call to EMS to check node
                            EMSManager::CheckIfNodeSetPointManagedByEMS(state,
                                                                        state.dataPhotovoltaicThermalCollector->PVT(PVTindex).HVACOutletNodeNum,
                                                                        EMSManager::SPControlType::iTemperatureSetPoint,
                                                                        state.dataHVACGlobal->SetPointErrorFlag);
                            if (state.dataHVACGlobal->SetPointErrorFlag) {
                                ShowSevereError(state, "Missing temperature setpoint for PVT outlet node  ");
                                ShowContinueError(state,
                                                  "Add a setpoint manager to outlet node of PVT named " +
                                                      state.dataPhotovoltaicThermalCollector->PVT(PVTindex).Name);
                                ShowContinueError(state, "  or use an EMS actuator to establish a setpoint at the outlet node of PVT");
                            }
                        }
                    }
                }
            }
            this->MySetPointCheckFlag = false;
        }

        if (!state.dataGlobal->SysSizingCalc && this->SizingInit && (this->WorkingFluidType == WorkingFluidEnum::AIR)) {
            this->size(state);
        }

        int InletNode = 0;
        int OutletNode = 0;

        {
            auto const SELECT_CASE_var(this->WorkingFluidType);
            if (SELECT_CASE_var == WorkingFluidEnum::LIQUID) {
                InletNode = this->PlantInletNodeNum;
                OutletNode = this->PlantOutletNodeNum;
            } else if (SELECT_CASE_var == WorkingFluidEnum::AIR) {
                InletNode = this->HVACInletNodeNum;
                OutletNode = this->HVACOutletNodeNum;
            } else {
                assert(false);
            }
        }

        if (state.dataGlobal->BeginEnvrnFlag && this->EnvrnInit) {

            this->MassFlowRate = 0.0;
            this->BypassDamperOff = true;
            this->CoolingUseful = false;
            this->HeatingUseful = false;
            this->Simple.LastCollectorTemp = 0.0;
            this->Simple.CollectorTemp = 0.0;
            this->BIPVT.LastCollectorTemp = 0.0;
            this->BIPVT.CollectorTemp = 0.0;
            this->Report.ThermEfficiency = 0.0;
            this->Report.ThermPower = 0.0;
            this->Report.ThermHeatGain = 0.0;
            this->Report.ThermHeatLoss = 0.0;
            this->Report.ThermEnergy = 0.0;
            this->Report.MdotWorkFluid = 0.0;
            this->Report.TinletWorkFluid = 0.0;
            this->Report.ToutletWorkFluid = 0.0;
            this->Report.BypassStatus = 0.0;

            {
                auto const SELECT_CASE_var(this->WorkingFluidType);

                if (SELECT_CASE_var == WorkingFluidEnum::LIQUID) {

                    Real64 rho = FluidProperties::GetDensityGlycol(state,
                                                                   state.dataPlnt->PlantLoop(this->WLoopNum).FluidName,
                                                                   DataGlobalConstants::HWInitConvTemp,
                                                                   state.dataPlnt->PlantLoop(this->WLoopNum).FluidIndex,
                                                                   RoutineName);

                    this->MaxMassFlowRate = this->DesignVolFlowRate * rho;

                    PlantUtilities::InitComponentNodes(state,
                                                       0.0,
                                                       this->MaxMassFlowRate,
                                                       InletNode,
                                                       OutletNode,
                                                       this->WLoopNum,
                                                       this->WLoopSideNum,
                                                       this->WLoopBranchNum,
                                                       this->WLoopCompNum);

                    this->Simple.LastCollectorTemp = 23.0;

                } else if (SELECT_CASE_var == WorkingFluidEnum::AIR) {
                    this->Simple.LastCollectorTemp = 23.0;
                    this->BIPVT.LastCollectorTemp = 23.0;
                }
            }

            this->EnvrnInit = false;
        }
        if (!state.dataGlobal->BeginEnvrnFlag) this->EnvrnInit = true;

        {
            auto const SELECT_CASE_var(this->WorkingFluidType);

            if (SELECT_CASE_var == WorkingFluidEnum::LIQUID) {
                // heating only right now, so control flow requests based on incident solar;
                if (state.dataHeatBal->SurfQRadSWOutIncident(this->SurfNum) > state.dataPhotovoltaic->MinIrradiance) {
                    this->MassFlowRate = this->MaxMassFlowRate;
                } else {
                    this->MassFlowRate = 0.0;
                }

                PlantUtilities::SetComponentFlowRate(
                    state, this->MassFlowRate, InletNode, OutletNode, this->WLoopNum, this->WLoopSideNum, this->WLoopBranchNum, this->WLoopCompNum);
            } else if (SELECT_CASE_var == WorkingFluidEnum::AIR) {
                this->MassFlowRate = state.dataLoopNodes->Node(InletNode).MassFlowRate;
            }
        }
    }

    void PVTCollectorStruct::size(EnergyPlusData &state)
    {

        // SUBROUTINE INFORMATION:
        //       AUTHOR         Brent Griffith
        //       DATE WRITTEN   August 2008
        //       MODIFIED       November 2013 Daeho Kang, add component sizing table entries
        //       RE-ENGINEERED  na

        // PURPOSE OF THIS SUBROUTINE:
        // This subroutine is for sizing PVT flow rates that
        // have not been specified in the input.

        // METHODOLOGY EMPLOYED:
        // Obtains hot water flow rate from the plant sizing array.

        bool SizingDesRunThisAirSys; // true if a particular air system had a Sizing:System object and system sizing done

        // Indicator to hardsize and no sizing run
        bool HardSizeNoDesRun = !(state.dataSize->SysSizingRunDone || state.dataSize->ZoneSizingRunDone);

        if (state.dataSize->CurSysNum > 0) {
            CheckThisAirSystemForSizing(state, state.dataSize->CurSysNum, SizingDesRunThisAirSys);
        } else {
            SizingDesRunThisAirSys = false;
        }

        Real64 DesignVolFlowRateDes = 0.0; // Autosize design volume flow for reporting
        int PltSizNum = 0;                 // Plant Sizing index corresponding to CurLoopNum
        bool ErrorsFound = false;

        if (this->WorkingFluidType == WorkingFluidEnum::LIQUID) {

            if (!allocated(state.dataSize->PlantSizData)) return;
            if (!allocated(state.dataPlnt->PlantLoop)) return;

            if (this->WLoopNum > 0) {
                PltSizNum = state.dataPlnt->PlantLoop(this->WLoopNum).PlantSizNum;
            }
            if (this->WLoopSideNum == DataPlant::SupplySide) {
                if (PltSizNum > 0) {
                    if (state.dataSize->PlantSizData(PltSizNum).DesVolFlowRate >= DataHVACGlobals::SmallWaterVolFlow) {
                        DesignVolFlowRateDes = state.dataSize->PlantSizData(PltSizNum).DesVolFlowRate;
                    } else {
                        DesignVolFlowRateDes = 0.0;
                    }
                } else {
                    if (this->DesignVolFlowRateWasAutoSized) {
                        if (state.dataPlnt->PlantFirstSizesOkayToFinalize) {
                            ShowSevereError(state, "Autosizing of PVT solar collector design flow rate requires a Sizing:Plant object");
                            ShowContinueError(state, "Occurs in PVT object=" + this->Name);
                            ErrorsFound = true;
                        }
                    } else { // Hardsized
                        if (state.dataPlnt->PlantFinalSizesOkayToReport && this->DesignVolFlowRate > 0.0) {
                            BaseSizer::reportSizerOutput(state,
                                                         "SolarCollector:FlatPlate:PhotovoltaicThermal",
                                                         this->Name,
                                                         "User-Specified Design Flow Rate [m3/s]",
                                                         this->DesignVolFlowRate);
                        }
                    }
                }
            } else if (this->WLoopSideNum == DataPlant::DemandSide) {
                DesignVolFlowRateDes = this->AreaCol * SimplePVTWaterSizeFactor;
            }
            if (this->DesignVolFlowRateWasAutoSized) {
                this->DesignVolFlowRate = DesignVolFlowRateDes;
                if (state.dataPlnt->PlantFinalSizesOkayToReport) {
                    BaseSizer::reportSizerOutput(state,
                                                 "SolarCollector:FlatPlate:PhotovoltaicThermal",
                                                 this->Name,
                                                 "Design Size Design Flow Rate [m3/s]",
                                                 DesignVolFlowRateDes);
                }
                if (state.dataPlnt->PlantFirstSizesOkayToReport) {
                    BaseSizer::reportSizerOutput(state,
                                                 "SolarCollector:FlatPlate:PhotovoltaicThermal",
                                                 this->Name,
                                                 "Initial Design Size Design Flow Rate [m3/s]",
                                                 DesignVolFlowRateDes);
                }
                PlantUtilities::RegisterPlantCompDesignFlow(state, this->PlantInletNodeNum, this->DesignVolFlowRate);

            } else { // Hardsized with sizing data
                if (this->DesignVolFlowRate > 0.0 && DesignVolFlowRateDes > 0.0 && state.dataPlnt->PlantFinalSizesOkayToReport) {
                    Real64 DesignVolFlowRateUser = this->DesignVolFlowRate;
                    BaseSizer::reportSizerOutput(state,
                                                 "SolarCollector:FlatPlate:PhotovoltaicThermal",
                                                 this->Name,
                                                 "Design Size Design Flow Rate [m3/s]",
                                                 DesignVolFlowRateDes,
                                                 "User-Specified Design Flow Rate [m3/s]",
                                                 DesignVolFlowRateUser);
                    if (state.dataGlobal->DisplayExtraWarnings) {
                        if ((std::abs(DesignVolFlowRateDes - DesignVolFlowRateUser) / DesignVolFlowRateUser) >
                            state.dataSize->AutoVsHardSizingThreshold) {
                            ShowMessage(state, "SizeSolarCollector: Potential issue with equipment sizing for " + this->Name);
                            ShowContinueError(state, format("User-Specified Design Flow Rate of {:.5R} [W]", DesignVolFlowRateUser));
                            ShowContinueError(state, format("differs from Design Size Design Flow Rate of {:.5R} [W]", DesignVolFlowRateDes));
                            ShowContinueError(state, "This may, or may not, indicate mismatched component sizes.");
                            ShowContinueError(state, "Verify that the value entered is intended and is consistent with other components.");
                        }
                    }
                }
            }
        } // plant component

        if (this->WorkingFluidType == WorkingFluidEnum::AIR) {

            if (state.dataSize->CurSysNum > 0) {
                if (!this->DesignVolFlowRateWasAutoSized && !SizingDesRunThisAirSys) { // Simulation continue
                    HardSizeNoDesRun = true;
                    if (this->DesignVolFlowRate > 0.0) {
                        BaseSizer::reportSizerOutput(state,
                                                     "SolarCollector:FlatPlate:PhotovoltaicThermal",
                                                     this->Name,
                                                     "User-Specified Design Flow Rate [m3/s]",
                                                     this->DesignVolFlowRate);
                    }
                } else {
                    CheckSysSizing(state, "SolarCollector:FlatPlate:PhotovoltaicThermal", this->Name);
                    if (state.dataSize->CurOASysNum > 0) {
                        DesignVolFlowRateDes = state.dataSize->FinalSysSizing(state.dataSize->CurSysNum).DesOutAirVolFlow;
                    } else {
                        {
                            auto const SELECT_CASE_var(state.dataSize->CurDuctType);
                            if (SELECT_CASE_var == DataHVACGlobals::Main) {
                                DesignVolFlowRateDes = state.dataSize->FinalSysSizing(state.dataSize->CurSysNum).SysAirMinFlowRat *
                                                       state.dataSize->FinalSysSizing(state.dataSize->CurSysNum).DesMainVolFlow;
                            } else if (SELECT_CASE_var == DataHVACGlobals::Cooling) {
                                DesignVolFlowRateDes = state.dataSize->FinalSysSizing(state.dataSize->CurSysNum).SysAirMinFlowRat *
                                                       state.dataSize->FinalSysSizing(state.dataSize->CurSysNum).DesCoolVolFlow;
                            } else if (SELECT_CASE_var == DataHVACGlobals::Heating) {
                                DesignVolFlowRateDes = state.dataSize->FinalSysSizing(state.dataSize->CurSysNum).DesHeatVolFlow;
                            } else {
                                DesignVolFlowRateDes = state.dataSize->FinalSysSizing(state.dataSize->CurSysNum).DesMainVolFlow;
                            }
                        }
                    }
                    Real64 DesMassFlow = state.dataEnvrn->StdRhoAir * DesignVolFlowRateDes;
                    this->MaxMassFlowRate = DesMassFlow;
                }
                if (!HardSizeNoDesRun) {
                    if (this->DesignVolFlowRateWasAutoSized) {
                        this->DesignVolFlowRate = DesignVolFlowRateDes;
                        BaseSizer::reportSizerOutput(state,
                                                     "SolarCollector:FlatPlate:PhotovoltaicThermal",
                                                     this->Name,
                                                     "Design Size Design Flow Rate [m3/s]",
                                                     DesignVolFlowRateDes);
                        this->SizingInit = false;
                    } else {
                        if (this->DesignVolFlowRate > 0.0 && DesignVolFlowRateDes > 0.0) {
                            Real64 DesignVolFlowRateUser = this->DesignVolFlowRate;
                            BaseSizer::reportSizerOutput(state,
                                                         "SolarCollector:FlatPlate:PhotovoltaicThermal",
                                                         this->Name,
                                                         "Design Size Design Flow Rate [m3/s]",
                                                         DesignVolFlowRateDes,
                                                         "User-Specified Design Flow Rate [m3/s]",
                                                         DesignVolFlowRateUser);
                            if (state.dataGlobal->DisplayExtraWarnings) {
                                if ((std::abs(DesignVolFlowRateDes - DesignVolFlowRateUser) / DesignVolFlowRateUser) >
                                    state.dataSize->AutoVsHardSizingThreshold) {
                                    ShowMessage(state, "SizeSolarCollector: Potential issue with equipment sizing for " + this->Name);
                                    ShowContinueError(state, format("User-Specified Design Flow Rate of {:.5R} [W]", DesignVolFlowRateUser));
                                    ShowContinueError(state, format("differs from Design Size Design Flow Rate of {:.5R} [W]", DesignVolFlowRateDes));
                                    ShowContinueError(state, "This may, or may not, indicate mismatched component sizes.");
                                    ShowContinueError(state, "Verify that the value entered is intended and is consistent with other components.");
                                }
                            }
                        }
                    }
                }
            } else if (state.dataSize->CurZoneEqNum > 0) {
                // PVT is not currently for zone equipment, should not come here.
            }
        }

        if (ErrorsFound) {
            ShowFatalError(state, "Preceding sizing errors cause program termination");
        }
    }

    void PVTCollectorStruct::control(EnergyPlusData &state)
    {

        // SUBROUTINE INFORMATION:
        //       AUTHOR         Brent Griffith
        //       DATE WRITTEN   August 2008
        //       MODIFIED       K. Haddad, March 2020, add support for BIPVT objects
        //       RE-ENGINEERED  na

        // PURPOSE OF THIS SUBROUTINE:
        // make control decisions for PVT collector

        // METHODOLOGY EMPLOYED:
        // decide if PVT should be in cooling or heat mode and if it should be bypassed or not

        if (this->WorkingFluidType == WorkingFluidEnum::AIR) {
            if ((this->PVTModelType == SimplePVTmodel) || (this->PVTModelType == BIPVTmodel)) {
                if (state.dataHeatBal->SurfQRadSWOutIncident(this->SurfNum) > state.dataPhotovoltaic->MinIrradiance) {
                    // is heating wanted?
                    //  Outlet node is required to have a setpoint.
                    if (state.dataLoopNodes->Node(this->HVACOutletNodeNum).TempSetPoint > state.dataLoopNodes->Node(this->HVACInletNodeNum).Temp) {
                        this->HeatingUseful = true;
                        this->CoolingUseful = false;
                        this->BypassDamperOff = true;
                    } else {
                        this->HeatingUseful = false;
                        this->CoolingUseful = true;
                        this->BypassDamperOff = false;
                    }
                } else {
                    // is cooling wanted?
                    if (state.dataLoopNodes->Node(this->HVACOutletNodeNum).TempSetPoint < state.dataLoopNodes->Node(this->HVACInletNodeNum).Temp) {
                        this->CoolingUseful = true;
                        this->HeatingUseful = false;
                        this->BypassDamperOff = true;
                    } else {
                        this->CoolingUseful = false;
                        this->HeatingUseful = true;
                        this->BypassDamperOff = false;
                    }
                }
            }

        } else if (this->WorkingFluidType == WorkingFluidEnum::LIQUID) {
            if (this->PVTModelType == SimplePVTmodel) {
                if (state.dataHeatBal->SurfQRadSWOutIncident(this->SurfNum) > state.dataPhotovoltaic->MinIrradiance) {
                    // is heating wanted?
                    this->HeatingUseful = true;
                    this->BypassDamperOff = true;
                } else {
                    // is cooling wanted?
                    this->CoolingUseful = false;
                    this->BypassDamperOff = false;
                }
            }
        }
    }

    void PVTCollectorStruct::calculate(EnergyPlusData &state)
    {

        // SUBROUTINE INFORMATION:
        //       AUTHOR         Brent Griffith
        //       DATE WRITTEN   August 2008
        //       MODIFIED       K. Haddad, March 2020, add support for BIPVT objects
        //       RE-ENGINEERED  na

        // PURPOSE OF THIS SUBROUTINE:
        // Calculate PVT collector thermal performance

        // METHODOLOGY EMPLOYED:

        static std::string const RoutineName("CalcPVTcollectors");

        if (this->PVTModelType == SimplePVTmodel) {
            SimplePVTcalculate(state);
        } else if (this->PVTModelType == BIPVTmodel) {
            BIPVTcalculate(state);
        }
    }

    void PVTCollectorStruct::SimplePVTcalculate(EnergyPlusData &state)
    {

        // SUBROUTINE INFORMATION:
        //       AUTHOR         Brent Griffith
        //       DATE WRITTEN   August 2008
        //       MODIFIED       K. Haddad, March 2020, subroutine crated from original code in subroutine
        //                      "PVTCollectorStruct::calculate()"
        //       RE-ENGINEERED  na

        // PURPOSE OF THIS SUBROUTINE:
        // Calculate PVT Simple collector thermal

        // METHODOLOGY EMPLOYED:
        // Current model is "simple" fixed efficiency and simple night sky balance for cooling

        static std::string const RoutineName("CalcSimplePVTcollectors");

        int InletNode(0);

        {
            auto const SELECT_CASE_var(this->WorkingFluidType);
            if (SELECT_CASE_var == WorkingFluidEnum::LIQUID) {
                InletNode = this->PlantInletNodeNum;
            } else if (SELECT_CASE_var == WorkingFluidEnum::AIR) {
                InletNode = this->HVACInletNodeNum;
            }
        }

        Real64 mdot = this->MassFlowRate;
        Real64 Tinlet = state.dataLoopNodes->Node(InletNode).Temp;

        Real64 BypassFraction(0.0);
        Real64 PotentialOutletTemp(0.0);

        if (this->HeatingUseful && this->BypassDamperOff && (mdot > 0.0)) {

            Real64 Eff(0.0);

            {
                auto const SELECT_CASE_var(this->Simple.ThermEfficMode);

                if (SELECT_CASE_var == ThermEfficEnum::FIXED) {
                    Eff = this->Simple.ThermEffic;
                } else if (SELECT_CASE_var == ThermEfficEnum::SCHEDULED) {
                    Eff = ScheduleManager::GetCurrentScheduleValue(state, this->Simple.ThermEffSchedNum);
                    this->Simple.ThermEffic = Eff;
                }
            }

            Real64 PotentialHeatGain = state.dataHeatBal->SurfQRadSWOutIncident(this->SurfNum) * Eff * this->AreaCol;

            if (this->WorkingFluidType == WorkingFluidEnum::AIR) {
                Real64 Winlet = state.dataLoopNodes->Node(InletNode).HumRat;
                Real64 CpInlet = Psychrometrics::PsyCpAirFnW(Winlet);
                if (mdot * CpInlet > 0.0) {
                    PotentialOutletTemp = Tinlet + PotentialHeatGain / (mdot * CpInlet);
                } else {
                    PotentialOutletTemp = Tinlet;
                }
                // now compare heating potential to setpoint and figure bypass fraction
                if (PotentialOutletTemp > state.dataLoopNodes->Node(this->HVACOutletNodeNum).TempSetPoint) { // need to modulate
                    if (Tinlet != PotentialOutletTemp) {
                        BypassFraction =
                            (state.dataLoopNodes->Node(this->HVACOutletNodeNum).TempSetPoint - PotentialOutletTemp) / (Tinlet - PotentialOutletTemp);
                    } else {
                        BypassFraction = 0.0;
                    }
                    BypassFraction = max(0.0, BypassFraction);
                    PotentialOutletTemp = state.dataLoopNodes->Node(this->HVACOutletNodeNum).TempSetPoint;
                    PotentialHeatGain = mdot * Psychrometrics::PsyCpAirFnW(Winlet) * (PotentialOutletTemp - Tinlet);

                } else {
                    BypassFraction = 0.0;
                }
            } else if (this->WorkingFluidType == WorkingFluidEnum::LIQUID) {
                Real64 CpInlet = Psychrometrics::CPHW(Tinlet);
                if (mdot * CpInlet != 0.0) { // protect divide by zero
                    PotentialOutletTemp = Tinlet + PotentialHeatGain / (mdot * CpInlet);
                } else {
                    PotentialOutletTemp = Tinlet;
                }
                BypassFraction = 0.0;
            }

            this->Report.ThermEfficiency = Eff;
            this->Report.ThermHeatGain = PotentialHeatGain;
            this->Report.ThermPower = this->Report.ThermHeatGain;
            this->Report.ThermEnergy = this->Report.ThermPower * state.dataHVACGlobal->TimeStepSys * DataGlobalConstants::SecInHour;
            this->Report.ThermHeatLoss = 0.0;
            this->Report.TinletWorkFluid = Tinlet;
            this->Report.MdotWorkFluid = mdot;
            this->Report.ToutletWorkFluid = PotentialOutletTemp;
            this->Report.BypassStatus = BypassFraction;

        } else if (this->CoolingUseful && this->BypassDamperOff && (mdot > 0.0)) {
            // calculate cooling using energy balance

            Real64 HrGround(0.0);
            Real64 HrAir(0.0);
            Real64 HcExt(0.0);
            Real64 HrSky(0.0);

            ConvectionCoefficients::InitExteriorConvectionCoeff(state,
                                                                this->SurfNum,
                                                                0.0,
                                                                DataHeatBalance::VerySmooth,
                                                                this->Simple.SurfEmissivity,
                                                                this->Simple.LastCollectorTemp,
                                                                HcExt,
                                                                HrSky,
                                                                HrGround,
                                                                HrAir);

            Real64 WetBulbInlet(0.0);
            Real64 DewPointInlet(0.0);
            Real64 CpInlet(0.0);

            if (this->WorkingFluidType == WorkingFluidEnum::AIR) {
                Real64 Winlet = state.dataLoopNodes->Node(InletNode).HumRat;
                CpInlet = Psychrometrics::PsyCpAirFnW(Winlet);
                WetBulbInlet = Psychrometrics::PsyTwbFnTdbWPb(state, Tinlet, Winlet, state.dataEnvrn->OutBaroPress, RoutineName);
                DewPointInlet = Psychrometrics::PsyTdpFnTdbTwbPb(state, Tinlet, WetBulbInlet, state.dataEnvrn->OutBaroPress, RoutineName);
            } else if (this->WorkingFluidType == WorkingFluidEnum::LIQUID) {
                CpInlet = Psychrometrics::CPHW(Tinlet);
            }
            Real64 Tcollector =
                (2.0 * mdot * CpInlet * Tinlet + this->AreaCol * (HrGround * state.dataEnvrn->OutDryBulbTemp + HrSky * state.dataEnvrn->SkyTemp +
                                                                  HrAir * state.dataSurface->Surface(this->SurfNum).OutDryBulbTemp +
                                                                  HcExt * state.dataSurface->Surface(this->SurfNum).OutDryBulbTemp)) /
                (2.0 * mdot * CpInlet + this->AreaCol * (HrGround + HrSky + HrAir + HcExt));

            PotentialOutletTemp = 2.0 * Tcollector - Tinlet;
            this->Report.ToutletWorkFluid = PotentialOutletTemp;
            // trap for air not being cooled below its wetbulb.
            if (this->WorkingFluidType == WorkingFluidEnum::AIR) {
                if (PotentialOutletTemp < DewPointInlet) {
                    //  water removal would be needed.. not going to allow that for now.  limit cooling to dew point and model bypass
                    if (Tinlet != PotentialOutletTemp) {
                        BypassFraction = (DewPointInlet - PotentialOutletTemp) / (Tinlet - PotentialOutletTemp);

                    } else {
                        BypassFraction = 0.0;
                    }
                    BypassFraction = max(0.0, BypassFraction);
                    PotentialOutletTemp = DewPointInlet;
                }
            }

            this->Report.MdotWorkFluid = mdot;
            this->Report.TinletWorkFluid = Tinlet;
            this->Report.ToutletWorkFluid = PotentialOutletTemp;
            this->Report.ThermHeatLoss = mdot * CpInlet * (Tinlet - this->Report.ToutletWorkFluid);
            this->Report.ThermHeatGain = 0.0;
            this->Report.ThermPower = -1.0 * this->Report.ThermHeatLoss;
            this->Report.ThermEnergy = this->Report.ThermPower * state.dataHVACGlobal->TimeStepSys * DataGlobalConstants::SecInHour;
            this->Report.ThermEfficiency = 0.0;
            this->Simple.LastCollectorTemp = Tcollector;
            this->Report.BypassStatus = BypassFraction;

        } else {
            this->Report.TinletWorkFluid = Tinlet;
            this->Report.ToutletWorkFluid = Tinlet;
            this->Report.ThermHeatLoss = 0.0;
            this->Report.ThermHeatGain = 0.0;
            this->Report.ThermPower = 0.0;
            this->Report.ThermEfficiency = 0.0;
            this->Report.ThermEnergy = 0.0;
            this->Report.BypassStatus = 1.0;
            this->Report.MdotWorkFluid = mdot;
        }
    }

    void PVTCollectorStruct::BIPVTcalculate(EnergyPlusData &state)
    {

        // SUBROUTINE INFORMATION:
        //       AUTHOR         Brent Griffith
        //       DATE WRITTEN   August 2008
        //       MODIFIED       K. Haddad, March 2020, subroutine created from original code in subroutine
        //                      "PVTCollectorStruct::calculate()" to model BIPVT systems.
        //       RE-ENGINEERED  na

        // PURPOSE OF THIS SUBROUTINE:
        // Calculate BIPVT collector thermal peformancce

        // METHODOLOGY EMPLOYED:
        // ???

        static std::string const RoutineName("CalcBIPVTcollectors");
        using ScheduleManager::GetCurrentScheduleValue;

        int InletNode = this->HVACInletNodeNum;
        Real64 mdot = this->MassFlowRate;
        Real64 Tinlet = state.dataLoopNodes->Node(InletNode).Temp;
        Real64 BypassFraction(0.0);
<<<<<<< HEAD
        Real64 PotentialOutletTemp(Tinlet);
        Real64 PotentialHeatGain(0.0);
        Real64 Eff(0.0);
        Real64 Tcollector(Tinlet);
        Real64 small_num(1.0e-10);
        std::string Mode("Heating");

        if (this->HeatingUseful && this->BypassDamperOff && (mdot > 0.0) && (GetCurrentScheduleValue(this->BIPVT.SchedPtr) > 0.0)) {

            if ((DataLoopNode::Node(this->HVACOutletNodeNum).TempSetPoint - Tinlet) > 0.1) {
                BIPVT_MaxHeatGain_calculate(DataLoopNode::Node(this->HVACOutletNodeNum).TempSetPoint,
                                            Mode,
                                            BypassFraction,
                                            PotentialHeatGain,
                                            PotentialOutletTemp,
                                            Eff,
                                            Tcollector);
                if (PotentialHeatGain < 0.0) {
                    BypassFraction = 1.0;
                    PotentialHeatGain = 0.0;
                    PotentialOutletTemp = Tinlet;
                }
=======
        Real64 PotentialOutletTemp(0.0);

        if (this->HeatingUseful && this->BypassDamperOff && (mdot > 0.0)) {

            Real64 Eff(0.3);
            Real64 PotentialHeatGain = state.dataHeatBal->SurfQRadSWOutIncident(this->SurfNum) * Eff * this->AreaCol;
            BIPVT_MaxHeatGain_calculate(state);

            if (this->WorkingFluidType == WorkingFluidEnum::AIR) {
                Real64 Winlet = state.dataLoopNodes->Node(InletNode).HumRat;
                Real64 CpInlet = Psychrometrics::PsyCpAirFnW(Winlet);
                if (mdot * CpInlet > 0.0) {
                    PotentialOutletTemp = Tinlet + PotentialHeatGain / (mdot * CpInlet);
                } else {
                    PotentialOutletTemp = Tinlet;
                }
                // now compare heating potential to setpoint and figure bypass fraction
                if (PotentialOutletTemp > state.dataLoopNodes->Node(this->HVACOutletNodeNum).TempSetPoint) { // need to modulate
                    if (Tinlet != PotentialOutletTemp) {
                        BypassFraction =
                            (state.dataLoopNodes->Node(this->HVACOutletNodeNum).TempSetPoint - PotentialOutletTemp) / (Tinlet - PotentialOutletTemp);
                    } else {
                        BypassFraction = 0.0;
                    }
                    BypassFraction = max(0.0, BypassFraction);
                    PotentialOutletTemp = state.dataLoopNodes->Node(this->HVACOutletNodeNum).TempSetPoint;
                    PotentialHeatGain = mdot * Psychrometrics::PsyCpAirFnW(Winlet) * (PotentialOutletTemp - Tinlet);
>>>>>>> 7b568de8

            }

            this->Report.ThermEfficiency = Eff;
            this->Report.ThermHeatGain = PotentialHeatGain;
            this->Report.ThermPower = this->Report.ThermHeatGain;
            this->Report.ThermEnergy = this->Report.ThermPower * state.dataHVACGlobal->TimeStepSys * DataGlobalConstants::SecInHour;
            this->Report.ThermHeatLoss = 0.0;
            this->Report.TinletWorkFluid = Tinlet;
            this->Report.MdotWorkFluid = mdot;
            this->Report.ToutletWorkFluid = PotentialOutletTemp;
            this->Report.BypassStatus = BypassFraction;

<<<<<<< HEAD
            if (PotentialHeatGain > 0.0) this->BIPVT.LastCollectorTemp = Tcollector;

        } else if (this->CoolingUseful && this->BypassDamperOff && (mdot > 0.0) && (GetCurrentScheduleValue(this->BIPVT.SchedPtr) > 0.0)) {

            Mode = "Cooling";
            if ((Tinlet - DataLoopNode::Node(this->HVACOutletNodeNum).TempSetPoint) > 0.1) {
                BIPVT_MaxHeatGain_calculate(DataLoopNode::Node(this->HVACOutletNodeNum).TempSetPoint,
                                            Mode,
                                            BypassFraction,
                                            PotentialHeatGain,
                                            PotentialOutletTemp,
                                            Eff,
                                            Tcollector);
                if (PotentialHeatGain > 0.0) {
                    PotentialHeatGain = 0.0;
                    BypassFraction = 1.0;
                    PotentialOutletTemp = Tinlet;
                } else {
                    Real64 WetBulbInlet(0.0);
                    Real64 DewPointInlet(0.0);
                    Real64 CpInlet(0.0);
                    Real64 Winlet = DataLoopNode::Node(InletNode).HumRat;
                    CpInlet = Psychrometrics::PsyCpAirFnW(Winlet);
                    WetBulbInlet = Psychrometrics::PsyTwbFnTdbWPb(Tinlet, Winlet, DataEnvironment::OutBaroPress, RoutineName);
                    DewPointInlet = Psychrometrics::PsyTdpFnTdbTwbPb(Tinlet, WetBulbInlet, DataEnvironment::OutBaroPress, RoutineName);
                    // trap for air not being cooled below its dewpoint.
                    if ((PotentialOutletTemp < DewPointInlet) && ((Tinlet - DewPointInlet) > 0.1)) {
                        //  water removal would be needed.. not going to allow that for now.  limit cooling to dew point and model bypass
                        BIPVT_MaxHeatGain_calculate(DewPointInlet, Mode, BypassFraction, PotentialHeatGain, PotentialOutletTemp, Eff, Tcollector);
                        PotentialOutletTemp = DewPointInlet;
=======
        } else if (this->CoolingUseful && this->BypassDamperOff && (mdot > 0.0)) {
            // calculate cooling using energy balance

            Real64 HrGround(0.0);
            Real64 HrAir(0.0);
            Real64 HcExt(0.0);
            Real64 HrSky(0.0);

            ConvectionCoefficients::InitExteriorConvectionCoeff(
                state, this->SurfNum, 0.0, DataHeatBalance::VerySmooth, this->BIPVT.PVGEmiss, this->BIPVT.LastCollectorTemp, HcExt, HrSky, HrGround, HrAir);

            Real64 WetBulbInlet(0.0);
            Real64 DewPointInlet(0.0);
            Real64 CpInlet(0.0);

            if (this->WorkingFluidType == WorkingFluidEnum::AIR) {
                Real64 Winlet = state.dataLoopNodes->Node(InletNode).HumRat;
                CpInlet = Psychrometrics::PsyCpAirFnW(Winlet);
                WetBulbInlet = Psychrometrics::PsyTwbFnTdbWPb(state, Tinlet, Winlet, state.dataEnvrn->OutBaroPress, RoutineName);
                DewPointInlet = Psychrometrics::PsyTdpFnTdbTwbPb(state, Tinlet, WetBulbInlet, state.dataEnvrn->OutBaroPress, RoutineName);
            }

            Real64 Tcollector =
                (2.0 * mdot * CpInlet * Tinlet + this->AreaCol * (HrGround * state.dataEnvrn->OutDryBulbTemp + HrSky * state.dataEnvrn->SkyTemp +
                                                                  HrAir * state.dataSurface->Surface(this->SurfNum).OutDryBulbTemp +
                                                                  HcExt * state.dataSurface->Surface(this->SurfNum).OutDryBulbTemp)) /
                (2.0 * mdot * CpInlet + this->AreaCol * (HrGround + HrSky + HrAir + HcExt));

            PotentialOutletTemp = 2.0 * Tcollector - Tinlet;
            this->Report.ToutletWorkFluid = PotentialOutletTemp;
            // trap for air not being cooled below its wetbulb.
            if (this->WorkingFluidType == WorkingFluidEnum::AIR) {
                if (PotentialOutletTemp < DewPointInlet) {
                    //  water removal would be needed.. not going to allow that for now.  limit cooling to dew point and model bypass
                    if (Tinlet != PotentialOutletTemp) {
                        BypassFraction = (DewPointInlet - PotentialOutletTemp) / (Tinlet - PotentialOutletTemp);
                    } else {
                        BypassFraction = 0.0;
>>>>>>> 7b568de8
                    }
                }
            } else {
                PotentialHeatGain = 0.0;
                BypassFraction = 1.0;
                PotentialOutletTemp = Tinlet;
            }
            this->Report.MdotWorkFluid = mdot;
            this->Report.TinletWorkFluid = Tinlet;
            this->Report.ToutletWorkFluid = PotentialOutletTemp;
            this->Report.ThermHeatLoss = -PotentialHeatGain;
            this->Report.ThermHeatGain = 0.0;
            this->Report.ThermPower = -1.0 * this->Report.ThermHeatLoss;
            this->Report.ThermEnergy = this->Report.ThermPower * state.dataHVACGlobal->TimeStepSys * DataGlobalConstants::SecInHour;
            this->Report.ThermEfficiency = 0.0;
            if (PotentialHeatGain < 0.0) this->BIPVT.LastCollectorTemp = Tcollector;
            this->Report.BypassStatus = BypassFraction;
        } else {
            this->Report.TinletWorkFluid = Tinlet;
            this->Report.ToutletWorkFluid = Tinlet;
            this->Report.ThermHeatLoss = 0.0;
            this->Report.ThermHeatGain = 0.0;
            this->Report.ThermPower = 0.0;
            this->Report.ThermEfficiency = 0.0;
            this->Report.ThermEnergy = 0.0;
            this->Report.BypassStatus = 1.0;
            this->Report.MdotWorkFluid = mdot;
        }
    } // namespace PhotovoltaicThermalCollectors

<<<<<<< HEAD
    void
    PVTCollectorStruct::BIPVT_MaxHeatGain_calculate(Real64 tsp, std::string Mode, Real64 &bfr, Real64 &q, Real64 &tmixed, Real64 &ThEff, Real64 &tpv)
=======
    void PVTCollectorStruct::BIPVT_MaxHeatGain_calculate(EnergyPlusData &state)
>>>>>>> 7b568de8
    {
        // SUBROUTINE INFORMATION:
        //       AUTHOR         K. Haddad & S. Brideau
        //       DATE WRITTEN   March 2020
        //       MODIFIED       Sept 2020
        //       RE-ENGINEERED  na

        // PURPOSE OF THIS SUBROUTINE:
        // Calculate the maximum heat transfer from the BIPVT system to the air stream in the channel behind the PV module

        // METHODOLOGY EMPLOYED:
        // Numerical & Analytical

        const Real64 pi(3.14159);
        // BIPVT system parameters
        Real64 rpvg_pv = this->BIPVT.PVRTop;        // thermal resistance of glass (m2-K/W)
        Real64 rpv_1 = this->BIPVT.PVRBot;          // thermal resistance of backing layer (m2-K/W)
        Real64 w = this->BIPVT.PVEffGapWidth;       // width of BIPVT panel (m)
        Real64 l = this->BIPVT.EffCollHeight;       // length of BIPVT panel (m)
        Real64 depth_channel(0.05);                 // depth of air channel (m) 
        Real64 emiss_b = this->BIPVT.BackMatEmiss;  // emissivity of backing surface
        Real64 emiss_2(0.85);                       // emissivity of bldg surface
        Real64 emiss_pvg = this->BIPVT.PVGEmiss;    // emissivity of glass surface

        // BIPVT model parameters
        Real64 tsurr, tsurrK;                       // surrouding temperature (DegC, DegK)
        Real64 t1, t1K, t1_new;                     // temperature of pv backing surface (DegC, DegK, DegC)
        Real64 tpv_new;                             // temperature of pv surface (DegC, DegC)
        Real64 tpvg, tpvgK, tpvg_new;               // temperature of pv glass cover (DegC, DegK,DegC)
        Real64 tfavg(18.0);                         // average fluid temperature (DegC)
        Real64 tfout;                               // outlet fluid temperature from BIPVT channel (DegC)
        Real64 hconvf1(100.0);                      // heat transfer coefficient between fluid and backing surface (W/m2-K)
        Real64 hconvf2(100.0);                      // heat transfer coefficient between fluid and bldg surface (W/m2-K)
        Real64 hconvt_nat(0.0);                     // htc external natural
        Real64 hconvt_forced(0.0);                  // htc external forced
        Real64 hconvt(0.0);                         // htc external total
        Real64 v_wind(0.0);                         // wind speed (m/s)
        Real64 hpvg_pv;                             // conductance of pv glass cover (W/m2-K)
        Real64 hpv_1;                               // conductance of pv backing (W/m2-K)
        Real64 hrad12;                              // radiative heat transfer coefficient between bldg surface and pv backing surface (W/m2-K)
        Real64 hrad_surr;                           // radiative heat transfer coefficient between pv glass cover and surrounding (W/m2-K)
        Real64 IAM_pv, b0_pv(0.1), b1_pv(0.0);      // pv incidence angle modifier parameters - Not needed???
        Real64 IAM_bs, b0_bs(0.1), b1_bs(0.0);      // back surface incidence angle modifier parameters - Not needed???
        const Real64 small_num(1.0e-10);            // small real number
        const Real64 sigma(5.67e-8);                // stephan bolzmann constant
        Real64 eff_pv(0.0);                         // efficiency pv panel

        // other parameters
        Real64 a(0), b(0), c(0), d(0), e(0);                                  // variables used for solving average fluid temperature
        Real64 err_tpvg(1.0), err_tpv(1.0), err_t1(1.0), err_mdot_bipvt(1.0); // convergence errors for temperatures
        const Real64 tol(1.0e-3);                                             // temperature convergence tolerance
        const Real64 rf(0.75);                                                // relaxation factor
        const Real64 degc_to_kelvin(273.15);                                  // conversion constant degC to Kelvin
        Real64 ebal1, ebal2, ebal3;                                           // energy balances on 3 surfaces
        Real64 jj[9];                                                         // 3x3 array for coefficient matrix
        Real64 f[3];                                                          // 3 element array for constant term
        Real64 y[3];                                                          // solution array for tpvg,tpv, and t1
        int m(3);                                                             // parameter for number of unknwons
        int i;                                                                // index
        const int MaxNumIter(50);                                             // maximum number of iterations
        int iter(0);                                                          // iteration counter
        Real64 reynolds(0.0);                                                 // Reynolds inside collector
        Real64 nusselt(0.0);                                                  // Nusselt inside collector
        Real64 qelec(0.0);                                                    // elec power W
        Real64 qf(0.0);                                                       // total thermal energy on fluid
        Real64 vel(0.0);                                                      // flow velocity (m/s)
        Real64 raleigh(0.0);                                                  // Raleigh number for stagnation calculations
        Real64 dhyd(0.0);                                                     // Hydraulic diameter of channel (m)
        Real64 gravity(9.81);                                                 // gravity m/s^2
        Real64 mu(22.7e-6);
        Real64 k_air(0.026);
        Real64 prandtl(0.7);
        Real64 density_air(1.2);
        Real64 diffusivity(0.0);
        Real64 kin_viscosity(0.0);

        // boundary conditions parameters
        int InletNode = this->HVACInletNodeNum;
<<<<<<< HEAD
        Real64 tfin = DataLoopNode::Node(InletNode).Temp;                     // inlet fluid temperature (DegC)
        Real64 w_in = DataLoopNode::Node(InletNode).HumRat;                   // inlet air humidity ratio (kgda/kg)
        Real64 cp_in = Psychrometrics::PsyCpAirFnW(w_in);                     // inlet air specific heat (J/kg-K)
        Real64 tamb = DataEnvironment::OutDryBulbTemp;                        // ambient temperature (DegC)
        Real64 tsky = DataEnvironment::SkyTemp;                               // sky temperature (DegC)
        Real64 t2 = DataSurfaces::Surface(this->SurfNum).OutDryBulbTemp, t2K; // temperature of bldg surface (DegC)
        Real64 HrGround(0.0);                                                 // radiation heat transfer coefficient to ground (W/m2-K)
        Real64 HrAir(0.0);                                                    // radiation heat transfer coefficient to atmosphere (W/m2-K)
        Real64 HcExt(0.0);                                                    // exterior convection heat transfer coefficient (W/m2-K)
        Real64 HrSky(0.0);                                                    // radiation heat transfer coefficien to sky (W/m2-K)
        Real64 mdot = this->MassFlowRate;                                     // fluid mass flow rate (kg/s)
        Real64 mdot_bipvt(mdot), mdot_bipvt_new(mdot);                        // mass flow rate through the bipvt duct (kg/s)
        Real64 s(0.0);                                                        // solar radiation gain at pv surface (W/m2)
        Real64 s1(0.0);
        Real64 k_taoalpha_beam(0.0);
        Real64 k_taoalpha_sky(0.0);
        Real64 k_taoalpha_ground(0.0); // solar radiation gain at pv backing surface (W/m2)
        Real64 iam_pv_beam(1.0);       // incident angle modifier pv cells
        Real64 iam_back_beam(1.0);     // incident angle modifier back
        Real64 iam_pv_sky(1.0);
        Real64 iam_back_sky(1.0);
        Real64 iam_pv_ground(1.0);
        Real64 iam_back_ground(1.0);
        Real64 theta_sky(0.0 * pi / 180.0);                                               // incident angle sky
        Real64 theta_ground(0.0 * pi / 180.0);                                            // incident angle ground
        Real64 theta_beam = std::acos(DataHeatBalance::CosIncidenceAngle(this->SurfNum)); // incident angle beam in rad

        Real64 glass_thickness(0.002);                                           // typical pv glass thickness
        Real64 refrac_index_glass(1.526);                                        // glass refractive index
        Real64 k_glass(4.0);                                                     // typical extinction coefficient pv glass
        Real64 slope = (pi / 180.0) * DataSurfaces::Surface(this->SurfNum).Tilt; // surface tilt in rad
        Real64 beta(0);                 // surface tilt for calculating internal convective coefficient for stagnation condition
        Real64 taoaplha_back(0.9);      // tao-alpha product normal back of PV panel (hard coded for now)
        Real64 taoalpha_pv(0.957);      // tao-aplha product normal PV cells (hard coded for now)
        Real64 taoaplha_cladding(0.85); // tao-alpha product normal cladding (hard coded for now)
        Real64 g(0.0);                  // Solar incident on surface
        Real64 fcell(0.9);              // area fraction of cells on pv module (hard coded for now)
        Real64 area_pv(10.0);           // total area of pv modules (hard coded for now)
        Real64 area_wall_total(10.5);   // total area of wall (hard coded for now)

        ConvectionCoefficients::InitExteriorConvectionCoeff(
            this->SurfNum, 0.0, DataHeatBalance::VerySmooth, emiss_pvg, this->BIPVT.LastCollectorTemp, HcExt, HrSky, HrGround, HrAir); // these are not used right now.

        theta_ground = (pi / 180) * (90 - 0.5788 * (slope * 180 / pi) + 0.002693 * std::pow((slope * 180 / pi), 2)); // incidence angle ground rad
        theta_sky = (pi / 180) * (59.7 - 0.1388 * (slope * 180 / pi) + 0.001497 * std::pow((slope * 180 / pi), 2));  // incidence angle sky rad
=======
        Real64 tfin = state.dataLoopNodes->Node(InletNode).Temp;                     // inlet fluid temperature
        Real64 w_in = state.dataLoopNodes->Node(InletNode).HumRat;                   // inlet air humidity ratio
        Real64 cp_in = Psychrometrics::PsyCpAirFnW(w_in);                     // inlet air specific heat
        Real64 tamb = state.dataEnvrn->OutDryBulbTemp;                        // ambient temperature
        Real64 tsky = state.dataEnvrn->SkyTemp;                               // sky temperature
        Real64 t2 = state.dataSurface->Surface(this->SurfNum).OutDryBulbTemp, t2K; // temperature of bldg surface
        Real64 HrGround(0.0);                                                 // radiation heat transfer coefficient to ground
        Real64 HrAir(0.0);                                                    // radiation heat transfer coefficient to atmosphere
        Real64 HcExt(0.0);                                                    // exterior convection heat transfer coefficient
        Real64 HrSky(0.0);                                                    // radiation heat transfer coefficien to sky
        Real64 mdot = this->MassFlowRate;                                     // fluid mass flow rate
        Real64 s(0.0);                                                        // solar radiation gain at pv surface
        Real64 s1(0.0);                                                       // solar radiation gain at pv backing surface
        Real64 temp = state.dataSurface->Surface(this->SurfNum).ExtConvCoeff;

        ConvectionCoefficients::InitExteriorConvectionCoeff(
            state, this->SurfNum, 0.0, DataHeatBalance::VerySmooth, emiss_pvg, this->BIPVT.LastCollectorTemp, HcExt, HrSky, HrGround, HrAir);
>>>>>>> 7b568de8
        t1 = (tamb + t2) / 2.0;
        tpv = (tamb + t2) / 2.0;
        tpvg = (tamb + t2) / 2.0;
        hpvg_pv = 1.0 / rpvg_pv;
        hpv_1 = 1.0 / rpv_1;
<<<<<<< HEAD

        reynolds = 1.2 * (mdot / (1.2 * w * depth_channel)) * (4 * w * depth_channel / (2 * (w + depth_channel))) / (230.0e-7);
        nusselt = 0.052 * (std::pow(reynolds, 0.78)) * (std::pow(0.71, 0.4));
        hconvf1 = 0.026 * nusselt / (4 * w * depth_channel / (2 * (w + depth_channel)));
        nusselt = 1.017 * (std::pow(reynolds, 0.471)) * (std::pow(0.71, 0.4));
        hconvf2 = 0.026 * nusselt / (4 * w * depth_channel / (2 * (w + depth_channel)));
        hconvt = 4.2 + 3.5 * v_wind;

        k_taoalpha_beam = calc_k_taoalpha(theta_beam, glass_thickness, refrac_index_glass, k_glass);
        iam_back_beam = k_taoalpha_beam;
        iam_pv_beam = k_taoalpha_beam;

        k_taoalpha_sky = calc_k_taoalpha(theta_sky, glass_thickness, refrac_index_glass, k_glass);
        iam_back_sky = k_taoalpha_sky;
        iam_pv_sky = k_taoalpha_sky;

        k_taoalpha_ground = calc_k_taoalpha(theta_ground, glass_thickness, refrac_index_glass, k_glass);
        iam_back_ground = k_taoalpha_sky;
        iam_pv_ground = k_taoalpha_sky;

        tsurr =
            std::pow((std::pow((tamb + 273.15), 4) * 0.5 * (1 - std::cos(slope)) + std::pow((tsky + 273.15), 4) * 0.5 * (1 - std::cos(slope))), 0.25);
        tsurrK = tsurr + degc_to_kelvin;
        tpvgK = tpvg + degc_to_kelvin;
        hrad_surr = sigma * emiss_pvg * (pow(tsurrK, 2) + pow(tpvgK, 2)) * (tsurrK + tpvgK);

        dhyd = 4 * w * l / (2 * (w + l));

        while ((err_t1 > tol) || (err_tpv > tol) || (err_tpvg > tol) || (err_mdot_bipvt > tol)) {
            // duffie and beckman correlation for nat convection - This is for exterior
            raleigh = (gravity * (1.0 / (0.5 * (tamb + tpvg) + 273.15)) * (std::max((Real64)(0.000001), std::abs(tpvg - tamb))) * std::pow(dhyd, 3)) /
                      (21.7E-6 * 1.71E-5);
            hconvt_nat = 0.15 * std::pow(raleigh, 0.333) * 0.026 / dhyd;

            hconvt_forced = 5.622 * std::pow((v_wind), 0.657) / (std::pow(l, 0.343)); // derived correlation for forced convection leeward roof
            //hconvt_forced = 7.729 * std::pow((v_wind), 0.759) / (std::pow(l, 0.0.241)); // derived correlation for forced convection windward roof
            hconvt = std::pow((std::pow(hconvt_forced, 3.0) + std::pow(hconvt_nat, 3.0)), 1.0 / 3.0);

            eff_pv = DataPhotovoltaics::PVarray(this->PVnum).SNLPVCalc.EffMax;

            g = DataHeatBalance::QRadSWOutIncident(this->SurfNum);
            // s1 = DataHeatBalance::QRadSWOutIncident(this->SurfNum) * (1.0 - this->BIPVT.PVAreaFract) * IAM_bs;
            s = g * taoalpha_pv * fcell * area_pv / area_wall_total - g * eff_pv * area_pv / area_wall_total;
            s1 = taoaplha_back * g * (1.0 - fcell) * (area_pv / area_wall_total) + taoaplha_cladding * g * (1 - area_pv / area_wall_total);

            // Properties of air required for convective heat transfer coefficient calculations inside channel - function of temperature and velocity (except for Cp_in, which is function of humidity ratio)
            // (not moisture)

            mu = 0.0000171 * (std::pow(((tfavg + 273.15) / 273.0), 1.5)) * ((273.0 + 110.4) / ((tfavg + 273.15) + 110.4));
            k_air = 0.000000000015207 * std::pow(tfavg + 273.15, 3.0) - 0.000000048574 * std::pow(tfavg + 273.15, 2.0) +
                    0.00010184 * (tfavg + 273.15) - 0.00039333;
            prandtl = (-9.8398e-10) * std::pow(tfavg, 4.0) + (1.8486e-7) * std::pow(tfavg, 3.0) - (8.5713e-6) * std::pow(tfavg, 2.0) +
                      (2.2359e-4) * tfavg + 7.15735e-1;
            density_air = 101.3 / (0.287 * (tfavg + 273.15));
            diffusivity = k_air / (cp_in * density_air);
            kin_viscosity = mu / density_air;
            //-------------------------------

=======
        tsurr = (tamb * HrGround + tamb * HrAir + tsky * HrSky) / (HrGround + HrAir + HrSky);
        hrad_surr = HrGround + HrAir + HrSky;
        IAM_pv = 1 - b0_pv * (1.0 / state.dataHeatBal->SurfCosIncidenceAngle(this->SurfNum) - 1.0) -
                 b1_pv * pow((1.0 / state.dataHeatBal->SurfCosIncidenceAngle(this->SurfNum) - 1), 2.0);
        IAM_pv = max(0.0, IAM_pv);
        s = state.dataHeatBal->SurfQRadSWOutIncident(this->SurfNum) * this->BIPVT.PVAreaFract * IAM_pv;
        IAM_bs = 1 - b0_bs * (1.0 / state.dataHeatBal->SurfCosIncidenceAngle(this->SurfNum) - 1.0) -
                 b1_bs * pow((1.0 / state.dataHeatBal->SurfCosIncidenceAngle(this->SurfNum) - 1), 2.0);
        IAM_bs = max(0.0, IAM_bs);
        s1 = state.dataHeatBal->SurfQRadSWOutIncident(this->SurfNum) * (1.0 - this->BIPVT.PVAreaFract) * IAM_bs;
        while ((err_t1 > tol) || (err_tpv > tol) || (err_tpvg > tol)) {
            a = -(w / (mdot * cp_in)) * (hconvf1 + hconvf2);
            b = (w / (mdot * cp_in)) * (hconvf1 * t1 + hconvf2 * t2);
            tfavg = (1.0 / (a * l)) * (tfin + b / a) * (std::exp(a * l) - 1.0) - b / a;
>>>>>>> 7b568de8
            t1K = t1 + degc_to_kelvin;
            t2K = t2 + degc_to_kelvin;
            tsurrK = tsurr + degc_to_kelvin;
            tpvgK = tpvg + degc_to_kelvin;
            hrad12 = sigma * (pow(t1K, 2) + pow(t2K, 2)) * (t1K + t2K) / (1 / emiss_b + 1 / emiss_2 - 1);
            hrad_surr = sigma * emiss_pvg * (pow(tsurrK, 2) + pow(tpvgK, 2)) * (tsurrK + tpvgK);

            if (mdot_bipvt > 0.0) // If there is a positive flow rate
            {
                vel = mdot_bipvt / (density_air * w * depth_channel);
                reynolds = density_air * (vel) * (4 * w * depth_channel / (2 * (w + depth_channel))) / (mu);
                nusselt = 0.052 * (std::pow(reynolds, 0.78)) * (std::pow(prandtl, 0.4));

                hconvf1 = k_air * nusselt / (4 * w * depth_channel / (2 * (w + depth_channel)));
                hconvf1 = 12.0 * vel + 3.0;
                nusselt = 1.017 * (std::pow(reynolds, 0.471)) * (std::pow(prandtl, 0.4));

                hconvf2 = k_air * nusselt / (4 * w * depth_channel / (2 * (w + depth_channel)));
                hconvf2 = hconvf1;

                a = -(w / (mdot_bipvt * cp_in)) * (hconvf1 + hconvf2);
                b = (w / (mdot_bipvt * cp_in)) * (hconvf1 * t1 + hconvf2 * t2);
                tfavg = (1.0 / (a * l)) * (tfin + b / a) * (std::exp(a * l) - 1.0) - b / a;

            } else // if there is no flow rate (stagnation)
            {
                raleigh = (gravity * (1.0 / (tfavg + 273.15)) * (std::max((Real64)(0.000001), std::abs(t1 - t2))) * std::pow(depth_channel, 3)) /
                          (diffusivity * kin_viscosity);
                if (slope > 75.0 * pi / 180.0) {
                    beta = 75.0 * pi / 180.0;
                } else {
                    beta = slope;
                }
                nusselt = 1.0 +
                          1.44 * (1.0 - 1708.0 * (std::pow((std::sin(1.8 * beta)), 1.6)) / raleigh / std::cos(beta)) *
                              std::max(0.0, (1.0 - 1708.0 / raleigh / std::cos(beta))) +
                          std::max(0.0, ((std::pow((raleigh * std::cos(beta) / 5830.0), (1.0 / 3.0))) - 1.0));
                hconvf1 = k_air * nusselt / depth_channel;
                hconvf2 = hconvf1;
                c = s + s1 + hconvt * (tamb - tpvg) + hrad_surr * (tsurr - tpvg) + hrad12 * (t2 - t1);
                d = c + hconvf2 * t2;
                e = -hconvf2;
                tfavg = -d / e;

            }
            HcExt = hconvt;

            for (i = 0; i <= m - 1; i++) {
                f[i] = 0.0;
                y[i] = 0.0;
            }
            for (i = 0; i <= m ^ 2 - 1; i++) {
                jj[i] = 0.0;
            }
            jj[0] = HcExt + hrad_surr + hpvg_pv;
            jj[1] = -hpvg_pv;
            jj[2] = 0.0;
            jj[3] = hpvg_pv;
            jj[4] = -hpv_1 - hpvg_pv;
            jj[5] = hpv_1;
            jj[6] = 0.0;
            jj[7] = hpv_1;
            jj[8] = -hpv_1 - hconvf1 - hrad12;
            f[0] = HcExt * tamb + hrad_surr * tsurr;
            f[1] = -s;
            f[2] = -s1 - hconvf1 * tfavg - hrad12 * t2;
            solve_lin_sys_back_sub(jj, f, y);
            tpvg_new = y[0];
            tpv_new = y[1];
            t1_new = y[2];
            tfout = (tfin + b / a) * std::exp(a * l) - b / a; // air outlet temperature (DegC)
            tmixed = bfr * tfin + (1.0 - bfr) * tfout;
            if (((Mode == "Heating") && (q > 0.0) && (tmixed > tsp)) || ((Mode == "Cooling") && (q < 0.0) && (tmixed < tsp))) {
                bfr = (tsp - tfout) / (tfin - tfout); // bypass fraction
            }
            mdot_bipvt_new = (1.0 - bfr) * mdot;
            err_tpvg = std::abs((tpvg_new - tpvg) / (tpvg + small_num));
            err_tpv = std::abs((tpv_new - tpv) / (tpv + small_num));
            err_t1 = std::abs((t1_new - t1) / (t1 + small_num));
            err_mdot_bipvt = std::abs((mdot_bipvt_new - mdot_bipvt) / (mdot_bipvt + small_num));
            tpvg = tpvg + rf * (tpvg_new - tpvg);
            tpv = tpv + rf * (tpv_new - tpv);
            t1 = t1 + rf * (t1_new - t1);
            mdot_bipvt = mdot_bipvt + rf * (mdot_bipvt_new - mdot_bipvt);
            q = mdot_bipvt * cp_in * (tfout - tfin); // heat transfer to the air
            ebal1 = s1 + hpv_1 * (tpv - t1) + hconvf1 * (tfavg - t1) + hrad12 * (t2 - t1);
            ebal2 = s + hpvg_pv * (tpvg - tpv) + hpv_1 * (t1 - tpv);
            ebal3 = HcExt * (tpvg - tamb) + hrad_surr * (tpvg - tsurr) + hpvg_pv * (tpvg - tpv);
            iter += 1;
            if (iter == 50) {
                ShowSevereError("Function PVTCollectorStruct::BIPVT_MaxHeatGain_calculate: Maximum number of iterations 50 reached");
                break;
            }
        }
        if (q > 0.0) ThEff = q / (DataHeatBalance::QRadSWOutIncident(this->SurfNum) + small_num); // Thermal efficiency of BIPVT
        this->BIPVT.Tcoll = t1;
        this->BIPVT.HrPlen = hrad12;
        this->BIPVT.Tplen = tfavg;
        this->BIPVT.HcPlen = hconvf2;
    }

    void PVTCollectorStruct::solve_lin_sys_back_sub(Real64 jj[9], Real64 f[3], Real64 (&y)[3])
    {
        // SUBROUTINE INFORMATION:
        //       AUTHOR         K. Haddad
        //       DATE WRITTEN   March 2020
        //       MODIFIED       na
        //       RE-ENGINEERED  na

        // PURPOSE OF THIS SUBROUTINE:
        // Solve a system of linear equations using Gaussian elimination and back substitution method.

        float sum, dummy1, dummy2, mm, small(1.0e-10);
        int i, j, kk, ii, p, k, m(3);
        bool coeff_not_zero;

        for (i = 0; i < m; i++) {
            y[i] = 0.0;
        }

        for (i = 0; i <= m - 2; i++) {
            coeff_not_zero = false;
            for (j = i; j <= m - 1; j++) {
                if (std::abs(jj[j * m + i]) > small) {
                    coeff_not_zero = true;
                    p = j;
                    break;
                }
            }

            if (coeff_not_zero) {
                if (p != i) {
                    dummy2 = f[i];
                    f[i] = f[p];
                    f[p] = dummy2;
                    for (j = 0; j <= m - 1; j++) {
                        dummy1 = jj[i * m + j];
                        jj[i * m + j] = jj[p * m + j];
                        jj[p * m + j] = dummy1;
                    }
                }
                for (j = i + 1; j <= m - 1; j++) {
                    if (std::abs(jj[i * m + i]) < small) jj[i * m + i] = small;
                    mm = jj[j * m + i] / jj[i * m + i];
                    f[j] = f[j] - mm * f[i];
                    for (k = 0; k <= m - 1; k++) {
                        jj[j * m + k] = jj[j * m + k] - mm * jj[i * m + k];
                    }
                }
            }
        }
        if (std::abs(jj[(m - 1) * m + m - 1]) < small) jj[(m - 1) * m + m - 1] = small;
        y[m - 1] = f[m - 1] / jj[(m - 1) * m + m - 1];
        sum = 0.0;
        for (i = 0; i <= m - 2; i++) {
            ii = m - 2 - i;
            for (j = ii; j <= m - 1; j++) {
                sum = sum + jj[ii * m + j] * y[j];
            }
            if (std::abs(jj[ii * m + ii]) < small) jj[ii * m + ii] = small;
            y[ii] = (f[ii] - sum) / jj[ii * m + ii];
            sum = 0.0;
        }
    }

    Real64 PVTCollectorStruct::calc_taoalpha(Real64 theta,
                                             Real64 glass_thickness,
                                             Real64 refrac_index_glass,
                                             Real64 k_glass) // typ refrac_index_glass is 1.526, k_glass typ 4 m^-1, glass_thickness typ 0.002 m
    {
        // SUBROUTINE INFORMATION:
        //       AUTHOR         S.Brideau
        //       DATE WRITTEN   May 2020
        //       MODIFIED       na
        //       RE-ENGINEERED  na

        // PURPOSE OF THIS SUBROUTINE:
        // calculates the transmissivity absorptance of a glass/air interface, assuming all transmitted is absorbed

        Real64 theta_r(0.0);
        Real64 taoalpha(0.0);

        if (theta == 0.0) // if theta is zero, set to very small positive, otehrwise, taoalpha calculation causes division by zero
        {
            theta = 0.000000001;
        }

        theta_r = std::asin(std::sin(theta) / refrac_index_glass);

        taoalpha = std::exp(-k_glass * glass_thickness / (std::cos(theta_r))) *
                   (1 - 0.5 * ((std::pow(std::sin(theta_r - theta), 2) / std::pow(std::sin(theta_r + theta), 2)) +
                               (std::pow(std::tan(theta_r - theta), 2) / std::pow(std::tan(theta_r + theta), 2))));

        return taoalpha;
    }

    Real64 PVTCollectorStruct::calc_k_taoalpha(Real64 theta,
                                               Real64 glass_thickness,
                                               Real64 refrac_index_glass,
                                               Real64 k_glass) // typ refrac_index_glass is 1.526, k_glass typ 4 m^-1, glass_thickness typ 0.002 m
    {
        // SUBROUTINE INFORMATION:
        //       AUTHOR         S.Brideau
        //       DATE WRITTEN   May 2020
        //       MODIFIED       na
        //       RE-ENGINEERED  na

        // PURPOSE OF THIS SUBROUTINE:
        // calculates the off-normal angle factor K for the tao-alpha product
        Real64 taoalpha(0.0);
        Real64 taoalpha_zero(0.0);
        Real64 k_taoalpha(0.0);

        taoalpha = calc_taoalpha(theta, glass_thickness, refrac_index_glass, k_glass);
        taoalpha_zero = calc_taoalpha(0.0, glass_thickness, refrac_index_glass, k_glass);
        k_taoalpha = taoalpha / taoalpha_zero;

        return k_taoalpha;
    }

    void PVTCollectorStruct::update(EnergyPlusData &state)
    {

        // SUBROUTINE INFORMATION:
        //       AUTHOR         Brent Griffith
        //       DATE WRITTEN   August 2008
        //       MODIFIED       na
        //       RE-ENGINEERED  na

        int InletNode;
        int OutletNode;
        int thisOSCM;
        using DataSurfaces::OSCM;

        {
            auto const SELECT_CASE_var(this->WorkingFluidType);
            if (SELECT_CASE_var == WorkingFluidEnum::LIQUID) {
                InletNode = this->PlantInletNodeNum;
                OutletNode = this->PlantOutletNodeNum;

                PlantUtilities::SafeCopyPlantNode(state, InletNode, OutletNode);
                state.dataLoopNodes->Node(OutletNode).Temp = this->Report.ToutletWorkFluid;

            } else if (SELECT_CASE_var == WorkingFluidEnum::AIR) {
                InletNode = this->HVACInletNodeNum;
                OutletNode = this->HVACOutletNodeNum;

                // Set the outlet nodes for properties that just pass through & not used
                state.dataLoopNodes->Node(OutletNode).Quality = state.dataLoopNodes->Node(InletNode).Quality;
                state.dataLoopNodes->Node(OutletNode).Press = state.dataLoopNodes->Node(InletNode).Press;
                state.dataLoopNodes->Node(OutletNode).MassFlowRate = state.dataLoopNodes->Node(InletNode).MassFlowRate;
                state.dataLoopNodes->Node(OutletNode).MassFlowRateMin = state.dataLoopNodes->Node(InletNode).MassFlowRateMin;
                state.dataLoopNodes->Node(OutletNode).MassFlowRateMax = state.dataLoopNodes->Node(InletNode).MassFlowRateMax;
                state.dataLoopNodes->Node(OutletNode).MassFlowRateMinAvail = state.dataLoopNodes->Node(InletNode).MassFlowRateMinAvail;
                state.dataLoopNodes->Node(OutletNode).MassFlowRateMaxAvail = state.dataLoopNodes->Node(InletNode).MassFlowRateMaxAvail;

                // Set outlet node variables that are possibly changed
<<<<<<< HEAD
                DataLoopNode::Node(OutletNode).Temp = this->Report.ToutletWorkFluid;
                DataLoopNode::Node(OutletNode).HumRat = DataLoopNode::Node(InletNode).HumRat; // assumes dewpoint bound on cooling ....
                DataLoopNode::Node(OutletNode).Enthalpy =
                    Psychrometrics::PsyHFnTdbW(this->Report.ToutletWorkFluid, DataLoopNode::Node(OutletNode).HumRat);

                // update the OtherSideConditionsModel coefficients for BIPVT
                if (this->PVTModelType == BIPVTmodel) {
                    thisOSCM = this->BIPVT.OSCMPtr;
                    OSCM(thisOSCM).TConv = this->BIPVT.Tplen;
                    OSCM(thisOSCM).HConv = this->BIPVT.HcPlen;
                    OSCM(thisOSCM).TRad = this->BIPVT.Tcoll;
                    OSCM(thisOSCM).HRad = this->BIPVT.HrPlen;
                }
=======
                state.dataLoopNodes->Node(OutletNode).Temp = this->Report.ToutletWorkFluid;
                state.dataLoopNodes->Node(OutletNode).HumRat = state.dataLoopNodes->Node(InletNode).HumRat; // assumes dewpoint bound on cooling ....
                state.dataLoopNodes->Node(OutletNode).Enthalpy =
                    Psychrometrics::PsyHFnTdbW(this->Report.ToutletWorkFluid, state.dataLoopNodes->Node(OutletNode).HumRat);
>>>>>>> 7b568de8
            }
        }
    }

    void GetPVTThermalPowerProduction(EnergyPlusData &state, int const PVindex, Real64 &ThermalPower, Real64 &ThermalEnergy)
    {

        // SUBROUTINE INFORMATION:
        //       AUTHOR         <author>
        //       DATE WRITTEN   <date_written>
        //       MODIFIED       na
        //       RE-ENGINEERED  na

        int PVTnum(0);

        // first find PVT index that is associated with this PV generator
        for (int loop = 1; loop <= state.dataPhotovoltaicThermalCollector->NumPVT; ++loop) {
            if (!state.dataPhotovoltaicThermalCollector->PVT(loop).PVfound) continue;
            if (state.dataPhotovoltaicThermalCollector->PVT(loop).PVnum == PVindex) { // we found it
                PVTnum = loop;
            }
        }

        if (PVTnum > 0) {
            ThermalPower = state.dataPhotovoltaicThermalCollector->PVT(PVTnum).Report.ThermPower;
            ThermalEnergy = state.dataPhotovoltaicThermalCollector->PVT(PVTnum).Report.ThermEnergy;
        } else {
            ThermalPower = 0.0;
            ThermalEnergy = 0.0;
        }
    }

    int GetAirInletNodeNum(EnergyPlusData &state, std::string const &PVTName, bool &ErrorsFound)
    {
        // FUNCTION INFORMATION:
        //       AUTHOR         Lixing Gu
        //       DATE WRITTEN   May 2019
        //       MODIFIED       na
        //       RE-ENGINEERED  na

        // PURPOSE OF THIS FUNCTION:
        // This function looks up the given PVT and returns the air inlet node number.
        // If incorrect PVT name is given, ErrorsFound is returned as true and node number as zero.

        int NodeNum; // node number returned
        int WhichPVT;

        if (state.dataPhotovoltaicThermalCollector->GetInputFlag) {
            GetPVTcollectorsInput(state);
            state.dataPhotovoltaicThermalCollector->GetInputFlag = false;
        }

        WhichPVT = UtilityRoutines::FindItemInList(PVTName, state.dataPhotovoltaicThermalCollector->PVT);
        if (WhichPVT != 0) {
            NodeNum = state.dataPhotovoltaicThermalCollector->PVT(WhichPVT).HVACInletNodeNum;
        } else {
            ShowSevereError(state, "GetAirInletNodeNum: Could not find SolarCollector FlatPlate PhotovoltaicThermal = \"" + PVTName + "\"");
            ErrorsFound = true;
            NodeNum = 0;
        }

        return NodeNum;
    }
    int GetAirOutletNodeNum(EnergyPlusData &state, std::string const &PVTName, bool &ErrorsFound)
    {
        // FUNCTION INFORMATION:
        //       AUTHOR         Lixing Gu
        //       DATE WRITTEN   May 2019
        //       MODIFIED       na
        //       RE-ENGINEERED  na

        // PURPOSE OF THIS FUNCTION:
        // This function looks up the given PVT and returns the air outlet node number.
        // If incorrect PVT name is given, ErrorsFound is returned as true and node number as zero.

        int NodeNum; // node number returned
        int WhichPVT;

        if (state.dataPhotovoltaicThermalCollector->GetInputFlag) {
            GetPVTcollectorsInput(state);
            state.dataPhotovoltaicThermalCollector->GetInputFlag = false;
        }

        WhichPVT = UtilityRoutines::FindItemInList(PVTName, state.dataPhotovoltaicThermalCollector->PVT);
        if (WhichPVT != 0) {
            NodeNum = state.dataPhotovoltaicThermalCollector->PVT(WhichPVT).HVACOutletNodeNum;
        } else {
            ShowSevereError(state, "GetAirInletNodeNum: Could not find SolarCollector FlatPlate PhotovoltaicThermal = \"" + PVTName + "\"");
            ErrorsFound = true;
            NodeNum = 0;
        }

        return NodeNum;
    }

    int getPVTindexFromName(EnergyPlusData &state, std::string const &objectName)
    {
        if (state.dataPhotovoltaicThermalCollector->GetInputFlag) {
            GetPVTcollectorsInput(state);
            state.dataPhotovoltaicThermalCollector->GetInputFlag = false;
        }

        for (auto it = state.dataPhotovoltaicThermalCollector->PVT.begin(); it != state.dataPhotovoltaicThermalCollector->PVT.end(); ++it) {
            if (it->Name == objectName) {
                return static_cast<int>(std::distance(state.dataPhotovoltaicThermalCollector->PVT.begin(), it) + 1);
            }
        }

        // If we didn't find it, fatal
        ShowFatalError(state, "Solar Thermal Collector GetIndexFromName: Error getting inputs for object named: " + objectName);
        assert(false);
        return 0; // Shutup compiler
    }

    void simPVTfromOASys(EnergyPlusData &state, int const index, bool const FirstHVACIteration)
    {
        PlantLocation dummyLoc(0, 0, 0, 0);
        Real64 dummyCurLoad(0.0);
        bool dummyRunFlag(true);

        state.dataPhotovoltaicThermalCollector->PVT(index).simulate(state, dummyLoc, FirstHVACIteration, dummyCurLoad, dummyRunFlag);
    }

    void GetPVTmodelIndex(int const SurfacePtr, int &PVTIndex)
    {

        // SUBROUTINE INFORMATION:
        //       AUTHOR         K. Haddad (adpated from subroutine "GetTranspiredCollectorIndex")
        //       DATE WRITTEN   May 2020.
        //       MODIFIED       na
        //       RE-ENGINEERED  na

        // PURPOSE OF THIS SUBROUTINE:
        // object oriented "Get" routine for establishing correct integer index from outside this module

        // METHODOLOGY EMPLOYED:
        // mine Surface derived type for correct index/number of surface
        // mine PVT derived type that has the surface.

        // Using/Aliasing
        using DataSurfaces::Surface;

        // SUBROUTINE LOCAL VARIABLE DECLARATIONS:
        int PVTNum;   // temporary
        int ThisSurf; // temporary
        int thisPVT;
        bool Found;

        if (GetInputFlag) {
            GetPVTcollectorsInput();
            GetInputFlag = false;
        }

        if (SurfacePtr == 0) {
            ShowFatalError("Invalid surface passed to GetPVTmodelIndex, Surface name = " + Surface(SurfacePtr).Name);
        }

        PVTNum = 0;
        Found = false;
        for (thisPVT = 1; thisPVT <= NumPVT; ++thisPVT) {
            if (SurfacePtr == PVT(thisPVT).SurfNum) {
                Found = true;
                PVTNum = thisPVT;
            }
        }

        if (!Found) {
            ShowFatalError("Did not find surface in PVT description in GetPVTmodelIndex, Surface name = " + Surface(SurfacePtr).Name);
        } else {

            PVTIndex = PVTNum;
        }
    }

    void SetPVTQdotSource(int const PVTNum,
                          Real64 const QSource // source term in Watts
    )
    {

        // SUBROUTINE INFORMATION:
        //       AUTHOR         K. Haddad (adapted from subroutine "SetUTSCQdotSource")
        //       DATE WRITTEN   May 2020
        //       MODIFIED       na
        //       RE-ENGINEERED  na

        // PURPOSE OF THIS SUBROUTINE:
        // object oriented "Set" routine for updating sink term without exposing variables

        // METHODOLOGY EMPLOYED:
        // update derived type with new data , turn power into W/m2

        PVT(PVTNum).QdotSource = QSource / PVT(PVTNum).AreaCol;
    }

    void GetPVTTsColl(int const PVTNum, Real64 &TsColl)
    {

        // SUBROUTINE INFORMATION:
        //       AUTHOR         <author>
        //       DATE WRITTEN   <date_written>
        //       MODIFIED       na
        //       RE-ENGINEERED  na

        // PURPOSE OF THIS SUBROUTINE:
        // object oriented "Get" routine for collector surface temperature

        // SUBROUTINE LOCAL VARIABLE DECLARATIONS:
        if (PVT(PVTNum).PVTModelType == BIPVTmodel) {
            TsColl = PVT(PVTNum).BIPVT.CollectorTemp;
        }
    }

} // namespace PhotovoltaicThermalCollectors

} // namespace EnergyPlus<|MERGE_RESOLUTION|>--- conflicted
+++ resolved
@@ -111,14 +111,14 @@
 
     int NumPVT(0); // count of all types of PVT in input file
 
- //   static bool GetInputFlag(true); // First time, input is "gotten"
-
- //   void clear_state()
- //   {
- //       GetInputFlag = true;
- //       NumPVT = 0;
- //       PVT.deallocate();
- //   }
+    //   static bool GetInputFlag(true); // First time, input is "gotten"
+
+    //   void clear_state()
+    //   {
+    //       GetInputFlag = true;
+    //       NumPVT = 0;
+    //       PVT.deallocate();
+    //   }
 
     PlantComponent *PVTCollectorStruct::factory(EnergyPlusData &state, std::string const &objectName)
     {
@@ -145,13 +145,8 @@
         this->size(state);
     }
 
-<<<<<<< HEAD
-    void PVTCollectorStruct::simulate(EnergyPlusData &EP_UNUSED(state),
-                                      const PlantLocation &EP_UNUSED(calledFromLocation),
-=======
     void PVTCollectorStruct::simulate(EnergyPlusData &state,
                                       [[maybe_unused]] const PlantLocation &calledFromLocation,
->>>>>>> 7b568de8
                                       bool const FirstHVACIteration,
                                       [[maybe_unused]] Real64 &CurLoad,
                                       [[maybe_unused]] bool const RunFlag)
@@ -239,7 +234,7 @@
                                                                      state.dataIPShortCut->lAlphaFieldBlanks,
                                                                      state.dataIPShortCut->cAlphaFieldNames,
                                                                      state.dataIPShortCut->cNumericFieldNames);
-            if (UtilityRoutines::IsNameEmpty(state, state.dataIPShortCut->cAlphaArgs(1), state.dataIPShortCut->cCurrentModuleObject, ErrorsFound)) 
+            if (UtilityRoutines::IsNameEmpty(state, state.dataIPShortCut->cAlphaArgs(1), state.dataIPShortCut->cCurrentModuleObject, ErrorsFound))
                 continue;
             tmpSimplePVTperf(Item).Name = state.dataIPShortCut->cAlphaArgs(1);
             if (UtilityRoutines::SameString(state.dataIPShortCut->cAlphaArgs(2), "Fixed")) {
@@ -281,58 +276,12 @@
         int IOStatus;   // Used in GetObjectItem
         int Found;
         bool ErrorsFound(false); // Set to true if errors in input, fatal at end of routine
-<<<<<<< HEAD
-        using DataGlobals::ScheduleAlwaysOn;
-        using DataSurfaces::OSCM;
-=======
->>>>>>> 7b568de8
+        using DataGlobalConstants::ScheduleAlwaysOn;
+        using DataSurfaces::OSCMData;
         using ScheduleManager::GetScheduleIndex;
 
-       tmpBIPVTperf.allocate(NumBIPVTPerform);
+        tmpBIPVTperf.allocate(NumBIPVTPerform);
         for (Item = 1; Item <= NumBIPVTPerform; ++Item) {
-<<<<<<< HEAD
-            inputProcessor->getObjectItem(DataIPShortCuts::cCurrentModuleObject,
-                                          Item,
-                                          DataIPShortCuts::cAlphaArgs,
-                                          NumAlphas,
-                                          DataIPShortCuts::rNumericArgs,
-                                          NumNumbers,
-                                          IOStatus,
-                                          _,
-                                          DataIPShortCuts::lAlphaFieldBlanks,
-                                          DataIPShortCuts::cAlphaFieldNames,
-                                          DataIPShortCuts::cNumericFieldNames);
-            if (UtilityRoutines::IsNameEmpty(DataIPShortCuts::cAlphaArgs(1), DataIPShortCuts::cCurrentModuleObject, ErrorsFound)) continue;
-            tmpBIPVTperf(Item).Name = DataIPShortCuts::cAlphaArgs(1);
-            tmpBIPVTperf(Item).OSCMName = DataIPShortCuts::cAlphaArgs(2);
-            Found = UtilityRoutines::FindItemInList(tmpBIPVTperf(Item).OSCMName, OSCM);
-            if (Found == 0) {
-                std::string object_name = "SolarCollectorPerformance:PhotovoltaicThermal:BIPVT";
-                ShowSevereError(DataIPShortCuts::cAlphaFieldNames(2) + " not found = " + tmpBIPVTperf(Item).OSCMName + " in " + object_name + " = " +
-                                tmpBIPVTperf(Item).Name);
-                ErrorsFound = true;
-            }
-            tmpBIPVTperf(Item).OSCMPtr = Found;
-            tmpBIPVTperf(Item).PVEffGapWidth = DataIPShortCuts::rNumericArgs(1);
-            tmpBIPVTperf(Item).EffCollHeight = DataIPShortCuts::rNumericArgs(2);
-            tmpBIPVTperf(Item).EffCollWidth = DataIPShortCuts::rNumericArgs(3);
-            tmpBIPVTperf(Item).PVTranAbsProduct = DataIPShortCuts::rNumericArgs(4);
-            tmpBIPVTperf(Item).PVCellTransAbsProduct = DataIPShortCuts::rNumericArgs(5);
-            tmpBIPVTperf(Item).PVBackTransAbsProduct = DataIPShortCuts::rNumericArgs(6);
-            tmpBIPVTperf(Item).BackMatTranAbsProduct = DataIPShortCuts::rNumericArgs(7);
-            tmpBIPVTperf(Item).CladTranAbsProduct = DataIPShortCuts::rNumericArgs(8);
-            tmpBIPVTperf(Item).PVAreaFract = DataIPShortCuts::rNumericArgs(9);
-            tmpBIPVTperf(Item).PVCellAreaFract = DataIPShortCuts::rNumericArgs(10);
-            tmpBIPVTperf(Item).PVRTop = DataIPShortCuts::rNumericArgs(11);
-            tmpBIPVTperf(Item).PVRBot = DataIPShortCuts::rNumericArgs(12);
-            tmpBIPVTperf(Item).PVGEmiss = DataIPShortCuts::rNumericArgs(13);
-            tmpBIPVTperf(Item).BackMatEmiss = DataIPShortCuts::rNumericArgs(14);
-            tmpBIPVTperf(Item).ThGlass = DataIPShortCuts::rNumericArgs(15);
-            tmpBIPVTperf(Item).RIndGlass = DataIPShortCuts::rNumericArgs(16);
-            tmpBIPVTperf(Item).ECoffGlass = DataIPShortCuts::rNumericArgs(17);
-            if (DataIPShortCuts::lAlphaFieldBlanks(3)) {
-                tmpBIPVTperf(Item).SchedPtr = ScheduleAlwaysOn;
-=======
             state.dataInputProcessing->inputProcessor->getObjectItem(state,
                                                                      state.dataIPShortCut->cCurrentModuleObject,
                                                                      Item,
@@ -345,27 +294,43 @@
                                                                      state.dataIPShortCut->lAlphaFieldBlanks,
                                                                      state.dataIPShortCut->cAlphaFieldNames,
                                                                      state.dataIPShortCut->cNumericFieldNames);
-            if (UtilityRoutines::IsNameEmpty(state, state.dataIPShortCut->cAlphaArgs(1), state.dataIPShortCut->cCurrentModuleObject, ErrorsFound)) 
+            if (UtilityRoutines::IsNameEmpty(state, state.dataIPShortCut->cAlphaArgs(1), state.dataIPShortCut->cCurrentModuleObject, ErrorsFound))
                 continue;
             tmpBIPVTperf(Item).Name = state.dataIPShortCut->cAlphaArgs(1);
             tmpBIPVTperf(Item).OSCMName = state.dataIPShortCut->cAlphaArgs(2);
+            Found = UtilityRoutines::FindItemInList(tmpBIPVTperf(Item).OSCMName, state.dataSurface->OSCM);
+            if (Found == 0) {
+                std::string object_name = "SolarCollectorPerformance:PhotovoltaicThermal:BIPVT";
+                ShowSevereError(state,
+                                state.dataIPShortCut->cAlphaFieldNames(2) + " not found = " + tmpBIPVTperf(Item).OSCMName + " in " + object_name +
+                                    " = " + tmpBIPVTperf(Item).Name);
+                ErrorsFound = true;
+            }
+            tmpBIPVTperf(Item).OSCMPtr = Found;
             tmpBIPVTperf(Item).PVEffGapWidth = state.dataIPShortCut->rNumericArgs(1);
             tmpBIPVTperf(Item).EffCollHeight = state.dataIPShortCut->rNumericArgs(2);
             tmpBIPVTperf(Item).EffCollWidth = state.dataIPShortCut->rNumericArgs(3);
             tmpBIPVTperf(Item).PVTranAbsProduct = state.dataIPShortCut->rNumericArgs(4);
-            tmpBIPVTperf(Item).BackMatTranAbsProduct = state.dataIPShortCut->rNumericArgs(5);
-            tmpBIPVTperf(Item).PVAreaFract = state.dataIPShortCut->rNumericArgs(6);
-            tmpBIPVTperf(Item).PVRTop = state.dataIPShortCut->rNumericArgs(7);
-            tmpBIPVTperf(Item).PVRBot = state.dataIPShortCut->rNumericArgs(8);
-            tmpBIPVTperf(Item).PVGEmiss = state.dataIPShortCut->rNumericArgs(9);
-            tmpBIPVTperf(Item).BackMatEmiss = state.dataIPShortCut->rNumericArgs(10);
+            tmpBIPVTperf(Item).PVCellTransAbsProduct = state.dataIPShortCut->rNumericArgs(5);
+            tmpBIPVTperf(Item).PVBackTransAbsProduct = state.dataIPShortCut->rNumericArgs(6);
+            tmpBIPVTperf(Item).BackMatTranAbsProduct = state.dataIPShortCut->rNumericArgs(7);
+            tmpBIPVTperf(Item).CladTranAbsProduct = state.dataIPShortCut->rNumericArgs(8);
+            tmpBIPVTperf(Item).PVAreaFract = state.dataIPShortCut->rNumericArgs(9);
+            tmpBIPVTperf(Item).PVCellAreaFract = state.dataIPShortCut->rNumericArgs(10);
+            tmpBIPVTperf(Item).PVRTop = state.dataIPShortCut->rNumericArgs(11);
+            tmpBIPVTperf(Item).PVRBot = state.dataIPShortCut->rNumericArgs(12);
+            tmpBIPVTperf(Item).PVGEmiss = state.dataIPShortCut->rNumericArgs(13);
+            tmpBIPVTperf(Item).BackMatEmiss = state.dataIPShortCut->rNumericArgs(14);
+            tmpBIPVTperf(Item).ThGlass = state.dataIPShortCut->rNumericArgs(15);
+            tmpBIPVTperf(Item).RIndGlass = state.dataIPShortCut->rNumericArgs(16);
+            tmpBIPVTperf(Item).ECoffGlass = state.dataIPShortCut->rNumericArgs(17);
             if (state.dataIPShortCut->lAlphaFieldBlanks(3)) {
-                tmpBIPVTperf(Item).SchedPtr = DataGlobalConstants::ScheduleAlwaysOn;
->>>>>>> 7b568de8
+                tmpBIPVTperf(Item).SchedPtr = ScheduleAlwaysOn;
             } else {
                 tmpBIPVTperf(Item).SchedPtr = GetScheduleIndex(state, state.dataIPShortCut->cAlphaArgs(3));
                 if (tmpBIPVTperf(Item).SchedPtr == 0) {
-                    ShowSevereError(state,state.dataIPShortCut->cAlphaFieldNames(3) + "not found=" + state.dataIPShortCut->cAlphaArgs(3) + " in " +
+                    ShowSevereError(state,
+                                    state.dataIPShortCut->cAlphaFieldNames(3) + "not found=" + state.dataIPShortCut->cAlphaArgs(3) + " in " +
                                         state.dataIPShortCut->cCurrentModuleObject + " =" + tmpBIPVTperf(Item).Name);
                     ErrorsFound = true;
                     continue;
@@ -409,7 +374,7 @@
                                                                      state.dataIPShortCut->lAlphaFieldBlanks,
                                                                      state.dataIPShortCut->cAlphaFieldNames,
                                                                      state.dataIPShortCut->cNumericFieldNames);
-            if (UtilityRoutines::IsNameEmpty(state, state.dataIPShortCut->cAlphaArgs(1), state.dataIPShortCut->cCurrentModuleObject, ErrorsFound)) 
+            if (UtilityRoutines::IsNameEmpty(state, state.dataIPShortCut->cAlphaArgs(1), state.dataIPShortCut->cCurrentModuleObject, ErrorsFound))
                 continue;
             state.dataPhotovoltaicThermalCollector->PVT(Item).Name = state.dataIPShortCut->cAlphaArgs(1);
             state.dataPhotovoltaicThermalCollector->PVT(Item).TypeNum = DataPlant::TypeOf_PVTSolarCollectorFlatPlate;
@@ -455,184 +420,159 @@
                 }
             } // check surface
 
-<<<<<<< HEAD
-            if (DataIPShortCuts::lAlphaFieldBlanks(3)) {
-                ShowSevereError("Invalid " + DataIPShortCuts::cAlphaFieldNames(3) + " = " + DataIPShortCuts::cAlphaArgs(3));
-                ShowContinueError("Entered in " + DataIPShortCuts::cCurrentModuleObject + " = " + DataIPShortCuts::cAlphaArgs(1));
-                ShowContinueError(DataIPShortCuts::cAlphaFieldNames(3) + ", name cannot be blank.");
+            if (state.dataIPShortCut->lAlphaFieldBlanks(3)) {
+                ShowSevereError(state, "Invalid " + state.dataIPShortCut->cAlphaFieldNames(3) + " = " + state.dataIPShortCut->cAlphaArgs(3));
+                ShowContinueError(state, "Entered in " + state.dataIPShortCut->cCurrentModuleObject + " = " + state.dataIPShortCut->cAlphaArgs(1));
+                ShowContinueError(state, state.dataIPShortCut->cAlphaFieldNames(3) + ", name cannot be blank.");
                 ErrorsFound = true;
             } else {
-                PVT(Item).PVTModelName = DataIPShortCuts::cAlphaArgs(3);
-                int ThisParamObj = UtilityRoutines::FindItemInList(PVT(Item).PVTModelName, tmpSimplePVTperf);
+                state.dataPhotovoltaicThermalCollector->PVT(Item).PVTModelName = state.dataIPShortCut->cAlphaArgs(3);
+                int ThisParamObj = UtilityRoutines::FindItemInList(state.dataPhotovoltaicThermalCollector->PVT(Item).PVTModelName, tmpSimplePVTperf);
                 if (ThisParamObj > 0) {
-                    PVT(Item).Simple = tmpSimplePVTperf(ThisParamObj); // entire structure assigned
+                    state.dataPhotovoltaicThermalCollector->PVT(Item).Simple = tmpSimplePVTperf(ThisParamObj); // entire structure assigned
                     // do one-time setups on input data
-                    PVT(Item).AreaCol = DataSurfaces::Surface(PVT(Item).SurfNum).Area * PVT(Item).Simple.ThermalActiveFract;
-                    PVT(Item).PVTModelType = SimplePVTmodel;
+                    state.dataPhotovoltaicThermalCollector->PVT(Item).AreaCol =
+                        state.dataSurface->Surface(state.dataPhotovoltaicThermalCollector->PVT(Item).SurfNum).Area *
+                        state.dataPhotovoltaicThermalCollector->PVT(Item).Simple.ThermalActiveFract;
+                    state.dataPhotovoltaicThermalCollector->PVT(Item).PVTModelType = SimplePVTmodel;
                 } else {
                     ThisParamObj = UtilityRoutines::FindItemInList(PVT(Item).PVTModelName, tmpBIPVTperf);
                     if (ThisParamObj > 0) {
-                        PVT(Item).BIPVT = tmpBIPVTperf(ThisParamObj); // entire structure assigned
+                        state.dataPhotovoltaicThermalCollector->PVT(Item).BIPVT = tmpBIPVTperf(ThisParamObj); // entire structure assigned
                         // do one-time setups on input data
-                        PVT(Item).AreaCol = PVT(Item).BIPVT.EffCollWidth * PVT(Item).BIPVT.EffCollHeight;
-                        PVT(Item).PVTModelType = BIPVTmodel;
+                        state.dataPhotovoltaicThermalCollector->PVT(Item).AreaCol =
+                            state.dataPhotovoltaicThermalCollector->PVT(Item).BIPVT.EffCollWidth *
+                            state.dataPhotovoltaicThermalCollector->PVT(Item).BIPVT.EffCollHeight;
+                        state.dataPhotovoltaicThermalCollector->PVT(Item).PVTModelType = BIPVTmodel;
                     } else {
-                        ShowSevereError("Invalid " + DataIPShortCuts::cAlphaFieldNames(3) + " = " + DataIPShortCuts::cAlphaArgs(3));
-                        ShowContinueError("Entered in " + DataIPShortCuts::cCurrentModuleObject + " = " + DataIPShortCuts::cAlphaArgs(1));
-                        ShowContinueError(DataIPShortCuts::cAlphaFieldNames(3) + ", was not found.");
-=======
-             if (state.dataIPShortCut->lAlphaFieldBlanks(3)) {
                         ShowSevereError(state, "Invalid " + state.dataIPShortCut->cAlphaFieldNames(3) + " = " + state.dataIPShortCut->cAlphaArgs(3));
-                        ShowContinueError(state, "Entered in " + state.dataIPShortCut->cCurrentModuleObject + " = " + state.dataIPShortCut->cAlphaArgs(1));
-                        ShowContinueError(state, state.dataIPShortCut->cAlphaFieldNames(3) + ", name cannot be blank.");
->>>>>>> 7b568de8
+                        ShowContinueError(state,
+                                          "Entered in " + state.dataIPShortCut->cCurrentModuleObject + " = " + state.dataIPShortCut->cAlphaArgs(1));
+                        ShowContinueError(state, state.dataIPShortCut->cAlphaFieldNames(3) + ", was not found.");
+                        ErrorsFound = true;
+                    }
+                }
+
+                if (allocated(state.dataPhotovoltaic->PVarray)) { // then PV input gotten... but don't expect this to be true.
+                    state.dataPhotovoltaicThermalCollector->PVT(Item).PVnum =
+                        UtilityRoutines::FindItemInList(state.dataIPShortCut->cAlphaArgs(4), state.dataPhotovoltaic->PVarray);
+                    // check PV
+                    if (state.dataPhotovoltaicThermalCollector->PVT(Item).PVnum == 0) {
+                        ShowSevereError(state, "Invalid " + state.dataIPShortCut->cAlphaFieldNames(4) + " = " + state.dataIPShortCut->cAlphaArgs(4));
+                        ShowContinueError(state,
+                                          "Entered in " + state.dataIPShortCut->cCurrentModuleObject + " = " + state.dataIPShortCut->cAlphaArgs(1));
                         ErrorsFound = true;
                     } else {
-                        state.dataPhotovoltaicThermalCollector->PVT(Item).PVTModelName = state.dataIPShortCut->cAlphaArgs(3);
-                        int ThisParamObj = UtilityRoutines::FindItemInList(state.dataPhotovoltaicThermalCollector->PVT(Item).PVTModelName, tmpSimplePVTperf);
-                        if (ThisParamObj > 0) {
-                            state.dataPhotovoltaicThermalCollector->PVT(Item).Simple = tmpSimplePVTperf(ThisParamObj); // entire structure assigned
-                            // do one-time setups on input data
-                            state.dataPhotovoltaicThermalCollector->PVT(Item).AreaCol =
-                                state.dataSurface->Surface(state.dataPhotovoltaicThermalCollector->PVT(Item).SurfNum).Area *
-                                state.dataPhotovoltaicThermalCollector->PVT(Item).Simple.ThermalActiveFract;
-                            state.dataPhotovoltaicThermalCollector->PVT(Item).PVTModelType = SimplePVTmodel;
-                        } else {
-                            ThisParamObj = UtilityRoutines::FindItemInList(state.dataPhotovoltaicThermalCollector->PVT(Item).PVTModelName, tmpBIPVTperf);
-                            if (ThisParamObj > 0) {
-                              state.dataPhotovoltaicThermalCollector->PVT(Item).BIPVT = tmpBIPVTperf(ThisParamObj); // entire structure assigned
-                              // do one-time setups on input data
-                              state.dataPhotovoltaicThermalCollector->PVT(Item).AreaCol = 
-                                state.dataSurface->Surface(state.dataPhotovoltaicThermalCollector->PVT(Item).SurfNum).Area *
-                                state.dataPhotovoltaicThermalCollector->PVT(Item).BIPVT.PVAreaFract;
-                              state.dataPhotovoltaicThermalCollector->PVT(Item).PVTModelType = BIPVTmodel;
+                        state.dataPhotovoltaicThermalCollector->PVT(Item).PVname = state.dataIPShortCut->cAlphaArgs(4);
+                        state.dataPhotovoltaicThermalCollector->PVT(Item).PVfound = true;
+                    }
+                } else { // no PV or not yet gotten.
+                    state.dataPhotovoltaicThermalCollector->PVT(Item).PVname = state.dataIPShortCut->cAlphaArgs(4);
+                    state.dataPhotovoltaicThermalCollector->PVT(Item).PVfound = false;
+                }
+
+                if (UtilityRoutines::SameString(state.dataIPShortCut->cAlphaArgs(5), "Water")) {
+                    state.dataPhotovoltaicThermalCollector->PVT(Item).WorkingFluidType = WorkingFluidEnum::LIQUID;
+                } else if (UtilityRoutines::SameString(state.dataIPShortCut->cAlphaArgs(5), "Air")) {
+                    state.dataPhotovoltaicThermalCollector->PVT(Item).WorkingFluidType = WorkingFluidEnum::AIR;
+                } else {
+                    if (state.dataIPShortCut->lAlphaFieldBlanks(5)) {
+                        ShowSevereError(state, "Invalid " + state.dataIPShortCut->cAlphaFieldNames(5) + " = " + state.dataIPShortCut->cAlphaArgs(5));
+                        ShowContinueError(state,
+                                          "Entered in " + state.dataIPShortCut->cCurrentModuleObject + " = " + state.dataIPShortCut->cAlphaArgs(1));
+                        ShowContinueError(state, state.dataIPShortCut->cAlphaFieldNames(5) + " field cannot be blank.");
                     } else {
-                            ShowSevereError(state, "Invalid " + state.dataIPShortCut->cAlphaFieldNames(3) + " = " + state.dataIPShortCut->cAlphaArgs(3));
-                            ShowContinueError(state, "Entered in " + state.dataIPShortCut->cCurrentModuleObject + " = " + state.dataIPShortCut->cAlphaArgs(1));
-                            ShowContinueError(state, state.dataIPShortCut->cAlphaFieldNames(3) + ", was not found.");
-                            ErrorsFound = true;
+                        ShowSevereError(state, "Invalid " + state.dataIPShortCut->cAlphaFieldNames(5) + " = " + state.dataIPShortCut->cAlphaArgs(5));
+                        ShowContinueError(state,
+                                          "Entered in " + state.dataIPShortCut->cCurrentModuleObject + " = " + state.dataIPShortCut->cAlphaArgs(1));
                     }
-                }
-            }
-            if (allocated(state.dataPhotovoltaic->PVarray)) { // then PV input gotten... but don't expect this to be true.
-                state.dataPhotovoltaicThermalCollector->PVT(Item).PVnum =
-                    UtilityRoutines::FindItemInList(state.dataIPShortCut->cAlphaArgs(4), state.dataPhotovoltaic->PVarray);
-                // check PV
-                if (state.dataPhotovoltaicThermalCollector->PVT(Item).PVnum == 0) {
-                    ShowSevereError(state, "Invalid " + state.dataIPShortCut->cAlphaFieldNames(4) + " = " + state.dataIPShortCut->cAlphaArgs(4));
-                    ShowContinueError(state,
-                                      "Entered in " + state.dataIPShortCut->cCurrentModuleObject + " = " + state.dataIPShortCut->cAlphaArgs(1));
                     ErrorsFound = true;
-                } else {
-                    state.dataPhotovoltaicThermalCollector->PVT(Item).PVname = state.dataIPShortCut->cAlphaArgs(4);
-                    state.dataPhotovoltaicThermalCollector->PVT(Item).PVfound = true;
-                }
-            } else { // no PV or not yet gotten.
-                state.dataPhotovoltaicThermalCollector->PVT(Item).PVname = state.dataIPShortCut->cAlphaArgs(4);
-                state.dataPhotovoltaicThermalCollector->PVT(Item).PVfound = false;
-            }
-
-            if (UtilityRoutines::SameString(state.dataIPShortCut->cAlphaArgs(5), "Water")) {
-                state.dataPhotovoltaicThermalCollector->PVT(Item).WorkingFluidType = WorkingFluidEnum::LIQUID;
-            } else if (UtilityRoutines::SameString(state.dataIPShortCut->cAlphaArgs(5), "Air")) {
-                state.dataPhotovoltaicThermalCollector->PVT(Item).WorkingFluidType = WorkingFluidEnum::AIR;
-            } else {
-                if (state.dataIPShortCut->lAlphaFieldBlanks(5)) {
-                    ShowSevereError(state, "Invalid " + state.dataIPShortCut->cAlphaFieldNames(5) + " = " + state.dataIPShortCut->cAlphaArgs(5));
-                    ShowContinueError(state,
-                                      "Entered in " + state.dataIPShortCut->cCurrentModuleObject + " = " + state.dataIPShortCut->cAlphaArgs(1));
-                    ShowContinueError(state, state.dataIPShortCut->cAlphaFieldNames(5) + " field cannot be blank.");
-                } else {
-                    ShowSevereError(state, "Invalid " + state.dataIPShortCut->cAlphaFieldNames(5) + " = " + state.dataIPShortCut->cAlphaArgs(5));
-                    ShowContinueError(state,
-                                      "Entered in " + state.dataIPShortCut->cCurrentModuleObject + " = " + state.dataIPShortCut->cAlphaArgs(1));
-                }
-                ErrorsFound = true;
-            }
-
-            if (state.dataPhotovoltaicThermalCollector->PVT(Item).WorkingFluidType == WorkingFluidEnum::LIQUID) {
-                state.dataPhotovoltaicThermalCollector->PVT(Item).PlantInletNodeNum =
-                    NodeInputManager::GetOnlySingleNode(state,
-                                                        state.dataIPShortCut->cAlphaArgs(6),
-                                                        ErrorsFound,
-                                                        state.dataIPShortCut->cCurrentModuleObject,
-                                                        state.dataIPShortCut->cAlphaArgs(1),
-                                                        DataLoopNode::NodeFluidType::Water,
-                                                        DataLoopNode::NodeConnectionType::Inlet,
-                                                        1,
-                                                        DataLoopNode::ObjectIsNotParent);
-                state.dataPhotovoltaicThermalCollector->PVT(Item).PlantOutletNodeNum =
-                    NodeInputManager::GetOnlySingleNode(state,
-                                                        state.dataIPShortCut->cAlphaArgs(7),
-                                                        ErrorsFound,
-                                                        state.dataIPShortCut->cCurrentModuleObject,
-                                                        state.dataIPShortCut->cAlphaArgs(1),
-                                                        DataLoopNode::NodeFluidType::Water,
-                                                        DataLoopNode::NodeConnectionType::Outlet,
-                                                        1,
-                                                        DataLoopNode::ObjectIsNotParent);
-
-                BranchNodeConnections::TestCompSet(state,
-                                                   state.dataIPShortCut->cCurrentModuleObject,
-                                                   state.dataIPShortCut->cAlphaArgs(1),
-                                                   state.dataIPShortCut->cAlphaArgs(6),
-                                                   state.dataIPShortCut->cAlphaArgs(7),
-                                                   "Water Nodes");
-
-                state.dataPhotovoltaicThermalCollector->PVT(Item).WLoopSideNum = DataPlant::DemandSupply_No;
-            }
-
-            if (state.dataPhotovoltaicThermalCollector->PVT(Item).WorkingFluidType == WorkingFluidEnum::AIR) {
-                state.dataPhotovoltaicThermalCollector->PVT(Item).HVACInletNodeNum =
-                    NodeInputManager::GetOnlySingleNode(state,
-                                                        state.dataIPShortCut->cAlphaArgs(8),
-                                                        ErrorsFound,
-                                                        state.dataIPShortCut->cCurrentModuleObject,
-                                                        state.dataIPShortCut->cAlphaArgs(1),
-                                                        DataLoopNode::NodeFluidType::Air,
-                                                        DataLoopNode::NodeConnectionType::Inlet,
-                                                        1,
-                                                        DataLoopNode::ObjectIsNotParent);
-                state.dataPhotovoltaicThermalCollector->PVT(Item).HVACOutletNodeNum =
-                    NodeInputManager::GetOnlySingleNode(state,
-                                                        state.dataIPShortCut->cAlphaArgs(9),
-                                                        ErrorsFound,
-                                                        state.dataIPShortCut->cCurrentModuleObject,
-                                                        state.dataIPShortCut->cAlphaArgs(1),
-                                                        DataLoopNode::NodeFluidType::Air,
-                                                        DataLoopNode::NodeConnectionType::Outlet,
-                                                        1,
-                                                        DataLoopNode::ObjectIsNotParent);
-
-                BranchNodeConnections::TestCompSet(state,
-                                                   state.dataIPShortCut->cCurrentModuleObject,
-                                                   state.dataIPShortCut->cAlphaArgs(1),
-                                                   state.dataIPShortCut->cAlphaArgs(8),
-                                                   state.dataIPShortCut->cAlphaArgs(9),
-                                                   "Air Nodes");
-            }
-
-            state.dataPhotovoltaicThermalCollector->PVT(Item).DesignVolFlowRate = state.dataIPShortCut->rNumericArgs(1);
-            state.dataPhotovoltaicThermalCollector->PVT(Item).SizingInit = true;
-            if (state.dataPhotovoltaicThermalCollector->PVT(Item).DesignVolFlowRate == DataSizing::AutoSize) {
-                state.dataPhotovoltaicThermalCollector->PVT(Item).DesignVolFlowRateWasAutoSized = true;
-            }
-            if (state.dataPhotovoltaicThermalCollector->PVT(Item).DesignVolFlowRate != DataSizing::AutoSize) {
+                }
 
                 if (state.dataPhotovoltaicThermalCollector->PVT(Item).WorkingFluidType == WorkingFluidEnum::LIQUID) {
-                    PlantUtilities::RegisterPlantCompDesignFlow(state,
-                                                                state.dataPhotovoltaicThermalCollector->PVT(Item).PlantInletNodeNum,
-                                                                state.dataPhotovoltaicThermalCollector->PVT(Item).DesignVolFlowRate);
-                } else if (state.dataPhotovoltaicThermalCollector->PVT(Item).WorkingFluidType == WorkingFluidEnum::AIR) {
-                    state.dataPhotovoltaicThermalCollector->PVT(Item).MaxMassFlowRate =
-                        state.dataPhotovoltaicThermalCollector->PVT(Item).DesignVolFlowRate * state.dataEnvrn->StdRhoAir;
-                }
-                state.dataPhotovoltaicThermalCollector->PVT(Item).SizingInit = false;
-            }
-        }
-
-        if (ErrorsFound) {
-            ShowFatalError(state, "Errors found in processing input for photovoltaic thermal collectors");
+                    state.dataPhotovoltaicThermalCollector->PVT(Item).PlantInletNodeNum =
+                        NodeInputManager::GetOnlySingleNode(state,
+                                                            state.dataIPShortCut->cAlphaArgs(6),
+                                                            ErrorsFound,
+                                                            state.dataIPShortCut->cCurrentModuleObject,
+                                                            state.dataIPShortCut->cAlphaArgs(1),
+                                                            DataLoopNode::NodeFluidType::Water,
+                                                            DataLoopNode::NodeConnectionType::Inlet,
+                                                            1,
+                                                            DataLoopNode::ObjectIsNotParent);
+                    state.dataPhotovoltaicThermalCollector->PVT(Item).PlantOutletNodeNum =
+                        NodeInputManager::GetOnlySingleNode(state,
+                                                            state.dataIPShortCut->cAlphaArgs(7),
+                                                            ErrorsFound,
+                                                            state.dataIPShortCut->cCurrentModuleObject,
+                                                            state.dataIPShortCut->cAlphaArgs(1),
+                                                            DataLoopNode::NodeFluidType::Water,
+                                                            DataLoopNode::NodeConnectionType::Outlet,
+                                                            1,
+                                                            DataLoopNode::ObjectIsNotParent);
+
+                    BranchNodeConnections::TestCompSet(state,
+                                                       state.dataIPShortCut->cCurrentModuleObject,
+                                                       state.dataIPShortCut->cAlphaArgs(1),
+                                                       state.dataIPShortCut->cAlphaArgs(6),
+                                                       state.dataIPShortCut->cAlphaArgs(7),
+                                                       "Water Nodes");
+
+                    state.dataPhotovoltaicThermalCollector->PVT(Item).WLoopSideNum = DataPlant::DemandSupply_No;
+                }
+
+                if (state.dataPhotovoltaicThermalCollector->PVT(Item).WorkingFluidType == WorkingFluidEnum::AIR) {
+                    state.dataPhotovoltaicThermalCollector->PVT(Item).HVACInletNodeNum =
+                        NodeInputManager::GetOnlySingleNode(state,
+                                                            state.dataIPShortCut->cAlphaArgs(8),
+                                                            ErrorsFound,
+                                                            state.dataIPShortCut->cCurrentModuleObject,
+                                                            state.dataIPShortCut->cAlphaArgs(1),
+                                                            DataLoopNode::NodeFluidType::Air,
+                                                            DataLoopNode::NodeConnectionType::Inlet,
+                                                            1,
+                                                            DataLoopNode::ObjectIsNotParent);
+                    state.dataPhotovoltaicThermalCollector->PVT(Item).HVACOutletNodeNum =
+                        NodeInputManager::GetOnlySingleNode(state,
+                                                            state.dataIPShortCut->cAlphaArgs(9),
+                                                            ErrorsFound,
+                                                            state.dataIPShortCut->cCurrentModuleObject,
+                                                            state.dataIPShortCut->cAlphaArgs(1),
+                                                            DataLoopNode::NodeFluidType::Air,
+                                                            DataLoopNode::NodeConnectionType::Outlet,
+                                                            1,
+                                                            DataLoopNode::ObjectIsNotParent);
+
+                    BranchNodeConnections::TestCompSet(state,
+                                                       state.dataIPShortCut->cCurrentModuleObject,
+                                                       state.dataIPShortCut->cAlphaArgs(1),
+                                                       state.dataIPShortCut->cAlphaArgs(8),
+                                                       state.dataIPShortCut->cAlphaArgs(9),
+                                                       "Air Nodes");
+                }
+
+                state.dataPhotovoltaicThermalCollector->PVT(Item).DesignVolFlowRate = state.dataIPShortCut->rNumericArgs(1);
+                state.dataPhotovoltaicThermalCollector->PVT(Item).SizingInit = true;
+                if (state.dataPhotovoltaicThermalCollector->PVT(Item).DesignVolFlowRate == DataSizing::AutoSize) {
+                    state.dataPhotovoltaicThermalCollector->PVT(Item).DesignVolFlowRateWasAutoSized = true;
+                }
+                if (state.dataPhotovoltaicThermalCollector->PVT(Item).DesignVolFlowRate != DataSizing::AutoSize) {
+
+                    if (state.dataPhotovoltaicThermalCollector->PVT(Item).WorkingFluidType == WorkingFluidEnum::LIQUID) {
+                        PlantUtilities::RegisterPlantCompDesignFlow(state,
+                                                                    state.dataPhotovoltaicThermalCollector->PVT(Item).PlantInletNodeNum,
+                                                                    state.dataPhotovoltaicThermalCollector->PVT(Item).DesignVolFlowRate);
+                    } else if (state.dataPhotovoltaicThermalCollector->PVT(Item).WorkingFluidType == WorkingFluidEnum::AIR) {
+                        state.dataPhotovoltaicThermalCollector->PVT(Item).MaxMassFlowRate =
+                            state.dataPhotovoltaicThermalCollector->PVT(Item).DesignVolFlowRate * state.dataEnvrn->StdRhoAir;
+                    }
+                    state.dataPhotovoltaicThermalCollector->PVT(Item).SizingInit = false;
+                }
+            }
+
+            if (ErrorsFound) {
+                ShowFatalError(state, "Errors found in processing input for photovoltaic thermal collectors");
+            }
         }
     }
 
@@ -1337,7 +1277,6 @@
         Real64 mdot = this->MassFlowRate;
         Real64 Tinlet = state.dataLoopNodes->Node(InletNode).Temp;
         Real64 BypassFraction(0.0);
-<<<<<<< HEAD
         Real64 PotentialOutletTemp(Tinlet);
         Real64 PotentialHeatGain(0.0);
         Real64 Eff(0.0);
@@ -1345,10 +1284,11 @@
         Real64 small_num(1.0e-10);
         std::string Mode("Heating");
 
-        if (this->HeatingUseful && this->BypassDamperOff && (mdot > 0.0) && (GetCurrentScheduleValue(this->BIPVT.SchedPtr) > 0.0)) {
-
-            if ((DataLoopNode::Node(this->HVACOutletNodeNum).TempSetPoint - Tinlet) > 0.1) {
-                BIPVT_MaxHeatGain_calculate(DataLoopNode::Node(this->HVACOutletNodeNum).TempSetPoint,
+        if (this->HeatingUseful && this->BypassDamperOff && (mdot > 0.0) && (GetCurrentScheduleValue(state, this->BIPVT.SchedPtr) > 0.0)) {
+
+            if ((state.dataLoopNodes->Node(this->HVACOutletNodeNum).TempSetPoint - Tinlet) > 0.1) {
+                BIPVT_MaxHeatGain_calculate(state,
+                                            state.dataLoopNodes->Node(this->HVACOutletNodeNum).TempSetPoint,
                                             Mode,
                                             BypassFraction,
                                             PotentialHeatGain,
@@ -1360,36 +1300,6 @@
                     PotentialHeatGain = 0.0;
                     PotentialOutletTemp = Tinlet;
                 }
-=======
-        Real64 PotentialOutletTemp(0.0);
-
-        if (this->HeatingUseful && this->BypassDamperOff && (mdot > 0.0)) {
-
-            Real64 Eff(0.3);
-            Real64 PotentialHeatGain = state.dataHeatBal->SurfQRadSWOutIncident(this->SurfNum) * Eff * this->AreaCol;
-            BIPVT_MaxHeatGain_calculate(state);
-
-            if (this->WorkingFluidType == WorkingFluidEnum::AIR) {
-                Real64 Winlet = state.dataLoopNodes->Node(InletNode).HumRat;
-                Real64 CpInlet = Psychrometrics::PsyCpAirFnW(Winlet);
-                if (mdot * CpInlet > 0.0) {
-                    PotentialOutletTemp = Tinlet + PotentialHeatGain / (mdot * CpInlet);
-                } else {
-                    PotentialOutletTemp = Tinlet;
-                }
-                // now compare heating potential to setpoint and figure bypass fraction
-                if (PotentialOutletTemp > state.dataLoopNodes->Node(this->HVACOutletNodeNum).TempSetPoint) { // need to modulate
-                    if (Tinlet != PotentialOutletTemp) {
-                        BypassFraction =
-                            (state.dataLoopNodes->Node(this->HVACOutletNodeNum).TempSetPoint - PotentialOutletTemp) / (Tinlet - PotentialOutletTemp);
-                    } else {
-                        BypassFraction = 0.0;
-                    }
-                    BypassFraction = max(0.0, BypassFraction);
-                    PotentialOutletTemp = state.dataLoopNodes->Node(this->HVACOutletNodeNum).TempSetPoint;
-                    PotentialHeatGain = mdot * Psychrometrics::PsyCpAirFnW(Winlet) * (PotentialOutletTemp - Tinlet);
->>>>>>> 7b568de8
-
             }
 
             this->Report.ThermEfficiency = Eff;
@@ -1402,14 +1312,14 @@
             this->Report.ToutletWorkFluid = PotentialOutletTemp;
             this->Report.BypassStatus = BypassFraction;
 
-<<<<<<< HEAD
             if (PotentialHeatGain > 0.0) this->BIPVT.LastCollectorTemp = Tcollector;
 
-        } else if (this->CoolingUseful && this->BypassDamperOff && (mdot > 0.0) && (GetCurrentScheduleValue(this->BIPVT.SchedPtr) > 0.0)) {
+        } else if (this->CoolingUseful && this->BypassDamperOff && (mdot > 0.0) && (GetCurrentScheduleValue(state, this->BIPVT.SchedPtr) > 0.0)) {
 
             Mode = "Cooling";
-            if ((Tinlet - DataLoopNode::Node(this->HVACOutletNodeNum).TempSetPoint) > 0.1) {
-                BIPVT_MaxHeatGain_calculate(DataLoopNode::Node(this->HVACOutletNodeNum).TempSetPoint,
+            if ((Tinlet - state.dataLoopNodes->Node(this->HVACOutletNodeNum).TempSetPoint) > 0.1) {
+                BIPVT_MaxHeatGain_calculate(state,
+                                            state.dataLoopNodes->Node(this->HVACOutletNodeNum).TempSetPoint,
                                             Mode,
                                             BypassFraction,
                                             PotentialHeatGain,
@@ -1424,55 +1334,16 @@
                     Real64 WetBulbInlet(0.0);
                     Real64 DewPointInlet(0.0);
                     Real64 CpInlet(0.0);
-                    Real64 Winlet = DataLoopNode::Node(InletNode).HumRat;
+                    Real64 Winlet = state.dataLoopNodes->Node(InletNode).HumRat;
                     CpInlet = Psychrometrics::PsyCpAirFnW(Winlet);
-                    WetBulbInlet = Psychrometrics::PsyTwbFnTdbWPb(Tinlet, Winlet, DataEnvironment::OutBaroPress, RoutineName);
-                    DewPointInlet = Psychrometrics::PsyTdpFnTdbTwbPb(Tinlet, WetBulbInlet, DataEnvironment::OutBaroPress, RoutineName);
+                    WetBulbInlet = Psychrometrics::PsyTwbFnTdbWPb(state, Tinlet, Winlet, state.dataEnvrn->OutBaroPress, RoutineName);
+                    DewPointInlet = Psychrometrics::PsyTdpFnTdbTwbPb(state, Tinlet, WetBulbInlet, state.dataEnvrn->OutBaroPress, RoutineName);
                     // trap for air not being cooled below its dewpoint.
                     if ((PotentialOutletTemp < DewPointInlet) && ((Tinlet - DewPointInlet) > 0.1)) {
                         //  water removal would be needed.. not going to allow that for now.  limit cooling to dew point and model bypass
-                        BIPVT_MaxHeatGain_calculate(DewPointInlet, Mode, BypassFraction, PotentialHeatGain, PotentialOutletTemp, Eff, Tcollector);
+                        BIPVT_MaxHeatGain_calculate(
+                            state, DewPointInlet, Mode, BypassFraction, PotentialHeatGain, PotentialOutletTemp, Eff, Tcollector);
                         PotentialOutletTemp = DewPointInlet;
-=======
-        } else if (this->CoolingUseful && this->BypassDamperOff && (mdot > 0.0)) {
-            // calculate cooling using energy balance
-
-            Real64 HrGround(0.0);
-            Real64 HrAir(0.0);
-            Real64 HcExt(0.0);
-            Real64 HrSky(0.0);
-
-            ConvectionCoefficients::InitExteriorConvectionCoeff(
-                state, this->SurfNum, 0.0, DataHeatBalance::VerySmooth, this->BIPVT.PVGEmiss, this->BIPVT.LastCollectorTemp, HcExt, HrSky, HrGround, HrAir);
-
-            Real64 WetBulbInlet(0.0);
-            Real64 DewPointInlet(0.0);
-            Real64 CpInlet(0.0);
-
-            if (this->WorkingFluidType == WorkingFluidEnum::AIR) {
-                Real64 Winlet = state.dataLoopNodes->Node(InletNode).HumRat;
-                CpInlet = Psychrometrics::PsyCpAirFnW(Winlet);
-                WetBulbInlet = Psychrometrics::PsyTwbFnTdbWPb(state, Tinlet, Winlet, state.dataEnvrn->OutBaroPress, RoutineName);
-                DewPointInlet = Psychrometrics::PsyTdpFnTdbTwbPb(state, Tinlet, WetBulbInlet, state.dataEnvrn->OutBaroPress, RoutineName);
-            }
-
-            Real64 Tcollector =
-                (2.0 * mdot * CpInlet * Tinlet + this->AreaCol * (HrGround * state.dataEnvrn->OutDryBulbTemp + HrSky * state.dataEnvrn->SkyTemp +
-                                                                  HrAir * state.dataSurface->Surface(this->SurfNum).OutDryBulbTemp +
-                                                                  HcExt * state.dataSurface->Surface(this->SurfNum).OutDryBulbTemp)) /
-                (2.0 * mdot * CpInlet + this->AreaCol * (HrGround + HrSky + HrAir + HcExt));
-
-            PotentialOutletTemp = 2.0 * Tcollector - Tinlet;
-            this->Report.ToutletWorkFluid = PotentialOutletTemp;
-            // trap for air not being cooled below its wetbulb.
-            if (this->WorkingFluidType == WorkingFluidEnum::AIR) {
-                if (PotentialOutletTemp < DewPointInlet) {
-                    //  water removal would be needed.. not going to allow that for now.  limit cooling to dew point and model bypass
-                    if (Tinlet != PotentialOutletTemp) {
-                        BypassFraction = (DewPointInlet - PotentialOutletTemp) / (Tinlet - PotentialOutletTemp);
-                    } else {
-                        BypassFraction = 0.0;
->>>>>>> 7b568de8
                     }
                 }
             } else {
@@ -1503,12 +1374,8 @@
         }
     } // namespace PhotovoltaicThermalCollectors
 
-<<<<<<< HEAD
-    void
-    PVTCollectorStruct::BIPVT_MaxHeatGain_calculate(Real64 tsp, std::string Mode, Real64 &bfr, Real64 &q, Real64 &tmixed, Real64 &ThEff, Real64 &tpv)
-=======
-    void PVTCollectorStruct::BIPVT_MaxHeatGain_calculate(EnergyPlusData &state)
->>>>>>> 7b568de8
+    void PVTCollectorStruct::BIPVT_MaxHeatGain_calculate(
+        EnergyPlusData &state, Real64 tsp, std::string Mode, Real64 &bfr, Real64 &q, Real64 &tmixed, Real64 &ThEff, Real64 &tpv)
     {
         // SUBROUTINE INFORMATION:
         //       AUTHOR         K. Haddad & S. Brideau
@@ -1524,37 +1391,37 @@
 
         const Real64 pi(3.14159);
         // BIPVT system parameters
-        Real64 rpvg_pv = this->BIPVT.PVRTop;        // thermal resistance of glass (m2-K/W)
-        Real64 rpv_1 = this->BIPVT.PVRBot;          // thermal resistance of backing layer (m2-K/W)
-        Real64 w = this->BIPVT.PVEffGapWidth;       // width of BIPVT panel (m)
-        Real64 l = this->BIPVT.EffCollHeight;       // length of BIPVT panel (m)
-        Real64 depth_channel(0.05);                 // depth of air channel (m) 
-        Real64 emiss_b = this->BIPVT.BackMatEmiss;  // emissivity of backing surface
-        Real64 emiss_2(0.85);                       // emissivity of bldg surface
-        Real64 emiss_pvg = this->BIPVT.PVGEmiss;    // emissivity of glass surface
+        Real64 rpvg_pv = this->BIPVT.PVRTop;       // thermal resistance of glass (m2-K/W)
+        Real64 rpv_1 = this->BIPVT.PVRBot;         // thermal resistance of backing layer (m2-K/W)
+        Real64 w = this->BIPVT.PVEffGapWidth;      // width of BIPVT panel (m)
+        Real64 l = this->BIPVT.EffCollHeight;      // length of BIPVT panel (m)
+        Real64 depth_channel(0.05);                // depth of air channel (m)
+        Real64 emiss_b = this->BIPVT.BackMatEmiss; // emissivity of backing surface
+        Real64 emiss_2(0.85);                      // emissivity of bldg surface
+        Real64 emiss_pvg = this->BIPVT.PVGEmiss;   // emissivity of glass surface
 
         // BIPVT model parameters
-        Real64 tsurr, tsurrK;                       // surrouding temperature (DegC, DegK)
-        Real64 t1, t1K, t1_new;                     // temperature of pv backing surface (DegC, DegK, DegC)
-        Real64 tpv_new;                             // temperature of pv surface (DegC, DegC)
-        Real64 tpvg, tpvgK, tpvg_new;               // temperature of pv glass cover (DegC, DegK,DegC)
-        Real64 tfavg(18.0);                         // average fluid temperature (DegC)
-        Real64 tfout;                               // outlet fluid temperature from BIPVT channel (DegC)
-        Real64 hconvf1(100.0);                      // heat transfer coefficient between fluid and backing surface (W/m2-K)
-        Real64 hconvf2(100.0);                      // heat transfer coefficient between fluid and bldg surface (W/m2-K)
-        Real64 hconvt_nat(0.0);                     // htc external natural
-        Real64 hconvt_forced(0.0);                  // htc external forced
-        Real64 hconvt(0.0);                         // htc external total
-        Real64 v_wind(0.0);                         // wind speed (m/s)
-        Real64 hpvg_pv;                             // conductance of pv glass cover (W/m2-K)
-        Real64 hpv_1;                               // conductance of pv backing (W/m2-K)
-        Real64 hrad12;                              // radiative heat transfer coefficient between bldg surface and pv backing surface (W/m2-K)
-        Real64 hrad_surr;                           // radiative heat transfer coefficient between pv glass cover and surrounding (W/m2-K)
-        Real64 IAM_pv, b0_pv(0.1), b1_pv(0.0);      // pv incidence angle modifier parameters - Not needed???
-        Real64 IAM_bs, b0_bs(0.1), b1_bs(0.0);      // back surface incidence angle modifier parameters - Not needed???
-        const Real64 small_num(1.0e-10);            // small real number
-        const Real64 sigma(5.67e-8);                // stephan bolzmann constant
-        Real64 eff_pv(0.0);                         // efficiency pv panel
+        Real64 tsurr, tsurrK;                  // surrouding temperature (DegC, DegK)
+        Real64 t1, t1K, t1_new;                // temperature of pv backing surface (DegC, DegK, DegC)
+        Real64 tpv_new;                        // temperature of pv surface (DegC, DegC)
+        Real64 tpvg, tpvgK, tpvg_new;          // temperature of pv glass cover (DegC, DegK,DegC)
+        Real64 tfavg(18.0);                    // average fluid temperature (DegC)
+        Real64 tfout;                          // outlet fluid temperature from BIPVT channel (DegC)
+        Real64 hconvf1(100.0);                 // heat transfer coefficient between fluid and backing surface (W/m2-K)
+        Real64 hconvf2(100.0);                 // heat transfer coefficient between fluid and bldg surface (W/m2-K)
+        Real64 hconvt_nat(0.0);                // htc external natural
+        Real64 hconvt_forced(0.0);             // htc external forced
+        Real64 hconvt(0.0);                    // htc external total
+        Real64 v_wind(0.0);                    // wind speed (m/s)
+        Real64 hpvg_pv;                        // conductance of pv glass cover (W/m2-K)
+        Real64 hpv_1;                          // conductance of pv backing (W/m2-K)
+        Real64 hrad12;                         // radiative heat transfer coefficient between bldg surface and pv backing surface (W/m2-K)
+        Real64 hrad_surr;                      // radiative heat transfer coefficient between pv glass cover and surrounding (W/m2-K)
+        Real64 IAM_pv, b0_pv(0.1), b1_pv(0.0); // pv incidence angle modifier parameters - Not needed???
+        Real64 IAM_bs, b0_bs(0.1), b1_bs(0.0); // back surface incidence angle modifier parameters - Not needed???
+        const Real64 small_num(1.0e-10);       // small real number
+        const Real64 sigma(5.67e-8);           // stephan bolzmann constant
+        Real64 eff_pv(0.0);                    // efficiency pv panel
 
         // other parameters
         Real64 a(0), b(0), c(0), d(0), e(0);                                  // variables used for solving average fluid temperature
@@ -1587,20 +1454,19 @@
 
         // boundary conditions parameters
         int InletNode = this->HVACInletNodeNum;
-<<<<<<< HEAD
-        Real64 tfin = DataLoopNode::Node(InletNode).Temp;                     // inlet fluid temperature (DegC)
-        Real64 w_in = DataLoopNode::Node(InletNode).HumRat;                   // inlet air humidity ratio (kgda/kg)
-        Real64 cp_in = Psychrometrics::PsyCpAirFnW(w_in);                     // inlet air specific heat (J/kg-K)
-        Real64 tamb = DataEnvironment::OutDryBulbTemp;                        // ambient temperature (DegC)
-        Real64 tsky = DataEnvironment::SkyTemp;                               // sky temperature (DegC)
-        Real64 t2 = DataSurfaces::Surface(this->SurfNum).OutDryBulbTemp, t2K; // temperature of bldg surface (DegC)
-        Real64 HrGround(0.0);                                                 // radiation heat transfer coefficient to ground (W/m2-K)
-        Real64 HrAir(0.0);                                                    // radiation heat transfer coefficient to atmosphere (W/m2-K)
-        Real64 HcExt(0.0);                                                    // exterior convection heat transfer coefficient (W/m2-K)
-        Real64 HrSky(0.0);                                                    // radiation heat transfer coefficien to sky (W/m2-K)
-        Real64 mdot = this->MassFlowRate;                                     // fluid mass flow rate (kg/s)
-        Real64 mdot_bipvt(mdot), mdot_bipvt_new(mdot);                        // mass flow rate through the bipvt duct (kg/s)
-        Real64 s(0.0);                                                        // solar radiation gain at pv surface (W/m2)
+        Real64 tfin = state.dataLoopNodes->Node(InletNode).Temp;                   // inlet fluid temperature (DegC)
+        Real64 w_in = state.dataLoopNodes->Node(InletNode).HumRat;                 // inlet air humidity ratio (kgda/kg)
+        Real64 cp_in = Psychrometrics::PsyCpAirFnW(w_in);                          // inlet air specific heat (J/kg-K)
+        Real64 tamb = state.dataEnvrn->OutDryBulbTemp;                             // ambient temperature (DegC)
+        Real64 tsky = state.dataEnvrn->SkyTemp;                                    // sky temperature (DegC)
+        Real64 t2 = state.dataSurface->Surface(this->SurfNum).OutDryBulbTemp, t2K; // temperature of bldg surface (DegC)
+        Real64 HrGround(0.0);                                                      // radiation heat transfer coefficient to ground (W/m2-K)
+        Real64 HrAir(0.0);                                                         // radiation heat transfer coefficient to atmosphere (W/m2-K)
+        Real64 HcExt(0.0);                                                         // exterior convection heat transfer coefficient (W/m2-K)
+        Real64 HrSky(0.0);                                                         // radiation heat transfer coefficien to sky (W/m2-K)
+        Real64 mdot = this->MassFlowRate;                                          // fluid mass flow rate (kg/s)
+        Real64 mdot_bipvt(mdot), mdot_bipvt_new(mdot);                             // mass flow rate through the bipvt duct (kg/s)
+        Real64 s(0.0);                                                             // solar radiation gain at pv surface (W/m2)
         Real64 s1(0.0);
         Real64 k_taoalpha_beam(0.0);
         Real64 k_taoalpha_sky(0.0);
@@ -1611,14 +1477,14 @@
         Real64 iam_back_sky(1.0);
         Real64 iam_pv_ground(1.0);
         Real64 iam_back_ground(1.0);
-        Real64 theta_sky(0.0 * pi / 180.0);                                               // incident angle sky
-        Real64 theta_ground(0.0 * pi / 180.0);                                            // incident angle ground
-        Real64 theta_beam = std::acos(DataHeatBalance::CosIncidenceAngle(this->SurfNum)); // incident angle beam in rad
-
-        Real64 glass_thickness(0.002);                                           // typical pv glass thickness
-        Real64 refrac_index_glass(1.526);                                        // glass refractive index
-        Real64 k_glass(4.0);                                                     // typical extinction coefficient pv glass
-        Real64 slope = (pi / 180.0) * DataSurfaces::Surface(this->SurfNum).Tilt; // surface tilt in rad
+        Real64 theta_sky(0.0 * pi / 180.0);                                                     // incident angle sky
+        Real64 theta_ground(0.0 * pi / 180.0);                                                  // incident angle ground
+        Real64 theta_beam = std::acos(state.dataHeatBal->SurfCosIncidenceAngle(this->SurfNum)); // incident angle beam in rad
+
+        Real64 glass_thickness(0.002);                                                // typical pv glass thickness
+        Real64 refrac_index_glass(1.526);                                             // glass refractive index
+        Real64 k_glass(4.0);                                                          // typical extinction coefficient pv glass
+        Real64 slope = (pi / 180.0) * state.dataSurface->Surface(this->SurfNum).Tilt; // surface tilt in rad
         Real64 beta(0);                 // surface tilt for calculating internal convective coefficient for stagnation condition
         Real64 taoaplha_back(0.9);      // tao-alpha product normal back of PV panel (hard coded for now)
         Real64 taoalpha_pv(0.957);      // tao-aplha product normal PV cells (hard coded for now)
@@ -1628,36 +1494,24 @@
         Real64 area_pv(10.0);           // total area of pv modules (hard coded for now)
         Real64 area_wall_total(10.5);   // total area of wall (hard coded for now)
 
-        ConvectionCoefficients::InitExteriorConvectionCoeff(
-            this->SurfNum, 0.0, DataHeatBalance::VerySmooth, emiss_pvg, this->BIPVT.LastCollectorTemp, HcExt, HrSky, HrGround, HrAir); // these are not used right now.
+        ConvectionCoefficients::InitExteriorConvectionCoeff(state,
+                                                            this->SurfNum,
+                                                            0.0,
+                                                            DataHeatBalance::VerySmooth,
+                                                            emiss_pvg,
+                                                            this->BIPVT.LastCollectorTemp,
+                                                            HcExt,
+                                                            HrSky,
+                                                            HrGround,
+                                                            HrAir); // these are not used right now.
 
         theta_ground = (pi / 180) * (90 - 0.5788 * (slope * 180 / pi) + 0.002693 * std::pow((slope * 180 / pi), 2)); // incidence angle ground rad
         theta_sky = (pi / 180) * (59.7 - 0.1388 * (slope * 180 / pi) + 0.001497 * std::pow((slope * 180 / pi), 2));  // incidence angle sky rad
-=======
-        Real64 tfin = state.dataLoopNodes->Node(InletNode).Temp;                     // inlet fluid temperature
-        Real64 w_in = state.dataLoopNodes->Node(InletNode).HumRat;                   // inlet air humidity ratio
-        Real64 cp_in = Psychrometrics::PsyCpAirFnW(w_in);                     // inlet air specific heat
-        Real64 tamb = state.dataEnvrn->OutDryBulbTemp;                        // ambient temperature
-        Real64 tsky = state.dataEnvrn->SkyTemp;                               // sky temperature
-        Real64 t2 = state.dataSurface->Surface(this->SurfNum).OutDryBulbTemp, t2K; // temperature of bldg surface
-        Real64 HrGround(0.0);                                                 // radiation heat transfer coefficient to ground
-        Real64 HrAir(0.0);                                                    // radiation heat transfer coefficient to atmosphere
-        Real64 HcExt(0.0);                                                    // exterior convection heat transfer coefficient
-        Real64 HrSky(0.0);                                                    // radiation heat transfer coefficien to sky
-        Real64 mdot = this->MassFlowRate;                                     // fluid mass flow rate
-        Real64 s(0.0);                                                        // solar radiation gain at pv surface
-        Real64 s1(0.0);                                                       // solar radiation gain at pv backing surface
-        Real64 temp = state.dataSurface->Surface(this->SurfNum).ExtConvCoeff;
-
-        ConvectionCoefficients::InitExteriorConvectionCoeff(
-            state, this->SurfNum, 0.0, DataHeatBalance::VerySmooth, emiss_pvg, this->BIPVT.LastCollectorTemp, HcExt, HrSky, HrGround, HrAir);
->>>>>>> 7b568de8
         t1 = (tamb + t2) / 2.0;
         tpv = (tamb + t2) / 2.0;
         tpvg = (tamb + t2) / 2.0;
         hpvg_pv = 1.0 / rpvg_pv;
         hpv_1 = 1.0 / rpv_1;
-<<<<<<< HEAD
 
         reynolds = 1.2 * (mdot / (1.2 * w * depth_channel)) * (4 * w * depth_channel / (2 * (w + depth_channel))) / (230.0e-7);
         nusselt = 0.052 * (std::pow(reynolds, 0.78)) * (std::pow(0.71, 0.4));
@@ -1693,18 +1547,19 @@
             hconvt_nat = 0.15 * std::pow(raleigh, 0.333) * 0.026 / dhyd;
 
             hconvt_forced = 5.622 * std::pow((v_wind), 0.657) / (std::pow(l, 0.343)); // derived correlation for forced convection leeward roof
-            //hconvt_forced = 7.729 * std::pow((v_wind), 0.759) / (std::pow(l, 0.0.241)); // derived correlation for forced convection windward roof
+            // hconvt_forced = 7.729 * std::pow((v_wind), 0.759) / (std::pow(l, 0.0.241)); // derived correlation for forced convection windward
+            // roof
             hconvt = std::pow((std::pow(hconvt_forced, 3.0) + std::pow(hconvt_nat, 3.0)), 1.0 / 3.0);
 
-            eff_pv = DataPhotovoltaics::PVarray(this->PVnum).SNLPVCalc.EffMax;
-
-            g = DataHeatBalance::QRadSWOutIncident(this->SurfNum);
+            eff_pv = state.dataPhotovoltaic->PVarray(this->PVnum).SNLPVCalc.EffMax;
+
+            g = state.dataHeatBal->SurfQRadSWOutIncident(this->SurfNum);
             // s1 = DataHeatBalance::QRadSWOutIncident(this->SurfNum) * (1.0 - this->BIPVT.PVAreaFract) * IAM_bs;
             s = g * taoalpha_pv * fcell * area_pv / area_wall_total - g * eff_pv * area_pv / area_wall_total;
             s1 = taoaplha_back * g * (1.0 - fcell) * (area_pv / area_wall_total) + taoaplha_cladding * g * (1 - area_pv / area_wall_total);
 
-            // Properties of air required for convective heat transfer coefficient calculations inside channel - function of temperature and velocity (except for Cp_in, which is function of humidity ratio)
-            // (not moisture)
+            // Properties of air required for convective heat transfer coefficient calculations inside channel - function of temperature and
+            // velocity (except for Cp_in, which is function of humidity ratio) (not moisture)
 
             mu = 0.0000171 * (std::pow(((tfavg + 273.15) / 273.0), 1.5)) * ((273.0 + 110.4) / ((tfavg + 273.15) + 110.4));
             k_air = 0.000000000015207 * std::pow(tfavg + 273.15, 3.0) - 0.000000048574 * std::pow(tfavg + 273.15, 2.0) +
@@ -1715,23 +1570,6 @@
             diffusivity = k_air / (cp_in * density_air);
             kin_viscosity = mu / density_air;
             //-------------------------------
-
-=======
-        tsurr = (tamb * HrGround + tamb * HrAir + tsky * HrSky) / (HrGround + HrAir + HrSky);
-        hrad_surr = HrGround + HrAir + HrSky;
-        IAM_pv = 1 - b0_pv * (1.0 / state.dataHeatBal->SurfCosIncidenceAngle(this->SurfNum) - 1.0) -
-                 b1_pv * pow((1.0 / state.dataHeatBal->SurfCosIncidenceAngle(this->SurfNum) - 1), 2.0);
-        IAM_pv = max(0.0, IAM_pv);
-        s = state.dataHeatBal->SurfQRadSWOutIncident(this->SurfNum) * this->BIPVT.PVAreaFract * IAM_pv;
-        IAM_bs = 1 - b0_bs * (1.0 / state.dataHeatBal->SurfCosIncidenceAngle(this->SurfNum) - 1.0) -
-                 b1_bs * pow((1.0 / state.dataHeatBal->SurfCosIncidenceAngle(this->SurfNum) - 1), 2.0);
-        IAM_bs = max(0.0, IAM_bs);
-        s1 = state.dataHeatBal->SurfQRadSWOutIncident(this->SurfNum) * (1.0 - this->BIPVT.PVAreaFract) * IAM_bs;
-        while ((err_t1 > tol) || (err_tpv > tol) || (err_tpvg > tol)) {
-            a = -(w / (mdot * cp_in)) * (hconvf1 + hconvf2);
-            b = (w / (mdot * cp_in)) * (hconvf1 * t1 + hconvf2 * t2);
-            tfavg = (1.0 / (a * l)) * (tfin + b / a) * (std::exp(a * l) - 1.0) - b / a;
->>>>>>> 7b568de8
             t1K = t1 + degc_to_kelvin;
             t2K = t2 + degc_to_kelvin;
             tsurrK = tsurr + degc_to_kelvin;
@@ -1775,7 +1613,6 @@
                 d = c + hconvf2 * t2;
                 e = -hconvf2;
                 tfavg = -d / e;
-
             }
             HcExt = hconvt;
 
@@ -1822,11 +1659,11 @@
             ebal3 = HcExt * (tpvg - tamb) + hrad_surr * (tpvg - tsurr) + hpvg_pv * (tpvg - tpv);
             iter += 1;
             if (iter == 50) {
-                ShowSevereError("Function PVTCollectorStruct::BIPVT_MaxHeatGain_calculate: Maximum number of iterations 50 reached");
+                ShowSevereError(state, "Function PVTCollectorStruct::BIPVT_MaxHeatGain_calculate: Maximum number of iterations 50 reached");
                 break;
             }
         }
-        if (q > 0.0) ThEff = q / (DataHeatBalance::QRadSWOutIncident(this->SurfNum) + small_num); // Thermal efficiency of BIPVT
+        if (q > 0.0) ThEff = q / (state.dataHeatBal->SurfQRadSWOutIncident(this->SurfNum) + small_num); // Thermal efficiency of BIPVT
         this->BIPVT.Tcoll = t1;
         this->BIPVT.HrPlen = hrad12;
         this->BIPVT.Tplen = tfavg;
@@ -1964,7 +1801,6 @@
         int InletNode;
         int OutletNode;
         int thisOSCM;
-        using DataSurfaces::OSCM;
 
         {
             auto const SELECT_CASE_var(this->WorkingFluidType);
@@ -1989,26 +1825,19 @@
                 state.dataLoopNodes->Node(OutletNode).MassFlowRateMaxAvail = state.dataLoopNodes->Node(InletNode).MassFlowRateMaxAvail;
 
                 // Set outlet node variables that are possibly changed
-<<<<<<< HEAD
-                DataLoopNode::Node(OutletNode).Temp = this->Report.ToutletWorkFluid;
-                DataLoopNode::Node(OutletNode).HumRat = DataLoopNode::Node(InletNode).HumRat; // assumes dewpoint bound on cooling ....
-                DataLoopNode::Node(OutletNode).Enthalpy =
-                    Psychrometrics::PsyHFnTdbW(this->Report.ToutletWorkFluid, DataLoopNode::Node(OutletNode).HumRat);
-
-                // update the OtherSideConditionsModel coefficients for BIPVT
-                if (this->PVTModelType == BIPVTmodel) {
-                    thisOSCM = this->BIPVT.OSCMPtr;
-                    OSCM(thisOSCM).TConv = this->BIPVT.Tplen;
-                    OSCM(thisOSCM).HConv = this->BIPVT.HcPlen;
-                    OSCM(thisOSCM).TRad = this->BIPVT.Tcoll;
-                    OSCM(thisOSCM).HRad = this->BIPVT.HrPlen;
-                }
-=======
                 state.dataLoopNodes->Node(OutletNode).Temp = this->Report.ToutletWorkFluid;
                 state.dataLoopNodes->Node(OutletNode).HumRat = state.dataLoopNodes->Node(InletNode).HumRat; // assumes dewpoint bound on cooling ....
                 state.dataLoopNodes->Node(OutletNode).Enthalpy =
                     Psychrometrics::PsyHFnTdbW(this->Report.ToutletWorkFluid, state.dataLoopNodes->Node(OutletNode).HumRat);
->>>>>>> 7b568de8
+
+                // update the OtherSideConditionsModel coefficients for BIPVT
+                if (this->PVTModelType == BIPVTmodel) {
+                    thisOSCM = this->BIPVT.OSCMPtr;
+                    state.dataSurface->OSCM(thisOSCM).TConv = this->BIPVT.Tplen;
+                    state.dataSurface->OSCM(thisOSCM).HConv = this->BIPVT.HcPlen;
+                    state.dataSurface->OSCM(thisOSCM).TRad = this->BIPVT.Tcoll;
+                    state.dataSurface->OSCM(thisOSCM).HRad = this->BIPVT.HrPlen;
+                }
             }
         }
     }
@@ -2132,7 +1961,7 @@
         state.dataPhotovoltaicThermalCollector->PVT(index).simulate(state, dummyLoc, FirstHVACIteration, dummyCurLoad, dummyRunFlag);
     }
 
-    void GetPVTmodelIndex(int const SurfacePtr, int &PVTIndex)
+    void GetPVTmodelIndex(EnergyPlusData &state, int const SurfacePtr, int &PVTIndex)
     {
 
         // SUBROUTINE INFORMATION:
@@ -2148,42 +1977,41 @@
         // mine Surface derived type for correct index/number of surface
         // mine PVT derived type that has the surface.
 
-        // Using/Aliasing
-        using DataSurfaces::Surface;
-
         // SUBROUTINE LOCAL VARIABLE DECLARATIONS:
         int PVTNum;   // temporary
         int ThisSurf; // temporary
         int thisPVT;
         bool Found;
 
-        if (GetInputFlag) {
-            GetPVTcollectorsInput();
-            GetInputFlag = false;
+        if (state.dataPhotovoltaicThermalCollector->GetInputFlag) {
+            GetPVTcollectorsInput(state);
+            state.dataPhotovoltaicThermalCollector->GetInputFlag = false;
         }
 
         if (SurfacePtr == 0) {
-            ShowFatalError("Invalid surface passed to GetPVTmodelIndex, Surface name = " + Surface(SurfacePtr).Name);
+            ShowFatalError(state, "Invalid surface passed to GetPVTmodelIndex, Surface name = " + state.dataSurface->Surface(SurfacePtr).Name);
         }
 
         PVTNum = 0;
         Found = false;
         for (thisPVT = 1; thisPVT <= NumPVT; ++thisPVT) {
-            if (SurfacePtr == PVT(thisPVT).SurfNum) {
+            if (SurfacePtr == state.dataPhotovoltaicThermalCollector->PVT(thisPVT).SurfNum) {
                 Found = true;
                 PVTNum = thisPVT;
             }
         }
 
         if (!Found) {
-            ShowFatalError("Did not find surface in PVT description in GetPVTmodelIndex, Surface name = " + Surface(SurfacePtr).Name);
+            ShowFatalError(
+                state, "Did not find surface in PVT description in GetPVTmodelIndex, Surface name = " + state.dataSurface->Surface(SurfacePtr).Name);
         } else {
 
             PVTIndex = PVTNum;
         }
     }
 
-    void SetPVTQdotSource(int const PVTNum,
+    void SetPVTQdotSource(EnergyPlusData &state,
+                          int const PVTNum,
                           Real64 const QSource // source term in Watts
     )
     {
@@ -2200,10 +2028,10 @@
         // METHODOLOGY EMPLOYED:
         // update derived type with new data , turn power into W/m2
 
-        PVT(PVTNum).QdotSource = QSource / PVT(PVTNum).AreaCol;
-    }
-
-    void GetPVTTsColl(int const PVTNum, Real64 &TsColl)
+        state.dataPhotovoltaicThermalCollector->PVT(PVTNum).QdotSource = QSource / state.dataPhotovoltaicThermalCollector->PVT(PVTNum).AreaCol;
+    }
+
+    void GetPVTTsColl(EnergyPlusData &state, int const PVTNum, Real64 &TsColl)
     {
 
         // SUBROUTINE INFORMATION:
@@ -2216,8 +2044,8 @@
         // object oriented "Get" routine for collector surface temperature
 
         // SUBROUTINE LOCAL VARIABLE DECLARATIONS:
-        if (PVT(PVTNum).PVTModelType == BIPVTmodel) {
-            TsColl = PVT(PVTNum).BIPVT.CollectorTemp;
+        if (state.dataPhotovoltaicThermalCollector->PVT(PVTNum).PVTModelType == BIPVTmodel) {
+            TsColl = state.dataPhotovoltaicThermalCollector->PVT(PVTNum).BIPVT.CollectorTemp;
         }
     }
 
