--- conflicted
+++ resolved
@@ -111,21 +111,12 @@
     std::string const cCoolingTower_VariableSpeed("CoolingTower:VariableSpeed");
     std::string const cCoolingTower_VariableSpeedMerkel("CoolingTower:VariableSpeed:Merkel");
 
-<<<<<<< HEAD
-    PlantComponent *CoolingTower::factory(EnergyPlusData &state, CondenserLoopTowersData &dataCondenserLoopTowers, std::string const &objectName)
-    {
-        // Process the input data for towers if it hasn't been done already
-        if (dataCondenserLoopTowers.GetInput) {
-            GetTowerInput(state, dataCondenserLoopTowers);
-            dataCondenserLoopTowers.GetInput = false;
-=======
     PlantComponent *CoolingTower::factory(EnergyPlusData &state, std::string const &objectName)
     {
         // Process the input data for towers if it hasn't been done already
         if (state.dataCondenserLoopTowers.GetInput) {
             GetTowerInput(state, state.dataCondenserLoopTowers);
             state.dataCondenserLoopTowers.GetInput = false;
->>>>>>> 874857a2
         }
         // Now look for this particular tower in the list
         for (auto &tower : state.dataCondenserLoopTowers.towers) {
