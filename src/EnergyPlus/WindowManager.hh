// EnergyPlus, Copyright (c) 1996-2021, The Board of Trustees of the University of Illinois,
// The Regents of the University of California, through Lawrence Berkeley National Laboratory
// (subject to receipt of any required approvals from the U.S. Dept. of Energy), Oak Ridge
// National Laboratory, managed by UT-Battelle, Alliance for Sustainable Energy, LLC, and other
// contributors. All rights reserved.
//
// NOTICE: This Software was developed under funding from the U.S. Department of Energy and the
// U.S. Government consequently retains certain rights. As such, the U.S. Government has been
// granted for itself and others acting on its behalf a paid-up, nonexclusive, irrevocable,
// worldwide license in the Software to reproduce, distribute copies to the public, prepare
// derivative works, and perform publicly and display publicly, and to permit others to do so.
//
// Redistribution and use in source and binary forms, with or without modification, are permitted
// provided that the following conditions are met:
//
// (1) Redistributions of source code must retain the above copyright notice, this list of
//     conditions and the following disclaimer.
//
// (2) Redistributions in binary form must reproduce the above copyright notice, this list of
//     conditions and the following disclaimer in the documentation and/or other materials
//     provided with the distribution.
//
// (3) Neither the name of the University of California, Lawrence Berkeley National Laboratory,
//     the University of Illinois, U.S. Dept. of Energy nor the names of its contributors may be
//     used to endorse or promote products derived from this software without specific prior
//     written permission.
//
// (4) Use of EnergyPlus(TM) Name. If Licensee (i) distributes the software in stand-alone form
//     without changes from the version obtained under this License, or (ii) Licensee makes a
//     reference solely to the software portion of its product, Licensee must refer to the
//     software as "EnergyPlus version X" software, where "X" is the version number Licensee
//     obtained under this License and may not use a different name for the software. Except as
//     specifically required in this Section (4), Licensee shall not use in a company name, a
//     product name, in advertising, publicity, or other promotional activities any name, trade
//     name, trademark, logo, or other designation of "EnergyPlus", "E+", "e+" or confusingly
//     similar designation, without the U.S. Department of Energy's prior written consent.
//
// THIS SOFTWARE IS PROVIDED BY THE COPYRIGHT HOLDERS AND CONTRIBUTORS "AS IS" AND ANY EXPRESS OR
// IMPLIED WARRANTIES, INCLUDING, BUT NOT LIMITED TO, THE IMPLIED WARRANTIES OF MERCHANTABILITY
// AND FITNESS FOR A PARTICULAR PURPOSE ARE DISCLAIMED. IN NO EVENT SHALL THE COPYRIGHT OWNER OR
// CONTRIBUTORS BE LIABLE FOR ANY DIRECT, INDIRECT, INCIDENTAL, SPECIAL, EXEMPLARY, OR
// CONSEQUENTIAL DAMAGES (INCLUDING, BUT NOT LIMITED TO, PROCUREMENT OF SUBSTITUTE GOODS OR
// SERVICES; LOSS OF USE, DATA, OR PROFITS; OR BUSINESS INTERRUPTION) HOWEVER CAUSED AND ON ANY
// THEORY OF LIABILITY, WHETHER IN CONTRACT, STRICT LIABILITY, OR TORT (INCLUDING NEGLIGENCE OR
// OTHERWISE) ARISING IN ANY WAY OUT OF THE USE OF THIS SOFTWARE, EVEN IF ADVISED OF THE
// POSSIBILITY OF SUCH DAMAGE.

#ifndef WindowManager_hh_INCLUDED
#define WindowManager_hh_INCLUDED

// ObjexxFCL Headers
#include <ObjexxFCL/Array1A.hh>
#include <ObjexxFCL/Array1D.hh>
#include <ObjexxFCL/Array2A.hh>
#include <ObjexxFCL/Array3D.hh>

// EnergyPlus Headers
#include <EnergyPlus/Data/BaseData.hh>
#include <EnergyPlus/DataGlobals.hh>
#include <EnergyPlus/DataHeatBalance.hh>
#include <EnergyPlus/EnergyPlus.hh>
#include <EnergyPlus/WindowEquivalentLayer.hh>
#include <EnergyPlus/WindowManagerExteriorData.hh>
#include <EnergyPlus/WindowModel.hh>

namespace EnergyPlus {

// Forward declarations
struct EnergyPlusData;

namespace WindowManager {

    class CWindowModel;
    class CWindowOpticalModel;
    class CWindowConstructionsSimplified;

    // SUBROUTINE SPECIFICATIONS FOR MODULE WindowManager:
    //   Optical Calculation Routines
    //   Heat Balance Routines

    void InitWindowOpticalCalculations(EnergyPlusData &state);

    void InitGlassOpticalCalculations(EnergyPlusData &state);

    //*****************************************************************************************

    void W5InitGlassParameters(EnergyPlusData &state);

    //****************************************************************************
    // WINDOW 5 Optical Calculation Subroutines
    //****************************************************************************

    void SystemSpectralPropertiesAtPhi(EnergyPlusData &state,
                                       int const iquasi,   // When there is no spectral data, this is the wavelength
                                       int const ngllayer, // Number of glass layers in construction
                                       Real64 const wlbot, // Lowest and highest wavelength considered
                                       Real64 const wltop);

    //************************************************************************

    void SystemPropertiesAtLambdaAndPhi(EnergyPlusData &state,
                                        int const n, // Number of glass layers
                                        Real64 &tt,  // System transmittance
                                        Real64 &rft, // System front and back reflectance
                                        Real64 &rbt,
                                        Array1A<Real64> aft // System absorptance of each glass layer
    );

    //*************************************************************************

    void SolarSprectrumAverage(EnergyPlusData &state,
                               Array1A<Real64> p, // Quantity to be weighted by solar spectrum
                               Real64 &psol       // Quantity p weighted by solar spectrum
    );

    //********************************************************************

    void VisibleSprectrumAverage(EnergyPlusData &state,
                                 Array1A<Real64> p, // Quantity to be weighted by solar spectrum
                                 Real64 &pvis       // Quantity p weighted by solar spectrum and photopic
    );

    //**********************************************************************

    void Interpolate(Array1A<Real64> x, // Array of data points for independent variable
                     Array1A<Real64> y, // Array of data points for dependent variable
                     int const npts,    // Number of data pairs
                     Real64 const xin,  // Given value of x
                     Real64 &yout       // Interpolated value of y at xin
    );

    //***********************************************************************************
    // Window Thermal Calculation Subroutines
    //***********************************************************************************
    void updateQdotRadOutRepHeatEmi(EnergyPlusData &state,
                                    int const SurfNum,                // Surface number
                                    Real64 const Tsout,               // temporary for result of outside surface temp in Kelvin
                                    Real64 const rad_out_per_area,    // Total radiation emission rate per area
                                    Real64 const rad_out_air_per_area // Radiation emission to air rate per area
    );

    void updateQdotConvOutRep(EnergyPlusData &state,
                              int const SurfNum, // Surface number
                              Real64 const Tsout // temporary for result of outside surface temp in Kelvin
    );

    void CalcWindowHeatBalance(EnergyPlusData &state,
                               int const SurfNum,          // Surface number
                               Real64 const HextConvCoeff, // Outside air film conductance coefficient
                               Real64 &SurfInsideTemp,     // Inside window surface temperature
                               Real64 &SurfOutsideTemp     // Outside surface temperature (C)
    );

    void CalcWindowHeatBalanceInternalRoutines(EnergyPlusData &state,
                                               int const SurfNum,          // Surface number
                                               Real64 const HextConvCoeff, // Outside air film conductance coefficient
                                               Real64 &SurfInsideTemp,     // Inside window surface temperature
                                               Real64 &SurfOutsideTemp     // Outside surface temperature (C)
    );

    //****************************************************************************

    void WindowHeatBalanceEquations(EnergyPlusData &state, int const SurfNum); // Surface number

    //****************************************************************************

    void GetHeatBalanceEqCoefMatrixSimple(EnergyPlusData &state,
                                          int const nglasslayer,     // Number of glass layers
                                          Array1D<Real64> const &hr, // Radiative conductance (W/m2-K)
                                          Array1A<Real64> &hgap,     // Gap gas conductive conductance (W/m2-K)
                                          Array2D<Real64> &Aface,    // Coefficient in equation Aface*thetas = Bface
                                          Array1D<Real64> &Bface     // Coefficient in equation Aface*thetas = Bface
    );

    //****************************************************************************

    void GetHeatBalanceEqCoefMatrix(EnergyPlusData &state,
                                    int const SurfNum,
                                    int const nglasslayer,
                                    DataSurfaces::WinShadingType const ShadeFlag,
                                    Real64 const sconsh,
                                    Real64 const TauShIR,
                                    Real64 const EpsShIR1,
                                    Real64 const EpsShIR2,
                                    Real64 const RhoShIR1,
                                    Real64 const RhoShIR2,
                                    Real64 const ShGlReflFacIR,
                                    Real64 const RhoGlIR1,
                                    Real64 const RhoGlIR2,
                                    Real64 const hcv,             // Convection coefficient from gap glass or shade/blind to gap air (W/m2-K)
                                    Real64 const TGapNew,         // Current-iteration average air temp in airflow gap (K)
                                    Real64 const TAirflowGapNew,  // Average air temp in airflow gap between glass panes (K)
                                    Real64 const hcvAirflowGap,   // Convection coefficient from airflow gap glass to airflow gap air (W/m2-K)
                                    Array1A<Real64> const &hcvBG, // Convection coefficient from gap glass or shade to gap gas (W/m2-K)
                                    Array1A<Real64> const &TGapNewBG,
                                    Array1A<Real64> const &AbsRadShadeFace,
                                    Array1D<Real64> const &hr,
                                    Array2D<Real64> &Aface,
                                    Array1D<Real64> &Bface);

    //****************************************************************************

    void SolveForWindowTemperatures(EnergyPlusData &state, int const SurfNum); // Surface number

    //****************************************************************************

    void ExtOrIntShadeNaturalFlow(EnergyPlusData &state,
                                  int const SurfNum,  // Surface number
                                  int const iter,     // Iteration number for glass heat balance calculation
                                  Real64 &VGap,       // Air velocity in glass-shade/blind gap (m/s)
                                  Real64 &TGapNew,    // Current-iteration average air temp in glass-shade/blind gap (K)
                                  Real64 &TGapOutlet, // Temperature of air leaving glass-shade/blind gap at top for upward
                                  Real64 &hcv,        // Convection coefficient from gap glass or shade to gap air (W/m2-K)
                                  Real64 &QConvGap    // Convective heat gain from glass-shade/blind gap for interior shade (W)
    );

    //****************************************************************************

    void BetweenGlassShadeNaturalFlow(EnergyPlusData &state,
                                      int const SurfNum,       // Surface number
                                      int const iter,          // Iteration number for glass heat balance calculation
                                      Real64 &VGap,            // Gas velocity in gaps (m/s)
                                      Array1A<Real64> TGapNew, // Current-iteration average gas temp in gaps (K)
                                      Array1A<Real64> hcv      // Convection coefficient from gap glass or shade to gap gas (W/m2-K)
    );

    //****************************************************************************

    void BetweenGlassForcedFlow(EnergyPlusData &state,
                                int const SurfNum,  // Surface number
                                int const iter,     // Iteration number for glass heat balance calculation
                                Real64 &VGap,       // Air velocity in airflow gap (m/s)
                                Real64 &TGapNew,    // Current-iteration average air temp in airflow gap (K)
                                Real64 &TGapOutlet, // Temperature of air leaving glass-shade/blind gap at top for upward
                                Real64 &hcv,        // Convection coefficient from gap glass faces to gap air (W/m2-K)
                                Real64 &QConvGap    // Convective heat gain from air flow gap (W)
    );

    //****************************************************************************

    void BetweenGlassShadeForcedFlow(EnergyPlusData &state,
                                     int const SurfNum,       // Surface number
                                     int const iter,          // Iteration number for glass heat balance calculation
                                     Real64 &VGap,            // Air velocity in each gap (m/s)
                                     Array1A<Real64> TGapNew, // Current-iteration average gas temp in gaps (K)
                                     Real64 &TGapOutletAve,   // Average of TGapOutlet(1) and TGapOutlet(2) (K)
                                     Array1A<Real64> hcv,     // Convection coefficient from gap glass or shade to gap gas (W/m2-K)
                                     Real64 &QConvTot         // Sum of convective heat flow from gaps (W)
    );

    //****************************************************************************

    void LUdecomposition(EnergyPlusData &state,
                         Array2<Real64> &ajac, // As input: matrix to be decomposed;
                         int const n,          // Dimension of matrix
                         Array1D_int &indx,    // Vector of row permutations
                         Real64 &d             // +1 if even number of row interchange is even, -1
    );

    //**************************************************************************

    void LUsolution(Array2<Real64> const &a, // Matrix and vector in a.x = b;
                    int const n,             // Dimension of a and b
                    Array1D_int const &indx, // Vector of row permutations
                    Array1D<Real64> &b       // Matrix and vector in a.x = b;
    );

    //******************************************************************************

    void WindowGasConductance(EnergyPlusData &state,
                              Real64 const tleft,  // Temperature of gap surface closest to outside (K)
                              Real64 const tright, // Temperature of gap surface closest to zone (K)
                              int const IGap,      // Gap number
                              Real64 &con,         // Gap gas conductance (W/m2-K)
                              Real64 &pr,          // Gap gas Prandtl number
                              Real64 &gr           // Gap gas Grashof number
    );

    //******************************************************************************

    void WindowGasPropertiesAtTemp(EnergyPlusData &state,
                                   Real64 const tmean, // Temperature of gas in gap (K)
                                   int const IGap,     // Gap number
                                   Real64 &dens,       // Gap gas density at tmean (kg/m3)
                                   Real64 &visc        // Gap gas dynamic viscosity at tmean (g/m-s)
    );

    //********************************************************************************

    void StartingWindowTemps(EnergyPlusData &state,
                             int const SurfNum,          // Surface number
                             Array1A<Real64> AbsRadShade // Short-wave radiation absorbed by shade/blind faces
    );

    //****************************************************************************

    void NusseltNumber(EnergyPlusData &state,
                       int const SurfNum, // Surface number
                       Real64 const tso,  // Temperature of gap surface closest to outside (K)
                       Real64 const tsi,  // Temperature of gap surface closest to zone (K)
                       int const IGap,    // Gap number
                       Real64 const gr,   // Gap gas Grashof number
                       Real64 const pr,   // Gap gas Prandtl number
                       Real64 &gnu        // Gap gas Nusselt number
    );

    //*******************************************************************************************************

    void TransAndReflAtPhi(Real64 const cs,                // Cosine of incidence angle
                           Real64 const tf0,               // Transmittance at zero incidence angle
                           Real64 const rf0,               // Front reflectance at zero incidence angle
                           Real64 const rb0,               // Back reflectance at zero incidence angle
                           Real64 &tfp,                    // Transmittance at cs
                           Real64 &rfp,                    // Front reflectance at cs
                           Real64 &rbp,                    // Back reflectance at cs
                           bool const SimpleGlazingSystem, // .TRUE. if simple block model being used
                           Real64 const SimpleGlazingSHGC, // SHGC value to use in alternate model for simple glazing system
                           Real64 const SimpleGlazingU     // U-factor value to use in alternate model for simple glazing system
    );

    Real64 InterpolateBetweenTwoValues(Real64 const X, Real64 const X0, Real64 const X1, Real64 const F0, Real64 const F1);

    Real64 InterpolateBetweenFourValues(Real64 const X,
                                        Real64 const Y,
                                        Real64 const X1,
                                        Real64 const X2,
                                        Real64 const Y1,
                                        Real64 const Y2,
                                        Real64 const Fx1y1,
                                        Real64 const Fx1y2,
                                        Real64 const Fx2y1,
                                        Real64 const Fx2y2);

    //**************************************************************************

    void W5LsqFit(Array1S<Real64> const IndepVar, // Independent variables
                  Array1S<Real64> const DepVar,   // Dependent variables
                  int const N,                    // Order of polynomial
                  int const N1,                   // First and last data points used
                  int const N2,
                  Array1S<Real64> CoeffsCurve // Polynomial coeffients from fit
    );

    //********************************************************************************

    void W5LsqFit2(Array1A<Real64> const IndepVar, // Independent variables
                   Array1A<Real64> const DepVar,   // Dependent variables
                   int const N,                    // Order of polynomial
                   int const N1,                   // First and last data points used
                   int const N2,
                   Array1A<Real64> CoeffsCurve // Polynomial coeffients from fit
    );

    //***********************************************************************

    Real64 DiffuseAverage(Array1S<Real64> const PropertyValue); // Property value at angles of incidence

    //*************************************************************************************

    Real64 DiffuseAverageProfAngGnd(Array1S<Real64> const Property); // Property value vs. profile angle

    //*************************************************************************************

    Real64 DiffuseAverageProfAngSky(Array1S<Real64> const Property); // Property value vs. profile angle

    //*************************************************************************************

    void CalcWinFrameAndDividerTemps(EnergyPlusData &state,
                                     int const SurfNum,     // Surface number
                                     Real64 const tout,     // Outside air temperature (K)
                                     Real64 const tin,      // Inside air temperature (K)
                                     Real64 const HOutConv, // Outside convective air film conductance (W/m2-K)
                                     Real64 const HInConv,  // Inside convective air film conductance (W/m2-K)
                                     Real64 const Outir,    // Exterior IR irradiance from sky and ground
                                     int const ConstrNum    // Construction number of window
    );

    //************************************************************************************

    void CalcNominalWindowCond(EnergyPlusData &state,
                               int const ConstrNum,        // Construction number
                               int const WinterSummerFlag, // 1=winter, 2=summer
                               Real64 &NominalConductance, // Nominal center-of-glass conductance, including air films
                               Real64 &SHGC,               // Nominal center-of-glass solar heat gain coefficient for
                               Real64 &TSolNorm,           // Overall beam solar transmittance at normal incidence
                               Real64 &TVisNorm,           // Overall beam visible transmittance at normal incidence
                               int &errFlag                // Error flag
    );

    void EvalNominalWindowCond(EnergyPlusData &state,
                               Real64 const AbsBeamShadeNorm,     // Shade solar absorptance at normal incidence
                               Array1D<Real64> const AbsBeamNorm, // Beam absorptance at normal incidence for each glass layer
                               Array1D<Real64> const hgap,        // Conductive gap conductance [W/m2-K]
                               Real64 &NominalConductance,        // Nominal center-of-glass conductance, including air films
                               Real64 &SHGC,                      // Nominal center-of-glass solar heat gain coefficient for
                               Real64 &TSolNorm                   // Overall beam solar transmittance at normal incidence
    );

    //****************************************************************************

    void WindowTempsForNominalCond(EnergyPlusData &state,
                                   int const ConstrNum, // Construction number
<<<<<<< HEAD
                                   Array1A<Real64> hgap, // Gap gas conductive conductance (W/m2-K)
                                   Real64 const adjRatio // adjusment Ratio to hcin
=======
                                   Real64 const AdjRatio,  // hcin adjustment ratio
                                   Array1A<Real64> hgap // Gap gas conductive conductance (W/m2-K)
>>>>>>> 4e8831cd
    );

    //****************************************************************************

    void StartingWinTempsForNominalCond(EnergyPlusData &state);

    //****************************************************************************

    void ReportGlass(EnergyPlusData &state);

    //*************************************************************************************

    void CalcWindowBlindProperties(EnergyPlusData &state);

    //*************************************************************************************

    void CalcWindowScreenProperties(EnergyPlusData &state);

    void BlindOpticsDiffuse(EnergyPlusData &state,
                            int const BlindNum,      // Blind number
                            int const ISolVis,       // 1 = solar and IR calculation; 2 = visible calculation
                            Array1A<Real64> const c, // Slat properties
                            Real64 const b_el,       // Slat elevation (radians)
                            Array1A<Real64> p        // Blind properties
    );

    //**********************************************************************************************

    void BlindOpticsBeam(EnergyPlusData &state,
                         int const BlindNum,      // Blind number
                         Array1A<Real64> const c, // Slat properties (equivalent to BLD_PR)
                         Real64 const b_el,       // Slat elevation (radians)
                         Real64 const s_el,       // Solar profile angle (radians)
                         Array1A<Real64> p        // Blind properties (equivalent to ST_LAY)
    );

    //********************************************************************************************

    void ViewFac(Real64 const s,    // Slat width (m)
                 Real64 const h,    // Distance between faces of adjacent slats (m)
                 Real64 const phib, // Elevation angle of normal to slat (radians)
                 Real64 const phis, // Profile angle of radiation source (radians)
                 Array2A<Real64> F  // View factor array
    );

    //*****************************************************************************************

    void InvertMatrix(EnergyPlusData &state,
                      Array2A<Real64> a, // Matrix to be inverted
                      Array2A<Real64> y, // Inverse of matrix a
                      Array1A_int indx,  // Index vector for LU decomposition
                      int const np,      // Dimension of matrix
                      int const n);

    //*****************************************************************************************

    void LUDCMP(EnergyPlusData &state,
                Array2A<Real64> A, // matrix
                int const N,
                int const NP,
                Array1A_int INDX,
                int &D);

    //*****************************************************************************************

    void LUBKSB(Array2A<Real64> A, int const N, int const NP, Array1A_int INDX, Array1A<Real64> B);

    // added for custom solar or visible spectrum

    void CheckAndReadCustomSprectrumData(EnergyPlusData &state);

    //*****************************************************************************************

    void initWindowModel(EnergyPlusData &state);

    //*****************************************************************************************

} // namespace WindowManager

struct WindowManagerData : BaseGlobalStruct
{

    Real64 sigma;   // Stefan-Boltzmann constant
    Real64 TKelvin; // conversion from Kelvin to Celsius
    int nume;       // Number of wavelength values in solar spectrum
    int numt3;      // Number of wavelength values in the photopic response

    //               Dens  dDens/dT  Con    dCon/dT   Vis    dVis/dT Prandtl dPrandtl/dT
    Array1D<Real64> AirProps;
    // Air mass 1.5 terrestrial solar global spectral irradiance (W/m2-micron)
    // on a 37 degree tilted surface; corresponds
    // to wavelengths (microns) in following data block (ISO 9845-1 and ASTM E 892;
    // derived from Optics5 data file ISO-9845GlobalNorm.std, 10-14-99)
    Array1D<Real64> wle; // Solar spectrum wavelength values (microns)

    Array1D<Real64> e; // Solar spectrum values corresponding to wle

    // Phototopic response function and corresponding wavelengths (microns)
    // (CIE 1931 observer; ISO/CIE 10527, CIE Standard Calorimetric Observers;
    // derived from Optics5 data file "CIE 1931 Color Match from E308.txt", which is
    // the same as WINDOW4 file Cie31t.dat)
    Array1D<Real64> wlt3; // Wavelength values for photopic response

    Array1D<Real64> y30; // Photopic response
                         // corresponding to
                         // wavelengths in wlt3

    int ngllayer;                    // Number of glass layers
    int nglface;                     // Number of glass faces
    int nglfacep;                    // Number of glass faces, + 2 if shade layer present
    Real64 tout;                     // Outside air temperature (K)
    Real64 tin;                      // Inside air temperature (previous timestep) (K)
    Real64 tilt;                     // Window tilt (deg)
    Real64 tiltr;                    // Window tilt (radians)
    Real64 hcin;                     // Convective inside air film conductance (W/m2-K)
    Real64 hcout;                    // Convective outside air film conductance (W/m2-K)
    Real64 Ebout;                    // Sigma*(outside air temp)**4 (W/m2)
    Real64 Outir;                    // IR radiance of window's exterior surround (W/m2)
    Real64 Rmir;                     // IR radiance of window's interior surround (W/m2)
    Real64 Rtot;                     // Total thermal resistance of window (m2-K/W)
    Array3D<Real64> gcon;            // Gas thermal conductivity coefficients for each gap
    Array3D<Real64> gvis;            // Gas viscosity coefficients for each gap
    Array3D<Real64> gcp;             // Gas specific-heat coefficients for each gap
    Array2D<Real64> gwght;           // Gas molecular weights for each gap
    Array2D<Real64> gfract;          // Gas fractions for each gap
    Array1D_int gnmix;               // Number of gases in gap
    Array1D<Real64> gap;             // Gap width (m)
    Array1D<Real64> thick;           // Glass layer thickness (m)
    Array1D<Real64> scon;            // Glass layer conductance--conductivity/thickness (W/m2-K)
    Array1D<Real64> tir;             // Front and back IR transmittance for each glass layer
    Array1D<Real64> emis;            // Front and back IR emissivity for each glass layer
    Array1D<Real64> rir;             // Front and back IR reflectance for each glass layer
                                     //  (program calculates from tir and emis)
    Array1D<Real64> AbsRadGlassFace; // Solar radiation and IR radiation from internal
                                     //  gains absorbed by glass face
    Array1D<Real64> thetas;          // Glass surface temperatures (K)
    Array1D<Real64> thetasPrev;      // Previous-iteration glass surface temperatures (K)
    Array1D<Real64> fvec;            // Glass face heat balance function
    Array2D<Real64> fjac;            // Glass face heat balance Jacobian
    Array1D<Real64> dtheta;          // Glass layer temperature difference factor [K]
    Array2D<Real64> zir;             // IR transfer matrix
    Array2D<Real64> ziri;            // Inverse of IR transfer matrix
    Array2D<Real64> ddeldt;          // Matrix of derivatives of residuals wrt temperature
    Array2D<Real64> dtddel;          // Inverse of matrix of derivatives of
                                     //   residuals wrt temperature
    Array1D<Real64> qf;              // IR heat flux at each face [W/m2]
    Array1D<Real64> hf;              // Component of convective flux at each face
    Array2D<Real64> der;             // Derivative of IR sources wrt surface temperature
    Array2D<Real64> dhf;             // Derivative of heat flux wrt surface temperature
    Array1D<Real64> sour;            // IR source term at each face [W/m2]
    Array1D<Real64> delta;           // Residual at each glass layer [W/m2]
    Array1D<Real64> hcgap;           // Convective gap conductance
    Array1D<Real64> hrgap;           // Radiative gap conductance
    Array1D<Real64> rgap;            // Convective plus radiative gap resistance
                                     //   (inverse of hcgap + hrgap)
    Array1D<Real64> rs;              // Outside film convective resistance, gap resistances,
                                     //   inside air film convective resistance
    Array1D<Real64> arhs;
    Real64 A23P; // Intermediate variables in glass face
    Real64 A32P;
    Real64 A45P;
    Real64 A54P;
    Real64 A67P;
    Real64 A76P;
    Real64 A23; // heat balance equations
    Real64 A45;
    Real64 A67;

    int MaxNumOfIncidentAngles;
    int const MaxSpectralDataElements; // Maximum number in Spectral Data arrays.
    // TEMP MOVED FROM DataHeatBalance.hh -BLB

    Array2D<Real64> wlt;      // Spectral data wavelengths for each glass layer in a glazing system
                              // Following data, Spectral data for each layer for each wavelength in wlt
    Array2D<Real64> t;        // normal transmittance
    Array2D<Real64> rff;      // normal front reflectance
    Array2D<Real64> rbb;      // normal back reflectance
    Array2D<Real64> tPhi;     // transmittance at angle of incidence
    Array2D<Real64> rfPhi;    // front reflectance at angle of incidence
    Array2D<Real64> rbPhi;    // back reflectance at angle of incidence
    Array2D<Real64> tadjPhi;  // transmittance at angle of incidence
    Array2D<Real64> rfadjPhi; // front reflectance at angle of incidence
    Array2D<Real64> rbadjPhi; // back reflectance at angle of incidence

    Array1D_int numpt;              // Number of spectral data wavelengths for each layer; =2 if no spectra data for a layer
    Array1D<Real64> stPhi;          // Glazing system transmittance at angle of incidence for each wavelength in wle
    Array1D<Real64> srfPhi;         // Glazing system front reflectance at angle of incidence for each wavelength in wle
    Array1D<Real64> srbPhi;         // Glazing system back reflectance at angle of incidence for each wavelenth in wle
    Array2D<Real64> saPhi;          // For each layer, glazing system absorptance at angle of incidence
                                    // for each wavelenth in wle
    Array2D<Real64> top;            // Transmittance matrix for subr. op
    Array2D<Real64> rfop;           // Front reflectance matrix for subr. op
    Array2D<Real64> rbop;           // Back transmittance matrix for subr. op
    Array1D<Real64> DepVarCurveFit; // Values of dependent variable corresponding to IndepVarCurveFit values
    Array1D<Real64> CoeffsCurveFit; // Polynomial coefficients from curve fit
    Array1D<Real64> tsolPhi;        // Glazing system solar transmittance for each angle of incidence
    Array1D<Real64> rfsolPhi;       // Glazing system solar front reflectance for each angle of incidence
    Array1D<Real64> rbsolPhi;       // Glazing system solar back reflectance for each angle of incidence
    Array2D<Real64> solabsPhi;      // Glazing system solar absorptance for each angle of incidence
    Array2D<Real64> solabsBackPhi;  // Glazing system back solar absorptance for each angle of incidence
    Array1D<Real64> solabsShadePhi; // Glazing system interior shade solar absorptance for each angle of incidence
    Array1D<Real64> tvisPhi;        // Glazing system visible transmittance for each angle of incidence
    Array1D<Real64> rfvisPhi;       // Glazing system visible front reflectance for each angle of incidence
    Array1D<Real64> rbvisPhi;       // Glazing system visible back reflectance for each angle of incidence
    Array1D<Real64> CosPhiIndepVar; // Cos of incidence angles at 10-deg increments for curve fits

    Array1D<int> LayerNum; // Glass layer number

    std::unique_ptr<WindowManager::CWindowModel> inExtWindowModel;       // Information about windows model (interior or exterior)
    std::unique_ptr<WindowManager::CWindowOpticalModel> winOpticalModel; // Information about windows optical model (Simplified or BSDF)

    bool RunMeOnceFlag = false;
    bool lSimpleGlazingSystem = false; // true if using simple glazing system block model
    bool BGFlag = false;               // True if between-glass shade or blind
    bool locTCFlag = false;            // True if this surface is a TC window
    bool DoReport = false;
    bool HasWindows = false;
    bool HasComplexWindows = false;
    bool HasEQLWindows = false;     // equivalent layer window defined
    Real64 SimpleGlazingSHGC = 0.0; // value of SHGC for simple glazing system block model
    Real64 SimpleGlazingU = 0.0;    // value of U-factor for simple glazing system block model
    Real64 tmpTrans = 0.0;          // solar transmittance calculated from spectral data
    Real64 tmpTransVis = 0.0;       // visible transmittance calculated from spectral data
    Real64 tmpReflectSolBeamFront = 0.0;
    Real64 tmpReflectSolBeamBack = 0.0;
    Real64 tmpReflectVisBeamFront = 0.0;
    Real64 tmpReflectVisBeamBack = 0.0;

    // Debug
    //        Array1D<Real64> DbgTheta = Array1D<Real64>(11, {0.0, 10.0, 20.0, 30.0, 40.0, 50.0, 60.0, 70.0, 80.0, 82.5, 89.5});
    //        Array1D<Real64> DbgTSol = Array1D<Real64>(11, 0.0);
    //        Array1D<Real64> DbgRbSol = Array1D<Real64>(11, 0.0);
    //        Array1D<Real64> DbgTVis = Array1D<Real64>(11, 0.0);
    //        Array2D<Real64> DbgFtAbs = Array2D<Real64>(5, 11, 0.0);
    //        Array2D<Real64> DbgBkAbs = Array2D<Real64>(5, 11, 0.0);
    //        Array1D<Real64> DbgFTAbsDiff = Array1D<Real64>(5, 0.0);
    //        Array1D<Real64> DbgBkAbsDiff = Array1D<Real64>(5, 0.0);
    // EndDebug

    Array1D<Real64> deltaTemp = Array1D<Real64>(100, 0.0);
    Array1D_int iMinDT = Array1D_int(1, 0);
    Array1D_int IDConst = Array1D_int(100, 0);

    Array1D<Real64> hgap = Array1D<Real64>(5);       // Gap gas conductance (W/m2-K)
    Array1D<Real64> hr = Array1D<Real64>(10);        // Radiative conductance (W/m2-K)
    Array1D_int indx = Array1D_int(10);              // Vector of row permutations in LU decomposition
    Array2D<Real64> Aface = Array2D<Real64>(10, 10); // Coefficient in equation Aface*thetas = Bface
    Array1D<Real64> Bface = Array1D<Real64>(10);     // Coefficient in equation Aface*thetas = Bface
    Array1D<Real64> TGapNewBG = Array1D<Real64>(2);  // For between-glass shade/blind, average gas temp in gaps on either
    //  side of shade/blind (K)
    Array1D<Real64> hcvBG = Array1D<Real64>(2); // For between-glass shade/blind, convection coefficient from gap glass or
    //  shade/blind to gap gas on either side of shade/blind (W/m2-K)
    Array1D<Real64> AbsRadShadeFace = Array1D<Real64>(2); // Solar radiation, short-wave radiation from lights, and long-wave
    Array1D<Real64> RhoIR = Array1D<Real64>(10);          // Face IR reflectance

    Array1D<Real64> vv = Array1D<Real64>(10); // Stores the implicit scaling of each row

    Array1D<Real64> kprime = Array1D<Real64>(10);  // Monotonic thermal conductivity
    Array1D<Real64> kdblprm = Array1D<Real64>(10); // Conductivity term accounting for additional energy moved by
    //  the diffusional transport of internal energy in polyatomic gases.
    Array1D<Real64> mukpdwn = Array1D<Real64>(10); // Denominator term
    Array1D<Real64> kpdown = Array1D<Real64>(10);  // Denominator terms
    Array1D<Real64> kdpdown = Array1D<Real64>(10);
    Array1D<Real64> frct = Array1D<Real64>(10);  // Fraction of each gas in a mixture
    Array1D<Real64> fvis = Array1D<Real64>(10);  // Viscosity of each gas in a mixture (g/m-s)
    Array1D<Real64> fcon = Array1D<Real64>(10);  // Conductance of each gas in a mixture (W/m2-K)
    Array1D<Real64> fdens = Array1D<Real64>(10); // Density of each gas in a mixture (kg/m3)
    Array1D<Real64> fcp = Array1D<Real64>(10);   // Specific heat of each gas in a mixture (J/m3-K)

    void clear_state() override
    {
        this->wle = Array1D<Real64>(
            nume, {0.3000, 0.3050, 0.3100, 0.3150, 0.3200, 0.3250, 0.3300, 0.3350, 0.3400, 0.3450, 0.3500, 0.3600, 0.3700, 0.3800, 0.3900, 0.4000,
                   0.4100, 0.4200, 0.4300, 0.4400, 0.4500, 0.4600, 0.4700, 0.4800, 0.4900, 0.5000, 0.5100, 0.5200, 0.5300, 0.5400, 0.5500, 0.5700,
                   0.5900, 0.6100, 0.6300, 0.6500, 0.6700, 0.6900, 0.7100, 0.7180, 0.7244, 0.7400, 0.7525, 0.7575, 0.7625, 0.7675, 0.7800, 0.8000,
                   0.8160, 0.8237, 0.8315, 0.8400, 0.8600, 0.8800, 0.9050, 0.9150, 0.9250, 0.9300, 0.9370, 0.9480, 0.9650, 0.9800, 0.9935, 1.0400,
                   1.0700, 1.1000, 1.1200, 1.1300, 1.1370, 1.1610, 1.1800, 1.2000, 1.2350, 1.2900, 1.3200, 1.3500, 1.3950, 1.4425, 1.4625, 1.4770,
                   1.4970, 1.5200, 1.5390, 1.5580, 1.5780, 1.5920, 1.6100, 1.6300, 1.6460, 1.6780, 1.7400, 1.8000, 1.8600, 1.9200, 1.9600, 1.9850,
                   2.0050, 2.0350, 2.0650, 2.1000, 2.1480, 2.1980, 2.2700, 2.3600, 2.4500, 2.4940, 2.5370});
        this->e = Array1D<Real64>(
            nume, {0.0,    9.5,    42.3,   107.8,  181.0,  246.0,  395.3,  390.1,  435.3,  438.9,  483.7,  520.3,  666.2,  712.5,  720.7,  1013.1,
                   1158.2, 1184.0, 1071.9, 1302.0, 1526.0, 1599.6, 1581.0, 1628.3, 1539.2, 1548.7, 1586.5, 1484.9, 1572.4, 1550.7, 1561.5, 1501.5,
                   1395.5, 1485.3, 1434.1, 1419.9, 1392.3, 1130.0, 1316.7, 1010.3, 1043.2, 1211.2, 1193.9, 1175.5, 643.1,  1030.7, 1131.1, 1081.6,
                   849.2,  785.0,  916.4,  959.9,  978.9,  933.2,  748.5,  667.5,  690.3,  403.6,  258.3,  313.6,  526.8,  646.4,  746.8,  690.5,
                   637.5,  412.6,  108.9,  189.1,  132.2,  339.0,  460.0,  423.6,  480.5,  413.1,  250.2,  32.5,   1.6,    55.7,   105.1,  105.5,
                   182.1,  262.2,  274.2,  275.0,  244.6,  247.4,  228.7,  244.5,  234.8,  220.5,  171.5,  30.7,   2.0,    1.2,    21.2,   91.1,
                   26.8,   99.5,   60.4,   89.1,   82.2,   71.5,   70.2,   62.0,   21.2,   18.5,   3.2});
        this->wlt3 = Array1D<Real64>(numt3, {0.380, 0.385, 0.390, 0.395, 0.400, 0.405, 0.410, 0.415, 0.420, 0.425, 0.430, 0.435, 0.440, 0.445,
                                             0.450, 0.455, 0.460, 0.465, 0.470, 0.475, 0.480, 0.485, 0.490, 0.495, 0.500, 0.505, 0.510, 0.515,
                                             0.520, 0.525, 0.530, 0.535, 0.540, 0.545, 0.550, 0.555, 0.560, 0.565, 0.570, 0.575, 0.580, 0.585,
                                             0.590, 0.595, 0.600, 0.605, 0.610, 0.615, 0.620, 0.625, 0.630, 0.635, 0.640, 0.645, 0.650, 0.655,
                                             0.660, 0.665, 0.670, 0.675, 0.680, 0.685, 0.690, 0.695, 0.700, 0.705, 0.710, 0.715, 0.720, 0.725,
                                             0.730, 0.735, 0.740, 0.745, 0.750, 0.755, 0.760, 0.765, 0.770, 0.775, 0.780});
        this->y30 =
            Array1D<Real64>(numt3, {0.0000, 0.0001, 0.0001, 0.0002, 0.0004, 0.0006, 0.0012, 0.0022, 0.0040, 0.0073, 0.0116, 0.0168, 0.0230, 0.0298,
                                    0.0380, 0.0480, 0.0600, 0.0739, 0.0910, 0.1126, 0.1390, 0.1693, 0.2080, 0.2586, 0.3230, 0.4073, 0.5030, 0.6082,
                                    0.7100, 0.7932, 0.8620, 0.9149, 0.9540, 0.9803, 0.9950, 1.0000, 0.9950, 0.9786, 0.9520, 0.9154, 0.8700, 0.8163,
                                    0.7570, 0.6949, 0.6310, 0.5668, 0.5030, 0.4412, 0.3810, 0.3210, 0.2650, 0.2170, 0.1750, 0.1382, 0.1070, 0.0816,
                                    0.0610, 0.0446, 0.0320, 0.0232, 0.0170, 0.0119, 0.0082, 0.0158, 0.0041, 0.0029, 0.0021, 0.0015, 0.0010, 0.0007,
                                    0.0005, 0.0004, 0.0002, 0.0002, 0.0001, 0.0001, 0.0001, 0.0000, 0.0000, 0.0000, 0.0000});
        this->ngllayer = 0;
        this->nglface = 0;
        this->nglfacep = 0;
        this->tout = 0.0;
        this->tin = 0.0;
        this->tilt = 0.0;
        this->tiltr = 0.0;
        this->hcin = 0.0;
        this->hcout = 0.0;
        this->Ebout = 0.0;
        this->Outir = 0.0;
        this->Rmir = 0.0;
        this->Rtot = 0.0;
        this->gcon = Array3D<Real64>(3, 5, 5, 0.0);
        this->gvis = Array3D<Real64>(3, 5, 5, 0.0);
        this->gcp = Array3D<Real64>(3, 5, 5, 0.0);
        this->gwght = Array2D<Real64>(5, 5, 0.0);
        this->gfract = Array2D<Real64>(5, 5, 0.0);
        this->gnmix = Array1D_int(5, 0);
        this->gap = Array1D<Real64>(5, 0.0);
        this->thick = Array1D<Real64>(5, 0.0);
        this->scon = Array1D<Real64>(5, 0.0);
        this->tir = Array1D<Real64>(10, 0.0);
        this->emis = Array1D<Real64>(10, 0.0);
        this->rir = Array1D<Real64>(10, 0.0);
        this->AbsRadGlassFace = Array1D<Real64>(10, 0.0);
        this->thetas = Array1D<Real64>(10, 0.0);
        this->thetasPrev = Array1D<Real64>(10, 0.0);
        this->fvec = Array1D<Real64>(10, 0.0);
        this->fjac = Array2D<Real64>(10, 10, 0.0);
        this->dtheta = Array1D<Real64>(5, 0.0);
        this->zir = Array2D<Real64>(10, 10, 0.0);
        this->ziri = Array2D<Real64>(10, 10, 0.0);
        this->ddeldt = Array2D<Real64>(10, 10, 0.0);
        this->dtddel = Array2D<Real64>(10, 10, 0.0);
        this->qf = Array1D<Real64>(10, 0.0);
        this->hf = Array1D<Real64>(10, 0.0);
        this->der = Array2D<Real64>(5, 10, 0.0);
        this->dhf = Array2D<Real64>(5, 10, 0.0);
        this->sour = Array1D<Real64>(10, 0.0);
        this->delta = Array1D<Real64>(5, 0.0);
        this->hcgap = Array1D<Real64>(5, 0.0);
        this->hrgap = Array1D<Real64>(5, 0.0);
        this->rgap = Array1D<Real64>(6, 0.0);
        this->rs = Array1D<Real64>(6, 0.0);
        this->arhs = Array1D<Real64>(6, 0.0);
        this->A23P = 0.0;
        this->A32P = 0.0;
        this->A45P = 0.0;
        this->A54P = 0.0;
        this->A67P = 0.0;
        this->A76P = 0.0;
        this->A23 = 0.0;
        this->A45 = 0.0;
        this->A67 = 0.0;
        this->wlt = Array2D<Real64>(5, MaxSpectralDataElements, 0.0);
        this->t = Array2D<Real64>(5, MaxSpectralDataElements, 0.0);
        this->rff = Array2D<Real64>(5, MaxSpectralDataElements, 0.0);
        this->rbb = Array2D<Real64>(5, MaxSpectralDataElements, 0.0);
        this->tPhi = Array2D<Real64>(5, MaxSpectralDataElements, 0.0);
        this->rfPhi = Array2D<Real64>(5, MaxSpectralDataElements, 0.0);
        this->rbPhi = Array2D<Real64>(5, MaxSpectralDataElements, 0.0);
        this->tadjPhi = Array2D<Real64>(5, MaxSpectralDataElements, 0.0);
        this->rfadjPhi = Array2D<Real64>(5, MaxSpectralDataElements, 0.0);
        this->rbadjPhi = Array2D<Real64>(5, MaxSpectralDataElements, 0.0);
        this->numpt = Array1D_int(5, 0);
        this->stPhi = Array1D<Real64>(nume, 0.0);
        this->srfPhi = Array1D<Real64>(nume, 0.0);
        this->srbPhi = Array1D<Real64>(nume, 0.0);
        this->saPhi = Array2D<Real64>(5, nume, 0.0);
        this->top = Array2D<Real64>(5, 5, 0.0);
        this->rfop = Array2D<Real64>(5, 5, 0.0);
        this->rbop = Array2D<Real64>(5, 5, 0.0);
        this->DepVarCurveFit = Array1D<Real64>(10, 0.0);
        this->CoeffsCurveFit = Array1D<Real64>(6, 0.0);
        this->tsolPhi = Array1D<Real64>(MaxNumOfIncidentAngles, 0.0);
        this->rfsolPhi = Array1D<Real64>(MaxNumOfIncidentAngles, 0.0);
        this->rbsolPhi = Array1D<Real64>(MaxNumOfIncidentAngles, 0.0);
        this->solabsPhi = Array2D<Real64>(5, MaxNumOfIncidentAngles, 0.0);
        this->solabsBackPhi = Array2D<Real64>(5, MaxNumOfIncidentAngles, 0.0);
        this->solabsShadePhi = Array1D<Real64>(MaxNumOfIncidentAngles, 0.0);
        this->tvisPhi = Array1D<Real64>(MaxNumOfIncidentAngles, 0.0);
        this->rfvisPhi = Array1D<Real64>(MaxNumOfIncidentAngles, 0.0);
        this->rbvisPhi = Array1D<Real64>(MaxNumOfIncidentAngles, 0.0);
        this->CosPhiIndepVar = Array1D<Real64>(MaxNumOfIncidentAngles, 0.0);
        WindowManager::CWindowConstructionsSimplified::clearState();
        this->RunMeOnceFlag = false;
        this->lSimpleGlazingSystem = false; // true if using simple glazing system block model
        this->BGFlag = false;               // True if between-glass shade or blind
        this->locTCFlag = false;            // True if this surface is a TC window
        this->DoReport = false;
        this->HasWindows = false;
        this->HasComplexWindows = false;
        this->HasEQLWindows = false; // equivalent layer window defined
        this->SimpleGlazingSHGC = 0.0;
        this->SimpleGlazingU = 0.0;
        this->tmpTrans = 0.0;    // solar transmittance calculated from spectral data
        this->tmpTransVis = 0.0; // visible transmittance calculated from spectral data
        this->tmpReflectSolBeamFront = 0.0;
        this->tmpReflectSolBeamBack = 0.0;
        this->tmpReflectVisBeamFront = 0.0;
        this->tmpReflectVisBeamBack = 0.0;
        //            this->DbgTheta = Array1D<Real64>(11, {0.0, 10.0, 20.0, 30.0, 40.0, 50.0, 60.0, 70.0, 80.0, 82.5, 89.5});
        //            this->DbgTSol = Array1D<Real64>(11, 0.0);
        //            this->DbgRbSol = Array1D<Real64>(11, 0.0);
        //            this->DbgTVis = Array1D<Real64>(11, 0.0);
        //            this->DbgFtAbs = Array2D<Real64>(5, 11, 0.0);
        //            this->DbgBkAbs = Array2D<Real64>(5, 11, 0.0);
        //            this->DbgFTAbsDiff = Array1D<Real64>(5, 0.0);
        //            this->DbgBkAbsDiff = Array1D<Real64>(5, 0.0);
    }

    // Default Constructor
    WindowManagerData()
        : sigma(5.6697e-8), TKelvin(DataGlobalConstants::KelvinConv), nume(107), numt3(81), gcon(3, 5, 5, 0.0), gvis(3, 5, 5, 0.0), gcp(3, 5, 5, 0.0),
          gwght(5, 5, 0.0), gfract(5, 5, 0.0), gnmix(5, 0), gap(5, 0.0), thick(5, 0.0), scon(5, 0.0), tir(10, 0.0), emis(10, 0.0), rir(10, 0.0),
          AbsRadGlassFace(10, 0.0), thetas(10, 0.0), thetasPrev(10, 0.0), fvec(10, 0.0), fjac(10, 10, 0.0), dtheta(5, 0.0), zir(10, 10, 0.0),
          ziri(10, 10, 0.0), ddeldt(10, 10, 0.0), dtddel(10, 10, 0.0), qf(10, 0.0), hf(10, 0.0), der(5, 10, 0.0), dhf(5, 10, 0.0), sour(10, 0.0),
          delta(5, 0.0), hcgap(5, 0.0), hrgap(5, 0.0), rgap(6, 0.0), rs(6, 0.0), arhs(6, 0.0), MaxNumOfIncidentAngles(20),
          MaxSpectralDataElements(800)
    {
        AirProps.allocate(8);
        AirProps = {1.29, -0.4e-2, 2.41e-2, 7.6e-5, 1.73e-5, 1.0e-7, 0.72, 1.8e-3};
        wle.allocate(nume);
        wle = {0.3000, 0.3050, 0.3100, 0.3150, 0.3200, 0.3250, 0.3300, 0.3350, 0.3400, 0.3450, 0.3500, 0.3600, 0.3700, 0.3800, 0.3900, 0.4000,
               0.4100, 0.4200, 0.4300, 0.4400, 0.4500, 0.4600, 0.4700, 0.4800, 0.4900, 0.5000, 0.5100, 0.5200, 0.5300, 0.5400, 0.5500, 0.5700,
               0.5900, 0.6100, 0.6300, 0.6500, 0.6700, 0.6900, 0.7100, 0.7180, 0.7244, 0.7400, 0.7525, 0.7575, 0.7625, 0.7675, 0.7800, 0.8000,
               0.8160, 0.8237, 0.8315, 0.8400, 0.8600, 0.8800, 0.9050, 0.9150, 0.9250, 0.9300, 0.9370, 0.9480, 0.9650, 0.9800, 0.9935, 1.0400,
               1.0700, 1.1000, 1.1200, 1.1300, 1.1370, 1.1610, 1.1800, 1.2000, 1.2350, 1.2900, 1.3200, 1.3500, 1.3950, 1.4425, 1.4625, 1.4770,
               1.4970, 1.5200, 1.5390, 1.5580, 1.5780, 1.5920, 1.6100, 1.6300, 1.6460, 1.6780, 1.7400, 1.8000, 1.8600, 1.9200, 1.9600, 1.9850,
               2.0050, 2.0350, 2.0650, 2.1000, 2.1480, 2.1980, 2.2700, 2.3600, 2.4500, 2.4940, 2.5370};
        e.allocate(nume);
        e = {0.0,    9.5,    42.3,   107.8,  181.0,  246.0,  395.3,  390.1,  435.3,  438.9,  483.7,  520.3,  666.2,  712.5,  720.7,  1013.1,
             1158.2, 1184.0, 1071.9, 1302.0, 1526.0, 1599.6, 1581.0, 1628.3, 1539.2, 1548.7, 1586.5, 1484.9, 1572.4, 1550.7, 1561.5, 1501.5,
             1395.5, 1485.3, 1434.1, 1419.9, 1392.3, 1130.0, 1316.7, 1010.3, 1043.2, 1211.2, 1193.9, 1175.5, 643.1,  1030.7, 1131.1, 1081.6,
             849.2,  785.0,  916.4,  959.9,  978.9,  933.2,  748.5,  667.5,  690.3,  403.6,  258.3,  313.6,  526.8,  646.4,  746.8,  690.5,
             637.5,  412.6,  108.9,  189.1,  132.2,  339.0,  460.0,  423.6,  480.5,  413.1,  250.2,  32.5,   1.6,    55.7,   105.1,  105.5,
             182.1,  262.2,  274.2,  275.0,  244.6,  247.4,  228.7,  244.5,  234.8,  220.5,  171.5,  30.7,   2.0,    1.2,    21.2,   91.1,
             26.8,   99.5,   60.4,   89.1,   82.2,   71.5,   70.2,   62.0,   21.2,   18.5,   3.2};
        wlt3.allocate(numt3);
        wlt3 = {0.380, 0.385, 0.390, 0.395, 0.400, 0.405, 0.410, 0.415, 0.420, 0.425, 0.430, 0.435, 0.440, 0.445, 0.450, 0.455, 0.460,
                0.465, 0.470, 0.475, 0.480, 0.485, 0.490, 0.495, 0.500, 0.505, 0.510, 0.515, 0.520, 0.525, 0.530, 0.535, 0.540, 0.545,
                0.550, 0.555, 0.560, 0.565, 0.570, 0.575, 0.580, 0.585, 0.590, 0.595, 0.600, 0.605, 0.610, 0.615, 0.620, 0.625, 0.630,
                0.635, 0.640, 0.645, 0.650, 0.655, 0.660, 0.665, 0.670, 0.675, 0.680, 0.685, 0.690, 0.695, 0.700, 0.705, 0.710, 0.715,
                0.720, 0.725, 0.730, 0.735, 0.740, 0.745, 0.750, 0.755, 0.760, 0.765, 0.770, 0.775, 0.780};
        y30.allocate(numt3);
        y30 = {0.0000, 0.0001, 0.0001, 0.0002, 0.0004, 0.0006, 0.0012, 0.0022, 0.0040, 0.0073, 0.0116, 0.0168, 0.0230, 0.0298, 0.0380, 0.0480, 0.0600,
               0.0739, 0.0910, 0.1126, 0.1390, 0.1693, 0.2080, 0.2586, 0.3230, 0.4073, 0.5030, 0.6082, 0.7100, 0.7932, 0.8620, 0.9149, 0.9540, 0.9803,
               0.9950, 1.0000, 0.9950, 0.9786, 0.9520, 0.9154, 0.8700, 0.8163, 0.7570, 0.6949, 0.6310, 0.5668, 0.5030, 0.4412, 0.3810, 0.3210, 0.2650,
               0.2170, 0.1750, 0.1382, 0.1070, 0.0816, 0.0610, 0.0446, 0.0320, 0.0232, 0.0170, 0.0119, 0.0082, 0.0158, 0.0041, 0.0029, 0.0021, 0.0015,
               0.0010, 0.0007, 0.0005, 0.0004, 0.0002, 0.0002, 0.0001, 0.0001, 0.0001, 0.0000, 0.0000, 0.0000, 0.0000};

        wlt.allocate(5, MaxSpectralDataElements);
        wlt = 0.0;

        t.allocate(5, MaxSpectralDataElements);
        t = (0.0); // normal transmittance
        rff.allocate(5, MaxSpectralDataElements);
        rff = (0.0); // normal front reflectance
        rbb.allocate(5, MaxSpectralDataElements);
        rbb = (0.0); // normal back reflectance
        tPhi.allocate(5, MaxSpectralDataElements);
        tPhi = (0.0); // transmittance at angle of incidence
        rfPhi.allocate(5, MaxSpectralDataElements);
        rfPhi = (0.0); // front reflectance at angle of incidence
        rbPhi.allocate(5, MaxSpectralDataElements);
        rbPhi = (0.0); // back reflectance at angle of incidence
        tadjPhi.allocate(5, MaxSpectralDataElements);
        tadjPhi = (0.0); // transmittance at angle of incidence
        rfadjPhi.allocate(5, MaxSpectralDataElements);
        rfadjPhi = (0.0); // front reflectance at angle of incidence
        rbadjPhi.allocate(5, MaxSpectralDataElements);
        rbadjPhi = (0.0); // back reflectance at angle of incidence

        numpt.allocate(5); // Number of spectral data wavelengths for each layer; =2 if no spectra data for a layer
        numpt = 0;
        stPhi.allocate(nume);
        stPhi = 0.0; // Glazing system transmittance at angle of incidence for each wavelength in wle
        srfPhi.allocate(nume);
        srfPhi = 0.0; // Glazing system front reflectance at angle of incidence for each wavelength in wle
        srbPhi.allocate(nume);
        srbPhi = 0.0;            // Glazing system back reflectance at angle of incidence for each wavelenth in wle
        saPhi.allocate(5, nume); // For each layer, glazing system absorptance at angle of incidence
        saPhi = 0.0;             // for each wavelenth in wle
        top.allocate(5, 5);      // Transmittance matrix for subr. op
        top = 0.0;
        rfop.allocate(5, 5); // Front reflectance matrix for subr. op
        rfop = 0.0;
        rbop.allocate(5, 5); // Back transmittance matrix for subr. op
        rbop = 0.0;
        DepVarCurveFit.allocate(MaxNumOfIncidentAngles); // Values of dependent variable corresponding to IndepVarCurveFit values
        DepVarCurveFit = 0.0;
        CoeffsCurveFit.allocate(6); // Polynomial coefficients from curve fit
        CoeffsCurveFit = 0.0;
        tsolPhi.allocate(MaxNumOfIncidentAngles); // Glazing system solar transmittance for each angle of incidence
        tsolPhi = 0.0;
        rfsolPhi.allocate(MaxNumOfIncidentAngles); // Glazing system solar front reflectance for each angle of incidence
        rfsolPhi = 0.0;
        rbsolPhi.allocate(MaxNumOfIncidentAngles); // Glazing system solar back reflectance for each angle of incidence
        rbsolPhi = 0.0;
        solabsPhi.allocate(5, MaxNumOfIncidentAngles); // Glazing system solar absorptance for each angle of incidence
        solabsPhi = 0.0;
        solabsBackPhi.allocate(5, MaxNumOfIncidentAngles); // Glazing system back solar absorptance for each angle of incidence
        solabsBackPhi = 0.0;
        solabsShadePhi.allocate(MaxNumOfIncidentAngles); // Glazing system interior shade solar absorptance for each angle of incidence
        solabsShadePhi = 0.0;
        tvisPhi.allocate(MaxNumOfIncidentAngles); // Glazing system visible transmittance for each angle of incidence
        tvisPhi = 0.0;
        rfvisPhi.allocate(MaxNumOfIncidentAngles); // Glazing system visible front reflectance for each angle of incidence
        rfvisPhi = 0.0;
        rbvisPhi.allocate(MaxNumOfIncidentAngles); // Glazing system visible back reflectance for each angle of incidence
        rbvisPhi = 0.0;
        CosPhiIndepVar.allocate(MaxNumOfIncidentAngles); // Cos of incidence angles at 10-deg increments for curve fits
        CosPhiIndepVar = 0.0;
        LayerNum.allocate(5); // Glass layer number
        LayerNum = 0;
        SimpleGlazingSHGC = 0.0;
        SimpleGlazingU = 0.0;
        tmpReflectSolBeamFront = 0.0;
        tmpReflectSolBeamBack = 0.0;
        tmpReflectVisBeamFront = 0.0;
        tmpReflectVisBeamBack = 0.0;
    }
};

} // namespace EnergyPlus

#endif<|MERGE_RESOLUTION|>--- conflicted
+++ resolved
@@ -399,14 +399,9 @@
     //****************************************************************************
 
     void WindowTempsForNominalCond(EnergyPlusData &state,
-                                   int const ConstrNum, // Construction number
-<<<<<<< HEAD
+                                   int const ConstrNum,  // Construction number
                                    Array1A<Real64> hgap, // Gap gas conductive conductance (W/m2-K)
                                    Real64 const adjRatio // adjusment Ratio to hcin
-=======
-                                   Real64 const AdjRatio,  // hcin adjustment ratio
-                                   Array1A<Real64> hgap // Gap gas conductive conductance (W/m2-K)
->>>>>>> 4e8831cd
     );
 
     //****************************************************************************
