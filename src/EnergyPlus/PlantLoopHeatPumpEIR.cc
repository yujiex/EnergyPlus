// EnergyPlus, Copyright (c) 1996-2023, The Board of Trustees of the University of Illinois,
// The Regents of the University of California, through Lawrence Berkeley National Laboratory
// (subject to receipt of any required approvals from the U.S. Dept. of Energy), Oak Ridge
// National Laboratory, managed by UT-Battelle, Alliance for Sustainable Energy, LLC, and other
// contributors. All rights reserved.
//
// NOTICE: This Software was developed under funding from the U.S. Department of Energy and the
// U.S. Government consequently retains certain rights. As such, the U.S. Government has been
// granted for itself and others acting on its behalf a paid-up, nonexclusive, irrevocable,
// worldwide license in the Software to reproduce, distribute copies to the public, prepare
// derivative works, and perform publicly and display publicly, and to permit others to do so.
//
// Redistribution and use in source and binary forms, with or without modification, are permitted
// provided that the following conditions are met:
//
// (1) Redistributions of source code must retain the above copyright notice, this list of
//     conditions and the following disclaimer.
//
// (2) Redistributions in binary form must reproduce the above copyright notice, this list of
//     conditions and the following disclaimer in the documentation and/or other materials
//     provided with the distribution.
//
// (3) Neither the name of the University of California, Lawrence Berkeley National Laboratory,
//     the University of Illinois, U.S. Dept. of Energy nor the names of its contributors may be
//     used to endorse or promote products derived from this software without specific prior
//     written permission.
//
// (4) Use of EnergyPlus(TM) Name. If Licensee (i) distributes the software in stand-alone form
//     without changes from the version obtained under this License, or (ii) Licensee makes a
//     reference solely to the software portion of its product, Licensee must refer to the
//     software as "EnergyPlus version X" software, where "X" is the version number Licensee
//     obtained under this License and may not use a different name for the software. Except as
//     specifically required in this Section (4), Licensee shall not use in a company name, a
//     product name, in advertising, publicity, or other promotional activities any name, trade
//     name, trademark, logo, or other designation of "EnergyPlus", "E+", "e+" or confusingly
//     similar designation, without the U.S. Department of Energy's prior written consent.
//
// THIS SOFTWARE IS PROVIDED BY THE COPYRIGHT HOLDERS AND CONTRIBUTORS "AS IS" AND ANY EXPRESS OR
// IMPLIED WARRANTIES, INCLUDING, BUT NOT LIMITED TO, THE IMPLIED WARRANTIES OF MERCHANTABILITY
// AND FITNESS FOR A PARTICULAR PURPOSE ARE DISCLAIMED. IN NO EVENT SHALL THE COPYRIGHT OWNER OR
// CONTRIBUTORS BE LIABLE FOR ANY DIRECT, INDIRECT, INCIDENTAL, SPECIAL, EXEMPLARY, OR
// CONSEQUENTIAL DAMAGES (INCLUDING, BUT NOT LIMITED TO, PROCUREMENT OF SUBSTITUTE GOODS OR
// SERVICES; LOSS OF USE, DATA, OR PROFITS; OR BUSINESS INTERRUPTION) HOWEVER CAUSED AND ON ANY
// THEORY OF LIABILITY, WHETHER IN CONTRACT, STRICT LIABILITY, OR TORT (INCLUDING NEGLIGENCE OR
// OTHERWISE) ARISING IN ANY WAY OUT OF THE USE OF THIS SOFTWARE, EVEN IF ADVISED OF THE
// POSSIBILITY OF SUCH DAMAGE.

// C++ headers
#include <algorithm>
#include <string>
#include <utility>
#include <vector>

// EnergyPlus headers
#include <EnergyPlus/Autosizing/Base.hh>
#include <EnergyPlus/BranchNodeConnections.hh>
#include <EnergyPlus/CurveManager.hh>
#include <EnergyPlus/Data/EnergyPlusData.hh>
#include <EnergyPlus/DataEnvironment.hh>
#include <EnergyPlus/DataHVACGlobals.hh>
#include <EnergyPlus/DataIPShortCuts.hh>
#include <EnergyPlus/DataLoopNode.hh>
#include <EnergyPlus/DataSizing.hh>
#include <EnergyPlus/FluidProperties.hh>
#include <EnergyPlus/General.hh>
#include <EnergyPlus/InputProcessing/InputProcessor.hh>
#include <EnergyPlus/NodeInputManager.hh>
#include <EnergyPlus/OutputProcessor.hh>
#include <EnergyPlus/OutputReportPredefined.hh>
#include <EnergyPlus/Plant/DataPlant.hh>
#include <EnergyPlus/PlantComponent.hh>
#include <EnergyPlus/PlantLoopHeatPumpEIR.hh>
#include <EnergyPlus/PlantUtilities.hh>
#include <EnergyPlus/Psychrometrics.hh>
#include <EnergyPlus/UtilityRoutines.hh>

namespace EnergyPlus::EIRPlantLoopHeatPumps {

constexpr Real64 Fahrenheit2Celsius(Real64 F)
{
    return (F - 32.0) * 5.0 / 9.0;
}

void EIRPlantLoopHeatPump::simulate(
    EnergyPlusData &state, const EnergyPlus::PlantLocation &calledFromLocation, bool const FirstHVACIteration, Real64 &CurLoad, bool const RunFlag)
{

    // Call initialize to set flow rates, run flag, and entering temperatures
    this->running = RunFlag;

    this->loadSideInletTemp = state.dataLoopNodes->Node(this->loadSideNodes.inlet).Temp;
    this->sourceSideInletTemp = state.dataLoopNodes->Node(this->sourceSideNodes.inlet).Temp;

    if (this->waterSource) {
        this->setOperatingFlowRatesWSHP(state);
        if (calledFromLocation.loopNum == this->sourceSidePlantLoc.loopNum) { // condenser side
            PlantUtilities::UpdateChillerComponentCondenserSide(state,
                                                                this->sourceSidePlantLoc.loopNum,
                                                                this->sourceSidePlantLoc.loopSideNum,
                                                                this->EIRHPType,
                                                                this->sourceSideNodes.inlet,
                                                                this->sourceSideNodes.outlet,
                                                                this->sourceSideHeatTransfer,
                                                                this->sourceSideInletTemp,
                                                                this->sourceSideOutletTemp,
                                                                this->sourceSideMassFlowRate,
                                                                FirstHVACIteration);
            return;
        }
    } else if (this->airSource) {
        this->setOperatingFlowRatesASHP(state);
    }

    if (this->running) {
        this->doPhysics(state, CurLoad);
    } else {
        this->resetReportingVariables();
    }

    // update nodes
    state.dataLoopNodes->Node(this->loadSideNodes.outlet).Temp = this->loadSideOutletTemp;
    state.dataLoopNodes->Node(this->sourceSideNodes.outlet).Temp = this->sourceSideOutletTemp;
}

Real64 EIRPlantLoopHeatPump::getLoadSideOutletSetPointTemp(EnergyPlusData &state) const
{
    auto &thisLoadPlantLoop = state.dataPlnt->PlantLoop(this->loadSidePlantLoc.loopNum);
    auto &thisLoadLoopSide = thisLoadPlantLoop.LoopSide(this->loadSidePlantLoc.loopSideNum);
    auto &thisLoadBranch = thisLoadLoopSide.Branch(this->loadSidePlantLoc.branchNum);
    auto &thisLoadComp = thisLoadBranch.Comp(this->loadSidePlantLoc.compNum);
    if (thisLoadPlantLoop.LoopDemandCalcScheme == DataPlant::LoopDemandCalcScheme::SingleSetPoint) {
        if (thisLoadComp.CurOpSchemeType == DataPlant::OpScheme::CompSetPtBased) {
            // there will be a valid set-point on outlet
            return state.dataLoopNodes->Node(this->loadSideNodes.outlet).TempSetPoint;
        } else { // use plant loop overall set-point
            return state.dataLoopNodes->Node(thisLoadPlantLoop.TempSetPointNodeNum).TempSetPoint;
        }
    } else if (thisLoadPlantLoop.LoopDemandCalcScheme == DataPlant::LoopDemandCalcScheme::DualSetPointDeadBand) {
        if (thisLoadComp.CurOpSchemeType == DataPlant::OpScheme::CompSetPtBased) {
            // there will be a valid set-point on outlet
            if (this->EIRHPType == DataPlant::PlantEquipmentType::HeatPumpEIRCooling) {
                return state.dataLoopNodes->Node(this->loadSideNodes.outlet).TempSetPointHi;
            } else {
                return state.dataLoopNodes->Node(this->loadSideNodes.outlet).TempSetPointLo;
            }
        } else { // use plant loop overall set-point
            if (this->EIRHPType == DataPlant::PlantEquipmentType::HeatPumpEIRCooling) {
                return state.dataLoopNodes->Node(thisLoadPlantLoop.TempSetPointNodeNum).TempSetPointHi;
            } else {
                return state.dataLoopNodes->Node(thisLoadPlantLoop.TempSetPointNodeNum).TempSetPointLo;
            }
        }
    } else {
        // there's no other enums for loop demand calcs, so I don't have a reasonable unit test for these
        // lines, they simply should not be able to get here.  But a fatal is here anyway just in case,
        // and the lines are excluded from coverage.
        ShowFatalError(state, "Unsupported loop demand calculation scheme in EIR heat pump"); // LCOV_EXCL_LINE
        return -999; // not actually returned with Fatal Error call above  // LCOV_EXCL_LINE
    }
}

void EIRPlantLoopHeatPump::resetReportingVariables()
{
    this->loadSideHeatTransfer = 0.0;
    this->loadSideEnergy = 0.0;
    this->loadSideOutletTemp = this->loadSideInletTemp;
    this->powerUsage = 0.0;
    this->powerEnergy = 0.0;
    this->sourceSideHeatTransfer = 0.0;
    this->sourceSideOutletTemp = this->sourceSideInletTemp;
    this->sourceSideEnergy = 0.0;
}

void EIRPlantLoopHeatPump::setOperatingFlowRatesWSHP(EnergyPlusData &state)
{
    if (!this->running) {
        this->loadSideMassFlowRate = 0.0;
        this->sourceSideMassFlowRate = 0.0;
        PlantUtilities::SetComponentFlowRate(
            state, this->loadSideMassFlowRate, this->loadSideNodes.inlet, this->loadSideNodes.outlet, this->loadSidePlantLoc);
        PlantUtilities::SetComponentFlowRate(
            state, this->sourceSideMassFlowRate, this->sourceSideNodes.inlet, this->sourceSideNodes.outlet, this->sourceSidePlantLoc);
        PlantUtilities::PullCompInterconnectTrigger(state,
                                                    this->loadSidePlantLoc,
                                                    this->condMassFlowRateTriggerIndex,
                                                    this->sourceSidePlantLoc,
                                                    DataPlant::CriteriaType::MassFlowRate,
                                                    this->sourceSideMassFlowRate);
        // Set flows if the heat pump is running
    } else { // the heat pump must run
        this->loadSideMassFlowRate = this->loadSideDesignMassFlowRate;
        this->sourceSideMassFlowRate = this->sourceSideDesignMassFlowRate;
        PlantUtilities::SetComponentFlowRate(
            state, this->loadSideMassFlowRate, this->loadSideNodes.inlet, this->loadSideNodes.outlet, this->loadSidePlantLoc);
        PlantUtilities::SetComponentFlowRate(
            state, this->sourceSideMassFlowRate, this->sourceSideNodes.inlet, this->sourceSideNodes.outlet, this->sourceSidePlantLoc);

        // if there's no flow in one, try to turn the entire heat pump off
        if (this->loadSideMassFlowRate <= 0.0 || this->sourceSideMassFlowRate <= 0.0) {
            this->loadSideMassFlowRate = 0.0;
            this->sourceSideMassFlowRate = 0.0;
            this->running = false;
            PlantUtilities::SetComponentFlowRate(
                state, this->loadSideMassFlowRate, this->loadSideNodes.inlet, this->loadSideNodes.outlet, this->loadSidePlantLoc);
            PlantUtilities::SetComponentFlowRate(
                state, this->sourceSideMassFlowRate, this->sourceSideNodes.inlet, this->sourceSideNodes.outlet, this->sourceSidePlantLoc);
        }
        PlantUtilities::PullCompInterconnectTrigger(state,
                                                    this->loadSidePlantLoc,
                                                    this->condMassFlowRateTriggerIndex,
                                                    this->sourceSidePlantLoc,
                                                    DataPlant::CriteriaType::MassFlowRate,
                                                    this->sourceSideMassFlowRate);
    }
}

void EIRPlantLoopHeatPump::setOperatingFlowRatesASHP(EnergyPlusData &state)
{
    if (!this->running) {
        this->loadSideMassFlowRate = 0.0;
        this->sourceSideMassFlowRate = 0.0;
        PlantUtilities::SetComponentFlowRate(
            state, this->loadSideMassFlowRate, this->loadSideNodes.inlet, this->loadSideNodes.outlet, this->loadSidePlantLoc);
        // Set flows if the heat pump is running
    } else { // the heat pump must run
        this->loadSideMassFlowRate = this->loadSideDesignMassFlowRate;
        this->sourceSideMassFlowRate = this->sourceSideDesignMassFlowRate;
        PlantUtilities::SetComponentFlowRate(
            state, this->loadSideMassFlowRate, this->loadSideNodes.inlet, this->loadSideNodes.outlet, this->loadSidePlantLoc);

        // if there's no flow in one, try to turn the entire heat pump off
        if (this->loadSideMassFlowRate <= 0.0) {
            this->loadSideMassFlowRate = 0.0;
            this->sourceSideMassFlowRate = 0.0;
            this->running = false;
            PlantUtilities::SetComponentFlowRate(
                state, this->loadSideMassFlowRate, this->loadSideNodes.inlet, this->loadSideNodes.outlet, this->loadSidePlantLoc);
        }
    }
}

void EIRPlantLoopHeatPump::doPhysics(EnergyPlusData &state, Real64 currentLoad)
{

    Real64 const reportingInterval = state.dataHVACGlobal->TimeStepSysSec;

    // ideally the plant is going to ensure that we don't have a runflag=true when the load is invalid, but
    // I'm not sure we can count on that so we will do one check here to make sure we don't calculate things badly
    if ((this->EIRHPType == DataPlant::PlantEquipmentType::HeatPumpEIRCooling && currentLoad >= 0.0) ||
        (this->EIRHPType == DataPlant::PlantEquipmentType::HeatPumpEIRHeating && currentLoad <= 0.0)) {
        this->resetReportingVariables();
        return;
    }

    // get setpoint on the load side outlet
    Real64 loadSideOutletSetpointTemp = this->getLoadSideOutletSetPointTemp(state);

    // evaluate capacity modifier curve and determine load side heat transfer
    Real64 capacityModifierFuncTemp = Curve::CurveValue(state, this->capFuncTempCurveIndex, loadSideOutletSetpointTemp, this->sourceSideInletTemp);

    if (capacityModifierFuncTemp < 0.0) {
        if (this->capModFTErrorIndex == 0) {
            ShowSevereMessage(state, format("{} \"{}\":", DataPlant::PlantEquipTypeNames[static_cast<int>(this->EIRHPType)], this->name));
            ShowContinueError(state,
                              format(" Capacity Modifier curve (function of Temperatures) output is negative ({:.3T}).", capacityModifierFuncTemp));
            ShowContinueError(state,
                              format(" Negative value occurs using a water temperature of {:.2T}C and an outdoor air temperature of {:.2T}C.",
                                     loadSideOutletSetpointTemp,
                                     this->sourceSideInletTemp));
            ShowContinueErrorTimeStamp(state, " Resetting curve output to zero and continuing simulation.");
        }
        ShowRecurringWarningErrorAtEnd(state,
                                       format("{} \"{}\": Capacity Modifier curve (function of Temperatures) output is negative warning continues...",
                                              DataPlant::PlantEquipTypeNames[static_cast<int>(this->EIRHPType)],
                                              this->name),
                                       this->capModFTErrorIndex,
                                       capacityModifierFuncTemp,
                                       capacityModifierFuncTemp);
        capacityModifierFuncTemp = 0.0;
    }

    Real64 availableCapacity = this->referenceCapacity * capacityModifierFuncTemp;
    Real64 partLoadRatio = 0.0;
    if (availableCapacity > 0) {
        partLoadRatio = max(0.0, min(std::abs(currentLoad) / availableCapacity, 1.0));
    }

    // evaluate the actual current operating load side heat transfer rate
    auto &thisLoadPlantLoop = state.dataPlnt->PlantLoop(this->loadSidePlantLoc.loopNum);
    Real64 CpLoad = FluidProperties::GetSpecificHeatGlycol(state,
                                                           thisLoadPlantLoop.FluidName,
                                                           state.dataLoopNodes->Node(this->loadSideNodes.inlet).Temp,
                                                           thisLoadPlantLoop.FluidIndex,
                                                           "PLHPEIR::simulate()");
    this->loadSideHeatTransfer = availableCapacity * partLoadRatio;
    this->loadSideEnergy = this->loadSideHeatTransfer * reportingInterval;

    // calculate load side outlet conditions
    Real64 const loadMCp = this->loadSideMassFlowRate * CpLoad;
    this->loadSideOutletTemp = this->calcLoadOutletTemp(this->loadSideInletTemp, this->loadSideHeatTransfer / loadMCp);

    // calculate power usage from EIR curves
    Real64 eirModifierFuncTemp = Curve::CurveValue(state, this->powerRatioFuncTempCurveIndex, this->loadSideOutletTemp, this->sourceSideInletTemp);

    if (eirModifierFuncTemp < 0.0) {
        if (this->eirModFTErrorIndex == 0) {
            ShowSevereMessage(state, format("{} \"{}\":", DataPlant::PlantEquipTypeNames[static_cast<int>(this->EIRHPType)], this->name));
            ShowContinueError(state, format(" EIR Modifier curve (function of Temperatures) output is negative ({:.3T}).", eirModifierFuncTemp));
            ShowContinueError(state,
                              format(" Negative value occurs using a water temperature of {:.2T}C and an outdoor air temperature of {:.2T}C.",
                                     this->loadSideOutletTemp,
                                     this->sourceSideInletTemp));
            ShowContinueErrorTimeStamp(state, " Resetting curve output to zero and continuing simulation.");
        }
        ShowRecurringWarningErrorAtEnd(state,
                                       format("{} \"{}\": EIR Modifier curve (function of Temperatures) output is negative warning continues...",
                                              DataPlant::PlantEquipTypeNames[static_cast<int>(this->EIRHPType)],
                                              this->name),
                                       this->eirModFTErrorIndex,
                                       eirModifierFuncTemp,
                                       eirModifierFuncTemp);
        eirModifierFuncTemp = 0.0;
    }

    Real64 eirModifierFuncPLR = Curve::CurveValue(state, this->powerRatioFuncPLRCurveIndex, partLoadRatio);

    if (eirModifierFuncPLR < 0.0) {
        if (this->eirModFPLRErrorIndex == 0) {
            ShowSevereMessage(state, format("{} \"{}\":", DataPlant::PlantEquipTypeNames[static_cast<int>(this->EIRHPType)], this->name));
            ShowContinueError(state, format(" EIR Modifier curve (function of PLR) output is negative ({:.3T}).", eirModifierFuncPLR));
            ShowContinueError(state, format(" Negative value occurs using a Part Load Ratio of {:.2T}", partLoadRatio));
            ShowContinueErrorTimeStamp(state, " Resetting curve output to zero and continuing simulation.");
        }
        ShowRecurringWarningErrorAtEnd(state,
                                       format("{} \"{}\": EIR Modifier curve (function of PLR) output is negative warning continues...",
                                              DataPlant::PlantEquipTypeNames[static_cast<int>(this->EIRHPType)],
                                              this->name),
                                       this->eirModFPLRErrorIndex,
                                       eirModifierFuncPLR,
                                       eirModifierFuncPLR);
        eirModifierFuncPLR = 0.0;
    }

    this->powerUsage = (this->loadSideHeatTransfer / this->referenceCOP) * eirModifierFuncPLR * eirModifierFuncTemp;
    this->powerEnergy = this->powerUsage * reportingInterval;

    // energy balance on heat pump
    this->sourceSideHeatTransfer = this->calcQsource(this->loadSideHeatTransfer, this->powerUsage);
    this->sourceSideEnergy = this->sourceSideHeatTransfer * reportingInterval;

    // calculate source side outlet conditions
    Real64 CpSrc = 0.0;
    if (this->waterSource) {
        CpSrc = FluidProperties::GetSpecificHeatGlycol(state,
                                                       thisLoadPlantLoop.FluidName,
                                                       state.dataLoopNodes->Node(this->loadSideNodes.inlet).Temp,
                                                       thisLoadPlantLoop.FluidIndex,
                                                       "PLHPEIR::simulate()");
    } else if (this->airSource) {
        CpSrc = Psychrometrics::PsyCpAirFnW(state.dataEnvrn->OutHumRat);
    }
    Real64 const sourceMCp = this->sourceSideMassFlowRate * CpSrc;
    this->sourceSideOutletTemp = this->calcSourceOutletTemp(this->sourceSideInletTemp, this->sourceSideHeatTransfer / sourceMCp);
}

void EIRPlantLoopHeatPump::onInitLoopEquip(EnergyPlusData &state, [[maybe_unused]] const PlantLocation &calledFromLocation)
{
    // This function does all one-time and begin-environment initialization
    std::string static const routineName = std::string("EIRPlantLoopHeatPump :") + __FUNCTION__;

    this->oneTimeInit(state); // plant setup

    if (state.dataGlobal->BeginEnvrnFlag && this->envrnInit && state.dataPlnt->PlantFirstSizesOkayToFinalize) {
        if (calledFromLocation.loopNum == this->loadSidePlantLoc.loopNum) {
            this->sizeLoadSide(state);
            if (this->waterSource) {
                this->sizeSrcSideWSHP(state);
            } else if (this->airSource) {
                this->sizeSrcSideASHP(state);
            }
        }

        Real64 rho = FluidProperties::GetDensityGlycol(state,
                                                       state.dataPlnt->PlantLoop(this->loadSidePlantLoc.loopNum).FluidName,
                                                       Constant::InitConvTemp,
                                                       state.dataPlnt->PlantLoop(this->loadSidePlantLoc.loopNum).FluidIndex,
                                                       routineName);
        this->loadSideDesignMassFlowRate = rho * this->loadSideDesignVolFlowRate;
        PlantUtilities::InitComponentNodes(state, 0.0, this->loadSideDesignMassFlowRate, this->loadSideNodes.inlet, this->loadSideNodes.outlet);

        if (this->waterSource) {
            rho = FluidProperties::GetDensityGlycol(state,
                                                    state.dataPlnt->PlantLoop(this->sourceSidePlantLoc.loopNum).FluidName,
                                                    Constant::InitConvTemp,
                                                    state.dataPlnt->PlantLoop(this->sourceSidePlantLoc.loopNum).FluidIndex,
                                                    routineName);
            this->sourceSideDesignMassFlowRate = rho * this->sourceSideDesignVolFlowRate;
            PlantUtilities::InitComponentNodes(
                state, 0.0, this->sourceSideDesignMassFlowRate, this->sourceSideNodes.inlet, this->sourceSideNodes.outlet);
        } else if (this->airSource) {
            rho = Psychrometrics::PsyRhoAirFnPbTdbW(state, state.dataEnvrn->StdBaroPress, state.dataEnvrn->OutDryBulbTemp, 0.0, routineName);
            this->sourceSideDesignMassFlowRate = rho * this->sourceSideDesignVolFlowRate;
        }

        this->envrnInit = false;
    }
    if (!state.dataGlobal->BeginEnvrnFlag) {
        this->envrnInit = true;
    }
}

void EIRPlantLoopHeatPump::getDesignCapacities(
    [[maybe_unused]] EnergyPlusData &state, const PlantLocation &calledFromLocation, Real64 &MaxLoad, Real64 &MinLoad, Real64 &OptLoad)
{
    if (calledFromLocation.loopNum == this->loadSidePlantLoc.loopNum) {
        MinLoad = 0.0;
        MaxLoad = this->referenceCapacity;
        OptLoad = this->referenceCapacity;
    } else {
        MinLoad = 0.0;
        MaxLoad = 0.0;
        OptLoad = 0.0;
    }
}

void EIRPlantLoopHeatPump::sizeLoadSide(EnergyPlusData &state)
{
    // Tries to size the load side flow rate and capacity, source side flow, and the rated power usage
    // There are two major sections to this function, one if plant sizing is available, and one if not
    // If plant sizing is available, then we can generate sizes for the equipment.  This is done for not-only
    //   autosized fields, but also hard-sized fields so that we can report out significant deviations between
    //   the two values.
    // If plant sizing is not available, it tries to use a companion heat pump coil to do sizing

    bool errorsFound = false;

    // these variables will be used throughout this function as a temporary value of that physical state
    Real64 tmpCapacity = this->referenceCapacity;
    Real64 tmpLoadVolFlow = this->loadSideDesignVolFlowRate;

    std::string_view const typeName = DataPlant::PlantEquipTypeNames[static_cast<int>(this->EIRHPType)];
    Real64 loadSideInitTemp = Constant::CWInitConvTemp;
    if (this->EIRHPType == DataPlant::PlantEquipmentType::HeatPumpEIRHeating) {
        loadSideInitTemp = Constant::HWInitConvTemp;
    }

    Real64 const rho = FluidProperties::GetDensityGlycol(state,
                                                         state.dataPlnt->PlantLoop(this->loadSidePlantLoc.loopNum).FluidName,
                                                         loadSideInitTemp,
                                                         state.dataPlnt->PlantLoop(this->loadSidePlantLoc.loopNum).FluidIndex,
                                                         "EIRPlantLoopHeatPump::size()");
    Real64 const Cp = FluidProperties::GetSpecificHeatGlycol(state,
                                                             state.dataPlnt->PlantLoop(this->loadSidePlantLoc.loopNum).FluidName,
                                                             loadSideInitTemp,
                                                             state.dataPlnt->PlantLoop(this->loadSidePlantLoc.loopNum).FluidIndex,
                                                             "EIRPlantLoopHeatPump::size()");

    int pltLoadSizNum = state.dataPlnt->PlantLoop(this->loadSidePlantLoc.loopNum).PlantSizNum;
    if (pltLoadSizNum > 0) {
        // this first IF block is really just about calculating the local tmpCapacity and tmpLoadVolFlow values
        // these represent what the unit would size those to, whether it is doing auto-sizing or not
        if (state.dataSize->PlantSizData(pltLoadSizNum).DesVolFlowRate > DataHVACGlobals::SmallWaterVolFlow) {
            tmpLoadVolFlow = state.dataSize->PlantSizData(pltLoadSizNum).DesVolFlowRate * this->sizingFactor;
            if (this->companionHeatPumpCoil) {
                tmpLoadVolFlow = max(tmpLoadVolFlow, this->companionHeatPumpCoil->loadSideDesignVolFlowRate);
                if (this->loadSideDesignVolFlowRateWasAutoSized) this->loadSideDesignVolFlowRate = tmpLoadVolFlow;
            }
            tmpCapacity = Cp * rho * state.dataSize->PlantSizData(pltLoadSizNum).DeltaT * tmpLoadVolFlow;
        } else if (this->companionHeatPumpCoil && this->companionHeatPumpCoil->loadSideDesignVolFlowRate > 0.0) {
            tmpLoadVolFlow = this->companionHeatPumpCoil->loadSideDesignVolFlowRate;
            tmpCapacity = Cp * rho * state.dataSize->PlantSizData(pltLoadSizNum).DeltaT * tmpLoadVolFlow;
        } else {
            if (this->referenceCapacityWasAutoSized) tmpCapacity = 0.0;
            if (this->loadSideDesignVolFlowRateWasAutoSized) tmpLoadVolFlow = 0.0;
        }
        // now we actually need to store and report out the values
        if (state.dataPlnt->PlantFirstSizesOkayToFinalize) {
            // handle the auto-sizable reference capacity
            if (this->referenceCapacityWasAutoSized) {
                // if auto-sized, we just need to store the sized value and then report out the capacity when plant is ready
                this->referenceCapacity = tmpCapacity;
                if (state.dataPlnt->PlantFinalSizesOkayToReport) {
                    BaseSizer::reportSizerOutput(state, typeName, this->name, "Design Size Nominal Capacity [W]", tmpCapacity);
                }
                if (state.dataPlnt->PlantFirstSizesOkayToReport) {
                    BaseSizer::reportSizerOutput(state, typeName, this->name, "Initial Design Size Nominal Capacity [W]", tmpCapacity);
                }
            } else {
                // this blocks means the capacity value was hard-sized
                if (this->referenceCapacity > 0.0 && tmpCapacity > 0.0) {
                    // then the capacity was hard-sized to a good value and the tmpCapacity was calculated to a good value too
                    Real64 hardSizedCapacity = this->referenceCapacity;
                    if (state.dataPlnt->PlantFinalSizesOkayToReport) {
                        if (state.dataGlobal->DoPlantSizing) {
                            BaseSizer::reportSizerOutput(state,
                                                         typeName,
                                                         this->name,
                                                         "Design Size Nominal Capacity [W]",
                                                         tmpCapacity,
                                                         "User-Specified Nominal Capacity [W]",
                                                         hardSizedCapacity);
                        } else {
                            BaseSizer::reportSizerOutput(state, typeName, this->name, "User-Specified Nominal Capacity [W]", hardSizedCapacity);
                        }
                        // we can warn here if there is a bit mismatch between hard- and auto-sized
                        if (state.dataGlobal->DisplayExtraWarnings) {
                            if ((std::abs(tmpCapacity - hardSizedCapacity) / hardSizedCapacity) > state.dataSize->AutoVsHardSizingThreshold) {
                                ShowWarningMessage(state,
                                                   format("EIRPlantLoopHeatPump::size(): Potential issue with equipment sizing for {}", this->name));
                                ShowContinueError(state, format("User-Specified Nominal Capacity of {:.2R} [W]", hardSizedCapacity));
                                ShowContinueError(state, format("differs from Design Size Nominal Capacity of {:.2R} [W]", tmpCapacity));
                                ShowContinueError(state, "This may, or may not, indicate mismatched component sizes.");
                                ShowContinueError(state, "Verify that the value entered is intended and is consistent with other components.");
                            }
                        }
                    }
                    // moving forward with more calculations, we need to update the 'tmp' capacity to the hard-sized value
                    tmpCapacity = hardSizedCapacity;
                }
            }
            // now handle the auto-sizable load side flow rate
            if (this->loadSideDesignVolFlowRateWasAutoSized) {
                this->loadSideDesignVolFlowRate = tmpLoadVolFlow;
                this->loadSideDesignMassFlowRate = rho * this->loadSideDesignVolFlowRate;
                if (state.dataPlnt->PlantFinalSizesOkayToReport) {
                    BaseSizer::reportSizerOutput(state, typeName, this->name, "Design Size Load Side Volume Flow Rate [m3/s]", tmpLoadVolFlow);
                }
                if (state.dataPlnt->PlantFirstSizesOkayToReport) {
                    BaseSizer::reportSizerOutput(
                        state, typeName, this->name, "Initial Design Size Load Side Volume Flow Rate [m3/s]", tmpLoadVolFlow);
                }
            } else {
                if (this->loadSideDesignVolFlowRate > 0.0 && tmpLoadVolFlow > 0.0) {
                    Real64 hardSizedLoadSideFlow = this->loadSideDesignVolFlowRate;
                    if (state.dataPlnt->PlantFinalSizesOkayToReport) {
                        if (state.dataGlobal->DoPlantSizing) {
                            BaseSizer::reportSizerOutput(state,
                                                         typeName,
                                                         this->name,
                                                         "Design Size Load Side Volume Flow Rate [m3/s]",
                                                         tmpLoadVolFlow,
                                                         "User-Specified Load Side Volume Flow Rate [m3/s]",
                                                         hardSizedLoadSideFlow);
                        } else {
                            BaseSizer::reportSizerOutput(
                                state, typeName, this->name, "User-Specified Load Side Volume Flow Rate [m3/s]", hardSizedLoadSideFlow);
                        }
                        if (state.dataGlobal->DisplayExtraWarnings) {
                            if ((std::abs(tmpLoadVolFlow - hardSizedLoadSideFlow) / hardSizedLoadSideFlow) >
                                state.dataSize->AutoVsHardSizingThreshold) {
                                ShowMessage(state, format("EIRPlantLoopHeatPump::size(): Potential issue with equipment sizing for {}", this->name));
                                ShowContinueError(state, format("User-Specified Load Side Volume Flow Rate of {:.2R} [m3/s]", hardSizedLoadSideFlow));
                                ShowContinueError(state,
                                                  format("differs from Design Size Load Side Volume Flow Rate of {:.2R} [m3/s]", tmpLoadVolFlow));
                                ShowContinueError(state, "This may, or may not, indicate mismatched component sizes.");
                                ShowContinueError(state, "Verify that the value entered is intended and is consistent with other components.");
                            }
                        }
                    }
                    tmpLoadVolFlow = hardSizedLoadSideFlow;
                }
            }
        }
    } else {
        // no plant sizing available...try to use the companion coil
        if (this->companionHeatPumpCoil) {
            if (this->companionHeatPumpCoil->loadSideDesignVolFlowRateWasAutoSized && this->companionHeatPumpCoil->loadSideDesignVolFlowRate > 0.0) {
                tmpLoadVolFlow = this->companionHeatPumpCoil->loadSideDesignVolFlowRate;
                if (state.dataPlnt->PlantFirstSizesOkayToFinalize) {
                    this->loadSideDesignVolFlowRate = tmpLoadVolFlow;
                    if (state.dataPlnt->PlantFinalSizesOkayToReport) {
                        BaseSizer::reportSizerOutput(state, typeName, this->name, "Design Size Load Side Volume Flow Rate [m3/s]", tmpLoadVolFlow);
                    }
                    if (state.dataPlnt->PlantFirstSizesOkayToReport) {
                        BaseSizer::reportSizerOutput(
                            state, typeName, this->name, "Initial Design Size Load Side Volume Flow Rate [m3/s]", tmpLoadVolFlow);
                    }
                }
            }
            if (this->companionHeatPumpCoil->referenceCapacityWasAutoSized && this->companionHeatPumpCoil->referenceCapacity > 0.0) {
                tmpCapacity = this->companionHeatPumpCoil->referenceCapacity;
                if (state.dataPlnt->PlantFirstSizesOkayToFinalize) {
                    this->referenceCapacity = tmpCapacity;
                    if (state.dataPlnt->PlantFinalSizesOkayToReport) {
                        BaseSizer::reportSizerOutput(state, typeName, this->name, "Design Size Nominal Capacity [W]", tmpCapacity);
                    }
                    if (state.dataPlnt->PlantFirstSizesOkayToReport) {
                        BaseSizer::reportSizerOutput(state, typeName, this->name, "Initial Design Size Nominal Capacity [W]", tmpCapacity);
                    }
                }
            }
        } else {
            // no companion coil, and no plant sizing, so can't do anything
            if ((this->loadSideDesignVolFlowRateWasAutoSized || this->referenceCapacityWasAutoSized) &&
                state.dataPlnt->PlantFirstSizesOkayToFinalize) {
                ShowSevereError(state, "EIRPlantLoopHeatPump::size(): Autosizing requires a loop Sizing:Plant object.");
                ShowContinueError(state, format("Occurs in HeatPump:PlantLoop:EquationFit:Cooling object = {}", this->name));
                errorsFound = true;
            }
        }
        if (!this->loadSideDesignVolFlowRateWasAutoSized && state.dataPlnt->PlantFinalSizesOkayToReport) {
            BaseSizer::reportSizerOutput(state, typeName, this->name, "User-Specified Load Side Flow Rate [m3/s]", this->loadSideDesignVolFlowRate);
        }
        if (!this->referenceCapacityWasAutoSized && state.dataPlnt->PlantFinalSizesOkayToReport) {
            BaseSizer::reportSizerOutput(state, typeName, this->name, "User-Specified Nominal Capacity [W]", this->referenceCapacity);
        }
    }
    if (errorsFound) {
        ShowFatalError(state, "Preceding sizing errors cause program termination");
    }
}

void EIRPlantLoopHeatPump::sizeSrcSideWSHP(EnergyPlusData &state)
{
    // size the source-side for the water-source HP
    bool errorsFound = false;

    // these variables will be used throughout this function as a temporary value of that physical state
    Real64 tmpCapacity = this->referenceCapacity;
    Real64 tmpLoadVolFlow = this->loadSideDesignVolFlowRate;
    Real64 tmpSourceVolFlow;

    std::string_view const typeName = DataPlant::PlantEquipTypeNames[static_cast<int>(this->EIRHPType)];
    Real64 sourceSideInitTemp = Constant::HWInitConvTemp;
    if (this->EIRHPType == DataPlant::PlantEquipmentType::HeatPumpEIRHeating) {
        sourceSideInitTemp = Constant::CWInitConvTemp;
    }

    Real64 const rhoSrc = FluidProperties::GetDensityGlycol(state,
                                                            state.dataPlnt->PlantLoop(this->loadSidePlantLoc.loopNum).FluidName,
                                                            sourceSideInitTemp,
                                                            state.dataPlnt->PlantLoop(this->loadSidePlantLoc.loopNum).FluidIndex,
                                                            "EIRPlantLoopHeatPump::size()");
    Real64 const CpSrc = FluidProperties::GetSpecificHeatGlycol(state,
                                                                state.dataPlnt->PlantLoop(this->loadSidePlantLoc.loopNum).FluidName,
                                                                sourceSideInitTemp,
                                                                state.dataPlnt->PlantLoop(this->loadSidePlantLoc.loopNum).FluidIndex,
                                                                "EIRPlantLoopHeatPump::size()");

    // To start we need to override the calculated load side flow
    // rate if it was actually hard-sized
    if (!this->loadSideDesignVolFlowRateWasAutoSized) tmpLoadVolFlow = this->loadSideDesignVolFlowRate;

    // calculate an auto-sized value for source design flow regardless of whether it was auto-sized or not
    int plantSourceSizingIndex = state.dataPlnt->PlantLoop(this->sourceSidePlantLoc.loopNum).PlantSizNum;
    if (plantSourceSizingIndex > 0) {
        // to get the source flow, we first must calculate the required heat impact on the source side
        // First the definition of COP: COP = Qload/Power, therefore Power = Qload/COP
        // Then the energy balance:     Qsrc = Qload + Power
        // Substituting for Power:      Qsrc = Qload + Qload/COP, therefore Qsrc = Qload (1 + 1/COP)
        Real64 const designSourceSideHeatTransfer = tmpCapacity * (1 + 1 / this->referenceCOP);
        // To get the design source flow rate, just apply the sensible heat rate equation:
        //                              Qsrc = rho_src * Vdot_src * Cp_src * DeltaT_src
        //                              Vdot_src = Q_src / (rho_src * Cp_src * DeltaT_src)
        tmpSourceVolFlow = designSourceSideHeatTransfer / (state.dataSize->PlantSizData(plantSourceSizingIndex).DeltaT * CpSrc * rhoSrc);
    } else {
        // just assume it's the same as the load side if we don't have any sizing information
        tmpSourceVolFlow = tmpLoadVolFlow;
    }
    if (this->sourceSideDesignVolFlowRateWasAutoSized) {
        this->sourceSideDesignVolFlowRate = tmpSourceVolFlow;
        if (state.dataPlnt->PlantFinalSizesOkayToReport) {
            BaseSizer::reportSizerOutput(state, typeName, this->name, "Design Size Source Side Volume Flow Rate [m3/s]", tmpSourceVolFlow);
        }
        if (state.dataPlnt->PlantFirstSizesOkayToReport) {
            BaseSizer::reportSizerOutput(state, typeName, this->name, "Initial Design Size Source Side Volume Flow Rate [m3/s]", tmpSourceVolFlow);
        }
    } else {
        // source design flow was hard-sized
        if (this->sourceSideDesignVolFlowRate > 0.0 && tmpSourceVolFlow > 0.0) {
            Real64 const hardSizedSourceSideFlow = this->sourceSideDesignVolFlowRate;
            if (state.dataPlnt->PlantFinalSizesOkayToReport) {
                if (state.dataGlobal->DoPlantSizing) {
                    BaseSizer::reportSizerOutput(state,
                                                 typeName,
                                                 this->name,
                                                 "Design Size Source Side Volume Flow Rate [m3/s]",
                                                 tmpSourceVolFlow,
                                                 "User-Specified Source Side Volume Flow Rate [m3/s]",
                                                 hardSizedSourceSideFlow);
                } else {
                    BaseSizer::reportSizerOutput(
                        state, typeName, this->name, "User-Specified Source Side Volume Flow Rate [m3/s]", hardSizedSourceSideFlow);
                }
                if (state.dataGlobal->DisplayExtraWarnings) {
                    if ((std::abs(tmpSourceVolFlow - hardSizedSourceSideFlow) / hardSizedSourceSideFlow) >
                        state.dataSize->AutoVsHardSizingThreshold) {
                        ShowMessage(state, format("EIRPlantLoopHeatPump::size(): Potential issue with equipment sizing for {}", this->name));
                        ShowContinueError(state, format("User-Specified Source Side Volume Flow Rate of {:.2R} [m3/s]", hardSizedSourceSideFlow));
                        ShowContinueError(state, format("differs from Design Size Source Side Volume Flow Rate of {:.2R} [m3/s]", tmpSourceVolFlow));
                        ShowContinueError(state, "This may, or may not, indicate mismatched component sizes.");
                        ShowContinueError(state, "Verify that the value entered is intended and is consistent with other components.");
                    }
                }
            }
            tmpSourceVolFlow = hardSizedSourceSideFlow;
        }
    }

    // skipping autosized power section

    // register the design volume flows with the plant, only doing half of source because the companion
    // is generally on the same loop
    PlantUtilities::RegisterPlantCompDesignFlow(state, this->loadSideNodes.inlet, tmpLoadVolFlow);
    PlantUtilities::RegisterPlantCompDesignFlow(state, this->sourceSideNodes.inlet, tmpSourceVolFlow / 0.5);

    if (state.dataPlnt->PlantFinalSizesOkayToReport) {
        // create predefined report
        OutputReportPredefined::PreDefTableEntry(state, state.dataOutRptPredefined->pdchMechType, this->name, typeName);
        OutputReportPredefined::PreDefTableEntry(state, state.dataOutRptPredefined->pdchMechNomEff, this->name, this->referenceCOP);
        OutputReportPredefined::PreDefTableEntry(state, state.dataOutRptPredefined->pdchMechNomCap, this->name, this->referenceCapacity);
    }

    if (errorsFound) {
        ShowFatalError(state, "Preceding sizing errors cause program termination");
    }
}

void EIRPlantLoopHeatPump::sizeSrcSideASHP(EnergyPlusData &state)
{
    // size the source-side for the air-source HP
    bool errorsFound = false;

    // these variables will be used throughout this function as a temporary value of that physical state
    Real64 tmpCapacity = this->referenceCapacity;
    Real64 tmpLoadVolFlow = this->loadSideDesignVolFlowRate;
    Real64 tmpSourceVolFlow = 0.0;

    // will leave like this for now
    // need to update these to better values later
    Real64 sourceSideInitTemp = 20;
    Real64 sourceSideHumRat = 0.0;
    if (this->EIRHPType == DataPlant::PlantEquipmentType::HeatPumpEIRHeating) {
        // same here; update later
        sourceSideInitTemp = 20;
    }

    Real64 const rhoSrc = Psychrometrics::PsyRhoAirFnPbTdbW(state, state.dataEnvrn->StdBaroPress, sourceSideInitTemp, sourceSideHumRat);
    Real64 const CpSrc = Psychrometrics::PsyCpAirFnW(sourceSideHumRat);

    // set the source-side flow rate
    if (this->sourceSideDesignVolFlowRateWasAutoSized) {
        // load-side capacity should already be set, so unless the flow rate is specified, we can set
        // an assumed reasonable flow rate since this doesn't affect downstream components
        Real64 DeltaT_src = 10;
        // to get the source flow, we first must calculate the required heat impact on the source side
        // First the definition of COP: COP = Qload/Power, therefore Power = Qload/COP
        // Then the energy balance:     Qsrc = Qload + Power
        // Substituting for Power:      Qsrc = Qload + Qload/COP, therefore Qsrc = Qload (1 + 1/COP)
        Real64 const designSourceSideHeatTransfer = tmpCapacity * (1 + 1 / this->referenceCOP);
        // To get the design source flow rate, just apply the sensible heat rate equation:
        //                              Qsrc = rho_src * Vdot_src * Cp_src * DeltaT_src
        //                              Vdot_src = Q_src / (rho_src * Cp_src * DeltaT_src)
        tmpSourceVolFlow = designSourceSideHeatTransfer / (rhoSrc * CpSrc * DeltaT_src);
    } else if (!this->sourceSideDesignVolFlowRateWasAutoSized && this->sourceSideDesignVolFlowRate > 0) {
        // given the value by the user
        // set it directly
        tmpSourceVolFlow = this->sourceSideDesignVolFlowRate;
    } else if (!this->sourceSideDesignVolFlowRateWasAutoSized && this->sourceSideDesignVolFlowRate == 0) { // LCOV_EXCL_LINE
        // user gave a flow rate of 0
        // protected by the input processor to be >0.0
        // fatal out just in case
        errorsFound = true; // LCOV_EXCL_LINE
        ShowSevereError(state,
                        format("Invalid condenser flow rate for EIR PLHP (name={}; entered value: {}",
                               this->name,
                               this->sourceSideDesignVolFlowRate)); // LCOV_EXCL_LINE
    } else {
        // can't imagine how it would ever get to this point
        // just assume it's the same as the load side if we don't have any sizing information
        tmpSourceVolFlow = tmpLoadVolFlow; // LCOV_EXCL_LINE
    }

    this->sourceSideDesignVolFlowRate = tmpSourceVolFlow;

    std::string_view const typeName = DataPlant::PlantEquipTypeNames[static_cast<int>(this->EIRHPType)];
    if (this->sourceSideDesignVolFlowRateWasAutoSized) {
        this->sourceSideDesignVolFlowRate = tmpSourceVolFlow;
        if (state.dataPlnt->PlantFinalSizesOkayToReport) {
            BaseSizer::reportSizerOutput(state, typeName, this->name, "Design Size Source Side Volume Flow Rate [m3/s]", tmpSourceVolFlow);
        }
        if (state.dataPlnt->PlantFirstSizesOkayToReport) {
            BaseSizer::reportSizerOutput(state, typeName, this->name, "Initial Design Size Source Side Volume Flow Rate [m3/s]", tmpSourceVolFlow);
        }
    } else {
        // source design flow was hard-sized
        if (this->sourceSideDesignVolFlowRate > 0.0) {
            if (state.dataPlnt->PlantFinalSizesOkayToReport) {
                if (state.dataGlobal->DoPlantSizing) {
                    BaseSizer::reportSizerOutput(state,
                                                 typeName,
                                                 this->name,
                                                 "Design Size Source Side Volume Flow Rate [m3/s]",
                                                 tmpSourceVolFlow,
                                                 "User-Specified Source Side Volume Flow Rate [m3/s]",
                                                 this->sourceSideDesignVolFlowRate);
                } else {
                    BaseSizer::reportSizerOutput(
                        state, typeName, this->name, "User-Specified Source Side Volume Flow Rate [m3/s]", this->sourceSideDesignVolFlowRate);
                }
            }
        }
    }

    if (errorsFound) {
        ShowFatalError(state, "Preceding sizing errors cause program termination"); // LCOV_EXCL_LINE
    }
}

PlantComponent *EIRPlantLoopHeatPump::factory(EnergyPlusData &state, DataPlant::PlantEquipmentType hp_type, const std::string &hp_name)
{
    if (state.dataEIRPlantLoopHeatPump->getInputsPLHP) {
        EIRPlantLoopHeatPump::processInputForEIRPLHP(state);
        EIRPlantLoopHeatPump::pairUpCompanionCoils(state);
        state.dataEIRPlantLoopHeatPump->getInputsPLHP = false;
    }

    for (auto &plhp : state.dataEIRPlantLoopHeatPump->heatPumps) {
        if (plhp.name == UtilityRoutines::MakeUPPERCase(hp_name) && plhp.EIRHPType == hp_type) {
            return &plhp;
        }
    }

    ShowFatalError(state, format("EIR Plant Loop Heat Pump factory: Error getting inputs for PLHP named: {}", hp_name));
    return nullptr; // LCOV_EXCL_LINE
}

void EIRPlantLoopHeatPump::pairUpCompanionCoils(EnergyPlusData &state)
{
    for (auto &thisHP : state.dataEIRPlantLoopHeatPump->heatPumps) {
        if (!thisHP.companionCoilName.empty()) {
            std::string const thisCoilName = UtilityRoutines::MakeUPPERCase(thisHP.name);
            DataPlant::PlantEquipmentType thisCoilType = thisHP.EIRHPType;
            std::string const targetCompanionName = UtilityRoutines::MakeUPPERCase(thisHP.companionCoilName);
            for (auto &potentialCompanionCoil : state.dataEIRPlantLoopHeatPump->heatPumps) {
                DataPlant::PlantEquipmentType potentialCompanionType = potentialCompanionCoil.EIRHPType;
                std::string potentialCompanionName = UtilityRoutines::MakeUPPERCase(potentialCompanionCoil.name);
                if (potentialCompanionName == thisCoilName) {
                    // skip the current coil
                    continue;
                }
                if (potentialCompanionName == targetCompanionName) {
                    if (thisCoilType == potentialCompanionType) {
                        ShowSevereError(state, format("Invalid companion specification for EIR Plant Loop Heat Pump named \"{}\"", thisCoilName));
                        ShowContinueError(state, "For heating objects, the companion must be a cooling object, and vice-versa");
                        ShowFatalError(state, "Invalid companion object causes program termination");
                    }
                    thisHP.companionHeatPumpCoil = &potentialCompanionCoil;
                    break;
                }
            }
            if (!thisHP.companionHeatPumpCoil) {
                ShowSevereError(state, "Could not find matching companion heat pump coil.");
                ShowContinueError(state, format("Base coil: {}", thisCoilName));
                ShowContinueError(state, format("Looking for companion coil named: {}", targetCompanionName));
                ShowFatalError(state, "Simulation aborts due to previous severe error");
            }
        }
    }
}

void EIRPlantLoopHeatPump::processInputForEIRPLHP(EnergyPlusData &state)
{

    struct ClassType
    {
        DataPlant::PlantEquipmentType thisType;
        std::string nodesType;
        std::function<Real64(Real64, Real64)> calcLoadOutletTemp;
        std::function<Real64(Real64, Real64)> calcQsource;
        std::function<Real64(Real64, Real64)> calcSourceOutletTemp;

        ClassType(DataPlant::PlantEquipmentType _thisType,
                  std::string _nodesType,
                  std::function<Real64(Real64, Real64)> _tLoadOutFunc,
                  std::function<Real64(Real64, Real64)> _qSrcFunc,
                  std::function<Real64(Real64, Real64)> _tSrcOutFunc)
            : thisType(_thisType), nodesType(std::move(_nodesType)), calcLoadOutletTemp(_tLoadOutFunc), calcQsource(_qSrcFunc),
              calcSourceOutletTemp(_tSrcOutFunc)
        {
        }
    };
    std::array<ClassType, 2> classesToInput = {ClassType{DataPlant::PlantEquipmentType::HeatPumpEIRCooling,
                                                         "Chilled Water Nodes",
                                                         EIRPlantLoopHeatPumps::EIRPlantLoopHeatPump::subtract,
                                                         EIRPlantLoopHeatPumps::EIRPlantLoopHeatPump::add,
                                                         EIRPlantLoopHeatPumps::EIRPlantLoopHeatPump::add},
                                               ClassType{DataPlant::PlantEquipmentType::HeatPumpEIRHeating,
                                                         "Hot Water Nodes",
                                                         EIRPlantLoopHeatPumps::EIRPlantLoopHeatPump::add,
                                                         EIRPlantLoopHeatPumps::EIRPlantLoopHeatPump::subtract,
                                                         EIRPlantLoopHeatPumps::EIRPlantLoopHeatPump::subtract}};

    bool errorsFound = false;
    std::string &cCurrentModuleObject = state.dataIPShortCut->cCurrentModuleObject;
    for (auto const &classToInput : classesToInput) {
        cCurrentModuleObject = DataPlant::PlantEquipTypeNames[static_cast<int>(classToInput.thisType)];
        DataLoopNode::ConnectionObjectType objType = static_cast<DataLoopNode::ConnectionObjectType>(
            getEnumerationValue(BranchNodeConnections::ConnectionObjectTypeNamesUC, UtilityRoutines::MakeUPPERCase(cCurrentModuleObject)));
        auto const instances = state.dataInputProcessing->inputProcessor->epJSON.find(cCurrentModuleObject);
        if (instances == state.dataInputProcessing->inputProcessor->epJSON.end()) continue;
        auto &instancesValue = instances.value();
        for (auto instance = instancesValue.begin(); instance != instancesValue.end(); ++instance) {
            auto const &fields = instance.value();
            std::string const &thisObjectName = instance.key();
            state.dataInputProcessing->inputProcessor->markObjectAsUsed(cCurrentModuleObject, thisObjectName);

            EIRPlantLoopHeatPump thisPLHP;
            thisPLHP.EIRHPType = classToInput.thisType;
            thisPLHP.name = UtilityRoutines::MakeUPPERCase(thisObjectName);
            std::string loadSideInletNodeName = UtilityRoutines::MakeUPPERCase(fields.at("load_side_inlet_node_name").get<std::string>());
            std::string loadSideOutletNodeName = UtilityRoutines::MakeUPPERCase(fields.at("load_side_outlet_node_name").get<std::string>());
            std::string condenserType = UtilityRoutines::MakeUPPERCase(fields.at("condenser_type").get<std::string>());
            std::string sourceSideInletNodeName = UtilityRoutines::MakeUPPERCase(fields.at("source_side_inlet_node_name").get<std::string>());
            std::string sourceSideOutletNodeName = UtilityRoutines::MakeUPPERCase(fields.at("source_side_outlet_node_name").get<std::string>());

            auto compHPFound = fields.find("companion_heat_pump_name");
            if (compHPFound != fields.end()) { // optional field
                thisPLHP.companionCoilName = UtilityRoutines::MakeUPPERCase(compHPFound.value().get<std::string>());
            }
            auto &tmpFlowRate = fields.at("load_side_reference_flow_rate");
            if (tmpFlowRate == "Autosize") {
                thisPLHP.loadSideDesignVolFlowRate = DataSizing::AutoSize;
                thisPLHP.loadSideDesignVolFlowRateWasAutoSized = true;
            } else {
                thisPLHP.loadSideDesignVolFlowRate = tmpFlowRate.get<Real64>();
            }

            auto &tmpSourceFlowRate = fields.at("source_side_reference_flow_rate");
            if (tmpSourceFlowRate == "Autosize") {
                thisPLHP.sourceSideDesignVolFlowRate = DataSizing::AutoSize;
                thisPLHP.sourceSideDesignVolFlowRateWasAutoSized = true;
            } else {
                thisPLHP.sourceSideDesignVolFlowRate = tmpSourceFlowRate.get<Real64>();
            }

            auto &tmpRefCapacity = fields.at("reference_capacity");
            if (tmpRefCapacity == "Autosize") {
                thisPLHP.referenceCapacity = DataSizing::AutoSize;
                thisPLHP.referenceCapacityWasAutoSized = true;
            } else {
                thisPLHP.referenceCapacity = tmpRefCapacity.get<Real64>();
            }

            auto refCOPFound = fields.find("reference_coefficient_of_performance");
            if (refCOPFound != fields.end()) {
                thisPLHP.referenceCOP = refCOPFound.value().get<Real64>();
            } else {
                Real64 defaultVal = 0.0;
                if (!state.dataInputProcessing->inputProcessor->getDefaultValue(
                        state, cCurrentModuleObject, "reference_coefficient_of_performance", defaultVal)) {
                    // this error condition would mean that someone broke the input dictionary, not their
                    // input file.  I can't really unit test it so I'll leave it here as a severe error
                    // but excluding it from coverage
                    ShowSevereError(state,                                                                  // LCOV_EXCL_LINE
                                    "EIR PLHP: Reference COP not entered and could not get default value"); // LCOV_EXCL_LINE
                    errorsFound = true;                                                                     // LCOV_EXCL_LINE
                } else {
                    thisPLHP.referenceCOP = defaultVal;
                }
            }

            auto sizeFacFound = fields.find("sizing_factor");
            if (sizeFacFound != fields.end()) {
                thisPLHP.sizingFactor = sizeFacFound.value().get<Real64>();
            } else {
                Real64 defaultVal = 0.0;
                if (!state.dataInputProcessing->inputProcessor->getDefaultValue(state, cCurrentModuleObject, "sizing_factor", defaultVal)) {
                    // this error condition would mean that someone broke the input dictionary, not their
                    // input file.  I can't really unit test it so I'll leave it here as a severe error
                    // but excluding it from coverage
                    ShowSevereError(state,                                                                  // LCOV_EXCL_LINE
                                    "EIR PLHP: Sizing factor not entered and could not get default value"); // LCOV_EXCL_LINE
                    errorsFound = true;                                                                     // LCOV_EXCL_LINE
                } else {
                    thisPLHP.sizingFactor = defaultVal;
                }
            }

            std::string const &capFtName =
                UtilityRoutines::MakeUPPERCase(fields.at("capacity_modifier_function_of_temperature_curve_name").get<std::string>());
            thisPLHP.capFuncTempCurveIndex = Curve::GetCurveIndex(state, capFtName);
            if (thisPLHP.capFuncTempCurveIndex == 0) {
                ShowSevereError(state, format("Invalid curve name for EIR PLHP (name={}; entered curve name: {}", thisPLHP.name, capFtName));
                errorsFound = true;
            }

            std::string const &eirFtName = UtilityRoutines::MakeUPPERCase(
                fields.at("electric_input_to_output_ratio_modifier_function_of_temperature_curve_name").get<std::string>());
            thisPLHP.powerRatioFuncTempCurveIndex = Curve::GetCurveIndex(state, eirFtName);
            if (thisPLHP.capFuncTempCurveIndex == 0) {
                ShowSevereError(state, format("Invalid curve name for EIR PLHP (name={}; entered curve name: {}", thisPLHP.name, eirFtName));
                errorsFound = true;
            }

            std::string const &eirFplrName = UtilityRoutines::MakeUPPERCase(
                fields.at("electric_input_to_output_ratio_modifier_function_of_part_load_ratio_curve_name").get<std::string>());
            thisPLHP.powerRatioFuncPLRCurveIndex = Curve::GetCurveIndex(state, eirFplrName);
            if (thisPLHP.capFuncTempCurveIndex == 0) {
                ShowSevereError(state, format("Invalid curve name for EIR PLHP (name={}; entered curve name: {}", thisPLHP.name, eirFplrName));
                errorsFound = true;
            }

            bool nodeErrorsFound = false;
            thisPLHP.loadSideNodes.inlet = NodeInputManager::GetOnlySingleNode(state,
                                                                               loadSideInletNodeName,
                                                                               nodeErrorsFound,
                                                                               objType,
                                                                               thisPLHP.name,
                                                                               DataLoopNode::NodeFluidType::Water,
                                                                               DataLoopNode::ConnectionType::Inlet,
                                                                               NodeInputManager::CompFluidStream::Primary,
                                                                               DataLoopNode::ObjectIsNotParent);
            thisPLHP.loadSideNodes.outlet = NodeInputManager::GetOnlySingleNode(state,
                                                                                loadSideOutletNodeName,
                                                                                nodeErrorsFound,
                                                                                objType,
                                                                                thisPLHP.name,
                                                                                DataLoopNode::NodeFluidType::Water,
                                                                                DataLoopNode::ConnectionType::Outlet,
                                                                                NodeInputManager::CompFluidStream::Primary,
                                                                                DataLoopNode::ObjectIsNotParent);
            DataLoopNode::NodeFluidType condenserNodeType = DataLoopNode::NodeFluidType::Blank;
            DataLoopNode::ConnectionType condenserNodeConnectionType_Inlet = DataLoopNode::ConnectionType::Blank;
            DataLoopNode::ConnectionType condenserNodeConnectionType_Outlet = DataLoopNode::ConnectionType::Blank;
            if (condenserType == "WATERSOURCE") {
                thisPLHP.waterSource = true;
                condenserNodeType = DataLoopNode::NodeFluidType::Water;
                condenserNodeConnectionType_Inlet = DataLoopNode::ConnectionType::Inlet;
                condenserNodeConnectionType_Outlet = DataLoopNode::ConnectionType::Outlet;
            } else if (condenserType == "AIRSOURCE") {
                thisPLHP.airSource = true;
                condenserNodeType = DataLoopNode::NodeFluidType::Air;
                condenserNodeConnectionType_Inlet = DataLoopNode::ConnectionType::OutsideAir;
                condenserNodeConnectionType_Outlet = DataLoopNode::ConnectionType::OutsideAir;
            } else {
                // Again, this should be protected by the input processor
                ShowErrorMessage(
                    state, format("Invalid heat pump condenser type (name={}; entered type: {}", thisPLHP.name, condenserType)); // LCOV_EXCL_LINE
                errorsFound = true;                                                                                              // LCOV_EXCL_LINE
            }
            thisPLHP.sourceSideNodes.inlet = NodeInputManager::GetOnlySingleNode(state,
                                                                                 sourceSideInletNodeName,
                                                                                 nodeErrorsFound,
                                                                                 objType,
                                                                                 thisPLHP.name,
                                                                                 condenserNodeType,
                                                                                 condenserNodeConnectionType_Inlet,
                                                                                 NodeInputManager::CompFluidStream::Secondary,
                                                                                 DataLoopNode::ObjectIsNotParent);
            thisPLHP.sourceSideNodes.outlet = NodeInputManager::GetOnlySingleNode(state,
                                                                                  sourceSideOutletNodeName,
                                                                                  nodeErrorsFound,
                                                                                  objType,
                                                                                  thisPLHP.name,
                                                                                  condenserNodeType,
                                                                                  condenserNodeConnectionType_Outlet,
                                                                                  NodeInputManager::CompFluidStream::Secondary,
                                                                                  DataLoopNode::ObjectIsNotParent);
            if (nodeErrorsFound) errorsFound = true;
            BranchNodeConnections::TestCompSet(
                state, cCurrentModuleObject, thisPLHP.name, loadSideInletNodeName, loadSideOutletNodeName, classToInput.nodesType);

            if (thisPLHP.waterSource) {
                BranchNodeConnections::TestCompSet(
                    state, cCurrentModuleObject, thisPLHP.name, sourceSideInletNodeName, sourceSideOutletNodeName, "Condenser Water Nodes");
            }

            // store the worker functions that generalized the heating/cooling sides
            thisPLHP.calcLoadOutletTemp = classToInput.calcLoadOutletTemp;
            thisPLHP.calcQsource = classToInput.calcQsource;
            thisPLHP.calcSourceOutletTemp = classToInput.calcSourceOutletTemp;

            if (!errorsFound) {
                state.dataEIRPlantLoopHeatPump->heatPumps.push_back(thisPLHP);
            }
        }
    }
    if (errorsFound) {
        // currently there are no straightforward unit tests possible to get here
        // all curves are required and inputs are validated by the input processor
        // obviously this will stay here but I don't feel like counting it against coverage
        ShowFatalError(state, "Previous EIR PLHP errors cause program termination"); // LCOV_EXCL_LINE
    }
}

void EIRPlantLoopHeatPump::checkConcurrentOperation(EnergyPlusData &state)
{
    // This will do a recurring warning for concurrent companion operation.
    // This function should be called at the end of the time-step to ensure any iteration-level operation
    //  is worked out and the results are final.
    // This function does not try to be intelligent about only reporting for one of the companions.  The only
    //  way I could think of was to have a vector, either static here or in the namespace, that would hold
    //  companion index values as I warn against their partner, so then I would have to add the values to the
    //  vector each pass, and check then each loop.  This seemed really bulky and inefficient, so I chose to
    //  leave a tight loop here of just reporting for each coil if it and the companion are running.
    for (auto &thisPLHP : state.dataEIRPlantLoopHeatPump->heatPumps) {
        if (!thisPLHP.companionHeatPumpCoil) {
            continue;
        }
        if (thisPLHP.running && thisPLHP.companionHeatPumpCoil->running) {
            ShowRecurringWarningErrorAtEnd(state,
                                           "Companion heat pump objects running concurrently, check operation.  Base object name: " + thisPLHP.name,
                                           thisPLHP.recurringConcurrentOperationWarningIndex);
        }
    }
}

void EIRPlantLoopHeatPump::oneTimeInit(EnergyPlusData &state)
{
    // This function does all the one-time initialization
    constexpr std::string_view routineName = "EIRPlantLoopHeatPump : oneTimeInit"; // + __FUNCTION__;

    if (this->oneTimeInitFlag) {
        bool errFlag = false;

        // setup output variables
        SetupOutputVariable(state,
                            "Heat Pump Load Side Heat Transfer Rate",
                            OutputProcessor::Unit::W,
                            this->loadSideHeatTransfer,
                            OutputProcessor::SOVTimeStepType::System,
                            OutputProcessor::SOVStoreType::Average,
                            this->name);
        SetupOutputVariable(state,
                            "Heat Pump Load Side Heat Transfer Energy",
                            OutputProcessor::Unit::J,
                            this->loadSideEnergy,
                            OutputProcessor::SOVTimeStepType::System,
                            OutputProcessor::SOVStoreType::Summed,
                            this->name,
                            {},
                            "ENERGYTRANSFER",
                            {},
                            {},
                            "Plant");
        SetupOutputVariable(state,
                            "Heat Pump Source Side Heat Transfer Rate",
                            OutputProcessor::Unit::W,
                            this->sourceSideHeatTransfer,
                            OutputProcessor::SOVTimeStepType::System,
                            OutputProcessor::SOVStoreType::Average,
                            this->name);
        SetupOutputVariable(state,
                            "Heat Pump Source Side Heat Transfer Energy",
                            OutputProcessor::Unit::J,
                            this->sourceSideEnergy,
                            OutputProcessor::SOVTimeStepType::System,
                            OutputProcessor::SOVStoreType::Summed,
                            this->name);
        SetupOutputVariable(state,
                            "Heat Pump Load Side Inlet Temperature",
                            OutputProcessor::Unit::C,
                            this->loadSideInletTemp,
                            OutputProcessor::SOVTimeStepType::System,
                            OutputProcessor::SOVStoreType::Average,
                            this->name);
        SetupOutputVariable(state,
                            "Heat Pump Load Side Outlet Temperature",
                            OutputProcessor::Unit::C,
                            this->loadSideOutletTemp,
                            OutputProcessor::SOVTimeStepType::System,
                            OutputProcessor::SOVStoreType::Average,
                            this->name);
        SetupOutputVariable(state,
                            "Heat Pump Source Side Inlet Temperature",
                            OutputProcessor::Unit::C,
                            this->sourceSideInletTemp,
                            OutputProcessor::SOVTimeStepType::System,
                            OutputProcessor::SOVStoreType::Average,
                            this->name);
        SetupOutputVariable(state,
                            "Heat Pump Source Side Outlet Temperature",
                            OutputProcessor::Unit::C,
                            this->sourceSideOutletTemp,
                            OutputProcessor::SOVTimeStepType::System,
                            OutputProcessor::SOVStoreType::Average,
                            this->name);
        SetupOutputVariable(state,
                            "Heat Pump Electricity Rate",
                            OutputProcessor::Unit::W,
                            this->powerUsage,
                            OutputProcessor::SOVTimeStepType::System,
                            OutputProcessor::SOVStoreType::Average,
                            this->name);
        if (this->EIRHPType == DataPlant::PlantEquipmentType::HeatPumpEIRCooling) { // energy from HeatPump:PlantLoop:EIR:Cooling object
            SetupOutputVariable(state,
                                "Heat Pump Electricity Energy",
                                OutputProcessor::Unit::J,
                                this->powerEnergy,
                                OutputProcessor::SOVTimeStepType::System,
                                OutputProcessor::SOVStoreType::Summed,
                                this->name,
                                {},
                                "Electricity",
                                "Cooling",
                                "Heat Pump",
                                "Plant");
        } else if (this->EIRHPType == DataPlant::PlantEquipmentType::HeatPumpEIRHeating) { // energy from HeatPump:PlantLoop:EIR:Heating object
            SetupOutputVariable(state,
                                "Heat Pump Electricity Energy",
                                OutputProcessor::Unit::J,
                                this->powerEnergy,
                                OutputProcessor::SOVTimeStepType::System,
                                OutputProcessor::SOVStoreType::Summed,
                                this->name,
                                {},
                                "Electricity",
                                "Heating",
                                "Heat Pump",
                                "Plant");
        }
        SetupOutputVariable(state,
                            "Heat Pump Load Side Mass Flow Rate",
                            OutputProcessor::Unit::kg_s,
                            this->loadSideMassFlowRate,
                            OutputProcessor::SOVTimeStepType::System,
                            OutputProcessor::SOVStoreType::Average,
                            this->name);
        SetupOutputVariable(state,
                            "Heat Pump Source Side Mass Flow Rate",
                            OutputProcessor::Unit::kg_s,
                            this->sourceSideMassFlowRate,
                            OutputProcessor::SOVTimeStepType::System,
                            OutputProcessor::SOVStoreType::Average,
                            this->name);

        // find this component on the plant
        bool thisErrFlag = false;
        PlantUtilities::ScanPlantLoopsForObject(
            state, this->name, this->EIRHPType, this->loadSidePlantLoc, thisErrFlag, _, _, _, this->loadSideNodes.inlet, _);

        if (thisErrFlag) {
            ShowSevereError(state,
                            format("{}: Plant topology problem for {} name = \"{}\"",
                                   routineName,
                                   DataPlant::PlantEquipTypeNames[static_cast<int>(this->EIRHPType)],
                                   this->name));
            ShowContinueError(state, "Could not locate component's load side connections on a plant loop");
            errFlag = true;
        } else if (this->loadSidePlantLoc.loopSideNum != DataPlant::LoopSideLocation::Supply) { // only check if !thisErrFlag
            ShowSevereError(state,
                            format("{}: Invalid connections for {} name = \"{}\"",
                                   routineName,
                                   DataPlant::PlantEquipTypeNames[static_cast<int>(this->EIRHPType)],
                                   this->name));
            ShowContinueError(state, "The load side connections are not on the Supply Side of a plant loop");
            errFlag = true;
        }

        thisErrFlag = false;
        if (this->waterSource) {
            PlantUtilities::ScanPlantLoopsForObject(
                state, this->name, this->EIRHPType, this->sourceSidePlantLoc, thisErrFlag, _, _, _, this->sourceSideNodes.inlet, _);

            if (thisErrFlag) {
                ShowSevereError(state,
                                format("{}: Plant topology problem for {} name = \"{}\"",
                                       routineName,
                                       DataPlant::PlantEquipTypeNames[static_cast<int>(this->EIRHPType)],
                                       this->name));
                ShowContinueError(state, "Could not locate component's source side connections on a plant loop");
                errFlag = true;
            } else if (this->sourceSidePlantLoc.loopSideNum != DataPlant::LoopSideLocation::Demand) { // only check if !thisErrFlag
                ShowSevereError(state,
                                format("{}: Invalid connections for {} name = \"{}\"",
                                       routineName,
                                       DataPlant::PlantEquipTypeNames[static_cast<int>(this->EIRHPType)],
                                       this->name));
                ShowContinueError(state, "The source side connections are not on the Demand Side of a plant loop");
                errFlag = true;
            }

            // make sure it is not the same loop on both sides.
            if (this->loadSidePlantLoc.loopNum == this->sourceSidePlantLoc.loopNum) { // user is being too tricky, don't allow
                ShowSevereError(state,
                                format("{}: Invalid connections for {} name = \"{}\"",
                                       routineName,
                                       DataPlant::PlantEquipTypeNames[static_cast<int>(this->EIRHPType)],
                                       this->name));
                ShowContinueError(state, "The load and source sides need to be on different loops.");
                errFlag = true;
            } else {

                PlantUtilities::InterConnectTwoPlantLoopSides(state, this->loadSidePlantLoc, this->sourceSidePlantLoc, this->EIRHPType, true);
            }
        } else if (this->airSource) {
            // nothing to do here ?
        }

        if (errFlag) {
            ShowFatalError(state, format("{}: Program terminated due to previous condition(s).", routineName));
        }
        this->oneTimeInitFlag = false;
    }
}

// From here on, the Fuel Fired Heat Pump module EIRFuelFiredHeatPump
// Enum string definitions
static constexpr std::array<std::string_view, static_cast<int>(EIRFuelFiredHeatPump::OATempCurveVar::Num)> OATempCurveVarNamesUC = {"DRYBULB",
                                                                                                                                    "WETBULB"};
static constexpr std::array<std::string_view, static_cast<int>(EIRFuelFiredHeatPump::WaterTempCurveVar::Num)> WaterTempCurveVarNamesUC = {
    "ENTERINGCONDENSER", "LEAVINGCONDENSER", "ENTERINGEVAPORATOR", "LEAVINGEVAPORATOR"};
static constexpr std::array<std::string_view, static_cast<int>(EIRFuelFiredHeatPump::DefrostType::Num)> DefrostTypeNamesUC = {"TIMED", "ONDEMAND"};

void EIRFuelFiredHeatPump::doPhysics(EnergyPlusData &state, Real64 currentLoad)
{
    Real64 const reportingInterval = state.dataHVACGlobal->TimeStepSysSec;

    // ideally the plant is going to ensure that we don't have a runflag=true when the load is invalid, but
    // I'm not sure we can count on that so we will do one check here to make sure we don't calculate things badly
    if ((this->EIRHPType == DataPlant::PlantEquipmentType::HeatPumpFuelFiredCooling && currentLoad >= 0.0) ||
        (this->EIRHPType == DataPlant::PlantEquipmentType::HeatPumpFuelFiredHeating && currentLoad <= 0.0)) {
        this->resetReportingVariables();
        return;
    }

    // get setpoint on the load side outlet
    // Real64 loadSideOutletSetpointTemp = this->getLoadSideOutletSetPointTemp(state);

    // Use a logic similar to that for a boilder: If the specified load is 0.0 or the boiler should not run
    // then we leave this subroutine. Before leaving
    // if the component control is SERIESACTIVE we set the component flow to inlet flow so that flow resolver
    // will not shut down the branch
    auto &thisInletNode = state.dataLoopNodes->Node(this->loadSideNodes.inlet);
    auto &thisOutletNode = state.dataLoopNodes->Node(this->loadSideNodes.outlet);
    auto &sim_component = DataPlant::CompData::getPlantComponent(state, this->loadSidePlantLoc);
    bool RunFlag = true;
    if ((this->EIRHPType == DataPlant::PlantEquipmentType::HeatPumpFuelFiredHeating && currentLoad <= 0.0) || !RunFlag) {
        if (sim_component.FlowCtrl == DataBranchAirLoopPlant::ControlType::SeriesActive) this->loadSideMassFlowRate = thisInletNode.MassFlowRate;
        this->resetReportingVariables();
        return;
    }

    DataPlant::PlantLoopData &thisLoadPlantLoop = state.dataPlnt->PlantLoop(this->loadSidePlantLoc.loopNum);
    Real64 CpLoad = FluidProperties::GetSpecificHeatGlycol(
        state, thisLoadPlantLoop.FluidName, thisInletNode.Temp, thisLoadPlantLoop.FluidIndex, "PLFFHPEIR::simulate()");

    // Set the current load equal to the FFHP load
    Real64 FFHPloadSideLoad = currentLoad; // this->loadSidePlantLoad = MyLoad;

    if (this->EIRHPType == DataPlant::PlantEquipmentType::HeatPumpFuelFiredHeating) {

        // Initialize the delta temperature to zero
        Real64 FFHPDeltaTemp = 0.0; // C - FFHP inlet to outlet temperature difference, set in all necessary code paths so no initialization required

        if (thisLoadPlantLoop.LoopSide(this->loadSidePlantLoc.loopSideNum).FlowLock == DataPlant::FlowLock::Unlocked) {
            // Either set the flow to the Constant value or calculate the flow for the variable volume
            if ((this->flowMode == DataPlant::FlowMode::Constant) || (this->flowMode == DataPlant::FlowMode::NotModulated)) {
                // Then find the flow rate and outlet temp
                this->loadSideMassFlowRate = this->loadSideDesignMassFlowRate;
                PlantUtilities::SetComponentFlowRate(
                    state, this->loadSideMassFlowRate, this->loadSideNodes.inlet, this->loadSideNodes.outlet, this->loadSidePlantLoc);

                if ((this->loadSideMassFlowRate != 0.0) &&
                    ((this->EIRHPType == DataPlant::PlantEquipmentType::HeatPumpFuelFiredHeating && currentLoad > 0.0))) {
                    FFHPDeltaTemp = currentLoad / (this->loadSideMassFlowRate * CpLoad);
                } else {
                    FFHPDeltaTemp = 0.0;
                }
                this->loadSideOutletTemp = FFHPDeltaTemp + thisInletNode.Temp;

            } else if (this->flowMode == DataPlant::FlowMode::LeavingSetpointModulated) {
                // Calculate the Delta Temp from the inlet temp to the FFHP outlet setpoint
                // Then find the flow rate and outlet temp

                if (thisLoadPlantLoop.LoopDemandCalcScheme == DataPlant::LoopDemandCalcScheme::SingleSetPoint) {
                    FFHPDeltaTemp = thisOutletNode.TempSetPoint - thisInletNode.Temp;
                } else { // DataPlant::LoopDemandCalcScheme::DualSetPointDeadBand
                    FFHPDeltaTemp = thisOutletNode.TempSetPointLo - thisInletNode.Temp;
                }

                this->loadSideOutletTemp = FFHPDeltaTemp + thisInletNode.Temp;

                if ((FFHPDeltaTemp > 0.0) && ((this->EIRHPType == DataPlant::PlantEquipmentType::HeatPumpFuelFiredHeating && currentLoad > 0.0))) {
                    this->loadSideMassFlowRate = currentLoad / (CpLoad * FFHPDeltaTemp);
                    this->loadSideMassFlowRate = min(this->loadSideDesignMassFlowRate, this->loadSideMassFlowRate);
                } else {
                    this->loadSideMassFlowRate = 0.0;
                }
                PlantUtilities::SetComponentFlowRate(
                    state, this->loadSideMassFlowRate, this->loadSideNodes.inlet, this->loadSideNodes.outlet, this->loadSidePlantLoc);

            }    // End of Constant/Variable Flow If Block
        } else { // If FlowLock is True
            // Set the boiler flow rate from inlet node and then check performance
            this->loadSideMassFlowRate = thisInletNode.MassFlowRate;

            if ((this->loadSideMassFlowRate > 0.0) &&
                ((this->EIRHPType == DataPlant::PlantEquipmentType::HeatPumpFuelFiredHeating && currentLoad > 0.0))) { // this FFHP has a heat load
                // FFHPloadSideLoad = currentLoad;
                // if (FFHPloadSideLoad > this->referenceCapacity * this->maxPLR) FFHPloadSideLoad = this->referenceCapacity * this->maxPLR;
                // if (FFHPloadSideLoad < this->referenceCapacity * this->minPLR) FFHPloadSideLoad = this->referenceCapacity * this->minPLR;
                FFHPloadSideLoad = std::clamp(FFHPloadSideLoad, this->referenceCapacity * this->minPLR, this->referenceCapacity * this->maxPLR);
                this->loadSideOutletTemp = thisInletNode.Temp + FFHPloadSideLoad / (this->loadSideMassFlowRate * CpLoad);
            } else {
                FFHPloadSideLoad = 0.0;
                this->loadSideOutletTemp = thisInletNode.Temp;
            }
        }
    } else if (this->EIRHPType == DataPlant::PlantEquipmentType::HeatPumpFuelFiredCooling) {
        if (thisLoadPlantLoop.LoopSide(this->loadSidePlantLoc.loopSideNum).FlowLock == DataPlant::FlowLock::Unlocked) {
            // this->PossibleSubcooling =
            //    !(state.dataPlnt->PlantLoop(PlantLoopNum).LoopSide(LoopSideNum).Branch(BranchNum).Comp(CompNum).CurOpSchemeType ==
            //      DataPlant::OpScheme::CompSetPtBased);
            Real64 evapDeltaTemp = 0.0; // Evaporator temperature difference [C]

            // Either set the flow to the Constant value or calculate the flow for the variable volume case
            if ((this->flowMode == DataPlant::FlowMode::Constant) || (this->flowMode == DataPlant::FlowMode::NotModulated)) {
                // Set the evaporator mass flow rate to design
                // Start by assuming max (design) flow
                this->loadSideMassFlowRate = this->loadSideDesignMassFlowRate;
                // Use PlantUtilities::SetComponentFlowRate to decide actual flow
                PlantUtilities::SetComponentFlowRate(
                    state, this->loadSideMassFlowRate, this->loadSideNodes.inlet, this->loadSideNodes.outlet, this->loadSidePlantLoc);
                if (this->loadSideMassFlowRate != 0.0) {
                    evapDeltaTemp = std::abs(currentLoad) / (this->loadSideMassFlowRate * CpLoad); // MyLoad = net evaporator capacity, QEvaporator
                } else {
                    evapDeltaTemp = 0.0;
                }
                this->loadSideOutletTemp = thisInletNode.Temp - evapDeltaTemp;
            } else if (this->flowMode == DataPlant::FlowMode::LeavingSetpointModulated) {
                switch (thisLoadPlantLoop.LoopDemandCalcScheme) {
                case DataPlant::LoopDemandCalcScheme::SingleSetPoint: {
                    // Calculate the Delta Temp from the inlet temp to the chiller outlet setpoint
                    evapDeltaTemp = thisInletNode.Temp - thisOutletNode.TempSetPoint;
                } break;
                case DataPlant::LoopDemandCalcScheme::DualSetPointDeadBand: {
                    evapDeltaTemp = thisInletNode.Temp - thisOutletNode.TempSetPointHi;
                } break;
                default: {
                    assert(false);
                } break;
                }

                if (evapDeltaTemp != 0) {
                    this->loadSideMassFlowRate = max(0.0, (std::abs(currentLoad) / (CpLoad * evapDeltaTemp)));
                    // Check to see if the Maximum is exceeded, if so set to maximum
                    this->loadSideMassFlowRate = min(this->loadSideDesignMassFlowRate, this->loadSideMassFlowRate);
                    // Use PlantUtilities::SetComponentFlowRate to decide actual flow
                    PlantUtilities::SetComponentFlowRate(
                        state, this->loadSideMassFlowRate, this->loadSideNodes.inlet, this->loadSideNodes.outlet, this->loadSidePlantLoc);
                    // Should we recalculate this with the corrected setpoint?
                    switch (thisLoadPlantLoop.LoopDemandCalcScheme) {
                    case DataPlant::LoopDemandCalcScheme::SingleSetPoint: {
                        this->loadSideOutletTemp = thisOutletNode.TempSetPoint;
                    } break;
                    case DataPlant::LoopDemandCalcScheme::DualSetPointDeadBand: {
                        this->loadSideOutletTemp = thisOutletNode.TempSetPointHi;
                    } break;
                    default:
                        break;
                    }
                } else {
                    // Try to request zero flow
                    this->loadSideMassFlowRate = 0.0;
                    // Use PlantUtilities::SetComponentFlowRate to decide actual flow
                    PlantUtilities::SetComponentFlowRate(
                        state, this->loadSideMassFlowRate, this->loadSideNodes.inlet, this->loadSideNodes.outlet, this->loadSidePlantLoc);
                    // No deltaT since component is not running
                    this->loadSideOutletTemp = thisInletNode.Temp;
                    // this->QEvaporator = 0.0;
                    // PartLoadRat = 0.0;
                    // this->ChillerPartLoadRatio = 0.0;

                    // if (this->DeltaTErrCount < 1 && !state.dataGlobal->WarmupFlag) {
                    if (!state.dataGlobal->WarmupFlag) {
                        // ++this->DeltaTErrCount;
                        ShowWarningError(state, "FFHP evaporator DeltaTemp = 0 in mass flow calculation (Tevapin = Tevapout setpoint temp).");
                        ShowContinueErrorTimeStamp(state, "");
                        // } else if (!state.dataGlobal->WarmupFlag) {
                        // ++this->ChillerCapFTError;
                        ShowWarningError( // RecurringWarningErrorAtEnd(
                            state,
                            format("{} \"{}\": FFHP evaporator DeltaTemp = 0 in mass flow calculation warning continues...",
                                   DataPlant::PlantEquipTypeNames[static_cast<int>(this->EIRHPType)],
                                   this->name));
                        // this->DeltaTErrCountIndex,
                        // evapDeltaTemp,
                        // evapDeltaTemp);
                    }
                }
            }
        } else { // If FlowLock is True
            this->loadSideMassFlowRate = thisInletNode.MassFlowRate;
            PlantUtilities::SetComponentFlowRate(
                state, this->loadSideMassFlowRate, this->loadSideNodes.inlet, this->loadSideNodes.outlet, this->loadSidePlantLoc);
            //       Some other component set the flow to 0. No reason to continue with calculations.
            if (this->loadSideMassFlowRate == 0.0) {
                FFHPloadSideLoad = 0.0;
                // return;
            }
        } // This is the end of the FlowLock Block
    }

    // Determine which air variable to use for GAHP:
    // Source (air) side variable to use
    // auto &thisloadsideinletnode = state.dataLoopNodes->Node(this->loadSideNodes.inlet);
    Real64 oaTempforCurve = thisInletNode.Temp; // state.dataLoopNodes->Node(this->loadSideNodes.inlet).Temp;
    if (this->oaTempCurveInputVar == OATempCurveVar::WetBulb) {
        oaTempforCurve =
            Psychrometrics::PsyTwbFnTdbWPb(state, thisInletNode.Temp, thisInletNode.HumRat, thisInletNode.Press, "PLFFHPEIR::doPhysics()");
    }

    // Load (water) side temperature variable
    Real64 waterTempforCurve = this->loadSideInletTemp;
    if (this->waterTempCurveInputVar == WaterTempCurveVar::LeavingCondenser || this->waterTempCurveInputVar == WaterTempCurveVar::LeavingEvaporator) {
        waterTempforCurve = this->loadSideOutletTemp;
    }

    // evaluate capacity modifier curve and determine load side heat transfer
    Real64 capacityModifierFuncTemp =
        // CurveManager::CurveValue(state, this->capFuncTempCurveIndex, loadSideOutletSetpointTemp, this->sourceSideInletTemp);
        // CurveManager::CurveValue(state, this->capFuncTempCurveIndex, loadSideOutletSetpointTemp, oaTempforCurve);
        Curve::CurveValue(state, this->capFuncTempCurveIndex, waterTempforCurve, oaTempforCurve);

    if (capacityModifierFuncTemp < 0.0) {
        if (this->capModFTErrorIndex == 0) {
            ShowSevereMessage(state, format("{} \"{}\":", DataPlant::PlantEquipTypeNames[static_cast<int>(this->EIRHPType)], this->name));
            ShowContinueError(state,
                              format(" Capacity Modifier curve (function of Temperatures) output is negative ({:.3T}).", capacityModifierFuncTemp));
            ShowContinueError(state,
                              format(" Negative value occurs using a water temperature of {:.2T}C and an outdoor air temperature of {:.2T}C.",
                                     waterTempforCurve,
                                     oaTempforCurve));
            ShowContinueErrorTimeStamp(state, " Resetting curve output to zero and continuing simulation.");
        }
        ShowRecurringWarningErrorAtEnd(state,
                                       format("{} \"{}\": Capacity Modifier curve (function of Temperatures) output is negative warning continues...",
                                              DataPlant::PlantEquipTypeNames[static_cast<int>(this->EIRHPType)],
                                              this->name),
                                       this->capModFTErrorIndex,
                                       capacityModifierFuncTemp,
                                       capacityModifierFuncTemp);
        capacityModifierFuncTemp = 0.0;
    }

    Real64 availableCapacity = this->referenceCapacity * capacityModifierFuncTemp;
    Real64 partLoadRatio = 0.0;
    if (availableCapacity > 0) {
        partLoadRatio = std::clamp(
            std::abs(FFHPloadSideLoad) / availableCapacity, 0.0, 1.0); // max(0.0, min(std::abs(FFHPloadSideLoad) / availableCapacity, 1.0));
    }

    // evaluate the actual current operating load side heat transfer rate

    // this->loadSideHeatTransfer = availableCapacity * partLoadRatio;
    this->loadSideHeatTransfer = availableCapacity * partLoadRatio; // (partLoadRatio >= this->minPLR ? partLoadRatio : 0.0);
    this->loadSideEnergy = this->loadSideHeatTransfer * reportingInterval;

    // calculate load side outlet conditions
    Real64 const loadMCp = this->loadSideMassFlowRate * CpLoad;
    this->loadSideOutletTemp = this->calcLoadOutletTemp(this->loadSideInletTemp, this->loadSideHeatTransfer / loadMCp);

    // calculate power usage from EIR curves
    Real64 eirModifierFuncTemp = Curve::CurveValue(state,
                                                   this->powerRatioFuncTempCurveIndex,
                                                   waterTempforCurve,
                                                   oaTempforCurve); // CurveManager::CurveValue(state, this->powerRatioFuncTempCurveIndex,
                                                                    // this->loadSideOutletTemp, this->sourceSideInletTemp);

    if (eirModifierFuncTemp < 0.0) {
        if (this->eirModFTErrorIndex == 0) {
            ShowSevereMessage(state, format("{} \"{}\":", DataPlant::PlantEquipTypeNames[static_cast<int>(this->EIRHPType)], this->name));
            ShowContinueError(state, format(" EIR Modifier curve (function of Temperatures) output is negative ({:.3T}).", eirModifierFuncTemp));
            ShowContinueError(state,
                              format(" Negative value occurs using a water temperature of {:.2T}C and an outdoor air temperature of {:.2T}C.",
                                     waterTempforCurve,
                                     oaTempforCurve));
            ShowContinueErrorTimeStamp(state, " Resetting curve output to zero and continuing simulation.");
        }
        ShowRecurringWarningErrorAtEnd(state,
                                       format("{} \"{}\": EIR Modifier curve (function of Temperatures) output is negative warning continues...",
                                              DataPlant::PlantEquipTypeNames[static_cast<int>(this->EIRHPType)],
                                              this->name),
                                       this->eirModFTErrorIndex,
                                       eirModifierFuncTemp,
                                       eirModifierFuncTemp);
        eirModifierFuncTemp = 0.0;
    }

    Real64 miniPLR_mod = this->minPLR;
    Real64 PLFf = max(miniPLR_mod, partLoadRatio);

    Real64 eirModifierFuncPLR = Curve::CurveValue(state, this->powerRatioFuncPLRCurveIndex, PLFf);
    // this->powerUsage = (this->loadSideHeatTransfer / this->referenceCOP) * eirModifierFuncPLR * eirModifierFuncTemp;
    // this->powerEnergy = this->powerUsage * reportingInterval;

    if (eirModifierFuncPLR < 0.0) {
        if (this->eirModFPLRErrorIndex == 0) {
            ShowSevereMessage(state, format("{} \"{}\":", DataPlant::PlantEquipTypeNames[static_cast<int>(this->EIRHPType)], this->name));
            ShowContinueError(state, format(" EIR Modifier curve (function of PLR) output is negative ({:.3T}).", eirModifierFuncPLR));
            ShowContinueError(state, format(" Negative value occurs using a Part Load Ratio of {:.2T}", PLFf));
            ShowContinueErrorTimeStamp(state, " Resetting curve output to zero and continuing simulation.");
        }
        ShowRecurringWarningErrorAtEnd(state,
                                       format("{} \"{}\": EIR Modifier curve (function of PLR) output is negative warning continues...",
                                              DataPlant::PlantEquipTypeNames[static_cast<int>(this->EIRHPType)],
                                              this->name),
                                       this->eirModFPLRErrorIndex,
                                       eirModifierFuncPLR,
                                       eirModifierFuncPLR);
        eirModifierFuncPLR = 0.0;
    }

    constexpr Real64 minDefrostT = Fahrenheit2Celsius(16.0); // (16.0 - 32.0) * 5.0 / 9.0; // 16F
    constexpr Real64 maxDefrostT = Fahrenheit2Celsius(38.0); // (38.0 - 32.0) * 5.0 / 9.0; // 38F

    Real64 oaTemp2 = std::clamp(oaTempforCurve, minDefrostT, maxDefrostT); // max(minDefrostT, min(maxDefrostT, oaTempforCurve));
    Real64 eirDefrost = 1.0;

    if ((state.dataEnvrn->OutDryBulbTemp <= this->defrostMaxOADBT) && this->defrostType == DefrostType::OnDemand) {
        if (this->defrostEIRCurveIndex > 0) {
            eirDefrost = Curve::CurveValue(state, this->defrostEIRCurveIndex, oaTemp2);
        }

        if (eirDefrost < 1.0) {
            if (this->eirDefrostFTErrorIndex == 0) {
                ShowSevereMessage(state, format("{} \"{}\":", DataPlant::PlantEquipTypeNames[static_cast<int>(this->EIRHPType)], this->name));
                ShowContinueError(state,
                                  format(" EIR defrost Modifier curve (function of Temperature) output is less than 1.0 ({:.3T}).", eirDefrost));
                ShowContinueError(state, format(" Negative value occurs using an outdoor air temperature of {:.2T}", oaTemp2));
                ShowContinueErrorTimeStamp(state, " Resetting curve output to 1.0 and continuing simulation.");
            }
            ShowRecurringWarningErrorAtEnd(state,
                                           format("{} \"{}\": EIR Modifier curve (function of PLR) output out of range warning continues...",
                                                  DataPlant::PlantEquipTypeNames[static_cast<int>(this->EIRHPType)],
                                                  this->name),
                                           this->eirDefrostFTErrorIndex,
                                           eirDefrost,
                                           eirDefrost);
            eirDefrost = 1.0;
        }
    }

    // Cycling Ratio
    constexpr Real64 CR_min = 0.0;
    constexpr Real64 CR_max = 1.0;
    Real64 CR = std::clamp(max(this->minPLR, partLoadRatio) / miniPLR_mod,
                           CR_min,
                           CR_max); // min(max(0.0, max(this->minPLR, partLoadRatio) / miniPLR_mod), 1.0); // partLoadRatio / this->minPLR;

    constexpr Real64 CRF_Slope = 0.4167;
    constexpr Real64 CRF_Intercept = 0.5833;
    Real64 CRF = CRF_Slope * CR + CRF_Intercept; // Use the the fixed eqn in the paper as the default curve (or maybe choose constant 1 as default)
    if (this->cycRatioCurveIndex > 0) {
        CRF = Curve::CurveValue(state, this->cycRatioCurveIndex, CR);
    }
    if (CRF <= Constant::rTinyValue) CRF = CRF_Intercept; // What could a proper default for too tiny CRF?

    // aux elec
    Real64 eirAuxElecFuncTemp = 0.0;
    if (this->auxElecEIRFoTempCurveIndex > 0) {
        eirAuxElecFuncTemp = Curve::CurveValue(state, this->auxElecEIRFoTempCurveIndex, waterTempforCurve, oaTempforCurve);
    }

    if (eirAuxElecFuncTemp < 0.0) {
        if (this->eirAuxElecFTErrorIndex == 0) {
            ShowSevereMessage(state, format("{} \"{}\":", DataPlant::PlantEquipTypeNames[static_cast<int>(this->EIRHPType)], this->name));
            ShowContinueError(state,
                              format(" Auxillary EIR Modifier curve (function of Temperatures) output is negative ({:.3T}).", eirAuxElecFuncTemp));
            ShowContinueError(state,
                              format(" Negative value occurs using a water temperature of {:.2T}C and an outdoor air temperature of {:.2T}C.",
                                     waterTempforCurve,
                                     oaTempforCurve));
            ShowContinueErrorTimeStamp(state, " Resetting curve output to zero and continuing simulation.");
        }
        ShowRecurringWarningErrorAtEnd(
            state,
            format("{} \"{}\": Auxillary EIR Modifier curve (function of Temperatures) output is negative warning continues...",
                   DataPlant::PlantEquipTypeNames[static_cast<int>(this->EIRHPType)],
                   this->name),
            this->eirAuxElecFTErrorIndex,
            eirAuxElecFuncTemp,
            eirAuxElecFuncTemp);
        eirAuxElecFuncTemp = 0.0;
    }

    Real64 eirAuxElecFuncPLR = 0.0;
    if (this->auxElecEIRFoPLRCurveIndex > 0) {
        eirAuxElecFuncPLR = Curve::CurveValue(state, this->auxElecEIRFoPLRCurveIndex, partLoadRatio);
    }

    if (eirAuxElecFuncPLR < 0.0) {
        if (this->eirAuxElecFPLRErrorIndex == 0) {
            ShowSevereMessage(state, format("{} \"{}\":", DataPlant::PlantEquipTypeNames[static_cast<int>(this->EIRHPType)], this->name));
            ShowContinueError(state,
                              format(" Auxillary EIR Modifier curve (function of Temperatures) output is negative ({:.3T}).", eirAuxElecFuncPLR));
            ShowContinueError(state, format(" Negative value occurs using a Part Load Ratio of {:.2T}.", partLoadRatio));
            ShowContinueErrorTimeStamp(state, " Resetting curve output to zero and continuing simulation.");
        }
        ShowRecurringWarningErrorAtEnd(state,
                                       format("{} \"{}\": Auxillary EIR Modifier curve (function of PLR) output is negative warning continues...",
                                              DataPlant::PlantEquipTypeNames[static_cast<int>(this->EIRHPType)],
                                              this->name),
                                       this->eirAuxElecFPLRErrorIndex,
                                       eirAuxElecFuncPLR,
                                       eirAuxElecFuncPLR);
        eirAuxElecFuncPLR = 0.0;
    }

    if (partLoadRatio < this->minPLR) {
        this->fuelRate = 0.0;
        this->powerUsage = 0.0;
    } else {
        this->fuelRate = this->loadSideHeatTransfer / (this->referenceCOP * CRF) * eirModifierFuncPLR * eirModifierFuncTemp * eirDefrost;

        this->powerUsage = this->nominalAuxElecPower * eirAuxElecFuncTemp * eirAuxElecFuncPLR;
        if (this->defrostType == DefrostType::Timed) {
            this->powerUsage += this->defrostResistiveHeaterCap * this->defrostOpTimeFrac * reportingInterval;
        }
    }
    this->powerUsage += this->standbyElecPower;

    this->fuelEnergy = this->fuelRate * reportingInterval;
    this->powerEnergy = this->powerEnergy * reportingInterval;

    // energy balance on heat pump
    // this->sourceSideHeatTransfer = this->calcQsource(this->loadSideHeatTransfer, this->powerUsage);
    this->sourceSideHeatTransfer = this->calcQsource(this->loadSideHeatTransfer, this->fuelRate + this->powerUsage - this->standbyElecPower);
    this->sourceSideEnergy = this->sourceSideHeatTransfer * reportingInterval;

    // calculate source side outlet conditions
    Real64 CpSrc = 0.0;
    if (this->waterSource) {
        CpSrc = FluidProperties::GetSpecificHeatGlycol(
            state, thisLoadPlantLoop.FluidName, thisInletNode.Temp, thisLoadPlantLoop.FluidIndex, "PLFFHPEIR::simulate()");
    } else if (this->airSource) {
        CpSrc = Psychrometrics::PsyCpAirFnW(state.dataEnvrn->OutHumRat);
    }
    // Real64 const sourceMCp = this->sourceSideMassFlowRate * CpSrc;
    Real64 const sourceMCp = (this->sourceSideMassFlowRate < 1e-6 ? 1.0 : this->sourceSideMassFlowRate) * CpSrc;
    this->sourceSideOutletTemp = this->calcSourceOutletTemp(this->sourceSideInletTemp, this->sourceSideHeatTransfer / sourceMCp);
}

void EIRFuelFiredHeatPump::sizeSrcSideASHP(EnergyPlusData &state)
{
    // size the source-side for the air-source HP
    bool errorsFound = false;

    // these variables will be used throughout this function as a temporary value of that physical state
    Real64 tmpCapacity = this->referenceCapacity;
    Real64 tmpLoadVolFlow = this->loadSideDesignVolFlowRate;
    Real64 tmpSourceVolFlow = 0.0;

    // will leave like this for now
    // need to update these to better values later
    Real64 sourceSideInitTemp = 20.0;
    Real64 sourceSideHumRat = 0.0;
    if (this->EIRHPType == DataPlant::PlantEquipmentType::HeatPumpEIRHeating) {
        // same here; update later
        sourceSideInitTemp = 20.0;
    }

    Real64 const rhoSrc = Psychrometrics::PsyRhoAirFnPbTdbW(state, state.dataEnvrn->StdBaroPress, sourceSideInitTemp, sourceSideHumRat);
    Real64 const CpSrc = Psychrometrics::PsyCpAirFnW(sourceSideHumRat);

    // set the source-side flow rate
    if (this->sourceSideDesignVolFlowRateWasAutoSized) {
        // load-side capacity should already be set, so unless the flow rate is specified, we can set
        // an assumed reasonable flow rate since this doesn't affect downstream components
        Real64 DeltaT_src = 10.0;
        // to get the source flow, we first must calculate the required heat impact on the source side
        // First the definition of COP: COP = Qload/Power, therefore Power = Qload/COP
        // Then the energy balance:     Qsrc = Qload + Power
        // Substituting for Power:      Qsrc = Qload + Qload/COP, therefore Qsrc = Qload (1 + 1/COP)
        Real64 const designSourceSideHeatTransfer = tmpCapacity * (1.0 + 1.0 / this->referenceCOP);
        // To get the design source flow rate, just apply the sensible heat rate equation:
        //                              Qsrc = rho_src * Vdot_src * Cp_src * DeltaT_src
        //                              Vdot_src = Q_src / (rho_src * Cp_src * DeltaT_src)
        tmpSourceVolFlow = designSourceSideHeatTransfer / (rhoSrc * CpSrc * DeltaT_src);
    } else if (!this->sourceSideDesignVolFlowRateWasAutoSized && this->sourceSideDesignVolFlowRate > 0.0) {
        // given the value by the user
        // set it directly
        tmpSourceVolFlow = this->sourceSideDesignVolFlowRate;
    } else if (!this->sourceSideDesignVolFlowRateWasAutoSized && this->sourceSideDesignVolFlowRate == 0.0) { // LCOV_EXCL_LINE
        // user gave a flow rate of 0
        // protected by the input processor to be >0.0
        // fatal out just in case
        errorsFound = true; // LCOV_EXCL_LINE
        ShowSevereError(state,
                        format("Invalid condenser flow rate for EIR PLHP (name={}; entered value: {}",
                               this->name,
                               this->sourceSideDesignVolFlowRate)); // LCOV_EXCL_LINE
    } else {
        // can't imagine how it would ever get to this point
        // just assume it's the same as the load side if we don't have any sizing information
        tmpSourceVolFlow = tmpLoadVolFlow; // LCOV_EXCL_LINE
    }

    this->sourceSideDesignVolFlowRate = tmpSourceVolFlow;

    if (errorsFound) {
        ShowFatalError(state, "Preceding sizing errors cause program termination"); // LCOV_EXCL_LINE
    }
}

void EIRFuelFiredHeatPump::resetReportingVariables()
{
    this->loadSideHeatTransfer = 0.0;
    this->loadSideEnergy = 0.0;
    this->loadSideOutletTemp = this->loadSideInletTemp;
    this->fuelRate = 0.0;
    this->fuelEnergy = 0.0;
    this->powerUsage = 0.0;
    this->powerEnergy = 0.0;
    this->sourceSideHeatTransfer = 0.0;
    this->sourceSideOutletTemp = this->sourceSideInletTemp;
    this->sourceSideEnergy = 0.0;
}

PlantComponent *EIRFuelFiredHeatPump::factory(EnergyPlusData &state, DataPlant::PlantEquipmentType hp_type, const std::string &hp_name)
{
    if (state.dataEIRFuelFiredHeatPump->getInputsFFHP) {
        EIRFuelFiredHeatPump::processInputForEIRPLHP(state);
        EIRFuelFiredHeatPump::pairUpCompanionCoils(state);
        state.dataEIRFuelFiredHeatPump->getInputsFFHP = false;
    }

    for (auto &plhp : state.dataEIRFuelFiredHeatPump->heatPumps) {
        if (plhp.name == UtilityRoutines::MakeUPPERCase(hp_name) && plhp.EIRHPType == hp_type) {
            return &plhp;
        }
    }

    ShowFatalError(state, format("EIR Fuel-Fired Heat Pump factory: Error getting inputs for PLFFHP named: {}.", hp_name));
    return nullptr; // LCOV_EXCL_LINE
}

void EIRFuelFiredHeatPump::pairUpCompanionCoils(EnergyPlusData &state)
{
    for (auto &thisHP : state.dataEIRFuelFiredHeatPump->heatPumps) {
        if (!thisHP.companionCoilName.empty()) {
            std::string thisCoilName = UtilityRoutines::MakeUPPERCase(thisHP.name);
            DataPlant::PlantEquipmentType thisCoilType = thisHP.EIRHPType;
            std::string targetCompanionName = UtilityRoutines::MakeUPPERCase(thisHP.companionCoilName);
            for (auto &potentialCompanionCoil : state.dataEIRFuelFiredHeatPump->heatPumps) {
                DataPlant::PlantEquipmentType potentialCompanionType = potentialCompanionCoil.EIRHPType;
                std::string potentialCompanionName = UtilityRoutines::MakeUPPERCase(potentialCompanionCoil.name);
                if (potentialCompanionName == thisCoilName) {
                    // skip the current coil
                    continue;
                }
                if (potentialCompanionName == targetCompanionName) {
                    if (thisCoilType == potentialCompanionType) {
                        ShowSevereError(state,
                                        format("Invalid companion specification for EIR Plant Loop Fuel-Fired Heat Pump named \"{}\"", thisCoilName));
                        ShowContinueError(state, "For heating objects, the companion must be a cooling object, and vice-versa");
                        ShowFatalError(state, "Invalid companion object causes program termination");
                    }
                    thisHP.companionHeatPumpCoil = &potentialCompanionCoil;
                    break;
                }
            }
            if (!thisHP.companionHeatPumpCoil) {
                ShowSevereError(state, "Could not find matching companion heat pump coil.");
                ShowContinueError(state, format("Base coil: {}", thisCoilName));
                ShowContinueError(state, format("Looking for companion coil named: {}", targetCompanionName));
                ShowFatalError(state, "Simulation aborts due to previous severe error");
            }
        }
    }
}

void EIRFuelFiredHeatPump::processInputForEIRPLHP(EnergyPlusData &state)
{
    struct ClassType
    {
        DataPlant::PlantEquipmentType thisType;
        std::string nodesType;
        std::function<Real64(Real64, Real64)> calcLoadOutletTemp;
        std::function<Real64(Real64, Real64)> calcQsource;
        std::function<Real64(Real64, Real64)> calcSourceOutletTemp;

        ClassType(DataPlant::PlantEquipmentType _thisType,
                  std::string _nodesType,
                  std::function<Real64(Real64, Real64)> _tLoadOutFunc,
                  std::function<Real64(Real64, Real64)> _qSrcFunc,
                  std::function<Real64(Real64, Real64)> _tSrcOutFunc)
            : thisType(_thisType), nodesType(std::move(_nodesType)), calcLoadOutletTemp(_tLoadOutFunc), calcQsource(_qSrcFunc),
              calcSourceOutletTemp(_tSrcOutFunc)
        {
        }
    };
    std::array<ClassType, 2> classesToInput = {
        ClassType{DataPlant::PlantEquipmentType::HeatPumpFuelFiredCooling,
                  "Chilled Water Nodes",
                  EIRPlantLoopHeatPumps::EIRFuelFiredHeatPump::subtract,
                  EIRPlantLoopHeatPumps::EIRFuelFiredHeatPump::add,
                  EIRPlantLoopHeatPumps::EIRFuelFiredHeatPump::add},
        ClassType{DataPlant::PlantEquipmentType::HeatPumpFuelFiredHeating,
                  "Hot Water Nodes",
                  EIRPlantLoopHeatPumps::EIRFuelFiredHeatPump::add,
                  EIRPlantLoopHeatPumps::EIRFuelFiredHeatPump::subtract,
                  EIRPlantLoopHeatPumps::EIRFuelFiredHeatPump::subtract},
    };

    bool errorsFound = false;
    std::string &cCurrentModuleObject = state.dataIPShortCut->cCurrentModuleObject;
    for (auto &classToInput : classesToInput) {
        cCurrentModuleObject = DataPlant::PlantEquipTypeNames[static_cast<int>(classToInput.thisType)];

        DataLoopNode::ConnectionObjectType objType = static_cast<DataLoopNode::ConnectionObjectType>(
            getEnumerationValue(BranchNodeConnections::ConnectionObjectTypeNamesUC, UtilityRoutines::MakeUPPERCase(cCurrentModuleObject)));

        auto const instances = state.dataInputProcessing->inputProcessor->epJSON.find(cCurrentModuleObject);
        if (instances == state.dataInputProcessing->inputProcessor->epJSON.end()) continue;
        auto &instancesValue = instances.value();
        for (auto instance = instancesValue.begin(); instance != instancesValue.end(); ++instance) {
            auto const &fields = instance.value();
            auto const &thisObjectName = instance.key();
            state.dataInputProcessing->inputProcessor->markObjectAsUsed(cCurrentModuleObject, thisObjectName);

            EIRFuelFiredHeatPump thisPLHP;

            thisPLHP.EIRHPType = classToInput.thisType;
            std::string companionCoilFieldTag = "companion_heating_heat_pump_name";
            std::string refCapFieldTag = "nominal_cooling_capacity";
            if (thisPLHP.EIRHPType == DataPlant::PlantEquipmentType::HeatPumpFuelFiredHeating) {
                companionCoilFieldTag = "companion_cooling_heat_pump_name";
                refCapFieldTag = "nominal_heating_capacity";
            }

            // A1-A3
            thisPLHP.name = UtilityRoutines::MakeUPPERCase(thisObjectName);
            std::string loadSideInletNodeName = UtilityRoutines::MakeUPPERCase(fields.at("water_inlet_node_name").get<std::string>());
            std::string loadSideOutletNodeName = UtilityRoutines::MakeUPPERCase(fields.at("water_outlet_node_name").get<std::string>());
            // Implicit
            // std::string condenserType = "AIRSOURCE"; // UtilityRoutines::MakeUPPERCase(fields.at("condenser_type").get<std::string>());
            thisPLHP.airSource = true;
            thisPLHP.waterSource = false;

            // A4
            std::string sourceSideInletNodeName = UtilityRoutines::MakeUPPERCase(fields.at("air_source_node_name").get<std::string>());
            // UtilityRoutines::MakeUPPERCase(fields.at("source_side_outlet_node_name").get<std::string>());
            std::string sourceSideOutletNodeName = format("{}_SOURCE_SIDE_OUTLET_NODE", thisPLHP.name);

            // A5
            auto compCoilFound = fields.find(companionCoilFieldTag);
            if (compCoilFound != fields.end()) { // optional field
                thisPLHP.companionCoilName = UtilityRoutines::MakeUPPERCase(compCoilFound.value().get<std::string>());
            }

            // A6 Fuel Type
            std::string tempRsrStr = UtilityRoutines::MakeUPPERCase(fields.at("fuel_type").get<std::string>());
            thisPLHP.fuelType = Constant::AssignResourceTypeNum(tempRsrStr);
            // Validate fuel type input
            static constexpr std::string_view RoutineName("processInputForEIRPLHP: ");
            bool FuelTypeError = false;
            UtilityRoutines::ValidateFuelTypeWithAssignResourceTypeNum(tempRsrStr, tempRsrStr, thisPLHP.fuelType, FuelTypeError);
            if (FuelTypeError) {
                ShowSevereError(state, format("{}{}=\"{}\",", RoutineName, cCurrentModuleObject, thisPLHP.name));
                ShowContinueError(state, format("Invalid Fuel Type = {}", tempRsrStr));
                ShowContinueError(state, "Reset the Fuel Type to \"NaturalGas\".");
                thisPLHP.fuelType = Constant::ResourceType::Natural_Gas;
                errorsFound = true;
                FuelTypeError = false;
            }

            // A7 End use category
            thisPLHP.endUseSubcat = UtilityRoutines::MakeUPPERCase(fields.at("end_use_subcategory").get<std::string>());
            if (thisPLHP.endUseSubcat == "") {
                thisPLHP.endUseSubcat = "Heat Pump Fuel Fired"; // or "General"?
            }

            // N1 Nominal heating capacity
            auto &tmpRefCapacity = fields.at(refCapFieldTag);

            if (tmpRefCapacity == "Autosize") {
                thisPLHP.referenceCapacity = DataSizing::AutoSize;
                thisPLHP.referenceCapacityWasAutoSized = true;
            } else {
                thisPLHP.referenceCapacity = tmpRefCapacity.get<Real64>();
            }

            // N2 Nominal heating capacity
            thisPLHP.referenceCOP = fields.at("nominal_cop").get<Real64>();
            if (thisPLHP.referenceCOP <= 0.0) thisPLHP.referenceCOP = 1.0;

            // N3 Design flow rate
            auto &tmpFlowRate = fields.at("design_flow_rate");
            if (tmpFlowRate == "Autosize") {
                thisPLHP.loadSideDesignVolFlowRate = DataSizing::AutoSize;
                thisPLHP.loadSideDesignVolFlowRateWasAutoSized = true;
            } else {
                thisPLHP.loadSideDesignVolFlowRate = tmpFlowRate.get<Real64>();
            }

            // GAHP: Add a default source side flow rate, not from input
            Real64 defDummyASDesVolFlowRate = 1.0;
            thisPLHP.sourceSideDesignVolFlowRate = defDummyASDesVolFlowRate;

            // N4 Design supply temperature
            auto &tmpDesSupTemp = fields.at("design_supply_temperature");
            if (tmpDesSupTemp == "Autosize") {
                // sizing
            } else {
                thisPLHP.desSupplyTemp = tmpDesSupTemp.get<Real64>();
            }

            // N5 Design temperature lift
            auto &tmpDesTempLift = fields.at("design_temperature_lift");
            if (tmpDesTempLift == "Autosize") {
                // sizing
            } else {
                thisPLHP.desTempLift = tmpDesTempLift.get<Real64>();
            }

            // N6 Sizing factor
            auto sizeFactorFound = fields.find("sizing_factor");
            if (sizeFactorFound != fields.end()) {
                thisPLHP.sizingFactor = sizeFactorFound.value().get<Real64>();
                if (thisPLHP.sizingFactor <= 0.0) thisPLHP.sizingFactor = 1.0;
            } else {
                Real64 defaultVal_sizeFactor = 1.0;
                if (!state.dataInputProcessing->inputProcessor->getDefaultValue(
                        state, cCurrentModuleObject, "sizing_factor", defaultVal_sizeFactor)) {
                    ShowSevereError(state, "EIR FFHP: Sizing factor not entered and could not get default value");
                    errorsFound = true;
                } else {
                    thisPLHP.sizingFactor = defaultVal_sizeFactor;
                }
            }

            // A8 flow mode
            thisPLHP.flowMode = static_cast<DataPlant::FlowMode>(
                getEnumerationValue(DataPlant::FlowModeNamesUC, UtilityRoutines::MakeUPPERCase(fields.at("flow_mode").get<std::string>())));

            // A9 outdoor_air_temperature_curve_input_variable
            std::string oaTempCurveInputVar =
                UtilityRoutines::MakeUPPERCase(fields.at("outdoor_air_temperature_curve_input_variable").get<std::string>());
            thisPLHP.oaTempCurveInputVar = static_cast<OATempCurveVar>(getEnumerationValue(OATempCurveVarNamesUC, oaTempCurveInputVar));

            // A10 water_temperature_curve_input_variable
            std::string waterTempCurveInputVar =
                UtilityRoutines::MakeUPPERCase(fields.at("water_temperature_curve_input_variable").get<std::string>());
            thisPLHP.waterTempCurveInputVar = static_cast<WaterTempCurveVar>(getEnumerationValue(WaterTempCurveVarNamesUC, waterTempCurveInputVar));

            // A11 normalized_capacity_function_of_temperature_curve_name
            std::string const &capFtName =
                UtilityRoutines::MakeUPPERCase(fields.at("normalized_capacity_function_of_temperature_curve_name").get<std::string>());
            thisPLHP.capFuncTempCurveIndex = Curve::GetCurveIndex(state, capFtName);
            if (thisPLHP.capFuncTempCurveIndex == 0) {
                ShowSevereError(state, format("Invalid curve name for EIR PLFFHP (name={}; entered curve name: {}", thisPLHP.name, capFtName));
                errorsFound = true;
            }

            // A12 fuel_energy_input_ratio_function_of_temperature_curve_name
            std::string const &eirFtName =
                UtilityRoutines::MakeUPPERCase(fields.at("fuel_energy_input_ratio_function_of_temperature_curve_name").get<std::string>());
            thisPLHP.powerRatioFuncTempCurveIndex = Curve::GetCurveIndex(state, eirFtName);
            if (thisPLHP.capFuncTempCurveIndex == 0) {
                ShowSevereError(state, format("Invalid curve name for EIR PLFFHP (name={}; entered curve name: {}", thisPLHP.name, eirFtName));
                errorsFound = true;
            }
            // A13 fuel_energy_input_ratio_function_of_plr_curve_name
            std::string const &eirFplrName =
                UtilityRoutines::MakeUPPERCase(fields.at("fuel_energy_input_ratio_function_of_plr_curve_name").get<std::string>());
            thisPLHP.powerRatioFuncPLRCurveIndex = Curve::GetCurveIndex(state, eirFplrName);
            if (thisPLHP.capFuncTempCurveIndex == 0) {
                ShowSevereError(state, format("Invalid curve name for EIR PLFFHP (name={}; entered curve name: {}", thisPLHP.name, eirFplrName));
                errorsFound = true;
            }

            // N7 min PLR
            auto minPLRFound = fields.find("minimum_part_load_ratio");
            if (minPLRFound != fields.end()) {
                thisPLHP.minPLR = minPLRFound.value().get<Real64>();
            } else {
                Real64 defaultVal = 0.1;
                if (!state.dataInputProcessing->inputProcessor->getDefaultValue(state, cCurrentModuleObject, "minimum_part_load_ratio", defaultVal)) {
                    ShowSevereError(state, "EIR PLFFHP: minimum PLR not entered and could not get default value.");
                    errorsFound = true;
                } else {
                    thisPLHP.minPLR = defaultVal;
                }
            }

            // N8 max PLR
            auto maxPLRFound = fields.find("maximum_part_load_ratio");
            if (maxPLRFound != fields.end()) {
                thisPLHP.maxPLR = maxPLRFound.value().get<Real64>();
            } else {
                Real64 defaultVal = 1.0;
                if (!state.dataInputProcessing->inputProcessor->getDefaultValue(state, cCurrentModuleObject, "maximum_part_load_ratio", defaultVal)) {
                    ShowSevereError(state, "EIR PLFFHP: maximum PLR not entered and could not get default value.");
                    errorsFound = true;
                } else {
                    thisPLHP.maxPLR = defaultVal;
                }
            }

            // A14 fuel_energy_input_ratio_defrost_adjustment_curve_name
            if (thisPLHP.EIRHPType == DataPlant::PlantEquipmentType::HeatPumpFuelFiredCooling) {
                thisPLHP.defrostEIRCurveIndex = 0;
            } else {
                auto eirDefrostCurveFound = fields.find("fuel_energy_input_ratio_defrost_adjustment_curve_name");
                if (eirDefrostCurveFound != fields.end()) {
                    std::string const eirDefrostCurveName = UtilityRoutines::MakeUPPERCase(eirDefrostCurveFound.value().get<std::string>());
                    thisPLHP.defrostEIRCurveIndex = Curve::GetCurveIndex(state, eirDefrostCurveName);
                    if (thisPLHP.defrostEIRCurveIndex == 0) {
                        ShowSevereError(
                            state, format("Invalid curve name for EIR FFHP (name={}; entered curve name: {}", thisPLHP.name, eirDefrostCurveName));
                        errorsFound = true;
                    }
                } else {
                    thisPLHP.defrostEIRCurveIndex = 0;
                }
            }

            // A15 defrost_control_type
            if (thisPLHP.EIRHPType == DataPlant::PlantEquipmentType::HeatPumpFuelFiredCooling) {
                thisPLHP.defrostType = DefrostType::Invalid;
            } else {
                thisPLHP.defrostType = static_cast<DefrostType>(
                    getEnumerationValue(DefrostTypeNamesUC, UtilityRoutines::MakeUPPERCase(fields.at("defrost_control_type").get<std::string>())));
                if (thisPLHP.defrostType == DefrostType::Invalid) {
                    thisPLHP.defrostType = DefrostType::OnDemand; // set to default
                    thisPLHP.defrostOpTimeFrac = 0.0;
                    ShowWarningError(state, format("Invalid Defrost Control Type for EIR PLFFHP ({} name={})", cCurrentModuleObject, thisPLHP.name));
                    ShowContinueError(state,
                                      format("The Input Variable is reset to: {}", DefrostTypeNamesUC[static_cast<int>(thisPLHP.defrostType)]));
                }
            }

            // N9 defrost_operation_time_fraction
            if (thisPLHP.EIRHPType == DataPlant::PlantEquipmentType::HeatPumpFuelFiredCooling) {
                thisPLHP.defrostOpTimeFrac = 0.0;
            } else {
                auto defrostOpTimeFracFound = fields.find("defrost_operation_time_fraction");
                if (defrostOpTimeFracFound != fields.end()) {
                    thisPLHP.defrostOpTimeFrac = defrostOpTimeFracFound.value().get<Real64>();
                } else {
                    Real64 defaultVal = 0.0;
                    if (!state.dataInputProcessing->inputProcessor->getDefaultValue(
                            state, cCurrentModuleObject, "defrost_operation_time_fraction", defaultVal)) {
                        ShowSevereError(state, "EIR PLFFHP: defrost time fraction not entered and could not get default value.");
                        errorsFound = true;
                    } else {
                        thisPLHP.defrostOpTimeFrac = defaultVal;
                    }
                }
            }

            // N10 Resistive Defrost Heater Capacity
            if (thisPLHP.EIRHPType == DataPlant::PlantEquipmentType::HeatPumpFuelFiredCooling) {
                thisPLHP.defrostResistiveHeaterCap = 0.0;
            } else {
                auto resDefrostHeaterCapFound = fields.find("resistive_defrost_heater_capacity");
                if (resDefrostHeaterCapFound != fields.end()) {
                    thisPLHP.defrostResistiveHeaterCap = resDefrostHeaterCapFound.value().get<Real64>();
                } else {
                    Real64 defaultVal = 0.0;
                    if (!state.dataInputProcessing->inputProcessor->getDefaultValue(
                            state, cCurrentModuleObject, "resistive_defrost_heater_capacity", defaultVal)) {
                        ShowSevereError(state, "EIR PLFFHP: Resistive Defrost Heater Capacity not entered and could not get default value.");
                        errorsFound = true;
                    } else {
                        thisPLHP.defrostResistiveHeaterCap = defaultVal;
                    }
                }
            }

            // N11 maximum_outdoor_dry_bulb_temperature_for_defrost_operation
            if (thisPLHP.EIRHPType == DataPlant::PlantEquipmentType::HeatPumpFuelFiredCooling) {
                thisPLHP.defrostMaxOADBT = -99.0;
            } else {
                auto maxOADBTFound = fields.find("maximum_outdoor_dry_bulb_temperature_for_defrost_operation");
                if (maxOADBTFound != fields.end()) {
                    thisPLHP.defrostMaxOADBT = maxOADBTFound.value().get<Real64>();
                } else {
                    Real64 defaultVal = 5.0;
                    if (!state.dataInputProcessing->inputProcessor->getDefaultValue(
                            state, cCurrentModuleObject, "maximum_outdoor_dry_bulb_temperature_for_defrost_operation", defaultVal)) {
                        ShowSevereError(state, "EIR PLFFHP: max defrost operation OA temperature not entered and could not get default value.");
                        errorsFound = true;
                    } else {
                        thisPLHP.defrostMaxOADBT = defaultVal;
                    }
                }
            }

            // A16 cycling_ratio_factor_curve_name
            auto crfCurveFound = fields.find("cycling_ratio_factor_curve_name");
            if (crfCurveFound != fields.end()) {
                std::string const cycRatioCurveName = UtilityRoutines::MakeUPPERCase(crfCurveFound.value().get<std::string>());
                thisPLHP.cycRatioCurveIndex = Curve::GetCurveIndex(state, cycRatioCurveName);
                if (thisPLHP.cycRatioCurveIndex == 0) {
                    ShowSevereError(state,
                                    format("Invalid curve name for EIR PLFFHP (name={}; entered curve name: {})", thisPLHP.name, cycRatioCurveName));
                    errorsFound = true;
                }
            } else {
                thisPLHP.cycRatioCurveIndex = 0;
            }

            // N12 nominal_auxiliary_electric_power
            auto nomAuxElecPowerFound = fields.find("nominal_auxiliary_electric_power");
            if (nomAuxElecPowerFound != fields.end()) {
                thisPLHP.nominalAuxElecPower = nomAuxElecPowerFound.value().get<Real64>();
            } else {
                Real64 defaultVal = 0.0;
                if (!state.dataInputProcessing->inputProcessor->getDefaultValue(
                        state, cCurrentModuleObject, "nominal_auxiliary_electric_power", defaultVal)) {
                    ShowSevereError(state, "EIR PLFFHP: nominal auxiliary electric power not entered and could not get default value.");
                    errorsFound = true;
                } else {
                    thisPLHP.nominalAuxElecPower = defaultVal;
                }
            }

            // A17 auxiliary_electric_energy_input_ratio_function_of_temperature_curve_name
            auto auxElecEIRFTCurveFound = fields.find("auxiliary_electric_energy_input_ratio_function_of_temperature_curve_name");
            if (auxElecEIRFTCurveFound != fields.end()) {
                std::string const &auxEIRFTName = UtilityRoutines::MakeUPPERCase(auxElecEIRFTCurveFound.value().get<std::string>());
                thisPLHP.auxElecEIRFoTempCurveIndex = Curve::GetCurveIndex(state, auxEIRFTName);
                if (thisPLHP.auxElecEIRFoTempCurveIndex == 0) {
                    ShowSevereError(state, format("Invalid curve name for EIR FFHP (name={}; entered curve name: {}", thisPLHP.name, auxEIRFTName));
                    errorsFound = true;
                }
            } else {
                thisPLHP.auxElecEIRFoTempCurveIndex = 0;
            }

            // A18 auxiliary_electric_energy_input_ratio_function_of_plr_curve_name
            auto auxElecEIRFPLRCurveFound = fields.find("auxiliary_electric_energy_input_ratio_function_of_plr_curve_name");
            if (auxElecEIRFPLRCurveFound != fields.end()) {
                std::string const &auxEIRFPLRName = UtilityRoutines::MakeUPPERCase(auxElecEIRFPLRCurveFound.value().get<std::string>());
                thisPLHP.auxElecEIRFoPLRCurveIndex = Curve::GetCurveIndex(state, auxEIRFPLRName);
                if (thisPLHP.auxElecEIRFoPLRCurveIndex == 0) {
                    ShowSevereError(state, format("Invalid curve name for EIR FFHP (name={}; entered curve name: {}", thisPLHP.name, auxEIRFPLRName));
                    errorsFound = true;
                }
            } else {
                thisPLHP.auxElecEIRFoPLRCurveIndex = 0;
            }

            // N13 standby_electric_power
            auto stdElecPwrFound = fields.find("standby_electric_power");
            if (stdElecPwrFound != fields.end()) {
                thisPLHP.standbyElecPower = stdElecPwrFound.value().get<Real64>();
            } else {
                Real64 defaultVal = 0.0;
                if (!state.dataInputProcessing->inputProcessor->getDefaultValue(state, cCurrentModuleObject, "standby_electric_power", defaultVal)) {
                    ShowSevereError(state, "EIR FFHP: standby electric power not entered and could not get default value.");
                    errorsFound = true;
                } else {
                    thisPLHP.standbyElecPower = defaultVal;
                }
            }

            bool nodeErrorsFound = false;
            thisPLHP.loadSideNodes.inlet = NodeInputManager::GetOnlySingleNode(state,
                                                                               loadSideInletNodeName,
                                                                               nodeErrorsFound,
                                                                               objType,
                                                                               thisPLHP.name,
                                                                               DataLoopNode::NodeFluidType::Water,
                                                                               DataLoopNode::ConnectionType::Inlet,
                                                                               NodeInputManager::CompFluidStream::Primary,
                                                                               DataLoopNode::ObjectIsNotParent);
            thisPLHP.loadSideNodes.outlet = NodeInputManager::GetOnlySingleNode(state,
                                                                                loadSideOutletNodeName,
                                                                                nodeErrorsFound,
                                                                                objType,
                                                                                thisPLHP.name,
                                                                                DataLoopNode::NodeFluidType::Water,
                                                                                DataLoopNode::ConnectionType::Outlet,
                                                                                NodeInputManager::CompFluidStream::Primary,
                                                                                DataLoopNode::ObjectIsNotParent);

            thisPLHP.airSource = true;    // this is always true, at least for now, for Fuel-Fired PlantLoop Heat Pump
            thisPLHP.waterSource = false; // this is always false, at least for now, for Fuel-Fired PlantLoop Heat Pump
            thisPLHP.sourceSideNodes.inlet = NodeInputManager::GetOnlySingleNode(state,
                                                                                 sourceSideInletNodeName,
                                                                                 nodeErrorsFound,
                                                                                 objType,
                                                                                 thisPLHP.name,
                                                                                 DataLoopNode::NodeFluidType::Air,
                                                                                 DataLoopNode::ConnectionType::OutsideAir,
                                                                                 NodeInputManager::CompFluidStream::Secondary,
                                                                                 DataLoopNode::ObjectIsNotParent);
            thisPLHP.sourceSideNodes.outlet = NodeInputManager::GetOnlySingleNode(state,
                                                                                  sourceSideOutletNodeName,
                                                                                  nodeErrorsFound,
                                                                                  objType,
                                                                                  thisPLHP.name,
                                                                                  DataLoopNode::NodeFluidType::Air,
                                                                                  DataLoopNode::ConnectionType::OutsideAir,
                                                                                  NodeInputManager::CompFluidStream::Secondary,
                                                                                  DataLoopNode::ObjectIsNotParent);

            if (nodeErrorsFound) errorsFound = true;
            BranchNodeConnections::TestCompSet(
                state, cCurrentModuleObject, thisPLHP.name, loadSideInletNodeName, loadSideOutletNodeName, classToInput.nodesType);

            // store the worker functions that generalized the heating/cooling sides
            thisPLHP.calcLoadOutletTemp = classToInput.calcLoadOutletTemp;
            thisPLHP.calcQsource = classToInput.calcQsource;
            thisPLHP.calcSourceOutletTemp = classToInput.calcSourceOutletTemp;

            if (!errorsFound) {
                state.dataEIRFuelFiredHeatPump->heatPumps.push_back(thisPLHP);
            }
        }
    }
    if (errorsFound) {
        ShowFatalError(state, "Previous EIR PLFFHP errors cause program termination."); // LCOV_EXCL_LINE
    }
}

void EIRFuelFiredHeatPump::oneTimeInit(EnergyPlusData &state)
{
    // This function does all the one-time initialization
    constexpr std::string_view routineName = "EIRFuelFiredHeatPump : oneTimeInit"; // + __FUNCTION__;

    if (this->oneTimeInitFlag) {
        bool errFlag = false;

        // setup output variables
        SetupOutputVariable(state,
                            "Fuel-fired Absorption HeatPump Load Side Heat Transfer Rate",
                            OutputProcessor::Unit::W,
                            this->loadSideHeatTransfer,
                            OutputProcessor::SOVTimeStepType::System,
                            OutputProcessor::SOVStoreType::Average,
                            this->name);
        SetupOutputVariable(state,
                            "Fuel-fired Absorption HeatPump Load Side Heat Transfer Energy",
                            OutputProcessor::Unit::J,
                            this->loadSideEnergy,
                            OutputProcessor::SOVTimeStepType::System,
                            OutputProcessor::SOVStoreType::Summed,
                            this->name,
                            {},
                            "ENERGYTRANSFER",
                            {},
                            {},
                            "Plant");
        // Setup Output Variable(state,
        //                    "Fuel-fired Absorption Heat Pump Source Side Heat Transfer Rate",
        //                    OutputProcessor::Unit::W,
        //                    this->sourceSideHeatTransfer,
        //                    OutputProcessor::SOVTimeStepType::System,
        //                    OutputProcessor::SOVStoreType::Average,
        //                    this->name);
        // Setup Output Variable(state,
        //                    "Fuel-fired Absorption Heat Pump Source Side Heat Transfer Energy",
        //                    OutputProcessor::Unit::J,
        //                    this->sourceSideEnergy,
        //                    OutputProcessor::SOVTimeStepType::System,
        //                    OutputProcessor::SOVStoreType::Summed,
        //                    this->name);
        SetupOutputVariable(state,
                            "Fuel-fired Absorption HeatPump Inlet Temperature", // "Heat Pump Load Side Inlet Temperature",
                            OutputProcessor::Unit::C,
                            this->loadSideInletTemp,
                            OutputProcessor::SOVTimeStepType::System,
                            OutputProcessor::SOVStoreType::Average,
                            this->name);
        SetupOutputVariable(state,
                            "Fuel-fired Absorption HeatPump Outlet Temperature", // "Heat Pump Load Side Outlet Temperature",
                            OutputProcessor::Unit::C,
                            this->loadSideOutletTemp,
                            OutputProcessor::SOVTimeStepType::System,
                            OutputProcessor::SOVStoreType::Average,
                            this->name);
        // Setup Output Variable(state,
        //                    "Fuel-fired Absorption Heat Pump Source Side Inlet Temperature",
        //                    OutputProcessor::Unit::C,
        //                    this->sourceSideInletTemp,
        //                    OutputProcessor::SOVTimeStepType::System,
        //                    OutputProcessor::SOVStoreType::Average,
        //                    this->name);
        // Setup Output Variable(state,
        //                    "Heat Pump Source Side Outlet Temperature",
        //                    OutputProcessor::Unit::C,
        //                    this->sourceSideOutletTemp,
        //                    OutputProcessor::SOVTimeStepType::System,
        //                    OutputProcessor::SOVStoreType::Average,
        //                    this->name);
        SetupOutputVariable(state,
                            "Fuel-fired Absorption HeatPump Fuel Rate",
                            OutputProcessor::Unit::W,
                            this->fuelRate,
                            OutputProcessor::SOVTimeStepType::System,
                            OutputProcessor::SOVStoreType::Average,
                            this->name);
        SetupOutputVariable(state,
                            "Fuel-fired Absorption HeatPump Electricity Rate",
                            OutputProcessor::Unit::W,
                            this->powerUsage,
                            OutputProcessor::SOVTimeStepType::System,
                            OutputProcessor::SOVStoreType::Average,
                            this->name);
        if (this->EIRHPType == DataPlant::PlantEquipmentType::HeatPumpFuelFiredCooling) { // energy from HeatPump:AirToWater:FuelFired:Cooling object
            SetupOutputVariable(state,
                                "Fuel-fired Absorption HeatPump Fuel Energy",
                                OutputProcessor::Unit::J,
                                this->fuelEnergy,
                                OutputProcessor::SOVTimeStepType::System,
                                OutputProcessor::SOVStoreType::Summed,
                                this->name,
<<<<<<< HEAD
                                {},
                                DataGlobalConstants::GetResourceTypeChar(this->fuelType),
=======
                                _,
                                Constant::GetResourceTypeChar(this->fuelType),
>>>>>>> d7dee94f
                                "Cooling",
                                this->endUseSubcat, //"Heat Pump",
                                "Plant");
            SetupOutputVariable(state,
                                "Fuel-fired Absorption HeatPump Electricity Energy",
                                OutputProcessor::Unit::J,
                                this->powerEnergy,
                                OutputProcessor::SOVTimeStepType::System,
                                OutputProcessor::SOVStoreType::Summed,
                                this->name,
                                {},
                                "Electricity",
                                "Cooling",
                                this->endUseSubcat, // "Heat Pump",
                                "Plant");
        } else if (this->EIRHPType ==
                   DataPlant::PlantEquipmentType::HeatPumpFuelFiredHeating) { // energy from HeatPump:AirToWater:FuelFired:Heating object
            SetupOutputVariable(state,
                                "Fuel-fired Absorption HeatPump Fuel Energy",
                                OutputProcessor::Unit::J,
                                this->fuelEnergy,
                                OutputProcessor::SOVTimeStepType::System,
                                OutputProcessor::SOVStoreType::Summed,
                                this->name,
<<<<<<< HEAD
                                {},
                                DataGlobalConstants::GetResourceTypeChar(this->fuelType),
=======
                                _,
                                Constant::GetResourceTypeChar(this->fuelType),
>>>>>>> d7dee94f
                                "Heating",
                                this->endUseSubcat, // "Heat Pump",
                                "Plant");
            SetupOutputVariable(state,
                                "Fuel-fired Absorption HeatPump Electricity Energy",
                                OutputProcessor::Unit::J,
                                this->powerEnergy,
                                OutputProcessor::SOVTimeStepType::System,
                                OutputProcessor::SOVStoreType::Summed,
                                this->name,
                                {},
                                "Electricity",
                                "Heating",
                                this->endUseSubcat, // "Heat Pump",
                                "Plant");
        }
        SetupOutputVariable(state,
                            "Fuel-fired Absorption HeatPump Mass Flow Rate",
                            OutputProcessor::Unit::kg_s,
                            this->loadSideMassFlowRate,
                            OutputProcessor::SOVTimeStepType::System,
                            OutputProcessor::SOVStoreType::Average,
                            this->name);
        SetupOutputVariable(state,
                            "Fuel-fired Absorption HeatPump Volumetric Flow Rate",
                            OutputProcessor::Unit::m3_s,
                            this->loadSideVolumeFlowRate,
                            OutputProcessor::SOVTimeStepType::System,
                            OutputProcessor::SOVStoreType::Average,
                            this->name);

        // find this component on the plant
        bool thisErrFlag = false;
        PlantUtilities::ScanPlantLoopsForObject(
            state, this->name, this->EIRHPType, this->loadSidePlantLoc, thisErrFlag, _, _, _, this->loadSideNodes.inlet, _);

        if (thisErrFlag) {
            ShowSevereError(state,
                            format("{}: Plant topology problem for {} name = \"{}\"",
                                   routineName,
                                   DataPlant::PlantEquipTypeNames[static_cast<int>(this->EIRHPType)],
                                   this->name));
            ShowContinueError(state, "Could not locate component's load side connections on a plant loop");
            errFlag = true;
        } else if (this->loadSidePlantLoc.loopSideNum != DataPlant::LoopSideLocation::Supply) { // only check if !thisErrFlag
            ShowSevereError(state,
                            format("{}: Invalid connections for {} name = \"{}\"",
                                   routineName,
                                   DataPlant::PlantEquipTypeNames[static_cast<int>(this->EIRHPType)],
                                   this->name));
            ShowContinueError(state, "The load side connections are not on the Supply Side of a plant loop");
            errFlag = true;
        }

        thisErrFlag = false;
        if (this->waterSource) {
            PlantUtilities::ScanPlantLoopsForObject(
                state, this->name, this->EIRHPType, this->sourceSidePlantLoc, thisErrFlag, _, _, _, this->sourceSideNodes.inlet, _);

            if (thisErrFlag) {
                ShowSevereError(state,
                                format("{}: Plant topology problem for {} name = \"{}\"",
                                       routineName,
                                       DataPlant::PlantEquipTypeNames[static_cast<int>(this->EIRHPType)],
                                       this->name));
                ShowContinueError(state, "Could not locate component's source side connections on a plant loop.");
                errFlag = true;
            } else if (this->sourceSidePlantLoc.loopSideNum != DataPlant::LoopSideLocation::Demand) { // only check if !thisErrFlag
                ShowSevereError(state,
                                format("{}: Invalid connections for {} name = \"{}\"",
                                       routineName,
                                       DataPlant::PlantEquipTypeNames[static_cast<int>(this->EIRHPType)],
                                       this->name));
                ShowContinueError(state, "The source side connections are not on the Demand Side of a plant loop.");
                errFlag = true;
            }

            // make sure it is not the same loop on both sides.
            if (this->loadSidePlantLoc.loopNum == this->sourceSidePlantLoc.loopNum) { // user is being too tricky, don't allow
                ShowSevereError(state,
                                format("{}: Invalid connections for {} name = \"{}\"",
                                       routineName,
                                       DataPlant::PlantEquipTypeNames[static_cast<int>(this->EIRHPType)],
                                       this->name));
                ShowContinueError(state, "The load and source sides need to be on different loops.");
                errFlag = true;
            } else {

                PlantUtilities::InterConnectTwoPlantLoopSides(state, this->loadSidePlantLoc, this->sourceSidePlantLoc, this->EIRHPType, true);
            }
        } else if (this->airSource) {
            // nothing to do here ?
        }

        if (errFlag) {
            ShowFatalError(state, format("{}: Program terminated due to previous condition(s).", routineName));
        }
        this->oneTimeInitFlag = false;
    }
}

} // namespace EnergyPlus::EIRPlantLoopHeatPumps<|MERGE_RESOLUTION|>--- conflicted
+++ resolved
@@ -2401,13 +2401,8 @@
                                 OutputProcessor::SOVTimeStepType::System,
                                 OutputProcessor::SOVStoreType::Summed,
                                 this->name,
-<<<<<<< HEAD
                                 {},
-                                DataGlobalConstants::GetResourceTypeChar(this->fuelType),
-=======
-                                _,
                                 Constant::GetResourceTypeChar(this->fuelType),
->>>>>>> d7dee94f
                                 "Cooling",
                                 this->endUseSubcat, //"Heat Pump",
                                 "Plant");
@@ -2432,13 +2427,8 @@
                                 OutputProcessor::SOVTimeStepType::System,
                                 OutputProcessor::SOVStoreType::Summed,
                                 this->name,
-<<<<<<< HEAD
                                 {},
-                                DataGlobalConstants::GetResourceTypeChar(this->fuelType),
-=======
-                                _,
                                 Constant::GetResourceTypeChar(this->fuelType),
->>>>>>> d7dee94f
                                 "Heating",
                                 this->endUseSubcat, // "Heat Pump",
                                 "Plant");
