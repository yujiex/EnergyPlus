--- conflicted
+++ resolved
@@ -5809,9 +5809,9 @@
             ZoneWinHeatLossRepEnergy = 0.0;
 
             if (AllCTF) {
-                CalcHeatBalanceInsideSurf2CTFOnly(state.dataWindowManager, 1, NumOfZones, DataSurfaces::AllIZSurfaceList);
+                CalcHeatBalanceInsideSurf2CTFOnly(state, 1, NumOfZones, DataSurfaces::AllIZSurfaceList);
             } else {
-                CalcHeatBalanceInsideSurf2(state.dataWindowManager,
+                CalcHeatBalanceInsideSurf2(state,
                                            DataSurfaces::AllHTSurfaceList,
                                            DataSurfaces::AllIZSurfaceList,
                                            DataSurfaces::AllHTNonWindowSurfaceList,
@@ -5840,8 +5840,7 @@
             auto const &zoneHTNonWindowSurfList(Zone(ZoneToResimulate).ZoneHTNonWindowSurfaceList);
             auto const &zoneHTWindowSurfList(Zone(ZoneToResimulate).ZoneHTWindowSurfaceList);
             // Cannot use CalcHeatBalanceInsideSurf2CTFOnly because resimulated zone includes adjacent interzone surfaces
-            CalcHeatBalanceInsideSurf2(
-                state.dataWindowManager, zoneHTSurfList, zoneIZSurfList, zoneHTNonWindowSurfList, zoneHTWindowSurfList, ZoneToResimulate);
+            CalcHeatBalanceInsideSurf2(state, zoneHTSurfList, zoneIZSurfList, zoneHTNonWindowSurfList, zoneHTWindowSurfList, ZoneToResimulate);
             // Sort window heat gain/loss
             if (ZoneWinHeatGain(ZoneToResimulate) >= 0.0) {
                 ZoneWinHeatGainRep(ZoneToResimulate) = ZoneWinHeatGain(ZoneToResimulate);
@@ -5853,7 +5852,7 @@
         }
     }
 
-    void CalcHeatBalanceInsideSurf2(WindowManagerData &dataWindowManager,
+    void CalcHeatBalanceInsideSurf2(EnergyPlusData &state,
                                     const std::vector<int> &HTSurfs,          // Heat transfer surfaces to simulate (opaque and windows)
                                     const std::vector<int> &IZSurfs,          // Interzone heat transfer surfaces to simulate
                                     const std::vector<int> &HTNonWindowSurfs, // Non-window heat transfer surfaces to simulate
@@ -6022,11 +6021,7 @@
             // The choice of 30 is not significant--just want to do this a couple of
             // times before the iteration limit is hit.
             if ((InsideSurfIterations > 0) && (mod(InsideSurfIterations, ItersReevalConvCoeff) == 0)) {
-<<<<<<< HEAD
-                InitInteriorConvectionCoeffs(state.dataConvectionCoefficients, TempSurfIn, ZoneToResimulate);
-=======
-                ConvectionCoefficients::InitInteriorConvectionCoeffs(TempSurfIn, ZoneToResimulate);
->>>>>>> 4323f2ed
+                ConvectionCoefficients::InitInteriorConvectionCoeffs(state.dataConvectionCoefficients, TempSurfIn, ZoneToResimulate);
             }
 
             if (DataHeatBalance::AnyEMPD || DataHeatBalance::AnyHAMT) {
@@ -6413,30 +6408,22 @@
                             // Set Exterior Convection Coefficient...
                             if (surface.ExtConvCoeff > 0) {
 
-<<<<<<< HEAD
-                                HcExtSurf(SurfNum) = SetExtConvectionCoeff(state.dataConvectionCoefficients, SurfNum);
-=======
-                                HcExtSurf(SurfNum) = ConvectionCoefficients::SetExtConvectionCoeff(SurfNum);
->>>>>>> 4323f2ed
+                                HcExtSurf(SurfNum) = ConvectionCoefficients::SetExtConvectionCoeff(state.dataConvectionCoefficients, SurfNum);
 
                             } else if (surface.ExtWind) { // Window is exposed to wind (and possibly rain)
 
                                 // Calculate exterior heat transfer coefficients with windspeed (windspeed is calculated internally in
                                 // subroutine)
-<<<<<<< HEAD
-                                InitExteriorConvectionCoeff(state.dataConvectionCoefficients,
-                                                            SurfNum,
-=======
-                                ConvectionCoefficients::InitExteriorConvectionCoeff(SurfNum,
->>>>>>> 4323f2ed
-                                                            0.0,
-                                                            RoughSurf,
-                                                            EmisOut,
-                                                            TH11,
-                                                            HcExtSurf(SurfNum),
-                                                            HSkyExtSurf(SurfNum),
-                                                            HGrdExtSurf(SurfNum),
-                                                            HAirExtSurf(SurfNum));
+                                ConvectionCoefficients::InitExteriorConvectionCoeff(state.dataConvectionCoefficients,
+                                                                                    SurfNum,
+                                                                                    0.0,
+                                                                                    RoughSurf,
+                                                                                    EmisOut,
+                                                                                    TH11,
+                                                                                    HcExtSurf(SurfNum),
+                                                                                    HSkyExtSurf(SurfNum),
+                                                                                    HGrdExtSurf(SurfNum),
+                                                                                    HAirExtSurf(SurfNum));
 
                                 if (IsRain) {                    // Raining: since wind exposed, outside window surface gets wet
                                     HcExtSurf(SurfNum) = 1000.0; // Reset HcExtSurf because of wetness
@@ -6445,29 +6432,21 @@
                             } else { // Not Wind exposed
 
                                 // Calculate exterior heat transfer coefficients for windspeed = 0
-<<<<<<< HEAD
-                                InitExteriorConvectionCoeff(state.dataConvectionCoefficients,
-                                                            SurfNum,
-=======
-                                ConvectionCoefficients::InitExteriorConvectionCoeff(SurfNum,
->>>>>>> 4323f2ed
-                                                            0.0,
-                                                            RoughSurf,
-                                                            EmisOut,
-                                                            TH11,
-                                                            HcExtSurf(SurfNum),
-                                                            HSkyExtSurf(SurfNum),
-                                                            HGrdExtSurf(SurfNum),
-                                                            HAirExtSurf(SurfNum));
+                                ConvectionCoefficients::InitExteriorConvectionCoeff(state.dataConvectionCoefficients,
+                                                                                    SurfNum,
+                                                                                    0.0,
+                                                                                    RoughSurf,
+                                                                                    EmisOut,
+                                                                                    TH11,
+                                                                                    HcExtSurf(SurfNum),
+                                                                                    HSkyExtSurf(SurfNum),
+                                                                                    HGrdExtSurf(SurfNum),
+                                                                                    HAirExtSurf(SurfNum));
                             }
                         } else { // Interior Surface
 
                             if (surface.ExtConvCoeff > 0) {
-<<<<<<< HEAD
-                                HcExtSurf(SurfNum) = SetExtConvectionCoeff(state.dataConvectionCoefficients, SurfNum);
-=======
-                                HcExtSurf(SurfNum) = ConvectionCoefficients::SetExtConvectionCoeff(SurfNum);
->>>>>>> 4323f2ed
+                                HcExtSurf(SurfNum) = ConvectionCoefficients::SetExtConvectionCoeff(state.dataConvectionCoefficients, SurfNum);
                             } else {
                                 // Exterior Convection Coefficient for the Interior or Interzone Window is the Interior Convection Coeff of
                                 // same
@@ -6477,7 +6456,7 @@
 
                         // Following call determines inside surface temperature of glazing, and of
                         // frame and/or divider, if present
-                        CalcWindowHeatBalance(dataWindowManager, SurfNum, HcExtSurf(SurfNum), TempSurfInTmp(SurfNum), TH11);
+                        CalcWindowHeatBalance(state.dataWindowManager, SurfNum, HcExtSurf(SurfNum), TempSurfInTmp(SurfNum), TH11);
 
                         TempSurfIn(SurfNum) = TempSurfInTmp(SurfNum);
                     }
@@ -6699,7 +6678,7 @@
         CalculateZoneMRT(ZoneToResimulate); // Update here so that the proper value of MRT is available to radiant systems
     }
 
-    void CalcHeatBalanceInsideSurf2CTFOnly(WindowManagerData &dataWindowManager,
+    void CalcHeatBalanceInsideSurf2CTFOnly(EnergyPlusData &state,
                                            const int FirstZone,             // First zone to simulate
                                            const int LastZone,              // Last zone to simulate
                                            const std::vector<int> &IZSurfs, // Last zone to simulate
@@ -6892,7 +6871,7 @@
             // The choice of 30 is not significant--just want to do this a couple of
             // times before the iteration limit is hit.
             if ((InsideSurfIterations > 0) && (mod(InsideSurfIterations, ItersReevalConvCoeff) == 0)) {
-                ConvectionCoefficients::InitInteriorConvectionCoeffs(TempSurfIn, ZoneToResimulate);
+                ConvectionCoefficients::InitInteriorConvectionCoeffs(state.dataConvectionCoefficients, TempSurfIn, ZoneToResimulate);
                 // Since HConvIn has changed re-calculate a few terms - non-window surfaces
                 for (int zoneNum = FirstZone; zoneNum <= LastZone; ++zoneNum) {
                     int const firstSurf = Zone(zoneNum).NonWindowSurfaceFirst;
@@ -7128,13 +7107,14 @@
                                 // Set Exterior Convection Coefficient...
                                 if (surface.ExtConvCoeff > 0) {
 
-                                    HcExtSurf(surfNum) = ConvectionCoefficients::SetExtConvectionCoeff(surfNum);
+                                    HcExtSurf(surfNum) = ConvectionCoefficients::SetExtConvectionCoeff(state.dataConvectionCoefficients, surfNum);
 
                                 } else if (surface.ExtWind) { // Window is exposed to wind (and possibly rain)
 
                                     // Calculate exterior heat transfer coefficients with windspeed (windspeed is calculated internally in
                                     // subroutine)
-                                    ConvectionCoefficients::InitExteriorConvectionCoeff(surfNum,
+                                    ConvectionCoefficients::InitExteriorConvectionCoeff(state.dataConvectionCoefficients,
+                                                                                        surfNum,
                                                                                         0.0,
                                                                                         RoughSurf,
                                                                                         EmisOut,
@@ -7151,7 +7131,8 @@
                                 } else { // Not Wind exposed
 
                                     // Calculate exterior heat transfer coefficients for windspeed = 0
-                                    ConvectionCoefficients::InitExteriorConvectionCoeff(surfNum,
+                                    ConvectionCoefficients::InitExteriorConvectionCoeff(state.dataConvectionCoefficients,
+                                                                                        surfNum,
                                                                                         0.0,
                                                                                         RoughSurf,
                                                                                         EmisOut,
@@ -7164,7 +7145,7 @@
                             } else { // Interior Surface
 
                                 if (surface.ExtConvCoeff > 0) {
-                                    HcExtSurf(surfNum) = ConvectionCoefficients::SetExtConvectionCoeff(surfNum);
+                                    HcExtSurf(surfNum) = ConvectionCoefficients::SetExtConvectionCoeff(state.dataConvectionCoefficients, surfNum);
                                 } else {
                                     // Exterior Convection Coefficient for the Interior or Interzone Window is the Interior Convection Coeff of
                                     // same
@@ -7174,7 +7155,7 @@
 
                             // Following call determines inside surface temperature of glazing, and of
                             // frame and/or divider, if present
-                            CalcWindowHeatBalance(dataWindowManager, surfNum, HcExtSurf(surfNum), TempSurfInTmp(surfNum), TH11);
+                            CalcWindowHeatBalance(state.dataWindowManager, surfNum, HcExtSurf(surfNum), TempSurfInTmp(surfNum), TH11);
 
                             TempSurfIn(surfNum) = TempSurfInTmp(surfNum);
                         }
