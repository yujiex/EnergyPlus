--- conflicted
+++ resolved
@@ -456,42 +456,8 @@
     this->EnergyTransfer = this->EnergyRate * state.dataHVACGlobal->TimeStepSys * DataGlobalConstants::SecInHour;
 }
 
-<<<<<<< HEAD
-    if (this->OneTimeInitFlag) {
-        // Locate the unit on the plant loops for later usage
-        bool errFlag = false;
-        PlantUtilities::ScanPlantLoopsForObject(
-            state, this->Name, this->EnergyType, this->LoopNum, this->LoopSideNum, this->BranchNum, this->CompNum, errFlag, _, _, _, _, _);
-        if (errFlag) {
-            ShowFatalError(state, "InitSimVars: Program terminated due to previous condition(s).");
-        }
-        // set limits on outlet node temps to plant loop limits
-        state.dataPlnt->PlantLoop(this->LoopNum).LoopSide(this->LoopSideNum).Branch(this->BranchNum).Comp(this->CompNum).MinOutletTemp =
-            state.dataPlnt->PlantLoop(this->LoopNum).MinTemp;
-        state.dataPlnt->PlantLoop(this->LoopNum).LoopSide(this->LoopSideNum).Branch(this->BranchNum).Comp(this->CompNum).MaxOutletTemp =
-            state.dataPlnt->PlantLoop(this->LoopNum).MaxTemp;
-        // Register design flow rate for inlet node (helps to autosize comp setpoint op scheme flows
-        PlantUtilities::RegisterPlantCompDesignFlow(state, this->InletNodeNum, state.dataPlnt->PlantLoop(this->LoopNum).MaxVolFlowRate);
-
-        this->OneTimeInitFlag = false;
-
-        // this may need some help, if the objects change location later, due to a push_back,
-        //  then the pointers to these output variables will be bad
-        // for (int EnergySourceNum = 1; EnergySourceNum <= NumDistrictUnits; ++EnergySourceNum) {
-        std::string hotOrChilled = "Hot ";
-        std::string reportVarPrefix = "District Heating ";
-        std::string heatingOrCooling = "Heating";
-        std::string_view typeName = DataPlant::ccSimPlantEquipTypes[static_cast<int>(DataPlant::PlantEquipmentType::PurchHotWater)];
-        if (this->EnergyType == DataPlant::PlantEquipmentType::PurchChilledWater) {
-            hotOrChilled = "Chilled ";
-            reportVarPrefix = "District Cooling ";
-            heatingOrCooling = "Cooling";
-            typeName = DataPlant::ccSimPlantEquipTypes[static_cast<int>(DataPlant::PlantEquipmentType::PurchChilledWater)];
-        }
-=======
 void OutsideEnergySourceSpecs::oneTimeInit_new(EnergyPlusData &state)
 {
->>>>>>> 2fd99d56
 
     // Locate the unit on the plant loops for later usage
     bool errFlag = false;
@@ -514,12 +480,12 @@
     std::string hotOrChilled = "Hot ";
     std::string reportVarPrefix = "District Heating ";
     std::string heatingOrCooling = "Heating";
-    std::string typeName = DataPlant::ccSimPlantEquipTypes(DataPlant::TypeOf_PurchHotWater);
-    if (this->EnergyType == DataPlant::TypeOf_PurchChilledWater) {
+    std::string_view typeName = DataPlant::ccSimPlantEquipTypes[static_cast<int>(DataPlant::PlantEquipmentType::PurchHotWater)];
+    if (this->EnergyType == DataPlant::PlantEquipmentType::PurchChilledWater) {
         hotOrChilled = "Chilled ";
         reportVarPrefix = "District Cooling ";
         heatingOrCooling = "Cooling";
-        typeName = DataPlant::ccSimPlantEquipTypes(DataPlant::TypeOf_PurchChilledWater);
+        typeName = DataPlant::ccSimPlantEquipTypes[static_cast<int>(DataPlant::PlantEquipmentType::PurchChilledWater)];
     }
     SetupOutputVariable(state,
                         reportVarPrefix + hotOrChilled + "Water Energy",
