--- conflicted
+++ resolved
@@ -1,52 +1,15 @@
 
 # to get the list of input files, go to the root of the document folder, and:
-<<<<<<< HEAD
-# grep -r '\\input{' * | cut -d ':' -f 2 | cut -c 8- | rev | cut -c 2- | rev | sed 's|^|  ${PROJECT_SOURCE_DIR}/doc/acknowledgments/|g' | sed 's/$/.tex/g'
-SET( INCLUDED_TEX
-  ${PROJECT_SOURCE_DIR}/doc/header.tex
-  ${PROJECT_SOURCE_DIR}/doc/essentials/essentials.tex
-  ${PROJECT_SOURCE_DIR}/doc/title.tex
-=======
 # grep -r '\\input{' * | cut -d ':' -f 2 | cut -c 8- | rev | cut -c 2- | rev | sed 's|^|  ${PROJECT_SOURCE_DIR}/acknowledgments/|g' | sed 's/$/.tex/g'
 SET( INCLUDED_TEX
   ${PROJECT_SOURCE_DIR}/header.tex
   ${PROJECT_SOURCE_DIR}/essentials/essentials.tex
   ${PROJECT_SOURCE_DIR}/title.tex
->>>>>>> 328a3786
 )
 
 # to get the list of included images, go to the root of the document folder and:
 # grep -r '\\includegraphics' * | cut -d ':' -f 2 | rev | cut -d '{' -f 1 | rev | cut -d '}' -f 1 | sed 's/^/  /g' | sort -n -t'.' -k 1.14
 SET( INCLUDED_IMAGES
-<<<<<<< HEAD
-  ${PROJECT_SOURCE_DIR}/doc/essentials/media/coordinatesystem.png
-  ${PROJECT_SOURCE_DIR}/doc/essentials/media/energyplusfolder.png
-  ${PROJECT_SOURCE_DIR}/doc/essentials/media/ep.png
-  ${PROJECT_SOURCE_DIR}/doc/essentials/media/eplaunch2.png
-  ${PROJECT_SOURCE_DIR}/doc/essentials/media/eplaunch3.png
-  ${PROJECT_SOURCE_DIR}/doc/essentials/media/idfeditor.png
-  ${PROJECT_SOURCE_DIR}/doc/essentials/media/IDFVersionUpdater.png
-  ${PROJECT_SOURCE_DIR}/doc/essentials/media/kiva-2d-elements.png
-  ${PROJECT_SOURCE_DIR}/doc/essentials/media/NodeDiagram.png
-  ${PROJECT_SOURCE_DIR}/doc/essentials/media/tariff-charges.png
-  ${PROJECT_SOURCE_DIR}/doc/essentials/media/window_frame_and_divider.png
-)
-
-SET( SOURCE_FILENAME "essentials" )
-SET( OUTPUT_FILENAME "EnergyPlusEssentials" )
-
-add_custom_command( OUTPUT ${PROJECT_BINARY_DIR}/doc/${OUTPUT_FILENAME}.pdf
-	COMMAND ${CMAKE_COMMAND} -DXELATEX=${XELATEX} -DINNAME=${SOURCE_FILENAME} -DOUTNAME=${OUTPUT_FILENAME} -DORIGINAL_CMAKE_SOURCE_DIR=${PROJECT_SOURCE_DIR} -DORIGINAL_CMAKE_BINARY_DIR=${PROJECT_BINARY_DIR} -DTEX_INTERACTION=${TEX_INTERACTION} -P ${PROJECT_SOURCE_DIR}/cmake/BuildDocumentation.cmake
-		    WORKING_DIRECTORY ${PROJECT_SOURCE_DIR}/doc/${SOURCE_FILENAME}
-		    DEPENDS ${INCLUDED_TEX} ${INCLUDED_IMAGES}
-                 )
-add_custom_target( zPDF_${OUTPUT_FILENAME}
-                   DEPENDS ${PROJECT_BINARY_DIR}/doc/${OUTPUT_FILENAME}.pdf
-                 )
-
-# Make top-level 'documentation' target depend on this one
-add_dependencies(documentation zPDF_${OUTPUT_FILENAME})
-=======
   ${PROJECT_SOURCE_DIR}/essentials/media/coordinatesystem.png
   ${PROJECT_SOURCE_DIR}/essentials/media/energyplusfolder.png
   ${PROJECT_SOURCE_DIR}/essentials/media/ep.png
@@ -60,5 +23,4 @@
   ${PROJECT_SOURCE_DIR}/essentials/media/window_frame_and_divider.png
 )
 
-CREATE_DOC_TARGET("essentials" "EnergyPlusEssentials")
->>>>>>> 328a3786
+CREATE_DOC_TARGET("essentials" "EnergyPlusEssentials")