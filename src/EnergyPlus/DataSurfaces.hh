--- conflicted
+++ resolved
@@ -669,13 +669,8 @@
               HeatTransferAlgorithm(iHeatTransferModel::NotSet), BaseSurf(0), NumSubSurfaces(0), Zone(0), ExtBoundCond(0), ExtSolar(false),
               ExtWind(false), ViewFactorGround(0.0), ViewFactorSky(0.0), ViewFactorGroundIR(0.0), ViewFactorSkyIR(0.0), OSCPtr(0), OSCMPtr(0),
               MirroredSurf(false), IsShadowing(false), IsShadowPossibleObstruction(false), SchedShadowSurfIndex(0), IsTransparent(false),
-<<<<<<< HEAD
               SchedMinValue(0.0), activeWindowShadingControl(0), HasShadeControl(false), activeShadedConstruction(0), activeShadedConstructionPrev(0),
               FrameDivider(0), Multiplier(1.0), SolarEnclIndex(0), SolarEnclSurfIndex(0), IsAirBoundarySurf(false)
-=======
-              SchedMinValue(0.0), activeWindowShadingControl(0), HasShadeControl(false), activeShadedConstruction(0), FrameDivider(0),
-              Multiplier(1.0), SolarEnclIndex(0), SolarEnclSurfIndex(0), IsAirBoundarySurf(false)
->>>>>>> 14e9c20e
         {
         }
 
@@ -1205,10 +1200,7 @@
     bool AnyHeatBalanceInsideSourceTerm = false;  // True if any SurfaceProperty:HeatBalanceSourceTerm inside face used
     bool AnyHeatBalanceOutsideSourceTerm = false; // True if any SurfaceProperty:HeatBalanceSourceTerm outside face used
     bool AnyMovableInsulation = false;            // True if any movable insulation presents
-<<<<<<< HEAD
     bool AnyMovableSlat = false;                  // True if there are any movable slats for window blinds presented
-=======
->>>>>>> 14e9c20e
     Array1D_int InsideGlassCondensationFlag;      // 1 if innermost glass inside surface temp < zone air dew point;  0 otherwise
     Array1D_int InsideFrameCondensationFlag;      // 1 if frame inside surface temp < zone air dew point; 0 otherwise
     Array1D_int InsideDividerCondensationFlag;    // 1 if divider inside surface temp < zone air dew point;  0 otherwise
@@ -1311,13 +1303,8 @@
 
     // Surface ConvCoeff Properties
     Array1D<int> SurfTAirRef;                     // Flag for reference air temperature
-<<<<<<< HEAD
-    Array1D<Real64> SurfIntConvCoeff;             // Interior Convection Coefficient pointer (different data structure) when being overridden
-    Array1D<Real64> SurfExtConvCoeff;             // Exterior Convection Coefficient pointer (different data structure) when being overridden
-=======
     Array1D<int> SurfIntConvCoeffIndex;                // Interior Convection Coefficient pointer (different data structure) when being overridden
     Array1D<int> SurfExtConvCoeffIndex;                // Exterior Convection Coefficient pointer (different data structure) when being overridden
->>>>>>> 14e9c20e
     Array1D<int> SurfIntConvClassification;       // current classification for inside face air flow regime and surface orientation
     Array1D<int> SurfIntConvHcModelEq;            // current convection model for inside face
     Array1D<int> SurfIntConvHcUserCurveIndex;     // current index to user convection model if used
@@ -1686,13 +1673,8 @@
         this->SurfICSPtr.deallocate();
         this->SurfIsRadSurfOrVentSlabOrPool.deallocate();
         this->SurfTAirRef.deallocate();
-<<<<<<< HEAD
-        this->SurfIntConvCoeff.deallocate();
-        this->SurfExtConvCoeff.deallocate();
-=======
         this->SurfIntConvCoeffIndex.deallocate();
         this->SurfExtConvCoeffIndex.deallocate();
->>>>>>> 14e9c20e
         this->SurfIntConvClassification.deallocate();
         this->SurfIntConvHcModelEq.deallocate();
         this->SurfIntConvHcUserCurveIndex.deallocate();
