// EnergyPlus, Copyright (c) 1996-2023, The Board of Trustees of the University of Illinois,
// The Regents of the University of California, through Lawrence Berkeley National Laboratory
// (subject to receipt of any required approvals from the U.S. Dept. of Energy), Oak Ridge
// National Laboratory, managed by UT-Battelle, Alliance for Sustainable Energy, LLC, and other
// contributors. All rights reserved.
//
// NOTICE: This Software was developed under funding from the U.S. Department of Energy and the
// U.S. Government consequently retains certain rights. As such, the U.S. Government has been
// granted for itself and others acting on its behalf a paid-up, nonexclusive, irrevocable,
// worldwide license in the Software to reproduce, distribute copies to the public, prepare
// derivative works, and perform publicly and display publicly, and to permit others to do so.
//
// Redistribution and use in source and binary forms, with or without modification, are permitted
// provided that the following conditions are met:
//
// (1) Redistributions of source code must retain the above copyright notice, this list of
//     conditions and the following disclaimer.
//
// (2) Redistributions in binary form must reproduce the above copyright notice, this list of
//     conditions and the following disclaimer in the documentation and/or other materials
//     provided with the distribution.
//
// (3) Neither the name of the University of California, Lawrence Berkeley National Laboratory,
//     the University of Illinois, U.S. Dept. of Energy nor the names of its contributors may be
//     used to endorse or promote products derived from this software without specific prior
//     written permission.
//
// (4) Use of EnergyPlus(TM) Name. If Licensee (i) distributes the software in stand-alone form
//     without changes from the version obtained under this License, or (ii) Licensee makes a
//     reference solely to the software portion of its product, Licensee must refer to the
//     software as "EnergyPlus version X" software, where "X" is the version number Licensee
//     obtained under this License and may not use a different name for the software. Except as
//     specifically required in this Section (4), Licensee shall not use in a company name, a
//     product name, in advertising, publicity, or other promotional activities any name, trade
//     name, trademark, logo, or other designation of "EnergyPlus", "E+", "e+" or confusingly
//     similar designation, without the U.S. Department of Energy's prior written consent.
//
// THIS SOFTWARE IS PROVIDED BY THE COPYRIGHT HOLDERS AND CONTRIBUTORS "AS IS" AND ANY EXPRESS OR
// IMPLIED WARRANTIES, INCLUDING, BUT NOT LIMITED TO, THE IMPLIED WARRANTIES OF MERCHANTABILITY
// AND FITNESS FOR A PARTICULAR PURPOSE ARE DISCLAIMED. IN NO EVENT SHALL THE COPYRIGHT OWNER OR
// CONTRIBUTORS BE LIABLE FOR ANY DIRECT, INDIRECT, INCIDENTAL, SPECIAL, EXEMPLARY, OR
// CONSEQUENTIAL DAMAGES (INCLUDING, BUT NOT LIMITED TO, PROCUREMENT OF SUBSTITUTE GOODS OR
// SERVICES; LOSS OF USE, DATA, OR PROFITS; OR BUSINESS INTERRUPTION) HOWEVER CAUSED AND ON ANY
// THEORY OF LIABILITY, WHETHER IN CONTRACT, STRICT LIABILITY, OR TORT (INCLUDING NEGLIGENCE OR
// OTHERWISE) ARISING IN ANY WAY OUT OF THE USE OF THIS SOFTWARE, EVEN IF ADVISED OF THE
// POSSIBILITY OF SUCH DAMAGE.

#ifndef ENERGYPLUS_PLANTLOOPHEATPUMPEIR_HH
#define ENERGYPLUS_PLANTLOOPHEATPUMPEIR_HH

// C++ headers
#include <functional>
#include <string>
#include <vector>

// EnergyPlus headers
#include <EnergyPlus/Data/BaseData.hh>
#include <EnergyPlus/Plant/PlantLocation.hh>
#include <EnergyPlus/PlantComponent.hh>

namespace EnergyPlus {

// Forward declarations
struct EnergyPlusData;

namespace EIRPlantLoopHeatPumps {

    // control heat pump on load or set point
    enum class ControlType
    {
        Invalid = -1,
        Setpoint,
        Load,
        Num
    };

    // Method of sizing heating capacity
    enum class HeatSizingType
    {
        Invalid = -1,
        Heating,
        Cooling,
        GreaterOfCoolingOrHeating,
        Num
    };

    // Defrost strategy
    enum class DefrostControl
    {
        Invalid = -1,
        None,
        Timed,          // uses fixed time reverse cycle defrost strategy
        OnDemand,       // uses outdoor humidity defrost timing
        TimedEmpirical, // uses outdoor temperature defrost timing
        Num,
    };

    struct InOutNodePair
    {
        int inlet;
        int outlet;

        InOutNodePair() : inlet(0), outlet(0)
        {
        }
    };

    struct EIRPlantLoopHeatPump : public EnergyPlus::PlantComponent
    {

        // fixed configuration parameters
        std::string name;
        DataPlant::PlantEquipmentType EIRHPType = DataPlant::PlantEquipmentType::Invalid;
        std::string companionCoilName;
        EIRPlantLoopHeatPump *companionHeatPumpCoil = nullptr;
        Real64 sizingFactor = 1.0;
        bool waterSource = false;
        bool airSource = false;
        ControlType sysControlType = ControlType::Invalid;
        DataPlant::FlowMode flowControl = DataPlant::FlowMode::Invalid;

        // sizing data
        Real64 heatSizingRatio = 1.0;
        HeatSizingType heatSizingMethod = HeatSizingType::Invalid;

        // reference data
        Real64 referenceCapacity = 0.0;
        bool referenceCapacityWasAutoSized = false;
        Real64 referenceCOP = 0.0;
        Real64 minimumPLR = 0.0;
        Real64 partLoadRatio = 0.0;
        Real64 cyclingRatio = 0.0;
        Real64 minSourceTempLimit = -999.0;
        Real64 maxSourceTempLimit = 999.0;

        // curve references
        int capFuncTempCurveIndex = 0;
        int powerRatioFuncTempCurveIndex = 0;
        int powerRatioFuncPLRCurveIndex = 0;
        int capacityDryAirCurveIndex = 0;
        int minSupplyWaterTempCurveIndex = 0;
        int maxSupplyWaterTempCurveIndex = 0;

        // flow rate terms
        Real64 loadSideDesignVolFlowRate = 0.0;
        bool loadSideDesignVolFlowRateWasAutoSized = false;
        Real64 sourceSideDesignVolFlowRate = 0.0;
        bool sourceSideDesignVolFlowRateWasAutoSized = false;
        Real64 loadSideDesignMassFlowRate = 0.0;
        Real64 sourceSideDesignMassFlowRate = 0.0;
        Real64 loadSideMassFlowRate = 0.0;
        Real64 sourceSideMassFlowRate = 0.0;
        Real64 loadVSPumpMinLimitMassFlow = 0.0;
        Real64 sourceVSPumpMinLimitMassFlow = 0.0;
        bool loadVSBranchPump = false;
        bool loadVSLoopPump = false;
        bool sourceVSBranchPump = false;
        bool sourceVSLoopPump = false;

        // simulation variables
        Real64 loadSideHeatTransfer = 0.0;
        Real64 sourceSideHeatTransfer = 0.0;
        Real64 loadSideInletTemp = 0.0;
        Real64 loadSideOutletTemp = 0.0;
        Real64 sourceSideInletTemp = 0.0;
        Real64 sourceSideOutletTemp = 0.0;
        Real64 powerUsage = 0.0;
        Real64 loadSideEnergy = 0.0;
        Real64 sourceSideEnergy = 0.0;
        Real64 powerEnergy = 0.0;
<<<<<<< HEAD
        Real64 sourceSideCp = 0.0;
=======
        // Real64 sourceSideCp = 0.0; // debugging variable
>>>>>>> 60f70db1
        bool running = false;

        // topology variables
        PlantLocation loadSidePlantLoc;
        PlantLocation sourceSidePlantLoc;
        InOutNodePair loadSideNodes;
        InOutNodePair sourceSideNodes;
        bool heatRecoveryHeatPump = false; // HP that transfers heat between plants and should not increase plant size

        // counters and indexes
        int condMassFlowRateTriggerIndex = 0;
        int recurringConcurrentOperationWarningIndex = 0;

        // logic flags
        bool oneTimeInitFlag = true;
        bool envrnInit = true;

        // recurrent warning messages index integers
        int capModFTErrorIndex = 0;
        int eirModFTErrorIndex = 0;
        int eirModFPLRErrorIndex = 0;

        // defrost
        DefrostControl defrostStrategy = DefrostControl::Invalid;
        Real64 defrostTime = 0.0;
        int defrostFreqCurveIndex = 0;
        int defrostHeatLoadCurveIndex = 0;
        int defrostHeatEnergyCurveIndex = 0;
        int defrostLoadCurveDims = 0;
        int defrostEnergyCurveDims = 0;
        int defrostEIRFTIndex = 0;
        bool defrostAvailable = false;
        Real64 loadDueToDefrost = 0.0;
        Real64 defrostEnergyRate = 0.0;
        Real64 defrostEnergy = 0.0;
        Real64 fractionalDefrostTime = 0.0;
        Real64 maxOutdoorTemperatureDefrost = 0.0;

        // a couple worker functions to easily allow merging of cooling and heating operations
        std::function<Real64(Real64, Real64)> calcLoadOutletTemp;
        std::function<Real64(Real64, Real64)> calcQsource;
        std::function<Real64(Real64, Real64)> calcSourceOutletTemp;

        virtual ~EIRPlantLoopHeatPump() = default;

        EIRPlantLoopHeatPump() = default;

        void
        simulate(EnergyPlusData &state, const PlantLocation &calledFromLocation, bool FirstHVACIteration, Real64 &CurLoad, bool RunFlag) override;

        void onInitLoopEquip([[maybe_unused]] EnergyPlusData &state, [[maybe_unused]] const PlantLocation &calledFromLocation) override;

        void getDesignCapacities(EnergyPlusData &state,
                                 [[maybe_unused]] const PlantLocation &calledFromLocation,
                                 [[maybe_unused]] Real64 &MaxLoad,
                                 [[maybe_unused]] Real64 &MinLoad,
                                 [[maybe_unused]] Real64 &OptLoad) override;

        virtual void doPhysics(EnergyPlusData &state, Real64 currentLoad);

        void sizeLoadSide(EnergyPlusData &state);

        void sizeSrcSideWSHP(EnergyPlusData &state);

        void sizeSrcSideASHP(EnergyPlusData &state);

        Real64 getLoadSideOutletSetPointTemp(EnergyPlusData &state) const;

        void setOperatingFlowRatesASHP(EnergyPlusData &state, bool FirstHVACIteration);

        void setOperatingFlowRatesWSHP(EnergyPlusData &state, bool FirstHVACIteration);

        virtual void resetReportingVariables();

        static PlantComponent *factory(EnergyPlusData &state, DataPlant::PlantEquipmentType hp_type, const std::string &hp_name);

        static void pairUpCompanionCoils(EnergyPlusData &state);

        static void processInputForEIRPLHP(EnergyPlusData &state);

        static void checkConcurrentOperation(EnergyPlusData &state);

        static Real64 add(Real64 const a, Real64 const b)
        {
            return a + b;
        }

        static Real64 subtract(Real64 const a, Real64 const b)
        {
            return a - b;
        }

        void isPlantInletOrOutlet(EnergyPlusData &state);

        void oneTimeInit(EnergyPlusData &state) override;
    };

    struct EIRFuelFiredHeatPump : public EIRPlantLoopHeatPump
    {
        // fixed configuration parameters
        // reference data
        // curve references
        // flow rate terms
        // simulation variables
        // topology variables
        // counters and indexes
        // logic flags
        // a couple worker functions to easily allow merging of cooling and heating operations

        // enum definitions for Fuel Fired only
        enum class OATempCurveVar
        {
            Invalid = -1,
            DryBulb,
            WetBulb,
            Num
        };

        enum class WaterTempCurveVar
        {
            Invalid = -1,
            EnteringCondenser,
            LeavingCondenser,
            EnteringEvaporator,
            LeavingEvaporator,
            Num
        };

        enum class DefrostType
        {
            Invalid = -1,
            Timed,
            OnDemand,
            Num
        };

        // New additions for GAHP only
        Constant::eFuel fuelType = Constant::eFuel::Invalid; // Fuel type assignment
        std::string endUseSubcat = "";
        DataPlant::FlowMode flowMode = DataPlant::FlowMode::Invalid;
        Real64 desSupplyTemp = 60.0;
        Real64 desTempLift = 11.1;
        OATempCurveVar oaTempCurveInputVar = OATempCurveVar::DryBulb;
        WaterTempCurveVar waterTempCurveInputVar = WaterTempCurveVar::EnteringCondenser;
        // int capFuncTempCurveIndex = 0;
        // int powerRatioFuncTempCurveIndex = 0;
        //  int powerRatioFuncPLRCurveIndex = 0;
        Real64 minPLR = 0.1;
        Real64 maxPLR = 1.0;

        int defrostEIRCurveIndex = 0;
        DefrostType defrostType = DefrostType::OnDemand;
        Real64 defrostOpTimeFrac = 0.0;
        Real64 defrostResistiveHeaterCap = 0.0;
        Real64 defrostMaxOADBT = 5.0;

        int cycRatioCurveIndex = 0;
        Real64 nominalAuxElecPower = 0.0;
        int auxElecEIRFoTempCurveIndex = 0;
        int auxElecEIRFoPLRCurveIndex = 0;
        Real64 standbyElecPower = 0.0;

        // new output variables for derived class only
        Real64 loadSideVolumeFlowRate = 0.0;
        Real64 fuelRate = 0.0;   // Unit in W
        Real64 fuelEnergy = 0.0; // Unit in J
        int capModFTErrorIndex = 0;
        int eirModFTErrorIndex = 0;
        int eirModFPLRErrorIndex = 0;
        int eirDefrostFTErrorIndex = 0;
        int eirAuxElecFTErrorIndex = 0;
        int eirAuxElecFPLRErrorIndex = 0;

        // Override parent methods to be declared
        void doPhysics(EnergyPlusData &state, Real64 currentLoad);
        void sizeSrcSideASHP(EnergyPlusData &state); // 2022-05-18: may not need this one
        void resetReportingVariables();
        static PlantComponent *factory(EnergyPlusData &state, DataPlant::PlantEquipmentType hp_type, const std::string &hp_name);
        static void pairUpCompanionCoils(EnergyPlusData &state);
        static void processInputForEIRPLHP(EnergyPlusData &state);
        void oneTimeInit(EnergyPlusData &state);

        // New or specialized functions for derived struct
        virtual ~EIRFuelFiredHeatPump() = default;
        EIRFuelFiredHeatPump() = default;
    };
} // namespace EIRPlantLoopHeatPumps

struct EIRPlantLoopHeatPumpsData : BaseGlobalStruct
{
    std::vector<EIRPlantLoopHeatPumps::EIRPlantLoopHeatPump> heatPumps;
    bool getInputsPLHP = true;
    void clear_state() override
    {
        new (this) EIRPlantLoopHeatPumpsData();
    }
};

struct EIRFuelFiredHeatPumpsData : BaseGlobalStruct
{
    std::vector<EIRPlantLoopHeatPumps::EIRFuelFiredHeatPump> heatPumps;
    bool getInputsFFHP = true;
    void clear_state() override
    {
        new (this) EIRFuelFiredHeatPumpsData();
    }
};

} // namespace EnergyPlus

#endif // ENERGYPLUS_PLANTLOOPHEATPUMPEIR_HH<|MERGE_RESOLUTION|>--- conflicted
+++ resolved
@@ -168,11 +168,7 @@
         Real64 loadSideEnergy = 0.0;
         Real64 sourceSideEnergy = 0.0;
         Real64 powerEnergy = 0.0;
-<<<<<<< HEAD
-        Real64 sourceSideCp = 0.0;
-=======
         // Real64 sourceSideCp = 0.0; // debugging variable
->>>>>>> 60f70db1
         bool running = false;
 
         // topology variables
