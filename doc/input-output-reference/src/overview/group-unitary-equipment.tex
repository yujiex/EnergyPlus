--- conflicted
+++ resolved
@@ -271,7 +271,7 @@
 
 \paragraph{Field: No Load Supply Air Flow Rate}\label{field-no-load-supply-air-flow-rate-000}
 
-This numeric field defines the supply air flow rate leaving the unitary system in cubic meters per second when neither cooling or heating is required (i.e., main cooling/heating coils and supplemental heater are off but the supply air fan operates). This field is only used when the unitary system operating mode is specified as continuous fan operation. Values must be greater than or equal to 0, or this field is autosizable. If this field is autosized, then it is sized to the minimum of the heating and cooling lowest speed suppy air flow rates. If the unitary system operating mode is specified as continuous fan operation and this value is set to zero or this field is left blank, then the model assumes that the supply air flow rate when no cooling/heating is needed is equal to the supply air flow rate when the compressor was last operating (for cooling operation or heating operation).
+This numeric field defines the supply air flow rate leaving the unitary system in cubic meters per second when neither cooling or heating is required (i.e., main cooling/heating coils and supplemental heater are off but the supply air fan operates). This field is only used when the unitary system operating mode is specified as continuous fan operation. Values must be greater than or equal to 0, or this field is autosizable. If this field is autosized, then it is sized to the minimum of the heating and cooling lowest speed suppy air flow rate. If the unitary system operating mode is specified as continuous fan operation and this value is set to zero or this field is left blank, then the model assumes that the supply air flow rate when no cooling/heating is needed is equal to the supply air flow rate when the compressor was last operating (for cooling operation or heating operation).
 
 \paragraph{Field: No Load Supply Air Flow Rate Per Floor Area}\label{field-no-load-supply-air-flow-rate-per-floor-area}
 
@@ -726,11 +726,7 @@
 
 \paragraph{Field: No Load Supply Air Flow Rate Ratio}\label{field-no-load-supply-air-flow-rate-ratio}
 
-<<<<<<< HEAD
-This field defines the no load operating air flow rate when the system fan is specified to operate continuously. The allowed fractions are between 0 and 1 with a default value of 1. This fraction is set to the mimumum of heating and cooling operation lowest speed supply air flow fractions. The no load air flow rate will be calculated as this fraction multiplied by the minimum of the cooling and heating high speed supply air flow rate. If the cooling or heating coil is not present, this fraction is multiplied by the operating supply air flow rate.
-=======
-This field defines the no load operating air flow rate when the system fan is specified to operate continuously. The allowed fractions are between 0 and 1 with a default value of 1. This fraction is set to the mimumum heating and cooling operation lowest speed supply air flow fractions. The no load air flow rate will be calculated as this fraction multiplied by the minimum of the cooling and heating supply air flow rate. If the cooling or heating coil is not present, this fraction is multiplied by the operating supply air flow rate.
->>>>>>> bd9881d1
+This field defines the no load operating air flow rate when the system fan is specified to operate continuously. The allowed fractions are between 0 and 1 with a default value of 1. This fraction is set to the mimumum of heating and cooling operation lowest speed supply air flow fraction. The no load air flow rate will be calculated as this fraction multiplied by the minimum of the cooling and heating high speed supply air flow rate. If the cooling or heating coil is not present, this fraction is multiplied by the operating supply air flow rate.
 
 \paragraph{Field Group: Heating and Cooling Speeds 1 to 10}\label{field-group-heating-and-cooling-speeds-1-to-10}
 
