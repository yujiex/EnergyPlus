// EnergyPlus, Copyright (c) 1996-2021, The Board of Trustees of the University of Illinois,
// The Regents of the University of California, through Lawrence Berkeley National Laboratory
// (subject to receipt of any required approvals from the U.S. Dept. of Energy), Oak Ridge
// National Laboratory, managed by UT-Battelle, Alliance for Sustainable Energy, LLC, and other
// contributors. All rights reserved.
//
// NOTICE: This Software was developed under funding from the U.S. Department of Energy and the
// U.S. Government consequently retains certain rights. As such, the U.S. Government has been
// granted for itself and others acting on its behalf a paid-up, nonexclusive, irrevocable,
// worldwide license in the Software to reproduce, distribute copies to the public, prepare
// derivative works, and perform publicly and display publicly, and to permit others to do so.
//
// Redistribution and use in source and binary forms, with or without modification, are permitted
// provided that the following conditions are met:
//
// (1) Redistributions of source code must retain the above copyright notice, this list of
//     conditions and the following disclaimer.
//
// (2) Redistributions in binary form must reproduce the above copyright notice, this list of
//     conditions and the following disclaimer in the documentation and/or other materials
//     provided with the distribution.
//
// (3) Neither the name of the University of California, Lawrence Berkeley National Laboratory,
//     the University of Illinois, U.S. Dept. of Energy nor the names of its contributors may be
//     used to endorse or promote products derived from this software without specific prior
//     written permission.
//
// (4) Use of EnergyPlus(TM) Name. If Licensee (i) distributes the software in stand-alone form
//     without changes from the version obtained under this License, or (ii) Licensee makes a
//     reference solely to the software portion of its product, Licensee must refer to the
//     software as "EnergyPlus version X" software, where "X" is the version number Licensee
//     obtained under this License and may not use a different name for the software. Except as
//     specifically required in this Section (4), Licensee shall not use in a company name, a
//     product name, in advertising, publicity, or other promotional activities any name, trade
//     name, trademark, logo, or other designation of "EnergyPlus", "E+", "e+" or confusingly
//     similar designation, without the U.S. Department of Energy's prior written consent.
//
// THIS SOFTWARE IS PROVIDED BY THE COPYRIGHT HOLDERS AND CONTRIBUTORS "AS IS" AND ANY EXPRESS OR
// IMPLIED WARRANTIES, INCLUDING, BUT NOT LIMITED TO, THE IMPLIED WARRANTIES OF MERCHANTABILITY
// AND FITNESS FOR A PARTICULAR PURPOSE ARE DISCLAIMED. IN NO EVENT SHALL THE COPYRIGHT OWNER OR
// CONTRIBUTORS BE LIABLE FOR ANY DIRECT, INDIRECT, INCIDENTAL, SPECIAL, EXEMPLARY, OR
// CONSEQUENTIAL DAMAGES (INCLUDING, BUT NOT LIMITED TO, PROCUREMENT OF SUBSTITUTE GOODS OR
// SERVICES; LOSS OF USE, DATA, OR PROFITS; OR BUSINESS INTERRUPTION) HOWEVER CAUSED AND ON ANY
// THEORY OF LIABILITY, WHETHER IN CONTRACT, STRICT LIABILITY, OR TORT (INCLUDING NEGLIGENCE OR
// OTHERWISE) ARISING IN ANY WAY OUT OF THE USE OF THIS SOFTWARE, EVEN IF ADVISED OF THE
// POSSIBILITY OF SUCH DAMAGE.

// C++ Headers
#include <cassert>
#include <cmath>

// ObjexxFCL Headers
#include <ObjexxFCL/Array.functions.hh>

// EnergyPlus Headers
#include <EnergyPlus/Autosizing/HeatingCapacitySizing.hh>
#include <EnergyPlus/Data/EnergyPlusData.hh>
#include <EnergyPlus/DataHVACGlobals.hh>
#include <EnergyPlus/DataHeatBalFanSys.hh>
#include <EnergyPlus/DataHeatBalSurface.hh>
#include <EnergyPlus/DataHeatBalance.hh>
#include <EnergyPlus/DataIPShortCuts.hh>
#include <EnergyPlus/DataSizing.hh>
#include <EnergyPlus/DataSurfaces.hh>
#include <EnergyPlus/DataViewFactorInformation.hh>
#include <EnergyPlus/DataZoneEquipment.hh>
#include <EnergyPlus/General.hh>
#include <EnergyPlus/GeneralRoutines.hh>
#include <EnergyPlus/HeatBalanceIntRadExchange.hh>
#include <EnergyPlus/HeatBalanceSurfaceManager.hh>
#include <EnergyPlus/HighTempRadiantSystem.hh>
#include <EnergyPlus/InputProcessing/InputProcessor.hh>
#include <EnergyPlus/OutputProcessor.hh>
#include <EnergyPlus/ScheduleManager.hh>
#include <EnergyPlus/UtilityRoutines.hh>

namespace EnergyPlus {

namespace HighTempRadiantSystem {

    // Module containing the routines dealing with the high temperature radiant systems

    // MODULE INFORMATION:
    //       AUTHOR         Rick Strand
    //       DATE WRITTEN   February 2001
    //       MODIFIED       na
    //       RE-ENGINEERED  na

    // PURPOSE OF THIS MODULE:
    // The purpose of this module is to simulate high temperature radiant systems.
    // It is the intention of this module to cover all types of high temperature
    // radiant systems (gas and electric)

    // METHODOLOGY EMPLOYED:
    // Based on work done in BLAST, the EnergyPlus low temperature radiant system
    // model, this model has similar inherent challenges that are similar to the
    // low temperature radiant system.  Because it is a system that directly
    // effects the surface heat balances, it must be a part of both the heat
    // balance routines and linked in with the HVAC system.
    // REFERENCES:
    // Building Systems Laboratory, BLAST User's Guide/Reference.
    // Maloney, Dan. 1987. "Development of a radiant heater model and the
    //   incorporation of thermal comfort considerations into the BLAST
    //   energy analysis program", M.S. thesis, University of Illinois at
    //   Urbana-Champaign (Dept. of Mechanical and Industrial Engineering).

    // OTHER NOTES: none

    // USE STATEMENTS:
    // Use statements for data only modules
    // Using/Aliasing
    using DataHVACGlobals::SmallLoad;

    // Data
    // MODULE PARAMETER DEFINITIONS:
    std::string const cGas("Gas");
    std::string const cNaturalGas("NaturalGas");
    std::string const cElectric("Electric");
    std::string const cElectricity("Electricity");
    int const Gas(1);
    int const Electric(2);
    std::string const cMATControl("MeanAirTemperature");                   // Control for using mean air temperature
    std::string const cMRTControl("MeanRadiantTemperature");               // Control for using mean radiant temperature
    std::string const cOperativeControl("OperativeTemperature");           // Control for using operative temperature
    std::string const cMATSPControl("MeanAirTemperatureSetpoint");         // Control for to MAT setpoint
    std::string const cMRTSPControl("MeanRadiantTemperatureSetpoint");     // Control for to MRT setpoint
    std::string const cOperativeSPControl("OperativeTemperatureSetpoint"); // Control for operative temperature setpoint
    int const MATControl(1001);
    int const MRTControl(1002);
    int const OperativeControl(1003);
    int const MATSPControl(1004);
    int const MRTSPControl(1005);
    int const OperativeSPControl(1006);

    // MODULE VARIABLE DECLARATIONS:
    // Standard, run-of-the-mill variables...
    int NumOfHighTempRadSys(0);           // Number of hydronic low tempererature radiant systems
    Array1D<Real64> QHTRadSource;         // Need to keep the last value in case we are still iterating
    Array1D<Real64> QHTRadSrcAvg;         // Need to keep the last value in case we are still iterating
    Array1D<Real64> ZeroSourceSumHATsurf; // Equal to the SumHATsurf for all the walls in a zone with no source
    // Record keeping variables used to calculate QHTRadSrcAvg locally
    Array1D<Real64> LastQHTRadSrc;      // Need to keep the last value in case we are still iterating
    Array1D<Real64> LastSysTimeElapsed; // Need to keep the last value in case we are still iterating
    Array1D<Real64> LastTimeStepSys;    // Need to keep the last value in case we are still iterating
    Array1D_bool MySizeFlag;
    Array1D_bool CheckEquipName;

    // SUBROUTINE SPECIFICATIONS FOR MODULE HighTempRadiantSystem

    // Object Data
    Array1D<HighTempRadiantSystemData> HighTempRadSys;
    Array1D<HighTempRadSysNumericFieldData> HighTempRadSysNumericFields;
    bool GetInputFlag(true);
    bool firstTime(true); // For one-time initializations
    bool MyEnvrnFlag(true);
    bool ZoneEquipmentListChecked(false); // True after the Zone Equipment List has been checked for items

    // Functions
    void clear_state()
    {
        NumOfHighTempRadSys = 0;
        QHTRadSource.deallocate();
        QHTRadSrcAvg.deallocate();
        ZeroSourceSumHATsurf.deallocate();
        LastQHTRadSrc.deallocate();
        LastSysTimeElapsed.deallocate();
        LastTimeStepSys.deallocate();
        MySizeFlag.deallocate();
        CheckEquipName.deallocate();
        HighTempRadSys.deallocate();
        HighTempRadSysNumericFields.deallocate();
        GetInputFlag = true;
        firstTime = true;
        MyEnvrnFlag = true;
        ZoneEquipmentListChecked = false;
    }

    void SimHighTempRadiantSystem(EnergyPlusData &state,
                                  std::string const &CompName,   // name of the low temperature radiant system
                                  bool const FirstHVACIteration, // TRUE if 1st HVAC simulation of system timestep
                                  Real64 &LoadMet,               // load met by the radiant system, in Watts
                                  int &CompIndex)
    {

        // SUBROUTINE INFORMATION:
        //       AUTHOR         Rick Strand
        //       DATE WRITTEN   February 2001
        //       MODIFIED       na
        //       RE-ENGINEERED  na

        // PURPOSE OF THIS SUBROUTINE:
        // This subroutine is the "manager" for the high temperature radiant
        // system model.  It is called from the outside and controls the
        // actions and subroutine calls to lower levels as appropriate.

        // METHODOLOGY EMPLOYED:
        // Standard EnergyPlus manager subroutine layout

        // Using/Aliasing

        // SUBROUTINE LOCAL VARIABLE DECLARATIONS:
        bool ErrorsFoundInGet; // Set to true when there are severe errors during the Get routine
        int RadSysNum;         // Radiant system number/index in local derived types


        if (GetInputFlag) {
            ErrorsFoundInGet = false;
            GetHighTempRadiantSystem(state, ErrorsFoundInGet);
            if (ErrorsFoundInGet) ShowFatalError(state, "GetHighTempRadiantSystem: Errors found in input.  Preceding condition(s) cause termination.");
            GetInputFlag = false;
        }

        // Find the correct ZoneHVAC:HighTemperatureRadiant
        if (CompIndex == 0) {
            RadSysNum = UtilityRoutines::FindItemInList(CompName, HighTempRadSys);
            if (RadSysNum == 0) {
                ShowFatalError(state, "SimHighTempRadiantSystem: Unit not found=" + CompName);
            }
            CompIndex = RadSysNum;
        } else {
            RadSysNum = CompIndex;
            if (RadSysNum > NumOfHighTempRadSys || RadSysNum < 1) {
                ShowFatalError(state,
                               format("SimHighTempRadiantSystem:  Invalid CompIndex passed={}, Number of Units={}, Entered Unit name={}",
                                      RadSysNum,
                                      NumOfHighTempRadSys,
                                      CompName));
            }
            if (CheckEquipName(RadSysNum)) {
                if (CompName != HighTempRadSys(RadSysNum).Name) {
                    ShowFatalError(state,
                                   format("SimHighTempRadiantSystem: Invalid CompIndex passed={}, Unit name={}, stored Unit Name for that index={}",
                                          RadSysNum,
                                          CompName,
                                          HighTempRadSys(RadSysNum).Name));
                }
                CheckEquipName(RadSysNum) = false;
            }
        }

        InitHighTempRadiantSystem(state, FirstHVACIteration, RadSysNum);

        {
            auto const SELECT_CASE_var(HighTempRadSys(RadSysNum).ControlType);
            if ((SELECT_CASE_var == MATControl) || (SELECT_CASE_var == MRTControl) || (SELECT_CASE_var == OperativeControl)) {
                CalcHighTempRadiantSystem(state, RadSysNum);
            } else if ((SELECT_CASE_var == MATSPControl) || (SELECT_CASE_var == MRTSPControl) || (SELECT_CASE_var == OperativeSPControl)) {
                CalcHighTempRadiantSystemSP(state, FirstHVACIteration, RadSysNum);
            }
        }

        UpdateHighTempRadiantSystem(state, RadSysNum, LoadMet);

        ReportHighTempRadiantSystem(state, RadSysNum);
    }

    void GetHighTempRadiantSystem(EnergyPlusData &state, bool &ErrorsFound // TRUE if errors are found on processing the input
    )
    {

        // SUBROUTINE INFORMATION:
        //       AUTHOR         Rick Strand
        //       DATE WRITTEN   February 2001
        //       MODIFIED       na
        //       RE-ENGINEERED  na

        // PURPOSE OF THIS SUBROUTINE:
        // This subroutine reads the input for high temperature radiant systems
        // from the user input file.  This will contain all of the information
        // needed to simulate a high temperature radiant system.

        // METHODOLOGY EMPLOYED:
        // Standard EnergyPlus methodology.

        // Using/Aliasing
        using DataSizing::AutoSize;
        using DataSizing::CapacityPerFloorArea;
        using DataSizing::FractionOfAutosizedHeatingCapacity;
        using DataSizing::HeatingDesignCapacity;

        using ScheduleManager::GetScheduleIndex;
        using namespace DataIPShortCuts;

        // SUBROUTINE PARAMETER DEFINITIONS:
        Real64 const MaxCombustionEffic(1.00); // Limit the combustion efficiency to perfection
        Real64 const MaxFraction(1.0);         // Limit the highest allowed fraction for heat transfer parts
        Real64 const MinCombustionEffic(0.01); // Limit the minimum combustion efficiency
        Real64 const MinFraction(0.0);         // Limit the lowest allowed fraction for heat transfer parts
        Real64 const MinThrottlingRange(0.5);  // Smallest throttling range allowed in degrees Celsius
        //  INTEGER,          PARAMETER :: MaxDistribSurfaces = 20    ! Maximum number of surfaces that a radiant heater can radiate to
        static std::string const RoutineName("GetHighTempRadiantSystem: "); // include trailing blank space
        int const iHeatCAPMAlphaNum(4);                   // get input index to High Temperature Radiant system heating capacity sizing method
        int const iHeatDesignCapacityNumericNum(1);       // get input index to High Temperature Radiant system heating capacity
        int const iHeatCapacityPerFloorAreaNumericNum(2); // get input index to High Temperature Radiant system heating capacity per floor area sizing
        int const iHeatFracOfAutosizedCapacityNumericNum(
            3); //  get input index to High Temperature Radiant system heating capacity sizing as fraction of autozized heating capacity

        // SUBROUTINE LOCAL VARIABLE DECLARATIONS:
        Real64 AllFracsSummed;           // Sum of the fractions radiant, latent, and lost (must be <= 1)
        Real64 FracOfRadPotentiallyLost; // Difference between unity and AllFracsSummed for error reporting
        int IOStatus;                    // Used in GetObjectItem
        int Item;                        // Item to be "gotten"
        int NumAlphas;                   // Number of Alphas for each GetObjectItem call
        int NumNumbers;                  // Number of Numbers for each GetObjectItem call
        int SurfNum;                     // Surface number DO loop counter
        Real64 TotalFracToSurfs;         // Sum of fractions of radiation to surfaces


        // Initializations and allocations
        NumOfHighTempRadSys = inputProcessor->getNumObjectsFound(state, "ZoneHVAC:HighTemperatureRadiant");

        HighTempRadSys.allocate(NumOfHighTempRadSys);
        CheckEquipName.allocate(NumOfHighTempRadSys);
        HighTempRadSysNumericFields.allocate(NumOfHighTempRadSys);
        CheckEquipName = true;

        // extensible object, do not need max args because using IPShortCuts

        cCurrentModuleObject = "ZoneHVAC:HighTemperatureRadiant";
        // Obtain all of the user data related to high temperature radiant systems...
        for (Item = 1; Item <= NumOfHighTempRadSys; ++Item) {

            inputProcessor->getObjectItem(state,
                                          cCurrentModuleObject,
                                          Item,
                                          cAlphaArgs,
                                          NumAlphas,
                                          rNumericArgs,
                                          NumNumbers,
                                          IOStatus,
                                          lNumericFieldBlanks,
                                          lAlphaFieldBlanks,
                                          cAlphaFieldNames,
                                          cNumericFieldNames);

            HighTempRadSysNumericFields(Item).FieldNames.allocate(NumNumbers);
            HighTempRadSysNumericFields(Item).FieldNames = "";
            HighTempRadSysNumericFields(Item).FieldNames = cNumericFieldNames;
            UtilityRoutines::IsNameEmpty(state, cAlphaArgs(1), cCurrentModuleObject, ErrorsFound);
            // General user input data
            HighTempRadSys(Item).Name = cAlphaArgs(1);

            HighTempRadSys(Item).SchedName = cAlphaArgs(2);
            if (lAlphaFieldBlanks(2)) {
                HighTempRadSys(Item).SchedPtr = DataGlobalConstants::ScheduleAlwaysOn;
            } else {
                HighTempRadSys(Item).SchedPtr = GetScheduleIndex(state, cAlphaArgs(2));
                if (HighTempRadSys(Item).SchedPtr == 0) {
                    ShowSevereError(state, cCurrentModuleObject + ": invalid " + cAlphaFieldNames(2) + " entered =" + cAlphaArgs(2) + " for " +
                                    cAlphaFieldNames(1) + " = " + cAlphaArgs(1));
                    ErrorsFound = true;
                }
            }

            HighTempRadSys(Item).ZoneName = cAlphaArgs(3);
            HighTempRadSys(Item).ZonePtr = UtilityRoutines::FindItemInList(cAlphaArgs(3), state.dataHeatBal->Zone);
            if (HighTempRadSys(Item).ZonePtr == 0) {
                ShowSevereError(state, "Invalid " + cAlphaFieldNames(3) + " = " + cAlphaArgs(3));
                ShowContinueError(state, "Occurs for " + cCurrentModuleObject + " = " + cAlphaArgs(1));
                ErrorsFound = true;
            }

            // HighTempRadSys( Item ).MaxPowerCapac = rNumericArgs( 1 );

            // Determine High Temp Radiant heating design capacity sizing method
            if (UtilityRoutines::SameString(cAlphaArgs(iHeatCAPMAlphaNum), "HeatingDesignCapacity")) {
                HighTempRadSys(Item).HeatingCapMethod = HeatingDesignCapacity;

                if (!lNumericFieldBlanks(iHeatDesignCapacityNumericNum)) {
                    HighTempRadSys(Item).ScaledHeatingCapacity = rNumericArgs(iHeatDesignCapacityNumericNum);
                    if (HighTempRadSys(Item).ScaledHeatingCapacity < 0.0 && HighTempRadSys(Item).ScaledHeatingCapacity != AutoSize) {
                        ShowSevereError(state, cCurrentModuleObject + " = " + HighTempRadSys(Item).Name);
                        ShowContinueError(state,
                                          format("Illegal {} = {:.7T}",
                                                 cNumericFieldNames(iHeatDesignCapacityNumericNum),
                                                 rNumericArgs(iHeatDesignCapacityNumericNum)));
                        ErrorsFound = true;
                    }
                } else {
                    ShowSevereError(state, cCurrentModuleObject + " = " + HighTempRadSys(Item).Name);
                    ShowContinueError(state, "Input for " + cAlphaFieldNames(iHeatCAPMAlphaNum) + " = " + cAlphaArgs(iHeatCAPMAlphaNum));
                    ShowContinueError(state, "Blank field not allowed for " + cNumericFieldNames(iHeatDesignCapacityNumericNum));
                    ErrorsFound = true;
                }
            } else if (UtilityRoutines::SameString(cAlphaArgs(iHeatCAPMAlphaNum), "CapacityPerFloorArea")) {
                HighTempRadSys(Item).HeatingCapMethod = CapacityPerFloorArea;
                if (!lNumericFieldBlanks(iHeatCapacityPerFloorAreaNumericNum)) {
                    HighTempRadSys(Item).ScaledHeatingCapacity = rNumericArgs(iHeatCapacityPerFloorAreaNumericNum);
                    if (HighTempRadSys(Item).ScaledHeatingCapacity <= 0.0) {
                        ShowSevereError(state, cCurrentModuleObject + " = " + HighTempRadSys(Item).Name);
                        ShowContinueError(state, "Input for " + cAlphaFieldNames(iHeatCAPMAlphaNum) + " = " + cAlphaArgs(iHeatCAPMAlphaNum));
                        ShowContinueError(state,
                                          format("Illegal {} = {:.7T}",
                                                 cNumericFieldNames(iHeatCapacityPerFloorAreaNumericNum),
                                                 rNumericArgs(iHeatCapacityPerFloorAreaNumericNum)));
                        ErrorsFound = true;
                    } else if (HighTempRadSys(Item).ScaledHeatingCapacity == AutoSize) {
                        ShowSevereError(state, cCurrentModuleObject + " = " + HighTempRadSys(Item).Name);
                        ShowContinueError(state, "Input for " + cAlphaFieldNames(iHeatCAPMAlphaNum) + " = " + cAlphaArgs(iHeatCAPMAlphaNum));
                        ShowContinueError(state, "Illegal " + cNumericFieldNames(iHeatCapacityPerFloorAreaNumericNum) + " = Autosize");
                        ErrorsFound = true;
                    }
                } else {
                    ShowSevereError(state, cCurrentModuleObject + " = " + HighTempRadSys(Item).Name);
                    ShowContinueError(state, "Input for " + cAlphaFieldNames(iHeatCAPMAlphaNum) + " = " + cAlphaArgs(iHeatCAPMAlphaNum));
                    ShowContinueError(state, "Blank field not allowed for " + cNumericFieldNames(iHeatCapacityPerFloorAreaNumericNum));
                    ErrorsFound = true;
                }
            } else if (UtilityRoutines::SameString(cAlphaArgs(iHeatCAPMAlphaNum), "FractionOfAutosizedHeatingCapacity")) {
                HighTempRadSys(Item).HeatingCapMethod = FractionOfAutosizedHeatingCapacity;
                if (!lNumericFieldBlanks(iHeatFracOfAutosizedCapacityNumericNum)) {
                    HighTempRadSys(Item).ScaledHeatingCapacity = rNumericArgs(iHeatFracOfAutosizedCapacityNumericNum);
                    if (HighTempRadSys(Item).ScaledHeatingCapacity < 0.0) {
                        ShowSevereError(state, cCurrentModuleObject + " = " + HighTempRadSys(Item).Name);
                        ShowContinueError(state,
                                          format("Illegal {} = {:.7T}",
                                                 cNumericFieldNames(iHeatFracOfAutosizedCapacityNumericNum),
                                                 rNumericArgs(iHeatFracOfAutosizedCapacityNumericNum)));
                        ErrorsFound = true;
                    }
                } else {
                    ShowSevereError(state, cCurrentModuleObject + " = " + HighTempRadSys(Item).Name);
                    ShowContinueError(state, "Input for " + cAlphaFieldNames(iHeatCAPMAlphaNum) + " = " + cAlphaArgs(iHeatCAPMAlphaNum));
                    ShowContinueError(state, "Blank field not allowed for " + cNumericFieldNames(iHeatFracOfAutosizedCapacityNumericNum));
                    ErrorsFound = true;
                }
            } else {
                ShowSevereError(state, cCurrentModuleObject + " = " + HighTempRadSys(Item).Name);
                ShowContinueError(state, "Illegal " + cAlphaFieldNames(iHeatCAPMAlphaNum) + " = " + cAlphaArgs(iHeatCAPMAlphaNum));
                ErrorsFound = true;
            }

            if (UtilityRoutines::SameString(cAlphaArgs(5), cNaturalGas)) {
                HighTempRadSys(Item).HeaterType = Gas;
            } else if (UtilityRoutines::SameString(cAlphaArgs(5), cElectricity)) {
                HighTempRadSys(Item).HeaterType = Electric;
            } else if (UtilityRoutines::SameString(cAlphaArgs(5), cGas)) {
                HighTempRadSys(Item).HeaterType = Gas;
            } else if (UtilityRoutines::SameString(cAlphaArgs(5), cElectric)) {
                HighTempRadSys(Item).HeaterType = Electric;
            } else {
                ShowSevereError(state, "Invalid " + cAlphaFieldNames(5) + " = " + cAlphaArgs(5));
                ShowContinueError(state, "Occurs for " + cCurrentModuleObject + " = " + cAlphaArgs(1));
                ErrorsFound = true;
            }

            if (HighTempRadSys(Item).HeaterType == Gas) {
                HighTempRadSys(Item).CombustionEffic = rNumericArgs(4);
                // Limit the combustion efficiency to between zero and one...
                if (HighTempRadSys(Item).CombustionEffic < MinCombustionEffic) {
                    HighTempRadSys(Item).CombustionEffic = MinCombustionEffic;
                    ShowWarningError(state, cNumericFieldNames(4) + " was less than the allowable minimum, reset to minimum value.");
                    ShowContinueError(state, "Occurs for " + cCurrentModuleObject + " = " + cAlphaArgs(1));
                }
                if (HighTempRadSys(Item).CombustionEffic > MaxCombustionEffic) {
                    HighTempRadSys(Item).CombustionEffic = MaxCombustionEffic;
                    ShowWarningError(state, cNumericFieldNames(4) + " was greater than the allowable maximum, reset to maximum value.");
                    ShowContinueError(state, "Occurs for " + cCurrentModuleObject + " = " + cAlphaArgs(1));
                }
            } else {
                HighTempRadSys(Item).CombustionEffic = MaxCombustionEffic; // No inefficiency in the heater
            }

            HighTempRadSys(Item).FracRadiant = rNumericArgs(5);
            if (HighTempRadSys(Item).FracRadiant < MinFraction) {
                HighTempRadSys(Item).FracRadiant = MinFraction;
                ShowWarningError(state, cNumericFieldNames(5) + " was less than the allowable minimum, reset to minimum value.");
                ShowContinueError(state, "Occurs for " + cCurrentModuleObject + " = " + cAlphaArgs(1));
            }
            if (HighTempRadSys(Item).FracRadiant > MaxFraction) {
                HighTempRadSys(Item).FracRadiant = MaxFraction;
                ShowWarningError(state, cNumericFieldNames(5) + " was greater than the allowable maximum, reset to maximum value.");
                ShowContinueError(state, "Occurs for " + cCurrentModuleObject + " = " + cAlphaArgs(1));
            }

            HighTempRadSys(Item).FracLatent = rNumericArgs(6);
            if (HighTempRadSys(Item).FracLatent < MinFraction) {
                HighTempRadSys(Item).FracLatent = MinFraction;
                ShowWarningError(state, cNumericFieldNames(6) + " was less than the allowable minimum, reset to minimum value.");
                ShowContinueError(state, "Occurs for " + cCurrentModuleObject + " = " + cAlphaArgs(1));
            }
            if (HighTempRadSys(Item).FracLatent > MaxFraction) {
                HighTempRadSys(Item).FracLatent = MaxFraction;
                ShowWarningError(state, cNumericFieldNames(6) + " was greater than the allowable maximum, reset to maximum value.");
                ShowContinueError(state, "Occurs for " + cCurrentModuleObject + " = " + cAlphaArgs(1));
            }

            HighTempRadSys(Item).FracLost = rNumericArgs(7);
            if (HighTempRadSys(Item).FracLost < MinFraction) {
                HighTempRadSys(Item).FracLost = MinFraction;
                ShowWarningError(state, cNumericFieldNames(7) + " was less than the allowable minimum, reset to minimum value.");
                ShowContinueError(state, "Occurs for " + cCurrentModuleObject + " = " + cAlphaArgs(1));
            }
            if (HighTempRadSys(Item).FracLost > MaxFraction) {
                HighTempRadSys(Item).FracLost = MaxFraction;
                ShowWarningError(state, cNumericFieldNames(7) + " was greater than the allowable maximum, reset to maximum value.");
                ShowContinueError(state, "Occurs for " + cCurrentModuleObject + " = " + cAlphaArgs(1));
            }

            // Based on the input for fractions radiant, latent, and lost, determine the fraction convective (remaining fraction)
            AllFracsSummed = HighTempRadSys(Item).FracRadiant + HighTempRadSys(Item).FracLatent + HighTempRadSys(Item).FracLost;
            if (AllFracsSummed > MaxFraction) {
                ShowSevereError(state, "Fractions radiant, latent, and lost sum up to greater than 1 for" + cAlphaArgs(1));
                ShowContinueError(state, "Occurs for " + cCurrentModuleObject + " = " + cAlphaArgs(1));
                ErrorsFound = true;
                HighTempRadSys(Item).FracConvect = 0.0;
            } else {
                HighTempRadSys(Item).FracConvect = 1.0 - AllFracsSummed;
            }

            // Process the temperature control type
            if (UtilityRoutines::SameString(cAlphaArgs(6), cMATControl)) {
                HighTempRadSys(Item).ControlType = MATControl;
            } else if (UtilityRoutines::SameString(cAlphaArgs(6), cMRTControl)) {
                HighTempRadSys(Item).ControlType = MRTControl;
            } else if (UtilityRoutines::SameString(cAlphaArgs(6), cOperativeControl)) {
                HighTempRadSys(Item).ControlType = OperativeControl;
            } else if (UtilityRoutines::SameString(cAlphaArgs(6), cMATSPControl)) {
                HighTempRadSys(Item).ControlType = MATSPControl;
            } else if (UtilityRoutines::SameString(cAlphaArgs(6), cMRTSPControl)) {
                HighTempRadSys(Item).ControlType = MRTSPControl;
            } else if (UtilityRoutines::SameString(cAlphaArgs(6), cOperativeSPControl)) {
                HighTempRadSys(Item).ControlType = OperativeSPControl;
            } else {
                ShowWarningError(state, "Invalid " + cAlphaFieldNames(6) + " = " + cAlphaArgs(6));
                ShowContinueError(state, "Occurs for " + cCurrentModuleObject + " = " + cAlphaArgs(1));
                ShowContinueError(state, "Control reset to OPERATIVE control for this " + cCurrentModuleObject);
                HighTempRadSys(Item).ControlType = OperativeControl;
            }

            HighTempRadSys(Item).ThrottlRange = rNumericArgs(8);
            if (HighTempRadSys(Item).ThrottlRange < MinThrottlingRange) {
                HighTempRadSys(Item).ThrottlRange = 1.0;
                ShowWarningError(state, cNumericFieldNames(8) + " is below the minimum allowed.");
                ShowContinueError(state, "Occurs for " + cCurrentModuleObject + " = " + cAlphaArgs(1));
                ShowContinueError(state, "Thus, the throttling range value has been reset to 1.0");
            }

            HighTempRadSys(Item).SetptSched = cAlphaArgs(7);
            HighTempRadSys(Item).SetptSchedPtr = GetScheduleIndex(state, cAlphaArgs(7));
            if ((HighTempRadSys(Item).SetptSchedPtr == 0) && (!lAlphaFieldBlanks(7))) {
                ShowSevereError(state, cAlphaFieldNames(7) + " not found: " + cAlphaArgs(7));
                ShowContinueError(state, "Occurs for " + cCurrentModuleObject + " = " + cAlphaArgs(1));
                ErrorsFound = true;
            }

            HighTempRadSys(Item).FracDistribPerson = rNumericArgs(9);
            if (HighTempRadSys(Item).FracDistribPerson < MinFraction) {
                HighTempRadSys(Item).FracDistribPerson = MinFraction;
                ShowWarningError(state, cNumericFieldNames(9) + " was less than the allowable minimum, reset to minimum value.");
                ShowContinueError(state, "Occurs for " + cCurrentModuleObject + " = " + cAlphaArgs(1));
            }
            if (HighTempRadSys(Item).FracDistribPerson > MaxFraction) {
                HighTempRadSys(Item).FracDistribPerson = MaxFraction;
                ShowWarningError(state, cNumericFieldNames(9) + " was greater than the allowable maximum, reset to maximum value.");
                ShowContinueError(state, "Occurs for " + cCurrentModuleObject + " = " + cAlphaArgs(1));
            }

            HighTempRadSys(Item).TotSurfToDistrib = NumNumbers - 9;
            //    IF (HighTempRadSys(Item)%TotSurfToDistrib > MaxDistribSurfaces) THEN
            //      CALL ShowSevereError(state, 'Trying to distribute radiant energy to too many surfaces for heater '//TRIM(cAlphaArgs(1)))
            //      CALL ShowContinueError(state, 'Occurs for '//TRIM(cCurrentModuleObject)//' = '//TRIM(cAlphaArgs(1)))
            //      ErrorsFound=.TRUE.
            //    END IF
            HighTempRadSys(Item).SurfaceName.allocate(HighTempRadSys(Item).TotSurfToDistrib);
            HighTempRadSys(Item).SurfacePtr.allocate(HighTempRadSys(Item).TotSurfToDistrib);
            HighTempRadSys(Item).FracDistribToSurf.allocate(HighTempRadSys(Item).TotSurfToDistrib);

            AllFracsSummed = HighTempRadSys(Item).FracDistribPerson;
            for (SurfNum = 1; SurfNum <= HighTempRadSys(Item).TotSurfToDistrib; ++SurfNum) {
                HighTempRadSys(Item).SurfaceName(SurfNum) = cAlphaArgs(SurfNum + 7);
                HighTempRadSys(Item).SurfacePtr(SurfNum) =
                    HeatBalanceIntRadExchange::GetRadiantSystemSurface(state, cCurrentModuleObject,
                                                                       HighTempRadSys(Item).Name,
                                                                       HighTempRadSys(Item).ZonePtr,
                                                                       HighTempRadSys(Item).SurfaceName(SurfNum),
                                                                       ErrorsFound);
                HighTempRadSys(Item).FracDistribToSurf(SurfNum) = rNumericArgs(SurfNum + 9);
                // Error trap for fractions that are out of range
                if (HighTempRadSys(Item).FracDistribToSurf(SurfNum) < MinFraction) {
                    HighTempRadSys(Item).FracDistribToSurf(SurfNum) = MinFraction;
                    ShowWarningError(state, cNumericFieldNames(SurfNum + 9) + " was less than the allowable minimum, reset to minimum value.");
                    ShowContinueError(state, "Occurs for " + cCurrentModuleObject + " = " + cAlphaArgs(1));
                }
                if (HighTempRadSys(Item).FracDistribToSurf(SurfNum) > MaxFraction) {
                    HighTempRadSys(Item).FracDistribToSurf(SurfNum) = MaxFraction;
                    ShowWarningError(state, cNumericFieldNames(SurfNum + 9) + " was greater than the allowable maximum, reset to maximum value.");
                    ShowContinueError(state, "Occurs for " + cCurrentModuleObject + " = " + cAlphaArgs(1));
                }

                if (HighTempRadSys(Item).SurfacePtr(SurfNum) != 0) {
                    state.dataSurface->Surface(HighTempRadSys(Item).SurfacePtr(SurfNum)).IntConvSurfGetsRadiantHeat = true;
                }

                AllFracsSummed += HighTempRadSys(Item).FracDistribToSurf(SurfNum);

            } // ...end of DO loop through surfaces that the heater radiates to.

            // Error trap if the fractions add up to greater than 1.0
            if (AllFracsSummed > (MaxFraction + 0.01)) {
                ShowSevereError(state, "Fraction of radiation distributed to surfaces sums up to greater than 1 for " + cAlphaArgs(1));
                ShowContinueError(state, "Occurs for " + cCurrentModuleObject + " = " + cAlphaArgs(1));
                ErrorsFound = true;
            }
            if (AllFracsSummed < (MaxFraction - 0.01)) { // User didn't distribute all of the radiation warn that some will be lost
                TotalFracToSurfs = AllFracsSummed - HighTempRadSys(Item).FracDistribPerson;
                FracOfRadPotentiallyLost = 1.0 - AllFracsSummed;
                ShowSevereError(state, "Fraction of radiation distributed to surfaces and people sums up to less than 1 for " + cAlphaArgs(1));
                ShowContinueError(state, "This would result in some of the radiant energy delivered by the high temp radiant heater being lost.");
                ShowContinueError(state, format("The sum of all radiation fractions to surfaces = {:.5T}", TotalFracToSurfs));
                ShowContinueError(state, format("The radiant fraction to people = {:.5T}", HighTempRadSys(Item).FracDistribPerson));
                ShowContinueError(state, format("So, all radiant fractions including surfaces and people = {:.5T}", AllFracsSummed));
                ShowContinueError(state,
                                  format("This means that the fraction of radiant energy that would be lost from the high temperature radiant heater "
                                         "would be = {:.5T}",
                                         FracOfRadPotentiallyLost));
                ShowContinueError(state, "Please check and correct this so that all radiant energy is accounted for in " + cCurrentModuleObject + " = " +
                                  cAlphaArgs(1));
                ErrorsFound = true;
            }

        } // ...end of DO loop through all of the high temperature radiant heaters

        // Set up the output variables for high temperature radiant heaters
        // cCurrentModuleObject = "ZoneHVAC:HighTemperatureRadiant"
        for (Item = 1; Item <= NumOfHighTempRadSys; ++Item) {
            SetupOutputVariable(state, "Zone Radiant HVAC Heating Rate",
                                OutputProcessor::Unit::W,
                                HighTempRadSys(Item).HeatPower,
                                "System",
                                "Average",
                                HighTempRadSys(Item).Name);
            SetupOutputVariable(state, "Zone Radiant HVAC Heating Energy",
                                OutputProcessor::Unit::J,
                                HighTempRadSys(Item).HeatEnergy,
                                "System",
                                "Sum",
                                HighTempRadSys(Item).Name,
                                _,
                                "ENERGYTRANSFER",
                                "HEATINGCOILS",
                                _,
                                "System");
            if (HighTempRadSys(Item).HeaterType == Gas) {
                SetupOutputVariable(state, "Zone Radiant HVAC NaturalGas Rate",
                                    OutputProcessor::Unit::W,
                                    HighTempRadSys(Item).GasPower,
                                    "System",
                                    "Average",
                                    HighTempRadSys(Item).Name);
                SetupOutputVariable(state, "Zone Radiant HVAC NaturalGas Energy",
                                    OutputProcessor::Unit::J,
                                    HighTempRadSys(Item).GasEnergy,
                                    "System",
                                    "Sum",
                                    HighTempRadSys(Item).Name,
                                    _,
                                    "NaturalGas",
                                    "Heating",
                                    _,
                                    "System");
            } else if (HighTempRadSys(Item).HeaterType == Electric) {
                SetupOutputVariable(state, "Zone Radiant HVAC Electricity Rate",
                                    OutputProcessor::Unit::W,
                                    HighTempRadSys(Item).ElecPower,
                                    "System",
                                    "Average",
                                    HighTempRadSys(Item).Name);
                SetupOutputVariable(state, "Zone Radiant HVAC Electricity Energy",
                                    OutputProcessor::Unit::J,
                                    HighTempRadSys(Item).ElecEnergy,
                                    "System",
                                    "Sum",
                                    HighTempRadSys(Item).Name,
                                    _,
                                    "ELECTRICITY",
                                    "Heating",
                                    _,
                                    "System");
            }
        }
    }

    void InitHighTempRadiantSystem(EnergyPlusData &state,
                                   bool const FirstHVACIteration, // TRUE if 1st HVAC simulation of system timestep
                                   int const RadSysNum // Index for the low temperature radiant system under consideration within the derived types
    )
    {

        // SUBROUTINE INFORMATION:
        //       AUTHOR         Rick Strand
        //       DATE WRITTEN   February 2001
        //       MODIFIED       na
        //       RE-ENGINEERED  na

        // PURPOSE OF THIS SUBROUTINE:
        // This subroutine initializes variables relating to high temperature
        // radiant heating systems.

        // METHODOLOGY EMPLOYED:
        // Simply initializes whatever needs initializing.

        // Using/Aliasing
        using DataZoneEquipment::CheckZoneEquipmentList;

        // SUBROUTINE LOCAL VARIABLE DECLARATIONS:
        int ZoneNum; // Intermediate variable for keeping track of the zone number
        int Loop;


        if (firstTime) {
            ZeroSourceSumHATsurf.dimension(state.dataGlobal->NumOfZones, 0.0);
            QHTRadSource.dimension(NumOfHighTempRadSys, 0.0);
            QHTRadSrcAvg.dimension(NumOfHighTempRadSys, 0.0);
            LastQHTRadSrc.dimension(NumOfHighTempRadSys, 0.0);
            LastSysTimeElapsed.dimension(NumOfHighTempRadSys, 0.0);
            LastTimeStepSys.dimension(NumOfHighTempRadSys, 0.0);
            MySizeFlag.dimension(NumOfHighTempRadSys, true);
            firstTime = false;
        }

        // need to check all units to see if they are on Zone Equipment List or issue warning
        if (!ZoneEquipmentListChecked && state.dataZoneEquip->ZoneEquipInputsFilled) {
            ZoneEquipmentListChecked = true;
            for (Loop = 1; Loop <= NumOfHighTempRadSys; ++Loop) {
                if (CheckZoneEquipmentList(state, "ZoneHVAC:HighTemperatureRadiant", HighTempRadSys(Loop).Name)) continue;
                ShowSevereError(state, "InitHighTempRadiantSystem: Unit=[ZoneHVAC:HighTemperatureRadiant," + HighTempRadSys(Loop).Name +
                                "] is not on any ZoneHVAC:EquipmentList.  It will not be simulated.");
            }
        }

        if (!state.dataGlobal->SysSizingCalc && MySizeFlag(RadSysNum)) {
            // for each radiant systen do the sizing once.
            SizeHighTempRadiantSystem(state, RadSysNum);
            MySizeFlag(RadSysNum) = false;
        }

        if (state.dataGlobal->BeginEnvrnFlag && MyEnvrnFlag) {
            ZeroSourceSumHATsurf = 0.0;
            QHTRadSource = 0.0;
            QHTRadSrcAvg = 0.0;
            LastQHTRadSrc = 0.0;
            LastSysTimeElapsed = 0.0;
            LastTimeStepSys = 0.0;
            MyEnvrnFlag = false;
        }
        if (!state.dataGlobal->BeginEnvrnFlag) {
            MyEnvrnFlag = true;
        }

        if (state.dataGlobal->BeginTimeStepFlag && FirstHVACIteration) { // This is the first pass through in a particular time step
            ZoneNum = HighTempRadSys(RadSysNum).ZonePtr;
            ZeroSourceSumHATsurf(ZoneNum) = SumHATsurf(state, ZoneNum); // Set this to figure out what part of the load the radiant system meets
            QHTRadSrcAvg(RadSysNum) = 0.0;                       // Initialize this variable to zero (radiant system defaults to off)
            LastQHTRadSrc(RadSysNum) = 0.0;      // At the beginning of a time step, reset to zero so average calculation can start again
            LastSysTimeElapsed(RadSysNum) = 0.0; // At the beginning of a time step, reset to zero so average calculation can start again
            LastTimeStepSys(RadSysNum) = 0.0;    // At the beginning of a time step, reset to zero so average calculation can start again
        }
    }

    void SizeHighTempRadiantSystem(EnergyPlusData &state, int const RadSysNum)
    {

        // SUBROUTINE INFORMATION:
        //       AUTHOR         Fred Buhl
        //       DATE WRITTEN   February 2002
        //       MODIFIED       August 2013 Daeho Kang, add component sizing table entries
        //                      July 2014, B. Nigusse, added scalable sizing
        //       RE-ENGINEERED  na

        // PURPOSE OF THIS SUBROUTINE:
        // This subroutine is for sizing high temperature radiant components for which max power input has not been
        // specified in the input.

        // METHODOLOGY EMPLOYED:
        // Obtains design heating load from the zone sizing arrays

        // REFERENCES:
        // na

        // Using/Aliasing
        using namespace DataSizing;
        using DataHVACGlobals::HeatingCapacitySizing;

        // Locals
        // SUBROUTINE ARGUMENT DEFINITIONS:

        // SUBROUTINE PARAMETER DEFINITIONS:
        static std::string const RoutineName("SizeHighTempRadiantSystem");

        // INTERFACE BLOCK SPECIFICATIONS
        // na

        // DERIVED TYPE DEFINITIONS
        // na

        // SUBROUTINE LOCAL VARIABLE DECLARATIONS
        Real64 MaxPowerCapacDes;  // Design maximum capacity for reproting
        Real64 MaxPowerCapacUser; // User hard-sized maximum capacity for reproting
        bool IsAutoSize;          // Indicator to autosizing nominal capacity

        std::string CompName;     // component name
        std::string CompType;     // component type
        std::string SizingString; // input field sizing description (e.g., Nominal Capacity)
        Real64 TempSize;          // autosized value of coil input field
        int FieldNum = 1;         // IDD numeric field number where input field description is found
        int SizingMethod; // Integer representation of sizing method name (e.g., CoolingAirflowSizing, HeatingAirflowSizing, CoolingCapacitySizing,
                          // HeatingCapacitySizing, etc.)
        bool PrintFlag;   // TRUE when sizing information is reported in the eio file
        int CapSizingMethod(0); // capacity sizing methods (HeatingDesignCapacity, CapacityPerFloorArea, FractionOfAutosizedCoolingCapacity, and
                                // FractionOfAutosizedHeatingCapacity )

        IsAutoSize = false;
        MaxPowerCapacDes = 0.0;
        MaxPowerCapacUser = 0.0;
        DataScalableCapSizingON = false;

        if (CurZoneEqNum > 0) {

            CompType = "ZoneHVAC:HighTemperatureRadiant";
            CompName = HighTempRadSys(RadSysNum).Name;
            DataFracOfAutosizedHeatingCapacity = 1.0;
            DataZoneNumber = HighTempRadSys(RadSysNum).ZonePtr;
            SizingMethod = HeatingCapacitySizing;
            FieldNum = 1;
            PrintFlag = true;
            SizingString = HighTempRadSysNumericFields(RadSysNum).FieldNames(FieldNum) + " [W]";
            CapSizingMethod = HighTempRadSys(RadSysNum).HeatingCapMethod;
            ZoneEqSizing(CurZoneEqNum).SizingMethod(SizingMethod) = CapSizingMethod;
            if (CapSizingMethod == HeatingDesignCapacity || CapSizingMethod == CapacityPerFloorArea ||
                CapSizingMethod == FractionOfAutosizedHeatingCapacity) {

                if (CapSizingMethod == HeatingDesignCapacity) {
                    if (HighTempRadSys(RadSysNum).ScaledHeatingCapacity == AutoSize) {
                        CheckZoneSizing(state, CompType, CompName);
                        ZoneEqSizing(CurZoneEqNum).DesHeatingLoad = FinalZoneSizing(CurZoneEqNum).NonAirSysDesHeatLoad /
                                                                    (HighTempRadSys(RadSysNum).FracRadiant + HighTempRadSys(RadSysNum).FracConvect);
                    } else {
                        ZoneEqSizing(CurZoneEqNum).DesHeatingLoad = HighTempRadSys(RadSysNum).ScaledHeatingCapacity;
                    }
                    ZoneEqSizing(CurZoneEqNum).HeatingCapacity = true;
                    TempSize = ZoneEqSizing(CurZoneEqNum).DesHeatingLoad;
                } else if (CapSizingMethod == CapacityPerFloorArea) {
                    ZoneEqSizing(CurZoneEqNum).HeatingCapacity = true;
                    ZoneEqSizing(CurZoneEqNum).DesHeatingLoad = HighTempRadSys(RadSysNum).ScaledHeatingCapacity * state.dataHeatBal->Zone(DataZoneNumber).FloorArea;
                    TempSize = ZoneEqSizing(CurZoneEqNum).DesHeatingLoad;
                    DataScalableCapSizingON = true;
                } else if (CapSizingMethod == FractionOfAutosizedHeatingCapacity) {
                    CheckZoneSizing(state, CompType, CompName);
                    ZoneEqSizing(CurZoneEqNum).HeatingCapacity = true;
                    DataFracOfAutosizedHeatingCapacity = HighTempRadSys(RadSysNum).ScaledHeatingCapacity;
                    ZoneEqSizing(CurZoneEqNum).DesHeatingLoad = FinalZoneSizing(CurZoneEqNum).NonAirSysDesHeatLoad /
                                                                (HighTempRadSys(RadSysNum).FracRadiant + HighTempRadSys(RadSysNum).FracConvect);
                    TempSize = AutoSize;
                    DataScalableCapSizingON = true;
                } else {
                    TempSize = HighTempRadSys(RadSysNum).ScaledHeatingCapacity;
                }
                bool errorsFound = false;
                HeatingCapacitySizer sizerHeatingCapacity;
                sizerHeatingCapacity.overrideSizingString(SizingString);
                sizerHeatingCapacity.initializeWithinEP(state, CompType, CompName, PrintFlag, RoutineName);
                HighTempRadSys(RadSysNum).MaxPowerCapac = sizerHeatingCapacity.size(state, TempSize, errorsFound);
                DataScalableCapSizingON = false;
            }
        }
    }

    void CalcHighTempRadiantSystem(EnergyPlusData &state, int const RadSysNum) // name of the low temperature radiant system
    {

        // SUBROUTINE INFORMATION:
        //       AUTHOR         Rick Strand
        //       DATE WRITTEN   February 2001
        //       MODIFIED       na
        //       RE-ENGINEERED  na

        // PURPOSE OF THIS SUBROUTINE:
        // This subroutine does all of the stuff that is necessary to simulate
        // a high temperature radiant heating system.

        // METHODOLOGY EMPLOYED:
        // Follows the methods used by many other pieces of zone equipment except
        // that we are controlling the input to the heater element.  Note that
        // cooling is not allowed for such a system.  Controls are very basic at
        // this point using just a linear interpolation between being off at
        // one end of the throttling range, fully on at the other end, and varying
        // linearly in between.

        // REFERENCES:
        // Other EnergyPlus modules
        // Building Systems Laboratory, BLAST User's Guide/Reference.
        // Fanger, P.O. "Analysis and Applications in Environmental Engineering",
        //   Danish Technical Press, 1970.
        // Maloney, Dan. 1987. "Development of a radiant heater model and the
        //   incorporation of thermal comfort considerations into the BLAST
        //   energy analysis program", M.S. thesis, University of Illinois at
        //   Urbana-Champaign (Dept. of Mechanical and Industrial Engineering).

        // Using/Aliasing
        using DataHeatBalFanSys::MAT;
        using ScheduleManager::GetCurrentScheduleValue;

        // Locals
        // SUBROUTINE ARGUMENT DEFINITIONS:

        // SUBROUTINE PARAMETER DEFINITIONS:
        // na

        // INTERFACE BLOCK SPECIFICATIONS
        // na

        // DERIVED TYPE DEFINITIONS
        // na

        // SUBROUTINE LOCAL VARIABLE DECLARATIONS:
        Real64 HeatFrac; // fraction of maximum energy input to radiant system [dimensionless]
        Real64 OffTemp;  // Temperature above which the radiant system should be completely off [C]
        Real64 OpTemp;   // Operative temperature [C]
        //  REAL(r64)    :: QZnReq         ! heating or cooling needed by zone [Watts]
        Real64 SetPtTemp; // Setpoint temperature [C]
        int ZoneNum;      // number of zone being served


        // initialize local variables
        ZoneNum = HighTempRadSys(RadSysNum).ZonePtr;
        HeatFrac = 0.0;

        if (GetCurrentScheduleValue(state, HighTempRadSys(RadSysNum).SchedPtr) <= 0) {

            // Unit is off or has no load upon it; set the flow rates to zero and then
            // simulate the components with the no flow conditions
            QHTRadSource(RadSysNum) = 0.0;

        } else { // Unit might be on-->this section is intended to control the output of the
            // high temperature radiant heater (temperature controlled)

            // Determine the current setpoint temperature and the temperature at which the unit should be completely off
            SetPtTemp = GetCurrentScheduleValue(state, HighTempRadSys(RadSysNum).SetptSchedPtr);
            OffTemp = SetPtTemp + 0.5 * HighTempRadSys(RadSysNum).ThrottlRange;
            OpTemp = (MAT(ZoneNum) + state.dataHeatBal->MRT(ZoneNum)) / 2.0; // Approximate the "operative" temperature

            // Determine the fraction of maximum power to the unit (limiting the fraction range from zero to unity)
            {
                auto const SELECT_CASE_var(HighTempRadSys(RadSysNum).ControlType);
                if (SELECT_CASE_var == MATControl) {
                    HeatFrac = (OffTemp - MAT(ZoneNum)) / HighTempRadSys(RadSysNum).ThrottlRange;
                } else if (SELECT_CASE_var == MRTControl) {
                    HeatFrac = (OffTemp - state.dataHeatBal->MRT(ZoneNum)) / HighTempRadSys(RadSysNum).ThrottlRange;
                } else if (SELECT_CASE_var == OperativeControl) {
                    OpTemp = 0.5 * (MAT(ZoneNum) + state.dataHeatBal->MRT(ZoneNum));
                    HeatFrac = (OffTemp - OpTemp) / HighTempRadSys(RadSysNum).ThrottlRange;
                }
            }
            if (HeatFrac < 0.0) HeatFrac = 0.0;
            if (HeatFrac > 1.0) HeatFrac = 1.0;

            // Set the heat source for the high temperature electric radiant system
            QHTRadSource(RadSysNum) = HeatFrac * HighTempRadSys(RadSysNum).MaxPowerCapac;
        }
    }

    void CalcHighTempRadiantSystemSP(
        EnergyPlusData &state,
        [[maybe_unused]] bool const FirstHVACIteration, // true if this is the first HVAC iteration at this system time step !unused1208
        int const RadSysNum                             // name of the low temperature radiant system
    )
    {

        // SUBROUTINE INFORMATION:
        //       AUTHOR         Rick Strand
        //       DATE WRITTEN   February 2008
        //       MODIFIED       Sep 2011 LKL/BG - resimulate only zones needing it for Radiant systems
        //       RE-ENGINEERED  na

        // PURPOSE OF THIS SUBROUTINE:
        // This subroutine does all of the stuff that is necessary to simulate
        // a high temperature radiant heating system using setpoint temperature control.

        // METHODOLOGY EMPLOYED:
        // Follows the methods used by many other pieces of zone equipment except
        // that we are controlling the input to the heater element.  Note that
        // cooling is not allowed for such a system.  Controls are very basic and
        // use an iterative approach to get close to what we need.

        // REFERENCES:
        // Other EnergyPlus modules
        // Building Systems Laboratory, BLAST User's Guide/Reference.
        // Fanger, P.O. "Analysis and Applications in Environmental Engineering",
        //   Danish Technical Press, 1970.
        // Maloney, Dan. 1987. "Development of a radiant heater model and the
        //   incorporation of thermal comfort considerations into the BLAST
        //   energy analysis program", M.S. thesis, University of Illinois at
        //   Urbana-Champaign (Dept. of Mechanical and Industrial Engineering).

        // Using/Aliasing
        using DataHeatBalFanSys::MAT;
        using ScheduleManager::GetCurrentScheduleValue;

        // Locals
        // SUBROUTINE ARGUMENT DEFINITIONS:

        // SUBROUTINE PARAMETER DEFINITIONS:
        float const TempConvToler(0.1f); // Temperature controller tries to converge to within 0.1C
        int const MaxIterations(10);    // Maximum number of iterations to achieve temperature control
        // (10 interval halvings achieves control to 0.1% of capacity)
        // These two parameters are intended to achieve reasonable control
        // without excessive run times.

        // INTERFACE BLOCK SPECIFICATIONS
        // na

        // DERIVED TYPE DEFINITIONS
        // na

        // SUBROUTINE LOCAL VARIABLE DECLARATIONS:
        bool ConvergFlag; // convergence flag for temperature control
        // unused  INTEGER, SAVE :: ErrIterCount=0   ! number of time max iterations has been exceeded
        float HeatFrac;       // fraction of maximum energy input to radiant system [dimensionless]
        float HeatFracMax;    // maximum range of heat fraction
        float HeatFracMin;    // minimum range of heat fraction
        int IterNum;          // iteration number
        Real64 SetPtTemp;     // Setpoint temperature [C]
        int ZoneNum;          // number of zone being served
        Real64 ZoneTemp(0.0); // zone temperature (MAT, MRT, or Operative Temperature, depending on control type) [C]


        // initialize local variables
        ZoneNum = HighTempRadSys(RadSysNum).ZonePtr;
        QHTRadSource(RadSysNum) = 0.0;

        if (GetCurrentScheduleValue(state, HighTempRadSys(RadSysNum).SchedPtr) > 0) {

            // Unit is scheduled on-->this section is intended to control the output of the
            // high temperature radiant heater (temperature controlled)

            // Determine the current setpoint temperature and the temperature at which the unit should be completely off
            SetPtTemp = GetCurrentScheduleValue(state, HighTempRadSys(RadSysNum).SetptSchedPtr);

            // Now, distribute the radiant energy of all systems to the appropriate
            // surfaces, to people, and the air; determine the latent portion
            DistributeHTRadGains(state);

            // Now "simulate" the system by recalculating the heat balances
            HeatBalanceSurfaceManager::CalcHeatBalanceOutsideSurf(state, ZoneNum);
            HeatBalanceSurfaceManager::CalcHeatBalanceInsideSurf(state, ZoneNum);

            // First determine whether or not the unit should be on
            // Determine the proper temperature on which to control
            {
                auto const SELECT_CASE_var(HighTempRadSys(RadSysNum).ControlType);
                if (SELECT_CASE_var == MATSPControl) {
                    ZoneTemp = MAT(ZoneNum);
                } else if (SELECT_CASE_var == MRTSPControl) {
                    ZoneTemp = state.dataHeatBal->MRT(ZoneNum);
                } else if (SELECT_CASE_var == OperativeSPControl) {
                    ZoneTemp = 0.5 * (MAT(ZoneNum) + state.dataHeatBal->MRT(ZoneNum));
                } else {
                    assert(false);
                }
            }

            if (ZoneTemp < (SetPtTemp - TempConvToler)) {

                // Use simple interval halving to find the best operating fraction to achieve proper temperature control
                IterNum = 0;
                ConvergFlag = false;
                HeatFracMax = 1.0;
                HeatFracMin = 0.0;

                while ((IterNum <= MaxIterations) && (!ConvergFlag)) {

                    // In the first iteration (IterNum=0), try full capacity and see if that is the best solution
                    if (IterNum == 0) {
                        HeatFrac = 1.0;
                    } else {
                        HeatFrac = (HeatFracMin + HeatFracMax) / 2.0;
                    }

                    // Set the heat source for the high temperature radiant system
                    QHTRadSource(RadSysNum) = HeatFrac * HighTempRadSys(RadSysNum).MaxPowerCapac;

                    // Now, distribute the radiant energy of all systems to the appropriate
                    // surfaces, to people, and the air; determine the latent portion
                    DistributeHTRadGains(state);

                    // Now "simulate" the system by recalculating the heat balances
                    HeatBalanceSurfaceManager::CalcHeatBalanceOutsideSurf(state, ZoneNum);
                    HeatBalanceSurfaceManager::CalcHeatBalanceInsideSurf(state, ZoneNum);

                    // Redetermine the current value of the controlling temperature
                    {
                        auto const SELECT_CASE_var(HighTempRadSys(RadSysNum).ControlType);
                        if (SELECT_CASE_var == MATControl) {
                            ZoneTemp = MAT(ZoneNum);
                        } else if (SELECT_CASE_var == MRTControl) {
                            ZoneTemp = state.dataHeatBal->MRT(ZoneNum);
                        } else if (SELECT_CASE_var == OperativeControl) {
                            ZoneTemp = 0.5 * (MAT(ZoneNum) + state.dataHeatBal->MRT(ZoneNum));
                        }
                    }

                    if ((std::abs(ZoneTemp - SetPtTemp)) <= TempConvToler) {
                        // The radiant heater has controlled the zone temperature to the appropriate level--stop iterating
                        ConvergFlag = true;
                    } else if (ZoneTemp < SetPtTemp) {
                        // The zone temperature is too low--try increasing the radiant heater output
                        if (IterNum == 0) {
                            // Heater already at capacity--this is the best that we can do
                            ConvergFlag = true;
                        } else {
                            HeatFracMin = HeatFrac;
                        }
                    } else { // (ZoneTemp > SetPtTemp)
                        // The zone temperature is too high--try decreasing the radiant heater output
                        if (IterNum > 0) HeatFracMax = HeatFrac;
                    }

                    ++IterNum;
                }
            }
        }
    }

    void UpdateHighTempRadiantSystem(EnergyPlusData &state,
                                     int const RadSysNum, // Index for the low temperature radiant system under consideration within the derived types
                                     Real64 &LoadMet      // load met by the radiant system, in Watts
    )
    {

        // SUBROUTINE INFORMATION:
        //       AUTHOR         Rick Strand
        //       DATE WRITTEN   February 2001
        //       MODIFIED       na
        //       RE-ENGINEERED  na

        // PURPOSE OF THIS SUBROUTINE:
        // This subroutine does any updating that needs to be done for high
        // temperature radiant heating systems.  This routine has two functions.
        // First, it needs to keep track of the average high temperature
        // radiant source.  The method for doing this is similar to low
        // temperature systems except that heat input is kept locally on
        // a system basis rather than a surface basis.  This is because a high
        // temperature system affects many surfaces while a low temperature
        // system directly affects only one surface.  This leads to the second
        // function of this subroutine which is to account for the affect of
        // all high temperature radiant systems on each surface.  This
        // distribution must be "redone" every time to be sure that we have
        // properly accounted for all of the systems.

        // METHODOLOGY EMPLOYED:
        // For the source average update, if the system time step elapsed is
        // still what it used to be, then either we are still iterating or we
        // had to go back and shorten the time step.  As a result, we have to
        // subtract out the previous value that we added.  If the system time
        // step elapsed is different, then we just need to add the new values
        // to the running average.

        // REFERENCES:
        // na

        // Using/Aliasing
        using DataHeatBalFanSys::SumConvHTRadSys;
        using DataHVACGlobals::SysTimeElapsed;
        using DataHVACGlobals::TimeStepSys;

        // Locals
        // SUBROUTINE ARGUMENT DEFINITIONS:

        // SUBROUTINE PARAMETER DEFINITIONS:
        // na

        // INTERFACE BLOCK SPECIFICATIONS
        // na

        // DERIVED TYPE DEFINITIONS
        // na

        // SUBROUTINE LOCAL VARIABLE DECLARATIONS:
        int ZoneNum; // Zone index number for the current radiant system

        // First, update the running average if necessary...
        if (LastSysTimeElapsed(RadSysNum) == SysTimeElapsed) {
            // Still iterating or reducing system time step, so subtract old values which were
            // not valid
            QHTRadSrcAvg(RadSysNum) -= LastQHTRadSrc(RadSysNum) * LastTimeStepSys(RadSysNum) / state.dataGlobal->TimeStepZone;
        }

        // Update the running average and the "last" values with the current values of the appropriate variables
        QHTRadSrcAvg(RadSysNum) += QHTRadSource(RadSysNum) * TimeStepSys / state.dataGlobal->TimeStepZone;

        LastQHTRadSrc(RadSysNum) = QHTRadSource(RadSysNum);
        LastSysTimeElapsed(RadSysNum) = SysTimeElapsed;
        LastTimeStepSys(RadSysNum) = TimeStepSys;

        {
            auto const SELECT_CASE_var(HighTempRadSys(RadSysNum).ControlType);
            if ((SELECT_CASE_var == MATControl) || (SELECT_CASE_var == MRTControl) || (SELECT_CASE_var == OperativeControl)) {
                // Only need to do this for the non-SP controls (SP has already done this enough)
                // Now, distribute the radiant energy of all systems to the appropriate
                // surfaces, to people, and the air; determine the latent portion
                DistributeHTRadGains(state);

                // Now "simulate" the system by recalculating the heat balances
                ZoneNum = HighTempRadSys(RadSysNum).ZonePtr;
                HeatBalanceSurfaceManager::CalcHeatBalanceOutsideSurf(state, ZoneNum);
                HeatBalanceSurfaceManager::CalcHeatBalanceInsideSurf(state, ZoneNum);
            }
        }

        if (QHTRadSource(RadSysNum) <= 0.0) {
            LoadMet = 0.0; // System wasn't running so it can't meet a load
        } else {
            ZoneNum = HighTempRadSys(RadSysNum).ZonePtr;
            LoadMet = (SumHATsurf(state, ZoneNum) - ZeroSourceSumHATsurf(ZoneNum)) + SumConvHTRadSys(ZoneNum);
        }
    }

    void UpdateHTRadSourceValAvg(EnergyPlusData &state, bool &HighTempRadSysOn) // .TRUE. if the radiant system has run this zone time step
    {

        // SUBROUTINE INFORMATION:
        //       AUTHOR         Rick Strand
        //       DATE WRITTEN   February 2001
        //       MODIFIED       na
        //       RE-ENGINEERED  na

        // PURPOSE OF THIS SUBROUTINE:
        // To transfer the average value of the heat source over the entire
        // zone time step back to the heat balance routines so that the heat
        // balance algorithms can simulate one last time with the average source
        // to maintain some reasonable amount of continuity and energy balance
        // in the temperature and flux histories.

        // METHODOLOGY EMPLOYED:
        // All of the record keeping for the average term is done in the Update
        // routine so the only other thing that this subroutine does is check to
        // see if the system was even on.  If any average term is non-zero, then
        // one or more of the radiant systems was running.

        // REFERENCES:
        // na

        // USE STATEMENTS:
        // na

        // Locals
        // SUBROUTINE ARGUMENT DEFINITIONS:

        // SUBROUTINE PARAMETER DEFINITIONS:
        // na

        // INTERFACE BLOCK SPECIFICATIONS
        // na

        // DERIVED TYPE DEFINITIONS
        // na

        // SUBROUTINE LOCAL VARIABLE DECLARATIONS:
        int RadSysNum; // DO loop counter for surface index


        HighTempRadSysOn = false;

        // If this was never allocated, then there are no radiant systems in this input file (just RETURN)
        if (!allocated(QHTRadSrcAvg)) return;

        // If it was allocated, then we have to check to see if this was running at all...
        for (RadSysNum = 1; RadSysNum <= NumOfHighTempRadSys; ++RadSysNum) {
            if (QHTRadSrcAvg(RadSysNum) != 0.0) {
                HighTempRadSysOn = true;
                break; // DO loop
            }
        }

        QHTRadSource = QHTRadSrcAvg;

        DistributeHTRadGains(state); // QHTRadSource has been modified so we need to redistribute gains
    }

    void DistributeHTRadGains(EnergyPlusData &state)
    {

        // SUBROUTINE INFORMATION:
        //       AUTHOR         Rick Strand
        //       DATE WRITTEN   February 2001
        //       MODIFIED       April 2010 Brent Griffith, max limit to protect surface temperature calcs
        //       RE-ENGINEERED  na

        // PURPOSE OF THIS SUBROUTINE:
        // To distribute the gains from the high temperature radiant heater
        // as specified in the user input file.  This includes distribution
        // of long wavelength radiant gains to surfaces and "people" as well
        // as latent, lost, and convective portions of the total gain.

        // METHODOLOGY EMPLOYED:
        // We must cycle through all of the radiant systems because each
        // surface could feel the effect of more than one radiant system.
        // Note that the energy radiated to people is assumed to affect them
        // but them it is assumed to be convected to the air.  This is why
        // the convective portion shown below has two parts to it.

        // Using/Aliasing
        using DataHeatBalFanSys::MaxRadHeatFlux;
        using DataHeatBalFanSys::QHTRadSysSurf;
        using DataHeatBalFanSys::QHTRadSysToPerson;
        using DataHeatBalFanSys::SumConvHTRadSys;
        using DataHeatBalFanSys::SumLatentHTRadSys;

        // SUBROUTINE PARAMETER DEFINITIONS:
        Real64 const SmallestArea(0.001); // Smallest area in meters squared (to avoid a divide by zero)

        // SUBROUTINE LOCAL VARIABLE DECLARATIONS:
        int RadSurfNum;           // Counter for surfaces receiving radiation from radiant heater
        int RadSysNum;            // Counter for the radiant systems
        int SurfNum;              // Pointer to the Surface derived type
        int ZoneNum;              // Pointer to the Zone derived type
        Real64 ThisSurfIntensity; // temporary for W/m2 term for rad on a surface

        // Initialize arrays
        SumConvHTRadSys = 0.0;
        SumLatentHTRadSys = 0.0;
        QHTRadSysSurf = 0.0;
        QHTRadSysToPerson = 0.0;

        for (RadSysNum = 1; RadSysNum <= NumOfHighTempRadSys; ++RadSysNum) {

            ZoneNum = HighTempRadSys(RadSysNum).ZonePtr;

            QHTRadSysToPerson(ZoneNum) =
                QHTRadSource(RadSysNum) * HighTempRadSys(RadSysNum).FracRadiant * HighTempRadSys(RadSysNum).FracDistribPerson;

            SumConvHTRadSys(ZoneNum) += QHTRadSource(RadSysNum) * HighTempRadSys(RadSysNum).FracConvect;

            SumLatentHTRadSys(ZoneNum) += QHTRadSource(RadSysNum) * HighTempRadSys(RadSysNum).FracLatent;

            for (RadSurfNum = 1; RadSurfNum <= HighTempRadSys(RadSysNum).TotSurfToDistrib; ++RadSurfNum) {
                SurfNum = HighTempRadSys(RadSysNum).SurfacePtr(RadSurfNum);
                if (state.dataSurface->Surface(SurfNum).Area > SmallestArea) {
                    ThisSurfIntensity = (QHTRadSource(RadSysNum) * HighTempRadSys(RadSysNum).FracRadiant *
                                         HighTempRadSys(RadSysNum).FracDistribToSurf(RadSurfNum) / state.dataSurface->Surface(SurfNum).Area);
                    QHTRadSysSurf(SurfNum) += ThisSurfIntensity;

                    if (ThisSurfIntensity > MaxRadHeatFlux) { // CR 8074, trap for excessive intensity (throws off surface balance )
                        ShowSevereError(state, "DistributeHTRadGains:  excessive thermal radiation heat flux intensity detected");
                        ShowContinueError(state, "Surface = " + state.dataSurface->Surface(SurfNum).Name);
                        ShowContinueError(state, format("Surface area = {:.3R} [m2]", state.dataSurface->Surface(SurfNum).Area));
                        ShowContinueError(state, "Occurs in ZoneHVAC:HighTemperatureRadiant = " + HighTempRadSys(RadSysNum).Name);
                        ShowContinueError(state, format("Radiation intensity = {:.2R} [W/m2]", ThisSurfIntensity));
                        ShowContinueError(state, "Assign a larger surface area or more surfaces in ZoneHVAC:HighTemperatureRadiant");
                        ShowFatalError(state, "DistributeHTRadGains:  excessive thermal radiation heat flux intensity detected");
                    }
                } else { // small surface
                    ShowSevereError(state, "DistributeHTRadGains:  surface not large enough to receive thermal radiation heat flux");
                    ShowContinueError(state, "Surface = " + state.dataSurface->Surface(SurfNum).Name);
                    ShowContinueError(state, format("Surface area = {:.3R} [m2]", state.dataSurface->Surface(SurfNum).Area));
                    ShowContinueError(state, "Occurs in ZoneHVAC:HighTemperatureRadiant = " + HighTempRadSys(RadSysNum).Name);
                    ShowContinueError(state, "Assign a larger surface area or more surfaces in ZoneHVAC:HighTemperatureRadiant");
                    ShowFatalError(state, "DistributeHTRadGains:  surface not large enough to receive thermal radiation heat flux");
                }
            }
        }

        // Here an assumption is made regarding radiant heat transfer to people.
        // While the QHTRadSysToPerson array will be used by the thermal comfort
        // routines, the energy transfer to people would get lost from the perspective
        // of the heat balance.  So, to avoid this net loss of energy which clearly
        // gets added to the zones, we must account for it somehow.  This assumption
        // that all energy radiated to people is converted to convective energy is
        // not very precise, but at least it conserves energy.
        for (ZoneNum = 1; ZoneNum <= state.dataGlobal->NumOfZones; ++ZoneNum) {
            SumConvHTRadSys(ZoneNum) += QHTRadSysToPerson(ZoneNum);
        }
    }

    void ReportHighTempRadiantSystem(EnergyPlusData &state, int const RadSysNum) // Index for the low temperature radiant system under consideration within the derived types
    {

        // SUBROUTINE INFORMATION:
        //       AUTHOR         Rick Strand
        //       DATE WRITTEN   February 2001
        //       MODIFIED       na
        //       RE-ENGINEERED  na

        // PURPOSE OF THIS SUBROUTINE:
        // This subroutine simply produces output for the high temperature radiant system.

        // Using/Aliasing
        using DataHVACGlobals::TimeStepSys;

        if (HighTempRadSys(RadSysNum).HeaterType == Gas) {
            HighTempRadSys(RadSysNum).GasPower = QHTRadSource(RadSysNum) / HighTempRadSys(RadSysNum).CombustionEffic;
            HighTempRadSys(RadSysNum).GasEnergy = HighTempRadSys(RadSysNum).GasPower * TimeStepSys * DataGlobalConstants::SecInHour;
            HighTempRadSys(RadSysNum).ElecPower = 0.0;
            HighTempRadSys(RadSysNum).ElecEnergy = 0.0;
        } else if (HighTempRadSys(RadSysNum).HeaterType == Electric) {
            HighTempRadSys(RadSysNum).GasPower = 0.0;
            HighTempRadSys(RadSysNum).GasEnergy = 0.0;
            HighTempRadSys(RadSysNum).ElecPower = QHTRadSource(RadSysNum);
            HighTempRadSys(RadSysNum).ElecEnergy = HighTempRadSys(RadSysNum).ElecPower * TimeStepSys * DataGlobalConstants::SecInHour;
        } else {
            ShowWarningError(state, "Someone forgot to add a high temperature radiant heater type to the reporting subroutine");
        }
        HighTempRadSys(RadSysNum).HeatPower = QHTRadSource(RadSysNum);
        HighTempRadSys(RadSysNum).HeatEnergy = HighTempRadSys(RadSysNum).HeatPower * TimeStepSys * DataGlobalConstants::SecInHour;
    }

    Real64 SumHATsurf(EnergyPlusData &state, int const ZoneNum) // Zone number
    {

        // FUNCTION INFORMATION:
        //       AUTHOR         Peter Graham Ellis
        //       DATE WRITTEN   July 2003
        //       MODIFIED       na
        //       RE-ENGINEERED  na

        // PURPOSE OF THIS FUNCTION:
        // This function calculates the zone sum of Hc*Area*Tsurf.  It replaces the old SUMHAT.
        // The SumHATsurf code below is also in the CalcZoneSums subroutine in ZoneTempPredictorCorrector
        // and should be updated accordingly.

        // METHODOLOGY EMPLOYED:
        // na

        // REFERENCES:
        // na

        // Using/Aliasing
        using namespace DataSurfaces;
        using namespace DataHeatBalance;
        using namespace DataHeatBalSurface;

        // Return value
        Real64 SumHATsurf;

        // Locals
        // FUNCTION ARGUMENT DEFINITIONS:

        // FUNCTION LOCAL VARIABLE DECLARATIONS:
        int SurfNum; // Surface number
        Real64 Area; // Effective surface area


        SumHATsurf = 0.0;

<<<<<<< HEAD
        for (SurfNum = state.dataHeatBal->Zone(ZoneNum).SurfaceFirst; SurfNum <= state.dataHeatBal->Zone(ZoneNum).SurfaceLast; ++SurfNum) {
            if (!state.dataSurface->Surface(SurfNum).HeatTransSurf) continue; // Skip non-heat transfer surfaces
=======
        for (SurfNum = state.dataHeatBal->Zone(ZoneNum).HTSurfaceFirst; SurfNum <= state.dataHeatBal->Zone(ZoneNum).HTSurfaceLast; ++SurfNum) {
>>>>>>> 1dfd4256

            Area = state.dataSurface->Surface(SurfNum).Area;

            if (state.dataSurface->Surface(SurfNum).Class == SurfaceClass::Window) {
                if (ANY_INTERIOR_SHADE_BLIND(state.dataSurface->SurfWinShadingFlag(SurfNum))) {
                    // The area is the shade or blind area = the sum of the glazing area and the divider area (which is zero if no divider)
                    Area += state.dataSurface->SurfWinDividerArea(SurfNum);
                }

                if (state.dataSurface->SurfWinFrameArea(SurfNum) > 0.0) {
                    // Window frame contribution
                    SumHATsurf += state.dataHeatBal->HConvIn(SurfNum) * state.dataSurface->SurfWinFrameArea(SurfNum) * (1.0 + state.dataSurface->SurfWinProjCorrFrIn(SurfNum)) *
                                  state.dataSurface->SurfWinFrameTempSurfIn(SurfNum);
                }

                if (state.dataSurface->SurfWinDividerArea(SurfNum) > 0.0 && !ANY_INTERIOR_SHADE_BLIND(state.dataSurface->SurfWinShadingFlag(SurfNum))) {
                    // Window divider contribution (only from shade or blind for window with divider and interior shade or blind)
                    SumHATsurf += state.dataHeatBal->HConvIn(SurfNum) * state.dataSurface->SurfWinDividerArea(SurfNum) * (1.0 + 2.0 * state.dataSurface->SurfWinProjCorrDivIn(SurfNum)) *
                                  state.dataSurface->SurfWinDividerTempSurfIn(SurfNum);
                }
            }

            SumHATsurf += state.dataHeatBal->HConvIn(SurfNum) * Area * TempSurfInTmp(SurfNum);
        }

        return SumHATsurf;
    }

} // namespace HighTempRadiantSystem

} // namespace EnergyPlus<|MERGE_RESOLUTION|>--- conflicted
+++ resolved
@@ -1443,12 +1443,7 @@
 
         SumHATsurf = 0.0;
 
-<<<<<<< HEAD
-        for (SurfNum = state.dataHeatBal->Zone(ZoneNum).SurfaceFirst; SurfNum <= state.dataHeatBal->Zone(ZoneNum).SurfaceLast; ++SurfNum) {
-            if (!state.dataSurface->Surface(SurfNum).HeatTransSurf) continue; // Skip non-heat transfer surfaces
-=======
         for (SurfNum = state.dataHeatBal->Zone(ZoneNum).HTSurfaceFirst; SurfNum <= state.dataHeatBal->Zone(ZoneNum).HTSurfaceLast; ++SurfNum) {
->>>>>>> 1dfd4256
 
             Area = state.dataSurface->Surface(SurfNum).Area;
 
