INCLUDE_DIRECTORIES( ${CMAKE_SOURCE_DIR}/src )
INCLUDE_DIRECTORIES( ${CMAKE_SOURCE_DIR}/src/EnergyPlus )

if(MSVC)
  ADD_DEFINITIONS(/Za) # Disables MS language extensions
endif()

set( test_src
  DataPlant.unit.cc
<<<<<<< HEAD
  ExteriorEnergyUse.unit.cc
=======
  HeatBalanceManager.unit.cc
>>>>>>> 58509af3
  SortAndStringUtilities.unit.cc
  Vectors.unit.cc
  Vector.unit.cc
)

set( test_dependencies
  EnergyPlusLib
  objexx
  sqlite
  bcvtb 
  epexpat 
  epfmiimport 
  DElight
 )

if(CMAKE_HOST_UNIX)
  if(NOT APPLE)
    list(APPEND test_dependencies dl )
  endif()
endif()

# Executable name will be EnergyPlus_tests
# Execute EnergyPlus_tests --help for options using gtest runner
# Execute EnergyPlus_tests with no arguments to run all tests
CREATE_TEST_TARGETS( EnergyPlus "${test_src}" "${test_dependencies}" )<|MERGE_RESOLUTION|>--- conflicted
+++ resolved
@@ -7,11 +7,8 @@
 
 set( test_src
   DataPlant.unit.cc
-<<<<<<< HEAD
   ExteriorEnergyUse.unit.cc
-=======
   HeatBalanceManager.unit.cc
->>>>>>> 58509af3
   SortAndStringUtilities.unit.cc
   Vectors.unit.cc
   Vector.unit.cc
