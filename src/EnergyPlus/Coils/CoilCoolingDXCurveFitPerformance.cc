--- conflicted
+++ resolved
@@ -106,9 +106,9 @@
         this->alternateMode.oneTimeInit(state); // oneTimeInit does not need to be delayed in this use case
     }
     // Validate fuel type input
-    this->compressorFuelType = static_cast<DataGlobalConstants::eResource>(
-        getEnumerationValue(DataGlobalConstants::ResourceTypeNamesUC, UtilityRoutines::MakeUPPERCase(input_data.compressor_fuel_type)));
-    if (this->compressorFuelType == DataGlobalConstants::eResource::Invalid) {
+    this->compressorFuelType = static_cast<Constant::eResource>(
+        getEnumerationValue(Constant::ResourceTypeNamesUC, UtilityRoutines::MakeUPPERCase(input_data.compressor_fuel_type)));
+    if (this->compressorFuelType == Constant::eResource::Invalid) {
         ShowSevereError(state, std::string{routineName} + this->object_name + "=\"" + this->name + "\", invalid");
         ShowContinueError(state, "...Compressor Fuel Type=\"" + input_data.compressor_fuel_type + "\".");
         errorsFound = true;
@@ -372,11 +372,7 @@
     this->basinHeaterPower *= (1.0 - this->RTF);
     this->electricityConsumption = this->powerUse * reportingConstant;
 
-<<<<<<< HEAD
-    if (this->compressorFuelType != DataGlobalConstants::eResource::Electricity) {
-=======
-    if (this->compressorFuelType != Constant::ResourceType::Electricity) {
->>>>>>> c1b367a1
+    if (this->compressorFuelType != Constant::eResource::Electricity) {
         this->compressorFuelRate = this->powerUse;
         this->compressorFuelConsumption = this->electricityConsumption;
 
