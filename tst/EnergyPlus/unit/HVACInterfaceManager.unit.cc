// EnergyPlus, Copyright (c) 1996-2021, The Board of Trustees of the University of Illinois,
// The Regents of the University of California, through Lawrence Berkeley National Laboratory
// (subject to receipt of any required approvals from the U.S. Dept. of Energy), Oak Ridge
// National Laboratory, managed by UT-Battelle, Alliance for Sustainable Energy, LLC, and other
// contributors. All rights reserved.
//
// NOTICE: This Software was developed under funding from the U.S. Department of Energy and the
// U.S. Government consequently retains certain rights. As such, the U.S. Government has been
// granted for itself and others acting on its behalf a paid-up, nonexclusive, irrevocable,
// worldwide license in the Software to reproduce, distribute copies to the public, prepare
// derivative works, and perform publicly and display publicly, and to permit others to do so.
//
// Redistribution and use in source and binary forms, with or without modification, are permitted
// provided that the following conditions are met:
//
// (1) Redistributions of source code must retain the above copyright notice, this list of
//     conditions and the following disclaimer.
//
// (2) Redistributions in binary form must reproduce the above copyright notice, this list of
//     conditions and the following disclaimer in the documentation and/or other materials
//     provided with the distribution.
//
// (3) Neither the name of the University of California, Lawrence Berkeley National Laboratory,
//     the University of Illinois, U.S. Dept. of Energy nor the names of its contributors may be
//     used to endorse or promote products derived from this software without specific prior
//     written permission.
//
// (4) Use of EnergyPlus(TM) Name. If Licensee (i) distributes the software in stand-alone form
//     without changes from the version obtained under this License, or (ii) Licensee makes a
//     reference solely to the software portion of its product, Licensee must refer to the
//     software as "EnergyPlus version X" software, where "X" is the version number Licensee
//     obtained under this License and may not use a different name for the software. Except as
//     specifically required in this Section (4), Licensee shall not use in a company name, a
//     product name, in advertising, publicity, or other promotional activities any name, trade
//     name, trademark, logo, or other designation of "EnergyPlus", "E+", "e+" or confusingly
//     similar designation, without the U.S. Department of Energy's prior written consent.
//
// THIS SOFTWARE IS PROVIDED BY THE COPYRIGHT HOLDERS AND CONTRIBUTORS "AS IS" AND ANY EXPRESS OR
// IMPLIED WARRANTIES, INCLUDING, BUT NOT LIMITED TO, THE IMPLIED WARRANTIES OF MERCHANTABILITY
// AND FITNESS FOR A PARTICULAR PURPOSE ARE DISCLAIMED. IN NO EVENT SHALL THE COPYRIGHT OWNER OR
// CONTRIBUTORS BE LIABLE FOR ANY DIRECT, INDIRECT, INCIDENTAL, SPECIAL, EXEMPLARY, OR
// CONSEQUENTIAL DAMAGES (INCLUDING, BUT NOT LIMITED TO, PROCUREMENT OF SUBSTITUTE GOODS OR
// SERVICES; LOSS OF USE, DATA, OR PROFITS; OR BUSINESS INTERRUPTION) HOWEVER CAUSED AND ON ANY
// THEORY OF LIABILITY, WHETHER IN CONTRACT, STRICT LIABILITY, OR TORT (INCLUDING NEGLIGENCE OR
// OTHERWISE) ARISING IN ANY WAY OUT OF THE USE OF THIS SOFTWARE, EVEN IF ADVISED OF THE
// POSSIBILITY OF SUCH DAMAGE.

// EnergyPlus::HVACInterfaceManager Unit Tests

// Google Test Headers
#include <gtest/gtest.h>

// ObjexxFCL Headers
#include <ObjexxFCL/Array1D.hh>

// EnergyPlus Headers
#include "Fixtures/EnergyPlusFixture.hh"
#include <EnergyPlus/Data/EnergyPlusData.hh>
#include <EnergyPlus/DataHVACGlobals.hh>
#include <EnergyPlus/DataLoopNode.hh>
#include <EnergyPlus/HVACInterfaceManager.hh>
#include <EnergyPlus/Plant/DataPlant.hh>
#include <EnergyPlus/HVACInterfaceManager.hh>
#include <EnergyPlus/Plant/PlantManager.hh>
#include <EnergyPlus/Data/EnergyPlusData.hh>

namespace EnergyPlus {
TEST_F(EnergyPlusFixture, ExcessiveHeatStorage_Test)
{
    using namespace DataPlant;
    using namespace HVACInterfaceManager;
    using namespace DataHVACGlobals;
    Real64 TankOutletTemp;
    TimeStepSys = 1;
    state->dataPlnt->TotNumLoops = 1;
    state->dataPlnt->PlantLoop.allocate(state->dataPlnt->TotNumLoops);
    for (int i = 1; i <= state->dataPlnt->TotNumLoops; ++i) {
        auto &loop(state->dataPlnt->PlantLoop(i));
        loop.LoopSide.allocate(2);
    }
    // Set Up PlantLoop Variables
    state->dataPlnt->PlantLoop(1).Mass = 50;
    state->dataPlnt->PlantLoop(1).FluidName = "Water";
    state->dataPlnt->PlantLoop(1).FluidIndex = 1;
    state->dataPlnt->PlantLoop(1).LoopSide(1).NodeNumOut = 1;
    state->dataPlnt->PlantLoop(1).LoopSide(1).NodeNumIn = 1;
    // Note LastTempInterfaceTankOutlet ends up getting reset to zero on the first pass
    state->dataPlnt->PlantLoop(1).LoopSide(2).LastTempInterfaceTankOutlet = 80;
    state->dataPlnt->PlantLoop(1).LoopSide(2).TotalPumpHeat = 500;
<<<<<<< HEAD
    state->dataLoopNodes->Node.allocate(state->dataPlnt->TotNumLoops);
    state->dataLoopNodes->Node(1).Temp = 100;
    state->dataLoopNodes->Node(1).MassFlowRate = 10;
=======
    DataLoopNode::Node.allocate(state->dataPlnt->TotNumLoops);
    DataLoopNode::Node(1).Temp = 100;
    DataLoopNode::Node(1).MassFlowRate = 10;
    state->dataPlnt->PlantLoop(1).OutletNodeFlowrate = 10;
>>>>>>> c0300817

    // LoopSideInlet_MdotCpDeltaT should be < LoopSideInlet_McpDTdt
    // Therefore CapExcessStorageTime AND TotalTime will increase by 1 timestep
    UpdateHalfLoopInletTemp(*state, 1, 1, TankOutletTemp);
    // Excess storage calcs moved here
    PlantManager::UpdateNodeThermalHistory(*state);
    EXPECT_NEAR((2928.82-500), state->dataPlnt->PlantLoop(1).LoopSide(2).LoopSideInlet_MdotCpDeltaT, 0.001);
    EXPECT_NEAR(2928.82, state->dataPlnt->PlantLoop(1).LoopSide(2).LoopSideInlet_McpDTdt, 0.001);
    EXPECT_EQ(1, state->dataPlnt->PlantLoop(1).LoopSide(2).LoopSideInlet_CapExcessStorageTime);
    EXPECT_EQ(1, state->dataPlnt->PlantLoop(1).LoopSide(2).LoopSideInlet_TotalTime);

    state->dataPlnt->PlantLoop(1).LoopSide(2).LastTempInterfaceTankOutlet = 120; // random

    // LoopSideInlet_MdotCpDeltaT should be > LoopSideInlet_McpDTdt
    // Therefore TotalTime will increase by 1 more timestep, but CapExcessStorageTime will NOT increase
    UpdateHalfLoopInletTemp(*state, 1, 1, TankOutletTemp);
    // Excess storage calcs moved here
    PlantManager::UpdateNodeThermalHistory(*state);
    EXPECT_NEAR((-588.264 -500), state->dataPlnt->PlantLoop(1).LoopSide(2).LoopSideInlet_MdotCpDeltaT, 0.001);
    EXPECT_NEAR(-588.264, state->dataPlnt->PlantLoop(1).LoopSide(2).LoopSideInlet_McpDTdt, .001);
    EXPECT_EQ(1, state->dataPlnt->PlantLoop(1).LoopSide(2).LoopSideInlet_CapExcessStorageTime);
    EXPECT_EQ(2, state->dataPlnt->PlantLoop(1).LoopSide(2).LoopSideInlet_TotalTime);
}
} // namespace EnergyPlus<|MERGE_RESOLUTION|>--- conflicted
+++ resolved
@@ -87,16 +87,10 @@
     // Note LastTempInterfaceTankOutlet ends up getting reset to zero on the first pass
     state->dataPlnt->PlantLoop(1).LoopSide(2).LastTempInterfaceTankOutlet = 80;
     state->dataPlnt->PlantLoop(1).LoopSide(2).TotalPumpHeat = 500;
-<<<<<<< HEAD
     state->dataLoopNodes->Node.allocate(state->dataPlnt->TotNumLoops);
     state->dataLoopNodes->Node(1).Temp = 100;
     state->dataLoopNodes->Node(1).MassFlowRate = 10;
-=======
-    DataLoopNode::Node.allocate(state->dataPlnt->TotNumLoops);
-    DataLoopNode::Node(1).Temp = 100;
-    DataLoopNode::Node(1).MassFlowRate = 10;
     state->dataPlnt->PlantLoop(1).OutletNodeFlowrate = 10;
->>>>>>> c0300817
 
     // LoopSideInlet_MdotCpDeltaT should be < LoopSideInlet_McpDTdt
     // Therefore CapExcessStorageTime AND TotalTime will increase by 1 timestep
