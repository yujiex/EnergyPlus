// EnergyPlus, Copyright (c) 1996-2024, The Board of Trustees of the University of Illinois,
// The Regents of the University of California, through Lawrence Berkeley National Laboratory
// (subject to receipt of any required approvals from the U.S. Dept. of Energy), Oak Ridge
// National Laboratory, managed by UT-Battelle, Alliance for Sustainable Energy, LLC, and other
// contributors. All rights reserved.
//
// NOTICE: This Software was developed under funding from the U.S. Department of Energy and the
// U.S. Government consequently retains certain rights. As such, the U.S. Government has been
// granted for itself and others acting on its behalf a paid-up, nonexclusive, irrevocable,
// worldwide license in the Software to reproduce, distribute copies to the public, prepare
// derivative works, and perform publicly and display publicly, and to permit others to do so.
//
// Redistribution and use in source and binary forms, with or without modification, are permitted
// provided that the following conditions are met:
//
// (1) Redistributions of source code must retain the above copyright notice, this list of
//     conditions and the following disclaimer.
//
// (2) Redistributions in binary form must reproduce the above copyright notice, this list of
//     conditions and the following disclaimer in the documentation and/or other materials
//     provided with the distribution.
//
// (3) Neither the name of the University of California, Lawrence Berkeley National Laboratory,
//     the University of Illinois, U.S. Dept. of Energy nor the names of its contributors may be
//     used to endorse or promote products derived from this software without specific prior
//     written permission.
//
// (4) Use of EnergyPlus(TM) Name. If Licensee (i) distributes the software in stand-alone form
//     without changes from the version obtained under this License, or (ii) Licensee makes a
//     reference solely to the software portion of its product, Licensee must refer to the
//     software as "EnergyPlus version X" software, where "X" is the version number Licensee
//     obtained under this License and may not use a different name for the software. Except as
//     specifically required in this Section (4), Licensee shall not use in a company name, a
//     product name, in advertising, publicity, or other promotional activities any name, trade
//     name, trademark, logo, or other designation of "EnergyPlus", "E+", "e+" or confusingly
//     similar designation, without the U.S. Department of Energy's prior written consent.
//
// THIS SOFTWARE IS PROVIDED BY THE COPYRIGHT HOLDERS AND CONTRIBUTORS "AS IS" AND ANY EXPRESS OR
// IMPLIED WARRANTIES, INCLUDING, BUT NOT LIMITED TO, THE IMPLIED WARRANTIES OF MERCHANTABILITY
// AND FITNESS FOR A PARTICULAR PURPOSE ARE DISCLAIMED. IN NO EVENT SHALL THE COPYRIGHT OWNER OR
// CONTRIBUTORS BE LIABLE FOR ANY DIRECT, INDIRECT, INCIDENTAL, SPECIAL, EXEMPLARY, OR
// CONSEQUENTIAL DAMAGES (INCLUDING, BUT NOT LIMITED TO, PROCUREMENT OF SUBSTITUTE GOODS OR
// SERVICES; LOSS OF USE, DATA, OR PROFITS; OR BUSINESS INTERRUPTION) HOWEVER CAUSED AND ON ANY
// THEORY OF LIABILITY, WHETHER IN CONTRACT, STRICT LIABILITY, OR TORT (INCLUDING NEGLIGENCE OR
// OTHERWISE) ARISING IN ANY WAY OUT OF THE USE OF THIS SOFTWARE, EVEN IF ADVISED OF THE
// POSSIBILITY OF SUCH DAMAGE.

#ifndef MundtSimMgr_hh_INCLUDED
#define MundtSimMgr_hh_INCLUDED

// ObjexxFCL Headers
#include <ObjexxFCL/Array1D.hh>
#include <ObjexxFCL/Array2D.hh>

// EnergyPlus Headers
#include <EnergyPlus/Data/BaseData.hh>
#include <EnergyPlus/DataGlobals.hh>
#include <EnergyPlus/EnergyPlus.hh>

namespace EnergyPlus {

// Forward declarations
struct EnergyPlusData;

namespace RoomAir {

    // Types

    struct DefineLinearModelNode
    {
        // Members
        std::string AirNodeName = "";                                   // Name of air nodes
        RoomAir::AirNodeType ClassType = RoomAir::AirNodeType::Invalid; // Type of air nodes
        Real64 Height = 0.0;                                            // Z coordinates [m] node's Control Vol. center
        Real64 Temp = 0.0;                                              // Surface temperature BC
        Array1D_bool SurfMask;                                          // Limit of 60 surfaces at current sizing
    };

    struct DefineSurfaceSettings
    {
        // Members
        Real64 Area = 0.0;     // m2
        Real64 Temp = 0.0;     // surface temperature BC
        Real64 Hc = 0.0;       // convective film coeff BC
        Real64 TMeanAir = 0.0; // effective near-surface air temp from air model solution
    };

    struct DefineZoneData
    {
        // Members
        int NumOfSurfs = 0;             // number of surfaces in the zone
        int MundtZoneIndex = 0;         // index for zones using Mundt model
        EPVector<int> HBsurfaceIndexes; // list of surface indexes in this Mundt model zone
    };

    // Functions

    void ManageDispVent1Node(EnergyPlusData &state, int ZoneNum); // index number for the specified zone

    //*****************************************************************************************

    void InitDispVent1Node(EnergyPlusData &state);

    //*****************************************************************************************

    void GetSurfHBDataForDispVent1Node(EnergyPlusData &state, int ZoneNum); // index number for the specified zone

    //*****************************************************************************************

    void SetupDispVent1Node(EnergyPlusData &state,
                            int ZoneNum,      // index number for the specified zone
                            bool &ErrorsFound // true if problems setting up model
    );

    //*****************************************************************************************

    void CalcDispVent1Node(EnergyPlusData &state, int const ZoneNum); // index number for the specified zone

    //*****************************************************************************************

    void SetNodeResult(EnergyPlusData &state,
                       int NodeID,       // node ID
                       Real64 TempResult // temperature for the specified air node
    );

    //*****************************************************************************************

    void SetSurfTmeanAir(EnergyPlusData &state,
                         int SurfID,    // surface ID
                         Real64 TeffAir // temperature of air node adjacent to the specified surface
    );

    //*****************************************************************************************

    void SetSurfHBDataForDispVent1Node(EnergyPlusData &state, int ZoneNum); // index number for the specified zone

    //*****************************************************************************************

} // namespace RoomAir

struct MundtSimMgrData : BaseGlobalStruct
{

    Array1D_int FloorSurfSetIDs;      // fixed variable for floors
    Array1D_int TheseSurfIDs;         // temporary working variable
    int MundtCeilAirID = 0;           // air node index in AirDataManager
    int MundtFootAirID = 0;           // air node index in AirDataManager
    int SupplyNodeID = 0;             // air node index in AirDataManager
    int TstatNodeID = 0;              // air node index in AirDataManager
    int ReturnNodeID = 0;             // air node index in AirDataManager
    int NumRoomNodes = 0;             // number of nodes connected to walls
    int NumFloorSurfs = 0;            // total number of surfaces for floor
    Array1D_int RoomNodeIDs;          // ids of the first NumRoomNode Air Nodes
    Array1D_int ID1dSurf;             // numbers used to identify surfaces
    int MundtZoneNum = 0;             // index of zones using Mundt model
    Real64 ZoneHeight = 0.0;          // zone height
    Real64 ZoneFloorArea = 0.0;       // zone floor area
    Real64 QventCool = 0.0;           // heat gain due to ventilation
    Real64 ConvIntGain = 0.0;         // heat gain due to internal gains
    Real64 SupplyAirTemp = 0.0;       // supply air temperature
    Real64 SupplyAirVolumeRate = 0.0; // supply air volume flowrate
    Real64 ZoneAirDensity = 0.0;      // zone air density
    Real64 QsysCoolTot = 0.0;         // zone sensible cooling load

    // Object Data
    Array1D<RoomAir::DefineZoneData> ZoneData;            // zone data
    Array2D<RoomAir::DefineLinearModelNode> LineNode;     // air nodes
    Array2D<RoomAir::DefineSurfaceSettings> MundtAirSurf; // surfaces
    Array1D<RoomAir::DefineSurfaceSettings> FloorSurf;    // floor

    void init_state([[maybe_unused]] EnergyPlusData &state) override
    {
    }
<<<<<<< HEAD
        
=======

>>>>>>> 391ba016
    void clear_state() override
    {
        this->FloorSurfSetIDs.clear();   // fixed variable for floors
        this->TheseSurfIDs.clear();      // temporary working variable
        this->MundtCeilAirID = 0;        // air node index in AirDataManager
        this->MundtFootAirID = 0;        // air node index in AirDataManager
        this->SupplyNodeID = 0;          // air node index in AirDataManager
        this->TstatNodeID = 0;           // air node index in AirDataManager
        this->ReturnNodeID = 0;          // air node index in AirDataManager
        this->NumRoomNodes = 0;          // number of nodes connected to walls
        this->NumFloorSurfs = 0;         // total number of surfaces for floor
        this->RoomNodeIDs.clear();       // ids of the first NumRoomNode Air Nodes
        this->ID1dSurf.clear();          // numbers used to identify surfaces
        this->MundtZoneNum = 0;          // index of zones using Mundt model
        this->ZoneHeight = 0.0;          // zone height
        this->ZoneFloorArea = 0.0;       // zone floor area
        this->QventCool = 0.0;           // heat gain due to ventilation
        this->ConvIntGain = 0.0;         // heat gain due to internal gains
        this->SupplyAirTemp = 0.0;       // supply air temperature
        this->SupplyAirVolumeRate = 0.0; // supply air volume flowrate
        this->ZoneAirDensity = 0.0;      // zone air density
        this->QsysCoolTot = 0.0;         // zone sensible cooling load
        this->ZoneData.clear();          // zone data
        this->LineNode.clear();          // air nodes
        this->MundtAirSurf.clear();      // surfaces
        this->FloorSurf.clear();         // floor
    }
};

} // namespace EnergyPlus

#endif<|MERGE_RESOLUTION|>--- conflicted
+++ resolved
@@ -171,11 +171,7 @@
     void init_state([[maybe_unused]] EnergyPlusData &state) override
     {
     }
-<<<<<<< HEAD
-        
-=======
-
->>>>>>> 391ba016
+
     void clear_state() override
     {
         this->FloorSurfSetIDs.clear();   // fixed variable for floors
