// EnergyPlus, Copyright (c) 1996-2022, The Board of Trustees of the University of Illinois,
// The Regents of the University of California, through Lawrence Berkeley National Laboratory
// (subject to receipt of any required approvals from the U.S. Dept. of Energy), Oak Ridge
// National Laboratory, managed by UT-Battelle, Alliance for Sustainable Energy, LLC, and other
// contributors. All rights reserved.
//
// NOTICE: This Software was developed under funding from the U.S. Department of Energy and the
// U.S. Government consequently retains certain rights. As such, the U.S. Government has been
// granted for itself and others acting on its behalf a paid-up, nonexclusive, irrevocable,
// worldwide license in the Software to reproduce, distribute copies to the public, prepare
// derivative works, and perform publicly and display publicly, and to permit others to do so.
//
// Redistribution and use in source and binary forms, with or without modification, are permitted
// provided that the following conditions are met:
//
// (1) Redistributions of source code must retain the above copyright notice, this list of
//     conditions and the following disclaimer.
//
// (2) Redistributions in binary form must reproduce the above copyright notice, this list of
//     conditions and the following disclaimer in the documentation and/or other materials
//     provided with the distribution.
//
// (3) Neither the name of the University of California, Lawrence Berkeley National Laboratory,
//     the University of Illinois, U.S. Dept. of Energy nor the names of its contributors may be
//     used to endorse or promote products derived from this software without specific prior
//     written permission.
//
// (4) Use of EnergyPlus(TM) Name. If Licensee (i) distributes the software in stand-alone form
//     without changes from the version obtained under this License, or (ii) Licensee makes a
//     reference solely to the software portion of its product, Licensee must refer to the
//     software as "EnergyPlus version X" software, where "X" is the version number Licensee
//     obtained under this License and may not use a different name for the software. Except as
//     specifically required in this Section (4), Licensee shall not use in a company name, a
//     product name, in advertising, publicity, or other promotional activities any name, trade
//     name, trademark, logo, or other designation of "EnergyPlus", "E+", "e+" or confusingly
//     similar designation, without the U.S. Department of Energy's prior written consent.
//
// THIS SOFTWARE IS PROVIDED BY THE COPYRIGHT HOLDERS AND CONTRIBUTORS "AS IS" AND ANY EXPRESS OR
// IMPLIED WARRANTIES, INCLUDING, BUT NOT LIMITED TO, THE IMPLIED WARRANTIES OF MERCHANTABILITY
// AND FITNESS FOR A PARTICULAR PURPOSE ARE DISCLAIMED. IN NO EVENT SHALL THE COPYRIGHT OWNER OR
// CONTRIBUTORS BE LIABLE FOR ANY DIRECT, INDIRECT, INCIDENTAL, SPECIAL, EXEMPLARY, OR
// CONSEQUENTIAL DAMAGES (INCLUDING, BUT NOT LIMITED TO, PROCUREMENT OF SUBSTITUTE GOODS OR
// SERVICES; LOSS OF USE, DATA, OR PROFITS; OR BUSINESS INTERRUPTION) HOWEVER CAUSED AND ON ANY
// THEORY OF LIABILITY, WHETHER IN CONTRACT, STRICT LIABILITY, OR TORT (INCLUDING NEGLIGENCE OR
// OTHERWISE) ARISING IN ANY WAY OUT OF THE USE OF THIS SOFTWARE, EVEN IF ADVISED OF THE
// POSSIBILITY OF SUCH DAMAGE.

#ifndef ZoneTempPredictorCorrector_hh_INCLUDED
#define ZoneTempPredictorCorrector_hh_INCLUDED

// C++ Headers
#include <string>
#include <unordered_set>
#include <vector>

// ObjexxFCL Headers
#include <ObjexxFCL/Array1D.hh>
#include <ObjexxFCL/Array2D.hh>

// EnergyPlus Headers
#include <EnergyPlus/Data/BaseData.hh>
#include <EnergyPlus/DataGlobals.hh>
#include <EnergyPlus/DataHeatBalFanSys.hh>
#include <EnergyPlus/EnergyPlus.hh>

namespace EnergyPlus {

// Forward declarations
struct EnergyPlusData;

namespace ZoneTempPredictorCorrector {

    // ZoneControlTypes

    enum class ZoneControlTypes
    {
        Invalid = -1,
        TStat = 1,
        TCTStat = 2,
        OTTStat = 3,
        HStat = 4,
        TandHStat = 5,
        StagedDual = 6,
        Num
    };

    enum class AdaptiveComfortModel
    {
        Invalid = -1,
        ADAP_NONE = 1,
        ASH55_CENTRAL = 2,
        ASH55_UPPER_90 = 3,
        ASH55_UPPER_80 = 4,
        CEN15251_CENTRAL = 5,
        CEN15251_UPPER_I = 6,
        CEN15251_UPPER_II = 7,
        CEN15251_UPPER_III = 8,
        Num
    };

<<<<<<< HEAD
=======
    // The numbers are used to access zone comfort control type, see ValidComfortControlTypes
    enum class ComfortControl
    {
        Invalid = -1,
        SglHeatSetPoint = 1,
        SglCoolSetPoint = 2,
        SglHCSetPoint = 3,
        DualSetPoint = 4,
        SglHeatSetPointFanger = 1,
        SglCoolSetPointFanger = 2,
        SglHCSetPointFanger = 3,
        DualSetPointFanger = 4,
        SglHeatSetPointPierce = 5, // Unused
        SglCoolSetPointPierce = 6,
        SglHCSetPointPierce = 7, // Unused
        DualSetPointPierce = 8,
        SglHeatSetPointKSU = 9,  // Unused
        SglCoolSetPointKSU = 10, // Unused
        SglHCSetPointKSU = 11,   // Unused
        DualSetPointKSU = 12,    // Unused
        Num
    };

>>>>>>> 463ec664
    // Average method parameter with multiple people objects in a zone
    enum class AverageMethod
    {
        Invalid = -1,
        NO,  // No multiple people objects
        SPE, // Specific people object
        OBJ, // People object average
        PEO, // People number average
        Num
    };

    struct ZoneTempControl
    {
        std::string Name;          // Name of the zone
        std::string TempSchedName; // Name of the schedule which determines the zone temp setpoint
        int TempSchedIndex = 0;
        std::string HeatTempSetptSchedName;
        int HeatTempSchedIndex = 0;
        std::string CoolTempSetptSchedName;
<<<<<<< HEAD
        int CoolTempSchedIndex;

        // Default Constructor
        ZoneTempControl() : TempSchedIndex(0), HeatTempSchedIndex(0), CoolTempSchedIndex(0)
        {
        }
=======
        int CoolTempSchedIndex = 0;
>>>>>>> 463ec664
    };

    struct ZoneComfortFangerControl
    {
        std::string Name;                  // Name of the zone
        std::string PMVSchedName;          // Name of the schedule which determines the zone temp setpoint
        int PMVSchedIndex = 0;             // Index to PMV dual set point schedule
        std::string HeatPMVSetptSchedName; // Name of PMV heating set point schedule
        int HeatPMVSchedIndex = 0;         // Index to PMV heating set point schedule
        std::string CoolPMVSetptSchedName; // Name of PMV cooling set point schedule
<<<<<<< HEAD
        int CoolPMVSchedIndex;             // INdex to PMV cooling set point schedule

        // Default Constructor
        ZoneComfortFangerControl() : PMVSchedIndex(0), HeatPMVSchedIndex(0), CoolPMVSchedIndex(0)
        {
        }
=======
        int CoolPMVSchedIndex = 0;         // INdex to PMV cooling set point schedule
>>>>>>> 463ec664
    };

    struct AdaptiveComfortDailySetPointSchedule
    {
        bool initialized = false;
        Array1D<Real64> ThermalComfortAdaptiveASH55_Upper_90;
        Array1D<Real64> ThermalComfortAdaptiveASH55_Upper_80;
        Array1D<Real64> ThermalComfortAdaptiveASH55_Central;
        Array1D<Real64> ThermalComfortAdaptiveCEN15251_Upper_I;
        Array1D<Real64> ThermalComfortAdaptiveCEN15251_Upper_II;
        Array1D<Real64> ThermalComfortAdaptiveCEN15251_Upper_III;
        Array1D<Real64> ThermalComfortAdaptiveCEN15251_Central;
    };

    // Functions

    void ManageZoneAirUpdates(EnergyPlusData &state,
                              DataHeatBalFanSys::PredictorCorrectorCtrl UpdateType, // Can be iGetZoneSetPoints, iPredictStep, iCorrectStep
                              Real64 &ZoneTempChange,                               // Temp change in zone air btw previous and current timestep
                              bool ShortenTimeStepSys,
                              bool UseZoneTimeStepHistory, // if true then use zone timestep history, if false use system time step
                              Real64 PriorTimeStep         // the old value for timestep length is passed for possible use in interpolating
    );

    void GetZoneAirSetPoints(EnergyPlusData &state);

    void InitZoneAirSetPoints(EnergyPlusData &state);

    void PredictSystemLoads(EnergyPlusData &state,
                            bool ShortenTimeStepSys,
                            bool UseZoneTimeStepHistory, // if true then use zone timestep history, if false use system time step
                            Real64 PriorTimeStep         // the old value for timestep length is passed for possible use in interpolating
    );

    void CalcZoneAirTempSetPoints(EnergyPlusData &state);

    void CalculateMonthlyRunningAverageDryBulb(EnergyPlusData &state, Array1D<Real64> &runningAverageASH, Array1D<Real64> &runningAverageCEN);

    void
    CalculateAdaptiveComfortSetPointSchl(EnergyPlusData &state, Array1D<Real64> const &runningAverageASH, Array1D<Real64> const &runningAverageCEN);

    void CalcPredictedSystemLoad(EnergyPlusData &state, int ZoneNum, Real64 RAFNFrac);

    void ReportSensibleLoadsZoneMultiplier(Real64 &TotalLoad,
                                           Real64 &TotalHeatLoad,
                                           Real64 &TotalCoolLoad,
                                           Real64 &SensLoadSingleZone,
                                           Real64 &SensLoadHeatSingleZone,
                                           Real64 &SensLoadCoolSingleZone,
                                           Real64 OutputHeatSP,
                                           Real64 OutputCoolSP,
                                           Real64 LoadCorrFactor,
                                           Real64 ZoneMultiplier,
                                           Real64 ZoneMultiplierList);

    void CalcPredictedHumidityRatio(EnergyPlusData &state, int ZoneNum, Real64 RAFNFrac);

    void ReportMoistLoadsZoneMultiplier(Real64 &TotalLoad,
                                        Real64 &TotalHumidLoad,
                                        Real64 &TotalDehumidLoad,
                                        Real64 &MoistLoadSingleZone,
                                        Real64 &MoistLoadHumidSingleZone,
                                        Real64 &MoistLoadDehumidSingleZone,
                                        Real64 ZoneMultiplier,
                                        Real64 ZoneMultiplierList);

    void CorrectZoneAirTemp(EnergyPlusData &state,
                            Real64 &ZoneTempChange, // Temperature change in zone air between previous and current timestep
                            bool ShortenTimeStepSys,
                            bool UseZoneTimeStepHistory, // if true then use zone timestep history, if false use system time step history
                            Real64 PriorTimeStep         // the old value for timestep length is passed for possible use in interpolating
    );

    void PushZoneTimestepHistories(EnergyPlusData &state);

    void PushSystemTimestepHistories(EnergyPlusData &state);

    void RevertZoneTimestepHistories(EnergyPlusData &state);

    void CorrectZoneHumRat(EnergyPlusData &state, int ZoneNum);

    void DownInterpolate4HistoryValues(Real64 OldTimeStep,
                                       Real64 NewTimeStep,
                                       Real64 &oldVal0,
                                       Real64 &oldVal1,
                                       Real64 &oldVal2,
                                       Real64 &oldVal3,
                                       Real64 &oldVal4,
                                       Real64 &newVal0,
                                       Real64 &newVal1,
                                       Real64 &newVal2,
                                       Real64 &newVal3, // unused 1208
                                       Real64 &newVal4  // unused 1208
    );

    void InverseModelTemperature(EnergyPlusData &state,
                                 int ZoneNum,                    // Zone number
                                 Real64 &SumIntGain,             // Zone sum of convective internal gains
                                 Real64 &SumIntGainExceptPeople, // Zone sum of convective internal gains except for people
                                 Real64 &SumHA,                  // Zone sum of Hc*Area
                                 Real64 &SumHATsurf,             // Zone sum of Hc*Area*Tsurf
                                 Real64 &SumHATref,              // Zone sum of Hc*Area*Tref, for ceiling diffuser convection correlation
                                 Real64 &SumMCp,                 // Zone sum of MassFlowRate*Cp
                                 Real64 &SumMCpT,                // Zone sum of MassFlowRate*Cp*T
                                 Real64 &SumSysMCp,              // Zone sum of air system MassFlowRate*Cp
                                 Real64 &SumSysMCpT,             // Zone sum of air system MassFlowRate*Cp*T
                                 Real64 &AirCap                  // Formerly CoefAirrat, coef in zone temp eqn with dim of "air power capacity"rd
    );

    void InverseModelHumidity(EnergyPlusData &state,
                              int ZoneNum,                    // Zone number
                              Real64 &LatentGain,             // Zone sum of latent gain
                              Real64 &LatentGainExceptPeople, // Zone sum of latent gain except for people
                              Real64 &ZoneMassFlowRate,       // Zone air mass flow rate
                              Real64 &MoistureMassFlowRate,   // Zone moisture mass flow rate
                              Real64 &H2OHtOfVap,             // Heat of vaporization of air
                              Real64 &RhoAir                  // Air density
    );

    void CalcZoneSums(EnergyPlusData &state,
                      int ZoneNum,              // Zone number
                      Real64 &SumIntGain,       // Zone sum of convective internal gains
                      Real64 &SumHA,            // Zone sum of Hc*Area
                      Real64 &SumHATsurf,       // Zone sum of Hc*Area*Tsurf
                      Real64 &SumHATref,        // Zone sum of Hc*Area*Tref, for ceiling diffuser convection correlation
                      Real64 &SumMCp,           // Zone sum of MassFlowRate*Cp
                      Real64 &SumMCpT,          // Zone sum of MassFlowRate*Cp*T
                      Real64 &SumSysMCp,        // Zone sum of air system MassFlowRate*Cp
                      Real64 &SumSysMCpT,       // Zone sum of air system MassFlowRate*Cp*T
                      bool CorrectorFlag = true // Corrector call flag
    );

    void CalcZoneComponentLoadSums(EnergyPlusData &state,
                                   int ZoneNum,             // Zone number
                                   Real64 TempDepCoef,      // Dependent coefficient
                                   Real64 TempIndCoef,      // Independent coefficient
                                   Real64 &SumIntGains,     // Zone sum of convective internal gains
                                   Real64 &SumHADTsurfs,    // Zone sum of Hc*Area*(Tsurf - Tz)
                                   Real64 &SumMCpDTzones,   // zone sum of MassFlowRate*cp*(TremotZone - Tz) transfer air from other zone, Mixing
                                   Real64 &SumMCpDtInfil,   // Zone sum of MassFlowRate*Cp*(Tout - Tz) transfer from outside, ventil, earth tube
                                   Real64 &SumMCpDTsystem,  // Zone sum of air system MassFlowRate*Cp*(Tsup - Tz)
                                   Real64 &SumNonAirSystem, // Zone sum of non air system convective heat gains
                                   Real64 &CzdTdt,          // Zone air energy storage term.
                                   Real64 &imBalance,       // put all terms in eq. 5 on RHS , should be zero
                                   Real64 &SumEnthalpyM,    // Zone sum of phase change material melting enthlpy
                                   Real64 &SumEnthalpyH     // Zone sum of phase change material freezing enthalpy
    );

    bool VerifyThermostatInZone(EnergyPlusData &state, std::string const &ZoneName); // Zone to verify

    bool VerifyControlledZoneForThermostat(EnergyPlusData &state, std::string const &ZoneName); // Zone to verify

    void DetectOscillatingZoneTemp(EnergyPlusData &state);

    void AdjustAirSetPointsforOpTempCntrl(EnergyPlusData &state, int TempControlledZoneID, int ActualZoneNum, Real64 &ZoneAirSetPoint);

    void AdjustOperativeSetPointsforAdapComfort(EnergyPlusData &state, int TempControlledZoneID, Real64 &ZoneAirSetPoint);

    void CalcZoneAirComfortSetPoints(EnergyPlusData &state);

    void GetComfortSetPoints(EnergyPlusData &state,
                             int PeopleNum,
                             int ComfortControlNum,
                             Real64 PMVSet,
                             Real64 &Tset // drybulb setpoint temperature for a given PMV value
    );

    Real64 PMVResidual(EnergyPlusData &state,
                       Real64 Tset,
                       Array1D<Real64> const &Par // par(1) = PMV set point
    );

    void AdjustCoolingSetPointforTempAndHumidityControl(EnergyPlusData &state,
                                                        int TempControlledZoneID,
                                                        int ActualZoneNum // controlled zone actual zone number
    );

    void OverrideAirSetPointsforEMSCntrl(EnergyPlusData &state);

    void FillPredefinedTableOnThermostatSetpoints(EnergyPlusData &state);

    std::tuple<Real64, int, std::string>
    temperatureAndCountInSch(EnergyPlusData &state, int scheduleIndex, bool isSummer, int dayOfWeek, int hourOfDay);

} // namespace ZoneTempPredictorCorrector

struct ZoneTempPredictorCorrectorData : BaseGlobalStruct
{
    int NumSingleTempHeatingControls = 0;
    int NumSingleTempCoolingControls = 0;
    int NumSingleTempHeatCoolControls = 0;
    int NumDualTempHeatCoolControls = 0;

    // Number of Thermal comfort control types
    int NumSingleFangerHeatingControls = 0;
    int NumSingleFangerCoolingControls = 0;
    int NumSingleFangerHeatCoolControls = 0;
    int NumDualFangerHeatCoolControls = 0;

    // Number of zone with staged controlled objects
    int NumStageCtrZone = 0;
    // Number of zone with onoff thermostat
    int NumOnOffCtrZone = 0;

    Array1D<Real64> ZoneSetPointLast;
    Array1D<Real64> TempIndZnLd;
    Array1D<Real64> TempDepZnLd;
    Array1D<Real64> ZoneAirRelHum; // Zone relative humidity in percent

    // Zone temperature history - used only for oscillation test
    Array2D<Real64> ZoneTempHist;
    Array1D<Real64> ZoneTempOscillate;
    Array1D<Real64> ZoneTempOscillateDuringOccupancy;
    Array1D<Real64> ZoneTempOscillateInDeadband;
    Real64 AnyZoneTempOscillate = 0.0;
    Real64 AnyZoneTempOscillateDuringOccupancy = 0.0;
    Real64 AnyZoneTempOscillateInDeadband = 0.0;
    Real64 AnnualAnyZoneTempOscillate = 0.0;
    Real64 AnnualAnyZoneTempOscillateDuringOccupancy = 0.0;
    Real64 AnnualAnyZoneTempOscillateInDeadband = 0.0;
    bool OscillationVariablesNeeded = false;

    bool InitZoneAirSetPointsOneTimeFlag = true;
    bool SetupOscillationOutputFlag = true;

    // Object Data
    std::unordered_set<std::string> HumidityControlZoneUniqueNames;
    EPVector<ZoneTempPredictorCorrector::ZoneTempControl> SetPointSingleHeating;
    EPVector<ZoneTempPredictorCorrector::ZoneTempControl> SetPointSingleCooling;
    EPVector<ZoneTempPredictorCorrector::ZoneTempControl> SetPointSingleHeatCool;
    EPVector<ZoneTempPredictorCorrector::ZoneTempControl> SetPointDualHeatCool;
    EPVector<ZoneTempPredictorCorrector::ZoneComfortFangerControl> SetPointSingleHeatingFanger;
    EPVector<ZoneTempPredictorCorrector::ZoneComfortFangerControl> SetPointSingleCoolingFanger;
    EPVector<ZoneTempPredictorCorrector::ZoneComfortFangerControl> SetPointSingleHeatCoolFanger;
    EPVector<ZoneTempPredictorCorrector::ZoneComfortFangerControl> SetPointDualHeatCoolFanger;
    ZoneTempPredictorCorrector::AdaptiveComfortDailySetPointSchedule AdapComfortDailySetPointSchedule;

    std::array<Real64, 7> AdapComfortSetPointSummerDesDay = {-1};

    bool CalcZoneAirComfortSetPointsFirstTimeFlag = true; // Flag set to make sure you get input once
    bool MyEnvrnFlag = true;
    bool MyDayFlag = true;
    bool ErrorsFound = false;
    bool ControlledZonesChecked = false;

    int IterLimitExceededNum1 = 0;
    int IterLimitErrIndex1 = 0;
    int IterLimitExceededNum2 = 0;
    int IterLimitErrIndex2 = 0;

    void clear_state() override
    {
        *this = ZoneTempPredictorCorrectorData();
    }
};

} // namespace EnergyPlus

#endif<|MERGE_RESOLUTION|>--- conflicted
+++ resolved
@@ -98,32 +98,6 @@
         Num
     };
 
-<<<<<<< HEAD
-=======
-    // The numbers are used to access zone comfort control type, see ValidComfortControlTypes
-    enum class ComfortControl
-    {
-        Invalid = -1,
-        SglHeatSetPoint = 1,
-        SglCoolSetPoint = 2,
-        SglHCSetPoint = 3,
-        DualSetPoint = 4,
-        SglHeatSetPointFanger = 1,
-        SglCoolSetPointFanger = 2,
-        SglHCSetPointFanger = 3,
-        DualSetPointFanger = 4,
-        SglHeatSetPointPierce = 5, // Unused
-        SglCoolSetPointPierce = 6,
-        SglHCSetPointPierce = 7, // Unused
-        DualSetPointPierce = 8,
-        SglHeatSetPointKSU = 9,  // Unused
-        SglCoolSetPointKSU = 10, // Unused
-        SglHCSetPointKSU = 11,   // Unused
-        DualSetPointKSU = 12,    // Unused
-        Num
-    };
-
->>>>>>> 463ec664
     // Average method parameter with multiple people objects in a zone
     enum class AverageMethod
     {
@@ -143,16 +117,7 @@
         std::string HeatTempSetptSchedName;
         int HeatTempSchedIndex = 0;
         std::string CoolTempSetptSchedName;
-<<<<<<< HEAD
         int CoolTempSchedIndex;
-
-        // Default Constructor
-        ZoneTempControl() : TempSchedIndex(0), HeatTempSchedIndex(0), CoolTempSchedIndex(0)
-        {
-        }
-=======
-        int CoolTempSchedIndex = 0;
->>>>>>> 463ec664
     };
 
     struct ZoneComfortFangerControl
@@ -163,16 +128,7 @@
         std::string HeatPMVSetptSchedName; // Name of PMV heating set point schedule
         int HeatPMVSchedIndex = 0;         // Index to PMV heating set point schedule
         std::string CoolPMVSetptSchedName; // Name of PMV cooling set point schedule
-<<<<<<< HEAD
         int CoolPMVSchedIndex;             // INdex to PMV cooling set point schedule
-
-        // Default Constructor
-        ZoneComfortFangerControl() : PMVSchedIndex(0), HeatPMVSchedIndex(0), CoolPMVSchedIndex(0)
-        {
-        }
-=======
-        int CoolPMVSchedIndex = 0;         // INdex to PMV cooling set point schedule
->>>>>>> 463ec664
     };
 
     struct AdaptiveComfortDailySetPointSchedule
