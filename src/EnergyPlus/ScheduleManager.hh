--- conflicted
+++ resolved
@@ -61,13 +61,8 @@
 #include <EnergyPlus/EnergyPlus.hh>
 
 namespace EnergyPlus {
-<<<<<<< HEAD
     class IOFiles;
-    
-=======
-    class OutputFiles;
-
->>>>>>> ff8ed6b0
+
 namespace ScheduleManager {
 
     // Using/Aliasing
