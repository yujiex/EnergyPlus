--- conflicted
+++ resolved
@@ -518,7 +518,6 @@
         Real64 totOccupants = 0.0;     // total design occupancy (sum of NumberOfPeople for the space People objects, not multiplied)
         Real64 minOccupants = 0.0;     // minimum occupancy (sum of NomMinNumberPeople for the space People objects, not multiplied)
         Real64 maxOccupants = 0.0;     // maximum occupancy (sum of NomMaxNumberPeople for the space People objects, not multiplied)
-        int numPeopleObject = 0;       // Number of people objects defined for a space
         bool isRemainderSpace = false; // True if this space is auto-generated "-Remainder" space
         std::vector<ExteriorEnergyUse::ExteriorFuelUsage> otherEquipFuelTypeNums; // List of fuel types used by other equipment in this space
         std::vector<std::string> otherEquipFuelTypeNames;                         // List of fuel types used by other equipment in this space
@@ -614,11 +613,6 @@
         std::vector<int> ZoneIZSurfaceList;          // List of interzone surfaces in this zone
         std::vector<int> ZoneHTNonWindowSurfaceList; // List of non-window HT surfaces related to this zone (includes adjacent interzone surfaces)
         std::vector<int> ZoneHTWindowSurfaceList;    // List of window surfaces related to this zone (includes adjacent interzone surfaces)
-<<<<<<< HEAD
-        std::vector<int> ZoneExtSolarSurfaceList;    // List of exterior solar surfaces in a zone
-        int numPeopleObject = 0;                     // Number of people objects defined for a zone
-=======
->>>>>>> 8d94566f
         int zoneRadEnclosureFirst = -1;              // For Zone resimulation, need a range of enclosures for CalcInteriorRadExchange
         int zoneRadEnclosureLast = -1;               // For Zone resimulation, need a range of enclosures for CalcInteriorRadExchange
 
