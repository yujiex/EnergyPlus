// EnergyPlus, Copyright (c) 1996-2021, The Board of Trustees of the University of Illinois,
// The Regents of the University of California, through Lawrence Berkeley National Laboratory
// (subject to receipt of any required approvals from the U.S. Dept. of Energy), Oak Ridge
// National Laboratory, managed by UT-Battelle, Alliance for Sustainable Energy, LLC, and other
// contributors. All rights reserved.
//
// NOTICE: This Software was developed under funding from the U.S. Department of Energy and the
// U.S. Government consequently retains certain rights. As such, the U.S. Government has been
// granted for itself and others acting on its behalf a paid-up, nonexclusive, irrevocable,
// worldwide license in the Software to reproduce, distribute copies to the public, prepare
// derivative works, and perform publicly and display publicly, and to permit others to do so.
//
// Redistribution and use in source and binary forms, with or without modification, are permitted
// provided that the following conditions are met:
//
// (1) Redistributions of source code must retain the above copyright notice, this list of
//     conditions and the following disclaimer.
//
// (2) Redistributions in binary form must reproduce the above copyright notice, this list of
//     conditions and the following disclaimer in the documentation and/or other materials
//     provided with the distribution.
//
// (3) Neither the name of the University of California, Lawrence Berkeley National Laboratory,
//     the University of Illinois, U.S. Dept. of Energy nor the names of its contributors may be
//     used to endorse or promote products derived from this software without specific prior
//     written permission.
//
// (4) Use of EnergyPlus(TM) Name. If Licensee (i) distributes the software in stand-alone form
//     without changes from the version obtained under this License, or (ii) Licensee makes a
//     reference solely to the software portion of its product, Licensee must refer to the
//     software as "EnergyPlus version X" software, where "X" is the version number Licensee
//     obtained under this License and may not use a different name for the software. Except as
//     specifically required in this Section (4), Licensee shall not use in a company name, a
//     product name, in advertising, publicity, or other promotional activities any name, trade
//     name, trademark, logo, or other designation of "EnergyPlus", "E+", "e+" or confusingly
//     similar designation, without the U.S. Department of Energy's prior written consent.
//
// THIS SOFTWARE IS PROVIDED BY THE COPYRIGHT HOLDERS AND CONTRIBUTORS "AS IS" AND ANY EXPRESS OR
// IMPLIED WARRANTIES, INCLUDING, BUT NOT LIMITED TO, THE IMPLIED WARRANTIES OF MERCHANTABILITY
// AND FITNESS FOR A PARTICULAR PURPOSE ARE DISCLAIMED. IN NO EVENT SHALL THE COPYRIGHT OWNER OR
// CONTRIBUTORS BE LIABLE FOR ANY DIRECT, INDIRECT, INCIDENTAL, SPECIAL, EXEMPLARY, OR
// CONSEQUENTIAL DAMAGES (INCLUDING, BUT NOT LIMITED TO, PROCUREMENT OF SUBSTITUTE GOODS OR
// SERVICES; LOSS OF USE, DATA, OR PROFITS; OR BUSINESS INTERRUPTION) HOWEVER CAUSED AND ON ANY
// THEORY OF LIABILITY, WHETHER IN CONTRACT, STRICT LIABILITY, OR TORT (INCLUDING NEGLIGENCE OR
// OTHERWISE) ARISING IN ANY WAY OUT OF THE USE OF THIS SOFTWARE, EVEN IF ADVISED OF THE
// POSSIBILITY OF SUCH DAMAGE.

// C++ Headers
#include <cassert>
#include <cmath>

// ObjexxFCL Headers
#include <ObjexxFCL/Fmath.hh>

// EnergyPlus Headers
#include <EnergyPlus/AirflowNetworkBalanceManager.hh>
#include <EnergyPlus/ConvectionCoefficients.hh>
#include <EnergyPlus/CrossVentMgr.hh>
#include <EnergyPlus/Data/EnergyPlusData.hh>
#include <EnergyPlus/DataEnvironment.hh>
#include <EnergyPlus/DataGlobals.hh>
#include <EnergyPlus/DataHeatBalFanSys.hh>
#include <EnergyPlus/DataHeatBalSurface.hh>
#include <EnergyPlus/DataHeatBalance.hh>
#include <EnergyPlus/DataRoomAirModel.hh>
#include <EnergyPlus/DataSurfaces.hh>
#include <EnergyPlus/DataUCSDSharedData.hh>
#include <EnergyPlus/InternalHeatGains.hh>
#include <EnergyPlus/Psychrometrics.hh>
#include <EnergyPlus/ScheduleManager.hh>
#include <EnergyPlus/UtilityRoutines.hh>

namespace EnergyPlus {

namespace CrossVentMgr {

    // MODULE INFORMATION:
    //       AUTHOR         G. Carrilho da Graca
    //       DATE WRITTEN   October 2004
    //       MODIFIED       na
    //       RE-ENGINEERED  na

    // PURPOSE OF THIS MODULE:
    // Routines that implement the UCSD Cross Ventilation

    using namespace DataEnvironment;
    using namespace DataHeatBalance;
    using namespace DataHeatBalSurface;
    using namespace DataSurfaces;
    using namespace DataRoomAirModel;
    using ConvectionCoefficients::CalcDetailedHcInForDVModel;
    using namespace DataUCSDSharedData;

    Real64 constexpr Cjet1(1.873);     // First correlation constant for the jet velocity
    Real64 constexpr Cjet2(0.243);     // Second correlation constant for the jet velocity
    Real64 constexpr Crec1(0.591);     // First correlation constant for the recirculation velocity
    Real64 constexpr Crec2(0.070);     // Second correlation constant for the recirculation velocity
    Real64 constexpr CjetTemp(0.849);  // Correlation constant for the jet temperature rise
    Real64 constexpr CrecTemp(1.385);  // Correlation constant for the recirculation temperature rise
    Real64 constexpr CrecFlow1(0.415); // First correlation constant for the recirculation flow rate
    Real64 constexpr CrecFlow2(0.466); // Second correlation constant for the recirculation flow rate

    void ManageUCSDCVModel(EnergyPlusData &state,
                           int const ZoneNum) // index number for the specified zone
    {

        // SUBROUTINE INFORMATION:
        //       AUTHOR         G. Carrilho da Graca
        //       DATE WRITTEN   October 2004
        //       MODIFIED       na
        //       RE-ENGINEERED  na

        // PURPOSE OF THIS SUBROUTINE:
        //   manage the UCSD Cross Ventilation model

        using DataHeatBalSurface::TempSurfIn;

        InitUCSDCV(state, ZoneNum);

        // perform Cross Ventilation model calculations
        CalcUCSDCV(state, ZoneNum);
    }

    void InitUCSDCV(EnergyPlusData &state, int const ZoneNum)
    {

        // SUBROUTINE INFORMATION:
        //       AUTHOR         G. Carrilho da Graca
        //       DATE WRITTEN   October 2004
        //       MODIFIED       -
        //       RE-ENGINEERED  -

        // PURPOSE OF THIS SUBROUTINE:
        // Low Energy Cooling by Ventilation initialization subroutine.
        // All the data preparation needed to run the LECV models.
        // The subroutines sets up arrays with the locations in the main EnergyPlus surface array of
        // ceiling, windows, doors and walls. The zone maximum and minimum height is calculated.

        using namespace DataRoomAirModel;

        // Do the one time initializations
        if (state.dataCrossVentMgr->InitUCSDCV_MyOneTimeFlag) {
            state.dataCrossVentMgr->InitUCSDCV_MyEnvrnFlag.dimension(state.dataGlobal->NumOfZones, true);
            state.dataCrossVentMgr->InitUCSDCV_MyOneTimeFlag = false;
        }

        // Do the begin environment initializations
        if (state.dataGlobal->BeginEnvrnFlag && state.dataCrossVentMgr->InitUCSDCV_MyEnvrnFlag(ZoneNum)) {
            state.dataCrossVentMgr->InitUCSDCV_MyEnvrnFlag(ZoneNum) = false;
        }

        if (!state.dataGlobal->BeginEnvrnFlag) {
            state.dataCrossVentMgr->InitUCSDCV_MyEnvrnFlag(ZoneNum) = true;
        }
    }

    void HcUCSDCV(EnergyPlusData &state,
                  int const ZoneNum)
    {

        // SUBROUTINE INFORMATION:
        //       AUTHOR         G. Carrilho da Graca
        //       DATE WRITTEN   October 2004
        //       MODIFIED       8/2013 - Sam Brunswick
        //                      To improve convection coefficient calculation
        //       RE-ENGINEERED  -

        // PURPOSE OF THIS SUBROUTINE:
        // Main subroutine for convection calculation in the UCSD Cross Ventilation model.
        // It calls CalcDetailedHcInForDVModel for convection coefficient
        // initial calculations and averages the final result comparing the position of the surface with
        // the interface subzone height.

        using namespace DataHeatBalFanSys;
        using namespace DataEnvironment;
        using namespace DataHeatBalance;
        using ScheduleManager::GetScheduleIndex; // , GetDayScheduleValues

        // SUBROUTINE LOCAL VARIABLE DECLARATIONS:
        int Ctd;     // DO loop counter for surfaces
        int SurfNum; // Surface number
        Real64 Hjet;
        Real64 Hrec;

        // Initialize HAT and HA
        state.dataCrossVentMgr->HAT_J = 0.0;
        state.dataCrossVentMgr->HAT_R = 0.0;
        state.dataCrossVentMgr->HA_J = 0.0;
        state.dataCrossVentMgr->HA_R = 0.0;

        // Is the air flow model for this zone set to UCSDCV Cross Ventilation?
        if (state.dataRoomAirMod->IsZoneCV(ZoneNum)) {
            // WALL Hc, HA and HAT calculation
            for (Ctd = PosZ_Wall((ZoneNum - 1) * 2 + 1); Ctd <= PosZ_Wall((ZoneNum - 1) * 2 + 2); ++Ctd) {
                SurfNum = APos_Wall(Ctd);
                state.dataSurface->Surface(SurfNum).TAirRef = AdjacentAirTemp;
                if (SurfNum == 0) continue;
                state.dataHeatBal->TempEffBulkAir(SurfNum) = state.dataRoomAirMod->ZTREC(ZoneNum);
                CalcDetailedHcInForDVModel(state, SurfNum, TempSurfIn, state.dataRoomAirMod->CVHcIn, state.dataRoomAirMod->Urec);
                HWall(Ctd) = state.dataRoomAirMod->CVHcIn(SurfNum);
                state.dataCrossVentMgr->HAT_R += state.dataSurface->Surface(SurfNum).Area * TempSurfIn(SurfNum) * HWall(Ctd);
                state.dataCrossVentMgr->HA_R += state.dataSurface->Surface(SurfNum).Area * HWall(Ctd);
            } // END WALL
            // WINDOW Hc, HA and HAT CALCULATION
            for (Ctd = PosZ_Window((ZoneNum - 1) * 2 + 1); Ctd <= PosZ_Window((ZoneNum - 1) * 2 + 2); ++Ctd) {
                SurfNum = APos_Window(Ctd);
                state.dataSurface->Surface(SurfNum).TAirRef = AdjacentAirTemp;
                if (SurfNum == 0) continue;
                if (state.dataSurface->Surface(SurfNum).Tilt > 10.0 && state.dataSurface->Surface(SurfNum).Tilt < 170.0) { // Window Wall
                    state.dataHeatBal->TempEffBulkAir(SurfNum) = state.dataRoomAirMod->ZTREC(ZoneNum);
                    CalcDetailedHcInForDVModel(state, SurfNum, TempSurfIn, state.dataRoomAirMod->CVHcIn, state.dataRoomAirMod->Urec);
                    HWindow(Ctd) = state.dataRoomAirMod->CVHcIn(SurfNum);
                    state.dataCrossVentMgr->HAT_R += state.dataSurface->Surface(SurfNum).Area * TempSurfIn(SurfNum) * HWindow(Ctd);
                    state.dataCrossVentMgr->HA_R += state.dataSurface->Surface(SurfNum).Area * HWindow(Ctd);
                }
                if (state.dataSurface->Surface(SurfNum).Tilt <= 10.0) { // Window Ceiling
                    state.dataHeatBal->TempEffBulkAir(SurfNum) = state.dataRoomAirMod->ZTJET(ZoneNum);
                    CalcDetailedHcInForDVModel(state, SurfNum, TempSurfIn, state.dataRoomAirMod->CVHcIn, state.dataRoomAirMod->Ujet);
                    Hjet = state.dataRoomAirMod->CVHcIn(SurfNum);
                    state.dataHeatBal->TempEffBulkAir(SurfNum) = state.dataRoomAirMod->ZTREC(ZoneNum);
                    CalcDetailedHcInForDVModel(state, SurfNum, TempSurfIn, state.dataRoomAirMod->CVHcIn, state.dataRoomAirMod->Urec);
                    Hrec = state.dataRoomAirMod->CVHcIn(SurfNum);
                    HWindow(Ctd) = state.dataRoomAirMod->JetRecAreaRatio(ZoneNum) * Hjet + (1 - state.dataRoomAirMod->JetRecAreaRatio(ZoneNum)) * Hrec;
                    state.dataCrossVentMgr->HAT_R += state.dataSurface->Surface(SurfNum).Area * (1.0 - state.dataRoomAirMod->JetRecAreaRatio(ZoneNum)) * TempSurfIn(SurfNum) * Hrec;
                    state.dataCrossVentMgr->HA_R += state.dataSurface->Surface(SurfNum).Area * (1.0 - state.dataRoomAirMod->JetRecAreaRatio(ZoneNum)) * Hrec;
                    state.dataCrossVentMgr->HAT_J += state.dataSurface->Surface(SurfNum).Area * state.dataRoomAirMod->JetRecAreaRatio(ZoneNum) * TempSurfIn(SurfNum) * Hjet;
                    state.dataCrossVentMgr->HA_J += state.dataSurface->Surface(SurfNum).Area * state.dataRoomAirMod->JetRecAreaRatio(ZoneNum) * Hjet;
                    state.dataHeatBal->TempEffBulkAir(SurfNum) = state.dataRoomAirMod->JetRecAreaRatio(ZoneNum) * state.dataRoomAirMod->ZTJET(ZoneNum) + (1 - state.dataRoomAirMod->JetRecAreaRatio(ZoneNum)) * state.dataRoomAirMod->ZTREC(ZoneNum);
                }
                if (state.dataSurface->Surface(SurfNum).Tilt >= 170.0) { // Window Floor
                    state.dataHeatBal->TempEffBulkAir(SurfNum) = state.dataRoomAirMod->ZTJET(ZoneNum);
                    CalcDetailedHcInForDVModel(state, SurfNum, TempSurfIn, state.dataRoomAirMod->CVHcIn, state.dataRoomAirMod->Ujet);
                    Hjet = state.dataRoomAirMod->CVHcIn(SurfNum);
                    state.dataHeatBal->TempEffBulkAir(SurfNum) = state.dataRoomAirMod->ZTREC(ZoneNum);
                    CalcDetailedHcInForDVModel(state, SurfNum, TempSurfIn, state.dataRoomAirMod->CVHcIn, state.dataRoomAirMod->Urec);
                    Hrec = state.dataRoomAirMod->CVHcIn(SurfNum);
                    HWindow(Ctd) = state.dataRoomAirMod->JetRecAreaRatio(ZoneNum) * Hjet + (1 - state.dataRoomAirMod->JetRecAreaRatio(ZoneNum)) * Hrec;
                    state.dataCrossVentMgr->HAT_R += state.dataSurface->Surface(SurfNum).Area * (1.0 - state.dataRoomAirMod->JetRecAreaRatio(ZoneNum)) * TempSurfIn(SurfNum) * Hrec;
                    state.dataCrossVentMgr->HA_R += state.dataSurface->Surface(SurfNum).Area * (1.0 - state.dataRoomAirMod->JetRecAreaRatio(ZoneNum)) * Hrec;
                    state.dataCrossVentMgr->HAT_J += state.dataSurface->Surface(SurfNum).Area * state.dataRoomAirMod->JetRecAreaRatio(ZoneNum) * TempSurfIn(SurfNum) * Hjet;
                    state.dataCrossVentMgr->HA_J += state.dataSurface->Surface(SurfNum).Area * state.dataRoomAirMod->JetRecAreaRatio(ZoneNum) * Hjet;
                    state.dataHeatBal->TempEffBulkAir(SurfNum) = state.dataRoomAirMod->JetRecAreaRatio(ZoneNum) * state.dataRoomAirMod->ZTJET(ZoneNum) + (1 - state.dataRoomAirMod->JetRecAreaRatio(ZoneNum)) * state.dataRoomAirMod->ZTREC(ZoneNum);
                }
                state.dataRoomAirMod->CVHcIn(SurfNum) = HWindow(Ctd);
            } // END WINDOW
            // DOOR Hc, HA and HAT CALCULATION
            for (Ctd = PosZ_Door((ZoneNum - 1) * 2 + 1); Ctd <= PosZ_Door((ZoneNum - 1) * 2 + 2); ++Ctd) { // DOOR
                SurfNum = APos_Door(Ctd);
                state.dataSurface->Surface(SurfNum).TAirRef = AdjacentAirTemp;
                if (SurfNum == 0) continue;
                state.dataHeatBal->TempEffBulkAir(SurfNum) = state.dataRoomAirMod->ZTREC(ZoneNum);
                CalcDetailedHcInForDVModel(state, SurfNum, TempSurfIn, state.dataRoomAirMod->CVHcIn, state.dataRoomAirMod->Urec);
                HDoor(Ctd) = state.dataRoomAirMod->CVHcIn(SurfNum);
                state.dataCrossVentMgr->HAT_R += state.dataSurface->Surface(SurfNum).Area * TempSurfIn(SurfNum) * HDoor(Ctd);
                state.dataCrossVentMgr->HA_R += state.dataSurface->Surface(SurfNum).Area * HDoor(Ctd);
            } // END DOOR
            // INTERNAL Hc, HA and HAT CALCULATION
            for (Ctd = PosZ_Internal((ZoneNum - 1) * 2 + 1); Ctd <= PosZ_Internal((ZoneNum - 1) * 2 + 2); ++Ctd) {
                SurfNum = APos_Internal(Ctd);
                state.dataSurface->Surface(SurfNum).TAirRef = AdjacentAirTemp;
                if (SurfNum == 0) continue;
                state.dataHeatBal->TempEffBulkAir(SurfNum) = state.dataRoomAirMod->ZTREC(ZoneNum);
                CalcDetailedHcInForDVModel(state, SurfNum, TempSurfIn, state.dataRoomAirMod->CVHcIn, state.dataRoomAirMod->Urec);
                HInternal(Ctd) = state.dataRoomAirMod->CVHcIn(SurfNum);
                state.dataCrossVentMgr->HAT_R += state.dataSurface->Surface(SurfNum).Area * TempSurfIn(SurfNum) * HInternal(Ctd);
                state.dataCrossVentMgr->HA_R += state.dataSurface->Surface(SurfNum).Area * HInternal(Ctd);
            } // END INTERNAL

            // CEILING Hc, HA and HAT CALCULATION
            for (Ctd = PosZ_Ceiling((ZoneNum - 1) * 2 + 1); Ctd <= PosZ_Ceiling((ZoneNum - 1) * 2 + 2); ++Ctd) {
                SurfNum = APos_Ceiling(Ctd);
                state.dataSurface->Surface(SurfNum).TAirRef = AdjacentAirTemp;
                if (SurfNum == 0) continue;
                state.dataHeatBal->TempEffBulkAir(SurfNum) = state.dataRoomAirMod->ZTJET(ZoneNum);
                CalcDetailedHcInForDVModel(state, SurfNum, TempSurfIn, state.dataRoomAirMod->CVHcIn, state.dataRoomAirMod->Ujet);
                Hjet = state.dataRoomAirMod->CVHcIn(SurfNum);
                state.dataHeatBal->TempEffBulkAir(SurfNum) = state.dataRoomAirMod->ZTREC(ZoneNum);
                CalcDetailedHcInForDVModel(state, SurfNum, TempSurfIn, state.dataRoomAirMod->CVHcIn, state.dataRoomAirMod->Urec);
                Hrec = state.dataRoomAirMod->CVHcIn(SurfNum);
                HCeiling(Ctd) = state.dataRoomAirMod->JetRecAreaRatio(ZoneNum) * Hjet + (1 - state.dataRoomAirMod->JetRecAreaRatio(ZoneNum)) * Hrec;
                state.dataCrossVentMgr->HAT_R += state.dataSurface->Surface(SurfNum).Area * (1 - state.dataRoomAirMod->JetRecAreaRatio(ZoneNum)) * TempSurfIn(SurfNum) * Hrec;
                state.dataCrossVentMgr->HA_R += state.dataSurface->Surface(SurfNum).Area * (1 - state.dataRoomAirMod->JetRecAreaRatio(ZoneNum)) * Hrec;
                state.dataCrossVentMgr->HAT_J += state.dataSurface->Surface(SurfNum).Area * state.dataRoomAirMod->JetRecAreaRatio(ZoneNum) * TempSurfIn(SurfNum) * Hjet;
                state.dataCrossVentMgr->HA_J += state.dataSurface->Surface(SurfNum).Area * state.dataRoomAirMod->JetRecAreaRatio(ZoneNum) * Hjet;
                state.dataHeatBal->TempEffBulkAir(SurfNum) = state.dataRoomAirMod->JetRecAreaRatio(ZoneNum) * state.dataRoomAirMod->ZTJET(ZoneNum) + (1 - state.dataRoomAirMod->JetRecAreaRatio(ZoneNum)) * state.dataRoomAirMod->ZTREC(ZoneNum);
                state.dataRoomAirMod->CVHcIn(SurfNum) = HCeiling(Ctd);
            } // END CEILING
            // FLOOR Hc, HA and HAT CALCULATION
            for (Ctd = PosZ_Floor((ZoneNum - 1) * 2 + 1); Ctd <= PosZ_Floor((ZoneNum - 1) * 2 + 2); ++Ctd) {
                SurfNum = APos_Floor(Ctd);
                state.dataSurface->Surface(SurfNum).TAirRef = AdjacentAirTemp;
                if (SurfNum == 0) continue;
                state.dataHeatBal->TempEffBulkAir(SurfNum) = state.dataRoomAirMod->ZTJET(ZoneNum);
                CalcDetailedHcInForDVModel(state, SurfNum, TempSurfIn, state.dataRoomAirMod->CVHcIn, state.dataRoomAirMod->Ujet);
                Hjet = state.dataRoomAirMod->CVHcIn(SurfNum);
                state.dataHeatBal->TempEffBulkAir(SurfNum) = state.dataRoomAirMod->ZTREC(ZoneNum);
                CalcDetailedHcInForDVModel(state, SurfNum, TempSurfIn, state.dataRoomAirMod->CVHcIn, state.dataRoomAirMod->Urec);
                Hrec = state.dataRoomAirMod->CVHcIn(SurfNum);
                HFloor(Ctd) = state.dataRoomAirMod->JetRecAreaRatio(ZoneNum) * Hjet + (1 - state.dataRoomAirMod->JetRecAreaRatio(ZoneNum)) * Hrec;
                state.dataCrossVentMgr->HAT_R += state.dataSurface->Surface(SurfNum).Area * (1 - state.dataRoomAirMod->JetRecAreaRatio(ZoneNum)) * TempSurfIn(SurfNum) * Hrec;
                state.dataCrossVentMgr->HA_R += state.dataSurface->Surface(SurfNum).Area * (1 - state.dataRoomAirMod->JetRecAreaRatio(ZoneNum)) * Hrec;
                state.dataCrossVentMgr->HAT_J += state.dataSurface->Surface(SurfNum).Area * state.dataRoomAirMod->JetRecAreaRatio(ZoneNum) * TempSurfIn(SurfNum) * Hjet;
                state.dataCrossVentMgr->HA_J += state.dataSurface->Surface(SurfNum).Area * state.dataRoomAirMod->JetRecAreaRatio(ZoneNum) * Hjet;
                state.dataHeatBal->TempEffBulkAir(SurfNum) = state.dataRoomAirMod->JetRecAreaRatio(ZoneNum) * state.dataRoomAirMod->ZTJET(ZoneNum) + (1 - state.dataRoomAirMod->JetRecAreaRatio(ZoneNum)) * state.dataRoomAirMod->ZTREC(ZoneNum);
                state.dataRoomAirMod->CVHcIn(SurfNum) = HFloor(Ctd);
            } // END FLOOR
        }
    }

    void EvolveParaUCSDCV(EnergyPlusData &state, int const ZoneNum)
    {

        // SUBROUTINE INFORMATION:
        //       AUTHOR         G. Carrilho da Graca
        //       DATE WRITTEN   October 2004
        //       MODIFIED       8/2013 - Sam Brunswick
        //                      To incorporate an improved model
        //                      and add modeling of multiple jets
        //       RE-ENGINEERED  -

        // PURPOSE OF THIS SUBROUTINE:
        // Subroutine for parameter actualization in the UCSD Cross Ventilation model.

        using namespace Psychrometrics;
        using namespace DataHeatBalFanSys;

        Real64 const MinUin(0.2);

        // SUBROUTINE LOCAL VARIABLE DECLARATIONS:
        int Ctd;               // counter
        int Ctd2;              // counter
        int OPtr;              // counter
        Real64 Uin;            // Inflow air velocity [m/s]
        Real64 CosPhi;         // Angle (in degrees) between the wind and the outward normal of the dominant surface
        Real64 SurfNorm;       // Outward normal of surface
        Real64 SumToZone(0.0); // Sum of velocities through
        Real64 MaxFlux(0.0);
        int MaxSurf(0);
        Real64 XX;
        Real64 YY;
        Real64 ZZ;
        Real64 XX_Wall;
        Real64 YY_Wall;
        Real64 ZZ_Wall;
        Real64 ActiveSurfNum;
        int NSides;      // Number of sides in surface
        Real64 Wroom;    // Room width
        Real64 Aroom;    // Room area cross section
        int NodeNum1(0); // The first node number in an AirflowNetwork linkage data
        int NodeNum2(0); // The Second node number in an AirflowNetwork linkage data

        auto &Zone(state.dataHeatBal->Zone);

        state.dataRoomAirMod->RecInflowRatio(ZoneNum) = 0.0;

        // Identify the dominant aperture:
        MaxSurf = state.dataRoomAirMod->AirflowNetworkSurfaceUCSDCV(1, ZoneNum);
        if (state.dataSurface->Surface(AirflowNetwork::MultizoneSurfaceData(MaxSurf).SurfNum).Zone == ZoneNum) {
            // this is a direct airflow network aperture
            SumToZone = AirflowNetwork::AirflowNetworkLinkSimu(state.dataRoomAirMod->AirflowNetworkSurfaceUCSDCV(1, ZoneNum)).VolFLOW2;
            MaxFlux = AirflowNetwork::AirflowNetworkLinkSimu(state.dataRoomAirMod->AirflowNetworkSurfaceUCSDCV(1, ZoneNum)).VolFLOW2;
        } else {
            // this is an indirect airflow network aperture
            SumToZone = AirflowNetwork::AirflowNetworkLinkSimu(state.dataRoomAirMod->AirflowNetworkSurfaceUCSDCV(1, ZoneNum)).VolFLOW;
            MaxFlux = AirflowNetwork::AirflowNetworkLinkSimu(state.dataRoomAirMod->AirflowNetworkSurfaceUCSDCV(1, ZoneNum)).VolFLOW;
        }

        for (Ctd2 = 2; Ctd2 <= state.dataRoomAirMod->AirflowNetworkSurfaceUCSDCV(0, ZoneNum); ++Ctd2) {
            if (state.dataSurface->Surface(AirflowNetwork::MultizoneSurfaceData(state.dataRoomAirMod->AirflowNetworkSurfaceUCSDCV(Ctd2, ZoneNum)).SurfNum).Zone == ZoneNum) {
                if (AirflowNetwork::AirflowNetworkLinkSimu(state.dataRoomAirMod->AirflowNetworkSurfaceUCSDCV(Ctd2, ZoneNum)).VolFLOW2 > MaxFlux) {
                    MaxFlux = AirflowNetwork::AirflowNetworkLinkSimu(state.dataRoomAirMod->AirflowNetworkSurfaceUCSDCV(Ctd2, ZoneNum)).VolFLOW2;
                    MaxSurf = state.dataRoomAirMod->AirflowNetworkSurfaceUCSDCV(Ctd2, ZoneNum);
                }
                SumToZone += AirflowNetwork::AirflowNetworkLinkSimu(state.dataRoomAirMod->AirflowNetworkSurfaceUCSDCV(Ctd2, ZoneNum)).VolFLOW2;
            } else {
                if (AirflowNetwork::AirflowNetworkLinkSimu(state.dataRoomAirMod->AirflowNetworkSurfaceUCSDCV(Ctd2, ZoneNum)).VolFLOW > MaxFlux) {
                    MaxFlux = AirflowNetwork::AirflowNetworkLinkSimu(state.dataRoomAirMod->AirflowNetworkSurfaceUCSDCV(Ctd2, ZoneNum)).VolFLOW;
                    MaxSurf = state.dataRoomAirMod->AirflowNetworkSurfaceUCSDCV(Ctd2, ZoneNum);
                }
                SumToZone += AirflowNetwork::AirflowNetworkLinkSimu(state.dataRoomAirMod->AirflowNetworkSurfaceUCSDCV(Ctd2, ZoneNum)).VolFLOW;
            }
        }

        // Check if wind direction is within +/- 90 degrees of the outward normal of the dominant surface
        SurfNorm = state.dataSurface->Surface(AirflowNetwork::MultizoneSurfaceData(MaxSurf).SurfNum).Azimuth;
        CosPhi = std::cos((state.dataEnvrn->WindDir - SurfNorm) * DataGlobalConstants::DegToRadians);
        if (CosPhi <= 0) {
            state.dataRoomAirMod->AirModel(ZoneNum).SimAirModel = false;
            auto flows(state.dataRoomAirMod->CVJetRecFlows(_, ZoneNum));
            for (int i = 1, u = flows.u(); i <= u; ++i) {
                auto &e(flows(i));
                e.Ujet = e.Urec = 0.0;
            }
            state.dataRoomAirMod->Urec(ZoneNum) = 0.0;
            state.dataRoomAirMod->Ujet(ZoneNum) = 0.0;
            state.dataRoomAirMod->Qrec(ZoneNum) = 0.0;
<<<<<<< HEAD
            if (Surface(AirflowNetwork::MultizoneSurfaceData(MaxSurf).SurfNum).ExtBoundCond > 0) {
                state.dataRoomAirMod->Tin(ZoneNum) = state.dataHeatBalFanSys->MAT(Surface(Surface(AirflowNetwork::MultizoneSurfaceData(MaxSurf).SurfNum).ExtBoundCond).Zone);
            } else if (Surface(AirflowNetwork::MultizoneSurfaceData(MaxSurf).SurfNum).ExtBoundCond == ExternalEnvironment) {
                state.dataRoomAirMod->Tin(ZoneNum) = Surface(AirflowNetwork::MultizoneSurfaceData(MaxSurf).SurfNum).OutDryBulbTemp;
            } else if (Surface(AirflowNetwork::MultizoneSurfaceData(MaxSurf).SurfNum).ExtBoundCond == Ground) {
                state.dataRoomAirMod->Tin(ZoneNum) = Surface(AirflowNetwork::MultizoneSurfaceData(MaxSurf).SurfNum).OutDryBulbTemp;
            } else if (Surface(AirflowNetwork::MultizoneSurfaceData(MaxSurf).SurfNum).ExtBoundCond == OtherSideCoefNoCalcExt ||
                       Surface(AirflowNetwork::MultizoneSurfaceData(MaxSurf).SurfNum).ExtBoundCond == OtherSideCoefCalcExt) {
                OPtr = Surface(AirflowNetwork::MultizoneSurfaceData(MaxSurf).SurfNum).OSCPtr;
                OSC(OPtr).OSCTempCalc = (OSC(OPtr).ZoneAirTempCoef * state.dataHeatBalFanSys->MAT(ZoneNum) +
                                         OSC(OPtr).ExtDryBulbCoef * Surface(AirflowNetwork::MultizoneSurfaceData(MaxSurf).SurfNum).OutDryBulbTemp +
                                         OSC(OPtr).ConstTempCoef * OSC(OPtr).ConstTemp + OSC(OPtr).GroundTempCoef * state.dataEnvrn->GroundTemp +
                                         OSC(OPtr).WindSpeedCoef * Surface(AirflowNetwork::MultizoneSurfaceData(MaxSurf).SurfNum).WindSpeed *
                                             Surface(AirflowNetwork::MultizoneSurfaceData(MaxSurf).SurfNum).OutDryBulbTemp);
                state.dataRoomAirMod->Tin(ZoneNum) = OSC(OPtr).OSCTempCalc;
=======
            if (state.dataSurface->Surface(AirflowNetwork::MultizoneSurfaceData(MaxSurf).SurfNum).ExtBoundCond > 0) {
                state.dataRoomAirMod->Tin(ZoneNum) = MAT(state.dataSurface->Surface(state.dataSurface->Surface(AirflowNetwork::MultizoneSurfaceData(MaxSurf).SurfNum).ExtBoundCond).Zone);
            } else if (state.dataSurface->Surface(AirflowNetwork::MultizoneSurfaceData(MaxSurf).SurfNum).ExtBoundCond == ExternalEnvironment) {
                state.dataRoomAirMod->Tin(ZoneNum) = state.dataSurface->Surface(AirflowNetwork::MultizoneSurfaceData(MaxSurf).SurfNum).OutDryBulbTemp;
            } else if (state.dataSurface->Surface(AirflowNetwork::MultizoneSurfaceData(MaxSurf).SurfNum).ExtBoundCond == Ground) {
                state.dataRoomAirMod->Tin(ZoneNum) = state.dataSurface->Surface(AirflowNetwork::MultizoneSurfaceData(MaxSurf).SurfNum).OutDryBulbTemp;
            } else if (state.dataSurface->Surface(AirflowNetwork::MultizoneSurfaceData(MaxSurf).SurfNum).ExtBoundCond == OtherSideCoefNoCalcExt ||
                       state.dataSurface->Surface(AirflowNetwork::MultizoneSurfaceData(MaxSurf).SurfNum).ExtBoundCond == OtherSideCoefCalcExt) {
                OPtr = state.dataSurface->Surface(AirflowNetwork::MultizoneSurfaceData(MaxSurf).SurfNum).OSCPtr;
                state.dataSurface->OSC(OPtr).OSCTempCalc = (state.dataSurface->OSC(OPtr).ZoneAirTempCoef * MAT(ZoneNum) +
                                         state.dataSurface->OSC(OPtr).ExtDryBulbCoef * state.dataSurface->Surface(AirflowNetwork::MultizoneSurfaceData(MaxSurf).SurfNum).OutDryBulbTemp +
                                         state.dataSurface->OSC(OPtr).ConstTempCoef * state.dataSurface->OSC(OPtr).ConstTemp + state.dataSurface->OSC(OPtr).GroundTempCoef * state.dataEnvrn->GroundTemp +
                                         state.dataSurface->OSC(OPtr).WindSpeedCoef * state.dataSurface->Surface(AirflowNetwork::MultizoneSurfaceData(MaxSurf).SurfNum).WindSpeed *
                                             state.dataSurface->Surface(AirflowNetwork::MultizoneSurfaceData(MaxSurf).SurfNum).OutDryBulbTemp);
                state.dataRoomAirMod->Tin(ZoneNum) = state.dataSurface->OSC(OPtr).OSCTempCalc;
>>>>>>> 3e8aa3d5
            } else {
                state.dataRoomAirMod->Tin(ZoneNum) = state.dataSurface->Surface(AirflowNetwork::MultizoneSurfaceData(MaxSurf).SurfNum).OutDryBulbTemp;
            }
            return;
        }

        // Calculate the opening area for all apertures
        for (Ctd = 1; Ctd <= state.dataRoomAirMod->AirflowNetworkSurfaceUCSDCV(0, ZoneNum); ++Ctd) {
            int cCompNum = AirflowNetwork::AirflowNetworkLinkageData(Ctd).CompNum;
            if (AirflowNetwork::AirflowNetworkCompData(cCompNum).CompTypeNum == AirflowNetwork::CompTypeNum_DOP) {
                state.dataRoomAirMod->CVJetRecFlows(Ctd, ZoneNum).Area =
                        state.dataRoomAirMod->SurfParametersCVDV(Ctd).Width * state.dataRoomAirMod->SurfParametersCVDV(Ctd).Height * AirflowNetwork::MultizoneSurfaceData(Ctd).OpenFactor;
            } else if (AirflowNetwork::AirflowNetworkCompData(cCompNum).CompTypeNum == AirflowNetwork::CompTypeNum_SCR) {
                state.dataRoomAirMod->CVJetRecFlows(Ctd, ZoneNum).Area = state.dataRoomAirMod->SurfParametersCVDV(Ctd).Width * state.dataRoomAirMod->SurfParametersCVDV(Ctd).Height;
            } else {
                ShowSevereError(state,
                    "RoomAirModelCrossVent:EvolveParaUCSDCV: Illegal leakage component referenced in the cross ventilation room air model");
                ShowContinueError(state, "Surface " + AirflowNetwork::AirflowNetworkLinkageData(Ctd).Name + " in zone " + Zone(ZoneNum).Name +
                                  " uses leakage component " + AirflowNetwork::AirflowNetworkLinkageData(Ctd).CompName);
                ShowContinueError(state, "Only leakage component types AirflowNetwork:MultiZone:Component:DetailedOpening and ");
                ShowContinueError(state, "AirflowNetwork:MultiZone:Surface:Crack can be used with the cross ventilation room air model");
                ShowFatalError(state, "Previous severe error causes program termination");
            }
        }

        // Calculate Droom, Wroom, Dstar
        // Droom the distance between the average point of the base surface of the airflow network Surface (if the base surface
        // is a Window or Door it looks for the second base surface).
        // Dstar is Droom corrected for wind angle
        Wroom = Zone(ZoneNum).Volume / Zone(ZoneNum).FloorArea;
        auto const &baseSurface(state.dataSurface->Surface(state.dataSurface->Surface(AirflowNetwork::MultizoneSurfaceData(MaxSurf).SurfNum).BaseSurf));
        if ((baseSurface.Sides == 3) || (baseSurface.Sides == 4)) {
            XX = baseSurface.Centroid.x;
            YY = baseSurface.Centroid.y;
            ZZ = baseSurface.Centroid.z;
        } else {
            // If the surface has more than 4 vertex then average the vertex coordinates in X, Y and Z.
            NSides = baseSurface.Sides;
            assert(NSides > 0);
            XX = YY = ZZ = 0.0;
            for (int i = 1; i <= NSides; ++i) {
                auto const &v(baseSurface.Vertex(i));
                XX += v.x;
                YY += v.y;
                ZZ += v.z;
            }
            XX /= double(NSides);
            YY /= double(NSides);
            ZZ /= double(NSides);
        }

        Real64 const Wroom_2(pow_2(Wroom));
        for (Ctd = PosZ_Wall(2 * ZoneNum - 1); Ctd <= PosZ_Wall(2 * ZoneNum); ++Ctd) {
            if ((state.dataSurface->Surface(APos_Wall(Ctd)).Sides == 3) || (state.dataSurface->Surface(APos_Wall(Ctd)).Sides == 4)) {
                XX_Wall = state.dataSurface->Surface(APos_Wall(Ctd)).Centroid.x;
                YY_Wall = state.dataSurface->Surface(APos_Wall(Ctd)).Centroid.y;
                ZZ_Wall = state.dataSurface->Surface(APos_Wall(Ctd)).Centroid.z;
            } else {
                NSides = state.dataSurface->Surface(APos_Wall(Ctd)).Sides;
                assert(NSides > 0);
                XX_Wall = YY_Wall = ZZ_Wall = 0.0;
                for (int i = 1; i <= NSides; ++i) {
                    auto const &v(state.dataSurface->Surface(APos_Wall(Ctd)).Vertex(i));
                    XX_Wall += v.x;
                    YY_Wall += v.y;
                    ZZ_Wall += v.z;
                }
                XX_Wall /= double(NSides);
                YY_Wall /= double(NSides);
                ZZ_Wall /= double(NSides);
            }
            auto DroomTemp = std::sqrt(pow_2(XX - XX_Wall) + pow_2(YY - YY_Wall) + pow_2(ZZ - ZZ_Wall));
            if (DroomTemp > state.dataRoomAirMod->Droom(ZoneNum)) {
                state.dataRoomAirMod->Droom(ZoneNum) = DroomTemp;
            }
            state.dataRoomAirMod->Dstar(ZoneNum) = min(state.dataRoomAirMod->Droom(ZoneNum) / CosPhi, std::sqrt(Wroom_2 + pow_2(state.dataRoomAirMod->Droom(ZoneNum))));
        }

        // Room area
        Aroom = Zone(ZoneNum).Volume / state.dataRoomAirMod->Droom(ZoneNum);

        // Populate an array of inflow volume fluxes (Fin) for all apertures in the zone
        // Calculate inflow velocity (%Uin) for each aperture in the zone
        for (Ctd = 1; Ctd <= state.dataRoomAirMod->AirflowNetworkSurfaceUCSDCV(0, ZoneNum); ++Ctd) {
            if (state.dataSurface->Surface(AirflowNetwork::MultizoneSurfaceData(Ctd).SurfNum).Zone == ZoneNum) {
                // this is a direct airflow network aperture
                state.dataRoomAirMod->CVJetRecFlows(Ctd, ZoneNum).Fin = AirflowNetwork::AirflowNetworkLinkSimu(state.dataRoomAirMod->AirflowNetworkSurfaceUCSDCV(Ctd, ZoneNum)).VolFLOW2;
            } else {
                // this is an indirect airflow network aperture
                state.dataRoomAirMod->CVJetRecFlows(Ctd, ZoneNum).Fin = AirflowNetwork::AirflowNetworkLinkSimu(state.dataRoomAirMod->AirflowNetworkSurfaceUCSDCV(Ctd, ZoneNum)).VolFLOW;
            }
            if (state.dataRoomAirMod->CVJetRecFlows(Ctd, ZoneNum).Area != 0) {
                state.dataRoomAirMod->CVJetRecFlows(Ctd, ZoneNum).Uin = state.dataRoomAirMod->CVJetRecFlows(Ctd, ZoneNum).Fin / state.dataRoomAirMod->CVJetRecFlows(Ctd, ZoneNum).Area;
            } else {
                state.dataRoomAirMod->CVJetRecFlows(Ctd, ZoneNum).Uin = 0.0;
            }
        }

        // Verify if Uin is higher than minimum for each aperture
        // Create a flow flag for each aperture
        // Calculate the total area of all active apertures
        ActiveSurfNum = 0.0;
        state.dataRoomAirMod->Ain(ZoneNum) = 0.0;
        for (Ctd = 1; Ctd <= state.dataRoomAirMod->AirflowNetworkSurfaceUCSDCV(0, ZoneNum); ++Ctd) {
            if (state.dataRoomAirMod->CVJetRecFlows(Ctd, ZoneNum).Uin <= MinUin) {
                state.dataRoomAirMod->CVJetRecFlows(Ctd, ZoneNum).FlowFlag = 0;
            } else {
                state.dataRoomAirMod->CVJetRecFlows(Ctd, ZoneNum).FlowFlag = 1;
            }
            ActiveSurfNum += state.dataRoomAirMod->CVJetRecFlows(Ctd, ZoneNum).FlowFlag;
            state.dataRoomAirMod->Ain(ZoneNum) += state.dataRoomAirMod->CVJetRecFlows(Ctd, ZoneNum).Area * state.dataRoomAirMod->CVJetRecFlows(Ctd, ZoneNum).FlowFlag;
        }

        // Verify if any of the apertures have minimum flow
        if (ActiveSurfNum == 0) {
            state.dataRoomAirMod->AirModel(ZoneNum).SimAirModel = false;
<<<<<<< HEAD
            if (Surface(AirflowNetwork::MultizoneSurfaceData(MaxSurf).SurfNum).ExtBoundCond > 0) {
                state.dataRoomAirMod->Tin(ZoneNum) = state.dataHeatBalFanSys->MAT(Surface(Surface(AirflowNetwork::MultizoneSurfaceData(MaxSurf).SurfNum).ExtBoundCond).Zone);
            } else if (Surface(AirflowNetwork::MultizoneSurfaceData(MaxSurf).SurfNum).ExtBoundCond == ExternalEnvironment) {
                state.dataRoomAirMod->Tin(ZoneNum) = Surface(AirflowNetwork::MultizoneSurfaceData(MaxSurf).SurfNum).OutDryBulbTemp;
            } else if (Surface(AirflowNetwork::MultizoneSurfaceData(MaxSurf).SurfNum).ExtBoundCond == Ground) {
                state.dataRoomAirMod->Tin(ZoneNum) = Surface(AirflowNetwork::MultizoneSurfaceData(MaxSurf).SurfNum).OutDryBulbTemp;
            } else if (Surface(AirflowNetwork::MultizoneSurfaceData(MaxSurf).SurfNum).ExtBoundCond == OtherSideCoefNoCalcExt ||
                       Surface(AirflowNetwork::MultizoneSurfaceData(MaxSurf).SurfNum).ExtBoundCond == OtherSideCoefCalcExt) {
                OPtr = Surface(AirflowNetwork::MultizoneSurfaceData(MaxSurf).SurfNum).OSCPtr;
                OSC(OPtr).OSCTempCalc = (OSC(OPtr).ZoneAirTempCoef * state.dataHeatBalFanSys->MAT(ZoneNum) +
                                         OSC(OPtr).ExtDryBulbCoef * Surface(AirflowNetwork::MultizoneSurfaceData(MaxSurf).SurfNum).OutDryBulbTemp +
                                         OSC(OPtr).ConstTempCoef * OSC(OPtr).ConstTemp + OSC(OPtr).GroundTempCoef * state.dataEnvrn->GroundTemp +
                                         OSC(OPtr).WindSpeedCoef * Surface(AirflowNetwork::MultizoneSurfaceData(MaxSurf).SurfNum).WindSpeed *
                                             Surface(AirflowNetwork::MultizoneSurfaceData(MaxSurf).SurfNum).OutDryBulbTemp);
                state.dataRoomAirMod->Tin(ZoneNum) = OSC(OPtr).OSCTempCalc;
=======
            if (state.dataSurface->Surface(AirflowNetwork::MultizoneSurfaceData(MaxSurf).SurfNum).ExtBoundCond > 0) {
                state.dataRoomAirMod->Tin(ZoneNum) = MAT(state.dataSurface->Surface(state.dataSurface->Surface(AirflowNetwork::MultizoneSurfaceData(MaxSurf).SurfNum).ExtBoundCond).Zone);
            } else if (state.dataSurface->Surface(AirflowNetwork::MultizoneSurfaceData(MaxSurf).SurfNum).ExtBoundCond == ExternalEnvironment) {
                state.dataRoomAirMod->Tin(ZoneNum) = state.dataSurface->Surface(AirflowNetwork::MultizoneSurfaceData(MaxSurf).SurfNum).OutDryBulbTemp;
            } else if (state.dataSurface->Surface(AirflowNetwork::MultizoneSurfaceData(MaxSurf).SurfNum).ExtBoundCond == Ground) {
                state.dataRoomAirMod->Tin(ZoneNum) = state.dataSurface->Surface(AirflowNetwork::MultizoneSurfaceData(MaxSurf).SurfNum).OutDryBulbTemp;
            } else if (state.dataSurface->Surface(AirflowNetwork::MultizoneSurfaceData(MaxSurf).SurfNum).ExtBoundCond == OtherSideCoefNoCalcExt ||
                       state.dataSurface->Surface(AirflowNetwork::MultizoneSurfaceData(MaxSurf).SurfNum).ExtBoundCond == OtherSideCoefCalcExt) {
                OPtr = state.dataSurface->Surface(AirflowNetwork::MultizoneSurfaceData(MaxSurf).SurfNum).OSCPtr;
                state.dataSurface->OSC(OPtr).OSCTempCalc = (state.dataSurface->OSC(OPtr).ZoneAirTempCoef * MAT(ZoneNum) +
                                         state.dataSurface->OSC(OPtr).ExtDryBulbCoef * state.dataSurface->Surface(AirflowNetwork::MultizoneSurfaceData(MaxSurf).SurfNum).OutDryBulbTemp +
                                         state.dataSurface->OSC(OPtr).ConstTempCoef * state.dataSurface->OSC(OPtr).ConstTemp + state.dataSurface->OSC(OPtr).GroundTempCoef * state.dataEnvrn->GroundTemp +
                                         state.dataSurface->OSC(OPtr).WindSpeedCoef * state.dataSurface->Surface(AirflowNetwork::MultizoneSurfaceData(MaxSurf).SurfNum).WindSpeed *
                                             state.dataSurface->Surface(AirflowNetwork::MultizoneSurfaceData(MaxSurf).SurfNum).OutDryBulbTemp);
                state.dataRoomAirMod->Tin(ZoneNum) = state.dataSurface->OSC(OPtr).OSCTempCalc;
>>>>>>> 3e8aa3d5
            } else {
                state.dataRoomAirMod->Tin(ZoneNum) = state.dataSurface->Surface(AirflowNetwork::MultizoneSurfaceData(MaxSurf).SurfNum).OutDryBulbTemp;
            }
            state.dataRoomAirMod->Urec(ZoneNum) = 0.0;
            state.dataRoomAirMod->Ujet(ZoneNum) = 0.0;
            state.dataRoomAirMod->Qrec(ZoneNum) = 0.0;
            auto flows(state.dataRoomAirMod->CVJetRecFlows(_, ZoneNum));
            for (int i = 1, u = flows.u(); i <= u; ++i) {
                auto &e(flows(i));
                e.Ujet = e.Urec = 0.0;
            }
            return;
        }

        // Calculate Uin, the area weighted average velocity of all the active apertures in the zone
        // Calculate Qtot, the total volumetric flow rate through all active openings in the zone
        Uin = 0.0;

        for (Ctd = 1; Ctd <= state.dataRoomAirMod->AirflowNetworkSurfaceUCSDCV(0, ZoneNum); ++Ctd) {
            Uin += state.dataRoomAirMod->CVJetRecFlows(Ctd, ZoneNum).Area * state.dataRoomAirMod->CVJetRecFlows(Ctd, ZoneNum).Uin * state.dataRoomAirMod->CVJetRecFlows(Ctd, ZoneNum).FlowFlag / state.dataRoomAirMod->Ain(ZoneNum);
        }

        // Verify if Uin is higher than minimum:
        if (Uin < MinUin) {
            state.dataRoomAirMod->AirModel(ZoneNum).SimAirModel = false;
            state.dataRoomAirMod->Urec(ZoneNum) = 0.0;
            state.dataRoomAirMod->Ujet(ZoneNum) = 0.0;
            state.dataRoomAirMod->Qrec(ZoneNum) = 0.0;
            state.dataRoomAirMod->RecInflowRatio(ZoneNum) = 0.0;
            auto flows(state.dataRoomAirMod->CVJetRecFlows(_, ZoneNum));
            for (int i = 1, u = flows.u(); i <= u; ++i) {
                auto &e(flows(i));
                e.Ujet = e.Urec = 0.0;
            }
<<<<<<< HEAD
            if (Surface(AirflowNetwork::MultizoneSurfaceData(MaxSurf).SurfNum).ExtBoundCond > 0) {
                state.dataRoomAirMod->Tin(ZoneNum) = state.dataHeatBalFanSys->MAT(Surface(Surface(AirflowNetwork::MultizoneSurfaceData(MaxSurf).SurfNum).ExtBoundCond).Zone);
            } else if (Surface(AirflowNetwork::MultizoneSurfaceData(MaxSurf).SurfNum).ExtBoundCond == ExternalEnvironment) {
                state.dataRoomAirMod->Tin(ZoneNum) = Surface(AirflowNetwork::MultizoneSurfaceData(MaxSurf).SurfNum).OutDryBulbTemp;
            } else if (Surface(AirflowNetwork::MultizoneSurfaceData(MaxSurf).SurfNum).ExtBoundCond == Ground) {
                state.dataRoomAirMod->Tin(ZoneNum) = Surface(AirflowNetwork::MultizoneSurfaceData(MaxSurf).SurfNum).OutDryBulbTemp;
            } else if (Surface(AirflowNetwork::MultizoneSurfaceData(MaxSurf).SurfNum).ExtBoundCond == OtherSideCoefNoCalcExt ||
                       Surface(AirflowNetwork::MultizoneSurfaceData(MaxSurf).SurfNum).ExtBoundCond == OtherSideCoefCalcExt) {
                OPtr = Surface(AirflowNetwork::MultizoneSurfaceData(MaxSurf).SurfNum).OSCPtr;
                OSC(OPtr).OSCTempCalc = (OSC(OPtr).ZoneAirTempCoef * state.dataHeatBalFanSys->MAT(ZoneNum) +
                                         OSC(OPtr).ExtDryBulbCoef * Surface(AirflowNetwork::MultizoneSurfaceData(MaxSurf).SurfNum).OutDryBulbTemp +
                                         OSC(OPtr).ConstTempCoef * OSC(OPtr).ConstTemp + OSC(OPtr).GroundTempCoef * state.dataEnvrn->GroundTemp +
                                         OSC(OPtr).WindSpeedCoef * Surface(AirflowNetwork::MultizoneSurfaceData(MaxSurf).SurfNum).WindSpeed *
                                             Surface(AirflowNetwork::MultizoneSurfaceData(MaxSurf).SurfNum).OutDryBulbTemp);
                state.dataRoomAirMod->Tin(ZoneNum) = OSC(OPtr).OSCTempCalc;
=======
            if (state.dataSurface->Surface(AirflowNetwork::MultizoneSurfaceData(MaxSurf).SurfNum).ExtBoundCond > 0) {
                state.dataRoomAirMod->Tin(ZoneNum) = MAT(state.dataSurface->Surface(state.dataSurface->Surface(AirflowNetwork::MultizoneSurfaceData(MaxSurf).SurfNum).ExtBoundCond).Zone);
            } else if (state.dataSurface->Surface(AirflowNetwork::MultizoneSurfaceData(MaxSurf).SurfNum).ExtBoundCond == ExternalEnvironment) {
                state.dataRoomAirMod->Tin(ZoneNum) = state.dataSurface->Surface(AirflowNetwork::MultizoneSurfaceData(MaxSurf).SurfNum).OutDryBulbTemp;
            } else if (state.dataSurface->Surface(AirflowNetwork::MultizoneSurfaceData(MaxSurf).SurfNum).ExtBoundCond == Ground) {
                state.dataRoomAirMod->Tin(ZoneNum) = state.dataSurface->Surface(AirflowNetwork::MultizoneSurfaceData(MaxSurf).SurfNum).OutDryBulbTemp;
            } else if (state.dataSurface->Surface(AirflowNetwork::MultizoneSurfaceData(MaxSurf).SurfNum).ExtBoundCond == OtherSideCoefNoCalcExt ||
                       state.dataSurface->Surface(AirflowNetwork::MultizoneSurfaceData(MaxSurf).SurfNum).ExtBoundCond == OtherSideCoefCalcExt) {
                OPtr = state.dataSurface->Surface(AirflowNetwork::MultizoneSurfaceData(MaxSurf).SurfNum).OSCPtr;
                state.dataSurface->OSC(OPtr).OSCTempCalc = (state.dataSurface->OSC(OPtr).ZoneAirTempCoef * MAT(ZoneNum) +
                                         state.dataSurface->OSC(OPtr).ExtDryBulbCoef * state.dataSurface->Surface(AirflowNetwork::MultizoneSurfaceData(MaxSurf).SurfNum).OutDryBulbTemp +
                                         state.dataSurface->OSC(OPtr).ConstTempCoef * state.dataSurface->OSC(OPtr).ConstTemp + state.dataSurface->OSC(OPtr).GroundTempCoef * state.dataEnvrn->GroundTemp +
                                         state.dataSurface->OSC(OPtr).WindSpeedCoef * state.dataSurface->Surface(AirflowNetwork::MultizoneSurfaceData(MaxSurf).SurfNum).WindSpeed *
                                             state.dataSurface->Surface(AirflowNetwork::MultizoneSurfaceData(MaxSurf).SurfNum).OutDryBulbTemp);
                state.dataRoomAirMod->Tin(ZoneNum) = state.dataSurface->OSC(OPtr).OSCTempCalc;
>>>>>>> 3e8aa3d5

            } else {
                state.dataRoomAirMod->Tin(ZoneNum) = state.dataSurface->Surface(AirflowNetwork::MultizoneSurfaceData(MaxSurf).SurfNum).OutDryBulbTemp;
            }
            return;
        }

        // Evaluate parameter that determines whether recirculations are present
        for (Ctd = 1; Ctd <= state.dataRoomAirMod->TotUCSDCV; ++Ctd) {
            if (ZoneNum == state.dataRoomAirMod->ZoneUCSDCV(Ctd).ZonePtr) {
                if (state.dataRoomAirMod->Ain(ZoneNum) / Aroom > 1.0 / 2.0) {
                    state.dataRoomAirMod->JetRecAreaRatio(ZoneNum) = 1.0;
                } else {
                    state.dataRoomAirMod->JetRecAreaRatio(ZoneNum) = std::sqrt(state.dataRoomAirMod->Ain(ZoneNum) / Aroom);
                }
            }
        }

        state.dataRoomAirMod->AirModel(ZoneNum).SimAirModel = true;
        // Calculate jet and recirculation velocities for all active apertures
        state.dataRoomAirMod->Ujet(ZoneNum) = 0.0;
        state.dataRoomAirMod->Urec(ZoneNum) = 0.0;
        state.dataRoomAirMod->Qrec(ZoneNum) = 0.0;
        state.dataRoomAirMod->Qtot(ZoneNum) = 0.0;
        auto flows(state.dataRoomAirMod->CVJetRecFlows(_, ZoneNum));
        for (int i = 1, u = flows.u(); i <= u; ++i) {
            auto &e(flows(i));
            e.Ujet = e.Urec = e.Qrec = 0.0;
        }
        for (Ctd = 1; Ctd <= state.dataRoomAirMod->AirflowNetworkSurfaceUCSDCV(0, ZoneNum); ++Ctd) {
            if (state.dataRoomAirMod->CVJetRecFlows(Ctd, ZoneNum).Uin != 0) {
                Real64 dstarexp = max(state.dataRoomAirMod->Dstar(ZoneNum) / (6.0 * std::sqrt(state.dataRoomAirMod->CVJetRecFlows(Ctd, ZoneNum).Area)), 1.0);
                state.dataRoomAirMod->CVJetRecFlows(Ctd, ZoneNum).Vjet =
                        state.dataRoomAirMod->CVJetRecFlows(Ctd, ZoneNum).Uin * std::sqrt(state.dataRoomAirMod->CVJetRecFlows(Ctd, ZoneNum).Area) * 6.3 * std::log(dstarexp) / state.dataRoomAirMod->Dstar(ZoneNum);
                state.dataRoomAirMod->CVJetRecFlows(Ctd, ZoneNum).Yjet =
                    Cjet1 * std::sqrt(state.dataRoomAirMod->CVJetRecFlows(Ctd, ZoneNum).Area / Aroom) * state.dataRoomAirMod->CVJetRecFlows(Ctd, ZoneNum).Vjet / state.dataRoomAirMod->CVJetRecFlows(Ctd, ZoneNum).Uin +
                    Cjet2;
                state.dataRoomAirMod->CVJetRecFlows(Ctd, ZoneNum).Yrec =
                    Crec1 * std::sqrt(state.dataRoomAirMod->CVJetRecFlows(Ctd, ZoneNum).Area / Aroom) * state.dataRoomAirMod->CVJetRecFlows(Ctd, ZoneNum).Vjet / state.dataRoomAirMod->CVJetRecFlows(Ctd, ZoneNum).Uin +
                    Crec2;
                state.dataRoomAirMod->CVJetRecFlows(Ctd, ZoneNum).YQrec = CrecFlow1 * std::sqrt(state.dataRoomAirMod->CVJetRecFlows(Ctd, ZoneNum).Area * Aroom) *
                                                                                  state.dataRoomAirMod->CVJetRecFlows(Ctd, ZoneNum).Vjet / state.dataRoomAirMod->CVJetRecFlows(Ctd, ZoneNum).Uin +
                                                    CrecFlow2;
                state.dataRoomAirMod->CVJetRecFlows(Ctd, ZoneNum).Ujet =
                        state.dataRoomAirMod->CVJetRecFlows(Ctd, ZoneNum).FlowFlag * state.dataRoomAirMod->CVJetRecFlows(Ctd, ZoneNum).Yjet / state.dataRoomAirMod->CVJetRecFlows(Ctd, ZoneNum).Uin;
                state.dataRoomAirMod->CVJetRecFlows(Ctd, ZoneNum).Urec =
                        state.dataRoomAirMod->CVJetRecFlows(Ctd, ZoneNum).FlowFlag * state.dataRoomAirMod->CVJetRecFlows(Ctd, ZoneNum).Yrec / state.dataRoomAirMod->CVJetRecFlows(Ctd, ZoneNum).Uin;
                state.dataRoomAirMod->CVJetRecFlows(Ctd, ZoneNum).Qrec =
                        state.dataRoomAirMod->CVJetRecFlows(Ctd, ZoneNum).FlowFlag * state.dataRoomAirMod->CVJetRecFlows(Ctd, ZoneNum).YQrec / state.dataRoomAirMod->CVJetRecFlows(Ctd, ZoneNum).Uin;
                state.dataRoomAirMod->Ujet(ZoneNum) += state.dataRoomAirMod->CVJetRecFlows(Ctd, ZoneNum).Area * state.dataRoomAirMod->CVJetRecFlows(Ctd, ZoneNum).Ujet / state.dataRoomAirMod->Ain(ZoneNum);
                state.dataRoomAirMod->Urec(ZoneNum) += state.dataRoomAirMod->CVJetRecFlows(Ctd, ZoneNum).Area * state.dataRoomAirMod->CVJetRecFlows(Ctd, ZoneNum).Urec / state.dataRoomAirMod->Ain(ZoneNum);
                state.dataRoomAirMod->Qrec(ZoneNum) += state.dataRoomAirMod->CVJetRecFlows(Ctd, ZoneNum).Qrec;
                state.dataRoomAirMod->Qtot(ZoneNum) += state.dataRoomAirMod->CVJetRecFlows(Ctd, ZoneNum).Fin * state.dataRoomAirMod->CVJetRecFlows(Ctd, ZoneNum).FlowFlag;
                state.dataRoomAirMod->Urec(ZoneNum) += state.dataRoomAirMod->CVJetRecFlows(Ctd, ZoneNum).Area * state.dataRoomAirMod->CVJetRecFlows(Ctd, ZoneNum).Urec / state.dataRoomAirMod->Ain(ZoneNum);
            }
        }

        // Ratio between recirculation flow rate and total inflow rate
        if (state.dataRoomAirMod->Qtot(ZoneNum) != 0) {
            state.dataRoomAirMod->RecInflowRatio(ZoneNum) = state.dataRoomAirMod->Qrec(ZoneNum) / state.dataRoomAirMod->Qtot(ZoneNum);
        } else {
            state.dataRoomAirMod->RecInflowRatio(ZoneNum) = 0.0;
        }

        // Set Tin based on external conditions of the dominant aperture
<<<<<<< HEAD
        if (Surface(AirflowNetwork::MultizoneSurfaceData(MaxSurf).SurfNum).ExtBoundCond <= 0) {
            if (Surface(AirflowNetwork::MultizoneSurfaceData(MaxSurf).SurfNum).ExtBoundCond == ExternalEnvironment) {
                state.dataRoomAirMod->Tin(ZoneNum) = Surface(AirflowNetwork::MultizoneSurfaceData(MaxSurf).SurfNum).OutDryBulbTemp;
            } else if (Surface(AirflowNetwork::MultizoneSurfaceData(MaxSurf).SurfNum).ExtBoundCond == Ground) {
                state.dataRoomAirMod->Tin(ZoneNum) = Surface(AirflowNetwork::MultizoneSurfaceData(MaxSurf).SurfNum).OutDryBulbTemp;
            } else if (Surface(AirflowNetwork::MultizoneSurfaceData(MaxSurf).SurfNum).ExtBoundCond == OtherSideCoefNoCalcExt ||
                       Surface(AirflowNetwork::MultizoneSurfaceData(MaxSurf).SurfNum).ExtBoundCond == OtherSideCoefCalcExt) {
                OPtr = Surface(AirflowNetwork::MultizoneSurfaceData(MaxSurf).SurfNum).OSCPtr;
                OSC(OPtr).OSCTempCalc = (OSC(OPtr).ZoneAirTempCoef * state.dataHeatBalFanSys->MAT(ZoneNum) +
                                         OSC(OPtr).ExtDryBulbCoef * Surface(AirflowNetwork::MultizoneSurfaceData(MaxSurf).SurfNum).OutDryBulbTemp +
                                         OSC(OPtr).ConstTempCoef * OSC(OPtr).ConstTemp + OSC(OPtr).GroundTempCoef * state.dataEnvrn->GroundTemp +
                                         OSC(OPtr).WindSpeedCoef * Surface(AirflowNetwork::MultizoneSurfaceData(MaxSurf).SurfNum).WindSpeed *
                                             Surface(AirflowNetwork::MultizoneSurfaceData(MaxSurf).SurfNum).OutDryBulbTemp);
                state.dataRoomAirMod->Tin(ZoneNum) = OSC(OPtr).OSCTempCalc;
=======
        if (state.dataSurface->Surface(AirflowNetwork::MultizoneSurfaceData(MaxSurf).SurfNum).ExtBoundCond <= 0) {
            if (state.dataSurface->Surface(AirflowNetwork::MultizoneSurfaceData(MaxSurf).SurfNum).ExtBoundCond == ExternalEnvironment) {
                state.dataRoomAirMod->Tin(ZoneNum) = state.dataSurface->Surface(AirflowNetwork::MultizoneSurfaceData(MaxSurf).SurfNum).OutDryBulbTemp;
            } else if (state.dataSurface->Surface(AirflowNetwork::MultizoneSurfaceData(MaxSurf).SurfNum).ExtBoundCond == Ground) {
                state.dataRoomAirMod->Tin(ZoneNum) = state.dataSurface->Surface(AirflowNetwork::MultizoneSurfaceData(MaxSurf).SurfNum).OutDryBulbTemp;
            } else if (state.dataSurface->Surface(AirflowNetwork::MultizoneSurfaceData(MaxSurf).SurfNum).ExtBoundCond == OtherSideCoefNoCalcExt ||
                       state.dataSurface->Surface(AirflowNetwork::MultizoneSurfaceData(MaxSurf).SurfNum).ExtBoundCond == OtherSideCoefCalcExt) {
                OPtr = state.dataSurface->Surface(AirflowNetwork::MultizoneSurfaceData(MaxSurf).SurfNum).OSCPtr;
                state.dataSurface->OSC(OPtr).OSCTempCalc = (state.dataSurface->OSC(OPtr).ZoneAirTempCoef * MAT(ZoneNum) +
                                         state.dataSurface->OSC(OPtr).ExtDryBulbCoef * state.dataSurface->Surface(AirflowNetwork::MultizoneSurfaceData(MaxSurf).SurfNum).OutDryBulbTemp +
                                         state.dataSurface->OSC(OPtr).ConstTempCoef * state.dataSurface->OSC(OPtr).ConstTemp + state.dataSurface->OSC(OPtr).GroundTempCoef * state.dataEnvrn->GroundTemp +
                                         state.dataSurface->OSC(OPtr).WindSpeedCoef * state.dataSurface->Surface(AirflowNetwork::MultizoneSurfaceData(MaxSurf).SurfNum).WindSpeed *
                                             state.dataSurface->Surface(AirflowNetwork::MultizoneSurfaceData(MaxSurf).SurfNum).OutDryBulbTemp);
                state.dataRoomAirMod->Tin(ZoneNum) = state.dataSurface->OSC(OPtr).OSCTempCalc;
>>>>>>> 3e8aa3d5
            } else {
                state.dataRoomAirMod->Tin(ZoneNum) = state.dataSurface->Surface(AirflowNetwork::MultizoneSurfaceData(MaxSurf).SurfNum).OutDryBulbTemp;
            }
        } else {
            // adiabatic surface
            if (AirflowNetwork::MultizoneSurfaceData(MaxSurf).SurfNum ==
                state.dataSurface->Surface(AirflowNetwork::MultizoneSurfaceData(MaxSurf).SurfNum).ExtBoundCond) {
                NodeNum1 = AirflowNetwork::AirflowNetworkLinkageData(MaxSurf).NodeNums[0];
                NodeNum2 = AirflowNetwork::AirflowNetworkLinkageData(MaxSurf).NodeNums[1];
                if (state.dataSurface->Surface(AirflowNetwork::MultizoneSurfaceData(MaxSurf).SurfNum).Zone == ZoneNum) {
                    if (AirflowNetwork::AirflowNetworkNodeData(NodeNum1).EPlusZoneNum <= 0) {
                        state.dataRoomAirMod->Tin(ZoneNum) = state.dataSurface->Surface(AirflowNetwork::MultizoneSurfaceData(MaxSurf).SurfNum).OutDryBulbTemp;
                    } else if (state.dataRoomAirMod->AirModel(AirflowNetwork::AirflowNetworkNodeData(NodeNum1).EPlusZoneNum).AirModelType == DataRoomAirModel::RoomAirModel::UCSDCV) {
                        state.dataRoomAirMod->Tin(ZoneNum) = state.dataRoomAirMod->RoomOutflowTemp(AirflowNetwork::AirflowNetworkNodeData(NodeNum1).EPlusZoneNum);
                    } else {
                        state.dataRoomAirMod->Tin(ZoneNum) = state.dataHeatBalFanSys->MAT(AirflowNetwork::AirflowNetworkNodeData(NodeNum1).EPlusZoneNum);
                    }

                } else {

                    if (AirflowNetwork::AirflowNetworkNodeData(NodeNum2).EPlusZoneNum <= 0) {
                        state.dataRoomAirMod->Tin(ZoneNum) = state.dataSurface->Surface(AirflowNetwork::MultizoneSurfaceData(MaxSurf).SurfNum).OutDryBulbTemp;
                    } else if (state.dataRoomAirMod->AirModel(AirflowNetwork::AirflowNetworkNodeData(NodeNum2).EPlusZoneNum).AirModelType == DataRoomAirModel::RoomAirModel::UCSDCV) {
                        state.dataRoomAirMod->Tin(ZoneNum) = state.dataRoomAirMod->RoomOutflowTemp(AirflowNetwork::AirflowNetworkNodeData(NodeNum2).EPlusZoneNum);
                    } else {
                        state.dataRoomAirMod->Tin(ZoneNum) = state.dataHeatBalFanSys->MAT(AirflowNetwork::AirflowNetworkNodeData(NodeNum2).EPlusZoneNum);
                    }
                }
            } else if ((state.dataSurface->Surface(AirflowNetwork::MultizoneSurfaceData(MaxSurf).SurfNum).Zone == ZoneNum) &&
                       (state.dataRoomAirMod->AirModel(state.dataSurface->Surface(state.dataSurface->Surface(AirflowNetwork::MultizoneSurfaceData(MaxSurf).SurfNum).ExtBoundCond).Zone).AirModelType ==
                               DataRoomAirModel::RoomAirModel::UCSDCV)) {
                state.dataRoomAirMod->Tin(ZoneNum) = state.dataRoomAirMod->RoomOutflowTemp(state.dataSurface->Surface(state.dataSurface->Surface(AirflowNetwork::MultizoneSurfaceData(MaxSurf).SurfNum).ExtBoundCond).Zone);
            } else if ((state.dataSurface->Surface(AirflowNetwork::MultizoneSurfaceData(MaxSurf).SurfNum).Zone != ZoneNum) &&
                       (state.dataRoomAirMod->AirModel(state.dataSurface->Surface(AirflowNetwork::MultizoneSurfaceData(MaxSurf).SurfNum).Zone).AirModelType == DataRoomAirModel::RoomAirModel::UCSDCV)) {
                state.dataRoomAirMod->Tin(ZoneNum) = state.dataRoomAirMod->RoomOutflowTemp(AirflowNetwork::MultizoneSurfaceData(MaxSurf).SurfNum);
            } else {
<<<<<<< HEAD
                if (Surface(AirflowNetwork::MultizoneSurfaceData(MaxSurf).SurfNum).Zone == ZoneNum) {
                    state.dataRoomAirMod->Tin(ZoneNum) = state.dataHeatBalFanSys->MAT(Surface(Surface(AirflowNetwork::MultizoneSurfaceData(MaxSurf).SurfNum).ExtBoundCond).Zone);
                } else {
                    state.dataRoomAirMod->Tin(ZoneNum) = state.dataHeatBalFanSys->MAT(Surface(AirflowNetwork::MultizoneSurfaceData(MaxSurf).SurfNum).Zone);
=======
                if (state.dataSurface->Surface(AirflowNetwork::MultizoneSurfaceData(MaxSurf).SurfNum).Zone == ZoneNum) {
                    state.dataRoomAirMod->Tin(ZoneNum) = MAT(state.dataSurface->Surface(state.dataSurface->Surface(AirflowNetwork::MultizoneSurfaceData(MaxSurf).SurfNum).ExtBoundCond).Zone);
                } else {
                    state.dataRoomAirMod->Tin(ZoneNum) = MAT(state.dataSurface->Surface(AirflowNetwork::MultizoneSurfaceData(MaxSurf).SurfNum).Zone);
>>>>>>> 3e8aa3d5
                }
            }
        }
    }

    void CalcUCSDCV(EnergyPlusData &state,
                    int const ZoneNum) // Which Zonenum
    {

        // SUBROUTINE INFORMATION:
        //       AUTHOR         G. Carrilho da Graca
        //       DATE WRITTEN   October 2004
        //       MODIFIED       8/2013 - Sam Brunswick
        //                      To incorporate improved temperature calculations
        //       RE-ENGINEERED  -

        // PURPOSE OF THIS SUBROUTINE:
        // Subroutine for cross ventilation modelling.

        // REFERENCES:
        // Model developed by Paul Linden (UCSD), G. Carrilho da Graca (UCSD) and P. Haves (LBL).
        // Work funded by the California Energy Comission. More information on the model can found in:
        // "Simplified Models for Heat Transfer in Rooms" G. Carrilho da Graca, Ph.D. thesis UCSD. December 2003.

        using namespace DataHeatBalFanSys;
        using namespace DataEnvironment;
        using namespace DataHeatBalance;
        using InternalHeatGains::SumAllInternalConvectionGains;
        using InternalHeatGains::SumAllReturnAirConvectionGains;
        using Psychrometrics::PsyCpAirFnW;
        using Psychrometrics::PsyRhoAirFnPbTdbW;
        using ScheduleManager::GetCurrentScheduleValue;
        using ScheduleManager::GetScheduleIndex;

        // SUBROUTINE LOCAL VARIABLE DECLARATIONS:
        Real64 GainsFrac;    // Fraction of lower subzone internal gains that mix as opposed to forming plumes
        Real64 ConvGains;    // Total convective gains in the room
        Real64 ConvGainsJet; // Total convective gains released in jet subzone
        Real64 ConvGainsRec; // Total convective gains released in recirculation subzone
        Real64 MCp_Total;    // Total capacity rate into the zone - assumed to enter at low level
        Real64 ZTAveraged;

        auto &Zone(state.dataHeatBal->Zone);

        int Ctd;
        Real64 MCpT_Total;
        Real64 L;
        Real64 ZoneMult; // total zone multiplier
        Real64 RetAirConvGain;

        GainsFrac = 0.0;
        ZoneMult = Zone(ZoneNum).Multiplier * Zone(ZoneNum).ListMultiplier;

        for (Ctd = 1; Ctd <= state.dataRoomAirMod->TotUCSDCV; ++Ctd) {
            if (ZoneNum == state.dataRoomAirMod->ZoneUCSDCV(Ctd).ZonePtr) {
                GainsFrac = GetCurrentScheduleValue(state, state.dataRoomAirMod->ZoneUCSDCV(Ctd).SchedGainsPtr);
            }
        }

        SumAllInternalConvectionGains(state, ZoneNum, ConvGains);
        ConvGains += state.dataHeatBalFanSys->SumConvHTRadSys(ZoneNum) + state.dataHeatBalFanSys->SumConvPool(ZoneNum) + state.dataHeatBalFanSys->SysDepZoneLoadsLagged(ZoneNum) + state.dataHeatBalFanSys->NonAirSystemResponse(ZoneNum) / ZoneMult;

        // Add heat to return air if zonal system (no return air) or cycling system (return air frequently very low or zero)
        if (Zone(ZoneNum).NoHeatToReturnAir) {
            SumAllReturnAirConvectionGains(state, ZoneNum, RetAirConvGain, 0);
            ConvGains += RetAirConvGain;
        }

        ConvGainsJet = ConvGains * GainsFrac;
        ConvGainsRec = ConvGains * (1.0 - GainsFrac);
        MCp_Total = state.dataHeatBalFanSys->MCPI(ZoneNum) + state.dataHeatBalFanSys->MCPV(ZoneNum) + state.dataHeatBalFanSys->MCPM(ZoneNum) + state.dataHeatBalFanSys->MCPE(ZoneNum) + state.dataHeatBalFanSys->MCPC(ZoneNum) + state.dataHeatBalFanSys->MDotCPOA(ZoneNum);
        MCpT_Total =
                state.dataHeatBalFanSys->MCPTI(ZoneNum) + state.dataHeatBalFanSys->MCPTV(ZoneNum) + state.dataHeatBalFanSys->MCPTM(ZoneNum) + state.dataHeatBalFanSys->MCPTE(ZoneNum) + state.dataHeatBalFanSys->MCPTC(ZoneNum) + state.dataHeatBalFanSys->MDotCPOA(ZoneNum) * Zone(ZoneNum).OutDryBulbTemp;

        if (AirflowNetwork::SimulateAirflowNetwork == AirflowNetwork::AirflowNetworkControlMultizone) {
            MCp_Total = state.dataAirflowNetworkBalanceManager->exchangeData(ZoneNum).SumMCp + state.dataAirflowNetworkBalanceManager->exchangeData(ZoneNum).SumMMCp;
            MCpT_Total = state.dataAirflowNetworkBalanceManager->exchangeData(ZoneNum).SumMCpT + state.dataAirflowNetworkBalanceManager->exchangeData(ZoneNum).SumMMCpT;
        }

        EvolveParaUCSDCV(state, ZoneNum);
        L = state.dataRoomAirMod->Droom(ZoneNum);

        if (state.dataRoomAirMod->AirModel(ZoneNum).SimAirModel) {
            //=============================== CROSS VENTILATION  Calculation ==============================================
            state.dataRoomAirMod->ZoneCVisMixing(ZoneNum) = 0.0;
            state.dataRoomAirMod->ZoneCVhasREC(ZoneNum) = 1.0;
            for (Ctd = 1; Ctd <= 4; ++Ctd) {
                HcUCSDCV(state, ZoneNum);
                if (state.dataRoomAirMod->JetRecAreaRatio(ZoneNum) != 1.0) {
                    state.dataRoomAirMod->ZTREC(ZoneNum) = (ConvGainsRec * CrecTemp + CrecTemp * state.dataCrossVentMgr->HAT_R + state.dataRoomAirMod->Tin(ZoneNum) * MCp_Total) / (CrecTemp * state.dataCrossVentMgr->HA_R + MCp_Total);
                }
                state.dataRoomAirMod->ZTJET(ZoneNum) = (ConvGainsJet * CjetTemp + ConvGainsRec * CjetTemp + CjetTemp * state.dataCrossVentMgr->HAT_J + CjetTemp * state.dataCrossVentMgr->HAT_R + state.dataRoomAirMod->Tin(ZoneNum) * MCp_Total -
                                  CjetTemp * state.dataCrossVentMgr->HA_R * state.dataRoomAirMod->ZTREC(ZoneNum)) /
                                 (CjetTemp * state.dataCrossVentMgr->HA_J + MCp_Total);
                state.dataRoomAirMod->RoomOutflowTemp(ZoneNum) =
                    (ConvGainsJet + ConvGainsRec + state.dataCrossVentMgr->HAT_J + state.dataCrossVentMgr->HAT_R + state.dataRoomAirMod->Tin(ZoneNum) * MCp_Total - state.dataCrossVentMgr->HA_J * state.dataRoomAirMod->ZTJET(ZoneNum) - state.dataCrossVentMgr->HA_R * state.dataRoomAirMod->ZTREC(ZoneNum)) /
                    MCp_Total;
            }
            if (state.dataRoomAirMod->JetRecAreaRatio(ZoneNum) == 1.0) {
                state.dataRoomAirMod->ZoneCVhasREC(ZoneNum) = 0.0;
                state.dataRoomAirMod->ZTREC(ZoneNum) = state.dataRoomAirMod->RoomOutflowTemp(ZoneNum);
                state.dataRoomAirMod->ZTREC(ZoneNum) = state.dataRoomAirMod->ZTJET(ZoneNum);
                state.dataRoomAirMod->ZTREC(ZoneNum) = state.dataRoomAirMod->ZTJET(ZoneNum);
            }
            // If temperature increase is above 1.5C then go to mixing
            if (state.dataRoomAirMod->RoomOutflowTemp(ZoneNum) - state.dataRoomAirMod->Tin(ZoneNum) > 1.5) {
                state.dataRoomAirMod->ZoneCVisMixing(ZoneNum) = 1.0;
                state.dataRoomAirMod->ZoneCVhasREC(ZoneNum) = 0.0;
                state.dataRoomAirMod->AirModel(ZoneNum).SimAirModel = false;
                state.dataRoomAirMod->Ujet(ZoneNum) = 0.0;
                state.dataRoomAirMod->Urec(ZoneNum) = 0.0;
                state.dataRoomAirMod->Qrec(ZoneNum) = 0.0;
                state.dataRoomAirMod->RecInflowRatio(ZoneNum) = 0.0;
                for (auto &e : state.dataRoomAirMod->CVJetRecFlows) {
                    e.Ujet = 0.0;
                    e.Urec = 0.0;
                }
                for (Ctd = 1; Ctd <= 3; ++Ctd) {
                    ZTAveraged = state.dataHeatBalFanSys->MAT(ZoneNum);
                    state.dataRoomAirMod->RoomOutflowTemp(ZoneNum) = ZTAveraged;
                    state.dataRoomAirMod->ZTJET(ZoneNum) = ZTAveraged;
                    state.dataRoomAirMod->ZTREC(ZoneNum) = ZTAveraged;
                    state.dataRoomAirMod->RoomOutflowTemp(ZoneNum) = ZTAveraged;
                    state.dataRoomAirMod->ZTREC(ZoneNum) = ZTAveraged;
                    state.dataRoomAirMod->ZTJET(ZoneNum) = ZTAveraged;
                    state.dataRoomAirMod->ZTREC(ZoneNum) = ZTAveraged;
                    HcUCSDCV(state, ZoneNum);
                    ZTAveraged = state.dataHeatBalFanSys->MAT(ZoneNum);
                    state.dataRoomAirMod->RoomOutflowTemp(ZoneNum) = ZTAveraged;
                    state.dataRoomAirMod->ZTJET(ZoneNum) = ZTAveraged;
                    state.dataRoomAirMod->ZTREC(ZoneNum) = ZTAveraged;
                    state.dataRoomAirMod->RoomOutflowTemp(ZoneNum) = ZTAveraged;
                    state.dataRoomAirMod->ZTREC(ZoneNum) = ZTAveraged;
                    state.dataRoomAirMod->ZTJET(ZoneNum) = ZTAveraged;
                    state.dataRoomAirMod->ZTREC(ZoneNum) = ZTAveraged;
                }
            }
        } else {
            //=============================== M I X E D  Calculation ======================================================
            state.dataRoomAirMod->ZoneCVisMixing(ZoneNum) = 1.0;
            state.dataRoomAirMod->ZoneCVhasREC(ZoneNum) = 0.0;
            state.dataRoomAirMod->Ujet(ZoneNum) = 0.0;
            state.dataRoomAirMod->Urec(ZoneNum) = 0.0;
            state.dataRoomAirMod->Qrec(ZoneNum) = 0.0;
            state.dataRoomAirMod->RecInflowRatio(ZoneNum) = 0.0;
            for (auto &e : state.dataRoomAirMod->CVJetRecFlows) {
                e.Ujet = 0.0;
                e.Urec = 0.0;
            }
            for (Ctd = 1; Ctd <= 3; ++Ctd) {
                ZTAveraged = state.dataHeatBalFanSys->MAT(ZoneNum);
                state.dataRoomAirMod->RoomOutflowTemp(ZoneNum) = ZTAveraged;
                state.dataRoomAirMod->ZTJET(ZoneNum) = ZTAveraged;
                state.dataRoomAirMod->ZTREC(ZoneNum) = ZTAveraged;
                state.dataRoomAirMod->RoomOutflowTemp(ZoneNum) = ZTAveraged;
                state.dataRoomAirMod->ZTREC(ZoneNum) = ZTAveraged;
                state.dataRoomAirMod->ZTJET(ZoneNum) = ZTAveraged;
                state.dataRoomAirMod->ZTREC(ZoneNum) = ZTAveraged;
                HcUCSDCV(state, ZoneNum);
                ZTAveraged = state.dataHeatBalFanSys->MAT(ZoneNum);
                state.dataRoomAirMod->RoomOutflowTemp(ZoneNum) = ZTAveraged;
                state.dataRoomAirMod->ZTJET(ZoneNum) = ZTAveraged;
                state.dataRoomAirMod->ZTREC(ZoneNum) = ZTAveraged;
                state.dataRoomAirMod->RoomOutflowTemp(ZoneNum) = ZTAveraged;
                state.dataRoomAirMod->ZTREC(ZoneNum) = ZTAveraged;
                state.dataRoomAirMod->ZTJET(ZoneNum) = ZTAveraged;
                state.dataRoomAirMod->ZTREC(ZoneNum) = ZTAveraged;
            }
        }
    }

} // namespace CrossVentMgr

} // namespace EnergyPlus<|MERGE_RESOLUTION|>--- conflicted
+++ resolved
@@ -394,25 +394,8 @@
             state.dataRoomAirMod->Urec(ZoneNum) = 0.0;
             state.dataRoomAirMod->Ujet(ZoneNum) = 0.0;
             state.dataRoomAirMod->Qrec(ZoneNum) = 0.0;
-<<<<<<< HEAD
-            if (Surface(AirflowNetwork::MultizoneSurfaceData(MaxSurf).SurfNum).ExtBoundCond > 0) {
-                state.dataRoomAirMod->Tin(ZoneNum) = state.dataHeatBalFanSys->MAT(Surface(Surface(AirflowNetwork::MultizoneSurfaceData(MaxSurf).SurfNum).ExtBoundCond).Zone);
-            } else if (Surface(AirflowNetwork::MultizoneSurfaceData(MaxSurf).SurfNum).ExtBoundCond == ExternalEnvironment) {
-                state.dataRoomAirMod->Tin(ZoneNum) = Surface(AirflowNetwork::MultizoneSurfaceData(MaxSurf).SurfNum).OutDryBulbTemp;
-            } else if (Surface(AirflowNetwork::MultizoneSurfaceData(MaxSurf).SurfNum).ExtBoundCond == Ground) {
-                state.dataRoomAirMod->Tin(ZoneNum) = Surface(AirflowNetwork::MultizoneSurfaceData(MaxSurf).SurfNum).OutDryBulbTemp;
-            } else if (Surface(AirflowNetwork::MultizoneSurfaceData(MaxSurf).SurfNum).ExtBoundCond == OtherSideCoefNoCalcExt ||
-                       Surface(AirflowNetwork::MultizoneSurfaceData(MaxSurf).SurfNum).ExtBoundCond == OtherSideCoefCalcExt) {
-                OPtr = Surface(AirflowNetwork::MultizoneSurfaceData(MaxSurf).SurfNum).OSCPtr;
-                OSC(OPtr).OSCTempCalc = (OSC(OPtr).ZoneAirTempCoef * state.dataHeatBalFanSys->MAT(ZoneNum) +
-                                         OSC(OPtr).ExtDryBulbCoef * Surface(AirflowNetwork::MultizoneSurfaceData(MaxSurf).SurfNum).OutDryBulbTemp +
-                                         OSC(OPtr).ConstTempCoef * OSC(OPtr).ConstTemp + OSC(OPtr).GroundTempCoef * state.dataEnvrn->GroundTemp +
-                                         OSC(OPtr).WindSpeedCoef * Surface(AirflowNetwork::MultizoneSurfaceData(MaxSurf).SurfNum).WindSpeed *
-                                             Surface(AirflowNetwork::MultizoneSurfaceData(MaxSurf).SurfNum).OutDryBulbTemp);
-                state.dataRoomAirMod->Tin(ZoneNum) = OSC(OPtr).OSCTempCalc;
-=======
             if (state.dataSurface->Surface(AirflowNetwork::MultizoneSurfaceData(MaxSurf).SurfNum).ExtBoundCond > 0) {
-                state.dataRoomAirMod->Tin(ZoneNum) = MAT(state.dataSurface->Surface(state.dataSurface->Surface(AirflowNetwork::MultizoneSurfaceData(MaxSurf).SurfNum).ExtBoundCond).Zone);
+                state.dataRoomAirMod->Tin(ZoneNum) = state.dataHeatBalFanSys->MAT(state.dataSurface->Surface(state.dataSurface->Surface(AirflowNetwork::MultizoneSurfaceData(MaxSurf).SurfNum).ExtBoundCond).Zone);
             } else if (state.dataSurface->Surface(AirflowNetwork::MultizoneSurfaceData(MaxSurf).SurfNum).ExtBoundCond == ExternalEnvironment) {
                 state.dataRoomAirMod->Tin(ZoneNum) = state.dataSurface->Surface(AirflowNetwork::MultizoneSurfaceData(MaxSurf).SurfNum).OutDryBulbTemp;
             } else if (state.dataSurface->Surface(AirflowNetwork::MultizoneSurfaceData(MaxSurf).SurfNum).ExtBoundCond == Ground) {
@@ -420,13 +403,12 @@
             } else if (state.dataSurface->Surface(AirflowNetwork::MultizoneSurfaceData(MaxSurf).SurfNum).ExtBoundCond == OtherSideCoefNoCalcExt ||
                        state.dataSurface->Surface(AirflowNetwork::MultizoneSurfaceData(MaxSurf).SurfNum).ExtBoundCond == OtherSideCoefCalcExt) {
                 OPtr = state.dataSurface->Surface(AirflowNetwork::MultizoneSurfaceData(MaxSurf).SurfNum).OSCPtr;
-                state.dataSurface->OSC(OPtr).OSCTempCalc = (state.dataSurface->OSC(OPtr).ZoneAirTempCoef * MAT(ZoneNum) +
+                state.dataSurface->OSC(OPtr).OSCTempCalc = (state.dataSurface->OSC(OPtr).ZoneAirTempCoef * state.dataHeatBalFanSys->MAT(ZoneNum) +
                                          state.dataSurface->OSC(OPtr).ExtDryBulbCoef * state.dataSurface->Surface(AirflowNetwork::MultizoneSurfaceData(MaxSurf).SurfNum).OutDryBulbTemp +
                                          state.dataSurface->OSC(OPtr).ConstTempCoef * state.dataSurface->OSC(OPtr).ConstTemp + state.dataSurface->OSC(OPtr).GroundTempCoef * state.dataEnvrn->GroundTemp +
                                          state.dataSurface->OSC(OPtr).WindSpeedCoef * state.dataSurface->Surface(AirflowNetwork::MultizoneSurfaceData(MaxSurf).SurfNum).WindSpeed *
                                              state.dataSurface->Surface(AirflowNetwork::MultizoneSurfaceData(MaxSurf).SurfNum).OutDryBulbTemp);
                 state.dataRoomAirMod->Tin(ZoneNum) = state.dataSurface->OSC(OPtr).OSCTempCalc;
->>>>>>> 3e8aa3d5
             } else {
                 state.dataRoomAirMod->Tin(ZoneNum) = state.dataSurface->Surface(AirflowNetwork::MultizoneSurfaceData(MaxSurf).SurfNum).OutDryBulbTemp;
             }
@@ -543,25 +525,8 @@
         // Verify if any of the apertures have minimum flow
         if (ActiveSurfNum == 0) {
             state.dataRoomAirMod->AirModel(ZoneNum).SimAirModel = false;
-<<<<<<< HEAD
-            if (Surface(AirflowNetwork::MultizoneSurfaceData(MaxSurf).SurfNum).ExtBoundCond > 0) {
-                state.dataRoomAirMod->Tin(ZoneNum) = state.dataHeatBalFanSys->MAT(Surface(Surface(AirflowNetwork::MultizoneSurfaceData(MaxSurf).SurfNum).ExtBoundCond).Zone);
-            } else if (Surface(AirflowNetwork::MultizoneSurfaceData(MaxSurf).SurfNum).ExtBoundCond == ExternalEnvironment) {
-                state.dataRoomAirMod->Tin(ZoneNum) = Surface(AirflowNetwork::MultizoneSurfaceData(MaxSurf).SurfNum).OutDryBulbTemp;
-            } else if (Surface(AirflowNetwork::MultizoneSurfaceData(MaxSurf).SurfNum).ExtBoundCond == Ground) {
-                state.dataRoomAirMod->Tin(ZoneNum) = Surface(AirflowNetwork::MultizoneSurfaceData(MaxSurf).SurfNum).OutDryBulbTemp;
-            } else if (Surface(AirflowNetwork::MultizoneSurfaceData(MaxSurf).SurfNum).ExtBoundCond == OtherSideCoefNoCalcExt ||
-                       Surface(AirflowNetwork::MultizoneSurfaceData(MaxSurf).SurfNum).ExtBoundCond == OtherSideCoefCalcExt) {
-                OPtr = Surface(AirflowNetwork::MultizoneSurfaceData(MaxSurf).SurfNum).OSCPtr;
-                OSC(OPtr).OSCTempCalc = (OSC(OPtr).ZoneAirTempCoef * state.dataHeatBalFanSys->MAT(ZoneNum) +
-                                         OSC(OPtr).ExtDryBulbCoef * Surface(AirflowNetwork::MultizoneSurfaceData(MaxSurf).SurfNum).OutDryBulbTemp +
-                                         OSC(OPtr).ConstTempCoef * OSC(OPtr).ConstTemp + OSC(OPtr).GroundTempCoef * state.dataEnvrn->GroundTemp +
-                                         OSC(OPtr).WindSpeedCoef * Surface(AirflowNetwork::MultizoneSurfaceData(MaxSurf).SurfNum).WindSpeed *
-                                             Surface(AirflowNetwork::MultizoneSurfaceData(MaxSurf).SurfNum).OutDryBulbTemp);
-                state.dataRoomAirMod->Tin(ZoneNum) = OSC(OPtr).OSCTempCalc;
-=======
             if (state.dataSurface->Surface(AirflowNetwork::MultizoneSurfaceData(MaxSurf).SurfNum).ExtBoundCond > 0) {
-                state.dataRoomAirMod->Tin(ZoneNum) = MAT(state.dataSurface->Surface(state.dataSurface->Surface(AirflowNetwork::MultizoneSurfaceData(MaxSurf).SurfNum).ExtBoundCond).Zone);
+                state.dataRoomAirMod->Tin(ZoneNum) = state.dataHeatBalFanSys->MAT(state.dataSurface->Surface(state.dataSurface->Surface(AirflowNetwork::MultizoneSurfaceData(MaxSurf).SurfNum).ExtBoundCond).Zone);
             } else if (state.dataSurface->Surface(AirflowNetwork::MultizoneSurfaceData(MaxSurf).SurfNum).ExtBoundCond == ExternalEnvironment) {
                 state.dataRoomAirMod->Tin(ZoneNum) = state.dataSurface->Surface(AirflowNetwork::MultizoneSurfaceData(MaxSurf).SurfNum).OutDryBulbTemp;
             } else if (state.dataSurface->Surface(AirflowNetwork::MultizoneSurfaceData(MaxSurf).SurfNum).ExtBoundCond == Ground) {
@@ -569,13 +534,12 @@
             } else if (state.dataSurface->Surface(AirflowNetwork::MultizoneSurfaceData(MaxSurf).SurfNum).ExtBoundCond == OtherSideCoefNoCalcExt ||
                        state.dataSurface->Surface(AirflowNetwork::MultizoneSurfaceData(MaxSurf).SurfNum).ExtBoundCond == OtherSideCoefCalcExt) {
                 OPtr = state.dataSurface->Surface(AirflowNetwork::MultizoneSurfaceData(MaxSurf).SurfNum).OSCPtr;
-                state.dataSurface->OSC(OPtr).OSCTempCalc = (state.dataSurface->OSC(OPtr).ZoneAirTempCoef * MAT(ZoneNum) +
+                state.dataSurface->OSC(OPtr).OSCTempCalc = (state.dataSurface->OSC(OPtr).ZoneAirTempCoef * state.dataHeatBalFanSys->MAT(ZoneNum) +
                                          state.dataSurface->OSC(OPtr).ExtDryBulbCoef * state.dataSurface->Surface(AirflowNetwork::MultizoneSurfaceData(MaxSurf).SurfNum).OutDryBulbTemp +
                                          state.dataSurface->OSC(OPtr).ConstTempCoef * state.dataSurface->OSC(OPtr).ConstTemp + state.dataSurface->OSC(OPtr).GroundTempCoef * state.dataEnvrn->GroundTemp +
                                          state.dataSurface->OSC(OPtr).WindSpeedCoef * state.dataSurface->Surface(AirflowNetwork::MultizoneSurfaceData(MaxSurf).SurfNum).WindSpeed *
                                              state.dataSurface->Surface(AirflowNetwork::MultizoneSurfaceData(MaxSurf).SurfNum).OutDryBulbTemp);
                 state.dataRoomAirMod->Tin(ZoneNum) = state.dataSurface->OSC(OPtr).OSCTempCalc;
->>>>>>> 3e8aa3d5
             } else {
                 state.dataRoomAirMod->Tin(ZoneNum) = state.dataSurface->Surface(AirflowNetwork::MultizoneSurfaceData(MaxSurf).SurfNum).OutDryBulbTemp;
             }
@@ -610,25 +574,8 @@
                 auto &e(flows(i));
                 e.Ujet = e.Urec = 0.0;
             }
-<<<<<<< HEAD
-            if (Surface(AirflowNetwork::MultizoneSurfaceData(MaxSurf).SurfNum).ExtBoundCond > 0) {
-                state.dataRoomAirMod->Tin(ZoneNum) = state.dataHeatBalFanSys->MAT(Surface(Surface(AirflowNetwork::MultizoneSurfaceData(MaxSurf).SurfNum).ExtBoundCond).Zone);
-            } else if (Surface(AirflowNetwork::MultizoneSurfaceData(MaxSurf).SurfNum).ExtBoundCond == ExternalEnvironment) {
-                state.dataRoomAirMod->Tin(ZoneNum) = Surface(AirflowNetwork::MultizoneSurfaceData(MaxSurf).SurfNum).OutDryBulbTemp;
-            } else if (Surface(AirflowNetwork::MultizoneSurfaceData(MaxSurf).SurfNum).ExtBoundCond == Ground) {
-                state.dataRoomAirMod->Tin(ZoneNum) = Surface(AirflowNetwork::MultizoneSurfaceData(MaxSurf).SurfNum).OutDryBulbTemp;
-            } else if (Surface(AirflowNetwork::MultizoneSurfaceData(MaxSurf).SurfNum).ExtBoundCond == OtherSideCoefNoCalcExt ||
-                       Surface(AirflowNetwork::MultizoneSurfaceData(MaxSurf).SurfNum).ExtBoundCond == OtherSideCoefCalcExt) {
-                OPtr = Surface(AirflowNetwork::MultizoneSurfaceData(MaxSurf).SurfNum).OSCPtr;
-                OSC(OPtr).OSCTempCalc = (OSC(OPtr).ZoneAirTempCoef * state.dataHeatBalFanSys->MAT(ZoneNum) +
-                                         OSC(OPtr).ExtDryBulbCoef * Surface(AirflowNetwork::MultizoneSurfaceData(MaxSurf).SurfNum).OutDryBulbTemp +
-                                         OSC(OPtr).ConstTempCoef * OSC(OPtr).ConstTemp + OSC(OPtr).GroundTempCoef * state.dataEnvrn->GroundTemp +
-                                         OSC(OPtr).WindSpeedCoef * Surface(AirflowNetwork::MultizoneSurfaceData(MaxSurf).SurfNum).WindSpeed *
-                                             Surface(AirflowNetwork::MultizoneSurfaceData(MaxSurf).SurfNum).OutDryBulbTemp);
-                state.dataRoomAirMod->Tin(ZoneNum) = OSC(OPtr).OSCTempCalc;
-=======
             if (state.dataSurface->Surface(AirflowNetwork::MultizoneSurfaceData(MaxSurf).SurfNum).ExtBoundCond > 0) {
-                state.dataRoomAirMod->Tin(ZoneNum) = MAT(state.dataSurface->Surface(state.dataSurface->Surface(AirflowNetwork::MultizoneSurfaceData(MaxSurf).SurfNum).ExtBoundCond).Zone);
+                state.dataRoomAirMod->Tin(ZoneNum) = state.dataHeatBalFanSys->MAT(state.dataSurface->Surface(state.dataSurface->Surface(AirflowNetwork::MultizoneSurfaceData(MaxSurf).SurfNum).ExtBoundCond).Zone);
             } else if (state.dataSurface->Surface(AirflowNetwork::MultizoneSurfaceData(MaxSurf).SurfNum).ExtBoundCond == ExternalEnvironment) {
                 state.dataRoomAirMod->Tin(ZoneNum) = state.dataSurface->Surface(AirflowNetwork::MultizoneSurfaceData(MaxSurf).SurfNum).OutDryBulbTemp;
             } else if (state.dataSurface->Surface(AirflowNetwork::MultizoneSurfaceData(MaxSurf).SurfNum).ExtBoundCond == Ground) {
@@ -636,13 +583,12 @@
             } else if (state.dataSurface->Surface(AirflowNetwork::MultizoneSurfaceData(MaxSurf).SurfNum).ExtBoundCond == OtherSideCoefNoCalcExt ||
                        state.dataSurface->Surface(AirflowNetwork::MultizoneSurfaceData(MaxSurf).SurfNum).ExtBoundCond == OtherSideCoefCalcExt) {
                 OPtr = state.dataSurface->Surface(AirflowNetwork::MultizoneSurfaceData(MaxSurf).SurfNum).OSCPtr;
-                state.dataSurface->OSC(OPtr).OSCTempCalc = (state.dataSurface->OSC(OPtr).ZoneAirTempCoef * MAT(ZoneNum) +
+                state.dataSurface->OSC(OPtr).OSCTempCalc = (state.dataSurface->OSC(OPtr).ZoneAirTempCoef * state.dataHeatBalFanSys->MAT(ZoneNum) +
                                          state.dataSurface->OSC(OPtr).ExtDryBulbCoef * state.dataSurface->Surface(AirflowNetwork::MultizoneSurfaceData(MaxSurf).SurfNum).OutDryBulbTemp +
                                          state.dataSurface->OSC(OPtr).ConstTempCoef * state.dataSurface->OSC(OPtr).ConstTemp + state.dataSurface->OSC(OPtr).GroundTempCoef * state.dataEnvrn->GroundTemp +
                                          state.dataSurface->OSC(OPtr).WindSpeedCoef * state.dataSurface->Surface(AirflowNetwork::MultizoneSurfaceData(MaxSurf).SurfNum).WindSpeed *
                                              state.dataSurface->Surface(AirflowNetwork::MultizoneSurfaceData(MaxSurf).SurfNum).OutDryBulbTemp);
                 state.dataRoomAirMod->Tin(ZoneNum) = state.dataSurface->OSC(OPtr).OSCTempCalc;
->>>>>>> 3e8aa3d5
 
             } else {
                 state.dataRoomAirMod->Tin(ZoneNum) = state.dataSurface->Surface(AirflowNetwork::MultizoneSurfaceData(MaxSurf).SurfNum).OutDryBulbTemp;
@@ -708,22 +654,6 @@
         }
 
         // Set Tin based on external conditions of the dominant aperture
-<<<<<<< HEAD
-        if (Surface(AirflowNetwork::MultizoneSurfaceData(MaxSurf).SurfNum).ExtBoundCond <= 0) {
-            if (Surface(AirflowNetwork::MultizoneSurfaceData(MaxSurf).SurfNum).ExtBoundCond == ExternalEnvironment) {
-                state.dataRoomAirMod->Tin(ZoneNum) = Surface(AirflowNetwork::MultizoneSurfaceData(MaxSurf).SurfNum).OutDryBulbTemp;
-            } else if (Surface(AirflowNetwork::MultizoneSurfaceData(MaxSurf).SurfNum).ExtBoundCond == Ground) {
-                state.dataRoomAirMod->Tin(ZoneNum) = Surface(AirflowNetwork::MultizoneSurfaceData(MaxSurf).SurfNum).OutDryBulbTemp;
-            } else if (Surface(AirflowNetwork::MultizoneSurfaceData(MaxSurf).SurfNum).ExtBoundCond == OtherSideCoefNoCalcExt ||
-                       Surface(AirflowNetwork::MultizoneSurfaceData(MaxSurf).SurfNum).ExtBoundCond == OtherSideCoefCalcExt) {
-                OPtr = Surface(AirflowNetwork::MultizoneSurfaceData(MaxSurf).SurfNum).OSCPtr;
-                OSC(OPtr).OSCTempCalc = (OSC(OPtr).ZoneAirTempCoef * state.dataHeatBalFanSys->MAT(ZoneNum) +
-                                         OSC(OPtr).ExtDryBulbCoef * Surface(AirflowNetwork::MultizoneSurfaceData(MaxSurf).SurfNum).OutDryBulbTemp +
-                                         OSC(OPtr).ConstTempCoef * OSC(OPtr).ConstTemp + OSC(OPtr).GroundTempCoef * state.dataEnvrn->GroundTemp +
-                                         OSC(OPtr).WindSpeedCoef * Surface(AirflowNetwork::MultizoneSurfaceData(MaxSurf).SurfNum).WindSpeed *
-                                             Surface(AirflowNetwork::MultizoneSurfaceData(MaxSurf).SurfNum).OutDryBulbTemp);
-                state.dataRoomAirMod->Tin(ZoneNum) = OSC(OPtr).OSCTempCalc;
-=======
         if (state.dataSurface->Surface(AirflowNetwork::MultizoneSurfaceData(MaxSurf).SurfNum).ExtBoundCond <= 0) {
             if (state.dataSurface->Surface(AirflowNetwork::MultizoneSurfaceData(MaxSurf).SurfNum).ExtBoundCond == ExternalEnvironment) {
                 state.dataRoomAirMod->Tin(ZoneNum) = state.dataSurface->Surface(AirflowNetwork::MultizoneSurfaceData(MaxSurf).SurfNum).OutDryBulbTemp;
@@ -732,13 +662,12 @@
             } else if (state.dataSurface->Surface(AirflowNetwork::MultizoneSurfaceData(MaxSurf).SurfNum).ExtBoundCond == OtherSideCoefNoCalcExt ||
                        state.dataSurface->Surface(AirflowNetwork::MultizoneSurfaceData(MaxSurf).SurfNum).ExtBoundCond == OtherSideCoefCalcExt) {
                 OPtr = state.dataSurface->Surface(AirflowNetwork::MultizoneSurfaceData(MaxSurf).SurfNum).OSCPtr;
-                state.dataSurface->OSC(OPtr).OSCTempCalc = (state.dataSurface->OSC(OPtr).ZoneAirTempCoef * MAT(ZoneNum) +
+                state.dataSurface->OSC(OPtr).OSCTempCalc = (state.dataSurface->OSC(OPtr).ZoneAirTempCoef * state.dataHeatBalFanSys->MAT(ZoneNum) +
                                          state.dataSurface->OSC(OPtr).ExtDryBulbCoef * state.dataSurface->Surface(AirflowNetwork::MultizoneSurfaceData(MaxSurf).SurfNum).OutDryBulbTemp +
                                          state.dataSurface->OSC(OPtr).ConstTempCoef * state.dataSurface->OSC(OPtr).ConstTemp + state.dataSurface->OSC(OPtr).GroundTempCoef * state.dataEnvrn->GroundTemp +
                                          state.dataSurface->OSC(OPtr).WindSpeedCoef * state.dataSurface->Surface(AirflowNetwork::MultizoneSurfaceData(MaxSurf).SurfNum).WindSpeed *
                                              state.dataSurface->Surface(AirflowNetwork::MultizoneSurfaceData(MaxSurf).SurfNum).OutDryBulbTemp);
                 state.dataRoomAirMod->Tin(ZoneNum) = state.dataSurface->OSC(OPtr).OSCTempCalc;
->>>>>>> 3e8aa3d5
             } else {
                 state.dataRoomAirMod->Tin(ZoneNum) = state.dataSurface->Surface(AirflowNetwork::MultizoneSurfaceData(MaxSurf).SurfNum).OutDryBulbTemp;
             }
@@ -775,17 +704,10 @@
                        (state.dataRoomAirMod->AirModel(state.dataSurface->Surface(AirflowNetwork::MultizoneSurfaceData(MaxSurf).SurfNum).Zone).AirModelType == DataRoomAirModel::RoomAirModel::UCSDCV)) {
                 state.dataRoomAirMod->Tin(ZoneNum) = state.dataRoomAirMod->RoomOutflowTemp(AirflowNetwork::MultizoneSurfaceData(MaxSurf).SurfNum);
             } else {
-<<<<<<< HEAD
-                if (Surface(AirflowNetwork::MultizoneSurfaceData(MaxSurf).SurfNum).Zone == ZoneNum) {
-                    state.dataRoomAirMod->Tin(ZoneNum) = state.dataHeatBalFanSys->MAT(Surface(Surface(AirflowNetwork::MultizoneSurfaceData(MaxSurf).SurfNum).ExtBoundCond).Zone);
+                if (state.dataSurface->Surface(AirflowNetwork::MultizoneSurfaceData(MaxSurf).SurfNum).Zone == ZoneNum) {
+                    state.dataRoomAirMod->Tin(ZoneNum) = state.dataHeatBalFanSys->MAT(state.dataSurface->Surface(state.dataSurface->Surface(AirflowNetwork::MultizoneSurfaceData(MaxSurf).SurfNum).ExtBoundCond).Zone);
                 } else {
-                    state.dataRoomAirMod->Tin(ZoneNum) = state.dataHeatBalFanSys->MAT(Surface(AirflowNetwork::MultizoneSurfaceData(MaxSurf).SurfNum).Zone);
-=======
-                if (state.dataSurface->Surface(AirflowNetwork::MultizoneSurfaceData(MaxSurf).SurfNum).Zone == ZoneNum) {
-                    state.dataRoomAirMod->Tin(ZoneNum) = MAT(state.dataSurface->Surface(state.dataSurface->Surface(AirflowNetwork::MultizoneSurfaceData(MaxSurf).SurfNum).ExtBoundCond).Zone);
-                } else {
-                    state.dataRoomAirMod->Tin(ZoneNum) = MAT(state.dataSurface->Surface(AirflowNetwork::MultizoneSurfaceData(MaxSurf).SurfNum).Zone);
->>>>>>> 3e8aa3d5
+                    state.dataRoomAirMod->Tin(ZoneNum) = state.dataHeatBalFanSys->MAT(state.dataSurface->Surface(AirflowNetwork::MultizoneSurfaceData(MaxSurf).SurfNum).Zone);
                 }
             }
         }
