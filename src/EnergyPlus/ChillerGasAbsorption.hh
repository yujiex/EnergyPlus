// EnergyPlus, Copyright (c) 1996-2022, The Board of Trustees of the University of Illinois,
// The Regents of the University of California, through Lawrence Berkeley National Laboratory
// (subject to receipt of any required approvals from the U.S. Dept. of Energy), Oak Ridge
// National Laboratory, managed by UT-Battelle, Alliance for Sustainable Energy, LLC, and other
// contributors. All rights reserved.
//
// NOTICE: This Software was developed under funding from the U.S. Department of Energy and the
// U.S. Government consequently retains certain rights. As such, the U.S. Government has been
// granted for itself and others acting on its behalf a paid-up, nonexclusive, irrevocable,
// worldwide license in the Software to reproduce, distribute copies to the public, prepare
// derivative works, and perform publicly and display publicly, and to permit others to do so.
//
// Redistribution and use in source and binary forms, with or without modification, are permitted
// provided that the following conditions are met:
//
// (1) Redistributions of source code must retain the above copyright notice, this list of
//     conditions and the following disclaimer.
//
// (2) Redistributions in binary form must reproduce the above copyright notice, this list of
//     conditions and the following disclaimer in the documentation and/or other materials
//     provided with the distribution.
//
// (3) Neither the name of the University of California, Lawrence Berkeley National Laboratory,
//     the University of Illinois, U.S. Dept. of Energy nor the names of its contributors may be
//     used to endorse or promote products derived from this software without specific prior
//     written permission.
//
// (4) Use of EnergyPlus(TM) Name. If Licensee (i) distributes the software in stand-alone form
//     without changes from the version obtained under this License, or (ii) Licensee makes a
//     reference solely to the software portion of its product, Licensee must refer to the
//     software as "EnergyPlus version X" software, where "X" is the version number Licensee
//     obtained under this License and may not use a different name for the software. Except as
//     specifically required in this Section (4), Licensee shall not use in a company name, a
//     product name, in advertising, publicity, or other promotional activities any name, trade
//     name, trademark, logo, or other designation of "EnergyPlus", "E+", "e+" or confusingly
//     similar designation, without the U.S. Department of Energy's prior written consent.
//
// THIS SOFTWARE IS PROVIDED BY THE COPYRIGHT HOLDERS AND CONTRIBUTORS "AS IS" AND ANY EXPRESS OR
// IMPLIED WARRANTIES, INCLUDING, BUT NOT LIMITED TO, THE IMPLIED WARRANTIES OF MERCHANTABILITY
// AND FITNESS FOR A PARTICULAR PURPOSE ARE DISCLAIMED. IN NO EVENT SHALL THE COPYRIGHT OWNER OR
// CONTRIBUTORS BE LIABLE FOR ANY DIRECT, INDIRECT, INCIDENTAL, SPECIAL, EXEMPLARY, OR
// CONSEQUENTIAL DAMAGES (INCLUDING, BUT NOT LIMITED TO, PROCUREMENT OF SUBSTITUTE GOODS OR
// SERVICES; LOSS OF USE, DATA, OR PROFITS; OR BUSINESS INTERRUPTION) HOWEVER CAUSED AND ON ANY
// THEORY OF LIABILITY, WHETHER IN CONTRACT, STRICT LIABILITY, OR TORT (INCLUDING NEGLIGENCE OR
// OTHERWISE) ARISING IN ANY WAY OUT OF THE USE OF THIS SOFTWARE, EVEN IF ADVISED OF THE
// POSSIBILITY OF SUCH DAMAGE.

#ifndef ChillerGasAbsorption_hh_INCLUDED
#define ChillerGasAbsorption_hh_INCLUDED

// ObjexxFCL Headers
#include <ObjexxFCL/Array1D.hh>

// EnergyPlus Headers
#include <EnergyPlus/Data/BaseData.hh>
#include <EnergyPlus/DataGlobals.hh>
#include <EnergyPlus/EnergyPlus.hh>
#include <EnergyPlus/Plant/Enums.hh>
#include <EnergyPlus/Plant/PlantLocation.hh>
#include <EnergyPlus/PlantComponent.hh>

namespace EnergyPlus {

// Forward declarations
struct EnergyPlusData;

namespace ChillerGasAbsorption {

    struct GasAbsorberSpecs : PlantComponent
    {
        // Members
        // Parts of Type that do not correspond with IDD definition
        bool Available; // need an array of logicals--load identifiers of available equipment
        bool ON;        // simulate the machine at it's operating part load ratio
        bool InCoolingMode;
        bool InHeatingMode;
        // Part of Type that directly corresponds with IDD definition
        std::string Name;                 // user identifier
        std::string FuelType;             // Type of Fuel - DIESEL, GASOLINE, GAS
        Real64 NomCoolingCap;             // W - design nominal capacity of Absorber
        bool NomCoolingCapWasAutoSized;   // true if nominal capacity was autosize on input
        Real64 NomHeatCoolRatio;          // ratio of heating to cooling capacity
        Real64 FuelCoolRatio;             // ratio of fuel input to cooling output
        Real64 FuelHeatRatio;             // ratio of fuel input to heating output
        Real64 ElecCoolRatio;             // ratio of electricity input to cooling output
        Real64 ElecHeatRatio;             // ratio of electricity input to heating output
        int ChillReturnNodeNum;           // Node number on the inlet side of the plant
        int ChillSupplyNodeNum;           // Node number on the outlet side of the plant
        bool ChillSetPointErrDone;        // flag to report missing setpoint on CW outlet
        bool ChillSetPointSetToLoop;      // flag to use overall loop setpoint
        int CondReturnNodeNum;            // Node number on the inlet side of the condenser
        int CondSupplyNodeNum;            // Node number on the outlet side of the condenser
        int HeatReturnNodeNum;            // absorber steam inlet node number, water side
        int HeatSupplyNodeNum;            // absorber steam outlet node number, water side
        bool HeatSetPointErrDone;         // flag to report missing setpoint on HW outlet
        bool HeatSetPointSetToLoop;       // flag to use overall loop setpoint
        Real64 MinPartLoadRat;            // min allowed operating frac full load
        Real64 MaxPartLoadRat;            // max allowed operating frac full load
        Real64 OptPartLoadRat;            // optimal operating frac full load
        Real64 TempDesCondReturn;         // design secondary loop fluid temperature at the Absorber condenser side inlet
        Real64 TempDesCHWSupply;          // design chilled water supply temperature
        Real64 EvapVolFlowRate;           // m**3/s - design nominal water volumetric flow rate through the evaporator
        bool EvapVolFlowRateWasAutoSized; // true if evaporator flow rate was autosize on input
        Real64 CondVolFlowRate;           // m**3/s - design nominal water volumetric flow rate through the condenser
        bool CondVolFlowRateWasAutoSized; // true if condenser flow rate was autosize on input
        Real64 HeatVolFlowRate;           // m**3/s - design nominal water volumetric flow rate through the heater side
        bool HeatVolFlowRateWasAutoSized; // true if hot water flow rate was autosize on input
        Real64 SizFac;                    // sizing factor
        int CoolCapFTCurve;               // cooling capacity as a function of temperature curve (chilled water temp,
        // condenser water temp)
        int FuelCoolFTCurve; // Fuel-Input-to cooling output Ratio Function of Temperature Curve (chilled
        // water temp, condenser water temp)
        int FuelCoolFPLRCurve; // Fuel-Input-to cooling output Ratio Function of Part Load Ratio Curve
        int ElecCoolFTCurve;   // Electric-Input-to cooling output Ratio Function of Temperature Curve
        // (chilled water temp, condenser water temp)
        int ElecCoolFPLRCurve;   // Electric-Input-to cooling output Ratio Function of Part Load Ratio Curve
        int HeatCapFCoolCurve;   // Heating Capacity Function of Cooling Capacity Curve
        int FuelHeatFHPLRCurve;  // Fuel Input to heat output ratio during heating only function
        bool isEnterCondensTemp; // if using entering conderser water temperature is TRUE, exiting is FALSE
        bool isWaterCooled;      // if water cooled it is TRUE
        Real64 CHWLowLimitTemp;  // Chilled Water Lower Limit Temperature
        Real64 FuelHeatingValue;
        // Calculated design values
        Real64 DesCondMassFlowRate; // design nominal mass flow rate of water through the condenser [kg/s]
        Real64 DesHeatMassFlowRate; // design nominal mass flow rate of water through the hot water side [kg/s]
        Real64 DesEvapMassFlowRate; // design nominal mass flow rate of water through chilled water side [kg/s]
        // other values used during simulation
        int DeltaTempCoolErrCount; // error count for Delta Temp = 0 while cooling
        int DeltaTempHeatErrCount; // error count for Delta Temp = 0 while heating
        int CondErrCount;          // error count for poor Condenser Supply Estimate
        bool PossibleSubcooling;   // Flag to determine whether plant is overcooled
        // loop topology variables
<<<<<<< HEAD
        PlantLocation CWplantLoc;  // chilled water plant loop component index
        PlantLocation CDplantLoc;  // condenser water plant loop component index
        PlantLocation HWplantLoc;     // hot water plant loop component index
=======
        int CWLoopNum;                             // chilled water plant loop index number
        DataPlant::LoopSideLocation CWLoopSideNum; // chilled water plant loop side index
        int CWBranchNum;                           // chilled water plant loop branch index
        int CWCompNum;                             // chilled water plant loop component index
        int CDLoopNum;                             // condenser water plant loop index number
        DataPlant::LoopSideLocation CDLoopSideNum; // condenser water plant loop side index
        int CDBranchNum;                           // condenser water plant loop branch index
        int CDCompNum;                             // condenser water plant loop component index
        int HWLoopNum;                             // hot water plant loop side index
        DataPlant::LoopSideLocation HWLoopSideNum; // hot water plant loop side index
        int HWBranchNum;                           // hot water plant loop branch index
        int HWCompNum;                             // hot water plant loop component index
>>>>>>> e9805f76
        bool envrnFlag;
        Real64 oldCondSupplyTemp; // save the last iteration value of leaving condenser water temperature

        // Originally on report variable structure
        Real64 CoolingLoad;             // cooling load on the chiller (previously called QEvap)
        Real64 CoolingEnergy;           // variable to track total cooling load for period (was EvapEnergy)
        Real64 HeatingLoad;             // heating load on the chiller
        Real64 HeatingEnergy;           // heating energy
        Real64 TowerLoad;               // load on the cooling tower/condenser (previously called QCond)
        Real64 TowerEnergy;             // variable to track total tower load for a period (was CondEnergy)
        Real64 FuelUseRate;             // instantaneous use of gas for period
        Real64 FuelEnergy;              // variable to track total fuel used for a period
        Real64 CoolFuelUseRate;         // instantaneous use of gas for period for cooling
        Real64 CoolFuelEnergy;          // variable to track total fuel used for a period for cooling
        Real64 HeatFuelUseRate;         // instantaneous use of gas for period for heating
        Real64 HeatFuelEnergy;          // variable to track total fuel used for a period for heating
        Real64 ElectricPower;           // parasitic electric power used (was PumpingPower)
        Real64 ElectricEnergy;          // track the total electricity used for a period (was PumpingEnergy)
        Real64 CoolElectricPower;       // parasitic electric power used  for cooling
        Real64 CoolElectricEnergy;      // track the total electricity used for a period for cooling
        Real64 HeatElectricPower;       // parasitic electric power used  for heating
        Real64 HeatElectricEnergy;      // track the total electricity used for a period for heating
        Real64 ChillReturnTemp;         // reporting: evaporator inlet temperature (was EvapInletTemp)
        Real64 ChillSupplyTemp;         // reporting: evaporator outlet temperature (was EvapOutletTemp)
        Real64 ChillWaterFlowRate;      // reporting: evaporator mass flow rate (was Evapmdot)
        Real64 CondReturnTemp;          // reporting: condenser inlet temperature (was CondInletTemp)
        Real64 CondSupplyTemp;          // reporting: condenser outlet temperature (was CondOutletTemp)
        Real64 CondWaterFlowRate;       // reporting: condenser mass flow rate (was Condmdot)
        Real64 HotWaterReturnTemp;      // reporting: hot water return (inlet) temperature
        Real64 HotWaterSupplyTemp;      // reporting: hot water supply (outlet) temperature
        Real64 HotWaterFlowRate;        // reporting: hot water mass flow rate
        Real64 CoolPartLoadRatio;       // operating part load ratio (load/capacity for cooling)
        Real64 HeatPartLoadRatio;       // operating part load ratio (load/capacity for heating)
        Real64 CoolingCapacity;         // current capacity after temperature adjustment
        Real64 HeatingCapacity;         // current heating capacity
        Real64 FractionOfPeriodRunning; // fraction of the time period that the unit is operating
        Real64 FuelCOP;                 // reporting: cooling output/fuel input = CoolingLoad/CoolFuelUseRate

        // Default Constructor
        GasAbsorberSpecs()
            : Available(false), ON(false), InCoolingMode(false), InHeatingMode(false), NomCoolingCap(0.0), NomCoolingCapWasAutoSized(false),
              NomHeatCoolRatio(0.0), FuelCoolRatio(0.0), FuelHeatRatio(0.0), ElecCoolRatio(0.0), ElecHeatRatio(0.0), ChillReturnNodeNum(0),
              ChillSupplyNodeNum(0), ChillSetPointErrDone(false), ChillSetPointSetToLoop(false), CondReturnNodeNum(0), CondSupplyNodeNum(0),
              HeatReturnNodeNum(0), HeatSupplyNodeNum(0), HeatSetPointErrDone(false), HeatSetPointSetToLoop(false), MinPartLoadRat(0.0),
              MaxPartLoadRat(0.0), OptPartLoadRat(0.0), TempDesCondReturn(0.0), TempDesCHWSupply(0.0), EvapVolFlowRate(0.0),
              EvapVolFlowRateWasAutoSized(false), CondVolFlowRate(0.0), CondVolFlowRateWasAutoSized(false), HeatVolFlowRate(0.0),
              HeatVolFlowRateWasAutoSized(false), SizFac(0.0), CoolCapFTCurve(0), FuelCoolFTCurve(0), FuelCoolFPLRCurve(0), ElecCoolFTCurve(0),
              ElecCoolFPLRCurve(0), HeatCapFCoolCurve(0), FuelHeatFHPLRCurve(0), isEnterCondensTemp(false), isWaterCooled(false),
              CHWLowLimitTemp(0.0), FuelHeatingValue(0.0), DesCondMassFlowRate(0.0), DesHeatMassFlowRate(0.0), DesEvapMassFlowRate(0.0),
<<<<<<< HEAD
              DeltaTempCoolErrCount(0), DeltaTempHeatErrCount(0), CondErrCount(0), PossibleSubcooling(false), CWplantLoc{},
              CDplantLoc{}, HWplantLoc{}, envrnFlag(true), oldCondSupplyTemp(0.0), CoolingLoad(0.0), CoolingEnergy(0.0), HeatingLoad(0.0),
              HeatingEnergy(0.0), TowerLoad(0.0), TowerEnergy(0.0), FuelUseRate(0.0), FuelEnergy(0.0), CoolFuelUseRate(0.0), CoolFuelEnergy(0.0),
              HeatFuelUseRate(0.0), HeatFuelEnergy(0.0), ElectricPower(0.0), ElectricEnergy(0.0), CoolElectricPower(0.0), CoolElectricEnergy(0.0),
              HeatElectricPower(0.0), HeatElectricEnergy(0.0), ChillReturnTemp(0.0), ChillSupplyTemp(0.0), ChillWaterFlowRate(0.0),
              CondReturnTemp(0.0), CondSupplyTemp(0.0), CondWaterFlowRate(0.0), HotWaterReturnTemp(0.0), HotWaterSupplyTemp(0.0),
              HotWaterFlowRate(0.0), CoolPartLoadRatio(0.0), HeatPartLoadRatio(0.0), CoolingCapacity(0.0), HeatingCapacity(0.0),
              FractionOfPeriodRunning(0.0), FuelCOP(0.0)
=======
              DeltaTempCoolErrCount(0), DeltaTempHeatErrCount(0), CondErrCount(0), PossibleSubcooling(false), CWLoopNum(0),
              CWLoopSideNum(DataPlant::LoopSideLocation::Invalid), CWBranchNum(0), CWCompNum(0), CDLoopNum(0),
              CDLoopSideNum(DataPlant::LoopSideLocation::Invalid), CDBranchNum(0), CDCompNum(0), HWLoopNum(0),
              HWLoopSideNum(DataPlant::LoopSideLocation::Invalid), HWBranchNum(0), HWCompNum(0), envrnFlag(true), oldCondSupplyTemp(0.0),
              CoolingLoad(0.0), CoolingEnergy(0.0), HeatingLoad(0.0), HeatingEnergy(0.0), TowerLoad(0.0), TowerEnergy(0.0), FuelUseRate(0.0),
              FuelEnergy(0.0), CoolFuelUseRate(0.0), CoolFuelEnergy(0.0), HeatFuelUseRate(0.0), HeatFuelEnergy(0.0), ElectricPower(0.0),
              ElectricEnergy(0.0), CoolElectricPower(0.0), CoolElectricEnergy(0.0), HeatElectricPower(0.0), HeatElectricEnergy(0.0),
              ChillReturnTemp(0.0), ChillSupplyTemp(0.0), ChillWaterFlowRate(0.0), CondReturnTemp(0.0), CondSupplyTemp(0.0), CondWaterFlowRate(0.0),
              HotWaterReturnTemp(0.0), HotWaterSupplyTemp(0.0), HotWaterFlowRate(0.0), CoolPartLoadRatio(0.0), HeatPartLoadRatio(0.0),
              CoolingCapacity(0.0), HeatingCapacity(0.0), FractionOfPeriodRunning(0.0), FuelCOP(0.0)
>>>>>>> e9805f76
        {
        }

        static PlantComponent *factory(EnergyPlusData &state, std::string const &objectName);

        void
        simulate(EnergyPlusData &state, const PlantLocation &calledFromLocation, bool FirstHVACIteration, Real64 &CurLoad, bool RunFlag) override;

        void getDesignCapacities(
            EnergyPlusData &state, const PlantLocation &calledFromLocation, Real64 &MaxLoad, Real64 &MinLoad, Real64 &OptLoad) override;

        void getSizingFactor(Real64 &SizFac) override;

        void onInitLoopEquip(EnergyPlusData &state, const PlantLocation &calledFromLocation) override;

        void getDesignTemperatures(Real64 &TempDesCondIn, Real64 &TempDesEvapOut) override;

        void oneTimeInit(EnergyPlusData &state) override;

        void oneTimeInit_new(EnergyPlusData &state) override;

        void initialize(EnergyPlusData &state);

        void setupOutputVariables(EnergyPlusData &state);

        void size(EnergyPlusData &state);

        void calculateChiller(EnergyPlusData &state, Real64 &MyLoad);

        void calculateHeater(EnergyPlusData &state, Real64 &MyLoad, bool RunFlag);

        void updateCoolRecords(EnergyPlusData &state,
                               Real64 MyLoad, // current load
                               bool RunFlag   // TRUE if Absorber operating
        );

        void updateHeatRecords(EnergyPlusData &state,
                               Real64 MyLoad, // current load
                               bool RunFlag   // TRUE if Absorber operating
        );
    };

    void GetGasAbsorberInput(EnergyPlusData &state);

} // namespace ChillerGasAbsorption

struct ChillerGasAbsorptionData : BaseGlobalStruct
{
    bool getGasAbsorberInputs = true;
    Array1D<ChillerGasAbsorption::GasAbsorberSpecs> GasAbsorber;

    void clear_state() override
    {
        this->getGasAbsorberInputs = true;
        this->GasAbsorber.deallocate();
    }
};

} // namespace EnergyPlus

#endif<|MERGE_RESOLUTION|>--- conflicted
+++ resolved
@@ -130,24 +130,9 @@
         int CondErrCount;          // error count for poor Condenser Supply Estimate
         bool PossibleSubcooling;   // Flag to determine whether plant is overcooled
         // loop topology variables
-<<<<<<< HEAD
         PlantLocation CWplantLoc;  // chilled water plant loop component index
         PlantLocation CDplantLoc;  // condenser water plant loop component index
-        PlantLocation HWplantLoc;     // hot water plant loop component index
-=======
-        int CWLoopNum;                             // chilled water plant loop index number
-        DataPlant::LoopSideLocation CWLoopSideNum; // chilled water plant loop side index
-        int CWBranchNum;                           // chilled water plant loop branch index
-        int CWCompNum;                             // chilled water plant loop component index
-        int CDLoopNum;                             // condenser water plant loop index number
-        DataPlant::LoopSideLocation CDLoopSideNum; // condenser water plant loop side index
-        int CDBranchNum;                           // condenser water plant loop branch index
-        int CDCompNum;                             // condenser water plant loop component index
-        int HWLoopNum;                             // hot water plant loop side index
-        DataPlant::LoopSideLocation HWLoopSideNum; // hot water plant loop side index
-        int HWBranchNum;                           // hot water plant loop branch index
-        int HWCompNum;                             // hot water plant loop component index
->>>>>>> e9805f76
+        PlantLocation HWplantLoc;                             // hot water plant loop component index
         bool envrnFlag;
         Real64 oldCondSupplyTemp; // save the last iteration value of leaving condenser water temperature
 
@@ -197,27 +182,14 @@
               HeatVolFlowRateWasAutoSized(false), SizFac(0.0), CoolCapFTCurve(0), FuelCoolFTCurve(0), FuelCoolFPLRCurve(0), ElecCoolFTCurve(0),
               ElecCoolFPLRCurve(0), HeatCapFCoolCurve(0), FuelHeatFHPLRCurve(0), isEnterCondensTemp(false), isWaterCooled(false),
               CHWLowLimitTemp(0.0), FuelHeatingValue(0.0), DesCondMassFlowRate(0.0), DesHeatMassFlowRate(0.0), DesEvapMassFlowRate(0.0),
-<<<<<<< HEAD
-              DeltaTempCoolErrCount(0), DeltaTempHeatErrCount(0), CondErrCount(0), PossibleSubcooling(false), CWplantLoc{},
-              CDplantLoc{}, HWplantLoc{}, envrnFlag(true), oldCondSupplyTemp(0.0), CoolingLoad(0.0), CoolingEnergy(0.0), HeatingLoad(0.0),
-              HeatingEnergy(0.0), TowerLoad(0.0), TowerEnergy(0.0), FuelUseRate(0.0), FuelEnergy(0.0), CoolFuelUseRate(0.0), CoolFuelEnergy(0.0),
-              HeatFuelUseRate(0.0), HeatFuelEnergy(0.0), ElectricPower(0.0), ElectricEnergy(0.0), CoolElectricPower(0.0), CoolElectricEnergy(0.0),
-              HeatElectricPower(0.0), HeatElectricEnergy(0.0), ChillReturnTemp(0.0), ChillSupplyTemp(0.0), ChillWaterFlowRate(0.0),
-              CondReturnTemp(0.0), CondSupplyTemp(0.0), CondWaterFlowRate(0.0), HotWaterReturnTemp(0.0), HotWaterSupplyTemp(0.0),
-              HotWaterFlowRate(0.0), CoolPartLoadRatio(0.0), HeatPartLoadRatio(0.0), CoolingCapacity(0.0), HeatingCapacity(0.0),
-              FractionOfPeriodRunning(0.0), FuelCOP(0.0)
-=======
-              DeltaTempCoolErrCount(0), DeltaTempHeatErrCount(0), CondErrCount(0), PossibleSubcooling(false), CWLoopNum(0),
-              CWLoopSideNum(DataPlant::LoopSideLocation::Invalid), CWBranchNum(0), CWCompNum(0), CDLoopNum(0),
-              CDLoopSideNum(DataPlant::LoopSideLocation::Invalid), CDBranchNum(0), CDCompNum(0), HWLoopNum(0),
-              HWLoopSideNum(DataPlant::LoopSideLocation::Invalid), HWBranchNum(0), HWCompNum(0), envrnFlag(true), oldCondSupplyTemp(0.0),
-              CoolingLoad(0.0), CoolingEnergy(0.0), HeatingLoad(0.0), HeatingEnergy(0.0), TowerLoad(0.0), TowerEnergy(0.0), FuelUseRate(0.0),
-              FuelEnergy(0.0), CoolFuelUseRate(0.0), CoolFuelEnergy(0.0), HeatFuelUseRate(0.0), HeatFuelEnergy(0.0), ElectricPower(0.0),
-              ElectricEnergy(0.0), CoolElectricPower(0.0), CoolElectricEnergy(0.0), HeatElectricPower(0.0), HeatElectricEnergy(0.0),
-              ChillReturnTemp(0.0), ChillSupplyTemp(0.0), ChillWaterFlowRate(0.0), CondReturnTemp(0.0), CondSupplyTemp(0.0), CondWaterFlowRate(0.0),
+              DeltaTempCoolErrCount(0), DeltaTempHeatErrCount(0), CondErrCount(0),
+              PossibleSubcooling(false), CWplantLoc{}, CDplantLoc{}, HWplantLoc{}, envrnFlag(true), oldCondSupplyTemp(0.0), CoolingLoad(0.0),
+              CoolingEnergy(0.0), HeatingLoad(0.0), HeatingEnergy(0.0), TowerLoad(0.0), TowerEnergy(0.0), FuelUseRate(0.0), FuelEnergy(0.0),
+              CoolFuelUseRate(0.0), CoolFuelEnergy(0.0), HeatFuelUseRate(0.0), HeatFuelEnergy(0.0), ElectricPower(0.0), ElectricEnergy(0.0),
+              CoolElectricPower(0.0), CoolElectricEnergy(0.0), HeatElectricPower(0.0), HeatElectricEnergy(0.0), ChillReturnTemp(0.0),
+              ChillSupplyTemp(0.0), ChillWaterFlowRate(0.0), CondReturnTemp(0.0), CondSupplyTemp(0.0), CondWaterFlowRate(0.0),
               HotWaterReturnTemp(0.0), HotWaterSupplyTemp(0.0), HotWaterFlowRate(0.0), CoolPartLoadRatio(0.0), HeatPartLoadRatio(0.0),
               CoolingCapacity(0.0), HeatingCapacity(0.0), FractionOfPeriodRunning(0.0), FuelCOP(0.0)
->>>>>>> e9805f76
         {
         }
 
