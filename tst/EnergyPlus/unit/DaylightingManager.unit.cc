// EnergyPlus, Copyright (c) 1996-2020, The Board of Trustees of the University of Illinois,
// The Regents of the University of California, through Lawrence Berkeley National Laboratory
// (subject to receipt of any required approvals from the U.S. Dept. of Energy), Oak Ridge
// National Laboratory, managed by UT-Battelle, Alliance for Sustainable Energy, LLC, and other
// contributors. All rights reserved.
//
// NOTICE: This Software was developed under funding from the U.S. Department of Energy and the
// U.S. Government consequently retains certain rights. As such, the U.S. Government has been
// granted for itself and others acting on its behalf a paid-up, nonexclusive, irrevocable,
// worldwide license in the Software to reproduce, distribute copies to the public, prepare
// derivative works, and perform publicly and display publicly, and to permit others to do so.
//
// Redistribution and use in source and binary forms, with or without modification, are permitted
// provided that the following conditions are met:
//
// (1) Redistributions of source code must retain the above copyright notice, this list of
//     conditions and the following disclaimer.
//
// (2) Redistributions in binary form must reproduce the above copyright notice, this list of
//     conditions and the following disclaimer in the documentation and/or other materials
//     provided with the distribution.
//
// (3) Neither the name of the University of California, Lawrence Berkeley National Laboratory,
//     the University of Illinois, U.S. Dept. of Energy nor the names of its contributors may be
//     used to endorse or promote products derived from this software without specific prior
//     written permission.
//
// (4) Use of EnergyPlus(TM) Name. If Licensee (i) distributes the software in stand-alone form
//     without changes from the version obtained under this License, or (ii) Licensee makes a
//     reference solely to the software portion of its product, Licensee must refer to the
//     software as "EnergyPlus version X" software, where "X" is the version number Licensee
//     obtained under this License and may not use a different name for the software. Except as
//     specifically required in this Section (4), Licensee shall not use in a company name, a
//     product name, in advertising, publicity, or other promotional activities any name, trade
//     name, trademark, logo, or other designation of "EnergyPlus", "E+", "e+" or confusingly
//     similar designation, without the U.S. Department of Energy's prior written consent.
//
// THIS SOFTWARE IS PROVIDED BY THE COPYRIGHT HOLDERS AND CONTRIBUTORS "AS IS" AND ANY EXPRESS OR
// IMPLIED WARRANTIES, INCLUDING, BUT NOT LIMITED TO, THE IMPLIED WARRANTIES OF MERCHANTABILITY
// AND FITNESS FOR A PARTICULAR PURPOSE ARE DISCLAIMED. IN NO EVENT SHALL THE COPYRIGHT OWNER OR
// CONTRIBUTORS BE LIABLE FOR ANY DIRECT, INDIRECT, INCIDENTAL, SPECIAL, EXEMPLARY, OR
// CONSEQUENTIAL DAMAGES (INCLUDING, BUT NOT LIMITED TO, PROCUREMENT OF SUBSTITUTE GOODS OR
// SERVICES; LOSS OF USE, DATA, OR PROFITS; OR BUSINESS INTERRUPTION) HOWEVER CAUSED AND ON ANY
// THEORY OF LIABILITY, WHETHER IN CONTRACT, STRICT LIABILITY, OR TORT (INCLUDING NEGLIGENCE OR
// OTHERWISE) ARISING IN ANY WAY OUT OF THE USE OF THIS SOFTWARE, EVEN IF ADVISED OF THE
// POSSIBILITY OF SUCH DAMAGE.

// Google Test Headers
#include <gtest/gtest.h>

// C++ Headers
#include <array>

// ObjexxFCL Headers
#include <ObjexxFCL/Array1D.hh>

// EnergyPlus Headers
#include "Fixtures/EnergyPlusFixture.hh"
#include <EnergyPlus/Data/EnergyPlusData.hh>
#include <EnergyPlus/DataDaylighting.hh>
#include <EnergyPlus/DataEnvironment.hh>
#include <EnergyPlus/DataGlobals.hh>
#include <EnergyPlus/DataHeatBalance.hh>
#include <EnergyPlus/DataSurfaces.hh>
#include <EnergyPlus/DaylightingManager.hh>
#include <EnergyPlus/General.hh>
#include <EnergyPlus/HeatBalanceIntRadExchange.hh>
#include <EnergyPlus/HeatBalanceManager.hh>
#include <EnergyPlus/IOFiles.hh>
#include <EnergyPlus/InputProcessing/InputProcessor.hh>
#include <EnergyPlus/InternalHeatGains.hh>
#include <EnergyPlus/ScheduleManager.hh>
#include <EnergyPlus/SurfaceGeometry.hh>

using namespace EnergyPlus;
using namespace EnergyPlus::DaylightingManager;
using namespace EnergyPlus::DataDaylighting;
using namespace EnergyPlus::DataSurfaces;

TEST_F(EnergyPlusFixture, DaylightingManager_GetInputDaylightingControls_Test)
{
    using HeatBalanceManager::GetZoneData;

    std::string const idf_objects = delimited_string({
        "  Zone,                                                                                                           ",
        "    West Zone,               !- Name                                                                              ",
        "    0.0000000E+00,           !- Direction of Relative North {deg}                                                 ",
        "    0.0000000E+00,           !- X Origin {m}                                                                      ",
        "    0.0000000E+00,           !- Y Origin {m}                                                                      ",
        "    0.0000000E+00,           !- Z Origin {m}                                                                      ",
        "    1,                       !- Type                                                                              ",
        "    1,                       !- Multiplier                                                                        ",
        "    autocalculate,           !- Ceiling Height {m}                                                                ",
        "    autocalculate;           !- Volume {m3}                                                                       ",
        "                                                                                                                  ",
        "  Daylighting:Controls,                                                                                           ",
        "    West Zone_DaylCtrl,      !- Name                                                                              ",
        "    West Zone,               !- Zone Name                                                                         ",
        "    SplitFlux,               !- Daylighting Method                                                                ",
        "    ,                        !- Availability Schedule Name                                                        ",
        "    Continuous,              !- Lighting Control Type                                                             ",
        "    0.3,                     !- Minimum Input Power Fraction for Continuous or ContinuousOff Dimming Control      ",
        "    0.2,                     !- Minimum Light Output Fraction for Continuous or ContinuousOff Dimming Control     ",
        "    ,                        !- Number of Stepped Control Steps                                                   ",
        "    1.0,                     !- Probability Lighting will be Reset When Needed in Manual Stepped Control          ",
        "    West Zone_DaylRefPt1,    !- Glare Calculation Daylighting Reference Point Name                                ",
        "    180.0,                   !- Glare Calculation Azimuth Angle of View Direction Clockwise from Zone y-Axis {deg}",
        "    20.0,                    !- Maximum Allowable Discomfort Glare Index                                          ",
        "    ,                        !- DElight Gridding Resolution {m2}                                                  ",
        "    West Zone_DaylRefPt1,    !- Daylighting Reference Point 1 Name                                                ",
        "    1.0,                     !- Fraction of Zone Controlled by Reference Point 1                                  ",
        "    500.;                    !- Illuminance Setpoint at Reference Point 1 {lux}                                   ",
        "                                                                                                                  ",
        "  Daylighting:ReferencePoint,                                                                                     ",
        "    West Zone_DaylRefPt1,    !- Name                                                                              ",
        "    West Zone,               !- Zone Name                                                                         ",
        "    3.048,                   !- X-Coordinate of Reference Point {m}                                               ",
        "    3.048,                   !- Y-Coordinate of Reference Point {m}                                               ",
        "    0.9;                     !- Z-Coordinate of Reference Point {m}                                               ",

    });

    ASSERT_TRUE(process_idf(idf_objects));

    bool foundErrors = false;
    GetZoneData(foundErrors);
    ASSERT_FALSE(foundErrors);

    int numObjs = inputProcessor->getNumObjectsFound("Daylighting:Controls");
    GetInputDayliteRefPt(foundErrors);
    compare_err_stream("");
    EXPECT_FALSE(foundErrors);
    EXPECT_EQ(1, TotRefPoints);

    GetDaylightingControls(numObjs, foundErrors);
    compare_err_stream("");
    EXPECT_FALSE(foundErrors);
    EXPECT_EQ(1, numObjs);

    EXPECT_EQ("WEST ZONE_DAYLCTRL", ZoneDaylight(1).Name);
    EXPECT_EQ("WEST ZONE", ZoneDaylight(1).ZoneName);
    EXPECT_EQ(SplitFluxDaylighting, ZoneDaylight(1).DaylightMethod);
    EXPECT_EQ(Continuous, ZoneDaylight(1).LightControlType);

    EXPECT_EQ(0.3, ZoneDaylight(1).MinPowerFraction);
    EXPECT_EQ(0.2, ZoneDaylight(1).MinLightFraction);
    EXPECT_EQ(1, ZoneDaylight(1).LightControlSteps);
    EXPECT_EQ(1.0, ZoneDaylight(1).LightControlProbability);

    EXPECT_EQ(1, ZoneDaylight(1).glareRefPtNumber);
    EXPECT_EQ(180., ZoneDaylight(1).ViewAzimuthForGlare);
    EXPECT_EQ(20., ZoneDaylight(1).MaxGlareallowed);
    EXPECT_EQ(0, ZoneDaylight(1).DElightGriddingResolution);

    EXPECT_EQ(1, ZoneDaylight(1).TotalDaylRefPoints);

    EXPECT_EQ(1, ZoneDaylight(1).DaylRefPtNum(1));
    EXPECT_EQ(1., ZoneDaylight(1).FracZoneDaylit(1));
    EXPECT_EQ(500., ZoneDaylight(1).IllumSetPoint(1));
}

TEST_F(EnergyPlusFixture, DaylightingManager_GetInputDaylightingControls_3RefPt_Test)
{
    using HeatBalanceManager::GetZoneData;

    std::string const idf_objects = delimited_string({
        "  Zone,                                                                                                           ",
        "    West Zone,               !- Name                                                                              ",
        "    0.0000000E+00,           !- Direction of Relative North {deg}                                                 ",
        "    0.0000000E+00,           !- X Origin {m}                                                                      ",
        "    0.0000000E+00,           !- Y Origin {m}                                                                      ",
        "    0.0000000E+00,           !- Z Origin {m}                                                                      ",
        "    1,                       !- Type                                                                              ",
        "    1,                       !- Multiplier                                                                        ",
        "    autocalculate,           !- Ceiling Height {m}                                                                ",
        "    autocalculate;           !- Volume {m3}                                                                       ",
        "                                                                                                                  ",
        "  Daylighting:Controls,                                                                                           ",
        "    West Zone_DaylCtrl,      !- Name                                                                              ",
        "    West Zone,               !- Zone Name                                                                         ",
        "    SplitFlux,               !- Daylighting Method                                                                ",
        "    ,                        !- Availability Schedule Name                                                        ",
        "    Continuous,              !- Lighting Control Type                                                             ",
        "    0.3,                     !- Minimum Input Power Fraction for Continuous or ContinuousOff Dimming Control      ",
        "    0.2,                     !- Minimum Light Output Fraction for Continuous or ContinuousOff Dimming Control     ",
        "    ,                        !- Number of Stepped Control Steps                                                   ",
        "    1.0,                     !- Probability Lighting will be Reset When Needed in Manual Stepped Control          ",
        "    West Zone_DaylRefPt1,    !- Glare Calculation Daylighting Reference Point Name                                ",
        "    180.0,                   !- Glare Calculation Azimuth Angle of View Direction Clockwise from Zone y-Axis {deg}",
        "    20.0,                    !- Maximum Allowable Discomfort Glare Index                                          ",
        "    ,                        !- DElight Gridding Resolution {m2}                                                  ",
        "    West Zone_DaylRefPt1,    !- Daylighting Reference Point 1 Name                                                ",
        "    0.35,                     !- Fraction of Zone Controlled by Reference Point 1                                  ",
        "    400.,                    !- Illuminance Setpoint at Reference Point 1 {lux}                                   ",
        "    West Zone_DaylRefPt2,    !- Daylighting Reference Point 1 Name                                                ",
        "    0.4,                     !- Fraction of Zone Controlled by Reference Point 1                                  ",
        "    500.,                    !- Illuminance Setpoint at Reference Point 1 {lux}                                   ",
        "    West Zone_DaylRefPt3,    !- Daylighting Reference Point 1 Name                                                ",
        "    0.25,                     !- Fraction of Zone Controlled by Reference Point 1                                  ",
        "    450.;                    !- Illuminance Setpoint at Reference Point 1 {lux}                                   ",
        "                                                                                                                  ",
        "  Daylighting:ReferencePoint,                                                                                     ",
        "    West Zone_DaylRefPt1,    !- Name                                                                              ",
        "    West Zone,               !- Zone Name                                                                         ",
        "    3.048,                   !- X-Coordinate of Reference Point {m}                                               ",
        "    2.048,                   !- Y-Coordinate of Reference Point {m}                                               ",
        "    0.7;                     !- Z-Coordinate of Reference Point {m}                                               ",
        "                                                                                                                  ",
        "  Daylighting:ReferencePoint,                                                                                     ",
        "    West Zone_DaylRefPt2,    !- Name                                                                              ",
        "    West Zone,               !- Zone Name                                                                         ",
        "    3.048,                   !- X-Coordinate of Reference Point {m}                                               ",
        "    3.048,                   !- Y-Coordinate of Reference Point {m}                                               ",
        "    0.8;                     !- Z-Coordinate of Reference Point {m}                                               ",
        "                                                                                                                  ",
        "  Daylighting:ReferencePoint,                                                                                     ",
        "    West Zone_DaylRefPt3,    !- Name                                                                              ",
        "    West Zone,               !- Zone Name                                                                         ",
        "    3.048,                   !- X-Coordinate of Reference Point {m}                                               ",
        "    4.048,                   !- Y-Coordinate of Reference Point {m}                                               ",
        "    0.9;                     !- Z-Coordinate of Reference Point {m}                                               ",

    });

    ASSERT_TRUE(process_idf(idf_objects));

    bool foundErrors = false;
    GetZoneData(foundErrors);
    ASSERT_FALSE(foundErrors);

    int numObjs = inputProcessor->getNumObjectsFound("Daylighting:Controls");
    GetInputDayliteRefPt(foundErrors);
    compare_err_stream("");
    EXPECT_FALSE(foundErrors);
    EXPECT_EQ(3, TotRefPoints);

    GetDaylightingControls(numObjs, foundErrors);
    compare_err_stream("");
    EXPECT_FALSE(foundErrors);
    EXPECT_EQ(1, numObjs);

    EXPECT_EQ("WEST ZONE_DAYLCTRL", ZoneDaylight(1).Name);
    EXPECT_EQ("WEST ZONE", ZoneDaylight(1).ZoneName);
    EXPECT_EQ(SplitFluxDaylighting, ZoneDaylight(1).DaylightMethod);
    EXPECT_EQ(Continuous, ZoneDaylight(1).LightControlType);

    EXPECT_EQ(0.3, ZoneDaylight(1).MinPowerFraction);
    EXPECT_EQ(0.2, ZoneDaylight(1).MinLightFraction);
    EXPECT_EQ(1, ZoneDaylight(1).LightControlSteps);
    EXPECT_EQ(1.0, ZoneDaylight(1).LightControlProbability);

    EXPECT_EQ(1, ZoneDaylight(1).glareRefPtNumber);
    EXPECT_EQ(180., ZoneDaylight(1).ViewAzimuthForGlare);
    EXPECT_EQ(20., ZoneDaylight(1).MaxGlareallowed);
    EXPECT_EQ(0, ZoneDaylight(1).DElightGriddingResolution);

    EXPECT_EQ(3, ZoneDaylight(1).TotalDaylRefPoints);

    EXPECT_EQ(1, ZoneDaylight(1).DaylRefPtNum(1));
    EXPECT_EQ(0.35, ZoneDaylight(1).FracZoneDaylit(1));
    EXPECT_EQ(400., ZoneDaylight(1).IllumSetPoint(1));

    EXPECT_EQ(2, ZoneDaylight(1).DaylRefPtNum(2));
    EXPECT_EQ(0.4, ZoneDaylight(1).FracZoneDaylit(2));
    EXPECT_EQ(500., ZoneDaylight(1).IllumSetPoint(2));

    EXPECT_EQ(3, ZoneDaylight(1).DaylRefPtNum(3));
    EXPECT_EQ(0.25, ZoneDaylight(1).FracZoneDaylit(3));
    EXPECT_EQ(450., ZoneDaylight(1).IllumSetPoint(3));
}

TEST_F(EnergyPlusFixture, DaylightingManager_GetInputDayliteRefPt_Test)
{
    using HeatBalanceManager::GetZoneData;

    std::string const idf_objects = delimited_string({
        "  Zone,                                                                                                           ",
        "    West Zone,               !- Name                                                                              ",
        "    0.0000000E+00,           !- Direction of Relative North {deg}                                                 ",
        "    0.0000000E+00,           !- X Origin {m}                                                                      ",
        "    0.0000000E+00,           !- Y Origin {m}                                                                      ",
        "    0.0000000E+00,           !- Z Origin {m}                                                                      ",
        "    1,                       !- Type                                                                              ",
        "    1,                       !- Multiplier                                                                        ",
        "    autocalculate,           !- Ceiling Height {m}                                                                ",
        "    autocalculate;           !- Volume {m3}                                                                       ",
        "                                                                                                                  ",
        "  Daylighting:ReferencePoint,                                                                                     ",
        "    West Zone_DaylRefPt1,    !- Name                                                                              ",
        "    West Zone,               !- Zone Name                                                                         ",
        "    3.048,                   !- X-Coordinate of Reference Point {m}                                               ",
        "    2.048,                   !- Y-Coordinate of Reference Point {m}                                               ",
        "    0.7;                     !- Z-Coordinate of Reference Point {m}                                               ",
        "                                                                                                                  ",
        "  Daylighting:ReferencePoint,                                                                                     ",
        "    West Zone_DaylRefPt2,    !- Name                                                                              ",
        "    West Zone,               !- Zone Name                                                                         ",
        "    3.048,                   !- X-Coordinate of Reference Point {m}                                               ",
        "    3.048,                   !- Y-Coordinate of Reference Point {m}                                               ",
        "    0.8;                     !- Z-Coordinate of Reference Point {m}                                               ",
        "                                                                                                                  ",
        "  Daylighting:ReferencePoint,                                                                                     ",
        "    West Zone_DaylRefPt3,    !- Name                                                                              ",
        "    West Zone,               !- Zone Name                                                                         ",
        "    3.048,                   !- X-Coordinate of Reference Point {m}                                               ",
        "    4.048,                   !- Y-Coordinate of Reference Point {m}                                               ",
        "    0.9;                     !- Z-Coordinate of Reference Point {m}                                               ",

    });

    ASSERT_TRUE(process_idf(idf_objects));

    bool foundErrors = false;
    GetZoneData(foundErrors);
    ASSERT_FALSE(foundErrors);

    GetInputDayliteRefPt(foundErrors);
    compare_err_stream("");
    EXPECT_FALSE(foundErrors);
    EXPECT_EQ(3, TotRefPoints);

    EXPECT_EQ("WEST ZONE_DAYLREFPT1", DaylRefPt(1).Name);
    EXPECT_EQ(1, DaylRefPt(1).ZoneNum);
    EXPECT_EQ(3.048, DaylRefPt(1).x);
    EXPECT_EQ(2.048, DaylRefPt(1).y);
    EXPECT_EQ(0.7, DaylRefPt(1).z);

    EXPECT_EQ("WEST ZONE_DAYLREFPT2", DaylRefPt(2).Name);
    EXPECT_EQ(1, DaylRefPt(2).ZoneNum);
    EXPECT_EQ(3.048, DaylRefPt(2).x);
    EXPECT_EQ(3.048, DaylRefPt(2).y);
    EXPECT_EQ(0.8, DaylRefPt(2).z);

    EXPECT_EQ("WEST ZONE_DAYLREFPT3", DaylRefPt(3).Name);
    EXPECT_EQ(1, DaylRefPt(3).ZoneNum);
    EXPECT_EQ(3.048, DaylRefPt(3).x);
    EXPECT_EQ(4.048, DaylRefPt(3).y);
    EXPECT_EQ(0.9, DaylRefPt(3).z);
}

TEST_F(EnergyPlusFixture, DaylightingManager_GetInputOutputIlluminanceMap_Test)
{
    using HeatBalanceManager::GetZoneData;

    std::string const idf_objects = delimited_string({
        "  Zone,                                                                                                           ",
        "    West Zone,               !- Name                                                                              ",
        "    0.0000000E+00,           !- Direction of Relative North {deg}                                                 ",
        "    0.0000000E+00,           !- X Origin {m}                                                                      ",
        "    0.0000000E+00,           !- Y Origin {m}                                                                      ",
        "    0.0000000E+00,           !- Z Origin {m}                                                                      ",
        "    1,                       !- Type                                                                              ",
        "    1,                       !- Multiplier                                                                        ",
        "    autocalculate,           !- Ceiling Height {m}                                                                ",
        "    autocalculate;           !- Volume {m3}                                                                       ",
        "                                                                                                                  ",
        "  Output:IlluminanceMap,                                              ",
        "    Map1,                    !- Name                                  ",
        "    West Zone,               !- Zone Name                             ",
        "    0,                       !- Z height {m}                          ",
        "    0.1,                     !- X Minimum Coordinate {m}              ",
        "    6.0,                     !- X Maximum Coordinate {m}              ",
        "    10,                      !- Number of X Grid Points               ",
        "    0.2,                     !- Y Minimum Coordinate {m}              ",
        "    5.0,                     !- Y Maximum Coordinate {m}              ",
        "    11;                      !- Number of Y Grid Points               ",
        "                                                                      ",
        "  OutputControl:IlluminanceMap:Style,                                 ",
        "    Comma;                   !- Column Separator                      ",

    });

    ASSERT_TRUE(process_idf(idf_objects));

    bool foundErrors = false;
    GetZoneData(foundErrors);
    ASSERT_FALSE(foundErrors);

    GetInputIlluminanceMap(state.files, foundErrors);
    // compare_err_stream(""); // expecting errors because zone is not really defined

    EXPECT_EQ(1, TotIllumMaps);

    EXPECT_EQ("MAP1", IllumMap(1).Name);
    EXPECT_EQ(1, IllumMap(1).Zone);
    EXPECT_EQ(0, IllumMap(1).Z);
    EXPECT_EQ(0.1, IllumMap(1).Xmin);
    EXPECT_EQ(6.0, IllumMap(1).Xmax);
    EXPECT_EQ(10, IllumMap(1).Xnum);
    EXPECT_EQ(0.2, IllumMap(1).Ymin);
    EXPECT_EQ(5.0, IllumMap(1).Ymax);
    EXPECT_EQ(11, IllumMap(1).Ynum);

    // OutputControl:IlluminanceMap:Style
    EXPECT_EQ(',', MapColSep);
}

TEST_F(EnergyPlusFixture, DaylightingManager_doesDayLightingUseDElight_Test)
{
    EXPECT_FALSE(doesDayLightingUseDElight());

    ZoneDaylight.allocate(3);
    ZoneDaylight(1).DaylightMethod = SplitFluxDaylighting;
    ZoneDaylight(2).DaylightMethod = SplitFluxDaylighting;
    ZoneDaylight(3).DaylightMethod = SplitFluxDaylighting;

    EXPECT_FALSE(doesDayLightingUseDElight());

    ZoneDaylight(2).DaylightMethod = DElightDaylighting;

    EXPECT_TRUE(doesDayLightingUseDElight());
}

TEST_F(EnergyPlusFixture, DaylightingManager_GetDaylParamInGeoTrans_Test)
{
    std::string const idf_objects = delimited_string({
        "  Zone,                                                                                                           ",
        "    West Zone,               !- Name                                                                              ",
        "    0.0000000E+00,           !- Direction of Relative North {deg}                                                 ",
        "    0.0000000E+00,           !- X Origin {m}                                                                      ",
        "    0.0000000E+00,           !- Y Origin {m}                                                                      ",
        "    0.0000000E+00,           !- Z Origin {m}                                                                      ",
        "    1,                       !- Type                                                                              ",
        "    1,                       !- Multiplier                                                                        ",
        "    autocalculate,           !- Ceiling Height {m}                                                                ",
        "    autocalculate;           !- Volume {m3}                                                                       ",
        "                                                                                                                  ",
        "  Daylighting:Controls,                                                                                           ",
        "    West Zone_DaylCtrl,      !- Name                                                                              ",
        "    West Zone,               !- Zone Name                                                                         ",
        "    SplitFlux,               !- Daylighting Method                                                                ",
        "    ,                        !- Availability Schedule Name                                                        ",
        "    Continuous,              !- Lighting Control Type                                                             ",
        "    0.3,                     !- Minimum Input Power Fraction for Continuous or ContinuousOff Dimming Control      ",
        "    0.2,                     !- Minimum Light Output Fraction for Continuous or ContinuousOff Dimming Control     ",
        "    ,                        !- Number of Stepped Control Steps                                                   ",
        "    1.0,                     !- Probability Lighting will be Reset When Needed in Manual Stepped Control          ",
        "    West Zone_DaylRefPt1,    !- Glare Calculation Daylighting Reference Point Name                                ",
        "    180.0,                   !- Glare Calculation Azimuth Angle of View Direction Clockwise from Zone y-Axis {deg}",
        "    20.0,                    !- Maximum Allowable Discomfort Glare Index                                          ",
        "    ,                        !- DElight Gridding Resolution {m2}                                                  ",
        "    West Zone_DaylRefPt1,    !- Daylighting Reference Point 1 Name                                                ",
        "    1.0,                     !- Fraction of Zone Controlled by Reference Point 1                                  ",
        "    500.;                    !- Illuminance Setpoint at Reference Point 1 {lux}                                   ",
        "                                                                                                                  ",
        "  Daylighting:ReferencePoint,                                                                                     ",
        "    West Zone_DaylRefPt1,    !- Name                                                                              ",
        "    West Zone,               !- Zone Name                                                                         ",
        "    2.048,                   !- X-Coordinate of Reference Point {m}                                               ",
        "    3.048,                   !- Y-Coordinate of Reference Point {m}                                               ",
        "    0.9;                     !- Z-Coordinate of Reference Point {m}                                               ",
        "                                                                                                                  ",
        "  Lights,                                                                                                         ",
        "    West Zone Lights 1,      !- Name                                                                              ",
        "    West Zone,               !- Zone or ZoneList Name                                                             ",
        "    Office Lighting,         !- Schedule Name                                                                     ",
        "    LightingLevel,           !- Design Level Calculation Method                                                   ",
        "    1464.375,                !- Lighting Level {W}                                                                ",
        "    ,                        !- Watts per Zone Floor Area {W/m2}                                                  ",
        "    ,                        !- Watts per Person {W/person}                                                       ",
        "    0.0000000E+00,           !- Return Air Fraction                                                               ",
        "    0.2000000,               !- Fraction Radiant                                                                  ",
        "    0.2000000,               !- Fraction Visible                                                                  ",
        "    1.0,                     !- Fraction Replaceable                                                              ",
        "    GeneralLights;           !- End-Use Subcategory                                                               ",
        "                                                                                                                  ",
        "  BuildingSurface:Detailed,                                                                                       ",
        "    Zn001:Wall001,           !- Name                                                                              ",
        "    Wall,                    !- Surface Type                                                                      ",
        "    WALL80,                  !- Construction Name                                                                 ",
        "    West Zone,               !- Zone Name                                                                         ",
        "    Outdoors,                !- Outside Boundary Condition                                                        ",
        "    ,                        !- Outside Boundary Condition Object                                                 ",
        "    SunExposed,              !- Sun Exposure                                                                      ",
        "    WindExposed,             !- Wind Exposure                                                                     ",
        "    0.5000000,               !- View Factor to Ground                                                             ",
        "    4,                       !- Number of Vertices                                                                ",
        "    0.0000000E+00,0.0000000E+00,3.048000,  !- X,Y,Z ==> Vertex 1 {m}                                              ",
        "    0.0000000E+00,0.0000000E+00,0.0000000E+00,  !- X,Y,Z ==> Vertex 2 {m}                                         ",
        "    6.096000,0.0000000E+00,0.0000000E+00,  !- X,Y,Z ==> Vertex 3 {m}                                              ",
        "    6.096000,0.0000000E+00,3.048000;  !- X,Y,Z ==> Vertex 4 {m}                                                   ",
        "                                                                                                                  ",
        "  BuildingSurface:Detailed,                                                                                       ",
        "    Zn001:Wall002,           !- Name                                                                              ",
        "    Wall,                    !- Surface Type                                                                      ",
        "    WALL80,                  !- Construction Name                                                                 ",
        "    West Zone,               !- Zone Name                                                                         ",
        "    Outdoors,                !- Outside Boundary Condition                                                        ",
        "    ,                        !- Outside Boundary Condition Object                                                 ",
        "    SunExposed,              !- Sun Exposure                                                                      ",
        "    WindExposed,             !- Wind Exposure                                                                     ",
        "    0.5000000,               !- View Factor to Ground                                                             ",
        "    4,                       !- Number of Vertices                                                                ",
        "    0.0000000E+00,6.096000,3.048000,  !- X,Y,Z ==> Vertex 1 {m}                                                   ",
        "    0.0000000E+00,6.096000,0.0000000E+00,  !- X,Y,Z ==> Vertex 2 {m}                                              ",
        "    0.0000000E+00,0.0000000E+00,0.0000000E+00,  !- X,Y,Z ==> Vertex 3 {m}                                         ",
        "    0.0000000E+00,0.0000000E+00,3.048000;  !- X,Y,Z ==> Vertex 4 {m}                                              ",
        "                                                                                                                  ",
        "                                                                                                                  ",
        "  BuildingSurface:Detailed,                                                                                       ",
        "    Zn001:Wall003,           !- Name                                                                              ",
        "    Wall,                    !- Surface Type                                                                      ",
        "    WALL80,                  !- Construction Name                                                                 ",
        "    West Zone,               !- Zone Name                                                                         ",
        "    Outdoors,                !- Outside Boundary Condition                                                        ",
        "    ,                        !- Outside Boundary Condition Object                                                 ",
        "    SunExposed,              !- Sun Exposure                                                                      ",
        "    WindExposed,             !- Wind Exposure                                                                     ",
        "    0.5000000,               !- View Factor to Ground                                                             ",
        "    4,                       !- Number of Vertices                                                                ",
        "    6.096000,6.096000,3.048000,  !- X,Y,Z ==> Vertex 1 {m}                                                        ",
        "    6.096000,6.096000,0.0000000E+00,  !- X,Y,Z ==> Vertex 2 {m}                                                   ",
        "    0.0000000E+00,6.096000,0.0000000E+00,  !- X,Y,Z ==> Vertex 3 {m}                                              ",
        "    0.0000000E+00,6.096000,3.048000;  !- X,Y,Z ==> Vertex 4 {m}                                                   ",
        "                                                                                                                  ",
        "  BuildingSurface:Detailed,                                                                                       ",
        "    Zn001:Wall004,           !- Name                                                                              ",
        "    Wall,                    !- Surface Type                                                                      ",
        "    WALL80,                  !- Construction Name                                                                 ",
        "    West Zone,               !- Zone Name                                                                         ",
        "    Outdoors,                !- Outside Boundary Condition                                                        ",
        "    ,                        !- Outside Boundary Condition Object                                                 ",
        "    SunExposed,              !- Sun Exposure                                                                      ",
        "    WindExposed,             !- Wind Exposure                                                                     ",
        "    0.5000000,               !- View Factor to Ground                                                             ",
        "    4,                       !- Number of Vertices                                                                ",
        "    6.096000,0.0000000E+00,3.048000,  !- X,Y,Z ==> Vertex 1 {m}                                                   ",
        "    6.096000,0.0000000E+00,0.0000000E+00,  !- X,Y,Z ==> Vertex 2 {m}                                              ",
        "    6.096000,6.096000,0.0000000E+00,  !- X,Y,Z ==> Vertex 3 {m}                                                   ",
        "    6.096000,6.096000,3.048000;  !- X,Y,Z ==> Vertex 4 {m}                                                        ",
        "                                                                                                                  ",
        "  BuildingSurface:Detailed,                                                                                       ",
        "    Zn001:Flr001,            !- Name                                                                              ",
        "    Floor,                   !- Surface Type                                                                      ",
        "    WALL80,                  !- Construction Name                                                                 ",
        "    West Zone,               !- Zone Name                                                                         ",
        "    Outdoors,                !- Outside Boundary Condition                                                        ",
        "    ,                        !- Outside Boundary Condition Object                                                 ",
        "    NoSun,                   !- Sun Exposure                                                                      ",
        "    NoWind,                  !- Wind Exposure                                                                     ",
        "    1.000000,                !- View Factor to Ground                                                             ",
        "    4,                       !- Number of Vertices                                                                ",
        "    0.0000000E+00,0.0000000E+00,0.0000000E+00,  !- X,Y,Z ==> Vertex 1 {m}                                         ",
        "    0.0000000E+00,6.096000,0.0000000E+00,  !- X,Y,Z ==> Vertex 2 {m}                                              ",
        "    6.096000,6.096000,0.0000000E+00,  !- X,Y,Z ==> Vertex 3 {m}                                                   ",
        "    6.096000,0.0000000E+00,0.0000000E+00;  !- X,Y,Z ==> Vertex 4 {m}                                              ",
        "                                                                                                                  ",
        "  BuildingSurface:Detailed,                                                                                       ",
        "    Zn001:Roof001,           !- Name                                                                              ",
        "    Roof,                    !- Surface Type                                                                      ",
        "    WALL80,                  !- Construction Name                                                                 ",
        "    West Zone,               !- Zone Name                                                                         ",
        "    Outdoors,                !- Outside Boundary Condition                                                        ",
        "    ,                        !- Outside Boundary Condition Object                                                 ",
        "    SunExposed,              !- Sun Exposure                                                                      ",
        "    WindExposed,             !- Wind Exposure                                                                     ",
        "    0.0000000E+00,           !- View Factor to Ground                                                             ",
        "    4,                       !- Number of Vertices                                                                ",
        "    0.0000000E+00,6.096000,3.048000,  !- X,Y,Z ==> Vertex 1 {m}                                                   ",
        "    0.0000000E+00,0.0000000E+00,3.048000,  !- X,Y,Z ==> Vertex 2 {m}                                              ",
        "    6.096000,0.0000000E+00,3.048000,  !- X,Y,Z ==> Vertex 3 {m}                                                   ",
        "    6.096000,6.096000,3.048000;  !- X,Y,Z ==> Vertex 4 {m}                                                        ",
        "                                                                                                                  ",
        "  FenestrationSurface:Detailed,                                                                                   ",
        "    Zn001:Wall001:Win001,    !- Name                                                                              ",
        "    Window,                  !- Surface Type                                                                      ",
        "    WIN-CON-SINGLEPANE,      !- Construction Name                                                                 ",
        "    Zn001:Wall001,           !- Building Surface Name                                                             ",
        "    ,                        !- Outside Boundary Condition Object                                                 ",
        "    0.5000000,               !- View Factor to Ground                                                             ",
        "    ,                        !- Frame and Divider Name                                                            ",
        "    1.0,                     !- Multiplier                                                                        ",
        "    4,                       !- Number of Vertices                                                                ",
        "    0.548000,0.0000000E+00,2.5000,  !- X,Y,Z ==> Vertex 1 {m}                                                     ",
        "    0.548000,0.0000000E+00,0.5000,  !- X,Y,Z ==> Vertex 2 {m}                                                     ",
        "    5.548000,0.0000000E+00,0.5000,  !- X,Y,Z ==> Vertex 3 {m}                                                     ",
        "    5.548000,0.0000000E+00,2.5000;  !- X,Y,Z ==> Vertex 4 {m}                                                     ",
        "                                                                                                                  ",
        "  Zone,                                                                                                           ",
        "    East Zone,               !- Name                                                                              ",
        "    0.0000000E+00,           !- Direction of Relative North {deg}                                                 ",
        "    0.0000000E+00,           !- X Origin {m}                                                                      ",
        "    0.0000000E+00,           !- Y Origin {m}                                                                      ",
        "    0.0000000E+00,           !- Z Origin {m}                                                                      ",
        "    1,                       !- Type                                                                              ",
        "    1,                       !- Multiplier                                                                        ",
        "    autocalculate,           !- Ceiling Height {m}                                                                ",
        "    autocalculate;           !- Volume {m3}                                                                       ",
        "                                                                                                                  ",
        "  Daylighting:Controls,                                                                                           ",
        "    East Zone_DaylCtrl,      !- Name                                                                              ",
        "    East Zone,               !- Zone Name                                                                         ",
        "    SplitFlux,               !- Daylighting Method                                                                ",
        "    ,                        !- Availability Schedule Name                                                        ",
        "    Continuous,              !- Lighting Control Type                                                             ",
        "    0.3,                     !- Minimum Input Power Fraction for Continuous or ContinuousOff Dimming Control      ",
        "    0.2,                     !- Minimum Light Output Fraction for Continuous or ContinuousOff Dimming Control     ",
        "    ,                        !- Number of Stepped Control Steps                                                   ",
        "    1.0,                     !- Probability Lighting will be Reset When Needed in Manual Stepped Control          ",
        "    East Zone_DaylRefPt1,    !- Glare Calculation Daylighting Reference Point Name                                ",
        "    180.0,                   !- Glare Calculation Azimuth Angle of View Direction Clockwise from Zone y-Axis {deg}",
        "    20.0,                    !- Maximum Allowable Discomfort Glare Index                                          ",
        "    ,                        !- DElight Gridding Resolution {m2}                                                  ",
        "    East Zone_DaylRefPt1,    !- Daylighting Reference Point 1 Name                                                ",
        "    0.5,                     !- Fraction of Zone Controlled by Reference Point 1                                  ",
        "    500.,                    !- Illuminance Setpoint at Reference Point 1 {lux}                                   ",
        "    East Zone_DaylRefPt2,    !- Daylighting Reference Point 1 Name                                                ",
        "    0.5,                     !- Fraction of Zone Controlled by Reference Point 1                                  ",
        "    500.;                    !- Illuminance Setpoint at Reference Point 1 {lux}                                   ",
        "                                                                                                                  ",
        "  Daylighting:ReferencePoint,                                                                                     ",
        "    East Zone_DaylRefPt1,    !- Name                                                                              ",
        "    East Zone,               !- Zone Name                                                                         ",
        "    2.048,                   !- X-Coordinate of Reference Point {m}                                               ",
        "    3.048,                   !- Y-Coordinate of Reference Point {m}                                               ",
        "    0.9;                     !- Z-Coordinate of Reference Point {m}                                               ",
        "                                                                                                                  ",
        "  Daylighting:ReferencePoint,                                                                                     ",
        "    East Zone_DaylRefPt2,    !- Name                                                                              ",
        "    East Zone,               !- Zone Name                                                                         ",
        "    2.048,                   !- X-Coordinate of Reference Point {m}                                               ",
        "    3.048,                   !- Y-Coordinate of Reference Point {m}                                               ",
        "    0.9;                     !- Z-Coordinate of Reference Point {m}                                               ",
        "                                                                                                                  ",
        "  Lights,                                                                                                         ",
        "    East Zone Lights 1,      !- Name                                                                              ",
        "    East Zone,               !- Zone or ZoneList Name                                                             ",
        "    Office Lighting,         !- Schedule Name                                                                     ",
        "    LightingLevel,           !- Design Level Calculation Method                                                   ",
        "    1464.375,                !- Lighting Level {W}                                                                ",
        "    ,                        !- Watts per Zone Floor Area {W/m2}                                                  ",
        "    ,                        !- Watts per Person {W/person}                                                       ",
        "    0.0000000E+00,           !- Return Air Fraction                                                               ",
        "    0.2000000,               !- Fraction Radiant                                                                  ",
        "    0.2000000,               !- Fraction Visible                                                                  ",
        "    1.0,                     !- Fraction Replaceable                                                              ",
        "    GeneralLights;           !- End-Use Subcategory                                                               ",
        "                                                                                                                  ",
        "  BuildingSurface:Detailed,                                                                                       ",
        "    Zn002:Wall001,           !- Name                                                                              ",
        "    Wall,                    !- Surface Type                                                                      ",
        "    WALL80,                  !- Construction Name                                                                 ",
        "    East Zone,               !- Zone Name                                                                         ",
        "    Outdoors,                !- Outside Boundary Condition                                                        ",
        "    ,                        !- Outside Boundary Condition Object                                                 ",
        "    SunExposed,              !- Sun Exposure                                                                      ",
        "    WindExposed,             !- Wind Exposure                                                                     ",
        "    0.5000000,               !- View Factor to Ground                                                             ",
        "    4,                       !- Number of Vertices                                                                ",
        "    0.0000000E+00,0.0000000E+00,3.048000,  !- X,Y,Z ==> Vertex 1 {m}                                              ",
        "    0.0000000E+00,0.0000000E+00,0.0000000E+00,  !- X,Y,Z ==> Vertex 2 {m}                                         ",
        "    6.096000,0.0000000E+00,0.0000000E+00,  !- X,Y,Z ==> Vertex 3 {m}                                              ",
        "    6.096000,0.0000000E+00,3.048000;  !- X,Y,Z ==> Vertex 4 {m}                                                   ",
        "                                                                                                                  ",
        "  BuildingSurface:Detailed,                                                                                       ",
        "    Zn002:Wall002,           !- Name                                                                              ",
        "    Wall,                    !- Surface Type                                                                      ",
        "    WALL80,                  !- Construction Name                                                                 ",
        "    East Zone,               !- Zone Name                                                                         ",
        "    Outdoors,                !- Outside Boundary Condition                                                        ",
        "    ,                        !- Outside Boundary Condition Object                                                 ",
        "    SunExposed,              !- Sun Exposure                                                                      ",
        "    WindExposed,             !- Wind Exposure                                                                     ",
        "    0.5000000,               !- View Factor to Ground                                                             ",
        "    4,                       !- Number of Vertices                                                                ",
        "    0.0000000E+00,6.096000,3.048000,  !- X,Y,Z ==> Vertex 1 {m}                                                   ",
        "    0.0000000E+00,6.096000,0.0000000E+00,  !- X,Y,Z ==> Vertex 2 {m}                                              ",
        "    0.0000000E+00,0.0000000E+00,0.0000000E+00,  !- X,Y,Z ==> Vertex 3 {m}                                         ",
        "    0.0000000E+00,0.0000000E+00,3.048000;  !- X,Y,Z ==> Vertex 4 {m}                                              ",
        "                                                                                                                  ",
        "                                                                                                                  ",
        "  BuildingSurface:Detailed,                                                                                       ",
        "    Zn002:Wall003,           !- Name                                                                              ",
        "    Wall,                    !- Surface Type                                                                      ",
        "    WALL80,                  !- Construction Name                                                                 ",
        "    East Zone,               !- Zone Name                                                                         ",
        "    Outdoors,                !- Outside Boundary Condition                                                        ",
        "    ,                        !- Outside Boundary Condition Object                                                 ",
        "    SunExposed,              !- Sun Exposure                                                                      ",
        "    WindExposed,             !- Wind Exposure                                                                     ",
        "    0.5000000,               !- View Factor to Ground                                                             ",
        "    4,                       !- Number of Vertices                                                                ",
        "    6.096000,6.096000,3.048000,  !- X,Y,Z ==> Vertex 1 {m}                                                        ",
        "    6.096000,6.096000,0.0000000E+00,  !- X,Y,Z ==> Vertex 2 {m}                                                   ",
        "    0.0000000E+00,6.096000,0.0000000E+00,  !- X,Y,Z ==> Vertex 3 {m}                                              ",
        "    0.0000000E+00,6.096000,3.048000;  !- X,Y,Z ==> Vertex 4 {m}                                                   ",
        "                                                                                                                  ",
        "  BuildingSurface:Detailed,                                                                                       ",
        "    Zn002:Wall004,           !- Name                                                                              ",
        "    Wall,                    !- Surface Type                                                                      ",
        "    WALL80,                  !- Construction Name                                                                 ",
        "    East Zone,               !- Zone Name                                                                         ",
        "    Outdoors,                !- Outside Boundary Condition                                                        ",
        "    ,                        !- Outside Boundary Condition Object                                                 ",
        "    SunExposed,              !- Sun Exposure                                                                      ",
        "    WindExposed,             !- Wind Exposure                                                                     ",
        "    0.5000000,               !- View Factor to Ground                                                             ",
        "    4,                       !- Number of Vertices                                                                ",
        "    6.096000,0.0000000E+00,3.048000,  !- X,Y,Z ==> Vertex 1 {m}                                                   ",
        "    6.096000,0.0000000E+00,0.0000000E+00,  !- X,Y,Z ==> Vertex 2 {m}                                              ",
        "    6.096000,6.096000,0.0000000E+00,  !- X,Y,Z ==> Vertex 3 {m}                                                   ",
        "    6.096000,6.096000,3.048000;  !- X,Y,Z ==> Vertex 4 {m}                                                        ",
        "                                                                                                                  ",
        "  BuildingSurface:Detailed,                                                                                       ",
        "    Zn002:Flr001,            !- Name                                                                              ",
        "    Floor,                   !- Surface Type                                                                      ",
        "    WALL80,                  !- Construction Name                                                                 ",
        "    East Zone,               !- Zone Name                                                                         ",
        "    Outdoors,                !- Outside Boundary Condition                                                        ",
        "    ,                        !- Outside Boundary Condition Object                                                 ",
        "    NoSun,                   !- Sun Exposure                                                                      ",
        "    NoWind,                  !- Wind Exposure                                                                     ",
        "    1.000000,                !- View Factor to Ground                                                             ",
        "    4,                       !- Number of Vertices                                                                ",
        "    0.0000000E+00,0.0000000E+00,0.0000000E+00,  !- X,Y,Z ==> Vertex 1 {m}                                         ",
        "    0.0000000E+00,6.096000,0.0000000E+00,  !- X,Y,Z ==> Vertex 2 {m}                                              ",
        "    6.096000,6.096000,0.0000000E+00,  !- X,Y,Z ==> Vertex 3 {m}                                                   ",
        "    6.096000,0.0000000E+00,0.0000000E+00;  !- X,Y,Z ==> Vertex 4 {m}                                              ",
        "                                                                                                                  ",
        "  BuildingSurface:Detailed,                                                                                       ",
        "    Zn002:Roof001,           !- Name                                                                              ",
        "    Roof,                    !- Surface Type                                                                      ",
        "    WALL80,                  !- Construction Name                                                                 ",
        "    East Zone,               !- Zone Name                                                                         ",
        "    Outdoors,                !- Outside Boundary Condition                                                        ",
        "    ,                        !- Outside Boundary Condition Object                                                 ",
        "    SunExposed,              !- Sun Exposure                                                                      ",
        "    WindExposed,             !- Wind Exposure                                                                     ",
        "    0.0000000E+00,           !- View Factor to Ground                                                             ",
        "    4,                       !- Number of Vertices                                                                ",
        "    0.0000000E+00,6.096000,3.048000,  !- X,Y,Z ==> Vertex 1 {m}                                                   ",
        "    0.0000000E+00,0.0000000E+00,3.048000,  !- X,Y,Z ==> Vertex 2 {m}                                              ",
        "    6.096000,0.0000000E+00,3.048000,  !- X,Y,Z ==> Vertex 3 {m}                                                   ",
        "    6.096000,6.096000,3.048000;  !- X,Y,Z ==> Vertex 4 {m}                                                        ",
        "                                                                                                                  ",
        "  FenestrationSurface:Detailed,                                                                                   ",
        "    Zn002:Wall001:Win001,    !- Name                                                                              ",
        "    Window,                  !- Surface Type                                                                      ",
        "    WIN-CON-SINGLEPANE,      !- Construction Name                                                                 ",
        "    Zn002:Wall001,           !- Building Surface Name                                                             ",
        "    ,                        !- Outside Boundary Condition Object                                                 ",
        "    0.5000000,               !- View Factor to Ground                                                             ",
        "    ,                        !- Frame and Divider Name                                                            ",
        "    1.0,                     !- Multiplier                                                                        ",
        "    4,                       !- Number of Vertices                                                                ",
        "    0.548000,0.0000000E+00,2.5000,  !- X,Y,Z ==> Vertex 1 {m}                                                     ",
        "    0.548000,0.0000000E+00,0.5000,  !- X,Y,Z ==> Vertex 2 {m}                                                     ",
        "    5.548000,0.0000000E+00,0.5000,  !- X,Y,Z ==> Vertex 3 {m}                                                     ",
        "    5.548000,0.0000000E+00,2.5000;  !- X,Y,Z ==> Vertex 4 {m}                                                     ",
        "                                                                                                                  ",
        "  Construction,                                                                                                   ",
        "    WALL80,               !- Name                                                                                 ",
        "    C4 - 4 IN COMMON BRICK;  !- Layer 1                                                                           ",
        "                                                                                                                  ",
        "  Material,                                                                                                       ",
        "    C4 - 4 IN COMMON BRICK,  !- Name                                                                              ",
        "    Rough,                   !- Roughness                                                                         ",
        "    0.1014984,               !- Thickness {m}                                                                     ",
        "    0.7264224,               !- Conductivity {W/m-K}                                                              ",
        "    1922.216,                !- Density {kg/m3}                                                                   ",
        "    836.8000,                !- Specific Heat {J/kg-K}                                                            ",
        "    0.9000000,               !- Thermal Absorptance                                                               ",
        "    0.7600000,               !- Solar Absorptance                                                                 ",
        "    0.7600000;               !- Visible Absorptance                                                               ",
        "                                                                                                                  ",
        "  Schedule:Compact,                                                                                               ",
        "    Office Lighting,         !- Name                                                                              ",
        "    ANY NUMBER,              !- Schedule Type Limits Name                                                         ",
        "    Through: 12/31,          !- Field 1                                                                           ",
        "    For: Alldays,            !- Field 2                                                                           ",
        "    Until: 24:00,1.00;       !- Field 7                                                                           ",
        "                                                                                                                  ",
        "  Construction,                                                                                                   ",
        "    WIN-CON-SINGLEPANE,      !- Name                                                                              ",
        "    SINGLEPANE;              !- Outside Layer                                                                     ",
        "                                                                                                                  ",
        "  WindowMaterial:Glazing,                                                                                         ",
        "    SINGLEPANE,              !- Name                                                                              ",
        "    SpectralAverage,         !- Optical Data Type                                                                 ",
        "    ,                        !- Window Glass Spectral Data Set Name                                               ",
        "    0.003,                   !- Thickness {m}                                                                     ",
        "    0.90,                    !- Solar Transmittance at Normal Incidence                                           ",
        "    0.031,                   !- Front Side Solar Reflectance at Normal Incidence                                  ",
        "    0.031,                   !- Back Side Solar Reflectance at Normal Incidence                                   ",
        "    0.90,                    !- Visible Transmittance at Normal Incidence                                         ",
        "    0.05,                    !- Front Side Visible Reflectance at Normal Incidence                                ",
        "    0.05,                    !- Back Side Visible Reflectance at Normal Incidence                                 ",
        "    0.0,                     !- Infrared Transmittance at Normal Incidence                                        ",
        "    0.84,                    !- Front Side Infrared Hemispherical Emissivity                                      ",
        "    0.84,                    !- Back Side Infrared Hemispherical Emissivity                                       ",
        "    0.9;                     !- Conductivity {W/m-K}                                                              ",
        "SurfaceConvectionAlgorithm:Inside,TARP;",
        "SurfaceConvectionAlgorithm:Outside,DOE-2;",
        "HeatBalanceAlgorithm,ConductionTransferFunction;",
        "ZoneAirHeatBalanceAlgorithm,",
        "    AnalyticalSolution;      !- Algorithm",
        "ScheduleTypeLimits,",
        "    Any Number;              !- Name",

    });

    ASSERT_TRUE(process_idf(idf_objects));

    bool foundErrors = false;

<<<<<<< HEAD
    HeatBalanceManager::GetProjectControlData(state.files, foundErrors); // read project control data
=======
    HeatBalanceManager::GetProjectControlData(state, state.outputFiles, foundErrors); // read project control data
>>>>>>> 4ad20382
    EXPECT_FALSE(foundErrors);                              // expect no errors

    HeatBalanceManager::GetMaterialData(state.files, foundErrors); // read material data
    EXPECT_FALSE(foundErrors);                        // expect no errors

    HeatBalanceManager::GetConstructData(state.files, foundErrors); // read construction data
    compare_err_stream("");
    EXPECT_FALSE(foundErrors); // expect no errors

    HeatBalanceManager::GetZoneData(foundErrors); // read zone data
    EXPECT_FALSE(foundErrors);                    // expect no errors

    SurfaceGeometry::CosZoneRelNorth.allocate(2);
    SurfaceGeometry::SinZoneRelNorth.allocate(2);

    SurfaceGeometry::CosZoneRelNorth(1) = std::cos(-DataHeatBalance::Zone(1).RelNorth * DataGlobals::DegToRadians);
    SurfaceGeometry::SinZoneRelNorth(1) = std::sin(-DataHeatBalance::Zone(1).RelNorth * DataGlobals::DegToRadians);
    SurfaceGeometry::CosZoneRelNorth(2) = std::cos(-DataHeatBalance::Zone(2).RelNorth * DataGlobals::DegToRadians);
    SurfaceGeometry::SinZoneRelNorth(2) = std::sin(-DataHeatBalance::Zone(2).RelNorth * DataGlobals::DegToRadians);
    SurfaceGeometry::CosBldgRelNorth = 1.0;
    SurfaceGeometry::SinBldgRelNorth = 0.0;

    SurfaceGeometry::GetSurfaceData(state.dataZoneTempPredictorCorrector, state.files, foundErrors); // setup zone geometry and get zone data
    EXPECT_FALSE(foundErrors);                    // expect no errors

    SurfaceGeometry::SetupZoneGeometry(state, foundErrors); // this calls GetSurfaceData()
    EXPECT_FALSE(foundErrors);                       // expect no errors
    HeatBalanceIntRadExchange::InitSolarViewFactors(state.files);

    DataGlobals::NumOfTimeStepInHour = 1; // must initialize this to get schedules initialized
    DataGlobals::MinutesPerTimeStep = 60; // must initialize this to get schedules initialized
    ScheduleManager::ProcessScheduleInput(state.files);
    ScheduleManager::ScheduleInputProcessed = true;
    DataGlobals::TimeStep = 1;
    DataGlobals::HourOfDay = 1;
    DataGlobals::PreviousHour = 1;
    DataEnvironment::Month = 1;
    DataEnvironment::DayOfMonth = 21;
    DataGlobals::HourOfDay = 1;
    DataEnvironment::DSTIndicator = 0;
    DataEnvironment::DayOfWeek = 2;
    DataEnvironment::HolidayIndex = 0;
    DataEnvironment::DayOfYear_Schedule = General::OrdinalDay(DataEnvironment::Month, DataEnvironment::DayOfMonth, 1);
    ScheduleManager::UpdateScheduleValues();
    InternalHeatGains::GetInternalHeatGainsInput(state);
    InternalHeatGains::GetInternalHeatGainsInputFlag = false;

    GetDaylightingParametersInput(state.files);
    compare_err_stream("");
    EXPECT_EQ(3, TotRefPoints);

    EXPECT_NEAR(2.048, ZoneDaylight(1).DaylRefPtAbsCoord(1, 1), 0.001);
    EXPECT_NEAR(3.048, ZoneDaylight(1).DaylRefPtAbsCoord(2, 1), 0.001);
    EXPECT_NEAR(0.9, ZoneDaylight(1).DaylRefPtAbsCoord(3, 1), 0.001);

    DataHeatBalance::Zone(1).RelNorth = 45.;

    GeometryTransformForDaylighting();

    EXPECT_NEAR(3.603, ZoneDaylight(1).DaylRefPtAbsCoord(1, 1), 0.001);
    EXPECT_NEAR(0.707, ZoneDaylight(1).DaylRefPtAbsCoord(2, 1), 0.001);
    EXPECT_NEAR(0.9, ZoneDaylight(1).DaylRefPtAbsCoord(3, 1), 0.001);

    DataHeatBalance::Zone(1).RelNorth = 90.;

    GeometryTransformForDaylighting();

    EXPECT_NEAR(3.048, ZoneDaylight(1).DaylRefPtAbsCoord(1, 1), 0.001);
    EXPECT_NEAR(-2.048, ZoneDaylight(1).DaylRefPtAbsCoord(2, 1), 0.001);
    EXPECT_NEAR(0.9, ZoneDaylight(1).DaylRefPtAbsCoord(3, 1), 0.001);

    DataGlobals::BeginSimFlag = true;
    DataGlobals::WeightNow = 1.0;
    DataGlobals::WeightPreviousHour = 0.0;
    CalcDayltgCoefficients(state.files);
    int zoneNum = 1;
    // test that tmp arrays are allocated to correct dimension
    // zone 1 has only 1 daylighting reference point
    DayltgInteriorIllum(zoneNum);
    zoneNum += 1;
    // zone 2 has 2 daylighting reference points and will crash if not dimensioned appropriately.
    DayltgInteriorIllum(zoneNum);
}

TEST_F(EnergyPlusFixture, DaylightingManager_ProfileAngle_Test)
{

    Surface.allocate(1);
    Surface(1).Tilt = 90.0;
    Surface(1).Azimuth = 180.0;
    int horiz = 1;
    int vert = 2;
    Real64 ProfAng;
    Vector3<Real64> CosDirSun; // Solar direction cosines

    CosDirSun(1) = 0.882397;
    CosDirSun(2) = 0.470492;
    CosDirSun(3) = 0.003513;

    ProfileAngle(1, CosDirSun, horiz, ProfAng);
    EXPECT_NEAR(0.00747, ProfAng, 0.00001);

    ProfileAngle(1, CosDirSun, vert, ProfAng);
    EXPECT_NEAR(2.06065, ProfAng, 0.00001);

    CosDirSun(1) = 0.92318;
    CosDirSun(2) = 0.36483;
    CosDirSun(3) = 0.12094;

    ProfileAngle(1, CosDirSun, horiz, ProfAng);
    EXPECT_NEAR(0.32010, ProfAng, 0.00001);

    ProfileAngle(1, CosDirSun, vert, ProfAng);
    EXPECT_NEAR(1.94715, ProfAng, 0.00001);
}

TEST_F(EnergyPlusFixture, AssociateWindowShadingControlWithDaylighting_Test)
{
    DataGlobals::NumOfZones = 4;
    ZoneDaylight.allocate(DataGlobals::NumOfZones);
    ZoneDaylight(1).Name = "ZD1";
    ZoneDaylight(2).Name = "ZD2";
    ZoneDaylight(3).Name = "ZD3";
    ZoneDaylight(4).Name = "ZD4";

    TotWinShadingControl = 3;
    WindowShadingControl.allocate(TotWinShadingControl);

    WindowShadingControl(1).Name = "WSC1";
    WindowShadingControl(1).DaylightingControlName = "ZD3";

    WindowShadingControl(2).Name = "WSC2";
    WindowShadingControl(2).DaylightingControlName = "ZD1";

    WindowShadingControl(3).Name = "WSC3";
    WindowShadingControl(3).DaylightingControlName = "ZD-NONE";

    AssociateWindowShadingControlWithDaylighting();

    EXPECT_EQ(WindowShadingControl(1).DaylightControlIndex, 3);
    EXPECT_EQ(WindowShadingControl(2).DaylightControlIndex, 1);
    EXPECT_EQ(WindowShadingControl(3).DaylightControlIndex, 0);
}

TEST_F(EnergyPlusFixture, CreateShadeDeploymentOrder_test)
{
    TotWinShadingControl = 3;
    WindowShadingControl.allocate(TotWinShadingControl);
    int zn = 1;

    WindowShadingControl(1).Name = "WSC1";
    WindowShadingControl(1).ZoneIndex = zn;
    WindowShadingControl(1).SequenceNumber = 2;
    WindowShadingControl(1).MultiSurfaceCtrlIsGroup = true;
    WindowShadingControl(1).FenestrationCount = 3;
    WindowShadingControl(1).FenestrationIndex.allocate(WindowShadingControl(1).FenestrationCount);
    WindowShadingControl(1).FenestrationIndex(1) = 1;
    WindowShadingControl(1).FenestrationIndex(2) = 2;
    WindowShadingControl(1).FenestrationIndex(3) = 3;

    WindowShadingControl(2).Name = "WSC2";
    WindowShadingControl(2).ZoneIndex = zn;
    WindowShadingControl(2).SequenceNumber = 3;
    WindowShadingControl(2).MultiSurfaceCtrlIsGroup = false;
    WindowShadingControl(2).FenestrationCount = 4;
    WindowShadingControl(2).FenestrationIndex.allocate(WindowShadingControl(2).FenestrationCount);
    WindowShadingControl(2).FenestrationIndex(1) = 4;
    WindowShadingControl(2).FenestrationIndex(2) = 5;
    WindowShadingControl(2).FenestrationIndex(3) = 6;
    WindowShadingControl(2).FenestrationIndex(4) = 7;

    WindowShadingControl(3).Name = "WSC3";
    WindowShadingControl(3).ZoneIndex = zn;
    WindowShadingControl(3).SequenceNumber = 1;
    WindowShadingControl(3).MultiSurfaceCtrlIsGroup = true;
    WindowShadingControl(3).FenestrationCount = 2;
    WindowShadingControl(3).FenestrationIndex.allocate(WindowShadingControl(3).FenestrationCount);
    WindowShadingControl(3).FenestrationIndex(1) = 8;
    WindowShadingControl(3).FenestrationIndex(2) = 9;

    DataGlobals::NumOfZones = zn;
    ZoneDaylight.allocate(DataGlobals::NumOfZones);

    CreateShadeDeploymentOrder(zn);

    EXPECT_EQ(ZoneDaylight(zn).ShadeDeployOrderExtWins.size(), 6ul);

    std::vector<int> compare1;
    compare1.push_back(8);
    compare1.push_back(9);
    EXPECT_EQ(ZoneDaylight(zn).ShadeDeployOrderExtWins[0], compare1);

    std::vector<int> compare2;
    compare2.push_back(1);
    compare2.push_back(2);
    compare2.push_back(3);
    EXPECT_EQ(ZoneDaylight(zn).ShadeDeployOrderExtWins[1], compare2);

    std::vector<int> compare3;
    compare3.push_back(4);
    EXPECT_EQ(ZoneDaylight(zn).ShadeDeployOrderExtWins[2], compare3);

    std::vector<int> compare4;
    compare4.push_back(5);
    EXPECT_EQ(ZoneDaylight(zn).ShadeDeployOrderExtWins[3], compare4);

    std::vector<int> compare5;
    compare5.push_back(6);
    EXPECT_EQ(ZoneDaylight(zn).ShadeDeployOrderExtWins[4], compare5);

    std::vector<int> compare6;
    compare6.push_back(7);
    EXPECT_EQ(ZoneDaylight(zn).ShadeDeployOrderExtWins[5], compare6);
}

TEST_F(EnergyPlusFixture, MapShadeDeploymentOrderToLoopNumber_Test)
{
    TotWinShadingControl = 3;
    WindowShadingControl.allocate(TotWinShadingControl);
    int zn = 1;

    WindowShadingControl(1).Name = "WSC1";
    WindowShadingControl(1).ZoneIndex = zn;
    WindowShadingControl(1).SequenceNumber = 2;
    WindowShadingControl(1).MultiSurfaceCtrlIsGroup = true;
    WindowShadingControl(1).FenestrationCount = 3;
    WindowShadingControl(1).FenestrationIndex.allocate(WindowShadingControl(1).FenestrationCount);
    WindowShadingControl(1).FenestrationIndex(1) = 1;
    WindowShadingControl(1).FenestrationIndex(2) = 2;
    WindowShadingControl(1).FenestrationIndex(3) = 3;

    WindowShadingControl(2).Name = "WSC2";
    WindowShadingControl(2).ZoneIndex = zn;
    WindowShadingControl(2).SequenceNumber = 3;
    WindowShadingControl(2).MultiSurfaceCtrlIsGroup = false;
    WindowShadingControl(2).FenestrationCount = 4;
    WindowShadingControl(2).FenestrationIndex.allocate(WindowShadingControl(2).FenestrationCount);
    WindowShadingControl(2).FenestrationIndex(1) = 4;
    WindowShadingControl(2).FenestrationIndex(2) = 5;
    WindowShadingControl(2).FenestrationIndex(3) = 6;
    WindowShadingControl(2).FenestrationIndex(4) = 7;

    WindowShadingControl(3).Name = "WSC3";
    WindowShadingControl(3).ZoneIndex = zn;
    WindowShadingControl(3).SequenceNumber = 1;
    WindowShadingControl(3).MultiSurfaceCtrlIsGroup = true;
    WindowShadingControl(3).FenestrationCount = 2;
    WindowShadingControl(3).FenestrationIndex.allocate(WindowShadingControl(3).FenestrationCount);
    WindowShadingControl(3).FenestrationIndex(1) = 8;
    WindowShadingControl(3).FenestrationIndex(2) = 9;

    DataGlobals::NumOfZones = zn;
    ZoneDaylight.allocate(DataGlobals::NumOfZones);

    CreateShadeDeploymentOrder(zn);

    EXPECT_EQ(ZoneDaylight(zn).ShadeDeployOrderExtWins.size(), 6ul);

    ZoneDaylight(zn).TotalDaylRefPoints = 1;
    ZoneDaylight(zn).NumOfDayltgExtWins = 9;
    ZoneDaylight(zn).MapShdOrdToLoopNum.allocate(ZoneDaylight(zn).NumOfDayltgExtWins);
    ZoneDaylight(zn).DayltgExtWinSurfNums.allocate(ZoneDaylight(zn).NumOfDayltgExtWins);
    ZoneDaylight(zn).DayltgExtWinSurfNums(1) = 1;
    ZoneDaylight(zn).DayltgExtWinSurfNums(2) = 2;
    ZoneDaylight(zn).DayltgExtWinSurfNums(3) = 3;
    ZoneDaylight(zn).DayltgExtWinSurfNums(4) = 4;
    ZoneDaylight(zn).DayltgExtWinSurfNums(5) = 5;
    ZoneDaylight(zn).DayltgExtWinSurfNums(6) = 6;
    ZoneDaylight(zn).DayltgExtWinSurfNums(7) = 7;
    ZoneDaylight(zn).DayltgExtWinSurfNums(8) = 8;
    ZoneDaylight(zn).DayltgExtWinSurfNums(9) = 9;

    MapShadeDeploymentOrderToLoopNumber(zn);

    EXPECT_EQ(ZoneDaylight(zn).MapShdOrdToLoopNum(1), 8);
    EXPECT_EQ(ZoneDaylight(zn).MapShdOrdToLoopNum(2), 9);
    EXPECT_EQ(ZoneDaylight(zn).MapShdOrdToLoopNum(3), 1);
    EXPECT_EQ(ZoneDaylight(zn).MapShdOrdToLoopNum(4), 2);
    EXPECT_EQ(ZoneDaylight(zn).MapShdOrdToLoopNum(5), 3);
    EXPECT_EQ(ZoneDaylight(zn).MapShdOrdToLoopNum(6), 4);
    EXPECT_EQ(ZoneDaylight(zn).MapShdOrdToLoopNum(7), 5);
    EXPECT_EQ(ZoneDaylight(zn).MapShdOrdToLoopNum(8), 6);
    EXPECT_EQ(ZoneDaylight(zn).MapShdOrdToLoopNum(9), 7);
}
TEST_F(EnergyPlusFixture, DaylightingManager_DayltgInteriorIllum_Test)
{
    std::string const idf_objects = delimited_string({
        "  Zone,                                                                                                           ",
        "    East Zone,               !- Name                                                                              ",
        "    0.0000000E+00,           !- Direction of Relative North {deg}                                                 ",
        "    0.0000000E+00,           !- X Origin {m}                                                                      ",
        "    0.0000000E+00,           !- Y Origin {m}                                                                      ",
        "    0.0000000E+00,           !- Z Origin {m}                                                                      ",
        "    1,                       !- Type                                                                              ",
        "    1,                       !- Multiplier                                                                        ",
        "    autocalculate,           !- Ceiling Height {m}                                                                ",
        "    autocalculate;           !- Volume {m3}                                                                       ",
        "                                                                                                                  ",
        "  BuildingSurface:Detailed,                                                                                       ",
        "    Zn001:Wall001,           !- Name                                                                              ",
        "    Wall,                    !- Surface Type                                                                      ",
        "    WALL80,                  !- Construction Name                                                                 ",
        "    East Zone,               !- Zone Name                                                                         ",
        "    Outdoors,                !- Outside Boundary Condition                                                        ",
        "    ,                        !- Outside Boundary Condition Object                                                 ",
        "    SunExposed,              !- Sun Exposure                                                                      ",
        "    WindExposed,             !- Wind Exposure                                                                     ",
        "    0.5000000,               !- View Factor to Ground                                                             ",
        "    4,                       !- Number of Vertices                                                                ",
        "    0.0000000E+00,0.0000000E+00,3.048000,  !- X,Y,Z ==> Vertex 1 {m}                                              ",
        "    0.0000000E+00,0.0000000E+00,0.0000000E+00,  !- X,Y,Z ==> Vertex 2 {m}                                         ",
        "    6.096000,0.0000000E+00,0.0000000E+00,  !- X,Y,Z ==> Vertex 3 {m}                                              ",
        "    6.096000,0.0000000E+00,3.048000;  !- X,Y,Z ==> Vertex 4 {m}                                                   ",
        "                                                                                                                  ",
        "  BuildingSurface:Detailed,                                                                                       ",
        "    Zn001:Wall002,           !- Name                                                                              ",
        "    Wall,                    !- Surface Type                                                                      ",
        "    WALL80,                  !- Construction Name                                                                 ",
        "    East Zone,               !- Zone Name                                                                         ",
        "    Outdoors,                !- Outside Boundary Condition                                                        ",
        "    ,                        !- Outside Boundary Condition Object                                                 ",
        "    SunExposed,              !- Sun Exposure                                                                      ",
        "    WindExposed,             !- Wind Exposure                                                                     ",
        "    0.5000000,               !- View Factor to Ground                                                             ",
        "    4,                       !- Number of Vertices                                                                ",
        "    0.0000000E+00,6.096000,3.048000,  !- X,Y,Z ==> Vertex 1 {m}                                                   ",
        "    0.0000000E+00,6.096000,0.0000000E+00,  !- X,Y,Z ==> Vertex 2 {m}                                              ",
        "    0.0000000E+00,0.0000000E+00,0.0000000E+00,  !- X,Y,Z ==> Vertex 3 {m}                                         ",
        "    0.0000000E+00,0.0000000E+00,3.048000;  !- X,Y,Z ==> Vertex 4 {m}                                              ",
        "                                                                                                                  ",
        "                                                                                                                  ",
        "  BuildingSurface:Detailed,                                                                                       ",
        "    Zn001:Wall003,           !- Name                                                                              ",
        "    Wall,                    !- Surface Type                                                                      ",
        "    WALL80,                  !- Construction Name                                                                 ",
        "    East Zone,               !- Zone Name                                                                         ",
        "    Outdoors,                !- Outside Boundary Condition                                                        ",
        "    ,                        !- Outside Boundary Condition Object                                                 ",
        "    SunExposed,              !- Sun Exposure                                                                      ",
        "    WindExposed,             !- Wind Exposure                                                                     ",
        "    0.5000000,               !- View Factor to Ground                                                             ",
        "    4,                       !- Number of Vertices                                                                ",
        "    6.096000,6.096000,3.048000,  !- X,Y,Z ==> Vertex 1 {m}                                                        ",
        "    6.096000,6.096000,0.0000000E+00,  !- X,Y,Z ==> Vertex 2 {m}                                                   ",
        "    0.0000000E+00,6.096000,0.0000000E+00,  !- X,Y,Z ==> Vertex 3 {m}                                              ",
        "    0.0000000E+00,6.096000,3.048000;  !- X,Y,Z ==> Vertex 4 {m}                                                   ",
        "                                                                                                                  ",
        "  BuildingSurface:Detailed,                                                                                       ",
        "    Zn001:Wall004,           !- Name                                                                              ",
        "    Wall,                    !- Surface Type                                                                      ",
        "    WALL80,                  !- Construction Name                                                                 ",
        "    East Zone,               !- Zone Name                                                                         ",
        "    Outdoors,                !- Outside Boundary Condition                                                        ",
        "    ,                        !- Outside Boundary Condition Object                                                 ",
        "    SunExposed,              !- Sun Exposure                                                                      ",
        "    WindExposed,             !- Wind Exposure                                                                     ",
        "    0.5000000,               !- View Factor to Ground                                                             ",
        "    4,                       !- Number of Vertices                                                                ",
        "    6.096000,0.0000000E+00,3.048000,  !- X,Y,Z ==> Vertex 1 {m}                                                   ",
        "    6.096000,0.0000000E+00,0.0000000E+00,  !- X,Y,Z ==> Vertex 2 {m}                                              ",
        "    6.096000,6.096000,0.0000000E+00,  !- X,Y,Z ==> Vertex 3 {m}                                                   ",
        "    6.096000,6.096000,3.048000;  !- X,Y,Z ==> Vertex 4 {m}                                                        ",
        "                                                                                                                  ",
        "  BuildingSurface:Detailed,                                                                                       ",
        "    Zn001:Flr001,            !- Name                                                                              ",
        "    Floor,                   !- Surface Type                                                                      ",
        "    WALL80,                  !- Construction Name                                                                 ",
        "    East Zone,               !- Zone Name                                                                         ",
        "    Outdoors,                !- Outside Boundary Condition                                                        ",
        "    ,                        !- Outside Boundary Condition Object                                                 ",
        "    NoSun,                   !- Sun Exposure                                                                      ",
        "    NoWind,                  !- Wind Exposure                                                                     ",
        "    1.000000,                !- View Factor to Ground                                                             ",
        "    4,                       !- Number of Vertices                                                                ",
        "    0.0000000E+00,0.0000000E+00,0.0000000E+00,  !- X,Y,Z ==> Vertex 1 {m}                                         ",
        "    0.0000000E+00,6.096000,0.0000000E+00,  !- X,Y,Z ==> Vertex 2 {m}                                              ",
        "    6.096000,6.096000,0.0000000E+00,  !- X,Y,Z ==> Vertex 3 {m}                                                   ",
        "    6.096000,0.0000000E+00,0.0000000E+00;  !- X,Y,Z ==> Vertex 4 {m}                                              ",
        "                                                                                                                  ",
        "  BuildingSurface:Detailed,                                                                                       ",
        "    Zn001:Roof001,           !- Name                                                                              ",
        "    Roof,                    !- Surface Type                                                                      ",
        "    WALL80,                  !- Construction Name                                                                 ",
        "    East Zone,               !- Zone Name                                                                         ",
        "    Outdoors,                !- Outside Boundary Condition                                                        ",
        "    ,                        !- Outside Boundary Condition Object                                                 ",
        "    SunExposed,              !- Sun Exposure                                                                      ",
        "    WindExposed,             !- Wind Exposure                                                                     ",
        "    0.0000000E+00,           !- View Factor to Ground                                                             ",
        "    4,                       !- Number of Vertices                                                                ",
        "    0.0000000E+00,6.096000,3.048000,  !- X,Y,Z ==> Vertex 1 {m}                                                   ",
        "    0.0000000E+00,0.0000000E+00,3.048000,  !- X,Y,Z ==> Vertex 2 {m}                                              ",
        "    6.096000,0.0000000E+00,3.048000,  !- X,Y,Z ==> Vertex 3 {m}                                                   ",
        "    6.096000,6.096000,3.048000;  !- X,Y,Z ==> Vertex 4 {m}                                                        ",
        "                                                                                                                  ",
        "  FenestrationSurface:Detailed,                                                                                   ",
        "    Zn001:Wall001:Win001,    !- Name                                                                              ",
        "    Window,                  !- Surface Type                                                                      ",
        "    WIN-CON-SINGLEPANE,      !- Construction Name                                                                 ",
        "    Zn001:Wall001,           !- Building Surface Name                                                             ",
        "    ,                        !- Outside Boundary Condition Object                                                 ",
        "    0.5000000,               !- View Factor to Ground                                                             ",
        "    ,                        !- Frame and Divider Name                                                            ",
        "    1.0,                     !- Multiplier                                                                        ",
        "    4,                       !- Number of Vertices                                                                ",
        "    0.548000,0.0000000E+00,2.5000,  !- X,Y,Z ==> Vertex 1 {m}                                                     ",
        "    0.548000,0.0000000E+00,0.5000,  !- X,Y,Z ==> Vertex 2 {m}                                                     ",
        "    5.548000,0.0000000E+00,0.5000,  !- X,Y,Z ==> Vertex 3 {m}                                                     ",
        "    5.548000,0.0000000E+00,2.5000;  !- X,Y,Z ==> Vertex 4 {m}                                                     ",
        "                                                                                                                  ",
        "  Construction,                                                                                                   ",
        "    WALL80,               !- Name                                                                                 ",
        "    C4 - 4 IN COMMON BRICK;  !- Layer 1                                                                           ",
        "                                                                                                                  ",
        "  Material,                                                                                                       ",
        "    C4 - 4 IN COMMON BRICK,  !- Name                                                                              ",
        "    Rough,                   !- Roughness                                                                         ",
        "    0.1014984,               !- Thickness {m}                                                                     ",
        "    0.7264224,               !- Conductivity {W/m-K}                                                              ",
        "    1922.216,                !- Density {kg/m3}                                                                   ",
        "    836.8000,                !- Specific Heat {J/kg-K}                                                            ",
        "    0.9000000,               !- Thermal Absorptance                                                               ",
        "    0.7600000,               !- Solar Absorptance                                                                 ",
        "    0.7600000;               !- Visible Absorptance                                                               ",
        "                                                                                                                  ",
        "  Construction,                                                                                                   ",
        "    WIN-CON-SINGLEPANE,      !- Name                                                                              ",
        "    SINGLEPANE;              !- Outside Layer                                                                     ",
        "                                                                                                                  ",
        "  WindowMaterial:Glazing,                                                                                         ",
        "    SINGLEPANE,              !- Name                                                                              ",
        "    SpectralAverage,         !- Optical Data Type                                                                 ",
        "    ,                        !- Window Glass Spectral Data Set Name                                               ",
        "    0.003,                   !- Thickness {m}                                                                     ",
        "    0.90,                    !- Solar Transmittance at Normal Incidence                                           ",
        "    0.031,                   !- Front Side Solar Reflectance at Normal Incidence                                  ",
        "    0.031,                   !- Back Side Solar Reflectance at Normal Incidence                                   ",
        "    0.90,                    !- Visible Transmittance at Normal Incidence                                         ",
        "    0.05,                    !- Front Side Visible Reflectance at Normal Incidence                                ",
        "    0.05,                    !- Back Side Visible Reflectance at Normal Incidence                                 ",
        "    0.0,                     !- Infrared Transmittance at Normal Incidence                                        ",
        "    0.84,                    !- Front Side Infrared Hemispherical Emissivity                                      ",
        "    0.84,                    !- Back Side Infrared Hemispherical Emissivity                                       ",
        "    0.9;                     !- Conductivity {W/m-K}                                                              ",
        "  Daylighting:Controls,                                                                                           ",
        "    East Zone_DaylCtrl,      !- Name                                                                              ",
        "    East Zone,               !- Zone Name                                                                         ",
        "    SplitFlux,               !- Daylighting Method                                                                ",
        "    ,                        !- Availability Schedule Name                                                        ",
        "    Continuous,              !- Lighting Control Type                                                             ",
        "    0.3,                     !- Minimum Input Power Fraction for Continuous or ContinuousOff Dimming Control      ",
        "    0.2,                     !- Minimum Light Output Fraction for Continuous or ContinuousOff Dimming Control     ",
        "    ,                        !- Number of Stepped Control Steps                                                   ",
        "    1.0,                     !- Probability Lighting will be Reset When Needed in Manual Stepped Control          ",
        "    East Zone_DaylRefPt1,    !- Glare Calculation Daylighting Reference Point Name                                ",
        "    180.0,                   !- Glare Calculation Azimuth Angle of View Direction Clockwise from Zone y-Axis {deg}",
        "    20.0,                    !- Maximum Allowable Discomfort Glare Index                                          ",
        "    ,                        !- DElight Gridding Resolution {m2}                                                  ",
        "    East Zone_DaylRefPt1,    !- Daylighting Reference Point 1 Name                                                ",
        "    0.5,                     !- Fraction of Zone Controlled by Reference Point 1                                  ",
        "    500.,                    !- Illuminance Setpoint at Reference Point 1 {lux}                                   ",
        "    East Zone_DaylRefPt2,    !- Daylighting Reference Point 1 Name                                                ",
        "    0.5,                     !- Fraction of Zone Controlled by Reference Point 1                                  ",
        "    500.;                    !- Illuminance Setpoint at Reference Point 1 {lux}                                   ",
        "                                                                                                                  ",
        "  Daylighting:ReferencePoint,                                                                                     ",
        "    East Zone_DaylRefPt1,    !- Name                                                                              ",
        "    East Zone,               !- Zone Name                                                                         ",
        "    2.048,                   !- X-Coordinate of Reference Point {m}                                               ",
        "    3.048,                   !- Y-Coordinate of Reference Point {m}                                               ",
        "    0.9;                     !- Z-Coordinate of Reference Point {m}                                               ",
        "                                                                                                                  ",
        "  Daylighting:ReferencePoint,                                                                                     ",
        "    East Zone_DaylRefPt2,    !- Name                                                                              ",
        "    East Zone,               !- Zone Name                                                                         ",
        "    2.048,                   !- X-Coordinate of Reference Point {m}                                               ",
        "    3.048,                   !- Y-Coordinate of Reference Point {m}                                               ",
        "    0.9;                     !- Z-Coordinate of Reference Point {m}                                               ",

        "  Lights,                                                                                                         ",
        "    East Zone Lights 1,      !- Name                                                                              ",
        "    East Zone,               !- Zone or ZoneList Name                                                             ",
        "    Office Lighting,         !- Schedule Name                                                                     ",
        "    LightingLevel,           !- Design Level Calculation Method                                                   ",
        "    1464.375,                !- Lighting Level {W}                                                                ",
        "    ,                        !- Watts per Zone Floor Area {W/m2}                                                  ",
        "    ,                        !- Watts per Person {W/person}                                                       ",
        "    0.0000000E+00,           !- Return Air Fraction                                                               ",
        "    0.2000000,               !- Fraction Radiant                                                                  ",
        "    0.2000000,               !- Fraction Visible                                                                  ",
        "    1.0,                     !- Fraction Replaceable                                                              ",
        "    GeneralLights;           !- End-Use Subcategory                                                               ",
        "  Schedule:Constant, Office Lighting, AnyNumber, 1.0;",
        "ScheduleTypeLimits,",
        "    AnyNumber;              !- Name",

    });

    ASSERT_TRUE(process_idf(idf_objects));
    DataGlobals::NumOfTimeStepInHour = 1;
    ScheduleManager::ProcessScheduleInput(state.files);
    ScheduleManager::ScheduleInputProcessed = true;
    DataGlobals::TimeStep = 1;
    DataGlobals::HourOfDay = 10;
    DataGlobals::PreviousHour = 10;
    DataEnvironment::Month = 1;
    DataEnvironment::DayOfMonth = 21;
    DataEnvironment::DSTIndicator = 0;
    DataEnvironment::DayOfWeek = 2;
    DataEnvironment::HolidayIndex = 0;

    bool foundErrors = false;
<<<<<<< HEAD
    HeatBalanceManager::GetProjectControlData(state.files, foundErrors); // read project control data
=======
    HeatBalanceManager::GetProjectControlData(state, state.outputFiles, foundErrors); // read project control data
>>>>>>> 4ad20382
    EXPECT_FALSE(foundErrors);                              // expect no errors

    HeatBalanceManager::GetMaterialData(state.files, foundErrors); // read material data
    EXPECT_FALSE(foundErrors);                        // expect no errors

    HeatBalanceManager::GetConstructData(state.files, foundErrors); // read construction data
    compare_err_stream("");
    EXPECT_FALSE(foundErrors); // expect no errors

    HeatBalanceManager::GetZoneData(foundErrors); // read zone data
    EXPECT_FALSE(foundErrors);                    // expect no errors

    SurfaceGeometry::SetupZoneGeometry(state, foundErrors); // this calls GetSurfaceData()
    EXPECT_FALSE(foundErrors);                       // expect no errors
    HeatBalanceIntRadExchange::InitSolarViewFactors(state.files);

    int ZoneNum = UtilityRoutines::FindItemInList("EAST ZONE", DataHeatBalance::Zone);
    InternalHeatGains::GetInternalHeatGainsInput(state);
    InternalHeatGains::GetInternalHeatGainsInputFlag = false;
    DaylightingManager::GetInputDayliteRefPt(foundErrors);
    DaylightingManager::GetDaylightingParametersInput(state.files);
    DaylightingManager::GILSK = 100.0;
    DataGlobals::WeightNow = 1.0;
    DataEnvironment::HISUNF = 100.0;
    DataEnvironment::HISKF = 100.0;
    DataEnvironment::SkyClearness = 6.0;

    // Set all daylighting factors to zero
    ZoneDaylight(ZoneNum).DaylIllFacSky = 0.0;
    ZoneDaylight(ZoneNum).DaylIllFacSun = 0.0;
    ZoneDaylight(ZoneNum).DaylIllFacSunDisk = 0.0;
    ZoneDaylight(ZoneNum).DaylBackFacSky = 0.0;
    ZoneDaylight(ZoneNum).DaylBackFacSun = 0.0;
    ZoneDaylight(ZoneNum).DaylBackFacSunDisk = 0.0;
    ZoneDaylight(ZoneNum).DaylSourceFacSky = 0.0;
    ZoneDaylight(ZoneNum).DaylSourceFacSun = 0.0;
    ZoneDaylight(ZoneNum).DaylSourceFacSunDisk = 0.0;
    DaylightingManager::DayltgInteriorIllum(ZoneNum);
    EXPECT_NEAR(DaylightingManager::DaylIllum(1), 0.0, 0.001);

    int ISky = 1;
    int DayltgExtWin = 1;
    int Shaded = 2;
    int Unshaded = 1;
    int IWin = UtilityRoutines::FindItemInList("ZN001:WALL001:WIN001", DataSurfaces::Surface);
    EXPECT_GT(IWin, 0);

    // Set un-shaded surface illuminance factor to 1.0 for RefPt1, 0.1 for RefPt2
    // Set shaded surface illuminance factor to 0.5 for RefPt1, 0.05 for RefPt2
    int RefPt = 1;
    ZoneDaylight(ZoneNum).DaylIllFacSky(DataGlobals::HourOfDay, Unshaded, ISky, RefPt, DayltgExtWin) = 1.0;
    ZoneDaylight(ZoneNum).DaylIllFacSky(DataGlobals::HourOfDay, Shaded, ISky, RefPt, DayltgExtWin) = 0.5;
    RefPt = 2;
    ZoneDaylight(ZoneNum).DaylIllFacSky(DataGlobals::HourOfDay, Unshaded, ISky, RefPt, DayltgExtWin) = 0.1;
    ZoneDaylight(ZoneNum).DaylIllFacSky(DataGlobals::HourOfDay, Shaded, ISky, RefPt, DayltgExtWin) = 0.05;

    // Window5 model - expect 100 for unshaded and 50 for shaded (10 and 5 for RefPt2)
    SurfaceWindow(IWin).WindowModelType = Window5DetailedModel;
    SurfaceWindow(IWin).ShadingFlag = DataSurfaces::NoShade;
    DaylightingManager::DayltgInteriorIllum(ZoneNum);
    EXPECT_NEAR(DaylightingManager::DaylIllum(1), 100.0, 0.001);
    EXPECT_NEAR(DaylightingManager::DaylIllum(2), 10.0, 0.001);

    SurfaceWindow(IWin).ShadingFlag = DataSurfaces::ExtBlindOn;
    DaylightingManager::DayltgInteriorIllum(ZoneNum);
    EXPECT_NEAR(DaylightingManager::DaylIllum(1), 50.0, 0.001);
    EXPECT_NEAR(DaylightingManager::DaylIllum(2), 5.0, 0.001);

    // BSDF model - expect 100 for unshaded and 100 for shaded (10 for RefPt2
    // BSDF does shading differently, it's integrated in the base state
    SurfaceWindow(IWin).WindowModelType = WindowBSDFModel;
    SurfaceWindow(IWin).ShadingFlag = DataSurfaces::NoShade;
    DaylightingManager::DayltgInteriorIllum(ZoneNum);
    EXPECT_NEAR(DaylightingManager::DaylIllum(1), 100.0, 0.001);
    EXPECT_NEAR(DaylightingManager::DaylIllum(2), 10.0, 0.001);

    SurfaceWindow(IWin).ShadingFlag = DataSurfaces::ExtBlindOn;
    DaylightingManager::DayltgInteriorIllum(ZoneNum);
    EXPECT_NEAR(DaylightingManager::DaylIllum(1), 100.0, 0.001);
    EXPECT_NEAR(DaylightingManager::DaylIllum(2), 10.0, 0.001);
}


// Test for #7809: Daylighting:Controls has 10 ref points with fraction that do sum exactly to 1,
// yet with double rounding errors it throws a severe about sum of fraction > 1.0
TEST_F(EnergyPlusFixture, DaylightingManager_GetInputDaylightingControls_RoundingError)
{

    std::string const idf_objects = delimited_string({
        "Zone,",
        "  West Zone,               !- Name",
        "  0.0000000E+00,           !- Direction of Relative North {deg}",
        "  0.0000000E+00,           !- X Origin {m}",
        "  0.0000000E+00,           !- Y Origin {m}",
        "  0.0000000E+00,           !- Z Origin {m}",
        "  1,                       !- Type",
        "  1,                       !- Multiplier",
        "  autocalculate,           !- Ceiling Height {m}",
        "  autocalculate;           !- Volume {m3}",

        "Daylighting:Controls,",
        "  West Zone_DaylCtrl,      !- Name",
        "  West Zone,               !- Zone Name",
        "  SplitFlux,               !- Daylighting Method",
        "  ,                        !- Availability Schedule Name",
        "  Continuous,              !- Lighting Control Type",
        "  0.3,                     !- Minimum Input Power Fraction for Continuous or ContinuousOff Dimming Control",
        "  0.2,                     !- Minimum Light Output Fraction for Continuous or ContinuousOff Dimming Control",
        "  ,                        !- Number of Stepped Control Steps",
        "  1.0,                     !- Probability Lighting will be Reset When Needed in Manual Stepped Control",
        "  West Zone_DaylRefPt1,    !- Glare Calculation Daylighting Reference Point Name",
        "  180.0,                   !- Glare Calculation Azimuth Angle of View Direction Clockwise from Zone y-Axis {deg}",
        "  20.0,                    !- Maximum Allowable Discomfort Glare Index",
        "  ,                        !- DElight Gridding Resolution {m2}",
        "  West Zone_DaylRefPt1,    !- Daylighting Reference Point 1 Name",
        "  0.1053,                  !- Fraction of Zone Controlled by Reference Point 1",
        "  200.0,                   !- Illuminance Setpoint at Reference Point 1",
        "  West Zone_DaylRefPt2,    !- Daylighting Reference Point 2 Name",
        "  0.0936,                  !- Fraction of Zone Controlled by Reference Point 2",
        "  200.0,                   !- Illuminance Setpoint at Reference Point 2",
        "  West Zone_DaylRefPt3,    !- Daylighting Reference Point 3 Name",
        "  0.1213,                  !- Fraction of Zone Controlled by Reference Point 3",
        "  200.0,                   !- Illuminance Setpoint at Reference Point 3",
        "  West Zone_DaylRefPt4,    !- Daylighting Reference Point 4 Name",
        "  0.1018,                  !- Fraction of Zone Controlled by Reference Point 4",
        "  200.0,                   !- Illuminance Setpoint at Reference Point 4",
        "  West Zone_DaylRefPt5,    !- Daylighting Reference Point 5 Name",
        "  0.0893,                  !- Fraction of Zone Controlled by Reference Point 5",
        "  200.0,                   !- Illuminance Setpoint at Reference Point 5",
        "  West Zone_DaylRefPt6,    !- Daylighting Reference Point 6 Name",
        "  0.0842,                  !- Fraction of Zone Controlled by Reference Point 6",
        "  200.0,                   !- Illuminance Setpoint at Reference Point 6",
        "  West Zone_DaylRefPt7,    !- Daylighting Reference Point 7 Name",
        "  0.0882,                  !- Fraction of Zone Controlled by Reference Point 7",
        "  200.0,                   !- Illuminance Setpoint at Reference Point 7",
        "  West Zone_DaylRefPt8,    !- Daylighting Reference Point 8 Name",
        "  0.1026,                  !- Fraction of Zone Controlled by Reference Point 8",
        "  200.0,                   !- Illuminance Setpoint at Reference Point 8",
        "  West Zone_DaylRefPt9,    !- Daylighting Reference Point 9 Name",
        "  0.1134,                  !- Fraction of Zone Controlled by Reference Point 9",
        "  200.0,                   !- Illuminance Setpoint at Reference Point 9",
        "  West Zone_DaylRefPt10,    !- Daylighting Reference Point 10 Name",
        "  0.1003,                  !- Fraction of Zone Controlled by Reference Point 10",
        "  200.0;                   !- Illuminance Setpoint at Reference Point 10",

        "Daylighting:ReferencePoint,",
        "  West Zone_DaylRefPt1,    !- Name",
        "  West Zone,               !- Zone Name",
        "  0.5,                     !- X-Coordinate of Reference Point {m}",
        "  0.5,                     !- Y-Coordinate of Reference Point {m}",
        "  0.8;                     !- Z-Coordinate of Reference Point {m}",

        "Daylighting:ReferencePoint,",
        "  West Zone_DaylRefPt2,    !- Name",
        "  West Zone,               !- Zone Name",
        "  0.5,                     !- X-Coordinate of Reference Point {m}",
        "  1.5,                     !- Y-Coordinate of Reference Point {m}",
        "  0.8;                     !- Z-Coordinate of Reference Point {m}",

        "Daylighting:ReferencePoint,",
        "  West Zone_DaylRefPt3,    !- Name",
        "  West Zone,               !- Zone Name",
        "  0.5,                     !- X-Coordinate of Reference Point {m}",
        "  2.5,                     !- Y-Coordinate of Reference Point {m}",
        "  0.8;                     !- Z-Coordinate of Reference Point {m}",

        "Daylighting:ReferencePoint,",
        "  West Zone_DaylRefPt4,    !- Name",
        "  West Zone,               !- Zone Name",
        "  1.5,                     !- X-Coordinate of Reference Point {m}",
        "  0.5,                     !- Y-Coordinate of Reference Point {m}",
        "  0.8;                     !- Z-Coordinate of Reference Point {m}",

        "Daylighting:ReferencePoint,",
        "  West Zone_DaylRefPt5,    !- Name",
        "  West Zone,               !- Zone Name",
        "  1.5,                     !- X-Coordinate of Reference Point {m}",
        "  1.5,                     !- Y-Coordinate of Reference Point {m}",
        "  0.8;                     !- Z-Coordinate of Reference Point {m}",

        "Daylighting:ReferencePoint,",
        "  West Zone_DaylRefPt6,    !- Name",
        "  West Zone,               !- Zone Name",
        "  1.5,                     !- X-Coordinate of Reference Point {m}",
        "  2.5,                     !- Y-Coordinate of Reference Point {m}",
        "  0.8;                     !- Z-Coordinate of Reference Point {m}",

        "Daylighting:ReferencePoint,",
        "  West Zone_DaylRefPt7,    !- Name",
        "  West Zone,               !- Zone Name",
        "  2.5,                     !- X-Coordinate of Reference Point {m}",
        "  0.5,                     !- Y-Coordinate of Reference Point {m}",
        "  0.8;                     !- Z-Coordinate of Reference Point {m}",

        "Daylighting:ReferencePoint,",
        "  West Zone_DaylRefPt8,    !- Name",
        "  West Zone,               !- Zone Name",
        "  2.5,                     !- X-Coordinate of Reference Point {m}",
        "  1.5,                     !- Y-Coordinate of Reference Point {m}",
        "  0.8;                     !- Z-Coordinate of Reference Point {m}",

        "Daylighting:ReferencePoint,",
        "  West Zone_DaylRefPt9,    !- Name",
        "  West Zone,               !- Zone Name",
        "  2.5,                     !- X-Coordinate of Reference Point {m}",
        "  2.5,                     !- Y-Coordinate of Reference Point {m}",
        "  0.8;                     !- Z-Coordinate of Reference Point {m}",

        "Daylighting:ReferencePoint,",
        "  West Zone_DaylRefPt10,   !- Name",
        "  West Zone,               !- Zone Name",
        "  3.0,                     !- X-Coordinate of Reference Point {m}",
        "  2.5,                     !- Y-Coordinate of Reference Point {m}",
        "  0.8;                     !- Z-Coordinate of Reference Point {m}",

    });

    ASSERT_TRUE(process_idf(idf_objects));

    bool foundErrors = false;
    HeatBalanceManager::GetZoneData(foundErrors);
    ASSERT_FALSE(foundErrors);

    int numObjs = inputProcessor->getNumObjectsFound("Daylighting:Controls");
    EXPECT_EQ(1, numObjs);

    DaylightingManager::GetInputDayliteRefPt(foundErrors);
    compare_err_stream("");
    EXPECT_FALSE(foundErrors);
    EXPECT_EQ(10, DataDaylighting::TotRefPoints);

    DaylightingManager::GetDaylightingControls(numObjs, foundErrors);
    // Used to throw
    //    ** Severe  ** GetDaylightingControls: Fraction of Zone controlled by the Daylighting reference points is > 1.0.
    //    **   ~~~   ** ..discovered in \"Daylighting:Controls\" for Zone=\"WEST ZONE\", trying to control 1.00 of the zone.\n
    compare_err_stream("");
    EXPECT_FALSE(foundErrors);

    EXPECT_EQ("WEST ZONE_DAYLCTRL", DataDaylighting::ZoneDaylight(1).Name);
    EXPECT_EQ("WEST ZONE", DataDaylighting::ZoneDaylight(1).ZoneName);
    EXPECT_EQ(DataDaylighting::SplitFluxDaylighting, DataDaylighting::ZoneDaylight(1).DaylightMethod);
    EXPECT_EQ(DataDaylighting::Continuous, DataDaylighting::ZoneDaylight(1).LightControlType);

    EXPECT_EQ(0.3, DataDaylighting::ZoneDaylight(1).MinPowerFraction);
    EXPECT_EQ(0.2, DataDaylighting::ZoneDaylight(1).MinLightFraction);
    EXPECT_EQ(1, DataDaylighting::ZoneDaylight(1).LightControlSteps);
    EXPECT_EQ(1.0, DataDaylighting::ZoneDaylight(1).LightControlProbability);

    EXPECT_EQ(1, DataDaylighting::ZoneDaylight(1).glareRefPtNumber);
    EXPECT_EQ(180., DataDaylighting::ZoneDaylight(1).ViewAzimuthForGlare);
    EXPECT_EQ(20., DataDaylighting::ZoneDaylight(1).MaxGlareallowed);
    EXPECT_EQ(0, DataDaylighting::ZoneDaylight(1).DElightGriddingResolution);

    EXPECT_EQ(10, DataDaylighting::ZoneDaylight(1).TotalDaylRefPoints);

    std::vector<Real64> fractions({0.1053, 0.0936, 0.1213, 0.1018, 0.0893, 0.0842, 0.0882, 0.1026, 0.1134, 0.1003});
    Real64 sum(0.0);
    int i = 1;
    for (auto frac: fractions) {
        sum += frac;
        EXPECT_EQ(i, DataDaylighting::ZoneDaylight(1).DaylRefPtNum(i));
        EXPECT_EQ("WEST ZONE_DAYLREFPT" + std::to_string(i),
                  DataDaylighting::DaylRefPt(DataDaylighting::ZoneDaylight(1).DaylRefPtNum(i)).Name);
        EXPECT_EQ(frac, DataDaylighting::ZoneDaylight(1).FracZoneDaylit(i));
        EXPECT_EQ(200., DataDaylighting::ZoneDaylight(1).IllumSetPoint(i));
        ++i;
    }

    // It does sum up to 1.0
    EXPECT_DOUBLE_EQ(1.0, sum);
    EXPECT_FALSE(std::abs(sum - 1.0) > std::numeric_limits<double>::epsilon());
    // Yet, if you are being very litteral, then it's slightly more
    EXPECT_TRUE(sum > 1.0);
    EXPECT_FALSE(sum < 1.0);

}

TEST_F(EnergyPlusFixture, DaylightingManager_GetInputDaylightingControls_NotAroundOne)
{

    std::string const idf_objects = delimited_string({
        "Zone,",
        "  West Zone,               !- Name",
        "  0.0000000E+00,           !- Direction of Relative North {deg}",
        "  0.0000000E+00,           !- X Origin {m}",
        "  0.0000000E+00,           !- Y Origin {m}",
        "  0.0000000E+00,           !- Z Origin {m}",
        "  1,                       !- Type",
        "  1,                       !- Multiplier",
        "  autocalculate,           !- Ceiling Height {m}",
        "  autocalculate;           !- Volume {m3}",

        "Daylighting:Controls,",
        "  West Zone_DaylCtrl,      !- Name",
        "  West Zone,               !- Zone Name",
        "  SplitFlux,               !- Daylighting Method",
        "  ,                        !- Availability Schedule Name",
        "  Continuous,              !- Lighting Control Type",
        "  0.3,                     !- Minimum Input Power Fraction for Continuous or ContinuousOff Dimming Control",
        "  0.2,                     !- Minimum Light Output Fraction for Continuous or ContinuousOff Dimming Control",
        "  ,                        !- Number of Stepped Control Steps",
        "  1.0,                     !- Probability Lighting will be Reset When Needed in Manual Stepped Control",
        "  West Zone_DaylRefPt1,    !- Glare Calculation Daylighting Reference Point Name",
        "  180.0,                   !- Glare Calculation Azimuth Angle of View Direction Clockwise from Zone y-Axis {deg}",
        "  20.0,                    !- Maximum Allowable Discomfort Glare Index",
        "  ,                        !- DElight Gridding Resolution {m2}",
        "  West Zone_DaylRefPt1,    !- Daylighting Reference Point 1 Name",
        "  0.5011,                  !- Fraction of Zone Controlled by Reference Point 1",
        "  200.0,                   !- Illuminance Setpoint at Reference Point 1",
        "  West Zone_DaylRefPt1,    !- Daylighting Reference Point 2 Name",
        "  0.5,                     !- Fraction of Zone Controlled by Reference Point 2",
        "  200.0;                   !- Illuminance Setpoint at Reference Point 2",

        "Daylighting:ReferencePoint,",
        "  West Zone_DaylRefPt1,    !- Name",
        "  West Zone,               !- Zone Name",
        "  0.5,                     !- X-Coordinate of Reference Point {m}",
        "  0.5,                     !- Y-Coordinate of Reference Point {m}",
        "  0.8;                     !- Z-Coordinate of Reference Point {m}",

        "Daylighting:ReferencePoint,",
        "  West Zone_DaylRefPt2,    !- Name",
        "  West Zone,               !- Zone Name",
        "  1.5,                     !- X-Coordinate of Reference Point {m}",
        "  0.5,                     !- Y-Coordinate of Reference Point {m}",
        "  0.8;                     !- Z-Coordinate of Reference Point {m}",

    });

    ASSERT_TRUE(process_idf(idf_objects));

    bool foundErrors = false;
    HeatBalanceManager::GetZoneData(foundErrors);
    ASSERT_FALSE(foundErrors);

    int numObjs = inputProcessor->getNumObjectsFound("Daylighting:Controls");
    EXPECT_EQ(1, numObjs);

    DaylightingManager::GetInputDayliteRefPt(foundErrors);
    compare_err_stream("");
    EXPECT_FALSE(foundErrors);
    EXPECT_EQ(2, DataDaylighting::TotRefPoints);

    DaylightingManager::GetDaylightingControls(numObjs, foundErrors);

    std::string const error_string = delimited_string({
      "   ** Severe  ** GetDaylightingControls: Fraction of Zone controlled by the Daylighting reference points is > 1.0.",
      "   **   ~~~   ** ..discovered in \"Daylighting:Controls\" for Zone=\"WEST ZONE\", trying to control 1.001 of the zone.",
    });
    EXPECT_TRUE(compare_err_stream(error_string, true));
    EXPECT_TRUE(foundErrors);
}

TEST_F(EnergyPlusFixture, DaylightingManager_OutputFormats)
{
    // Test for #6976 - Support more than 2 reference points for EIO / DFS output

    std::string const idf_objects = delimited_string({
        "  Zone,                                                                                                           ",
        "    West Zone,               !- Name                                                                              ",
        "    0.0000000E+00,           !- Direction of Relative North {deg}                                                 ",
        "    0.0000000E+00,           !- X Origin {m}                                                                      ",
        "    0.0000000E+00,           !- Y Origin {m}                                                                      ",
        "    0.0000000E+00,           !- Z Origin {m}                                                                      ",
        "    1,                       !- Type                                                                              ",
        "    1,                       !- Multiplier                                                                        ",
        "    autocalculate,           !- Ceiling Height {m}                                                                ",
        "    autocalculate;           !- Volume {m3}                                                                       ",
        "                                                                                                                  ",
        "  Daylighting:Controls,                                                                                           ",
        "    West Zone_DaylCtrl,      !- Name                                                                              ",
        "    West Zone,               !- Zone Name                                                                         ",
        "    SplitFlux,               !- Daylighting Method                                                                ",
        "    ,                        !- Availability Schedule Name                                                        ",
        "    Continuous,              !- Lighting Control Type                                                             ",
        "    0.3,                     !- Minimum Input Power Fraction for Continuous or ContinuousOff Dimming Control      ",
        "    0.2,                     !- Minimum Light Output Fraction for Continuous or ContinuousOff Dimming Control     ",
        "    ,                        !- Number of Stepped Control Steps                                                   ",
        "    1.0,                     !- Probability Lighting will be Reset When Needed in Manual Stepped Control          ",
        "    West Zone_DaylRefPt1,    !- Glare Calculation Daylighting Reference Point Name                                ",
        "    180.0,                   !- Glare Calculation Azimuth Angle of View Direction Clockwise from Zone y-Axis {deg}",
        "    20.0,                    !- Maximum Allowable Discomfort Glare Index                                          ",
        "    ,                        !- DElight Gridding Resolution {m2}                                                  ",
        "    West Zone_DaylRefPt1,    !- Daylighting Reference Point 1 Name                                                ",
        "    1.0,                     !- Fraction of Zone Controlled by Reference Point 1                                  ",
        "    500.;                    !- Illuminance Setpoint at Reference Point 1 {lux}                                   ",
        "                                                                                                                  ",
        "  Daylighting:ReferencePoint,                                                                                     ",
        "    West Zone_DaylRefPt1,    !- Name                                                                              ",
        "    West Zone,               !- Zone Name                                                                         ",
        "    2.048,                   !- X-Coordinate of Reference Point {m}                                               ",
        "    3.048,                   !- Y-Coordinate of Reference Point {m}                                               ",
        "    0.9;                     !- Z-Coordinate of Reference Point {m}                                               ",
        "                                                                                                                  ",
        "  Lights,                                                                                                         ",
        "    West Zone Lights 1,      !- Name                                                                              ",
        "    West Zone,               !- Zone or ZoneList Name                                                             ",
        "    Office Lighting,         !- Schedule Name                                                                     ",
        "    LightingLevel,           !- Design Level Calculation Method                                                   ",
        "    1464.375,                !- Lighting Level {W}                                                                ",
        "    ,                        !- Watts per Zone Floor Area {W/m2}                                                  ",
        "    ,                        !- Watts per Person {W/person}                                                       ",
        "    0.0000000E+00,           !- Return Air Fraction                                                               ",
        "    0.2000000,               !- Fraction Radiant                                                                  ",
        "    0.2000000,               !- Fraction Visible                                                                  ",
        "    1.0,                     !- Fraction Replaceable                                                              ",
        "    GeneralLights;           !- End-Use Subcategory                                                               ",
        "                                                                                                                  ",
        "  BuildingSurface:Detailed,                                                                                       ",
        "    Zn001:Wall001,           !- Name                                                                              ",
        "    Wall,                    !- Surface Type                                                                      ",
        "    WALL80,                  !- Construction Name                                                                 ",
        "    West Zone,               !- Zone Name                                                                         ",
        "    Outdoors,                !- Outside Boundary Condition                                                        ",
        "    ,                        !- Outside Boundary Condition Object                                                 ",
        "    SunExposed,              !- Sun Exposure                                                                      ",
        "    WindExposed,             !- Wind Exposure                                                                     ",
        "    0.5000000,               !- View Factor to Ground                                                             ",
        "    4,                       !- Number of Vertices                                                                ",
        "    0.0000000E+00,0.0000000E+00,3.048000,  !- X,Y,Z ==> Vertex 1 {m}                                              ",
        "    0.0000000E+00,0.0000000E+00,0.0000000E+00,  !- X,Y,Z ==> Vertex 2 {m}                                         ",
        "    6.096000,0.0000000E+00,0.0000000E+00,  !- X,Y,Z ==> Vertex 3 {m}                                              ",
        "    6.096000,0.0000000E+00,3.048000;  !- X,Y,Z ==> Vertex 4 {m}                                                   ",
        "                                                                                                                  ",
        "  BuildingSurface:Detailed,                                                                                       ",
        "    Zn001:Wall002,           !- Name                                                                              ",
        "    Wall,                    !- Surface Type                                                                      ",
        "    WALL80,                  !- Construction Name                                                                 ",
        "    West Zone,               !- Zone Name                                                                         ",
        "    Outdoors,                !- Outside Boundary Condition                                                        ",
        "    ,                        !- Outside Boundary Condition Object                                                 ",
        "    SunExposed,              !- Sun Exposure                                                                      ",
        "    WindExposed,             !- Wind Exposure                                                                     ",
        "    0.5000000,               !- View Factor to Ground                                                             ",
        "    4,                       !- Number of Vertices                                                                ",
        "    0.0000000E+00,6.096000,3.048000,  !- X,Y,Z ==> Vertex 1 {m}                                                   ",
        "    0.0000000E+00,6.096000,0.0000000E+00,  !- X,Y,Z ==> Vertex 2 {m}                                              ",
        "    0.0000000E+00,0.0000000E+00,0.0000000E+00,  !- X,Y,Z ==> Vertex 3 {m}                                         ",
        "    0.0000000E+00,0.0000000E+00,3.048000;  !- X,Y,Z ==> Vertex 4 {m}                                              ",
        "                                                                                                                  ",
        "                                                                                                                  ",
        "  BuildingSurface:Detailed,                                                                                       ",
        "    Zn001:Wall003,           !- Name                                                                              ",
        "    Wall,                    !- Surface Type                                                                      ",
        "    WALL80,                  !- Construction Name                                                                 ",
        "    West Zone,               !- Zone Name                                                                         ",
        "    Outdoors,                !- Outside Boundary Condition                                                        ",
        "    ,                        !- Outside Boundary Condition Object                                                 ",
        "    SunExposed,              !- Sun Exposure                                                                      ",
        "    WindExposed,             !- Wind Exposure                                                                     ",
        "    0.5000000,               !- View Factor to Ground                                                             ",
        "    4,                       !- Number of Vertices                                                                ",
        "    6.096000,6.096000,3.048000,  !- X,Y,Z ==> Vertex 1 {m}                                                        ",
        "    6.096000,6.096000,0.0000000E+00,  !- X,Y,Z ==> Vertex 2 {m}                                                   ",
        "    0.0000000E+00,6.096000,0.0000000E+00,  !- X,Y,Z ==> Vertex 3 {m}                                              ",
        "    0.0000000E+00,6.096000,3.048000;  !- X,Y,Z ==> Vertex 4 {m}                                                   ",
        "                                                                                                                  ",
        "  BuildingSurface:Detailed,                                                                                       ",
        "    Zn001:Wall004,           !- Name                                                                              ",
        "    Wall,                    !- Surface Type                                                                      ",
        "    WALL80,                  !- Construction Name                                                                 ",
        "    West Zone,               !- Zone Name                                                                         ",
        "    Outdoors,                !- Outside Boundary Condition                                                        ",
        "    ,                        !- Outside Boundary Condition Object                                                 ",
        "    SunExposed,              !- Sun Exposure                                                                      ",
        "    WindExposed,             !- Wind Exposure                                                                     ",
        "    0.5000000,               !- View Factor to Ground                                                             ",
        "    4,                       !- Number of Vertices                                                                ",
        "    6.096000,0.0000000E+00,3.048000,  !- X,Y,Z ==> Vertex 1 {m}                                                   ",
        "    6.096000,0.0000000E+00,0.0000000E+00,  !- X,Y,Z ==> Vertex 2 {m}                                              ",
        "    6.096000,6.096000,0.0000000E+00,  !- X,Y,Z ==> Vertex 3 {m}                                                   ",
        "    6.096000,6.096000,3.048000;  !- X,Y,Z ==> Vertex 4 {m}                                                        ",
        "                                                                                                                  ",
        "  BuildingSurface:Detailed,                                                                                       ",
        "    Zn001:Flr001,            !- Name                                                                              ",
        "    Floor,                   !- Surface Type                                                                      ",
        "    WALL80,                  !- Construction Name                                                                 ",
        "    West Zone,               !- Zone Name                                                                         ",
        "    Outdoors,                !- Outside Boundary Condition                                                        ",
        "    ,                        !- Outside Boundary Condition Object                                                 ",
        "    NoSun,                   !- Sun Exposure                                                                      ",
        "    NoWind,                  !- Wind Exposure                                                                     ",
        "    1.000000,                !- View Factor to Ground                                                             ",
        "    4,                       !- Number of Vertices                                                                ",
        "    0.0000000E+00,0.0000000E+00,0.0000000E+00,  !- X,Y,Z ==> Vertex 1 {m}                                         ",
        "    0.0000000E+00,6.096000,0.0000000E+00,  !- X,Y,Z ==> Vertex 2 {m}                                              ",
        "    6.096000,6.096000,0.0000000E+00,  !- X,Y,Z ==> Vertex 3 {m}                                                   ",
        "    6.096000,0.0000000E+00,0.0000000E+00;  !- X,Y,Z ==> Vertex 4 {m}                                              ",
        "                                                                                                                  ",
        "  BuildingSurface:Detailed,                                                                                       ",
        "    Zn001:Roof001,           !- Name                                                                              ",
        "    Roof,                    !- Surface Type                                                                      ",
        "    WALL80,                  !- Construction Name                                                                 ",
        "    West Zone,               !- Zone Name                                                                         ",
        "    Outdoors,                !- Outside Boundary Condition                                                        ",
        "    ,                        !- Outside Boundary Condition Object                                                 ",
        "    SunExposed,              !- Sun Exposure                                                                      ",
        "    WindExposed,             !- Wind Exposure                                                                     ",
        "    0.0000000E+00,           !- View Factor to Ground                                                             ",
        "    4,                       !- Number of Vertices                                                                ",
        "    0.0000000E+00,6.096000,3.048000,  !- X,Y,Z ==> Vertex 1 {m}                                                   ",
        "    0.0000000E+00,0.0000000E+00,3.048000,  !- X,Y,Z ==> Vertex 2 {m}                                              ",
        "    6.096000,0.0000000E+00,3.048000,  !- X,Y,Z ==> Vertex 3 {m}                                                   ",
        "    6.096000,6.096000,3.048000;  !- X,Y,Z ==> Vertex 4 {m}                                                        ",
        "                                                                                                                  ",
        "  FenestrationSurface:Detailed,                                                                                   ",
        "    Zn001:Wall001:Win001,    !- Name                                                                              ",
        "    Window,                  !- Surface Type                                                                      ",
        "    WIN-CON-SINGLEPANE,      !- Construction Name                                                                 ",
        "    Zn001:Wall001,           !- Building Surface Name                                                             ",
        "    ,                        !- Outside Boundary Condition Object                                                 ",
        "    0.5000000,               !- View Factor to Ground                                                             ",
        "    ,                        !- Frame and Divider Name                                                            ",
        "    1.0,                     !- Multiplier                                                                        ",
        "    4,                       !- Number of Vertices                                                                ",
        "    0.548000,0.0000000E+00,2.5000,  !- X,Y,Z ==> Vertex 1 {m}                                                     ",
        "    0.548000,0.0000000E+00,0.5000,  !- X,Y,Z ==> Vertex 2 {m}                                                     ",
        "    5.548000,0.0000000E+00,0.5000,  !- X,Y,Z ==> Vertex 3 {m}                                                     ",
        "    5.548000,0.0000000E+00,2.5000;  !- X,Y,Z ==> Vertex 4 {m}                                                     ",
        "                                                                                                                  ",
        "  Zone,                                                                                                           ",
        "    East Zone,               !- Name                                                                              ",
        "    0.0000000E+00,           !- Direction of Relative North {deg}                                                 ",
        "    0.0000000E+00,           !- X Origin {m}                                                                      ",
        "    0.0000000E+00,           !- Y Origin {m}                                                                      ",
        "    0.0000000E+00,           !- Z Origin {m}                                                                      ",
        "    1,                       !- Type                                                                              ",
        "    1,                       !- Multiplier                                                                        ",
        "    autocalculate,           !- Ceiling Height {m}                                                                ",
        "    autocalculate;           !- Volume {m3}                                                                       ",
        "                                                                                                                  ",
        "  Daylighting:Controls,                                                                                           ",
        "    East Zone_DaylCtrl,      !- Name                                                                              ",
        "    East Zone,               !- Zone Name                                                                         ",
        "    SplitFlux,               !- Daylighting Method                                                                ",
        "    ,                        !- Availability Schedule Name                                                        ",
        "    Continuous,              !- Lighting Control Type                                                             ",
        "    0.3,                     !- Minimum Input Power Fraction for Continuous or ContinuousOff Dimming Control      ",
        "    0.2,                     !- Minimum Light Output Fraction for Continuous or ContinuousOff Dimming Control     ",
        "    ,                        !- Number of Stepped Control Steps                                                   ",
        "    1.0,                     !- Probability Lighting will be Reset When Needed in Manual Stepped Control          ",
        "    East Zone_DaylRefPt1,    !- Glare Calculation Daylighting Reference Point Name                                ",
        "    180.0,                   !- Glare Calculation Azimuth Angle of View Direction Clockwise from Zone y-Axis {deg}",
        "    20.0,                    !- Maximum Allowable Discomfort Glare Index                                          ",
        "    ,                        !- DElight Gridding Resolution {m2}                                                  ",
        "    East Zone_DaylRefPt1,    !- Daylighting Reference Point 1 Name                                                ",
        "    0.6,                     !- Fraction of Zone Controlled by Reference Point 1                                  ",
        "    500.,                    !- Illuminance Setpoint at Reference Point 1 {lux}                                   ",
        "    East Zone_DaylRefPt2,    !- Daylighting Reference Point 2 Name                                                ",
        "    0.3,                     !- Fraction of Zone Controlled by Reference Point 2                                  ",
        "    400.,                    !- Illuminance Setpoint at Reference Point 2 {lux}                                   ",
        "    East Zone_DaylRefPt3,    !- Daylighting Reference Point 3 Name                                                ",
        "    0.1,                     !- Fraction of Zone Controlled by Reference Point 3                                  ",
        "    300.;                    !- Illuminance Setpoint at Reference Point 3 {lux}                                   ",
        "                                                                                                                  ",
        "  Daylighting:ReferencePoint,                                                                                     ",
        "    East Zone_DaylRefPt1,    !- Name                                                                              ",
        "    East Zone,               !- Zone Name                                                                         ",
        "    2.048,                   !- X-Coordinate of Reference Point {m}                                               ",
        "    3.048,                   !- Y-Coordinate of Reference Point {m}                                               ",
        "    0.9;                     !- Z-Coordinate of Reference Point {m}                                               ",
        "                                                                                                                  ",
        "  Daylighting:ReferencePoint,                                                                                     ",
        "    East Zone_DaylRefPt2,    !- Name                                                                              ",
        "    East Zone,               !- Zone Name                                                                         ",
        "    2.048,                   !- X-Coordinate of Reference Point {m}                                               ",
        "    1.048,                   !- Y-Coordinate of Reference Point {m}                                               ",
        "    0.9;                     !- Z-Coordinate of Reference Point {m}                                               ",
        "                                                                                                                  ",
        "  Daylighting:ReferencePoint,                                                                                     ",
        "    East Zone_DaylRefPt3,    !- Name                                                                              ",
        "    East Zone,               !- Zone Name                                                                         ",
        "    1.048,                   !- X-Coordinate of Reference Point {m}                                               ",
        "    2.048,                   !- Y-Coordinate of Reference Point {m}                                               ",
        "    0.9;                     !- Z-Coordinate of Reference Point {m}                                               ",
        "                                                                                                                  ",
        "  Lights,                                                                                                         ",
        "    East Zone Lights 1,      !- Name                                                                              ",
        "    East Zone,               !- Zone or ZoneList Name                                                             ",
        "    Office Lighting,         !- Schedule Name                                                                     ",
        "    LightingLevel,           !- Design Level Calculation Method                                                   ",
        "    1464.375,                !- Lighting Level {W}                                                                ",
        "    ,                        !- Watts per Zone Floor Area {W/m2}                                                  ",
        "    ,                        !- Watts per Person {W/person}                                                       ",
        "    0.0000000E+00,           !- Return Air Fraction                                                               ",
        "    0.2000000,               !- Fraction Radiant                                                                  ",
        "    0.2000000,               !- Fraction Visible                                                                  ",
        "    1.0,                     !- Fraction Replaceable                                                              ",
        "    GeneralLights;           !- End-Use Subcategory                                                               ",
        "                                                                                                                  ",
        "  BuildingSurface:Detailed,                                                                                       ",
        "    Zn002:Wall001,           !- Name                                                                              ",
        "    Wall,                    !- Surface Type                                                                      ",
        "    WALL80,                  !- Construction Name                                                                 ",
        "    East Zone,               !- Zone Name                                                                         ",
        "    Outdoors,                !- Outside Boundary Condition                                                        ",
        "    ,                        !- Outside Boundary Condition Object                                                 ",
        "    SunExposed,              !- Sun Exposure                                                                      ",
        "    WindExposed,             !- Wind Exposure                                                                     ",
        "    0.5000000,               !- View Factor to Ground                                                             ",
        "    4,                       !- Number of Vertices                                                                ",
        "    0.0000000E+00,0.0000000E+00,3.048000,  !- X,Y,Z ==> Vertex 1 {m}                                              ",
        "    0.0000000E+00,0.0000000E+00,0.0000000E+00,  !- X,Y,Z ==> Vertex 2 {m}                                         ",
        "    6.096000,0.0000000E+00,0.0000000E+00,  !- X,Y,Z ==> Vertex 3 {m}                                              ",
        "    6.096000,0.0000000E+00,3.048000;  !- X,Y,Z ==> Vertex 4 {m}                                                   ",
        "                                                                                                                  ",
        "  BuildingSurface:Detailed,                                                                                       ",
        "    Zn002:Wall002,           !- Name                                                                              ",
        "    Wall,                    !- Surface Type                                                                      ",
        "    WALL80,                  !- Construction Name                                                                 ",
        "    East Zone,               !- Zone Name                                                                         ",
        "    Outdoors,                !- Outside Boundary Condition                                                        ",
        "    ,                        !- Outside Boundary Condition Object                                                 ",
        "    SunExposed,              !- Sun Exposure                                                                      ",
        "    WindExposed,             !- Wind Exposure                                                                     ",
        "    0.5000000,               !- View Factor to Ground                                                             ",
        "    4,                       !- Number of Vertices                                                                ",
        "    0.0000000E+00,6.096000,3.048000,  !- X,Y,Z ==> Vertex 1 {m}                                                   ",
        "    0.0000000E+00,6.096000,0.0000000E+00,  !- X,Y,Z ==> Vertex 2 {m}                                              ",
        "    0.0000000E+00,0.0000000E+00,0.0000000E+00,  !- X,Y,Z ==> Vertex 3 {m}                                         ",
        "    0.0000000E+00,0.0000000E+00,3.048000;  !- X,Y,Z ==> Vertex 4 {m}                                              ",
        "                                                                                                                  ",
        "                                                                                                                  ",
        "  BuildingSurface:Detailed,                                                                                       ",
        "    Zn002:Wall003,           !- Name                                                                              ",
        "    Wall,                    !- Surface Type                                                                      ",
        "    WALL80,                  !- Construction Name                                                                 ",
        "    East Zone,               !- Zone Name                                                                         ",
        "    Outdoors,                !- Outside Boundary Condition                                                        ",
        "    ,                        !- Outside Boundary Condition Object                                                 ",
        "    SunExposed,              !- Sun Exposure                                                                      ",
        "    WindExposed,             !- Wind Exposure                                                                     ",
        "    0.5000000,               !- View Factor to Ground                                                             ",
        "    4,                       !- Number of Vertices                                                                ",
        "    6.096000,6.096000,3.048000,  !- X,Y,Z ==> Vertex 1 {m}                                                        ",
        "    6.096000,6.096000,0.0000000E+00,  !- X,Y,Z ==> Vertex 2 {m}                                                   ",
        "    0.0000000E+00,6.096000,0.0000000E+00,  !- X,Y,Z ==> Vertex 3 {m}                                              ",
        "    0.0000000E+00,6.096000,3.048000;  !- X,Y,Z ==> Vertex 4 {m}                                                   ",
        "                                                                                                                  ",
        "  BuildingSurface:Detailed,                                                                                       ",
        "    Zn002:Wall004,           !- Name                                                                              ",
        "    Wall,                    !- Surface Type                                                                      ",
        "    WALL80,                  !- Construction Name                                                                 ",
        "    East Zone,               !- Zone Name                                                                         ",
        "    Outdoors,                !- Outside Boundary Condition                                                        ",
        "    ,                        !- Outside Boundary Condition Object                                                 ",
        "    SunExposed,              !- Sun Exposure                                                                      ",
        "    WindExposed,             !- Wind Exposure                                                                     ",
        "    0.5000000,               !- View Factor to Ground                                                             ",
        "    4,                       !- Number of Vertices                                                                ",
        "    6.096000,0.0000000E+00,3.048000,  !- X,Y,Z ==> Vertex 1 {m}                                                   ",
        "    6.096000,0.0000000E+00,0.0000000E+00,  !- X,Y,Z ==> Vertex 2 {m}                                              ",
        "    6.096000,6.096000,0.0000000E+00,  !- X,Y,Z ==> Vertex 3 {m}                                                   ",
        "    6.096000,6.096000,3.048000;  !- X,Y,Z ==> Vertex 4 {m}                                                        ",
        "                                                                                                                  ",
        "  BuildingSurface:Detailed,                                                                                       ",
        "    Zn002:Flr001,            !- Name                                                                              ",
        "    Floor,                   !- Surface Type                                                                      ",
        "    WALL80,                  !- Construction Name                                                                 ",
        "    East Zone,               !- Zone Name                                                                         ",
        "    Outdoors,                !- Outside Boundary Condition                                                        ",
        "    ,                        !- Outside Boundary Condition Object                                                 ",
        "    NoSun,                   !- Sun Exposure                                                                      ",
        "    NoWind,                  !- Wind Exposure                                                                     ",
        "    1.000000,                !- View Factor to Ground                                                             ",
        "    4,                       !- Number of Vertices                                                                ",
        "    0.0000000E+00,0.0000000E+00,0.0000000E+00,  !- X,Y,Z ==> Vertex 1 {m}                                         ",
        "    0.0000000E+00,6.096000,0.0000000E+00,  !- X,Y,Z ==> Vertex 2 {m}                                              ",
        "    6.096000,6.096000,0.0000000E+00,  !- X,Y,Z ==> Vertex 3 {m}                                                   ",
        "    6.096000,0.0000000E+00,0.0000000E+00;  !- X,Y,Z ==> Vertex 4 {m}                                              ",
        "                                                                                                                  ",
        "  BuildingSurface:Detailed,                                                                                       ",
        "    Zn002:Roof001,           !- Name                                                                              ",
        "    Roof,                    !- Surface Type                                                                      ",
        "    WALL80,                  !- Construction Name                                                                 ",
        "    East Zone,               !- Zone Name                                                                         ",
        "    Outdoors,                !- Outside Boundary Condition                                                        ",
        "    ,                        !- Outside Boundary Condition Object                                                 ",
        "    SunExposed,              !- Sun Exposure                                                                      ",
        "    WindExposed,             !- Wind Exposure                                                                     ",
        "    0.0000000E+00,           !- View Factor to Ground                                                             ",
        "    4,                       !- Number of Vertices                                                                ",
        "    0.0000000E+00,6.096000,3.048000,  !- X,Y,Z ==> Vertex 1 {m}                                                   ",
        "    0.0000000E+00,0.0000000E+00,3.048000,  !- X,Y,Z ==> Vertex 2 {m}                                              ",
        "    6.096000,0.0000000E+00,3.048000,  !- X,Y,Z ==> Vertex 3 {m}                                                   ",
        "    6.096000,6.096000,3.048000;  !- X,Y,Z ==> Vertex 4 {m}                                                        ",
        "                                                                                                                  ",
        "  FenestrationSurface:Detailed,                                                                                   ",
        "    Zn002:Wall001:Win001,    !- Name                                                                              ",
        "    Window,                  !- Surface Type                                                                      ",
        "    WIN-CON-SINGLEPANE,      !- Construction Name                                                                 ",
        "    Zn002:Wall001,           !- Building Surface Name                                                             ",
        "    ,                        !- Outside Boundary Condition Object                                                 ",
        "    0.5000000,               !- View Factor to Ground                                                             ",
        "    ,                        !- Frame and Divider Name                                                            ",
        "    1.0,                     !- Multiplier                                                                        ",
        "    4,                       !- Number of Vertices                                                                ",
        "    0.548000,0.0000000E+00,2.5000,  !- X,Y,Z ==> Vertex 1 {m}                                                     ",
        "    0.548000,0.0000000E+00,0.5000,  !- X,Y,Z ==> Vertex 2 {m}                                                     ",
        "    5.548000,0.0000000E+00,0.5000,  !- X,Y,Z ==> Vertex 3 {m}                                                     ",
        "    5.548000,0.0000000E+00,2.5000;  !- X,Y,Z ==> Vertex 4 {m}                                                     ",
        "                                                                                                                  ",
        "  Construction,                                                                                                   ",
        "    WALL80,               !- Name                                                                                 ",
        "    C4 - 4 IN COMMON BRICK;  !- Layer 1                                                                           ",
        "                                                                                                                  ",
        "  Material,                                                                                                       ",
        "    C4 - 4 IN COMMON BRICK,  !- Name                                                                              ",
        "    Rough,                   !- Roughness                                                                         ",
        "    0.1014984,               !- Thickness {m}                                                                     ",
        "    0.7264224,               !- Conductivity {W/m-K}                                                              ",
        "    1922.216,                !- Density {kg/m3}                                                                   ",
        "    836.8000,                !- Specific Heat {J/kg-K}                                                            ",
        "    0.9000000,               !- Thermal Absorptance                                                               ",
        "    0.7600000,               !- Solar Absorptance                                                                 ",
        "    0.7600000;               !- Visible Absorptance                                                               ",
        "                                                                                                                  ",
        "  Schedule:Compact,                                                                                               ",
        "    Office Lighting,         !- Name                                                                              ",
        "    ANY NUMBER,              !- Schedule Type Limits Name                                                         ",
        "    Through: 12/31,          !- Field 1                                                                           ",
        "    For: Alldays,            !- Field 2                                                                           ",
        "    Until: 24:00,1.00;       !- Field 7                                                                           ",
        "                                                                                                                  ",
        "  Construction,                                                                                                   ",
        "    WIN-CON-SINGLEPANE,      !- Name                                                                              ",
        "    SINGLEPANE;              !- Outside Layer                                                                     ",
        "                                                                                                                  ",
        "  WindowMaterial:Glazing,                                                                                         ",
        "    SINGLEPANE,              !- Name                                                                              ",
        "    SpectralAverage,         !- Optical Data Type                                                                 ",
        "    ,                        !- Window Glass Spectral Data Set Name                                               ",
        "    0.003,                   !- Thickness {m}                                                                     ",
        "    0.90,                    !- Solar Transmittance at Normal Incidence                                           ",
        "    0.031,                   !- Front Side Solar Reflectance at Normal Incidence                                  ",
        "    0.031,                   !- Back Side Solar Reflectance at Normal Incidence                                   ",
        "    0.90,                    !- Visible Transmittance at Normal Incidence                                         ",
        "    0.05,                    !- Front Side Visible Reflectance at Normal Incidence                                ",
        "    0.05,                    !- Back Side Visible Reflectance at Normal Incidence                                 ",
        "    0.0,                     !- Infrared Transmittance at Normal Incidence                                        ",
        "    0.84,                    !- Front Side Infrared Hemispherical Emissivity                                      ",
        "    0.84,                    !- Back Side Infrared Hemispherical Emissivity                                       ",
        "    0.9;                     !- Conductivity {W/m-K}                                                              ",
        "SurfaceConvectionAlgorithm:Inside,TARP;",
        "SurfaceConvectionAlgorithm:Outside,DOE-2;",
        "HeatBalanceAlgorithm,ConductionTransferFunction;",
        "ZoneAirHeatBalanceAlgorithm,",
        "    AnalyticalSolution;      !- Algorithm",
        "ScheduleTypeLimits,",
        "    Any Number;              !- Name",

        "  Output:DaylightFactors,",
        "    SizingDays;              !- Reporting Days",

    });

    ASSERT_TRUE(process_idf(idf_objects));

    bool foundErrors = false;

<<<<<<< HEAD
    HeatBalanceManager::GetProjectControlData(state.files, foundErrors); // read project control data
=======
    HeatBalanceManager::GetProjectControlData(state, state.outputFiles, foundErrors); // read project control data
>>>>>>> 4ad20382
    EXPECT_FALSE(foundErrors);                              // expect no errors

    HeatBalanceManager::GetMaterialData(state.files, foundErrors); // read material data
    EXPECT_FALSE(foundErrors);                        // expect no errors

    HeatBalanceManager::GetConstructData(state.files, foundErrors); // read construction data
    compare_err_stream("");
    EXPECT_FALSE(foundErrors); // expect no errors

    HeatBalanceManager::GetZoneData(foundErrors); // read zone data
    EXPECT_FALSE(foundErrors);                    // expect no errors

    SurfaceGeometry::CosZoneRelNorth.allocate(2);
    SurfaceGeometry::SinZoneRelNorth.allocate(2);

    SurfaceGeometry::CosZoneRelNorth(1) = std::cos(-DataHeatBalance::Zone(1).RelNorth * DataGlobals::DegToRadians);
    SurfaceGeometry::SinZoneRelNorth(1) = std::sin(-DataHeatBalance::Zone(1).RelNorth * DataGlobals::DegToRadians);
    SurfaceGeometry::CosZoneRelNorth(2) = std::cos(-DataHeatBalance::Zone(2).RelNorth * DataGlobals::DegToRadians);
    SurfaceGeometry::SinZoneRelNorth(2) = std::sin(-DataHeatBalance::Zone(2).RelNorth * DataGlobals::DegToRadians);
    SurfaceGeometry::CosBldgRelNorth = 1.0;
    SurfaceGeometry::SinBldgRelNorth = 0.0;

    SurfaceGeometry::GetSurfaceData(state.dataZoneTempPredictorCorrector, state.files, foundErrors); // setup zone geometry and get zone data
    EXPECT_FALSE(foundErrors);                    // expect no errors

    SurfaceGeometry::SetupZoneGeometry(state, foundErrors); // this calls GetSurfaceData()
    EXPECT_FALSE(foundErrors);                       // expect no errors
    HeatBalanceIntRadExchange::InitSolarViewFactors(state.files);

    DataGlobals::NumOfTimeStepInHour = 1; // must initialize this to get schedules initialized
    DataGlobals::MinutesPerTimeStep = 60; // must initialize this to get schedules initialized
    ScheduleManager::ProcessScheduleInput(state.files);
    ScheduleManager::ScheduleInputProcessed = true;
    DataGlobals::TimeStep = 1;
    DataGlobals::HourOfDay = 1;
    DataGlobals::PreviousHour = 1;
    DataEnvironment::Month = 1;
    DataEnvironment::DayOfMonth = 21;
    DataGlobals::HourOfDay = 1;
    DataEnvironment::DSTIndicator = 0;
    DataEnvironment::DayOfWeek = 2;
    DataEnvironment::HolidayIndex = 0;
    DataEnvironment::CurMnDy = "01/21";
    DataEnvironment::DayOfYear_Schedule = General::OrdinalDay(DataEnvironment::Month, DataEnvironment::DayOfMonth, 1);
    ScheduleManager::UpdateScheduleValues();
    InternalHeatGains::GetInternalHeatGainsInput(state);
    InternalHeatGains::GetInternalHeatGainsInputFlag = false;

    GetDaylightingParametersInput(state.files);
    compare_err_stream("");
    EXPECT_EQ(4, TotRefPoints);

    EXPECT_NEAR(2.048, ZoneDaylight(1).DaylRefPtAbsCoord(1, 1), 0.001);
    EXPECT_NEAR(3.048, ZoneDaylight(1).DaylRefPtAbsCoord(2, 1), 0.001);
    EXPECT_NEAR(0.9, ZoneDaylight(1).DaylRefPtAbsCoord(3, 1), 0.001);

    DataHeatBalance::Zone(1).RelNorth = 45.;

    GeometryTransformForDaylighting();

    EXPECT_NEAR(3.603, ZoneDaylight(1).DaylRefPtAbsCoord(1, 1), 0.001);
    EXPECT_NEAR(0.707, ZoneDaylight(1).DaylRefPtAbsCoord(2, 1), 0.001);
    EXPECT_NEAR(0.9, ZoneDaylight(1).DaylRefPtAbsCoord(3, 1), 0.001);

    DataHeatBalance::Zone(1).RelNorth = 90.;

    GeometryTransformForDaylighting();

    EXPECT_NEAR(3.048, ZoneDaylight(1).DaylRefPtAbsCoord(1, 1), 0.001);
    EXPECT_NEAR(-2.048, ZoneDaylight(1).DaylRefPtAbsCoord(2, 1), 0.001);
    EXPECT_NEAR(0.9, ZoneDaylight(1).DaylRefPtAbsCoord(3, 1), 0.001);

    // reset eio stream
    EXPECT_TRUE(has_eio_output(true));
    EXPECT_FALSE(has_dfs_output(true));

    DataGlobals::BeginSimFlag = true;
    DataGlobals::WeightNow = 1.0;
    DataGlobals::WeightPreviousHour = 0.0;
    CalcDayltgCoefficients(state.files);
    int zoneNum = 1;
    // test that tmp arrays are allocated to correct dimension
    // zone 1 has only 1 daylighting reference point
    DayltgInteriorIllum(zoneNum);
    zoneNum += 1;
    // zone 2 has 2 daylighting reference points and will crash if not dimensioned appropriately.
    DayltgInteriorIllum(zoneNum);

    // EIO/DFS output uses specifically newline `\n`, so pass that in or on Windows it'll use '\r\n`
    std::string const delim = "\n";

    std::string const eiooutput = delimited_string({
        "! <Zone/Window Adjacency Daylighting Counts>, Zone Name, Number of Exterior Windows, Number of Exterior Windows in Adjacent Zones",
        "Zone/Window Adjacency Daylighting Counts, WEST ZONE,2,-1",
        "Zone/Window Adjacency Daylighting Counts, EAST ZONE,2,-1",
        "! <Zone/Window Adjacency Daylighting Matrix>, Zone Name, Number of Adjacent Zones with Windows,Adjacent Zone Names - 1st 100 (max)",
        "Zone/Window Adjacency Daylighting Matrix, WEST ZONE,0",
        "Zone/Window Adjacency Daylighting Matrix, EAST ZONE,0",
        "! <Sky Daylight Factors>, MonthAndDay, Zone Name, Window Name, Reference Point, Daylight Factor",
        " Sky Daylight Factors,Clear Sky,01/21,WEST ZONE,ZN001:WALL001:WIN001,WEST ZONE_DAYLREFPT1,0.0000",
        " Sky Daylight Factors,Clear Turbid Sky,01/21,WEST ZONE,ZN001:WALL001:WIN001,WEST ZONE_DAYLREFPT1,0.0000",
        " Sky Daylight Factors,Intermediate Sky,01/21,WEST ZONE,ZN001:WALL001:WIN001,WEST ZONE_DAYLREFPT1,0.0000",
        " Sky Daylight Factors,Overcast Sky,01/21,WEST ZONE,ZN001:WALL001:WIN001,WEST ZONE_DAYLREFPT1,0.0000",
        " Sky Daylight Factors,Clear Sky,01/21,EAST ZONE,ZN002:WALL001:WIN001,EAST ZONE_DAYLREFPT1,0.0000",
        " Sky Daylight Factors,Clear Sky,01/21,EAST ZONE,ZN002:WALL001:WIN001,EAST ZONE_DAYLREFPT2,0.0000",
        " Sky Daylight Factors,Clear Sky,01/21,EAST ZONE,ZN002:WALL001:WIN001,EAST ZONE_DAYLREFPT3,0.0000",
        " Sky Daylight Factors,Clear Turbid Sky,01/21,EAST ZONE,ZN002:WALL001:WIN001,EAST ZONE_DAYLREFPT1,0.0000",
        " Sky Daylight Factors,Clear Turbid Sky,01/21,EAST ZONE,ZN002:WALL001:WIN001,EAST ZONE_DAYLREFPT2,0.0000",
        " Sky Daylight Factors,Clear Turbid Sky,01/21,EAST ZONE,ZN002:WALL001:WIN001,EAST ZONE_DAYLREFPT3,0.0000",
        " Sky Daylight Factors,Intermediate Sky,01/21,EAST ZONE,ZN002:WALL001:WIN001,EAST ZONE_DAYLREFPT1,0.0000",
        " Sky Daylight Factors,Intermediate Sky,01/21,EAST ZONE,ZN002:WALL001:WIN001,EAST ZONE_DAYLREFPT2,0.0000",
        " Sky Daylight Factors,Intermediate Sky,01/21,EAST ZONE,ZN002:WALL001:WIN001,EAST ZONE_DAYLREFPT3,0.0000",
        " Sky Daylight Factors,Overcast Sky,01/21,EAST ZONE,ZN002:WALL001:WIN001,EAST ZONE_DAYLREFPT1,0.0000",
        " Sky Daylight Factors,Overcast Sky,01/21,EAST ZONE,ZN002:WALL001:WIN001,EAST ZONE_DAYLREFPT2,0.0000",
        " Sky Daylight Factors,Overcast Sky,01/21,EAST ZONE,ZN002:WALL001:WIN001,EAST ZONE_DAYLREFPT3,0.0000",
    }, delim);

    EXPECT_TRUE(compare_eio_stream(eiooutput, true));

    std::string const dfsoutput = delimited_string({

        "This file contains daylight factors for all exterior windows of daylight zones.",
        "MonthAndDay,Zone Name,Window Name,Window State",
        "Hour,Reference Point,Daylight Factor for Clear Sky,Daylight Factor for Clear Turbid Sky,Daylight Factor for Intermediate Sky,Daylight Factor for Overcast Sky",
        "01/21,WEST ZONE,ZN001:WALL001:WIN001,Base Window",
        "1,WEST ZONE_DAYLREFPT1,0.00000,0.00000,0.00000,0.00000",
        "2,WEST ZONE_DAYLREFPT1,0.00000,0.00000,0.00000,0.00000",
        "3,WEST ZONE_DAYLREFPT1,0.00000,0.00000,0.00000,0.00000",
        "4,WEST ZONE_DAYLREFPT1,0.00000,0.00000,0.00000,0.00000",
        "5,WEST ZONE_DAYLREFPT1,0.00000,0.00000,0.00000,0.00000",
        "6,WEST ZONE_DAYLREFPT1,0.00000,0.00000,0.00000,0.00000",
        "7,WEST ZONE_DAYLREFPT1,0.00000,0.00000,0.00000,0.00000",
        "8,WEST ZONE_DAYLREFPT1,0.00000,0.00000,0.00000,0.00000",
        "9,WEST ZONE_DAYLREFPT1,0.00000,0.00000,0.00000,0.00000",
        "10,WEST ZONE_DAYLREFPT1,0.00000,0.00000,0.00000,0.00000",
        "11,WEST ZONE_DAYLREFPT1,0.00000,0.00000,0.00000,0.00000",
        "12,WEST ZONE_DAYLREFPT1,0.00000,0.00000,0.00000,0.00000",
        "13,WEST ZONE_DAYLREFPT1,0.00000,0.00000,0.00000,0.00000",
        "14,WEST ZONE_DAYLREFPT1,0.00000,0.00000,0.00000,0.00000",
        "15,WEST ZONE_DAYLREFPT1,0.00000,0.00000,0.00000,0.00000",
        "16,WEST ZONE_DAYLREFPT1,0.00000,0.00000,0.00000,0.00000",
        "17,WEST ZONE_DAYLREFPT1,0.00000,0.00000,0.00000,0.00000",
        "18,WEST ZONE_DAYLREFPT1,0.00000,0.00000,0.00000,0.00000",
        "19,WEST ZONE_DAYLREFPT1,0.00000,0.00000,0.00000,0.00000",
        "20,WEST ZONE_DAYLREFPT1,0.00000,0.00000,0.00000,0.00000",
        "21,WEST ZONE_DAYLREFPT1,0.00000,0.00000,0.00000,0.00000",
        "22,WEST ZONE_DAYLREFPT1,0.00000,0.00000,0.00000,0.00000",
        "23,WEST ZONE_DAYLREFPT1,0.00000,0.00000,0.00000,0.00000",
        "24,WEST ZONE_DAYLREFPT1,0.00000,0.00000,0.00000,0.00000",
        "01/21,EAST ZONE,ZN002:WALL001:WIN001,Base Window",
        "1,EAST ZONE_DAYLREFPT1,0.00000,0.00000,0.00000,0.00000",
        "1,EAST ZONE_DAYLREFPT2,0.00000,0.00000,0.00000,0.00000",
        "1,EAST ZONE_DAYLREFPT3,0.00000,0.00000,0.00000,0.00000",
        "2,EAST ZONE_DAYLREFPT1,0.00000,0.00000,0.00000,0.00000",
        "2,EAST ZONE_DAYLREFPT2,0.00000,0.00000,0.00000,0.00000",
        "2,EAST ZONE_DAYLREFPT3,0.00000,0.00000,0.00000,0.00000",
        "3,EAST ZONE_DAYLREFPT1,0.00000,0.00000,0.00000,0.00000",
        "3,EAST ZONE_DAYLREFPT2,0.00000,0.00000,0.00000,0.00000",
        "3,EAST ZONE_DAYLREFPT3,0.00000,0.00000,0.00000,0.00000",
        "4,EAST ZONE_DAYLREFPT1,0.00000,0.00000,0.00000,0.00000",
        "4,EAST ZONE_DAYLREFPT2,0.00000,0.00000,0.00000,0.00000",
        "4,EAST ZONE_DAYLREFPT3,0.00000,0.00000,0.00000,0.00000",
        "5,EAST ZONE_DAYLREFPT1,0.00000,0.00000,0.00000,0.00000",
        "5,EAST ZONE_DAYLREFPT2,0.00000,0.00000,0.00000,0.00000",
        "5,EAST ZONE_DAYLREFPT3,0.00000,0.00000,0.00000,0.00000",
        "6,EAST ZONE_DAYLREFPT1,0.00000,0.00000,0.00000,0.00000",
        "6,EAST ZONE_DAYLREFPT2,0.00000,0.00000,0.00000,0.00000",
        "6,EAST ZONE_DAYLREFPT3,0.00000,0.00000,0.00000,0.00000",
        "7,EAST ZONE_DAYLREFPT1,0.00000,0.00000,0.00000,0.00000",
        "7,EAST ZONE_DAYLREFPT2,0.00000,0.00000,0.00000,0.00000",
        "7,EAST ZONE_DAYLREFPT3,0.00000,0.00000,0.00000,0.00000",
        "8,EAST ZONE_DAYLREFPT1,0.00000,0.00000,0.00000,0.00000",
        "8,EAST ZONE_DAYLREFPT2,0.00000,0.00000,0.00000,0.00000",
        "8,EAST ZONE_DAYLREFPT3,0.00000,0.00000,0.00000,0.00000",
        "9,EAST ZONE_DAYLREFPT1,0.00000,0.00000,0.00000,0.00000",
        "9,EAST ZONE_DAYLREFPT2,0.00000,0.00000,0.00000,0.00000",
        "9,EAST ZONE_DAYLREFPT3,0.00000,0.00000,0.00000,0.00000",
        "10,EAST ZONE_DAYLREFPT1,0.00000,0.00000,0.00000,0.00000",
        "10,EAST ZONE_DAYLREFPT2,0.00000,0.00000,0.00000,0.00000",
        "10,EAST ZONE_DAYLREFPT3,0.00000,0.00000,0.00000,0.00000",
        "11,EAST ZONE_DAYLREFPT1,0.00000,0.00000,0.00000,0.00000",
        "11,EAST ZONE_DAYLREFPT2,0.00000,0.00000,0.00000,0.00000",
        "11,EAST ZONE_DAYLREFPT3,0.00000,0.00000,0.00000,0.00000",
        "12,EAST ZONE_DAYLREFPT1,0.00000,0.00000,0.00000,0.00000",
        "12,EAST ZONE_DAYLREFPT2,0.00000,0.00000,0.00000,0.00000",
        "12,EAST ZONE_DAYLREFPT3,0.00000,0.00000,0.00000,0.00000",
        "13,EAST ZONE_DAYLREFPT1,0.00000,0.00000,0.00000,0.00000",
        "13,EAST ZONE_DAYLREFPT2,0.00000,0.00000,0.00000,0.00000",
        "13,EAST ZONE_DAYLREFPT3,0.00000,0.00000,0.00000,0.00000",
        "14,EAST ZONE_DAYLREFPT1,0.00000,0.00000,0.00000,0.00000",
        "14,EAST ZONE_DAYLREFPT2,0.00000,0.00000,0.00000,0.00000",
        "14,EAST ZONE_DAYLREFPT3,0.00000,0.00000,0.00000,0.00000",
        "15,EAST ZONE_DAYLREFPT1,0.00000,0.00000,0.00000,0.00000",
        "15,EAST ZONE_DAYLREFPT2,0.00000,0.00000,0.00000,0.00000",
        "15,EAST ZONE_DAYLREFPT3,0.00000,0.00000,0.00000,0.00000",
        "16,EAST ZONE_DAYLREFPT1,0.00000,0.00000,0.00000,0.00000",
        "16,EAST ZONE_DAYLREFPT2,0.00000,0.00000,0.00000,0.00000",
        "16,EAST ZONE_DAYLREFPT3,0.00000,0.00000,0.00000,0.00000",
        "17,EAST ZONE_DAYLREFPT1,0.00000,0.00000,0.00000,0.00000",
        "17,EAST ZONE_DAYLREFPT2,0.00000,0.00000,0.00000,0.00000",
        "17,EAST ZONE_DAYLREFPT3,0.00000,0.00000,0.00000,0.00000",
        "18,EAST ZONE_DAYLREFPT1,0.00000,0.00000,0.00000,0.00000",
        "18,EAST ZONE_DAYLREFPT2,0.00000,0.00000,0.00000,0.00000",
        "18,EAST ZONE_DAYLREFPT3,0.00000,0.00000,0.00000,0.00000",
        "19,EAST ZONE_DAYLREFPT1,0.00000,0.00000,0.00000,0.00000",
        "19,EAST ZONE_DAYLREFPT2,0.00000,0.00000,0.00000,0.00000",
        "19,EAST ZONE_DAYLREFPT3,0.00000,0.00000,0.00000,0.00000",
        "20,EAST ZONE_DAYLREFPT1,0.00000,0.00000,0.00000,0.00000",
        "20,EAST ZONE_DAYLREFPT2,0.00000,0.00000,0.00000,0.00000",
        "20,EAST ZONE_DAYLREFPT3,0.00000,0.00000,0.00000,0.00000",
        "21,EAST ZONE_DAYLREFPT1,0.00000,0.00000,0.00000,0.00000",
        "21,EAST ZONE_DAYLREFPT2,0.00000,0.00000,0.00000,0.00000",
        "21,EAST ZONE_DAYLREFPT3,0.00000,0.00000,0.00000,0.00000",
        "22,EAST ZONE_DAYLREFPT1,0.00000,0.00000,0.00000,0.00000",
        "22,EAST ZONE_DAYLREFPT2,0.00000,0.00000,0.00000,0.00000",
        "22,EAST ZONE_DAYLREFPT3,0.00000,0.00000,0.00000,0.00000",
        "23,EAST ZONE_DAYLREFPT1,0.00000,0.00000,0.00000,0.00000",
        "23,EAST ZONE_DAYLREFPT2,0.00000,0.00000,0.00000,0.00000",
        "23,EAST ZONE_DAYLREFPT3,0.00000,0.00000,0.00000,0.00000",
        "24,EAST ZONE_DAYLREFPT1,0.00000,0.00000,0.00000,0.00000",
        "24,EAST ZONE_DAYLREFPT2,0.00000,0.00000,0.00000,0.00000",
        "24,EAST ZONE_DAYLREFPT3,0.00000,0.00000,0.00000,0.00000",
    }, delim);

    EXPECT_TRUE(compare_dfs_stream(dfsoutput, true));
}
<|MERGE_RESOLUTION|>--- conflicted
+++ resolved
@@ -803,11 +803,7 @@
 
     bool foundErrors = false;
 
-<<<<<<< HEAD
-    HeatBalanceManager::GetProjectControlData(state.files, foundErrors); // read project control data
-=======
-    HeatBalanceManager::GetProjectControlData(state, state.outputFiles, foundErrors); // read project control data
->>>>>>> 4ad20382
+    HeatBalanceManager::GetProjectControlData(state, foundErrors); // read project control data
     EXPECT_FALSE(foundErrors);                              // expect no errors
 
     HeatBalanceManager::GetMaterialData(state.files, foundErrors); // read material data
@@ -1320,11 +1316,7 @@
     DataEnvironment::HolidayIndex = 0;
 
     bool foundErrors = false;
-<<<<<<< HEAD
-    HeatBalanceManager::GetProjectControlData(state.files, foundErrors); // read project control data
-=======
-    HeatBalanceManager::GetProjectControlData(state, state.outputFiles, foundErrors); // read project control data
->>>>>>> 4ad20382
+    HeatBalanceManager::GetProjectControlData(state, foundErrors); // read project control data
     EXPECT_FALSE(foundErrors);                              // expect no errors
 
     HeatBalanceManager::GetMaterialData(state.files, foundErrors); // read material data
@@ -2085,11 +2077,7 @@
 
     bool foundErrors = false;
 
-<<<<<<< HEAD
-    HeatBalanceManager::GetProjectControlData(state.files, foundErrors); // read project control data
-=======
-    HeatBalanceManager::GetProjectControlData(state, state.outputFiles, foundErrors); // read project control data
->>>>>>> 4ad20382
+    HeatBalanceManager::GetProjectControlData(state, foundErrors); // read project control data
     EXPECT_FALSE(foundErrors);                              // expect no errors
 
     HeatBalanceManager::GetMaterialData(state.files, foundErrors); // read material data
