--- conflicted
+++ resolved
@@ -386,12 +386,5 @@
     WeatherManager::clear_state();
     WindowAC::clear_state();
     WindowComplexManager::clear_state();
-<<<<<<< HEAD
-=======
-    WindowEquivalentLayer::clear_state();
-    WindowManager::clear_state();
-    ZoneAirLoopEquipmentManager::clear_state();
-    ZoneContaminantPredictorCorrector::clear_state();
->>>>>>> 42b23bd9
     ResultsFramework::clear_state();
 }