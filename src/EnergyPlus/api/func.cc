--- conflicted
+++ resolved
@@ -65,26 +65,18 @@
     return EnergyPlus::DataStringGlobals::PythonAPIVersion.c_str();
 }
 
-<<<<<<< HEAD
-void registerErrorCallback(std::function<void(EnergyPlus::Error, const std::string &)> f) {
+void registerErrorCallback(EnergyPlusState, std::function<void(EnergyPlus::Error, const std::string &)> f) {
     EnergyPlus::DataGlobals::errorCallback = f;
 }
 
-void registerErrorCallback(void (*f)(int, const char *)) {
+void registerErrorCallback(EnergyPlusState state, void (*f)(int, const char *)) {
     const auto stdf = [f](EnergyPlus::Error e, const std::string & message) {
         f(static_cast<int>(e), message.c_str());
     };
-    registerErrorCallback(stdf);
-}
-
-Glycol glycolNew(const char* glycolName) {
-=======
-void registerErrorCallback(EnergyPlusState, void (*f)(const char *)) {
-    EnergyPlus::DataGlobals::errorCallback = f;
+    registerErrorCallback(state, stdf);
 }
 
 Glycol glycolNew(EnergyPlusState, const char* glycolName) {
->>>>>>> ff146c7f
     auto *glycol = new EnergyPlus::FluidProperties::GlycolAPI(glycolName);
     return reinterpret_cast<Glycol>(glycol);
 }
