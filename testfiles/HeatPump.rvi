--- conflicted
+++ resolved
@@ -11,14 +11,10 @@
 Cooling Coil Total Cooling Energy
 Cooling Coil Sensible Cooling Rate
 Cooling Coil Sensible Cooling Energy
-<<<<<<< HEAD
-Cooling Coil Electric Power
+Cooling Coil Electricity Rate
 Cooling Coil Condenser Inlet Temperature
 Cooling Coil Evaporative Condenser Mains Supply Water Volume
 Cooling Coil Evaporative Condenser Water Volume
-=======
-Cooling Coil Electricity Rate
->>>>>>> 96258008
 Heating Coil Heating Rate
 Heating Coil Heating Energy
 Heating Coil Electricity Rate
